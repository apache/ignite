/*
 * Licensed to the Apache Software Foundation (ASF) under one or more
 * contributor license agreements.  See the NOTICE file distributed with
 * this work for additional information regarding copyright ownership.
 * The ASF licenses this file to You under the Apache License, Version 2.0
 * (the "License"); you may not use this file except in compliance with
 * the License.  You may obtain a copy of the License at
 *
 *      http://www.apache.org/licenses/LICENSE-2.0
 *
 * Unless required by applicable law or agreed to in writing, software
 * distributed under the License is distributed on an "AS IS" BASIS,
 * WITHOUT WARRANTIES OR CONDITIONS OF ANY KIND, either express or implied.
 * See the License for the specific language governing permissions and
 * limitations under the License.
 */

package org.apache.ignite.internal.processors.cache.persistence.pagemem;

import java.nio.ByteBuffer;
import java.util.ArrayList;
import java.util.HashMap;
import java.util.HashSet;
import java.util.Iterator;
import java.util.List;
import java.util.Map;
import java.util.Set;
import java.util.concurrent.ArrayBlockingQueue;
import java.util.concurrent.ExecutorService;
import java.util.concurrent.RejectedExecutionException;
import java.util.concurrent.ThreadLocalRandom;
import java.util.concurrent.ThreadPoolExecutor;
import java.util.concurrent.TimeUnit;
import java.util.concurrent.atomic.AtomicInteger;
import java.util.concurrent.locks.ReentrantReadWriteLock;
import org.apache.ignite.IgniteCheckedException;
import org.apache.ignite.IgniteException;
import org.apache.ignite.IgniteLogger;
import org.apache.ignite.IgniteSystemProperties;
import org.apache.ignite.configuration.DataRegionConfiguration;
import org.apache.ignite.configuration.DataStorageConfiguration;
import org.apache.ignite.internal.IgniteInternalFuture;
import org.apache.ignite.internal.mem.DirectMemoryProvider;
import org.apache.ignite.internal.mem.DirectMemoryRegion;
import org.apache.ignite.internal.mem.IgniteOutOfMemoryException;
import org.apache.ignite.internal.pagemem.FullPageId;
import org.apache.ignite.internal.pagemem.PageIdAllocator;
import org.apache.ignite.internal.pagemem.PageIdUtils;
import org.apache.ignite.internal.pagemem.PageUtils;
import org.apache.ignite.internal.pagemem.store.IgnitePageStoreManager;
import org.apache.ignite.internal.pagemem.wal.IgniteWriteAheadLogManager;
import org.apache.ignite.internal.pagemem.wal.WALIterator;
import org.apache.ignite.internal.pagemem.wal.WALPointer;
import org.apache.ignite.internal.pagemem.wal.record.CheckpointRecord;
import org.apache.ignite.internal.pagemem.wal.record.PageSnapshot;
import org.apache.ignite.internal.pagemem.wal.record.WALRecord;
import org.apache.ignite.internal.pagemem.wal.record.delta.InitNewPageRecord;
import org.apache.ignite.internal.pagemem.wal.record.delta.PageDeltaRecord;
import org.apache.ignite.internal.processors.cache.GridCacheSharedContext;
import org.apache.ignite.internal.processors.cache.persistence.CheckpointLockStateChecker;
import org.apache.ignite.internal.processors.cache.persistence.DataRegionMetricsImpl;
import org.apache.ignite.internal.processors.cache.persistence.GridCacheDatabaseSharedManager;
import org.apache.ignite.internal.processors.cache.persistence.freelist.io.PagesListMetaIO;
import org.apache.ignite.internal.processors.cache.persistence.tree.io.DataPageIO;
import org.apache.ignite.internal.processors.cache.persistence.tree.io.PageIO;
import org.apache.ignite.internal.processors.cache.persistence.tree.io.PagePartitionCountersIO;
import org.apache.ignite.internal.processors.cache.persistence.tree.io.PagePartitionMetaIO;
import org.apache.ignite.internal.processors.cache.persistence.tree.io.TrackingPageIO;
import org.apache.ignite.internal.processors.cache.persistence.wal.FileWriteAheadLogManager;
import org.apache.ignite.internal.processors.cache.persistence.wal.crc.IgniteDataIntegrityViolationException;
import org.apache.ignite.internal.processors.query.GridQueryRowCacheCleaner;
import org.apache.ignite.internal.util.GridLongList;
import org.apache.ignite.internal.util.GridUnsafe;
import org.apache.ignite.internal.util.OffheapReadWriteLock;
import org.apache.ignite.internal.util.future.CountDownFuture;
import org.apache.ignite.internal.util.lang.GridInClosure3X;
import org.apache.ignite.internal.util.lang.GridPredicate3;
import org.apache.ignite.internal.util.offheap.GridOffHeapOutOfMemoryException;
import org.apache.ignite.internal.util.typedef.T2;
import org.apache.ignite.internal.util.typedef.internal.U;
import org.apache.ignite.lang.IgniteBiTuple;
import org.jetbrains.annotations.Nullable;

import static java.lang.Boolean.FALSE;
import static java.lang.Boolean.TRUE;
import static org.apache.ignite.internal.util.GridUnsafe.wrapPointer;

/**
 * Page header structure is described by the following diagram.
 *
 * When page is not allocated (in a free list):
 * <pre>
 * +--------+------------------------------------------------------+
 * |8 bytes |         PAGE_SIZE + PAGE_OVERHEAD - 8 bytes          |
 * +--------+------------------------------------------------------+
 * |Next ptr|                      Page data                       |
 * +--------+------------------------------------------------------+
 * </pre>
 * <p/>
 * When page is allocated and is in use:
 * <pre>
 * +------------------+--------+--------+----+----+--------+--------+----------------------+
 * |     8 bytes      |8 bytes |8 bytes |4 b |4 b |8 bytes |8 bytes |       PAGE_SIZE      |
 * +------------------+--------+--------+----+----+--------+--------+----------------------+
 * | Marker/Timestamp |Rel ptr |Page ID |C ID|PIN | LOCK   |TMP BUF |       Page data      |
 * +------------------+--------+--------+----+----+--------+--------+----------------------+
 * </pre>
 *
 * Note that first 8 bytes of page header are used either for page marker or for next relative pointer depending
 * on whether the page is in use or not.
 */
@SuppressWarnings({"LockAcquiredButNotSafelyReleased", "FieldAccessedSynchronizedAndUnsynchronized"})
public class PageMemoryImpl implements PageMemoryEx {
    /** */
    public static final long PAGE_MARKER = 0x0000000000000001L;

    /** Relative pointer chunk index mask. */
    private static final long SEGMENT_INDEX_MASK = 0xFFFFFF0000000000L;

    /** Full relative pointer mask. */
    private static final long RELATIVE_PTR_MASK = 0xFFFFFFFFFFFFFFL;

    /** Dirty flag. */
    private static final long DIRTY_FLAG = 0x0100000000000000L;

    /** Invalid relative pointer value. */
    private static final long INVALID_REL_PTR = RELATIVE_PTR_MASK;

    /** Pointer which means that this page is outdated (for example, cache was destroyed, partition eviction'd happened */
    private static final long OUTDATED_REL_PTR = INVALID_REL_PTR + 1;

    /** Address mask to avoid ABA problem. */
    private static final long ADDRESS_MASK = 0xFFFFFFFFFFFFFFL;

    /** Counter mask to avoid ABA problem. */
    private static final long COUNTER_MASK = ~ADDRESS_MASK;

    /** Counter increment to avoid ABA problem. */
    private static final long COUNTER_INC = ADDRESS_MASK + 1;

    /** Page relative pointer. Does not change once a page is allocated. */
    public static final int RELATIVE_PTR_OFFSET = 8;

    /** Page ID offset */
    public static final int PAGE_ID_OFFSET = 16;

    /** Page cache ID offset. */
    public static final int PAGE_CACHE_ID_OFFSET = 24;

    /** Page pin counter offset. */
    public static final int PAGE_PIN_CNT_OFFSET = 28;

    /** Page lock offset. */
    public static final int PAGE_LOCK_OFFSET = 32;

    /** Page lock offset. */
    public static final int PAGE_TMP_BUF_OFFSET = 40;

    /**
     * 8b Marker/timestamp
     * 8b Relative pointer
     * 8b Page ID
     * 4b Cache ID
     * 4b Pin count
     * 8b Lock
     * 8b Temporary buffer
     */
    public static final int PAGE_OVERHEAD = 48;

    /** Number of random pages that will be picked for eviction. */
    public static final int RANDOM_PAGES_EVICT_NUM = 5;

    /** Tracking io. */
    private static final TrackingPageIO trackingIO = TrackingPageIO.VERSIONS.latest();

    /** Page size. */
    private final int sysPageSize;

    /** Shared context. */
    private final GridCacheSharedContext<?, ?> ctx;

    /** State checker. */
    private final CheckpointLockStateChecker stateChecker;

    /** Number of used pages in checkpoint buffer. */
    private final AtomicInteger cpBufPagesCntr = new AtomicInteger(0);

    /** */
    private ExecutorService asyncRunner = new ThreadPoolExecutor(
        0,
        Runtime.getRuntime().availableProcessors(),
        30L,
        TimeUnit.SECONDS,
        new ArrayBlockingQueue<Runnable>(Runtime.getRuntime().availableProcessors()));

    /** Page store manager. */
    private IgnitePageStoreManager storeMgr;

    /** */
    private IgniteWriteAheadLogManager walMgr;

    /** */
    private final IgniteLogger log;

    /** Direct memory allocator. */
    private final DirectMemoryProvider directMemoryProvider;

    /** Segments array. */
    private Segment[] segments;

    /** */
    private PagePool checkpointPool;

    /** */
    private OffheapReadWriteLock rwLock;

    /** Flush dirty page closure. When possible, will be called by evictPage(). */
    private final GridInClosure3X<FullPageId, ByteBuffer, Integer> flushDirtyPage;

    /**
     * Flush dirty page closure. When possible, will be called by evictPage().
     * {@code Null} if page tracking functionality is disabled
     * */
    @Nullable private final GridInClosure3X<Long, FullPageId, PageMemoryEx> changeTracker;

    /** Pages write throttle. */
    private PagesWriteThrottlePolicy writeThrottle;

    /** Write throttle enabled flag. */
    private boolean throttleEnabled;

    /**  */
    private boolean pageEvictWarned;

    /** */
    private long[] sizes;

    /** */
    private DataRegionMetricsImpl memMetrics;

    /**
     * @param directMemoryProvider Memory allocator to use.
     * @param sizes data segment's (chunk) sizes.
     * @param ctx Cache shared context.
     * @param pageSize Page size.
     * @param flushDirtyPage Callback invoked when a dirty page is evicted.
     * @param changeTracker Callback invoked to track changes in pages.
     * @param throttleEnabled Write throttle enabled flag.
     */
    public PageMemoryImpl(
        DirectMemoryProvider directMemoryProvider,
        long[] sizes,
        GridCacheSharedContext<?, ?> ctx,
        int pageSize,
        GridInClosure3X<FullPageId, ByteBuffer, Integer> flushDirtyPage,
        @Nullable GridInClosure3X<Long, FullPageId, PageMemoryEx> changeTracker,
        CheckpointLockStateChecker stateChecker,
        DataRegionMetricsImpl memMetrics,
        boolean throttleEnabled
    ) {
        assert ctx != null;

        log = ctx.logger(PageMemoryImpl.class);

        this.ctx = ctx;
        this.directMemoryProvider = directMemoryProvider;
        this.sizes = sizes;
        this.flushDirtyPage = flushDirtyPage;
        this.changeTracker = changeTracker;
        this.stateChecker = stateChecker;
        this.throttleEnabled = throttleEnabled;

        storeMgr = ctx.pageStore();
        walMgr = ctx.wal();

        assert storeMgr != null;
        assert walMgr != null;

        sysPageSize = pageSize + PAGE_OVERHEAD;

        rwLock = new OffheapReadWriteLock(128);

        this.memMetrics = memMetrics;
    }

    /** {@inheritDoc} */
    @Override public void start() throws IgniteException {
        directMemoryProvider.initialize(sizes);

        List<DirectMemoryRegion> regions = new ArrayList<>(sizes.length);

        while (true) {
            DirectMemoryRegion reg = directMemoryProvider.nextRegion();

            if (reg == null)
                break;

            regions.add(reg);
        }

        int regs = regions.size();

        segments = new Segment[regs - 1];

        DirectMemoryRegion cpReg = regions.get(regs - 1);

        checkpointPool = new PagePool(regs - 1, cpReg, cpBufPagesCntr);

        long checkpointBuf = cpReg.size();

        long totalAllocated = 0;
        int pages = 0;
        long totalTblSize = 0;

        for (int i = 0; i < regs - 1; i++) {
            assert i < segments.length;

            DirectMemoryRegion reg = regions.get(i);

            totalAllocated += reg.size();

            segments[i] = new Segment(i, regions.get(i), checkpointPool.pages() / segments.length, throttleEnabled);

            pages += segments[i].pages();
            totalTblSize += segments[i].tableSize();
        }

        initWriteThrottle();

        if (log.isInfoEnabled())
            log.info("Started page memory [memoryAllocated=" + U.readableSize(totalAllocated, false) +
                ", pages=" + pages +
                ", tableSize=" + U.readableSize(totalTblSize, false) +
                ", checkpointBuffer=" + U.readableSize(checkpointBuf, false) +
                ']');
    }

    /**
     *
     */
    private void initWriteThrottle() {
        if (!(ctx.database() instanceof GridCacheDatabaseSharedManager)) {
            log.error("Write throttle can't start. Unexpected class of database manager: " +
                ctx.database().getClass());

            throttleEnabled = false;
        }

        if (throttleEnabled)
<<<<<<< HEAD
            writeThrottle = new PagesWriteThrottle(this,
                (GridCacheDatabaseSharedManager)ctx.database());
=======
            writeThrottle = new PagesWriteSpeedBasedThrottle(this, (GridCacheDatabaseSharedManager)ctx.database());
>>>>>>> 90befa9d
    }

    /** {@inheritDoc} */
    @SuppressWarnings("OverlyStrongTypeCast")
    @Override public void stop() throws IgniteException {
        if (log.isDebugEnabled())
            log.debug("Stopping page memory.");

        U.shutdownNow(getClass(), asyncRunner, log);

        if (segments != null) {
            for (Segment seg : segments)
                seg.close();
        }

        directMemoryProvider.shutdown();
    }

    /** {@inheritDoc} */
    @Override public void releasePage(int cacheId, long pageId, long page) {
        Segment seg = segment(cacheId, pageId);

        seg.readLock().lock();

        try {
            seg.releasePage(page);
        }
        finally {
            seg.readLock().unlock();
        }
    }

    /** {@inheritDoc} */
    @Override public long readLock(int cacheId, long pageId, long page) {
        return readLockPage(page, new FullPageId(pageId, cacheId), false);
    }

    /** {@inheritDoc} */
    @Override public void readUnlock(int cacheId, long pageId, long page) {
        readUnlockPage(page);
    }

    /** {@inheritDoc} */
    @Override public long writeLock(int cacheId, long pageId, long page) {
        return writeLock(cacheId, pageId, page, false);
    }

    /** {@inheritDoc} */
    @Override public long writeLock(int grpId, long pageId, long page, boolean restore) {
        return writeLockPage(page, new FullPageId(pageId, grpId), !restore);
    }

    /** {@inheritDoc} */
    @Override public long tryWriteLock(int cacheId, long pageId, long page) {
        return tryWriteLockPage(page, new FullPageId(pageId, cacheId), true);
    }

    /** {@inheritDoc} */
    @Override public void writeUnlock(int cacheId, long pageId, long page, Boolean walPlc,
        boolean dirtyFlag) {
        writeUnlock(cacheId, pageId, page, walPlc, dirtyFlag, false);
    }

    /** {@inheritDoc} */
    @Override public void writeUnlock(int grpId, long pageId, long page, Boolean walPlc,
        boolean dirtyFlag, boolean restore) {
        writeUnlockPage(page, new FullPageId(pageId, grpId), walPlc, dirtyFlag, restore);
    }

    /** {@inheritDoc} */
    @Override public boolean isDirty(int cacheId, long pageId, long page) {
        return isDirty(page);
    }

    /** {@inheritDoc} */
    @Override public long allocatePage(int cacheId, int partId, byte flags) throws IgniteCheckedException {
        assert flags == PageIdAllocator.FLAG_DATA && partId <= PageIdAllocator.MAX_PARTITION_ID ||
            flags == PageIdAllocator.FLAG_IDX && partId == PageIdAllocator.INDEX_PARTITION :
            "flags = " + flags + ", partId = " + partId;

        assert ctx.database().checkpointLockIsHeldByThread();

        long pageId = storeMgr.allocatePage(cacheId, partId, flags);

        assert PageIdUtils.pageIndex(pageId) > 0; //it's crucial for tracking pages (zero page is super one)

        // We need to allocate page in memory for marking it dirty to save it in the next checkpoint.
        // Otherwise it is possible that on file will be empty page which will be saved at snapshot and read with error
        // because there is no crc inside them.
        Segment seg = segment(cacheId, pageId);

        FullPageId fullId = new FullPageId(pageId, cacheId);

        seg.writeLock().lock();

        boolean isTrackingPage = changeTracker != null && trackingIO.trackingPageFor(pageId, pageSize()) == pageId;

        try {
            long relPtr = seg.loadedPages.get(
                cacheId,
                PageIdUtils.effectivePageId(pageId),
                seg.partTag(cacheId, partId),
                INVALID_REL_PTR,
                OUTDATED_REL_PTR
            );

            if (relPtr == OUTDATED_REL_PTR)
                relPtr = refreshOutdatedPage(seg, cacheId, pageId, false);

            if (relPtr == INVALID_REL_PTR)
                relPtr = seg.borrowOrAllocateFreePage(pageId);

            if (relPtr == INVALID_REL_PTR)
                relPtr = seg.evictPage();

            long absPtr = seg.absolute(relPtr);

            GridUnsafe.setMemory(absPtr + PAGE_OVERHEAD, pageSize(), (byte)0);

            PageHeader.fullPageId(absPtr, fullId);
            PageHeader.writeTimestamp(absPtr, U.currentTimeMillis());
            rwLock.init(absPtr + PAGE_LOCK_OFFSET, PageIdUtils.tag(pageId));

            assert GridUnsafe.getInt(absPtr + PAGE_OVERHEAD + 4) == 0; //TODO GG-11480

            assert !PageHeader.isAcquired(absPtr) :
                "Pin counter must be 0 for a new page [relPtr=" + U.hexLong(relPtr) +
                    ", absPtr=" + U.hexLong(absPtr) + ']';

            setDirty(fullId, absPtr, true, true);

            if (isTrackingPage) {
                long pageAddr = absPtr + PAGE_OVERHEAD;

                // We are inside segment write lock, so no other thread can pin this tracking page yet.
                // We can modify page buffer directly.
                if (PageIO.getType(pageAddr) == 0) {
                    trackingIO.initNewPage(pageAddr, pageId, pageSize());

                    if (!ctx.wal().disabled(fullId.groupId()))
                        if (!ctx.wal().isAlwaysWriteFullPages())
                            ctx.wal().log(
                                new InitNewPageRecord(
                                    cacheId,
                                    pageId,
                                    trackingIO.getType(),
                                    trackingIO.getVersion(), pageId
                                )
                            );
                        else
                            ctx.wal().log(new PageSnapshot(fullId, absPtr + PAGE_OVERHEAD, pageSize()));
                }
            }

            seg.loadedPages.put(cacheId, PageIdUtils.effectivePageId(pageId), relPtr, seg.partTag(cacheId, partId));
        }
        catch (IgniteOutOfMemoryException oom) {
            DataRegionConfiguration dataRegionCfg = getDataRegionConfiguration();

            throw (IgniteOutOfMemoryException) new IgniteOutOfMemoryException("Out of memory in data region [" +
                "name=" + dataRegionCfg.getName() +
                ", initSize=" + U.readableSize(dataRegionCfg.getInitialSize(), false) +
                ", maxSize=" + U.readableSize(dataRegionCfg.getMaxSize(), false) +
                ", persistenceEnabled=" + dataRegionCfg.isPersistenceEnabled() + "] Try the following:" + U.nl() +
                "  ^-- Increase maximum off-heap memory size (DataRegionConfiguration.maxSize)" + U.nl() +
                "  ^-- Enable Ignite persistence (DataRegionConfiguration.persistenceEnabled)" + U.nl() +
                "  ^-- Enable eviction or expiration policies"
            ).initCause(oom);
        }
        finally {
            seg.writeLock().unlock();
        }

        //we have allocated 'tracking' page, we need to allocate regular one
        return isTrackingPage ? allocatePage(cacheId, partId, flags) : pageId;
    }

    /**
     * @return Data region configuration.
     */
    private DataRegionConfiguration getDataRegionConfiguration() {
        DataStorageConfiguration memCfg = ctx.kernalContext().config().getDataStorageConfiguration();

        assert memCfg != null;

        String dataRegionName = memMetrics.getName();

        if (memCfg.getDefaultDataRegionConfiguration().getName().equals(dataRegionName))
            return memCfg.getDefaultDataRegionConfiguration();

        DataRegionConfiguration[] dataRegions = memCfg.getDataRegionConfigurations();

        if (dataRegions != null) {
            for (DataRegionConfiguration reg : dataRegions) {
                if (reg != null && reg.getName().equals(dataRegionName))
                    return reg;
            }
        }

        return null;
    }

    /** {@inheritDoc} */
    @Override public ByteBuffer pageBuffer(long pageAddr) {
        return wrapPointer(pageAddr, pageSize());
    }

    /** {@inheritDoc} */
    @Override public boolean freePage(int cacheId, long pageId) throws IgniteCheckedException {
        assert false : "Free page should be never called directly when persistence is enabled.";

        return false;
    }

    /** {@inheritDoc} */
    @Override public long metaPageId(int grpId) throws IgniteCheckedException {
        return storeMgr.metaPageId(grpId);
    }

    /** {@inheritDoc} */
    @Override public long partitionMetaPageId(int grpId, int partId) throws IgniteCheckedException {
        return PageIdUtils.pageId(partId, PageIdAllocator.FLAG_DATA, 0);
    }

    /** {@inheritDoc} */
    @Override public long acquirePage(int cacheId, long pageId) throws IgniteCheckedException {
        return acquirePage(cacheId, pageId, false);
    }

    /** {@inheritDoc} */
    @Override public long acquirePage(int cacheId, long pageId, boolean restore) throws IgniteCheckedException {
        FullPageId fullId = new FullPageId(pageId, cacheId);

        int partId = PageIdUtils.partId(pageId);

        Segment seg = segment(cacheId, pageId);

        seg.readLock().lock();

        try {
            long relPtr = seg.loadedPages.get(
                cacheId,
                PageIdUtils.effectivePageId(pageId),
                seg.partTag(cacheId, partId),
                INVALID_REL_PTR,
                INVALID_REL_PTR
            );

            // The page is loaded to the memory.
            if (relPtr != INVALID_REL_PTR) {
                long absPtr = seg.absolute(relPtr);

                seg.acquirePage(absPtr);

                return absPtr;
            }
        }
        finally {
            seg.readLock().unlock();
        }

        seg.writeLock().lock();

        try {
            // Double-check.
            long relPtr = seg.loadedPages.get(
                cacheId,
                PageIdUtils.effectivePageId(pageId),
                seg.partTag(cacheId, partId),
                INVALID_REL_PTR,
                OUTDATED_REL_PTR
            );

            long absPtr;

            if (relPtr == INVALID_REL_PTR) {
                relPtr = seg.borrowOrAllocateFreePage(pageId);

                if (relPtr == INVALID_REL_PTR)
                    relPtr = seg.evictPage();

                absPtr = seg.absolute(relPtr);

                PageHeader.fullPageId(absPtr, fullId);
                PageHeader.writeTimestamp(absPtr, U.currentTimeMillis());

                assert !PageHeader.isAcquired(absPtr) :
                    "Pin counter must be 0 for a new page [relPtr=" + U.hexLong(relPtr) +
                        ", absPtr=" + U.hexLong(absPtr) + ']';

                // We can clear dirty flag after the page has been allocated.
                setDirty(fullId, absPtr, false, false);

                seg.loadedPages.put(
                    cacheId,
                    PageIdUtils.effectivePageId(pageId),
                    relPtr,
                    seg.partTag(cacheId, partId)
                );

                long pageAddr = absPtr + PAGE_OVERHEAD;

                if (!restore) {
                    try {
                        ByteBuffer buf = wrapPointer(pageAddr, pageSize());

                        storeMgr.read(cacheId, pageId, buf);
                    }
                    catch (IgniteDataIntegrityViolationException ignore) {
                        U.warn(log, "Failed to read page (data integrity violation encountered, will try to " +
                            "restore using existing WAL) [fullPageId=" + fullId + ']');

                        tryToRestorePage(fullId, absPtr);

                        seg.acquirePage(absPtr);

                        return absPtr;
                    }
                }
                else {
                    GridUnsafe.setMemory(absPtr + PAGE_OVERHEAD, pageSize(), (byte)0);

                    // Must init page ID in order to ensure RWLock tag consistency.
                    PageIO.setPageId(pageAddr, pageId);
                }

                rwLock.init(absPtr + PAGE_LOCK_OFFSET, PageIdUtils.tag(pageId));
            }
            else if (relPtr == OUTDATED_REL_PTR) {
                assert PageIdUtils.pageIndex(pageId) == 0 : fullId;

                relPtr = refreshOutdatedPage(seg, cacheId, pageId, false);

                absPtr = seg.absolute(relPtr);

                long pageAddr = absPtr + PAGE_OVERHEAD;

                GridUnsafe.setMemory(absPtr + PAGE_OVERHEAD, pageSize(), (byte)0);

                PageHeader.fullPageId(absPtr, fullId);
                PageHeader.writeTimestamp(absPtr, U.currentTimeMillis());
                PageIO.setPageId(pageAddr, pageId);

                assert !PageHeader.isAcquired(absPtr) :
                    "Pin counter must be 0 for a new page [relPtr=" + U.hexLong(relPtr) +
                        ", absPtr=" + U.hexLong(absPtr) + ']';

                rwLock.init(absPtr + PAGE_LOCK_OFFSET, PageIdUtils.tag(pageId));
            }
            else
                absPtr = seg.absolute(relPtr);

            seg.acquirePage(absPtr);

            return absPtr;
        }
        finally {
            seg.writeLock().unlock();
        }
    }

    /**
     * @param seg Segment.
     * @param cacheId Cache ID.
     * @param pageId Page ID.
     * @param rmv {@code True} if page should be removed.
     * @return Relative pointer to refreshed page.
     */
    private long refreshOutdatedPage(Segment seg, int cacheId, long pageId, boolean rmv) {
        assert seg.writeLock().isHeldByCurrentThread();

        int tag = seg.partTag(cacheId, PageIdUtils.partId(pageId));

        long relPtr = seg.loadedPages.refresh(cacheId, PageIdUtils.effectivePageId(pageId), tag);

        long absPtr = seg.absolute(relPtr);

        GridUnsafe.setMemory(absPtr + PAGE_OVERHEAD, pageSize(), (byte)0);

        PageHeader.dirty(absPtr, false);

        long tmpBufPtr = PageHeader.tempBufferPointer(absPtr);

        if (tmpBufPtr != INVALID_REL_PTR) {
            GridUnsafe.setMemory(checkpointPool.absolute(tmpBufPtr) + PAGE_OVERHEAD, pageSize(), (byte)0);

            PageHeader.tempBufferPointer(absPtr, INVALID_REL_PTR);

            // We pinned the page when allocated the temp buffer, release it now.
            PageHeader.releasePage(absPtr);

            checkpointPool.releaseFreePage(tmpBufPtr);
        }

        if (rmv)
            seg.loadedPages.remove(cacheId, PageIdUtils.effectivePageId(pageId), tag);

        FullPageId fullPageId = new FullPageId(pageId, cacheId);

        PageIdCollection pages0 = seg.segCheckpointPages;

        if (pages0 != null)
            pages0.remove(fullPageId);

        if (seg.segDirtyPages != null)
            seg.segDirtyPages.remove(fullPageId);

        return relPtr;
    }

    /**
     * @param fullId Full id.
     * @param absPtr Absolute pointer.
     */
    private void tryToRestorePage(FullPageId fullId, long absPtr) throws IgniteCheckedException {
        Long tmpAddr = null;

        try {
            ByteBuffer curPage = null;
            ByteBuffer lastValidPage = null;

            try (WALIterator it = walMgr.replay(null)) {
                for (IgniteBiTuple<WALPointer, WALRecord> tuple : it) {
                    switch (tuple.getValue().type()) {
                        case PAGE_RECORD:
                            PageSnapshot snapshot = (PageSnapshot)tuple.getValue();

                            if (snapshot.fullPageId().equals(fullId)) {
                                if (tmpAddr == null) {
                                    assert snapshot.pageData().length <= pageSize() : snapshot.pageData().length;

                                    tmpAddr = GridUnsafe.allocateMemory(pageSize());
                                }

                                if (curPage == null)
                                    curPage = wrapPointer(tmpAddr, pageSize());

                                PageUtils.putBytes(tmpAddr, 0, snapshot.pageData());
                            }

                            break;

                        case CHECKPOINT_RECORD:
                            CheckpointRecord rec = (CheckpointRecord)tuple.getValue();

                            assert !rec.end();

                            if (curPage != null) {
                                lastValidPage = curPage;
                                curPage = null;
                            }

                            break;

                        case MEMORY_RECOVERY: // It means that previous checkpoint was broken.
                            curPage = null;

                            break;

                        default:
                            if (tuple.getValue() instanceof PageDeltaRecord) {
                                PageDeltaRecord deltaRecord = (PageDeltaRecord)tuple.getValue();

                                if (curPage != null
                                    && deltaRecord.pageId() == fullId.pageId()
                                    && deltaRecord.groupId() == fullId.groupId()) {
                                    assert tmpAddr != null;

                                    deltaRecord.applyDelta(this, tmpAddr);
                                }
                            }
                    }
                }
            }

            ByteBuffer restored = curPage == null ? lastValidPage : curPage;

            if (restored == null)
                throw new AssertionError(String.format(
                    "Page is broken. Can't restore it from WAL. (grpId = %d, pageId = %X).",
                    fullId.groupId(), fullId.pageId()
                ));

            long pageAddr = writeLockPage(absPtr, fullId, false);

            try {
                pageBuffer(pageAddr).put(restored);
            }
            finally {
                writeUnlockPage(absPtr, fullId, null, true, false);
            }
        }
        finally {
            if (tmpAddr != null)
                GridUnsafe.freeMemory(tmpAddr);
        }
    }

    /** {@inheritDoc} */
    @Override public int pageSize() {
        return sysPageSize - PAGE_OVERHEAD;
    }

    /** {@inheritDoc} */
    @Override public int systemPageSize() {
        return sysPageSize;
    }

    /** {@inheritDoc} */
    @Override public boolean safeToUpdate() {
        if (segments != null) {
            for (Segment segment : segments)
                if (!segment.safeToUpdate())
                    return false;
        }

        return true;
    }

    /**
     * @return max dirty ratio from the segments.
     */
    double getDirtyPagesRatio() {
        double res = 0;

        for (Segment segment : segments) {
            res = Math.max(res, segment.getDirtyPagesRatio());
        }

        return res;
    }

    /**
     * @return total pages can be placed in all segments
     */
    public long totalPages() {
        long res = 0;

        for (Segment segment : segments) {
            res += segment.pages();
        }

        return res;
    }

    /**
     * @return Max dirty ratio from the segments.
     */
    double getDirtyPagesRatio() {
        double res = 0;

        for (Segment segment : segments) {
            res = Math.max(res, segment.getDirtyPagesRatio());
        }

        return res;
    }

    /**
     * @return Total pages can be placed in all segments.
     */
    public long totalPages() {
        long res = 0;

        for (Segment segment : segments) {
            res += segment.pages();
        }

        return res;
    }

    /** {@inheritDoc} */
    @Override public  PageIdCollection[] beginCheckpoint() throws IgniteException {
        if (segments == null)
            return new  PageIdCollection[]{};

        PageIdCollection[] sets = new PageIdCollection[segments.length];

        for (int i = 0; i < segments.length; i++) {
            Segment seg = segments[i];

            if (seg.segCheckpointPages != null)
                throw new IgniteException("Failed to begin checkpoint (it is already in progress).");

            sets[i] = seg.segCheckpointPages = seg.segDirtyPages;

            seg.segDirtyPages = createPagesSet();
        }

        memMetrics.resetDirtyPages();

        if (throttleEnabled)
            writeThrottle.onBeginCheckpoint();

<<<<<<< HEAD
        return sets;
    }

    /**
     * @return regular or striped concurrent Hash/Skip list set for isolated storage of dirty pages for same page store
     * file.
     */
    private PageIdCollection createPagesSet() {
        if(isParallelDirtyPages()) {
            return IgniteSystemProperties.getBoolean(IgniteSystemProperties.IGNITE_DIRTY_PAGES_SORTED_STORAGE, true)
                ? new PagesStripedConcurrentSkipListSet()
                : new PagesStripedConcurrentHashSet();
        }
        else
            return new PagesGridConcurrentHashSet();
    }

    /**
     * @return true if dirty pages can be processed in parallel&striped manner.
     */
    public static boolean isParallelDirtyPages() {
        return IgniteSystemProperties.getBoolean(IgniteSystemProperties.IGNITE_DIRTY_PAGES_PARALLEL, true);
=======
        return new GridMultiCollectionWrapper<>(collections);
>>>>>>> 90befa9d
    }

    /** {@inheritDoc} */
    @SuppressWarnings({"unchecked", "TooBroadScope"})
    @Override public void finishCheckpoint() {
        if (segments == null)
            return;

        for (Segment seg : segments)
            seg.segCheckpointPages = null;

        if (throttleEnabled)
            writeThrottle.onFinishCheckpoint();
    }

    /** {@inheritDoc} */
    @Override public Integer getForCheckpoint(FullPageId fullId, ByteBuffer outBuf, CheckpointMetricsTracker tracker) {
        assert outBuf.remaining() == pageSize();

        Segment seg = segment(fullId.groupId(), fullId.pageId());

        long absPtr = 0;

        long relPtr;

        int tag;

        boolean tmpBuffer = false;

        seg.readLock().lock();

        try {
            if (!isInCheckpoint(fullId))
                return null;

            tag = seg.partTag(fullId.groupId(), PageIdUtils.partId(fullId.pageId()));

            relPtr = seg.loadedPages.get(
                fullId.groupId(),
                PageIdUtils.effectivePageId(fullId.pageId()),
                tag,
                INVALID_REL_PTR,
                OUTDATED_REL_PTR
            );

            // Page may have been cleared during eviction. We have nothing to do in this case.
            if (relPtr == INVALID_REL_PTR)
                return null;

            if (relPtr != OUTDATED_REL_PTR) {
                absPtr = seg.absolute(relPtr);

                // Pin the page until page will not be copied.
                if (PageHeader.tempBufferPointer(absPtr) == INVALID_REL_PTR)
                    PageHeader.acquirePage(absPtr);
                else
                    tmpBuffer = true;
            }
        }
        finally {
            seg.readLock().unlock();
        }

        if (relPtr == OUTDATED_REL_PTR) {
            seg.writeLock().lock();

            try {
                // Double-check.
                relPtr = seg.loadedPages.get(
                    fullId.groupId(),
                    PageIdUtils.effectivePageId(fullId.pageId()),
                    seg.partTag(
                        fullId.groupId(),
                        PageIdUtils.partId(fullId.pageId())
                    ),
                    INVALID_REL_PTR,
                    OUTDATED_REL_PTR
                );

                if (relPtr == INVALID_REL_PTR)
                    return null;

                if (relPtr == OUTDATED_REL_PTR) {
                    relPtr = refreshOutdatedPage(
                        seg,
                        fullId.groupId(),
                        PageIdUtils.effectivePageId(fullId.pageId()),
                        true
                    );

                    seg.pool.releaseFreePage(relPtr);
                }

                return null;
            }
            finally {
                seg.writeLock().unlock();
            }
        }
        else
            return copyPageForCheckpoint(absPtr, fullId, outBuf, tmpBuffer, tracker) ? tag : null;
    }

    /**
     * @param absPtr Absolute ptr.
     * @param fullId Full id.
     * @param tmpBuf Tmp buffer.
     */
    private boolean copyPageForCheckpoint(
        long absPtr,
        FullPageId fullId,
        ByteBuffer tmpBuf,
        boolean tmpBuffer,
        CheckpointMetricsTracker tracker
    ) {
        assert absPtr != 0;
        assert PageHeader.isAcquired(absPtr);

        rwLock.writeLock(absPtr + PAGE_LOCK_OFFSET, OffheapReadWriteLock.TAG_LOCK_ALWAYS);

        try {
            long tmpRelPtr = PageHeader.tempBufferPointer(absPtr);

            boolean success = clearCheckpoint(fullId);

            assert success : "Page was pin when we resolve abs pointer, it can not be evicted";

            if (tmpRelPtr != INVALID_REL_PTR){
                PageHeader.tempBufferPointer(absPtr, INVALID_REL_PTR);

                long tmpAbsPtr = checkpointPool.absolute(tmpRelPtr);

                copyInBuffer(tmpAbsPtr, tmpBuf);

                GridUnsafe.setMemory(tmpAbsPtr + PAGE_OVERHEAD, pageSize(), (byte)0);

                if (tracker != null)
                    tracker.onCowPageWritten();

                checkpointPool.releaseFreePage(tmpRelPtr);

                // We pinned the page when allocated the temp buffer, release it now.
                PageHeader.releasePage(absPtr);

                // Need release again because we pin page when resolve abs pointer,
                // and page did not have tmp buffer page.
                if (!tmpBuffer)
                    PageHeader.releasePage(absPtr);

            }
            else {
                copyInBuffer(absPtr, tmpBuf);

                PageHeader.dirty(absPtr, false);

                // We pinned the page when resolve abs pointer.
                PageHeader.releasePage(absPtr);
            }

            assert PageIO.getType(tmpBuf) != 0 : "Invalid state. Type is 0! pageId = " + U.hexLong(fullId.pageId());
            assert PageIO.getVersion(tmpBuf) != 0 : "Invalid state. Version is 0! pageId = " + U.hexLong(fullId.pageId());

            return true;
        }
        finally {
            rwLock.writeUnlock(absPtr + PAGE_LOCK_OFFSET, OffheapReadWriteLock.TAG_LOCK_ALWAYS);
        }
    }

    /**
     * @param absPtr Absolute ptr.
     * @param buf Tmp buffer.
     */
    private void copyInBuffer(long absPtr, ByteBuffer buf) {
        if (buf.isDirect()) {
            long tmpPtr = GridUnsafe.bufferAddress(buf);

            GridUnsafe.copyMemory(absPtr + PAGE_OVERHEAD, tmpPtr, pageSize());

            assert GridUnsafe.getInt(absPtr + PAGE_OVERHEAD + 4) == 0; //TODO GG-11480
            assert GridUnsafe.getInt(tmpPtr + 4) == 0; //TODO GG-11480
        }
        else {
            byte[] arr = buf.array();

            assert arr != null;
            assert arr.length == pageSize();

            GridUnsafe.copyMemory(null, absPtr + PAGE_OVERHEAD, arr, GridUnsafe.BYTE_ARR_OFF, pageSize());
        }
    }

    /** {@inheritDoc} */
    @Override public int invalidate(int grpId, int partId) {
        int tag = 0;

        for (Segment seg : segments) {
            seg.writeLock().lock();

            try {
                int newTag = seg.incrementPartTag(grpId, partId);

                if (tag == 0)
                    tag = newTag;

                assert tag == newTag;
            }
            finally {
                seg.writeLock().unlock();
            }
        }

        return tag;
    }

    /** {@inheritDoc} */
    @Override public void onCacheGroupDestroyed(int grpId) {
        for (Segment seg : segments) {
            seg.writeLock().lock();

            try {
                seg.resetPartTags(grpId);
            }
            finally {
                seg.writeLock().unlock();
            }
        }
    }

    /** {@inheritDoc} */
    @Override public IgniteInternalFuture<Void> clearAsync(
        GridPredicate3<Integer, Long, Integer> pred,
        boolean cleanDirty
    ) {
        CountDownFuture completeFut = new CountDownFuture(segments.length);

        for (Segment seg : segments) {
            Runnable clear = new ClearSegmentRunnable(seg, pred, cleanDirty, completeFut, pageSize());

            try {
                asyncRunner.execute(clear);
            }
            catch (RejectedExecutionException ignore) {
                clear.run();
            }
        }

        return completeFut;
    }

    /** {@inheritDoc} */
    @Override public long loadedPages() {
        long total = 0;

        Segment[] segments = this.segments;

        if (segments != null) {
            for (Segment seg : segments) {
                if (seg == null)
                    break;

                seg.readLock().lock();

                try {
                    if (seg.closed)
                        continue;

                    total += seg.loadedPages.size();
                }
                finally {
                    seg.readLock().unlock();
                }
            }
        }

        return total;
    }

    /**
     * @return Total number of acquired pages.
     */
    public long acquiredPages() {
        long total = 0;

        for (Segment seg : segments) {
            seg.readLock().lock();

            try {
                if (seg.closed)
                    continue;

                total += seg.acquiredPages();
            }
            finally {
                seg.readLock().unlock();
            }
        }

        return total;
    }

    /**
     * @param absPtr Absolute pointer to read lock.
     * @param fullId Full page ID.
     * @param force Force flag.
     * @return Pointer to the page read buffer.
     */
    private long readLockPage(long absPtr, FullPageId fullId, boolean force) {
        return readLockPage(absPtr, fullId, force, true);
    }

    /**
     * @param absPtr Absolute pointer to read lock.
     * @param fullId Full page ID.
     * @param force Force flag.
     * @param touch Update page timestamp.
     * @return Pointer to the page read buffer.
     */
    private long readLockPage(long absPtr, FullPageId fullId, boolean force, boolean touch) {
        int tag = force ? -1 : PageIdUtils.tag(fullId.pageId());

        boolean locked = rwLock.readLock(absPtr + PAGE_LOCK_OFFSET, tag);

        if (!locked)
            return 0;

        if (touch)
            PageHeader.writeTimestamp(absPtr, U.currentTimeMillis());

        assert GridUnsafe.getInt(absPtr + PAGE_OVERHEAD + 4) == 0; //TODO GG-11480

        return absPtr + PAGE_OVERHEAD;
    }

    /** {@inheritDoc} */
    @Override public long readLockForce(int cacheId, long pageId, long page) {
        return readLockPage(page, new FullPageId(pageId, cacheId), true);
    }

    /**
     * @param absPtr Absolute pointer to unlock.
     */
    void readUnlockPage(long absPtr) {
        rwLock.readUnlock(absPtr + PAGE_LOCK_OFFSET);
    }

    /**
     * Checks if a page has temp copy buffer.
     *
     * @param absPtr Absolute pointer.
     * @return {@code True} if a page has temp buffer.
     */
    public boolean hasTempCopy(long absPtr) {
        return PageHeader.tempBufferPointer(absPtr) != INVALID_REL_PTR;
    }

    /**
     * @param absPtr Absolute pointer.
     * @return Pointer to the page write buffer or {@code 0} if page was not locked.
     */
    long tryWriteLockPage(long absPtr, FullPageId fullId, boolean checkTag) {
        int tag = checkTag ? PageIdUtils.tag(fullId.pageId()) : OffheapReadWriteLock.TAG_LOCK_ALWAYS;

        if (!rwLock.tryWriteLock(absPtr + PAGE_LOCK_OFFSET, tag))
            return 0;

        return postWriteLockPage(absPtr, fullId);
    }

    /**
     * @param absPtr Absolute pointer.
     * @return Pointer to the page write buffer.
     */
    private long writeLockPage(long absPtr, FullPageId fullId, boolean checkTag) {
        int tag = checkTag ? PageIdUtils.tag(fullId.pageId()) : OffheapReadWriteLock.TAG_LOCK_ALWAYS;

        boolean locked = rwLock.writeLock(absPtr + PAGE_LOCK_OFFSET, tag);

        return locked ? postWriteLockPage(absPtr, fullId) : 0;
    }

    /**
     * @param absPtr Absolute pointer.
     * @return Pointer to the page write buffer.
     */
    private long postWriteLockPage(long absPtr, FullPageId fullId) {
        PageHeader.writeTimestamp(absPtr, U.currentTimeMillis());

        // Create a buffer copy if the page is scheduled for a checkpoint.
        if (isInCheckpoint(fullId) && PageHeader.tempBufferPointer(absPtr) == INVALID_REL_PTR) {
            long tmpRelPtr = checkpointPool.borrowOrAllocateFreePage(fullId.pageId());

            if (tmpRelPtr == INVALID_REL_PTR) {
                rwLock.writeUnlock(absPtr + PAGE_LOCK_OFFSET, OffheapReadWriteLock.TAG_LOCK_ALWAYS);

                throw new IgniteException(
                    "Failed to allocate temporary buffer for checkpoint " +
                        "(increase checkpointPageBufferSize configuration property)");
            }

            // Pin the page until checkpoint is not finished.
            PageHeader.acquirePage(absPtr);

            long tmpAbsPtr = checkpointPool.absolute(tmpRelPtr);

            GridUnsafe.copyMemory(
                null,
                absPtr + PAGE_OVERHEAD,
                null,
                tmpAbsPtr + PAGE_OVERHEAD,
                pageSize()
            );

            assert PageIO.getType(tmpAbsPtr + PAGE_OVERHEAD) != 0 : "Invalid state. Type is 0! pageId = " + U.hexLong(fullId.pageId());
            assert PageIO.getVersion(tmpAbsPtr + PAGE_OVERHEAD) != 0 : "Invalid state. Version is 0! pageId = " + U.hexLong(fullId.pageId());

            PageHeader.dirty(absPtr, false);
            PageHeader.tempBufferPointer(absPtr, tmpRelPtr);

            assert GridUnsafe.getInt(absPtr + PAGE_OVERHEAD + 4) == 0; //TODO GG-11480
            assert GridUnsafe.getInt(tmpAbsPtr + PAGE_OVERHEAD + 4) == 0; //TODO GG-11480
        }

        assert GridUnsafe.getInt(absPtr + PAGE_OVERHEAD + 4) == 0; //TODO GG-11480

        return absPtr + PAGE_OVERHEAD;
    }

    /**
     * @param page Page pointer.
     * @param walPlc Full page WAL record policy.
     */
    private void writeUnlockPage(
        long page,
        FullPageId fullId,
        Boolean walPlc,
        boolean markDirty,
        boolean restore
    ) {
        boolean dirty = isDirty(page);

        //if page is for restore, we shouldn't mark it as changed
        if (!restore && markDirty && !dirty && changeTracker != null)
            changeTracker.apply(page, fullId, this);

        boolean pageWalRec = markDirty && walPlc != FALSE && (walPlc == TRUE || !dirty);

        assert GridUnsafe.getInt(page + PAGE_OVERHEAD + 4) == 0; //TODO GG-11480

        if (markDirty)
            setDirty(fullId, page, markDirty, false);

        beforeReleaseWrite(fullId, page + PAGE_OVERHEAD, pageWalRec);

        long pageId = PageIO.getPageId(page + PAGE_OVERHEAD);

        assert pageId != 0 : U.hexLong(PageHeader.readPageId(page));
        assert PageIO.getVersion(page + PAGE_OVERHEAD) != 0 : U.hexLong(pageId);
        assert PageIO.getType(page + PAGE_OVERHEAD) != 0 : U.hexLong(pageId);

        try {
            rwLock.writeUnlock(page + PAGE_LOCK_OFFSET, PageIdUtils.tag(pageId));

            if (throttleEnabled && !restore && markDirty)
                writeThrottle.onMarkDirty(isInCheckpoint(fullId));
        }
        catch (AssertionError ex) {
            StringBuilder sb = new StringBuilder(sysPageSize * 2);

            for (int i = 0; i < systemPageSize(); i += 8)
                sb.append(U.hexLong(GridUnsafe.getLong(page + i)));

            U.error(log, "Failed to unlock page [fullPageId=" + fullId + ", binPage=" + sb + ']');

            throw ex;
        }
    }

    /**
     * @param absPtr Absolute pointer to the page.
     * @return {@code True} if write lock acquired for the page.
     */
    boolean isPageWriteLocked(long absPtr) {
        return rwLock.isWriteLocked(absPtr + PAGE_LOCK_OFFSET);
    }

    /**
     * @param absPtr Absolute pointer to the page.
     * @return {@code True} if read lock acquired for the page.
     */
    boolean isPageReadLocked(long absPtr) {
        return rwLock.isReadLocked(absPtr + PAGE_LOCK_OFFSET);
    }

    /**
     * @param pageId Page ID to check if it was added to the checkpoint list.
     * @return {@code True} if it was added to the checkpoint list.
     */
    boolean isInCheckpoint(FullPageId pageId) {
        Segment seg = segment(pageId.groupId(), pageId.pageId());

        PageIdCollection pages0 = seg.segCheckpointPages;

        return pages0 != null && pages0.contains(pageId);
    }

    /**
     * @param fullPageId Page ID to clear.
     * @return {@code True} if remove successfully.
     */
    boolean clearCheckpoint(FullPageId fullPageId) {
        Segment seg = segment(fullPageId.groupId(), fullPageId.pageId());

        PageIdCollection pages0 = seg.segCheckpointPages;

        assert pages0 != null;

        return pages0.remove(fullPageId);
    }

    /**
     * @param absPtr Absolute pointer.
     * @return {@code True} if page is dirty.
     */
    boolean isDirty(long absPtr) {
        return PageHeader.dirty(absPtr);
    }

    /**
     * Gets the number of active pages across all segments. Used for test purposes only.
     *
     * @return Number of active pages.
     */
    public int activePagesCount() {
        int total = 0;

        for (Segment seg : segments)
            total += seg.acquiredPages();

        return total;
    }

    /** {@inheritDoc} */
    @Override public int checkpointBufferPagesCount() {
        return cpBufPagesCntr.get();
    }

    /**
     * Number of used pages in checkpoint buffer.
     */
    public int checkpointBufferPagesSize() {
        return checkpointPool.pages();
    }

    /**
     * This method must be called in synchronized context.
     *
     * @param absPtr Absolute pointer.
     * @param dirty {@code True} dirty flag.
     * @param forceAdd If this flag is {@code true}, then the page will be added to the dirty set regardless whether the
     * old flag was dirty or not.
     */
    void setDirty(FullPageId pageId, long absPtr, boolean dirty, boolean forceAdd) {
        boolean wasDirty = PageHeader.dirty(absPtr, dirty);

        if (dirty) {
            assert ctx.database().checkpointLockIsHeldByThread();

            if (!wasDirty || forceAdd) {
                boolean added = segment(pageId.groupId(), pageId.pageId()).segDirtyPages.add(pageId);

                if (added)
                    memMetrics.incrementDirtyPages();
            }
        }
        else {
            boolean rmv = segment(pageId.groupId(), pageId.pageId()).segDirtyPages.remove(pageId);

            if (rmv)
                memMetrics.decrementDirtyPages();
        }
    }

    /**
     *
     */
    void beforeReleaseWrite(FullPageId pageId, long ptr, boolean pageWalRec) {
        if (walMgr != null && (pageWalRec || walMgr.isAlwaysWriteFullPages()) && !walMgr.disabled(pageId.groupId())) {
            try {
                walMgr.log(new PageSnapshot(pageId, ptr, pageSize()));
            }
            catch (IgniteCheckedException e) {
                // TODO ignite-db.
                throw new IgniteException(e);
            }
        }
    }

    /**
     * @param grpId Cache group ID.
     * @param pageId Page ID.
     * @return Segment.
     */
    private Segment segment(int grpId, long pageId) {
        int idx = segmentIndex(grpId, pageId, segments.length);

        return segments[idx];
    }

    /**
     * @param pageId Page ID.
     * @return Segment index.
     */
    public static int segmentIndex(int grpId, long pageId, int segments) {
        pageId = PageIdUtils.effectivePageId(pageId);

        // Take a prime number larger than total number of partitions.
        int hash = U.hash(pageId * 65537 + grpId);

        return U.safeAbs(hash) % segments;
    }

    /**
     *
     */
    private class PagePool {
        /** Segment index. */
        protected final int idx;

        /** Direct memory region. */
        protected final DirectMemoryRegion region;

        /** Pool pages counter. */
        protected final AtomicInteger pagesCntr;

        /** */
        protected long lastAllocatedIdxPtr;

        /** Pointer to the address of the free page list. */
        protected long freePageListPtr;

        /** Pages base. */
        protected long pagesBase;

        /**
         * @param idx Index.
         * @param region Region
         * @param pagesCntr Pages counter.
         */
        protected PagePool(int idx, DirectMemoryRegion region, AtomicInteger pagesCntr) {
            this.idx = idx;
            this.region = region;
            this.pagesCntr = pagesCntr;

            long base = (region.address() + 7) & ~0x7;

            freePageListPtr = base;

            base += 8;

            lastAllocatedIdxPtr = base;

            base += 8;

            // Align page start by
            pagesBase = base;

            GridUnsafe.putLong(freePageListPtr, INVALID_REL_PTR);
            GridUnsafe.putLong(lastAllocatedIdxPtr, 1L);
        }

        /**
         * Allocates a new free page.
         *
         * @param pageId Page ID to to initialize.
         * @return Relative pointer to the allocated page.
         * @throws GridOffHeapOutOfMemoryException If failed to allocate new free page.
         */
        private long borrowOrAllocateFreePage(long pageId) throws GridOffHeapOutOfMemoryException {
            if (pagesCntr != null)
                pagesCntr.getAndIncrement();

            long relPtr = borrowFreePage();

            return relPtr != INVALID_REL_PTR ? relPtr : allocateFreePage(pageId);
        }

        /**
         * @return Relative pointer to a free page that was borrowed from the allocated pool.
         */
        private long borrowFreePage() {
            while (true) {
                long freePageRelPtrMasked = GridUnsafe.getLong(freePageListPtr);

                long freePageRelPtr = freePageRelPtrMasked & ADDRESS_MASK;

                if (freePageRelPtr != INVALID_REL_PTR) {
                    long freePageAbsPtr = absolute(freePageRelPtr);

                    long nextFreePageRelPtr = GridUnsafe.getLong(freePageAbsPtr) & ADDRESS_MASK;

                    long cnt = ((freePageRelPtrMasked & COUNTER_MASK) + COUNTER_INC) & COUNTER_MASK;

                    if (GridUnsafe.compareAndSwapLong(null, freePageListPtr, freePageRelPtrMasked, nextFreePageRelPtr | cnt)) {
                        GridUnsafe.putLong(freePageAbsPtr, PAGE_MARKER);

                        return freePageRelPtr;
                    }
                }
                else
                    return INVALID_REL_PTR;
            }
        }

        /**
         * @param pageId Page ID.
         * @return Relative pointer of the allocated page.
         * @throws GridOffHeapOutOfMemoryException If failed to allocate new free page.
         */
        private long allocateFreePage(long pageId) throws GridOffHeapOutOfMemoryException {
            long limit = region.address() + region.size();

            while (true) {
                long lastIdx = GridUnsafe.getLong(lastAllocatedIdxPtr);

                // Check if we have enough space to allocate a page.
                if (pagesBase + (lastIdx + 1) * sysPageSize > limit)
                    return INVALID_REL_PTR;

                if (GridUnsafe.compareAndSwapLong(null, lastAllocatedIdxPtr, lastIdx, lastIdx + 1)) {
                    long absPtr = pagesBase + lastIdx * sysPageSize;

                    assert (lastIdx & SEGMENT_INDEX_MASK) == 0L;

                    long relative = relative(lastIdx);

                    assert relative != INVALID_REL_PTR;

                    PageHeader.initNew(absPtr, relative);

                    rwLock.init(absPtr + PAGE_LOCK_OFFSET, PageIdUtils.tag(pageId));

                    return relative;
                }
            }
        }

        /**
         * @param relPtr Relative pointer to free.
         */
        private void releaseFreePage(long relPtr) {
            long absPtr = absolute(relPtr);

            assert !PageHeader.isAcquired(absPtr) : "Release pinned page: " + PageHeader.fullPageId(absPtr);

            if (pagesCntr != null)
                pagesCntr.getAndDecrement();

            while (true) {
                long freePageRelPtrMasked = GridUnsafe.getLong(freePageListPtr);

                long freePageRelPtr = freePageRelPtrMasked & RELATIVE_PTR_MASK;

                GridUnsafe.putLong(absPtr, freePageRelPtr);

                if (GridUnsafe.compareAndSwapLong(null, freePageListPtr, freePageRelPtrMasked, relPtr))
                    return;
            }
        }

        /**
         * @param relativePtr Relative pointer.
         * @return Absolute pointer.
         */
        long absolute(long relativePtr) {
            int segIdx = (int)((relativePtr >> 40) & 0xFFFF);

            assert segIdx == idx : "expected=" + idx + ", actual=" + segIdx;

            long pageIdx = relativePtr & ~SEGMENT_INDEX_MASK;

            long off = pageIdx * sysPageSize;

            return pagesBase + off;
        }

        /**
         * @param pageIdx Page index in the pool.
         * @return Relative pointer.
         */
        private long relative(long pageIdx) {
            return pageIdx | ((long)idx) << 40;
        }

        /**
         * @return Max number of pages in the pool.
         */
        private int pages() {
            return (int)((region.size() - (pagesBase - region.address())) / sysPageSize);
        }
    }

    /**
     *
     */
    private class Segment extends ReentrantReadWriteLock {
        /** */
        private static final long serialVersionUID = 0L;

        /** */
        private static final double FULL_SCAN_THRESHOLD = 0.4;

        /** Page ID to relative pointer map. */
        private FullPageIdTable loadedPages;

        /** */
        private long acquiredPagesPtr;

        /** */
        private PagePool pool;

        /** */
        private long memPerTbl;

        /** Pages marked as dirty since the last checkpoint. */
        private PageIdCollection segDirtyPages = createPagesSet();

        /** Pages under current checkpoint. */
        private volatile PageIdCollection segCheckpointPages;

        /** Maximum allowed dirty pages in segment before checkpoint start. */
        private final int maxDirtyPages;

        /** Maps partition (cacheId, partId) to its tag. Tag is 1-based incrementing partition file counter */
        private final Map<T2<Integer, Integer>, Integer> partTagMap = new HashMap<>();

        /** */
        private boolean closed;

        /**
         * Creates segment.
         *
         * @param region Memory region.
         * @param throttlingEnabled Write throttling enabled flag.
         */
        private Segment(int idx, DirectMemoryRegion region, int cpPoolPages, boolean throttlingEnabled) {
            long totalMemory = region.size();

            int pages = (int)(totalMemory / sysPageSize);

            memPerTbl = requiredSegmentTableMemory(pages);

            acquiredPagesPtr = region.address();

            GridUnsafe.putIntVolatile(null, acquiredPagesPtr, 0);

            loadedPages = new FullPageIdTable(region.address() + 8, memPerTbl, true);

            DirectMemoryRegion poolRegion = region.slice(memPerTbl + 8);

            pool = new PagePool(idx, poolRegion, null);

            maxDirtyPages = throttlingEnabled ? pool.pages() * 3 / 4 : Math.min(pool.pages() * 2 / 3, cpPoolPages);
        }

        /**
         * Closes the segment.
         */
        private void close() {
            writeLock().lock();

            try {
                closed = true;
            }
            finally {
                writeLock().unlock();
            }
        }

        /**
         * Heuristic method which allows a thread to check if it safe to start memory structure modifications in regard
         * with checkpointing for this segment.
         *
         * @return {@code False} if there are too many dirty pages in segment and a thread should wait for a checkpoint
         * to begin.
         */
        private boolean safeToUpdate() {
            return segDirtyPages.size() < maxDirtyPages;
        }

        /**
         * @return  dirtyRatio to be compared with Throttle threshold.
         */
<<<<<<< HEAD
        private double getDirtyPagesRatio() {
            return ((double)segDirtyPages.size()) / pages();
=======
        private boolean shouldThrottle(double dirtyRatioThreshold) {
            return getDirtyPagesRatio() > dirtyRatioThreshold;
        }

        /**
         * @return dirtyRatio to be compared with Throttle threshold.
         */
        private double getDirtyPagesRatio() {
            return ((double)dirtyPages.size()) / pages();
>>>>>>> 90befa9d
        }

        /**
         * @return Max number of pages this segment can allocate.
         */
        private int pages() {
            return pool.pages();
        }

        /**
         * @return Memory allocated for pages table.
         */
        private long tableSize() {
            return memPerTbl;
        }

        /**
         * @param absPtr Page absolute address to acquire.
         */
        private void acquirePage(long absPtr) {
            PageHeader.acquirePage(absPtr);

            updateAtomicInt(acquiredPagesPtr, 1);
        }

        /**
         * @param absPtr Page absolute address to release.
         */
        private void releasePage(long absPtr) {
            PageHeader.releasePage(absPtr);

            updateAtomicInt(acquiredPagesPtr, -1);
        }

        /**
         * @return Total number of acquired pages.
         */
        private int acquiredPages() {
            return GridUnsafe.getInt(acquiredPagesPtr);
        }

        /**
         * @param pageId Page ID.
         * @return Page relative pointer.
         */
        private long borrowOrAllocateFreePage(long pageId) {
            return pool.borrowOrAllocateFreePage(pageId);
        }

        /**
         * Prepares a page for eviction, if needed.
         *
         * @param fullPageId Candidate page full ID.
         * @param absPtr Absolute pointer of the page to evict.
         * @return {@code True} if it is ok to evict this page, {@code false} if another page should be selected.
         * @throws IgniteCheckedException If failed to write page to the underlying store during eviction.
         */
        private boolean prepareEvict(FullPageId fullPageId, long absPtr) throws IgniteCheckedException {
            assert writeLock().isHeldByCurrentThread();

            // Do not evict cache meta pages.
            if (fullPageId.pageId() == storeMgr.metaPageId(fullPageId.groupId()))
                return false;

            if (PageHeader.isAcquired(absPtr))
                return false;

            PageIdCollection cpPages = segCheckpointPages;

            clearRowCache(fullPageId, absPtr);

            if (isDirty(absPtr)) {
                // Can evict a dirty page only if should be written by a checkpoint.
                // These pages does not have tmp buffer.
                if (cpPages != null && cpPages.contains(fullPageId)) {
                    assert storeMgr != null;

                    memMetrics.updatePageReplaceRate(U.currentTimeMillis() - PageHeader.readTimestamp(absPtr));

                    flushDirtyPage.applyx(
                        fullPageId,
                        wrapPointer(absPtr + PAGE_OVERHEAD, pageSize()),
                        partTag(
                            fullPageId.groupId(),
                            PageIdUtils.partId(fullPageId.pageId())
                        )
                    );

                    setDirty(fullPageId, absPtr, false, true);

                    cpPages.remove(fullPageId);

                    return true;
                }

                return false;
            }
            else {
                memMetrics.updatePageReplaceRate(U.currentTimeMillis() - PageHeader.readTimestamp(absPtr));

                // Page was not modified, ok to evict.
                return true;
            }
        }

        /**
         * @param fullPageId Full page ID to remove all links placed on the page from row cache.
         * @param absPtr Absolute pointer of the page to evict.
         * @throws IgniteCheckedException On error.
         */
        private void clearRowCache(FullPageId fullPageId, long absPtr) throws IgniteCheckedException {
            assert writeLock().isHeldByCurrentThread();

            if (ctx.kernalContext().query() == null || !ctx.kernalContext().query().moduleEnabled())
                return;

            long pageAddr = readLockPage(absPtr, fullPageId, true, false);

            try {
                if (PageIO.getType(pageAddr) != PageIO.T_DATA)
                    return;

                final GridQueryRowCacheCleaner cleaner = ctx.kernalContext().query()
                    .getIndexing().rowCacheCleaner(fullPageId.groupId());

                if (cleaner == null)
                    return;

                DataPageIO io = DataPageIO.VERSIONS.forPage(pageAddr);

                io.forAllItems(pageAddr, new DataPageIO.CC<Void>() {
                    @Override public Void apply(long link) {
                        cleaner.remove(link);

                        return null;
                    }
                });
            }
            finally {
                readUnlockPage(absPtr);
            }
        }

        /**
         * Evict random oldest page from memory to storage.
         *
         * @return Relative address for evicted page.
         * @throws IgniteCheckedException If failed to evict page.
         */
        private long evictPage() throws IgniteCheckedException {
            assert getWriteHoldCount() > 0;

            if (!pageEvictWarned) {
                pageEvictWarned = true;

                U.warn(log, "Page evictions started, this will affect storage performance (consider increasing " +
                    "DataRegionConfiguration#setMaxSize).");
            }

            final ThreadLocalRandom rnd = ThreadLocalRandom.current();

            final int cap = loadedPages.capacity();

            if (acquiredPages() >= loadedPages.size()) {
                DataRegionConfiguration dataRegionCfg = getDataRegionConfiguration();

                throw new IgniteOutOfMemoryException("Failed to evict page from segment (all pages are acquired)."
                    + U.nl() + "Out of memory in data region [" +
                    "name=" + dataRegionCfg.getName() +
                    ", initSize=" + U.readableSize(dataRegionCfg.getInitialSize(), false) +
                    ", maxSize=" + U.readableSize(dataRegionCfg.getMaxSize(), false) +
                    ", persistenceEnabled=" + dataRegionCfg.isPersistenceEnabled() + "] Try the following:" + U.nl() +
                    "  ^-- Increase maximum off-heap memory size (DataRegionConfiguration.maxSize)" + U.nl() +
                    "  ^-- Enable Ignite persistence (DataRegionConfiguration.persistenceEnabled)" + U.nl() +
                    "  ^-- Enable eviction or expiration policies"
                );
            }

            // With big number of random picked pages we may fall into infinite loop, because
            // every time the same page may be found.
            Set<Long> ignored = null;

            long relEvictAddr = INVALID_REL_PTR;

            int iterations = 0;

            while (true) {
                long cleanAddr = INVALID_REL_PTR;
                long cleanTs = Long.MAX_VALUE;
                long dirtyAddr = INVALID_REL_PTR;
                long dirtyTs = Long.MAX_VALUE;
                long metaAddr = INVALID_REL_PTR;
                long metaTs = Long.MAX_VALUE;

                for (int i = 0; i < RANDOM_PAGES_EVICT_NUM; i++) {
                    ++iterations;

                    if (iterations > pool.pages() * FULL_SCAN_THRESHOLD)
                        break;

                    // We need to lookup for pages only in current segment for thread safety,
                    // so peeking random memory will lead to checking for found page segment.
                    // It's much faster to check available pages for segment right away.
                    EvictCandidate nearest = loadedPages.getNearestAt(rnd.nextInt(cap), INVALID_REL_PTR);

                    assert nearest != null && nearest.relativePointer() != INVALID_REL_PTR;

                    long rndAddr = nearest.relativePointer();

                    int partTag = nearest.tag();

                    final long absPageAddr = absolute(rndAddr);

                    FullPageId fullId = PageHeader.fullPageId(absPageAddr);

                    // Check page mapping consistency.
                    assert fullId.equals(nearest.fullId()) : "Invalid page mapping [tableId=" + nearest.fullId() +
                        ", actual=" + fullId + ", nearest=" + nearest;

                    boolean outdated = partTag < partTag(fullId.groupId(), PageIdUtils.partId(fullId.pageId()));

                    if (outdated)
                        return refreshOutdatedPage(this, fullId.groupId(), fullId.pageId(), true);

                    boolean pinned = PageHeader.isAcquired(absPageAddr);

                    boolean skip = ignored != null && ignored.contains(rndAddr);

                    if (relEvictAddr == rndAddr || pinned || skip) {
                        i--;

                        continue;
                    }

                    final long pageTs = PageHeader.readTimestamp(absPageAddr);

                    final boolean dirty = isDirty(absPageAddr);
                    final boolean storMeta = isStoreMetadataPage(absPageAddr);

                    if (pageTs < cleanTs && !dirty && !storMeta) {
                        cleanAddr = rndAddr;

                        cleanTs = pageTs;
                    }
                    else if (pageTs < dirtyTs && dirty && !storMeta) {
                        dirtyAddr = rndAddr;

                        dirtyTs = pageTs;
                    }
                    else if (pageTs < metaTs && storMeta) {
                        metaAddr = rndAddr;

                        metaTs = pageTs;
                    }

                    if (cleanAddr != INVALID_REL_PTR) {
                        relEvictAddr = cleanAddr;
                    }
                    else if (dirtyAddr != INVALID_REL_PTR) {
                        relEvictAddr = dirtyAddr;
                    }
                    else {
                        relEvictAddr = metaAddr;
                    }
                }

                assert relEvictAddr != INVALID_REL_PTR;

                final long absEvictAddr = absolute(relEvictAddr);

                final FullPageId fullPageId = PageHeader.fullPageId(absEvictAddr);

                if (!prepareEvict(fullPageId, absEvictAddr)) {
                    if (iterations > 10) {
                        if (ignored == null)
                            ignored = new HashSet<>();

                        ignored.add(relEvictAddr);
                    }

                    if (iterations > pool.pages() * FULL_SCAN_THRESHOLD)
                        return tryToFindSequentially(cap);

                    continue;
                }

                loadedPages.remove(
                    fullPageId.groupId(),
                    PageIdUtils.effectivePageId(fullPageId.pageId()),
                    partTag(
                        fullPageId.groupId(),
                        PageIdUtils.partId(fullPageId.pageId())
                    )
                );

                return relEvictAddr;
            }
        }

        /**
         * @param absPageAddr Absolute page address
         * @return {@code True} if page is related to partition metadata, which is loaded in saveStoreMetadata().
         */
        private boolean isStoreMetadataPage(long absPageAddr) {
            try {
                long dataAddr = absPageAddr + PAGE_OVERHEAD;

                int type = PageIO.getType(dataAddr);
                int ver = PageIO.getVersion(dataAddr);

                PageIO io = PageIO.getPageIO(type, ver);

                return io instanceof PagePartitionMetaIO
                    || io instanceof PagesListMetaIO
                    || io instanceof PagePartitionCountersIO;
            }
            catch (IgniteCheckedException ignored) {
                return false;
            }
        }

        /**
         * Will scan all segment pages to find one to evict it
         *
         * @param cap Capacity.
         */
        private long tryToFindSequentially(int cap) throws IgniteCheckedException {
            assert getWriteHoldCount() > 0;

            long prevAddr = INVALID_REL_PTR;
            int pinnedCnt = 0;
            int failToPrepare = 0;

            for (int i = 0; i < cap; i++) {
                final EvictCandidate nearest = loadedPages.getNearestAt(i, INVALID_REL_PTR);

                assert nearest != null && nearest.relativePointer() != INVALID_REL_PTR;

                final long addr = nearest.relativePointer();

                int partTag = nearest.tag();

                final long absPageAddr = absolute(addr);

                FullPageId fullId = PageHeader.fullPageId(absPageAddr);

                if (partTag < partTag(fullId.groupId(), PageIdUtils.partId(fullId.pageId())))
                    return refreshOutdatedPage(this, fullId.groupId(), fullId.pageId(), true);

                boolean pinned = PageHeader.isAcquired(absPageAddr);

                if (pinned)
                    pinnedCnt++;

                if (addr == prevAddr || pinned)
                    continue;

                final long absEvictAddr = absolute(addr);

                final FullPageId fullPageId = PageHeader.fullPageId(absEvictAddr);

                if (prepareEvict(fullPageId, absEvictAddr)) {
                    loadedPages.remove(
                        fullPageId.groupId(),
                        PageIdUtils.effectivePageId(fullPageId.pageId()),
                        partTag(
                            fullPageId.groupId(),
                            PageIdUtils.partId(fullPageId.pageId())
                        )
                    );

                    return addr;
                }
                else
                    failToPrepare++;

                prevAddr = addr;
            }

            DataRegionConfiguration dataRegionCfg = getDataRegionConfiguration();

            throw new IgniteOutOfMemoryException("Failed to find a page for eviction [segmentCapacity=" + cap +
                ", loaded=" + loadedPages.size() +
                ", maxDirtyPages=" + maxDirtyPages +
                ", dirtyPages=" + segDirtyPages.size() +
                ", cpPages=" + (segCheckpointPages == null ? 0 : segCheckpointPages.size()) +
                ", pinnedInSegment=" + pinnedCnt +
                ", failedToPrepare=" + failToPrepare +
                ']' + U.nl() + "Out of memory in data region [" +
                "name=" + dataRegionCfg.getName() +
                ", initSize=" + U.readableSize(dataRegionCfg.getInitialSize(), false) +
                ", maxSize=" + U.readableSize(dataRegionCfg.getMaxSize(), false) +
                ", persistenceEnabled=" + dataRegionCfg.isPersistenceEnabled() + "] Try the following:" + U.nl() +
                "  ^-- Increase maximum off-heap memory size (DataRegionConfiguration.maxSize)" + U.nl() +
                "  ^-- Enable Ignite persistence (DataRegionConfiguration.persistenceEnabled)" + U.nl() +
                "  ^-- Enable eviction or expiration policies"
            );
        }

        /**
         * Delegate to the corresponding page pool.
         *
         * @param relPtr Relative pointer.
         * @return Absolute pointer.
         */
        private long absolute(long relPtr) {
            return pool.absolute(relPtr);
        }

        /**
         * @param grpId Cache group ID.
         * @param partId Partition ID.
         * @return Partition tag. Growing 1 based partition file version
         */
        private int partTag(int grpId, int partId) {
            assert getReadHoldCount() > 0 || getWriteHoldCount() > 0;

            Integer tag = partTagMap.get(new T2<>(grpId, partId));

            if (tag == null)
                return 1;

            return tag;
        }

        /**
         * @param grpId Cache group ID.
         * @param partId Partition ID.
         * @return New partition tag.
         */
        private int incrementPartTag(int grpId, int partId) {
            assert getWriteHoldCount() > 0;

            T2<Integer, Integer> t = new T2<>(grpId, partId);

            Integer tag = partTagMap.get(t);

            if (tag == null) {
                partTagMap.put(t, 2);

                return 2;
            }
            else if (tag == Integer.MAX_VALUE) {
                U.warn(log, "Partition tag overflow [grpId=" + grpId + ", partId=" + partId + "]");

                partTagMap.put(t, 0);

                return 0;
            }
            else {
                partTagMap.put(t, tag + 1);

                return tag + 1;
            }
        }

        /**
         * @param grpId Cache group id.
         */
        private void resetPartTags(int grpId) {
            assert getWriteHoldCount() > 0;

            Iterator<T2<Integer, Integer>> iter = partTagMap.keySet().iterator();

            while (iter.hasNext()) {
                T2<Integer, Integer> t = iter.next();

                if (t.get1() == grpId)
                    iter.remove();
            }
        }
    }

    /**
     * Gets an estimate for the amount of memory required to store the given number of page IDs
     * in a segment table.
     *
     * @param pages Number of pages to store.
     * @return Memory size estimate.
     */
    private static long requiredSegmentTableMemory(int pages) {
        return FullPageIdTable.requiredMemory(pages) + 8;
    }

    /**
     * @param ptr Pointer to update.
     * @param delta Delta.
     */
    private static int updateAtomicInt(long ptr, int delta) {
        while (true) {
            int old = GridUnsafe.getInt(ptr);

            int updated = old + delta;

            if (GridUnsafe.compareAndSwapInt(null, ptr, old, updated))
                return updated;
        }
    }

    /**
     * @param ptr Pointer to update.
     * @param delta Delta.
     */
    private static long updateAtomicLong(long ptr, long delta) {
        while (true) {
            long old = GridUnsafe.getLong(ptr);

            long updated = old + delta;

            if (GridUnsafe.compareAndSwapLong(null, ptr, old, updated))
                return updated;
        }
    }

    /**
     *
     */
    private static class PageHeader {
        /**
         * @param absPtr Absolute pointer to initialize.
         * @param relative Relative pointer to write.
         */
        private static void initNew(long absPtr, long relative) {
            relative(absPtr, relative);

            tempBufferPointer(absPtr, INVALID_REL_PTR);

            GridUnsafe.putLong(absPtr, PAGE_MARKER);
            GridUnsafe.putInt(absPtr + PAGE_PIN_CNT_OFFSET, 0);
        }

        /**
         * @param absPtr Absolute pointer.
         * @return Dirty flag.
         */
        private static boolean dirty(long absPtr) {
            return flag(absPtr, DIRTY_FLAG);
        }

        /**
         * @param absPtr Page absolute pointer.
         * @param dirty Dirty flag.
         * @return Previous value of dirty flag.
         */
        private static boolean dirty(long absPtr, boolean dirty) {
            return flag(absPtr, DIRTY_FLAG, dirty);
        }

        /**
         * @param absPtr Absolute pointer.
         * @param flag Flag mask.
         * @return Flag value.
         */
        private static boolean flag(long absPtr, long flag) {
            assert (flag & 0xFFFFFFFFFFFFFFL) == 0;
            assert Long.bitCount(flag) == 1;

            long relPtrWithFlags = GridUnsafe.getLong(absPtr + RELATIVE_PTR_OFFSET);

            return (relPtrWithFlags & flag) != 0;
        }

        /**
         * Sets flag.
         *
         * @param absPtr Absolute pointer.
         * @param flag Flag mask.
         * @param set New flag value.
         * @return Previous flag value.
         */
        private static boolean flag(long absPtr, long flag, boolean set) {
            assert (flag & 0xFFFFFFFFFFFFFFL) == 0;
            assert Long.bitCount(flag) == 1;

            long relPtrWithFlags = GridUnsafe.getLong(absPtr + RELATIVE_PTR_OFFSET);

            boolean was = (relPtrWithFlags & flag) != 0;

            if (set)
                relPtrWithFlags |= flag;
            else
                relPtrWithFlags &= ~flag;

            GridUnsafe.putLong(absPtr + RELATIVE_PTR_OFFSET, relPtrWithFlags);

            return was;
        }

        /**
         * @param absPtr Page pointer.
         * @return If page is pinned.
         */
        private static boolean isAcquired(long absPtr) {
            return GridUnsafe.getInt(absPtr + PAGE_PIN_CNT_OFFSET) > 0;
        }

        /**
         * @param absPtr Absolute pointer.
         */
        private static void acquirePage(long absPtr) {
            updateAtomicInt(absPtr + PAGE_PIN_CNT_OFFSET, 1);
        }

        /**
         * @param absPtr Absolute pointer.
         */
        private static int releasePage(long absPtr) {
            return updateAtomicInt(absPtr + PAGE_PIN_CNT_OFFSET, -1);
        }

        /**
         * Reads relative pointer from the page at the given absolute position.
         *
         * @param absPtr Absolute memory pointer to the page header.
         * @return Relative pointer written to the page.
         */
        private static long readRelative(long absPtr) {
            return GridUnsafe.getLong(absPtr + RELATIVE_PTR_OFFSET) & RELATIVE_PTR_MASK;
        }

        /**
         * Writes relative pointer to the page at the given absolute position.
         *
         * @param absPtr Absolute memory pointer to the page header.
         * @param relPtr Relative pointer to write.
         */
        private static void relative(long absPtr, long relPtr) {
            GridUnsafe.putLong(absPtr + RELATIVE_PTR_OFFSET, relPtr & RELATIVE_PTR_MASK);
        }

        /**
         * Volatile write for current timestamp to page in {@code absAddr} address.
         *
         * @param absPtr Absolute page address.
         */
        private static void writeTimestamp(final long absPtr, long tstamp) {
            tstamp >>= 8;

            GridUnsafe.putLongVolatile(null, absPtr, (tstamp << 8) | 0x01);
        }

        /**
         * Read for timestamp from page in {@code absAddr} address.
         *
         * @param absPtr Absolute page address.
         * @return Timestamp.
         */
        private static long readTimestamp(final long absPtr) {
            long markerAndTs = GridUnsafe.getLong(absPtr);

            // Clear last byte as it is occupied by page marker.
            return markerAndTs & ~0xFF;
        }

        /**
         * @param absPtr Page absolute pointer.
         * @param tmpRelPtr Temp buffer relative pointer.
         */
        private static void tempBufferPointer(long absPtr, long tmpRelPtr) {
            GridUnsafe.putLong(absPtr + PAGE_TMP_BUF_OFFSET, tmpRelPtr);
        }

        /**
         * @param absPtr Page absolute pointer.
         * @return Temp buffer relative pointer.
         */
        private static long tempBufferPointer(long absPtr) {
            return GridUnsafe.getLong(absPtr + PAGE_TMP_BUF_OFFSET);
        }

        /**
         * Reads page ID from the page at the given absolute position.
         *
         * @param absPtr Absolute memory pointer to the page header.
         * @return Page ID written to the page.
         */
        private static long readPageId(long absPtr) {
            return GridUnsafe.getLong(absPtr + PAGE_ID_OFFSET);
        }

        /**
         * Writes page ID to the page at the given absolute position.
         *
         * @param absPtr Absolute memory pointer to the page header.
         * @param pageId Page ID to write.
         */
        private static void pageId(long absPtr, long pageId) {
            GridUnsafe.putLong(absPtr + PAGE_ID_OFFSET, pageId);
        }

        /**
         * Reads cache ID from the page at the given absolute pointer.
         *
         * @param absPtr Absolute memory pointer to the page header.
         * @return Cache ID written to the page.
         */
        private static int readPageCacheId(final long absPtr) {
            return GridUnsafe.getInt(absPtr + PAGE_CACHE_ID_OFFSET);
        }

        /**
         * Writes cache ID from the page at the given absolute pointer.
         *
         * @param absPtr Absolute memory pointer to the page header.
         * @param cacheId Cache ID to write.
         */
        private static void pageCacheId(final long absPtr, final int cacheId) {
            GridUnsafe.putInt(absPtr + PAGE_CACHE_ID_OFFSET, cacheId);
        }

        /**
         * Reads page ID and cache ID from the page at the given absolute pointer.
         *
         * @param absPtr Absolute memory pointer to the page header.
         * @return Full page ID written to the page.
         */
        private static FullPageId fullPageId(final long absPtr) {
            return new FullPageId(readPageId(absPtr), readPageCacheId(absPtr));
        }

        /**
         * Writes page ID and cache ID from the page at the given absolute pointer.
         *
         * @param absPtr Absolute memory pointer to the page header.
         * @param fullPageId Full page ID to write.
         */
        private static void fullPageId(final long absPtr, final FullPageId fullPageId) {
            pageId(absPtr, fullPageId.pageId());

            pageCacheId(absPtr, fullPageId.groupId());
        }
    }

    /**
     *
     */
    private static class ClearSegmentRunnable implements Runnable {
        /** */
        private Segment seg;

        /** */
        private GridPredicate3<Integer, Long, Integer> clearPred;

        /** */
        private CountDownFuture doneFut;

        /** */
        private int pageSize;

        /** */
        private boolean rmvDirty;

        /**
         * @param seg Segment.
         * @param clearPred Clear predicate.
         * @param doneFut Completion future.
         */
        private ClearSegmentRunnable(
            Segment seg,
            GridPredicate3<Integer, Long, Integer> clearPred,
            boolean rmvDirty,
            CountDownFuture doneFut,
            int pageSize
        ) {
            this.seg = seg;
            this.clearPred = clearPred;
            this.rmvDirty = rmvDirty;
            this.doneFut = doneFut;
            this.pageSize = pageSize;
        }

        /** {@inheritDoc} */
        @Override public void run() {
            int cap = seg.loadedPages.capacity();

            int chunkSize = 1000;
            GridLongList ptrs = new GridLongList(chunkSize);

            try {
                for (int base = 0; base < cap; ) {
                    int boundary = Math.min(cap, base + chunkSize);

                    seg.writeLock().lock();

                    try {
                        while (base < boundary) {
                            long ptr = seg.loadedPages.clearAt(base, clearPred, INVALID_REL_PTR);

                            if (ptr != INVALID_REL_PTR)
                                ptrs.add(ptr);

                            base++;
                        }
                    }
                    finally {
                        seg.writeLock().unlock();
                    }

                    for (int i = 0; i < ptrs.size(); i++) {
                        long relPtr = ptrs.get(i);

                        long absPtr = seg.pool.absolute(relPtr);

                        if (rmvDirty) {
                            FullPageId fullId = PageHeader.fullPageId(absPtr);

                            seg.segDirtyPages.remove(fullId);
                        }

                        GridUnsafe.setMemory(absPtr + PAGE_OVERHEAD, pageSize, (byte)0);

                        seg.pool.releaseFreePage(relPtr);
                    }

                    ptrs.clear();
                }

                doneFut.onDone((Void)null);
            }
            catch (Throwable e) {
                doneFut.onDone(e);
            }
        }
    }
}<|MERGE_RESOLUTION|>--- conflicted
+++ resolved
@@ -346,13 +346,12 @@
             throttleEnabled = false;
         }
 
-        if (throttleEnabled)
-<<<<<<< HEAD
+        if (throttleEnabled) {
             writeThrottle = new PagesWriteThrottle(this,
                 (GridCacheDatabaseSharedManager)ctx.database());
-=======
+            //todo select policy
             writeThrottle = new PagesWriteSpeedBasedThrottle(this, (GridCacheDatabaseSharedManager)ctx.database());
->>>>>>> 90befa9d
+        }
     }
 
     /** {@inheritDoc} */
@@ -873,29 +872,15 @@
     }
 
     /**
-     * @return max dirty ratio from the segments.
-     */
-    double getDirtyPagesRatio() {
-        double res = 0;
-
+     * @param dirtyRatioThreshold Throttle threshold.
+     */
+    boolean shouldThrottle(double dirtyRatioThreshold) {
         for (Segment segment : segments) {
-            res = Math.max(res, segment.getDirtyPagesRatio());
-        }
-
-        return res;
-    }
-
-    /**
-     * @return total pages can be placed in all segments
-     */
-    public long totalPages() {
-        long res = 0;
-
-        for (Segment segment : segments) {
-            res += segment.pages();
-        }
-
-        return res;
+            if (segment.shouldThrottle(dirtyRatioThreshold))
+                return true;
+        }
+
+        return false;
     }
 
     /**
@@ -947,7 +932,6 @@
         if (throttleEnabled)
             writeThrottle.onBeginCheckpoint();
 
-<<<<<<< HEAD
         return sets;
     }
 
@@ -970,9 +954,6 @@
      */
     public static boolean isParallelDirtyPages() {
         return IgniteSystemProperties.getBoolean(IgniteSystemProperties.IGNITE_DIRTY_PAGES_PARALLEL, true);
-=======
-        return new GridMultiCollectionWrapper<>(collections);
->>>>>>> 90befa9d
     }
 
     /** {@inheritDoc} */
@@ -1864,22 +1845,17 @@
         }
 
         /**
-         * @return  dirtyRatio to be compared with Throttle threshold.
-         */
-<<<<<<< HEAD
+         * @param dirtyRatioThreshold Throttle threshold.
+         */
+        private boolean shouldThrottle(double dirtyRatioThreshold) {
+            return getDirtyPagesRatio() > dirtyRatioThreshold;
+        }
+
+        /**
+         * @return dirtyRatio to be compared with Throttle threshold.
+         */
         private double getDirtyPagesRatio() {
             return ((double)segDirtyPages.size()) / pages();
-=======
-        private boolean shouldThrottle(double dirtyRatioThreshold) {
-            return getDirtyPagesRatio() > dirtyRatioThreshold;
-        }
-
-        /**
-         * @return dirtyRatio to be compared with Throttle threshold.
-         */
-        private double getDirtyPagesRatio() {
-            return ((double)dirtyPages.size()) / pages();
->>>>>>> 90befa9d
         }
 
         /**
