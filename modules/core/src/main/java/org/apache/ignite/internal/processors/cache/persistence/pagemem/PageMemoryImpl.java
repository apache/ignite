--- conflicted
+++ resolved
@@ -812,8 +812,7 @@
         if (rmv)
             seg.loadedPages.remove(grpId, PageIdUtils.effectivePageId(pageId));
 
-<<<<<<< HEAD
-        FullPageId fullPageId = new FullPageId(pageId, cacheId);
+        FullPageId fullPageId = new FullPageId(pageId, grpId);
 
         PageIdCollection pages0 = seg.segCheckpointPages;
 
@@ -822,13 +821,6 @@
 
         if (seg.segDirtyPages != null)
             seg.segDirtyPages.remove(fullPageId);
-=======
-        if (seg.segCheckpointPages != null)
-            seg.segCheckpointPages.remove(new FullPageId(pageId, grpId));
-
-        if (seg.dirtyPages != null)
-            seg.dirtyPages.remove(new FullPageId(pageId, grpId));
->>>>>>> a5cf9cb4
 
         return relPtr;
     }
