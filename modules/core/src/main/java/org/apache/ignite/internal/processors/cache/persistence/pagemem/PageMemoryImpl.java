/*
 * Licensed to the Apache Software Foundation (ASF) under one or more
 * contributor license agreements.  See the NOTICE file distributed with
 * this work for additional information regarding copyright ownership.
 * The ASF licenses this file to You under the Apache License, Version 2.0
 * (the "License"); you may not use this file except in compliance with
 * the License.  You may obtain a copy of the License at
 *
 *      http://www.apache.org/licenses/LICENSE-2.0
 *
 * Unless required by applicable law or agreed to in writing, software
 * distributed under the License is distributed on an "AS IS" BASIS,
 * WITHOUT WARRANTIES OR CONDITIONS OF ANY KIND, either express or implied.
 * See the License for the specific language governing permissions and
 * limitations under the License.
 */

package org.apache.ignite.internal.processors.cache.persistence.pagemem;

import java.nio.ByteBuffer;
import java.util.ArrayList;
import java.util.Collection;
import java.util.Collections;
import java.util.HashMap;
import java.util.HashSet;
import java.util.List;
import java.util.Map;
import java.util.Set;
import java.util.concurrent.ArrayBlockingQueue;
import java.util.concurrent.ExecutorService;
import java.util.concurrent.RejectedExecutionException;
import java.util.concurrent.ThreadLocalRandom;
import java.util.concurrent.ThreadPoolExecutor;
import java.util.concurrent.TimeUnit;
import java.util.concurrent.atomic.AtomicInteger;
import java.util.concurrent.locks.ReentrantReadWriteLock;
import org.apache.ignite.IgniteCheckedException;
import org.apache.ignite.IgniteException;
import org.apache.ignite.IgniteLogger;
import org.apache.ignite.IgniteSystemProperties;
import org.apache.ignite.configuration.DataRegionConfiguration;
import org.apache.ignite.configuration.DataStorageConfiguration;
import org.apache.ignite.failure.FailureContext;
import org.apache.ignite.failure.FailureType;
import org.apache.ignite.internal.IgniteInternalFuture;
import org.apache.ignite.internal.mem.DirectMemoryProvider;
import org.apache.ignite.internal.mem.DirectMemoryRegion;
import org.apache.ignite.internal.mem.IgniteOutOfMemoryException;
import org.apache.ignite.internal.pagemem.FullPageId;
import org.apache.ignite.internal.pagemem.PageIdAllocator;
import org.apache.ignite.internal.pagemem.PageIdUtils;
import org.apache.ignite.internal.pagemem.PageUtils;
import org.apache.ignite.internal.pagemem.store.IgnitePageStoreManager;
import org.apache.ignite.internal.pagemem.wal.IgniteWriteAheadLogManager;
import org.apache.ignite.internal.processors.cache.persistence.StorageException;
import org.apache.ignite.internal.pagemem.wal.WALIterator;
import org.apache.ignite.internal.pagemem.wal.WALPointer;
import org.apache.ignite.internal.pagemem.wal.record.CheckpointRecord;
import org.apache.ignite.internal.pagemem.wal.record.PageSnapshot;
import org.apache.ignite.internal.pagemem.wal.record.WALRecord;
import org.apache.ignite.internal.pagemem.wal.record.delta.InitNewPageRecord;
import org.apache.ignite.internal.pagemem.wal.record.delta.PageDeltaRecord;
import org.apache.ignite.internal.processors.cache.GridCacheSharedContext;
import org.apache.ignite.internal.processors.cache.persistence.CheckpointLockStateChecker;
import org.apache.ignite.internal.processors.cache.persistence.CheckpointWriteProgressSupplier;
import org.apache.ignite.internal.processors.cache.persistence.DataRegionMetricsImpl;
import org.apache.ignite.internal.processors.cache.persistence.freelist.io.PagesListMetaIO;
import org.apache.ignite.internal.processors.cache.persistence.partstate.GroupPartitionId;
import org.apache.ignite.internal.processors.cache.persistence.tree.io.DataPageIO;
import org.apache.ignite.internal.processors.cache.persistence.tree.io.PageIO;
import org.apache.ignite.internal.processors.cache.persistence.tree.io.PagePartitionCountersIO;
import org.apache.ignite.internal.processors.cache.persistence.tree.io.PagePartitionMetaIO;
import org.apache.ignite.internal.processors.cache.persistence.tree.io.TrackingPageIO;
import org.apache.ignite.internal.processors.cache.persistence.wal.crc.IgniteDataIntegrityViolationException;
import org.apache.ignite.internal.processors.query.GridQueryRowCacheCleaner;
import org.apache.ignite.internal.util.GridConcurrentHashSet;
import org.apache.ignite.internal.util.GridLongList;
import org.apache.ignite.internal.util.GridMultiCollectionWrapper;
import org.apache.ignite.internal.util.GridUnsafe;
import org.apache.ignite.internal.util.OffheapReadWriteLock;
import org.apache.ignite.internal.util.future.CountDownFuture;
import org.apache.ignite.internal.util.lang.GridInClosure3X;
import org.apache.ignite.internal.util.offheap.GridOffHeapOutOfMemoryException;
import org.apache.ignite.internal.util.typedef.internal.U;
import org.apache.ignite.lang.IgniteBiTuple;
import org.jetbrains.annotations.NotNull;
import org.jetbrains.annotations.Nullable;

import static java.lang.Boolean.FALSE;
import static java.lang.Boolean.TRUE;
import static org.apache.ignite.IgniteSystemProperties.IGNITE_DELAYED_REPLACED_PAGE_WRITE;
import static org.apache.ignite.IgniteSystemProperties.getBoolean;
import static org.apache.ignite.internal.util.GridUnsafe.wrapPointer;

/**
 * Page header structure is described by the following diagram.
 *
 * When page is not allocated (in a free list):
 * <pre>
 * +--------+------------------------------------------------------+
 * |8 bytes |         PAGE_SIZE + PAGE_OVERHEAD - 8 bytes          |
 * +--------+------------------------------------------------------+
 * |Next ptr|                      Page data                       |
 * +--------+------------------------------------------------------+
 * </pre>
 * <p/>
 * When page is allocated and is in use:
 * <pre>
 * +------------------+--------+--------+----+----+--------+--------+----------------------+
 * |     8 bytes      |8 bytes |8 bytes |4 b |4 b |8 bytes |8 bytes |       PAGE_SIZE      |
 * +------------------+--------+--------+----+----+--------+--------+----------------------+
 * | Marker/Timestamp |Rel ptr |Page ID |C ID|PIN | LOCK   |TMP BUF |       Page data      |
 * +------------------+--------+--------+----+----+--------+--------+----------------------+
 * </pre>
 *
 * Note that first 8 bytes of page header are used either for page marker or for next relative pointer depending
 * on whether the page is in use or not.
 */
@SuppressWarnings({"LockAcquiredButNotSafelyReleased"})
public class PageMemoryImpl implements PageMemoryEx {
    /** */
    public static final long PAGE_MARKER = 0x0000000000000001L;

    /** Relative pointer chunk index mask. */
    private static final long SEGMENT_INDEX_MASK = 0xFFFFFF0000000000L;

    /** Full relative pointer mask. */
    private static final long RELATIVE_PTR_MASK = 0xFFFFFFFFFFFFFFL;

    /** Dirty flag. */
    private static final long DIRTY_FLAG = 0x0100000000000000L;

    /** Invalid relative pointer value. */
    private static final long INVALID_REL_PTR = RELATIVE_PTR_MASK;

    /** Pointer which means that this page is outdated (for example, cache was destroyed, partition eviction'd happened */
    private static final long OUTDATED_REL_PTR = INVALID_REL_PTR + 1;

    /** Address mask to avoid ABA problem. */
    private static final long ADDRESS_MASK = 0xFFFFFFFFFFFFFFL;

    /** Counter mask to avoid ABA problem. */
    private static final long COUNTER_MASK = ~ADDRESS_MASK;

    /** Counter increment to avoid ABA problem. */
    private static final long COUNTER_INC = ADDRESS_MASK + 1;

    /** Page relative pointer. Does not change once a page is allocated. */
    public static final int RELATIVE_PTR_OFFSET = 8;

    /** Page ID offset */
    public static final int PAGE_ID_OFFSET = 16;

    /** Page cache group ID offset. */
    public static final int PAGE_CACHE_ID_OFFSET = 24;

    /** Page pin counter offset. */
    public static final int PAGE_PIN_CNT_OFFSET = 28;

    /** Page lock offset. */
    public static final int PAGE_LOCK_OFFSET = 32;

    /** Page temp copy buffer relative pointer offset. */
    public static final int PAGE_TMP_BUF_OFFSET = 40;

    /**
     * 8b Marker/timestamp
     * 8b Relative pointer
     * 8b Page ID
     * 4b Cache group ID
     * 4b Pin count
     * 8b Lock
     * 8b Temporary buffer
     */
    public static final int PAGE_OVERHEAD = 48;

    /** Number of random pages that will be picked for eviction. */
    public static final int RANDOM_PAGES_EVICT_NUM = 5;

    /** Try again tag. */
    public static final int TRY_AGAIN_TAG = -1;

    /** Tracking io. */
    private static final TrackingPageIO trackingIO = TrackingPageIO.VERSIONS.latest();

    /** Checkpoint pool overflow error message. */
    public static final String CHECKPOINT_POOL_OVERFLOW_ERROR_MSG = "Failed to allocate temporary buffer for checkpoint " +
        "(increase checkpointPageBufferSize configuration property)";

    /** Page size. */
    private final int sysPageSize;

    /** Shared context. */
    private final GridCacheSharedContext<?, ?> ctx;

    /** Checkpoint lock state provider. */
    private final CheckpointLockStateChecker stateChecker;

    /** Number of used pages in checkpoint buffer. */
    private final AtomicInteger cpBufPagesCntr = new AtomicInteger(0);

    /** Use new implementation of loaded pages table:  'Robin Hood hashing: backward shift deletion'. */
    private final boolean useBackwardShiftMap
        = IgniteSystemProperties.getBoolean(IgniteSystemProperties.IGNITE_LOADED_PAGES_BACKWARD_SHIFT_MAP, true);

    /** */
    private ExecutorService asyncRunner = new ThreadPoolExecutor(
        0,
        Runtime.getRuntime().availableProcessors(),
        30L,
        TimeUnit.SECONDS,
        new ArrayBlockingQueue<Runnable>(Runtime.getRuntime().availableProcessors()));

    /** Page store manager. */
    private IgnitePageStoreManager storeMgr;

    /** */
    private IgniteWriteAheadLogManager walMgr;

    /** */
    private final IgniteLogger log;

    /** Direct memory allocator. */
    private final DirectMemoryProvider directMemoryProvider;

    /** Segments array. */
    private Segment[] segments;

    /** */
    private PagePool checkpointPool;

    /** */
    private OffheapReadWriteLock rwLock;

    /** Flush dirty page closure. When possible, will be called by evictPage(). */
    private final ReplacedPageWriter flushDirtyPage;

    /**
     * Delayed page replacement (rotation with disk) tracker. Because other thread may require exactly the same page to be loaded from store,
     * reads are protected by locking.
     * {@code Null} if delayed write functionality is disabled.
     */
    @Nullable private final DelayedPageReplacementTracker delayedPageReplacementTracker;

    /**
     * Callback invoked to track changes in pages.
     * {@code Null} if page tracking functionality is disabled
     * */
    @Nullable private final GridInClosure3X<Long, FullPageId, PageMemoryEx> changeTracker;

    /** Pages write throttle. */
    private PagesWriteThrottlePolicy writeThrottle;

    /** Write throttle type. */
    private ThrottlingPolicy throttlingPlc;

    /** Checkpoint progress provider. Null disables throttling. */
    @Nullable private final CheckpointWriteProgressSupplier cpProgressProvider;

    /** Flag indicating page replacement started (rotation with disk), allocating new page requires freeing old one. */
    private volatile boolean pageReplacementWarned;

    /** */
    private long[] sizes;

    /** Memory metrics to track dirty pages count and page replace rate. */
    private DataRegionMetricsImpl memMetrics;

    /**
     * @param directMemoryProvider Memory allocator to use.
     * @param sizes segments sizes, last is checkpoint pool size.
     * @param ctx Cache shared context.
     * @param pageSize Page size.
     * @param flushDirtyPage write callback invoked when a dirty page is removed for replacement.
     * @param changeTracker Callback invoked to track changes in pages.
     * @param stateChecker Checkpoint lock state provider. Used to ensure lock is held by thread, which modify pages.
     * @param memMetrics Memory metrics to track dirty pages count and page replace rate.
     * @param throttlingPlc Write throttle enabled and its type. Null equal to none.
     * @param cpProgressProvider checkpoint progress, base for throttling. Null disables throttling.
     */
    public PageMemoryImpl(
        DirectMemoryProvider directMemoryProvider,
        long[] sizes,
        GridCacheSharedContext<?, ?> ctx,
        int pageSize,
        ReplacedPageWriter flushDirtyPage,
        @Nullable GridInClosure3X<Long, FullPageId, PageMemoryEx> changeTracker,
        CheckpointLockStateChecker stateChecker,
        DataRegionMetricsImpl memMetrics,
        @Nullable ThrottlingPolicy throttlingPlc,
        @NotNull CheckpointWriteProgressSupplier cpProgressProvider
    ) {
        assert ctx != null;
        assert pageSize > 0;

        log = ctx.logger(PageMemoryImpl.class);

        this.ctx = ctx;
        this.directMemoryProvider = directMemoryProvider;
        this.sizes = sizes;
        this.flushDirtyPage = flushDirtyPage;
        delayedPageReplacementTracker =
            getBoolean(IGNITE_DELAYED_REPLACED_PAGE_WRITE, true)
                ? new DelayedPageReplacementTracker(pageSize, flushDirtyPage, log, sizes.length - 1) :
                null;
        this.changeTracker = changeTracker;
        this.stateChecker = stateChecker;
        this.throttlingPlc = throttlingPlc != null ? throttlingPlc : ThrottlingPolicy.CHECKPOINT_BUFFER_ONLY;
        this.cpProgressProvider = cpProgressProvider;

        storeMgr = ctx.pageStore();
        walMgr = ctx.wal();

        assert storeMgr != null;
        assert walMgr != null;

        sysPageSize = pageSize + PAGE_OVERHEAD;

        rwLock = new OffheapReadWriteLock(128);

        this.memMetrics = memMetrics;
    }

    /** {@inheritDoc} */
    @Override public void start() throws IgniteException {
        directMemoryProvider.initialize(sizes);

        List<DirectMemoryRegion> regions = new ArrayList<>(sizes.length);

        while (true) {
            DirectMemoryRegion reg = directMemoryProvider.nextRegion();

            if (reg == null)
                break;

            regions.add(reg);
        }

        int regs = regions.size();

        segments = new Segment[regs - 1];

        DirectMemoryRegion cpReg = regions.get(regs - 1);

        checkpointPool = new PagePool(regs - 1, cpReg, cpBufPagesCntr);

        long checkpointBuf = cpReg.size();

        long totalAllocated = 0;
        int pages = 0;
        long totalTblSize = 0;

        for (int i = 0; i < regs - 1; i++) {
            assert i < segments.length;

            DirectMemoryRegion reg = regions.get(i);

            totalAllocated += reg.size();

            segments[i] = new Segment(i, regions.get(i), checkpointPool.pages() / segments.length, throttlingPlc);

            pages += segments[i].pages();
            totalTblSize += segments[i].tableSize();
        }

        initWriteThrottle();

        if (log.isInfoEnabled())
            log.info("Started page memory [memoryAllocated=" + U.readableSize(totalAllocated, false) +
                ", pages=" + pages +
                ", tableSize=" + U.readableSize(totalTblSize, false) +
                ", checkpointBuffer=" + U.readableSize(checkpointBuf, false) +
                ']');
    }

    /**
     * Resolves instance of {@link PagesWriteThrottlePolicy} according to chosen throttle policy.
     */
    private void initWriteThrottle() {
        if (throttlingPlc == ThrottlingPolicy.SPEED_BASED)
            writeThrottle = new PagesWriteSpeedBasedThrottle(this, cpProgressProvider, stateChecker, log);
        else if (throttlingPlc == ThrottlingPolicy.TARGET_RATIO_BASED)
            writeThrottle = new PagesWriteThrottle(this, cpProgressProvider, stateChecker, false, log);
        else if (throttlingPlc == ThrottlingPolicy.CHECKPOINT_BUFFER_ONLY)
            writeThrottle = new PagesWriteThrottle(this, null, stateChecker, true, log);
    }

    /** {@inheritDoc} */
<<<<<<< HEAD
    @Override public void stop() throws IgniteException {
=======
    @SuppressWarnings("OverlyStrongTypeCast")
    @Override public void stop(boolean deallocate) throws IgniteException {
>>>>>>> 96c271ba
        if (log.isDebugEnabled())
            log.debug("Stopping page memory.");

        U.shutdownNow(getClass(), asyncRunner, log);

        if (segments != null) {
            for (Segment seg : segments)
                seg.close();
        }

        directMemoryProvider.shutdown(deallocate);
    }

    /** {@inheritDoc} */
    @Override public void releasePage(int grpId, long pageId, long page) {
        Segment seg = segment(grpId, pageId);

        seg.readLock().lock();

        try {
            seg.releasePage(page);
        }
        finally {
            seg.readLock().unlock();
        }
    }

    /** {@inheritDoc} */
    @Override public long readLock(int grpId, long pageId, long page) {
        return readLockPage(page, new FullPageId(pageId, grpId), false);
    }

    /** {@inheritDoc} */
    @Override public void readUnlock(int grpId, long pageId, long page) {
        readUnlockPage(page);
    }

    /** {@inheritDoc} */
    @Override public long writeLock(int grpId, long pageId, long page) {
        return writeLock(grpId, pageId, page, false);
    }

    /** {@inheritDoc} */
    @Override public long writeLock(int grpId, long pageId, long page, boolean restore) {
        return writeLockPage(page, new FullPageId(pageId, grpId), !restore);
    }

    /** {@inheritDoc} */
    @Override public long tryWriteLock(int grpId, long pageId, long page) {
        return tryWriteLockPage(page, new FullPageId(pageId, grpId), true);
    }

    /** {@inheritDoc} */
    @Override public void writeUnlock(int grpId, long pageId, long page, Boolean walPlc,
        boolean dirtyFlag) {
        writeUnlock(grpId, pageId, page, walPlc, dirtyFlag, false);
    }

    /** {@inheritDoc} */
    @Override public void writeUnlock(int grpId, long pageId, long page, Boolean walPlc,
        boolean dirtyFlag, boolean restore) {
        writeUnlockPage(page, new FullPageId(pageId, grpId), walPlc, dirtyFlag, restore);
    }

    /** {@inheritDoc} */
    @Override public boolean isDirty(int grpId, long pageId, long page) {
        return isDirty(page);
    }

    /** {@inheritDoc} */
    @Override public long allocatePage(int grpId, int partId, byte flags) throws IgniteCheckedException {
        assert flags == PageIdAllocator.FLAG_DATA && partId <= PageIdAllocator.MAX_PARTITION_ID ||
            flags == PageIdAllocator.FLAG_IDX && partId == PageIdAllocator.INDEX_PARTITION :
            "flags = " + flags + ", partId = " + partId;

        assert stateChecker.checkpointLockIsHeldByThread();

        if (isThrottlingEnabled())
            writeThrottle.onMarkDirty(false);

        long pageId = storeMgr.allocatePage(grpId, partId, flags);

        assert PageIdUtils.pageIndex(pageId) > 0; //it's crucial for tracking pages (zero page is super one)

        // We need to allocate page in memory for marking it dirty to save it in the next checkpoint.
        // Otherwise it is possible that on file will be empty page which will be saved at snapshot and read with error
        // because there is no crc inside them.
        Segment seg = segment(grpId, pageId);

        DelayedDirtyPageWrite delayedWriter = delayedPageReplacementTracker != null
            ? delayedPageReplacementTracker.delayedPageWrite() : null;

        FullPageId fullId = new FullPageId(pageId, grpId);

        seg.writeLock().lock();

        boolean isTrackingPage = changeTracker != null && trackingIO.trackingPageFor(pageId, pageSize()) == pageId;

        try {
            long relPtr = seg.loadedPages.get(
                grpId,
                PageIdUtils.effectivePageId(pageId),
                seg.partGeneration(grpId, partId),
                INVALID_REL_PTR,
                OUTDATED_REL_PTR
            );

            if (relPtr == OUTDATED_REL_PTR)
                relPtr = refreshOutdatedPage(seg, grpId, pageId, false);

            if (relPtr == INVALID_REL_PTR)
                relPtr = seg.borrowOrAllocateFreePage(pageId);

            if (relPtr == INVALID_REL_PTR)
                relPtr = seg.removePageForReplacement(delayedWriter == null ? flushDirtyPage : delayedWriter);

            long absPtr = seg.absolute(relPtr);

            GridUnsafe.setMemory(absPtr + PAGE_OVERHEAD, pageSize(), (byte)0);

            PageHeader.fullPageId(absPtr, fullId);
            PageHeader.writeTimestamp(absPtr, U.currentTimeMillis());
            rwLock.init(absPtr + PAGE_LOCK_OFFSET, PageIdUtils.tag(pageId));

            assert GridUnsafe.getInt(absPtr + PAGE_OVERHEAD + 4) == 0; //TODO GG-11480

            assert !PageHeader.isAcquired(absPtr) :
                "Pin counter must be 0 for a new page [relPtr=" + U.hexLong(relPtr) +
                    ", absPtr=" + U.hexLong(absPtr) + ']';

            setDirty(fullId, absPtr, true, true);

            if (isTrackingPage) {
                long pageAddr = absPtr + PAGE_OVERHEAD;

                // We are inside segment write lock, so no other thread can pin this tracking page yet.
                // We can modify page buffer directly.
                if (PageIO.getType(pageAddr) == 0) {
                    trackingIO.initNewPage(pageAddr, pageId, pageSize());

                    if (!ctx.wal().disabled(fullId.groupId()))
                        if (!ctx.wal().isAlwaysWriteFullPages())
                            ctx.wal().log(
                                new InitNewPageRecord(
                                    grpId,
                                    pageId,
                                    trackingIO.getType(),
                                    trackingIO.getVersion(), pageId
                                )
                            );
                        else
                            ctx.wal().log(new PageSnapshot(fullId, absPtr + PAGE_OVERHEAD, pageSize()));
                }
            }

            seg.loadedPages.put(grpId, PageIdUtils.effectivePageId(pageId), relPtr, seg.partGeneration(grpId, partId));
        }
        catch (IgniteOutOfMemoryException oom) {
            DataRegionConfiguration dataRegionCfg = getDataRegionConfiguration();

            IgniteOutOfMemoryException e = new IgniteOutOfMemoryException("Out of memory in data region [" +
                "name=" + dataRegionCfg.getName() +
                ", initSize=" + U.readableSize(dataRegionCfg.getInitialSize(), false) +
                ", maxSize=" + U.readableSize(dataRegionCfg.getMaxSize(), false) +
                ", persistenceEnabled=" + dataRegionCfg.isPersistenceEnabled() + "] Try the following:" + U.nl() +
                "  ^-- Increase maximum off-heap memory size (DataRegionConfiguration.maxSize)" + U.nl() +
                "  ^-- Enable Ignite persistence (DataRegionConfiguration.persistenceEnabled)" + U.nl() +
                "  ^-- Enable eviction or expiration policies"
            );

            e.initCause(oom);

            ctx.kernalContext().failure().process(new FailureContext(FailureType.CRITICAL_ERROR, e));

            throw e;
        }
        finally {
            seg.writeLock().unlock();

            if (delayedWriter != null)
                delayedWriter.finishReplacement();
        }

        //we have allocated 'tracking' page, we need to allocate regular one
        return isTrackingPage ? allocatePage(grpId, partId, flags) : pageId;
    }

    /**
     * @return Data region configuration.
     */
    private DataRegionConfiguration getDataRegionConfiguration() {
        DataStorageConfiguration memCfg = ctx.kernalContext().config().getDataStorageConfiguration();

        assert memCfg != null;

        String dataRegionName = memMetrics.getName();

        if (memCfg.getDefaultDataRegionConfiguration().getName().equals(dataRegionName))
            return memCfg.getDefaultDataRegionConfiguration();

        DataRegionConfiguration[] dataRegions = memCfg.getDataRegionConfigurations();

        if (dataRegions != null) {
            for (DataRegionConfiguration reg : dataRegions) {
                if (reg != null && reg.getName().equals(dataRegionName))
                    return reg;
            }
        }

        return null;
    }

    /** {@inheritDoc} */
    @Override public ByteBuffer pageBuffer(long pageAddr) {
        return wrapPointer(pageAddr, pageSize());
    }

    /** {@inheritDoc} */
    @Override public boolean freePage(int grpId, long pageId) throws IgniteCheckedException {
        assert false : "Free page should be never called directly when persistence is enabled.";

        return false;
    }

    /** {@inheritDoc} */
    @Override public long metaPageId(int grpId) throws IgniteCheckedException {
        return storeMgr.metaPageId(grpId);
    }

    /** {@inheritDoc} */
    @Override public long partitionMetaPageId(int grpId, int partId) throws IgniteCheckedException {
        return PageIdUtils.pageId(partId, PageIdAllocator.FLAG_DATA, 0);
    }

    /** {@inheritDoc} */
    @Override public long acquirePage(int grpId, long pageId) throws IgniteCheckedException {
        return acquirePage(grpId, pageId, false);
    }

    /** {@inheritDoc} */
    @Override public long acquirePage(int grpId, long pageId, boolean restore) throws IgniteCheckedException {
        FullPageId fullId = new FullPageId(pageId, grpId);

        int partId = PageIdUtils.partId(pageId);

        Segment seg = segment(grpId, pageId);

        seg.readLock().lock();

        try {
            long relPtr = seg.loadedPages.get(
                grpId,
                PageIdUtils.effectivePageId(pageId),
                seg.partGeneration(grpId, partId),
                INVALID_REL_PTR,
                INVALID_REL_PTR
            );

            // The page is loaded to the memory.
            if (relPtr != INVALID_REL_PTR) {
                long absPtr = seg.absolute(relPtr);

                seg.acquirePage(absPtr);

                return absPtr;
            }
        }
        finally {
            seg.readLock().unlock();
        }

        DelayedDirtyPageWrite delayedWriter = delayedPageReplacementTracker != null
            ? delayedPageReplacementTracker.delayedPageWrite() : null;

        seg.writeLock().lock();

        long lockedPageAbsPtr = -1;
        boolean readPageFromStore = false;

        try {
            // Double-check.
            long relPtr = seg.loadedPages.get(
                grpId,
                PageIdUtils.effectivePageId(pageId),
                seg.partGeneration(grpId, partId),
                INVALID_REL_PTR,
                OUTDATED_REL_PTR
            );

            long absPtr;

            if (relPtr == INVALID_REL_PTR) {
                relPtr = seg.borrowOrAllocateFreePage(pageId);

                if (relPtr == INVALID_REL_PTR)
                    relPtr = seg.removePageForReplacement(delayedWriter == null ? flushDirtyPage : delayedWriter);

                absPtr = seg.absolute(relPtr);

                PageHeader.fullPageId(absPtr, fullId);
                PageHeader.writeTimestamp(absPtr, U.currentTimeMillis());

                assert !PageHeader.isAcquired(absPtr) :
                    "Pin counter must be 0 for a new page [relPtr=" + U.hexLong(relPtr) +
                        ", absPtr=" + U.hexLong(absPtr) + ']';

                // We can clear dirty flag after the page has been allocated.
                setDirty(fullId, absPtr, false, false);

                seg.loadedPages.put(
                    grpId,
                    PageIdUtils.effectivePageId(pageId),
                    relPtr,
                    seg.partGeneration(grpId, partId)
                );

                long pageAddr = absPtr + PAGE_OVERHEAD;

                if (!restore) {
                    if (delayedPageReplacementTracker != null)
                        delayedPageReplacementTracker.waitUnlock(fullId);

                    readPageFromStore = true;
                }
                else {
                    GridUnsafe.setMemory(absPtr + PAGE_OVERHEAD, pageSize(), (byte)0);

                    // Must init page ID in order to ensure RWLock tag consistency.
                    PageIO.setPageId(pageAddr, pageId);
                }

                rwLock.init(absPtr + PAGE_LOCK_OFFSET, PageIdUtils.tag(pageId));

                if (readPageFromStore) {
                    boolean locked = rwLock.writeLock(absPtr + PAGE_LOCK_OFFSET, OffheapReadWriteLock.TAG_LOCK_ALWAYS);

                    assert locked: "Page ID " + fullId + " expected to be locked";

                    lockedPageAbsPtr = absPtr;
                }
            }
            else if (relPtr == OUTDATED_REL_PTR) {
                assert PageIdUtils.pageIndex(pageId) == 0 : fullId;

                relPtr = refreshOutdatedPage(seg, grpId, pageId, false);

                absPtr = seg.absolute(relPtr);

                long pageAddr = absPtr + PAGE_OVERHEAD;

                GridUnsafe.setMemory(absPtr + PAGE_OVERHEAD, pageSize(), (byte)0);

                PageHeader.fullPageId(absPtr, fullId);
                PageHeader.writeTimestamp(absPtr, U.currentTimeMillis());
                PageIO.setPageId(pageAddr, pageId);

                assert !PageHeader.isAcquired(absPtr) :
                    "Pin counter must be 0 for a new page [relPtr=" + U.hexLong(relPtr) +
                        ", absPtr=" + U.hexLong(absPtr) + ']';

                rwLock.init(absPtr + PAGE_LOCK_OFFSET, PageIdUtils.tag(pageId));
            }
            else
                absPtr = seg.absolute(relPtr);

            seg.acquirePage(absPtr);

            return absPtr;
        }
        catch (IgniteOutOfMemoryException oom) {
            ctx.kernalContext().failure().process(new FailureContext(FailureType.CRITICAL_ERROR, oom));

            throw oom;
        }
        finally {
            seg.writeLock().unlock();

            if (delayedWriter != null)
                delayedWriter.finishReplacement();

            if (readPageFromStore) {
                assert lockedPageAbsPtr != -1 : "Page is expected to have a valid address [pageId=" + fullId +
                    ", lockedPageAbsPtr=" + U.hexLong(lockedPageAbsPtr) + ']';

                assert isPageWriteLocked(lockedPageAbsPtr) : "Page is expected to be locked: [pageId=" + fullId + "]";

                long pageAddr = lockedPageAbsPtr + PAGE_OVERHEAD;

                ByteBuffer buf = wrapPointer(pageAddr, pageSize());

                long actualPageId = 0;

                try {
                    storeMgr.read(grpId, pageId, buf);

                    actualPageId = PageIO.getPageId(buf);

                    memMetrics.onPageRead();
                }
                catch (IgniteDataIntegrityViolationException ignore) {
                    U.warn(log, "Failed to read page (data integrity violation encountered, will try to " +
                        "restore using existing WAL) [fullPageId=" + fullId + ']');

                    buf.rewind();

                    tryToRestorePage(fullId, buf);

                    memMetrics.onPageRead();
                }
                finally {
                    rwLock.writeUnlock(lockedPageAbsPtr + PAGE_LOCK_OFFSET,
                        actualPageId == 0 ? OffheapReadWriteLock.TAG_LOCK_ALWAYS : PageIdUtils.tag(actualPageId));
                }
            }
        }
    }

    /**
     * @param seg Segment.
     * @param grpId Cache group ID.
     * @param pageId Page ID.
     * @param rmv {@code True} if page should be removed.
     * @return Relative pointer to refreshed page.
     */
    private long refreshOutdatedPage(Segment seg, int grpId, long pageId, boolean rmv) {
        assert seg.writeLock().isHeldByCurrentThread();

        int tag = seg.partGeneration(grpId, PageIdUtils.partId(pageId));

        long relPtr = seg.loadedPages.refresh(grpId, PageIdUtils.effectivePageId(pageId), tag);

        long absPtr = seg.absolute(relPtr);

        GridUnsafe.setMemory(absPtr + PAGE_OVERHEAD, pageSize(), (byte)0);

        PageHeader.dirty(absPtr, false);

        long tmpBufPtr = PageHeader.tempBufferPointer(absPtr);

        if (tmpBufPtr != INVALID_REL_PTR) {
            GridUnsafe.setMemory(checkpointPool.absolute(tmpBufPtr) + PAGE_OVERHEAD, pageSize(), (byte)0);

            PageHeader.tempBufferPointer(absPtr, INVALID_REL_PTR);

            // We pinned the page when allocated the temp buffer, release it now.
            PageHeader.releasePage(absPtr);

            checkpointPool.releaseFreePage(tmpBufPtr);
        }

        if (rmv)
            seg.loadedPages.remove(grpId, PageIdUtils.effectivePageId(pageId));

        if (seg.segCheckpointPages != null)
            seg.segCheckpointPages.remove(new FullPageId(pageId, grpId));

        if (seg.dirtyPages != null)
            seg.dirtyPages.remove(new FullPageId(pageId, grpId));

        return relPtr;
    }

    /**
     * Restores page from WAL page snapshot & delta records.
     *
     * @param fullId Full page ID.
     * @param buf Destination byte buffer. Note: synchronization to provide ByteBuffer safety should be done outside
     * this method.
     *
     * @throws IgniteCheckedException If failed to start WAL iteration, if incorrect page type observed in data, etc.
     * @throws StorageException If it was not possible to restore page, page not found in WAL.
     */
    private void tryToRestorePage(FullPageId fullId, ByteBuffer buf) throws IgniteCheckedException {
        Long tmpAddr = null;
        try {
            ByteBuffer curPage = null;
            ByteBuffer lastValidPage = null;

            try (WALIterator it = walMgr.replay(null)) {
                for (IgniteBiTuple<WALPointer, WALRecord> tuple : it) {
                    switch (tuple.getValue().type()) {
                        case PAGE_RECORD:
                            PageSnapshot snapshot = (PageSnapshot)tuple.getValue();

                            if (snapshot.fullPageId().equals(fullId)) {
                                if (tmpAddr == null) {
                                    assert snapshot.pageData().length <= pageSize() : snapshot.pageData().length;

                                    tmpAddr = GridUnsafe.allocateMemory(pageSize());
                                }

                                if (curPage == null)
                                    curPage = wrapPointer(tmpAddr, pageSize());

                                PageUtils.putBytes(tmpAddr, 0, snapshot.pageData());
                            }

                            break;

                        case CHECKPOINT_RECORD:
                            CheckpointRecord rec = (CheckpointRecord)tuple.getValue();

                            assert !rec.end();

                            if (curPage != null) {
                                lastValidPage = curPage;
                                curPage = null;
                            }

                            break;

                        case MEMORY_RECOVERY: // It means that previous checkpoint was broken.
                            curPage = null;

                            break;

                        default:
                            if (tuple.getValue() instanceof PageDeltaRecord) {
                                PageDeltaRecord deltaRecord = (PageDeltaRecord)tuple.getValue();

                                if (curPage != null
                                    && deltaRecord.pageId() == fullId.pageId()
                                    && deltaRecord.groupId() == fullId.groupId()) {
                                    assert tmpAddr != null;

                                    deltaRecord.applyDelta(this, tmpAddr);
                                }
                            }
                    }
                }
            }

            ByteBuffer restored = curPage == null ? lastValidPage : curPage;

            if (restored == null)
                throw new StorageException(String.format(
                    "Page is broken. Can't restore it from WAL. (grpId = %d, pageId = %X).",
                    fullId.groupId(), fullId.pageId()
                ));

            buf.put(restored);
        }
        finally {
            if (tmpAddr != null)
                GridUnsafe.freeMemory(tmpAddr);
        }
    }

    /** {@inheritDoc} */
    @Override public int pageSize() {
        return sysPageSize - PAGE_OVERHEAD;
    }

    /** {@inheritDoc} */
    @Override public int systemPageSize() {
        return sysPageSize;
    }

    /** {@inheritDoc} */
    @Override public boolean safeToUpdate() {
        if (segments != null) {
            for (Segment segment : segments)
                if (!segment.safeToUpdate())
                    return false;
        }

        return true;
    }

    /**
     * @param dirtyRatioThreshold Throttle threshold.
     */
    boolean shouldThrottle(double dirtyRatioThreshold) {
        for (Segment segment : segments) {
            if (segment.shouldThrottle(dirtyRatioThreshold))
                return true;
        }

        return false;
    }

    /**
     * @return Max dirty ratio from the segments.
     */
    double getDirtyPagesRatio() {
        double res = 0;

        for (Segment segment : segments) {
            res = Math.max(res, segment.getDirtyPagesRatio());
        }

        return res;
    }

    /**
     * @return Total pages can be placed in all segments.
     */
    public long totalPages() {
        long res = 0;

        for (Segment segment : segments) {
            res += segment.pages();
        }

        return res;
    }

    /** {@inheritDoc} */
    @Override public GridMultiCollectionWrapper<FullPageId> beginCheckpoint() throws IgniteException {
        if (segments == null)
            return new GridMultiCollectionWrapper<>(Collections.<FullPageId>emptyList());

        Collection[] collections = new Collection[segments.length];

        for (int i = 0; i < segments.length; i++) {
            Segment seg = segments[i];

            if (seg.segCheckpointPages != null)
                throw new IgniteException("Failed to begin checkpoint (it is already in progress).");

            collections[i] = seg.segCheckpointPages = seg.dirtyPages;

            seg.dirtyPages = new GridConcurrentHashSet<>();
        }

        memMetrics.resetDirtyPages();

        if (throttlingPlc != ThrottlingPolicy.DISABLED)
            writeThrottle.onBeginCheckpoint();

        return new GridMultiCollectionWrapper<>(collections);
    }

    /**
     * @return {@code True} if throttling is enabled.
     */
    private boolean isThrottlingEnabled() {
        return throttlingPlc != ThrottlingPolicy.CHECKPOINT_BUFFER_ONLY && throttlingPlc != ThrottlingPolicy.DISABLED;
    }

    /** {@inheritDoc} */
    @SuppressWarnings({"unchecked", "TooBroadScope"})
    @Override public void finishCheckpoint() {
        if (segments == null)
            return;

        for (Segment seg : segments)
            seg.segCheckpointPages = null;

        if (throttlingPlc != ThrottlingPolicy.DISABLED)
            writeThrottle.onFinishCheckpoint();
    }

    /** {@inheritDoc} */
    @Override public Integer getForCheckpoint(FullPageId fullId, ByteBuffer outBuf, CheckpointMetricsTracker tracker) {
        assert outBuf.remaining() == pageSize();

        Segment seg = segment(fullId.groupId(), fullId.pageId());

        long absPtr = 0;

        long relPtr;

        int tag;

        boolean pageSingleAcquire = false;

        seg.readLock().lock();

        try {
            if (!isInCheckpoint(fullId))
                return null;

            tag = seg.partGeneration(fullId.groupId(), PageIdUtils.partId(fullId.pageId()));

            relPtr = seg.loadedPages.get(
                fullId.groupId(),
                PageIdUtils.effectivePageId(fullId.pageId()),
                tag,
                INVALID_REL_PTR,
                OUTDATED_REL_PTR
            );

            // Page may have been cleared during eviction. We have nothing to do in this case.
            if (relPtr == INVALID_REL_PTR)
                return null;

            if (relPtr != OUTDATED_REL_PTR) {
                absPtr = seg.absolute(relPtr);

                // Pin the page until page will not be copied.
                if (PageHeader.tempBufferPointer(absPtr) == INVALID_REL_PTR)
                    PageHeader.acquirePage(absPtr);
                else
                    pageSingleAcquire = true;
            }
        }
        finally {
            seg.readLock().unlock();
        }

        if (relPtr == OUTDATED_REL_PTR) {
            seg.writeLock().lock();

            try {
                // Double-check.
                relPtr = seg.loadedPages.get(
                    fullId.groupId(),
                    PageIdUtils.effectivePageId(fullId.pageId()),
                    seg.partGeneration(
                        fullId.groupId(),
                        PageIdUtils.partId(fullId.pageId())
                    ),
                    INVALID_REL_PTR,
                    OUTDATED_REL_PTR
                );

                if (relPtr == INVALID_REL_PTR)
                    return null;

                if (relPtr == OUTDATED_REL_PTR) {
                    relPtr = refreshOutdatedPage(
                        seg,
                        fullId.groupId(),
                        PageIdUtils.effectivePageId(fullId.pageId()),
                        true
                    );

                    seg.pool.releaseFreePage(relPtr);
                }

                return null;
            }
            finally {
                seg.writeLock().unlock();
            }
        }
        else
            return copyPageForCheckpoint(absPtr, fullId, outBuf, pageSingleAcquire, tracker) ? tag : TRY_AGAIN_TAG;
    }

    /**
     * @param absPtr Absolute ptr.
     * @param fullId Full id.
     * @param outBuf Output buffer to write page content into.
     * @param pageSingleAcquire Page is acquired only once. We don't pin the page second time (until page will not be
     * copied) in case checkpoint temporary buffer is used.
     * @param tracker Checkpoint statistics tracker.
     *
     * @return False if someone else holds lock on page.
     */
    private boolean copyPageForCheckpoint(
        long absPtr,
        FullPageId fullId,
        ByteBuffer outBuf,
        boolean pageSingleAcquire,
        CheckpointMetricsTracker tracker
    ) {
        assert absPtr != 0;
        assert PageHeader.isAcquired(absPtr);

        boolean locked = rwLock.tryWriteLock(absPtr + PAGE_LOCK_OFFSET, OffheapReadWriteLock.TAG_LOCK_ALWAYS);

        if (!locked) {
            // We release the page only once here because this page will be copied sometime later and
            // will be released properly then.
            if (!pageSingleAcquire)
                PageHeader.releasePage(absPtr);

            return false;
        }

        try {
            long tmpRelPtr = PageHeader.tempBufferPointer(absPtr);

            boolean success = clearCheckpoint(fullId);

            assert success : "Page was pin when we resolve abs pointer, it can not be evicted";

            if (tmpRelPtr != INVALID_REL_PTR) {
                PageHeader.tempBufferPointer(absPtr, INVALID_REL_PTR);

                long tmpAbsPtr = checkpointPool.absolute(tmpRelPtr);

                copyInBuffer(tmpAbsPtr, outBuf);

                GridUnsafe.setMemory(tmpAbsPtr + PAGE_OVERHEAD, pageSize(), (byte)0);

                if (tracker != null)
                    tracker.onCowPageWritten();

                checkpointPool.releaseFreePage(tmpRelPtr);

                // Need release again because we pin page when resolve abs pointer,
                // and page did not have tmp buffer page.
                if (!pageSingleAcquire)
                    PageHeader.releasePage(absPtr);

            }
            else {
                copyInBuffer(absPtr, outBuf);

                PageHeader.dirty(absPtr, false);
            }

            assert PageIO.getType(outBuf) != 0 : "Invalid state. Type is 0! pageId = " + U.hexLong(fullId.pageId());
            assert PageIO.getVersion(outBuf) != 0 : "Invalid state. Version is 0! pageId = " + U.hexLong(fullId.pageId());

            memMetrics.onPageWritten();

            return true;
        }
        finally {
            rwLock.writeUnlock(absPtr + PAGE_LOCK_OFFSET, OffheapReadWriteLock.TAG_LOCK_ALWAYS);

            // We pinned the page either when allocated the temp buffer, or when resolved abs pointer.
            // Must release the page only after write unlock.
            PageHeader.releasePage(absPtr);
        }
    }

    /**
     * @param absPtr Absolute ptr.
     * @param buf Tmp buffer.
     */
    private void copyInBuffer(long absPtr, ByteBuffer buf) {
        if (buf.isDirect()) {
            long tmpPtr = GridUnsafe.bufferAddress(buf);

            GridUnsafe.copyMemory(absPtr + PAGE_OVERHEAD, tmpPtr, pageSize());

            assert GridUnsafe.getInt(absPtr + PAGE_OVERHEAD + 4) == 0; //TODO GG-11480
            assert GridUnsafe.getInt(tmpPtr + 4) == 0; //TODO GG-11480
        }
        else {
            byte[] arr = buf.array();

            assert arr != null;
            assert arr.length == pageSize();

            GridUnsafe.copyMemory(null, absPtr + PAGE_OVERHEAD, arr, GridUnsafe.BYTE_ARR_OFF, pageSize());
        }
    }

    /** {@inheritDoc} */
    @Override public int invalidate(int grpId, int partId) {
        int tag = 0;

        for (Segment seg : segments) {
            seg.writeLock().lock();

            try {
                int newTag = seg.incrementPartGeneration(grpId, partId);

                if (tag == 0)
                    tag = newTag;

                assert tag == newTag;
            }
            finally {
                seg.writeLock().unlock();
            }
        }

        return tag;
    }

    /** {@inheritDoc} */
    @Override public void onCacheGroupDestroyed(int grpId) {
        for (Segment seg : segments) {
            seg.writeLock().lock();

            try {
                seg.resetGroupPartitionsGeneration(grpId);
            }
            finally {
                seg.writeLock().unlock();
            }
        }
    }

    /** {@inheritDoc} */
    @Override public IgniteInternalFuture<Void> clearAsync(
        LoadedPagesMap.KeyPredicate pred,
        boolean cleanDirty
    ) {
        CountDownFuture completeFut = new CountDownFuture(segments.length);

        for (Segment seg : segments) {
            Runnable clear = new ClearSegmentRunnable(seg, pred, cleanDirty, completeFut, pageSize());

            try {
                asyncRunner.execute(clear);
            }
            catch (RejectedExecutionException ignore) {
                clear.run();
            }
        }

        return completeFut;
    }

    /** {@inheritDoc} */
    @Override public long loadedPages() {
        long total = 0;

        Segment[] segments = this.segments;

        if (segments != null) {
            for (Segment seg : segments) {
                if (seg == null)
                    break;

                seg.readLock().lock();

                try {
                    if (seg.closed)
                        continue;

                    total += seg.loadedPages.size();
                }
                finally {
                    seg.readLock().unlock();
                }
            }
        }

        return total;
    }

    /**
     * @return Total number of acquired pages.
     */
    public long acquiredPages() {
        long total = 0;

        for (Segment seg : segments) {
            seg.readLock().lock();

            try {
                if (seg.closed)
                    continue;

                total += seg.acquiredPages();
            }
            finally {
                seg.readLock().unlock();
            }
        }

        return total;
    }

    /**
     * @param absPtr Absolute pointer to read lock.
     * @param fullId Full page ID.
     * @param force Force flag.
     * @return Pointer to the page read buffer.
     */
    private long readLockPage(long absPtr, FullPageId fullId, boolean force) {
        return readLockPage(absPtr, fullId, force, true);
    }

    /**
     * @param absPtr Absolute pointer to read lock.
     * @param fullId Full page ID.
     * @param force Force flag.
     * @param touch Update page timestamp.
     * @return Pointer to the page read buffer.
     */
    private long readLockPage(long absPtr, FullPageId fullId, boolean force, boolean touch) {
        int tag = force ? -1 : PageIdUtils.tag(fullId.pageId());

        boolean locked = rwLock.readLock(absPtr + PAGE_LOCK_OFFSET, tag);

        if (!locked)
            return 0;

        if (touch)
            PageHeader.writeTimestamp(absPtr, U.currentTimeMillis());

        assert GridUnsafe.getInt(absPtr + PAGE_OVERHEAD + 4) == 0; //TODO GG-11480

        return absPtr + PAGE_OVERHEAD;
    }

    /** {@inheritDoc} */
    @Override public long readLockForce(int grpId, long pageId, long page) {
        return readLockPage(page, new FullPageId(pageId, grpId), true);
    }

    /**
     * @param absPtr Absolute pointer to unlock.
     */
    void readUnlockPage(long absPtr) {
        rwLock.readUnlock(absPtr + PAGE_LOCK_OFFSET);
    }

    /**
     * Checks if a page has temp copy buffer.
     *
     * @param absPtr Absolute pointer.
     * @return {@code True} if a page has temp buffer.
     */
    public boolean hasTempCopy(long absPtr) {
        return PageHeader.tempBufferPointer(absPtr) != INVALID_REL_PTR;
    }

    /**
     * @param absPtr Absolute pointer.
     * @return Pointer to the page write buffer or {@code 0} if page was not locked.
     */
    long tryWriteLockPage(long absPtr, FullPageId fullId, boolean checkTag) {
        int tag = checkTag ? PageIdUtils.tag(fullId.pageId()) : OffheapReadWriteLock.TAG_LOCK_ALWAYS;

        if (!rwLock.tryWriteLock(absPtr + PAGE_LOCK_OFFSET, tag))
            return 0;

        return postWriteLockPage(absPtr, fullId);
    }

    /**
     * @param absPtr Absolute pointer.
     * @return Pointer to the page write buffer.
     */
    private long writeLockPage(long absPtr, FullPageId fullId, boolean checkTag) {
        int tag = checkTag ? PageIdUtils.tag(fullId.pageId()) : OffheapReadWriteLock.TAG_LOCK_ALWAYS;

        boolean locked = rwLock.writeLock(absPtr + PAGE_LOCK_OFFSET, tag);

        return locked ? postWriteLockPage(absPtr, fullId) : 0;
    }

    /**
     * @param absPtr Absolute pointer.
     * @return Pointer to the page write buffer.
     */
    private long postWriteLockPage(long absPtr, FullPageId fullId) {
        PageHeader.writeTimestamp(absPtr, U.currentTimeMillis());

        // Create a buffer copy if the page is scheduled for a checkpoint.
        if (isInCheckpoint(fullId) && PageHeader.tempBufferPointer(absPtr) == INVALID_REL_PTR) {
            long tmpRelPtr = checkpointPool.borrowOrAllocateFreePage(fullId.pageId());

            if (tmpRelPtr == INVALID_REL_PTR) {
                rwLock.writeUnlock(absPtr + PAGE_LOCK_OFFSET, OffheapReadWriteLock.TAG_LOCK_ALWAYS);

                throw new IgniteException(CHECKPOINT_POOL_OVERFLOW_ERROR_MSG + ": " + memMetrics.getName());
            }

            // Pin the page until checkpoint is not finished.
            PageHeader.acquirePage(absPtr);

            long tmpAbsPtr = checkpointPool.absolute(tmpRelPtr);

            GridUnsafe.copyMemory(
                null,
                absPtr + PAGE_OVERHEAD,
                null,
                tmpAbsPtr + PAGE_OVERHEAD,
                pageSize()
            );

            assert PageIO.getType(tmpAbsPtr + PAGE_OVERHEAD) != 0 : "Invalid state. Type is 0! pageId = " + U.hexLong(fullId.pageId());
            assert PageIO.getVersion(tmpAbsPtr + PAGE_OVERHEAD) != 0 : "Invalid state. Version is 0! pageId = " + U.hexLong(fullId.pageId());

            PageHeader.dirty(absPtr, false);
            PageHeader.tempBufferPointer(absPtr, tmpRelPtr);

            assert GridUnsafe.getInt(absPtr + PAGE_OVERHEAD + 4) == 0; //TODO GG-11480
            assert GridUnsafe.getInt(tmpAbsPtr + PAGE_OVERHEAD + 4) == 0; //TODO GG-11480
        }

        assert GridUnsafe.getInt(absPtr + PAGE_OVERHEAD + 4) == 0; //TODO GG-11480

        return absPtr + PAGE_OVERHEAD;
    }

    /**
     * @param page Page pointer.
     * @param fullId full page ID.
     * @param walPlc
     * @param walPlc Full page WAL record policy.
     * @param markDirty set dirty flag to page.
     * @param restore
     */
    private void writeUnlockPage(
        long page,
        FullPageId fullId,
        Boolean walPlc,
        boolean markDirty,
        boolean restore
    ) {
        boolean wasDirty = isDirty(page);

        //if page is for restore, we shouldn't mark it as changed
        if (!restore && markDirty && !wasDirty && changeTracker != null)
            changeTracker.apply(page, fullId, this);

        boolean pageWalRec = markDirty && walPlc != FALSE && (walPlc == TRUE || !wasDirty);

        assert GridUnsafe.getInt(page + PAGE_OVERHEAD + 4) == 0; //TODO GG-11480

        if (markDirty)
            setDirty(fullId, page, markDirty, false);

        beforeReleaseWrite(fullId, page + PAGE_OVERHEAD, pageWalRec);

        long pageId = PageIO.getPageId(page + PAGE_OVERHEAD);

        assert pageId != 0 : U.hexLong(PageHeader.readPageId(page));
        assert PageIO.getVersion(page + PAGE_OVERHEAD) != 0 : U.hexLong(pageId);
        assert PageIO.getType(page + PAGE_OVERHEAD) != 0 : U.hexLong(pageId);

        try {
            rwLock.writeUnlock(page + PAGE_LOCK_OFFSET, PageIdUtils.tag(pageId));

            if (throttlingPlc != ThrottlingPolicy.DISABLED && !restore && markDirty && !wasDirty)
                writeThrottle.onMarkDirty(isInCheckpoint(fullId));
        }
        catch (AssertionError ex) {
            U.error(log, "Failed to unlock page [fullPageId=" + fullId + ", binPage=" + U.toHexString(page, systemPageSize()) + ']');

            throw ex;
        }
    }

    /**
     * @param absPtr Absolute pointer to the page.
     * @return {@code True} if write lock acquired for the page.
     */
    boolean isPageWriteLocked(long absPtr) {
        return rwLock.isWriteLocked(absPtr + PAGE_LOCK_OFFSET);
    }

    /**
     * @param absPtr Absolute pointer to the page.
     * @return {@code True} if read lock acquired for the page.
     */
    boolean isPageReadLocked(long absPtr) {
        return rwLock.isReadLocked(absPtr + PAGE_LOCK_OFFSET);
    }

    /**
     * @param pageId Page ID to check if it was added to the checkpoint list.
     * @return {@code True} if it was added to the checkpoint list.
     */
    boolean isInCheckpoint(FullPageId pageId) {
        Segment seg = segment(pageId.groupId(), pageId.pageId());

        Collection<FullPageId> pages0 = seg.segCheckpointPages;

        return pages0 != null && pages0.contains(pageId);
    }

    /**
     * @param fullPageId Page ID to clear.
     * @return {@code True} if remove successfully.
     */
    boolean clearCheckpoint(FullPageId fullPageId) {
        Segment seg = segment(fullPageId.groupId(), fullPageId.pageId());

        Collection<FullPageId> pages0 = seg.segCheckpointPages;

        assert pages0 != null;

        return pages0.remove(fullPageId);
    }

    /**
     * @param absPtr Absolute pointer.
     * @return {@code True} if page is dirty.
     */
    boolean isDirty(long absPtr) {
        return PageHeader.dirty(absPtr);
    }

    /**
     * Gets the number of active pages across all segments. Used for test purposes only.
     *
     * @return Number of active pages.
     */
    public int activePagesCount() {
        int total = 0;

        for (Segment seg : segments)
            total += seg.acquiredPages();

        return total;
    }

    /** {@inheritDoc} */
    @Override public int checkpointBufferPagesCount() {
        return cpBufPagesCntr.get();
    }

    /**
     * Number of used pages in checkpoint buffer.
     */
    public int checkpointBufferPagesSize() {
        return checkpointPool.pages();
    }

    /**
     * This method must be called in synchronized context.
     *
     * @param pageId full page ID.
     * @param absPtr Absolute pointer.
     * @param dirty {@code True} dirty flag.
     * @param forceAdd If this flag is {@code true}, then the page will be added to the dirty set regardless whether the
     * old flag was dirty or not.
     */
    private void setDirty(FullPageId pageId, long absPtr, boolean dirty, boolean forceAdd) {
        boolean wasDirty = PageHeader.dirty(absPtr, dirty);

        if (dirty) {
            assert stateChecker.checkpointLockIsHeldByThread();

            if (!wasDirty || forceAdd) {
                boolean added = segment(pageId.groupId(), pageId.pageId()).dirtyPages.add(pageId);

                if (added)
                    memMetrics.incrementDirtyPages();
            }
        }
        else {
            boolean rmv = segment(pageId.groupId(), pageId.pageId()).dirtyPages.remove(pageId);

            if (rmv)
                memMetrics.decrementDirtyPages();
        }
    }

    /**
     *
     */
    void beforeReleaseWrite(FullPageId pageId, long ptr, boolean pageWalRec) {
        if (walMgr != null && (pageWalRec || walMgr.isAlwaysWriteFullPages()) && !walMgr.disabled(pageId.groupId())) {
            try {
                walMgr.log(new PageSnapshot(pageId, ptr, pageSize()));
            }
            catch (IgniteCheckedException e) {
                // TODO ignite-db.
                throw new IgniteException(e);
            }
        }
    }

    /**
     * @param grpId Cache group ID.
     * @param pageId Page ID.
     * @return Segment.
     */
    private Segment segment(int grpId, long pageId) {
        int idx = segmentIndex(grpId, pageId, segments.length);

        return segments[idx];
    }

    /**
     * @param pageId Page ID.
     * @return Segment index.
     */
    public static int segmentIndex(int grpId, long pageId, int segments) {
        pageId = PageIdUtils.effectivePageId(pageId);

        // Take a prime number larger than total number of partitions.
        int hash = U.hash(pageId * 65537 + grpId);

        return U.safeAbs(hash) % segments;
    }

    /**
     *
     */
    private class PagePool {
        /** Segment index. */
        protected final int idx;

        /** Direct memory region. */
        protected final DirectMemoryRegion region;

        /** Pool pages counter. */
        protected final AtomicInteger pagesCntr;

        /** */
        protected long lastAllocatedIdxPtr;

        /** Pointer to the address of the free page list. */
        protected long freePageListPtr;

        /** Pages base. */
        protected long pagesBase;

        /**
         * @param idx Index.
         * @param region Region
         * @param pagesCntr Pages counter.
         */
        protected PagePool(int idx, DirectMemoryRegion region, AtomicInteger pagesCntr) {
            this.idx = idx;
            this.region = region;
            this.pagesCntr = pagesCntr;

            long base = (region.address() + 7) & ~0x7;

            freePageListPtr = base;

            base += 8;

            lastAllocatedIdxPtr = base;

            base += 8;

            // Align page start by
            pagesBase = base;

            GridUnsafe.putLong(freePageListPtr, INVALID_REL_PTR);
            GridUnsafe.putLong(lastAllocatedIdxPtr, 1L);
        }

        /**
         * Allocates a new free page.
         *
         * @param pageId Page ID to to initialize.
         * @return Relative pointer to the allocated page.
         * @throws GridOffHeapOutOfMemoryException If failed to allocate new free page.
         */
        private long borrowOrAllocateFreePage(long pageId) throws GridOffHeapOutOfMemoryException {
            if (pagesCntr != null)
                pagesCntr.getAndIncrement();

            long relPtr = borrowFreePage();

            return relPtr != INVALID_REL_PTR ? relPtr : allocateFreePage(pageId);
        }

        /**
         * @return Relative pointer to a free page that was borrowed from the allocated pool.
         */
        private long borrowFreePage() {
            while (true) {
                long freePageRelPtrMasked = GridUnsafe.getLong(freePageListPtr);

                long freePageRelPtr = freePageRelPtrMasked & ADDRESS_MASK;

                if (freePageRelPtr != INVALID_REL_PTR) {
                    long freePageAbsPtr = absolute(freePageRelPtr);

                    long nextFreePageRelPtr = GridUnsafe.getLong(freePageAbsPtr) & ADDRESS_MASK;

                    long cnt = ((freePageRelPtrMasked & COUNTER_MASK) + COUNTER_INC) & COUNTER_MASK;

                    if (GridUnsafe.compareAndSwapLong(null, freePageListPtr, freePageRelPtrMasked, nextFreePageRelPtr | cnt)) {
                        GridUnsafe.putLong(freePageAbsPtr, PAGE_MARKER);

                        return freePageRelPtr;
                    }
                }
                else
                    return INVALID_REL_PTR;
            }
        }

        /**
         * @param pageId Page ID.
         * @return Relative pointer of the allocated page.
         * @throws GridOffHeapOutOfMemoryException If failed to allocate new free page.
         */
        private long allocateFreePage(long pageId) throws GridOffHeapOutOfMemoryException {
            long limit = region.address() + region.size();

            while (true) {
                long lastIdx = GridUnsafe.getLong(lastAllocatedIdxPtr);

                // Check if we have enough space to allocate a page.
                if (pagesBase + (lastIdx + 1) * sysPageSize > limit)
                    return INVALID_REL_PTR;

                if (GridUnsafe.compareAndSwapLong(null, lastAllocatedIdxPtr, lastIdx, lastIdx + 1)) {
                    long absPtr = pagesBase + lastIdx * sysPageSize;

                    assert (lastIdx & SEGMENT_INDEX_MASK) == 0L;

                    long relative = relative(lastIdx);

                    assert relative != INVALID_REL_PTR;

                    PageHeader.initNew(absPtr, relative);

                    rwLock.init(absPtr + PAGE_LOCK_OFFSET, PageIdUtils.tag(pageId));

                    return relative;
                }
            }
        }

        /**
         * @param relPtr Relative pointer to free.
         */
        private void releaseFreePage(long relPtr) {
            long absPtr = absolute(relPtr);

            assert !PageHeader.isAcquired(absPtr) : "Release pinned page: " + PageHeader.fullPageId(absPtr);

            if (pagesCntr != null)
                pagesCntr.getAndDecrement();

            while (true) {
                long freePageRelPtrMasked = GridUnsafe.getLong(freePageListPtr);

                long freePageRelPtr = freePageRelPtrMasked & RELATIVE_PTR_MASK;

                GridUnsafe.putLong(absPtr, freePageRelPtr);

                if (GridUnsafe.compareAndSwapLong(null, freePageListPtr, freePageRelPtrMasked, relPtr))
                    return;
            }
        }

        /**
         * @param relativePtr Relative pointer.
         * @return Absolute pointer.
         */
        long absolute(long relativePtr) {
            int segIdx = (int)((relativePtr >> 40) & 0xFFFF);

            assert segIdx == idx : "expected=" + idx + ", actual=" + segIdx;

            long pageIdx = relativePtr & ~SEGMENT_INDEX_MASK;

            long off = pageIdx * sysPageSize;

            return pagesBase + off;
        }

        /**
         * @param pageIdx Page index in the pool.
         * @return Relative pointer.
         */
        private long relative(long pageIdx) {
            return pageIdx | ((long)idx) << 40;
        }

        /**
         * @return Max number of pages in the pool.
         */
        private int pages() {
            return (int)((region.size() - (pagesBase - region.address())) / sysPageSize);
        }
    }

    /**
     *
     */
    private class Segment extends ReentrantReadWriteLock {
        /** */
        private static final long serialVersionUID = 0L;

        /** */
        private static final double FULL_SCAN_THRESHOLD = 0.4;

        /** Pointer to acquired pages integer counter. */
        private static final int ACQUIRED_PAGES_SIZEOF = 4;

        /** Padding to read from word beginning. */
        private static final int ACQUIRED_PAGES_PADDING = 4;

        /** Page ID to relative pointer map. */
        private LoadedPagesMap loadedPages;

        /** Pointer to acquired pages integer counter. */
        private long acquiredPagesPtr;

        /** */
        private PagePool pool;

        /** Bytes required to store {@link #loadedPages}. */
        private long memPerTbl;

        /** Pages marked as dirty since the last checkpoint. */
        private Collection<FullPageId> dirtyPages = new GridConcurrentHashSet<>();

        /** */
        private volatile Collection<FullPageId> segCheckpointPages;

        /** */
        private final int maxDirtyPages;

        /** Initial partition generation. */
        private static final int INIT_PART_GENERATION = 1;

        /** Maps partition (grpId, partId) to its generation. Generation is 1-based incrementing partition counter. */
        private final Map<GroupPartitionId, Integer> partGenerationMap = new HashMap<>();

        /** */
        private boolean closed;

        /**
         * @param region Memory region.
         * @param throttlingPlc policy determine if write throttling enabled and its type.
         */
        private Segment(int idx, DirectMemoryRegion region, int cpPoolPages, ThrottlingPolicy throttlingPlc) {
            long totalMemory = region.size();

            int pages = (int)(totalMemory / sysPageSize);

            acquiredPagesPtr = region.address();

            GridUnsafe.putIntVolatile(null, acquiredPagesPtr, 0);

            int ldPagesMapOffInRegion = ACQUIRED_PAGES_SIZEOF + ACQUIRED_PAGES_PADDING;

            long ldPagesAddr = region.address() + ldPagesMapOffInRegion;

            memPerTbl = useBackwardShiftMap
                ? RobinHoodBackwardShiftHashMap.requiredMemory(pages)
                : requiredSegmentTableMemory(pages);

            loadedPages = useBackwardShiftMap
                ? new RobinHoodBackwardShiftHashMap(ldPagesAddr, memPerTbl)
                : new FullPageIdTable(ldPagesAddr, memPerTbl, true);

            DirectMemoryRegion poolRegion = region.slice(memPerTbl + ldPagesMapOffInRegion);

            pool = new PagePool(idx, poolRegion, null);

            maxDirtyPages = throttlingPlc != ThrottlingPolicy.DISABLED
                ? pool.pages() * 3 / 4
                : Math.min(pool.pages() * 2 / 3, cpPoolPages);
        }

        /**
         * Closes the segment.
         */
        private void close() {
            writeLock().lock();

            try {
                closed = true;
            }
            finally {
                writeLock().unlock();
            }
        }

        /**
         *
         */
        private boolean safeToUpdate() {
            return dirtyPages.size() < maxDirtyPages;
        }

        /**
         * @param dirtyRatioThreshold Throttle threshold.
         */
        private boolean shouldThrottle(double dirtyRatioThreshold) {
            return getDirtyPagesRatio() > dirtyRatioThreshold;
        }

        /**
         * @return dirtyRatio to be compared with Throttle threshold.
         */
        private double getDirtyPagesRatio() {
            return ((double)dirtyPages.size()) / pages();
        }

        /**
         * @return Max number of pages this segment can allocate.
         */
        private int pages() {
            return pool.pages();
        }

        /**
         * @return Memory allocated for pages table.
         */
        private long tableSize() {
            return memPerTbl;
        }

        /**
         * @param absPtr Page absolute address to acquire.
         */
        private void acquirePage(long absPtr) {
            PageHeader.acquirePage(absPtr);

            updateAtomicInt(acquiredPagesPtr, 1);
        }

        /**
         * @param absPtr Page absolute address to release.
         */
        private void releasePage(long absPtr) {
            PageHeader.releasePage(absPtr);

            updateAtomicInt(acquiredPagesPtr, -1);
        }

        /**
         * @return Total number of acquired pages.
         */
        private int acquiredPages() {
            return GridUnsafe.getInt(acquiredPagesPtr);
        }

        /**
         * @param pageId Page ID.
         * @return Page relative pointer.
         */
        private long borrowOrAllocateFreePage(long pageId) {
            return pool.borrowOrAllocateFreePage(pageId);
        }

        /**
         * Prepares a page removal for page replacement, if needed.
         *
         * @param fullPageId Candidate page full ID.
         * @param absPtr Absolute pointer of the page to evict.
         * @param saveDirtyPage implementation to save dirty page to persistent storage.
         * @return {@code True} if it is ok to replace this page, {@code false} if another page should be selected.
         * @throws IgniteCheckedException If failed to write page to the underlying store during eviction.
         */
        private boolean preparePageRemoval(FullPageId fullPageId, long absPtr, ReplacedPageWriter saveDirtyPage) throws IgniteCheckedException {
            assert writeLock().isHeldByCurrentThread();

            // Do not evict cache meta pages.
            if (fullPageId.pageId() == storeMgr.metaPageId(fullPageId.groupId()))
                return false;

            if (PageHeader.isAcquired(absPtr))
                return false;

            Collection<FullPageId> cpPages = segCheckpointPages;

            clearRowCache(fullPageId, absPtr);

            if (isDirty(absPtr)) {
                // Can evict a dirty page only if should be written by a checkpoint.
                // These pages does not have tmp buffer.
                if (cpPages != null && cpPages.contains(fullPageId)) {
                    assert storeMgr != null;

                    memMetrics.updatePageReplaceRate(U.currentTimeMillis() - PageHeader.readTimestamp(absPtr));

                    saveDirtyPage.writePage(
                        fullPageId,
                        wrapPointer(absPtr + PAGE_OVERHEAD, pageSize()),
                        partGeneration(
                            fullPageId.groupId(),
                            PageIdUtils.partId(fullPageId.pageId())
                        )
                    );

                    setDirty(fullPageId, absPtr, false, true);

                    cpPages.remove(fullPageId);

                    return true;
                }

                return false;
            }
            else {
                memMetrics.updatePageReplaceRate(U.currentTimeMillis() - PageHeader.readTimestamp(absPtr));

                // Page was not modified, ok to evict.
                return true;
            }
        }

        /**
         * @param fullPageId Full page ID to remove all links placed on the page from row cache.
         * @param absPtr Absolute pointer of the page to evict.
         * @throws IgniteCheckedException On error.
         */
        private void clearRowCache(FullPageId fullPageId, long absPtr) throws IgniteCheckedException {
            assert writeLock().isHeldByCurrentThread();

            if (ctx.kernalContext().query() == null || !ctx.kernalContext().query().moduleEnabled())
                return;

            long pageAddr = readLockPage(absPtr, fullPageId, true, false);

            try {
                if (PageIO.getType(pageAddr) != PageIO.T_DATA)
                    return;

                final GridQueryRowCacheCleaner cleaner = ctx.kernalContext().query()
                    .getIndexing().rowCacheCleaner(fullPageId.groupId());

                if (cleaner == null)
                    return;

                DataPageIO io = DataPageIO.VERSIONS.forPage(pageAddr);

                io.forAllItems(pageAddr, new DataPageIO.CC<Void>() {
                    @Override public Void apply(long link) {
                        cleaner.remove(link);

                        return null;
                    }
                });
            }
            finally {
                readUnlockPage(absPtr);
            }
        }

        /**
         * Removes random oldest page for page replacement from memory to storage.
         *
         * @return Relative address for removed page, now it can be replaced by allocated or reloaded page.
         * @throws IgniteCheckedException If failed to evict page.
         * @param saveDirtyPage Replaced page writer, implementation to save dirty page to persistent storage.
         */
        private long removePageForReplacement(ReplacedPageWriter saveDirtyPage) throws IgniteCheckedException {
            assert getWriteHoldCount() > 0;

            if (!pageReplacementWarned) {
                pageReplacementWarned = true;

                U.warn(log, "Page replacements started, pages will be rotated with disk, " +
                    "this will affect storage performance (consider increasing DataRegionConfiguration#setMaxSize).");
            }

            final ThreadLocalRandom rnd = ThreadLocalRandom.current();

            final int cap = loadedPages.capacity();

            if (acquiredPages() >= loadedPages.size()) {
                DataRegionConfiguration dataRegionCfg = getDataRegionConfiguration();

                throw new IgniteOutOfMemoryException("Failed to evict page from segment (all pages are acquired)."
                    + U.nl() + "Out of memory in data region [" +
                    "name=" + dataRegionCfg.getName() +
                    ", initSize=" + U.readableSize(dataRegionCfg.getInitialSize(), false) +
                    ", maxSize=" + U.readableSize(dataRegionCfg.getMaxSize(), false) +
                    ", persistenceEnabled=" + dataRegionCfg.isPersistenceEnabled() + "] Try the following:" + U.nl() +
                    "  ^-- Increase maximum off-heap memory size (DataRegionConfiguration.maxSize)" + U.nl() +
                    "  ^-- Enable Ignite persistence (DataRegionConfiguration.persistenceEnabled)" + U.nl() +
                    "  ^-- Enable eviction or expiration policies"
                );
            }

            // With big number of random picked pages we may fall into infinite loop, because
            // every time the same page may be found.
            Set<Long> ignored = null;

            long relRmvAddr = INVALID_REL_PTR;

            int iterations = 0;

            while (true) {
                long cleanAddr = INVALID_REL_PTR;
                long cleanTs = Long.MAX_VALUE;
                long dirtyAddr = INVALID_REL_PTR;
                long dirtyTs = Long.MAX_VALUE;
                long metaAddr = INVALID_REL_PTR;
                long metaTs = Long.MAX_VALUE;

                for (int i = 0; i < RANDOM_PAGES_EVICT_NUM; i++) {
                    ++iterations;

                    if (iterations > pool.pages() * FULL_SCAN_THRESHOLD)
                        break;

                    // We need to lookup for pages only in current segment for thread safety,
                    // so peeking random memory will lead to checking for found page segment.
                    // It's much faster to check available pages for segment right away.
                    ReplaceCandidate nearest = loadedPages.getNearestAt(rnd.nextInt(cap));

                    assert nearest != null && nearest.relativePointer() != INVALID_REL_PTR;

                    long rndAddr = nearest.relativePointer();

                    int partGen = nearest.generation();

                    final long absPageAddr = absolute(rndAddr);

                    FullPageId fullId = PageHeader.fullPageId(absPageAddr);

                    // Check page mapping consistency.
                    assert fullId.equals(nearest.fullId()) : "Invalid page mapping [tableId=" + nearest.fullId() +
                        ", actual=" + fullId + ", nearest=" + nearest;

                    boolean outdated = partGen < partGeneration(fullId.groupId(), PageIdUtils.partId(fullId.pageId()));

                    if (outdated)
                        return refreshOutdatedPage(this, fullId.groupId(), fullId.pageId(), true);

                    boolean pinned = PageHeader.isAcquired(absPageAddr);

                    boolean skip = ignored != null && ignored.contains(rndAddr);

                    if (relRmvAddr == rndAddr || pinned || skip) {
                        i--;

                        continue;
                    }

                    final long pageTs = PageHeader.readTimestamp(absPageAddr);

                    final boolean dirty = isDirty(absPageAddr);
                    final boolean storMeta = isStoreMetadataPage(absPageAddr);

                    if (pageTs < cleanTs && !dirty && !storMeta) {
                        cleanAddr = rndAddr;

                        cleanTs = pageTs;
                    }
                    else if (pageTs < dirtyTs && dirty && !storMeta) {
                        dirtyAddr = rndAddr;

                        dirtyTs = pageTs;
                    }
                    else if (pageTs < metaTs && storMeta) {
                        metaAddr = rndAddr;

                        metaTs = pageTs;
                    }

                    if (cleanAddr != INVALID_REL_PTR)
                        relRmvAddr = cleanAddr;
                    else if (dirtyAddr != INVALID_REL_PTR)
                        relRmvAddr = dirtyAddr;
                    else
                        relRmvAddr = metaAddr;
                }

                if (relRmvAddr == INVALID_REL_PTR)
                    return tryToFindSequentially(cap, saveDirtyPage);

                final long absRmvAddr = absolute(relRmvAddr);

                final FullPageId fullPageId = PageHeader.fullPageId(absRmvAddr);

                if (!preparePageRemoval(fullPageId, absRmvAddr, saveDirtyPage)) {
                    if (iterations > 10) {
                        if (ignored == null)
                            ignored = new HashSet<>();

                        ignored.add(relRmvAddr);
                    }

                    if (iterations > pool.pages() * FULL_SCAN_THRESHOLD)
                        return tryToFindSequentially(cap, saveDirtyPage);

                    continue;
                }

                loadedPages.remove(
                    fullPageId.groupId(),
                    PageIdUtils.effectivePageId(fullPageId.pageId())
                );

                return relRmvAddr;
            }
        }

        /**
         * @param absPageAddr Absolute page address
         * @return {@code True} if page is related to partition metadata, which is loaded in saveStoreMetadata().
         */
        private boolean isStoreMetadataPage(long absPageAddr) {
            try {
                long dataAddr = absPageAddr + PAGE_OVERHEAD;

                int type = PageIO.getType(dataAddr);
                int ver = PageIO.getVersion(dataAddr);

                PageIO io = PageIO.getPageIO(type, ver);

                return io instanceof PagePartitionMetaIO
                    || io instanceof PagesListMetaIO
                    || io instanceof PagePartitionCountersIO;
            }
            catch (IgniteCheckedException ignored) {
                return false;
            }
        }

        /**
         * Will scan all segment pages to find one to evict it
         *
         * @param cap Capacity.
         * @param saveDirtyPage Evicted page writer.
         */
        private long tryToFindSequentially(int cap, ReplacedPageWriter saveDirtyPage) throws IgniteCheckedException {
            assert getWriteHoldCount() > 0;

            long prevAddr = INVALID_REL_PTR;
            int pinnedCnt = 0;
            int failToPrepare = 0;

            for (int i = 0; i < cap; i++) {
                final ReplaceCandidate nearest = loadedPages.getNearestAt(i);

                assert nearest != null && nearest.relativePointer() != INVALID_REL_PTR;

                final long addr = nearest.relativePointer();

                int partGen = nearest.generation();

                final long absPageAddr = absolute(addr);

                FullPageId fullId = PageHeader.fullPageId(absPageAddr);

                if (partGen < partGeneration(fullId.groupId(), PageIdUtils.partId(fullId.pageId())))
                    return refreshOutdatedPage(this, fullId.groupId(), fullId.pageId(), true);

                boolean pinned = PageHeader.isAcquired(absPageAddr);

                if (pinned)
                    pinnedCnt++;

                if (addr == prevAddr || pinned)
                    continue;

                final long absEvictAddr = absolute(addr);

                final FullPageId fullPageId = PageHeader.fullPageId(absEvictAddr);

                if (preparePageRemoval(fullPageId, absEvictAddr, saveDirtyPage)) {
                    loadedPages.remove(
                        fullPageId.groupId(),
                        PageIdUtils.effectivePageId(fullPageId.pageId())
                    );

                    return addr;
                }
                else
                    failToPrepare++;

                prevAddr = addr;
            }

            DataRegionConfiguration dataRegionCfg = getDataRegionConfiguration();

            throw new IgniteOutOfMemoryException("Failed to find a page for eviction [segmentCapacity=" + cap +
                ", loaded=" + loadedPages.size() +
                ", maxDirtyPages=" + maxDirtyPages +
                ", dirtyPages=" + dirtyPages.size() +
                ", cpPages=" + (segCheckpointPages == null ? 0 : segCheckpointPages.size()) +
                ", pinnedInSegment=" + pinnedCnt +
                ", failedToPrepare=" + failToPrepare +
                ']' + U.nl() + "Out of memory in data region [" +
                "name=" + dataRegionCfg.getName() +
                ", initSize=" + U.readableSize(dataRegionCfg.getInitialSize(), false) +
                ", maxSize=" + U.readableSize(dataRegionCfg.getMaxSize(), false) +
                ", persistenceEnabled=" + dataRegionCfg.isPersistenceEnabled() + "] Try the following:" + U.nl() +
                "  ^-- Increase maximum off-heap memory size (DataRegionConfiguration.maxSize)" + U.nl() +
                "  ^-- Enable Ignite persistence (DataRegionConfiguration.persistenceEnabled)" + U.nl() +
                "  ^-- Enable eviction or expiration policies"
            );
        }

        /**
         * Delegate to the corresponding page pool.
         *
         * @param relPtr Relative pointer.
         * @return Absolute pointer.
         */
        private long absolute(long relPtr) {
            return pool.absolute(relPtr);
        }

        /**
         * @param grpId Cache group ID.
         * @param partId Partition ID.
         * @return Partition generation. Growing, 1-based partition version. Changed
         */
        private int partGeneration(int grpId, int partId) {
            assert getReadHoldCount() > 0 || getWriteHoldCount() > 0;

            Integer tag = partGenerationMap.get(new GroupPartitionId(grpId, partId));

            assert tag == null || tag >= 0 : "Negative tag=" + tag;

            return tag == null ? INIT_PART_GENERATION : tag;
        }

        /**
         * Increments partition generation due to partition invalidation (e.g. partition was rebalanced to other node
         * and evicted).
         *
         * @param grpId Cache group ID.
         * @param partId Partition ID.
         * @return New partition generation.
         */
        private int incrementPartGeneration(int grpId, int partId) {
            assert getWriteHoldCount() > 0;

            GroupPartitionId grpPart = new GroupPartitionId(grpId, partId);

            Integer gen = partGenerationMap.get(grpPart);

            if (gen == null)
                gen = INIT_PART_GENERATION;

            if (gen == Integer.MAX_VALUE) {
                U.warn(log, "Partition tag overflow [grpId=" + grpId + ", partId=" + partId + "]");

                partGenerationMap.put(grpPart, 0);

                return 0;
            }
            else {
                partGenerationMap.put(grpPart, gen + 1);

                return gen + 1;
            }
        }

        /**
         * @param grpId Cache group id.
         */
        private void resetGroupPartitionsGeneration(int grpId) {
            assert getWriteHoldCount() > 0;

            partGenerationMap.keySet().removeIf(grpPart -> grpPart.getGroupId() == grpId);
        }
    }

    /**
     * Gets an estimate for the amount of memory required to store the given number of page IDs
     * in a segment table.
     *
     * @param pages Number of pages to store.
     * @return Memory size estimate.
     */
    private static long requiredSegmentTableMemory(int pages) {
        return FullPageIdTable.requiredMemory(pages) + 8;
    }

    /**
     * @param ptr Pointer to update.
     * @param delta Delta.
     */
    private static int updateAtomicInt(long ptr, int delta) {
        while (true) {
            int old = GridUnsafe.getInt(ptr);

            int updated = old + delta;

            if (GridUnsafe.compareAndSwapInt(null, ptr, old, updated))
                return updated;
        }
    }

    /**
     * @param ptr Pointer to update.
     * @param delta Delta.
     */
    private static long updateAtomicLong(long ptr, long delta) {
        while (true) {
            long old = GridUnsafe.getLong(ptr);

            long updated = old + delta;

            if (GridUnsafe.compareAndSwapLong(null, ptr, old, updated))
                return updated;
        }
    }

    /**
     *
     */
    private static class PageHeader {
        /**
         * @param absPtr Absolute pointer to initialize.
         * @param relative Relative pointer to write.
         */
        private static void initNew(long absPtr, long relative) {
            relative(absPtr, relative);

            tempBufferPointer(absPtr, INVALID_REL_PTR);

            GridUnsafe.putLong(absPtr, PAGE_MARKER);
            GridUnsafe.putInt(absPtr + PAGE_PIN_CNT_OFFSET, 0);
        }

        /**
         * @param absPtr Absolute pointer.
         * @return Dirty flag.
         */
        private static boolean dirty(long absPtr) {
            return flag(absPtr, DIRTY_FLAG);
        }

        /**
         * @param absPtr Page absolute pointer.
         * @param dirty Dirty flag.
         * @return Previous value of dirty flag.
         */
        private static boolean dirty(long absPtr, boolean dirty) {
            return flag(absPtr, DIRTY_FLAG, dirty);
        }

        /**
         * @param absPtr Absolute pointer.
         * @param flag Flag mask.
         * @return Flag value.
         */
        private static boolean flag(long absPtr, long flag) {
            assert (flag & 0xFFFFFFFFFFFFFFL) == 0;
            assert Long.bitCount(flag) == 1;

            long relPtrWithFlags = GridUnsafe.getLong(absPtr + RELATIVE_PTR_OFFSET);

            return (relPtrWithFlags & flag) != 0;
        }

        /**
         * Sets flag.
         *
         * @param absPtr Absolute pointer.
         * @param flag Flag mask.
         * @param set New flag value.
         * @return Previous flag value.
         */
        private static boolean flag(long absPtr, long flag, boolean set) {
            assert (flag & 0xFFFFFFFFFFFFFFL) == 0;
            assert Long.bitCount(flag) == 1;

            long relPtrWithFlags = GridUnsafe.getLong(absPtr + RELATIVE_PTR_OFFSET);

            boolean was = (relPtrWithFlags & flag) != 0;

            if (set)
                relPtrWithFlags |= flag;
            else
                relPtrWithFlags &= ~flag;

            GridUnsafe.putLong(absPtr + RELATIVE_PTR_OFFSET, relPtrWithFlags);

            return was;
        }

        /**
         * @param absPtr Page pointer.
         * @return If page is pinned.
         */
        private static boolean isAcquired(long absPtr) {
            return GridUnsafe.getInt(absPtr + PAGE_PIN_CNT_OFFSET) > 0;
        }

        /**
         * @param absPtr Absolute pointer.
         */
        private static void acquirePage(long absPtr) {
            updateAtomicInt(absPtr + PAGE_PIN_CNT_OFFSET, 1);
        }

        /**
         * @param absPtr Absolute pointer.
         */
        private static int releasePage(long absPtr) {
            return updateAtomicInt(absPtr + PAGE_PIN_CNT_OFFSET, -1);
        }

        /**
         * Reads relative pointer from the page at the given absolute position.
         *
         * @param absPtr Absolute memory pointer to the page header.
         * @return Relative pointer written to the page.
         */
        private static long readRelative(long absPtr) {
            return GridUnsafe.getLong(absPtr + RELATIVE_PTR_OFFSET) & RELATIVE_PTR_MASK;
        }

        /**
         * Writes relative pointer to the page at the given absolute position.
         *
         * @param absPtr Absolute memory pointer to the page header.
         * @param relPtr Relative pointer to write.
         */
        private static void relative(long absPtr, long relPtr) {
            GridUnsafe.putLong(absPtr + RELATIVE_PTR_OFFSET, relPtr & RELATIVE_PTR_MASK);
        }

        /**
         * Volatile write for current timestamp to page in {@code absAddr} address.
         *
         * @param absPtr Absolute page address.
         */
        private static void writeTimestamp(final long absPtr, long tstamp) {
            tstamp >>= 8;

            GridUnsafe.putLongVolatile(null, absPtr, (tstamp << 8) | 0x01);
        }

        /**
         * Read for timestamp from page in {@code absAddr} address.
         *
         * @param absPtr Absolute page address.
         * @return Timestamp.
         */
        private static long readTimestamp(final long absPtr) {
            long markerAndTs = GridUnsafe.getLong(absPtr);

            // Clear last byte as it is occupied by page marker.
            return markerAndTs & ~0xFF;
        }

        /**
         * Sets pointer to checkpoint buffer.
         *
         * @param absPtr Page absolute pointer.
         * @param tmpRelPtr Temp buffer relative pointer or {@link #INVALID_REL_PTR} if page is not copied to checkpoint
         * buffer.
         */
        private static void tempBufferPointer(long absPtr, long tmpRelPtr) {
            GridUnsafe.putLong(absPtr + PAGE_TMP_BUF_OFFSET, tmpRelPtr);
        }

        /**
         * Gets pointer to checkpoint buffer or {@link #INVALID_REL_PTR} if page is not copied to checkpoint buffer.
         *
         * @param absPtr Page absolute pointer.
         * @return Temp buffer relative pointer.
         */
        private static long tempBufferPointer(long absPtr) {
            return GridUnsafe.getLong(absPtr + PAGE_TMP_BUF_OFFSET);
        }

        /**
         * Reads page ID from the page at the given absolute position.
         *
         * @param absPtr Absolute memory pointer to the page header.
         * @return Page ID written to the page.
         */
        private static long readPageId(long absPtr) {
            return GridUnsafe.getLong(absPtr + PAGE_ID_OFFSET);
        }

        /**
         * Writes page ID to the page at the given absolute position.
         *
         * @param absPtr Absolute memory pointer to the page header.
         * @param pageId Page ID to write.
         */
        private static void pageId(long absPtr, long pageId) {
            GridUnsafe.putLong(absPtr + PAGE_ID_OFFSET, pageId);
        }

        /**
         * Reads cache group ID from the page at the given absolute pointer.
         *
         * @param absPtr Absolute memory pointer to the page header.
         * @return Cache group ID written to the page.
         */
        private static int readPageGroupId(final long absPtr) {
            return GridUnsafe.getInt(absPtr + PAGE_CACHE_ID_OFFSET);
        }

        /**
         * Writes cache group ID from the page at the given absolute pointer.
         *
         * @param absPtr Absolute memory pointer to the page header.
         * @param grpId Cache group ID to write.
         */
        private static void pageGroupId(final long absPtr, final int grpId) {
            GridUnsafe.putInt(absPtr + PAGE_CACHE_ID_OFFSET, grpId);
        }

        /**
         * Reads page ID and cache group ID from the page at the given absolute pointer.
         *
         * @param absPtr Absolute memory pointer to the page header.
         * @return Full page ID written to the page.
         */
        private static FullPageId fullPageId(final long absPtr) {
            return new FullPageId(readPageId(absPtr), readPageGroupId(absPtr));
        }

        /**
         * Writes page ID and cache group ID from the page at the given absolute pointer.
         *
         * @param absPtr Absolute memory pointer to the page header.
         * @param fullPageId Full page ID to write.
         */
        private static void fullPageId(final long absPtr, final FullPageId fullPageId) {
            pageId(absPtr, fullPageId.pageId());

            pageGroupId(absPtr, fullPageId.groupId());
        }
    }

    /**
     *
     */
    private static class ClearSegmentRunnable implements Runnable {
        /** */
        private Segment seg;

        /** Clear element filter for (cache group ID, page ID). */
        LoadedPagesMap.KeyPredicate clearPred;

        /** */
        private CountDownFuture doneFut;

        /** */
        private int pageSize;

        /** */
        private boolean rmvDirty;

        /**
         * @param seg Segment.
         * @param clearPred Clear predicate for (cache group ID, page ID).
         * @param doneFut Completion future.
         */
        private ClearSegmentRunnable(
            Segment seg,
            LoadedPagesMap.KeyPredicate clearPred,
            boolean rmvDirty,
            CountDownFuture doneFut,
            int pageSize
        ) {
            this.seg = seg;
            this.clearPred = clearPred;
            this.rmvDirty = rmvDirty;
            this.doneFut = doneFut;
            this.pageSize = pageSize;
        }

        /** {@inheritDoc} */
        @Override public void run() {
            int cap = seg.loadedPages.capacity();

            int chunkSize = 1000;
            GridLongList ptrs = new GridLongList(chunkSize);

            try {
                for (int base = 0; base < cap; ) {
                    int boundary = Math.min(cap, base + chunkSize);

                    seg.writeLock().lock();

                    try {
                        GridLongList list = seg.loadedPages.removeIf(base, boundary, clearPred);

                        ptrs.addAll(list);

                        base = boundary;
                    }
                    finally {
                        seg.writeLock().unlock();
                    }

                    for (int i = 0; i < ptrs.size(); i++) {
                        long relPtr = ptrs.get(i);

                        long absPtr = seg.pool.absolute(relPtr);

                        if (rmvDirty) {
                            FullPageId fullId = PageHeader.fullPageId(absPtr);

                            seg.dirtyPages.remove(fullId);
                        }

                        GridUnsafe.setMemory(absPtr + PAGE_OVERHEAD, pageSize, (byte)0);

                        seg.pool.releaseFreePage(relPtr);
                    }

                    ptrs.clear();
                }

                doneFut.onDone((Void)null);
            }
            catch (Throwable e) {
                doneFut.onDone(e);
            }
        }
    }

    /**
     * Throttling enabled and its type enum.
     */
    public enum ThrottlingPolicy {
        /** All ways of throttling are disabled. */
        DISABLED,
        /** Only exponential throttling is used to protect from CP buffer overflow. */
        CHECKPOINT_BUFFER_ONLY,
        /** Target ratio based: CP progress is used as border. */
        TARGET_RATIO_BASED,
        /** Speed based. CP writting speed and estimated ideal speed are used as border */
        SPEED_BASED
    }
}<|MERGE_RESOLUTION|>--- conflicted
+++ resolved
@@ -386,12 +386,8 @@
     }
 
     /** {@inheritDoc} */
-<<<<<<< HEAD
-    @Override public void stop() throws IgniteException {
-=======
     @SuppressWarnings("OverlyStrongTypeCast")
     @Override public void stop(boolean deallocate) throws IgniteException {
->>>>>>> 96c271ba
         if (log.isDebugEnabled())
             log.debug("Stopping page memory.");
 
