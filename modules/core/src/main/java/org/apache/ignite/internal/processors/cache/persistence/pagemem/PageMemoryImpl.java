--- conflicted
+++ resolved
@@ -484,10 +484,9 @@
                 if (PageIO.getType(pageAddr) == 0) {
                     trackingIO.initNewPage(pageAddr, pageId, pageSize());
 
-<<<<<<< HEAD
-                    if (!sharedCtx.wal().disabled(fullId.groupId()))
-                        if (!sharedCtx.wal().isAlwaysWriteFullPages())
-                            sharedCtx.wal().log(
+                    if (!ctx.wal().disabled(fullId.groupId()))
+                        if (!ctx.wal().isAlwaysWriteFullPages())
+                            ctx.wal().log(
                                 new InitNewPageRecord(
                                     cacheId,
                                     pageId,
@@ -496,20 +495,7 @@
                                 )
                             );
                         else
-                            sharedCtx.wal().log(new PageSnapshot(fullId, absPtr + PAGE_OVERHEAD, pageSize()));
-=======
-                    if (!ctx.wal().isAlwaysWriteFullPages())
-                        ctx.wal().log(
-                            new InitNewPageRecord(
-                                cacheId,
-                                pageId,
-                                trackingIO.getType(),
-                                trackingIO.getVersion(), pageId
-                            )
-                        );
-                    else
-                        ctx.wal().log(new PageSnapshot(fullId, absPtr + PAGE_OVERHEAD, pageSize()));
->>>>>>> 91be7aff
+                            ctx.wal().log(new PageSnapshot(fullId, absPtr + PAGE_OVERHEAD, pageSize()));
                 }
             }
 
