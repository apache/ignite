--- conflicted
+++ resolved
@@ -876,11 +876,7 @@
             }
         }
         else
-<<<<<<< HEAD
-            return copyPageForCheckpoint(absPtr, fullId, outBuf, tracker) ? tag : null;
-=======
-            return copyPageForCheckpoint(absPtr, fullId, tmpBuf, tmpBuffer, tracker) ? tag : null;
->>>>>>> c6ee085b
+            return copyPageForCheckpoint(absPtr, fullId, outBuf, tmpBuffer, tracker) ? tag : null;
     }
 
     /**
