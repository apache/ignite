/*
 * Licensed to the Apache Software Foundation (ASF) under one or more
 * contributor license agreements.  See the NOTICE file distributed with
 * this work for additional information regarding copyright ownership.
 * The ASF licenses this file to You under the Apache License, Version 2.0
 * (the "License"); you may not use this file except in compliance with
 * the License.  You may obtain a copy of the License at
 *
 *      http://www.apache.org/licenses/LICENSE-2.0
 *
 * Unless required by applicable law or agreed to in writing, software
 * distributed under the License is distributed on an "AS IS" BASIS,
 * WITHOUT WARRANTIES OR CONDITIONS OF ANY KIND, either express or implied.
 * See the License for the specific language governing permissions and
 * limitations under the License.
 */

package org.apache.ignite.internal.processors.cache.persistence.filename;

import java.io.File;
import org.apache.ignite.internal.GridKernalContext;
import org.apache.ignite.internal.util.typedef.internal.A;
import org.apache.ignite.internal.util.typedef.internal.U;
import org.jetbrains.annotations.Nullable;

import static org.apache.ignite.internal.pagemem.PageIdAllocator.INDEX_PARTITION;
import static org.apache.ignite.internal.pagemem.PageIdAllocator.MAX_PARTITION_ID;

/**
 * {@link NodeFileTree} extension with the methods required to work with snapshot file tree.
 * During creation, full snapshot, creates the same file tree as regular node.
 * But, using snapshot directory as root.
 */
public class SnapshotFileTree extends NodeFileTree {
    /** File with delta pages suffix. */
    public static final String DELTA_SUFFIX = ".delta";

    /** File with delta pages index suffix. */
    public static final String DELTA_IDX_SUFFIX = ".idx";

    /** Snapshot metafile extension. */
    public static final String SNAPSHOT_METAFILE_EXT = ".smf";

    /** File name template consists of delta pages. */
    public static final String PART_DELTA_TEMPLATE = PART_FILE_TEMPLATE + DELTA_SUFFIX;

    /** File name template for index delta pages. */
    public static final String INDEX_DELTA_NAME = INDEX_FILE_NAME + DELTA_SUFFIX;

    /** Lock file for dump directory. */
    public static final String DUMP_LOCK = "dump.lock";

    /** Incremental snapshots directory name. */
    private static final String INC_SNP_DIR = "increments";

    /** Dump files name. */
    private static final String DUMP_FILE_EXT = ".dump";

    /** Snapshot name. */
    private final String name;

    /** Snapshot path. */
    @Nullable private final String path;

    /** Consistent id for snapshot. */
    private final String consId;

    /** Node file tree relative to {@link #tempFileTree()}. */
    private final NodeFileTree tmpFt;

    /**
     * @param ctx Kernal context.
     * @param name Snapshot name.
     * @param path Optional snapshot path.
     */
    public SnapshotFileTree(GridKernalContext ctx, String name, @Nullable String path) {
<<<<<<< HEAD
        this(ctx, ctx.discovery().localNode().consistentId().toString(), name, path);
=======
        this(ctx, name, path, ctx.pdsFolderResolver().fileTree().folderName(), ctx.discovery().localNode().consistentId().toString());
>>>>>>> 44f09a58
    }

    /**
     * @param ctx Kernal context.
     * @param consId Consistent id.
     * @param name Snapshot name.
     * @param path Optional snapshot path.
     */
<<<<<<< HEAD
    public SnapshotFileTree(GridKernalContext ctx, String consId, String name, @Nullable String path) {
        super(root(ctx.pdsFolderResolver().fileTree(), name, path), ctx.pdsFolderResolver().fileTree().folderName());
=======
    public SnapshotFileTree(GridKernalContext ctx, String name, @Nullable String path, String folderName, String consId) {
        super(root(ctx.pdsFolderResolver().fileTree(), name, path), folderName);
>>>>>>> 44f09a58

        A.notNullOrEmpty(name, "Snapshot name cannot be null or empty.");
        A.ensure(U.alphanumericUnderscore(name), "Snapshot name must satisfy the following name pattern: a-zA-Z0-9_");

<<<<<<< HEAD
        NodeFileTree ft = ctx.pdsFolderResolver().fileTree();

        this.name = name;
        this.path = path;
        this.consId = consId;
        this.tmpFt = new NodeFileTree(new File(ft.snapshotTempRoot(), name), folderName());
=======
        this.name = name;
        this.path = path;
        this.consId = consId;
        this.tmpFt = new NodeFileTree(new File(snapshotTempRoot(), name), folderName());
>>>>>>> 44f09a58
    }

    /** @return Snapshot name. */
    public String name() {
        return name;
    }

    /** @return Snapshot path. */
    @Nullable public String path() {
        return path;
    }

    /** @return Snapshot temp file tree. */
    public NodeFileTree tempFileTree() {
        return tmpFt;
    }

    /**
     * Returns file tree for specific incremental snapshot.
     * Root will be something like {@code "work/snapshots/mybackup/increments/0000000000000001"}.
     *
     * @param incIdx Increment index.
     * @return Incremental snapshot file tree.
     */
    public IncrementalSnapshotFileTree incrementalSnapshotFileTree(int incIdx) {
        return new IncrementalSnapshotFileTree(
            new File(incrementsRoot(), U.fixedLengthNumberName(incIdx, null)),
            U.maskForFileName(folderName()),
            incIdx
        );
    }

    /**
     * @param cacheDirName Cache dir name.
     * @param partId Cache partition identifier.
     * @return A file representation.
     */
    public File partDeltaFile(String cacheDirName, int partId) {
        return new File(tmpFt.cacheStorage(cacheDirName), partDeltaFileName(partId));
    }

    /**
     * @return Dump lock file.
     */
    public File dumpLock() {
        return new File(nodeStorage(), DUMP_LOCK);
    }

    /**
     * Returns root folder for incremental snapshot.
     * For example, {@code "work/snapshots/mybackup/increments/"}.
     *
     * @return Local snapshot directory where snapshot files are located.
     */
    public File incrementsRoot() {
        return new File(root(), INC_SNP_DIR);
    }

    /**
     * @return Snapshot metadata file.
     */
    public File meta() {
        return new File(root, snapshotMetaFileName(consId));
    }

    /**
     * @return Temp snapshot metadata file.
     */
    public File tmpMeta() {
        return new File(root, snapshotMetaFileName(consId) + TMP_SUFFIX);
    }

    /**
     * Note, this consistent id can differ from the local consistent id.
     * In case snapshot was moved from other node.
     * @return Consistent id of the snapshot.
     */
    public String consistentId() {
        return consId;
    }

    /**
     * @param partId Partition id.
     * @return File name of delta partition pages.
     */
    public static String partDeltaFileName(int partId) {
        assert partId <= MAX_PARTITION_ID || partId == INDEX_PARTITION;

        return partId == INDEX_PARTITION ? INDEX_DELTA_NAME : String.format(PART_DELTA_TEMPLATE, partId);
    }

    /**
     * @param part Partition number.
     * @param compressed If {@code true} then compressed partition file.
     * @return Dump partition file name.
     */
    public static String dumpPartFileName(int part, boolean compressed) {
        return PART_FILE_PREFIX + part + partExtension(true, compressed);
    }

    /**
     * @param dump Extension for dump files.
     * @param compressed If {@code true} then files compressed.
     * @return Partition file extension.
     */
    public static String partExtension(boolean dump, boolean compressed) {
        return (dump ? DUMP_FILE_EXT : FILE_SUFFIX) + (compressed ? ZIP_SUFFIX : "");

    }

    /**
     * @param f File.
     * @return {@code True} if file conforms partition dump file name pattern.
     */
    public static boolean dumpPartitionFile(File f, boolean compressed) {
        return partitionFile(f) && f.getName().endsWith(partExtension(true, compressed));
    }

    /**
     * @param f File.
     * @return {@code True} if file conforms snapshot meta name pattern.
     */
    public static boolean snapshotMetaFile(File f) {
        return f.getName().toLowerCase().endsWith(SNAPSHOT_METAFILE_EXT);
    }

    /**
     * @param consId Consistent node id.
     * @return Snapshot metadata file name.
     */
    public static String snapshotMetaFileName(String consId) {
        return U.maskForFileName(consId) + SNAPSHOT_METAFILE_EXT;
    }

    /**
     * @param ft Node file tree.
     * @param name Snapshot name.
     * @param path Optional snapshot path.
     * @return Path to the snapshot root directory.
     */
    private static File root(NodeFileTree ft, String name, @Nullable String path) {
        assert name != null : "Snapshot name cannot be empty or null.";

        return path == null ? new File(ft.snapshotsRoot(), name) : new File(path, name);
    }

    /**
     * Node file tree for incremental snapshots.
     */
    public class IncrementalSnapshotFileTree extends NodeFileTree {
        /** Increment index. */
        private final int idx;

        /**
         * @param root Root directory.
         * @param folderName Folder name.
         */
        public IncrementalSnapshotFileTree(File root, String folderName, int idx) {
            super(root, folderName);

            this.idx = idx;
        }

        /**
         * @return Increment index.
         */
        public int index() {
            return idx;
        }

        /**
         * @return Path to the meta file.
         */
        public File meta() {
            return new File(root, snapshotMetaFileName(folderName()));
        }

        /** {@inheritDoc} */
        @Override public File walSegment(long idx) {
            return new File(wal(), U.fixedLengthNumberName(idx, ZIP_WAL_SEG_FILE_EXT));
        }
    }
}<|MERGE_RESOLUTION|>--- conflicted
+++ resolved
@@ -74,11 +74,7 @@
      * @param path Optional snapshot path.
      */
     public SnapshotFileTree(GridKernalContext ctx, String name, @Nullable String path) {
-<<<<<<< HEAD
-        this(ctx, ctx.discovery().localNode().consistentId().toString(), name, path);
-=======
         this(ctx, name, path, ctx.pdsFolderResolver().fileTree().folderName(), ctx.discovery().localNode().consistentId().toString());
->>>>>>> 44f09a58
     }
 
     /**
@@ -87,30 +83,16 @@
      * @param name Snapshot name.
      * @param path Optional snapshot path.
      */
-<<<<<<< HEAD
-    public SnapshotFileTree(GridKernalContext ctx, String consId, String name, @Nullable String path) {
-        super(root(ctx.pdsFolderResolver().fileTree(), name, path), ctx.pdsFolderResolver().fileTree().folderName());
-=======
     public SnapshotFileTree(GridKernalContext ctx, String name, @Nullable String path, String folderName, String consId) {
         super(root(ctx.pdsFolderResolver().fileTree(), name, path), folderName);
->>>>>>> 44f09a58
 
         A.notNullOrEmpty(name, "Snapshot name cannot be null or empty.");
         A.ensure(U.alphanumericUnderscore(name), "Snapshot name must satisfy the following name pattern: a-zA-Z0-9_");
 
-<<<<<<< HEAD
-        NodeFileTree ft = ctx.pdsFolderResolver().fileTree();
-
-        this.name = name;
-        this.path = path;
-        this.consId = consId;
-        this.tmpFt = new NodeFileTree(new File(ft.snapshotTempRoot(), name), folderName());
-=======
         this.name = name;
         this.path = path;
         this.consId = consId;
         this.tmpFt = new NodeFileTree(new File(snapshotTempRoot(), name), folderName());
->>>>>>> 44f09a58
     }
 
     /** @return Snapshot name. */
