/*
 * Licensed to the Apache Software Foundation (ASF) under one or more
 * contributor license agreements.  See the NOTICE file distributed with
 * this work for additional information regarding copyright ownership.
 * The ASF licenses this file to You under the Apache License, Version 2.0
 * (the "License"); you may not use this file except in compliance with
 * the License.  You may obtain a copy of the License at
 *
 *      http://www.apache.org/licenses/LICENSE-2.0
 *
 * Unless required by applicable law or agreed to in writing, software
 * distributed under the License is distributed on an "AS IS" BASIS,
 * WITHOUT WARRANTIES OR CONDITIONS OF ANY KIND, either express or implied.
 * See the License for the specific language governing permissions and
 * limitations under the License.
 */

package org.apache.ignite.internal.processors.cache.persistence.filename;

import java.io.File;
<<<<<<< HEAD
import java.util.Arrays;
import java.util.Collections;
import java.util.List;
import java.util.function.Predicate;
import java.util.stream.Collectors;
=======
>>>>>>> 44f09a58
import org.apache.ignite.internal.GridKernalContext;
import org.apache.ignite.internal.util.typedef.internal.A;
import org.apache.ignite.internal.util.typedef.internal.CU;
import org.apache.ignite.internal.util.typedef.internal.U;
import org.jetbrains.annotations.Nullable;

import static org.apache.ignite.internal.pagemem.PageIdAllocator.INDEX_PARTITION;
import static org.apache.ignite.internal.pagemem.PageIdAllocator.MAX_PARTITION_ID;

/**
 * {@link NodeFileTree} extension with the methods required to work with snapshot file tree.
 * During creation, full snapshot, creates the same file tree as regular node.
 * But, using snapshot directory as root.
 */
public class SnapshotFileTree extends NodeFileTree {
    /** File with delta pages suffix. */
    public static final String DELTA_SUFFIX = ".delta";

    /** File with delta pages index suffix. */
    public static final String DELTA_IDX_SUFFIX = ".idx";

    /** Snapshot metafile extension. */
    public static final String SNAPSHOT_METAFILE_EXT = ".smf";

    /** File name template consists of delta pages. */
    public static final String PART_DELTA_TEMPLATE = PART_FILE_TEMPLATE + DELTA_SUFFIX;

    /** File name template for index delta pages. */
    public static final String INDEX_DELTA_NAME = INDEX_FILE_NAME + DELTA_SUFFIX;

    /** Lock file for dump directory. */
    public static final String DUMP_LOCK = "dump.lock";

    /** Incremental snapshots directory name. */
    private static final String INC_SNP_DIR = "increments";

    /** Dump files name. */
    private static final String DUMP_FILE_EXT = ".dump";

    /** Dump files name. */
    private static final String DUMP_FILE_EXT = ".dump";

    /** Snapshot name. */
    private final String name;

    /** Snapshot path. */
    @Nullable private final String path;

    /** Consistent id for snapshot. */
    private final String consId;

    /** Node file tree relative to {@link #tempFileTree()}. */
    private final NodeFileTree tmpFt;

    /**
     * @param ctx Kernal context.
     * @param name Snapshot name.
     * @param path Optional snapshot path.
     */
    public SnapshotFileTree(GridKernalContext ctx, String name, @Nullable String path) {
<<<<<<< HEAD
        this(ctx, ctx.discovery().localNode().consistentId().toString(), name, path);
    }

    /**
     * @param ctx Kernal context.
     * @param consId Consistent id.
     * @param name Snapshot name.
     * @param path Optional snapshot path.
     */
    public SnapshotFileTree(GridKernalContext ctx, String consId, String name, @Nullable String path) {
        this(ctx, consId, ctx.pdsFolderResolver().fileTree().folderName(), name, path);
=======
        this(ctx, name, path, ctx.pdsFolderResolver().fileTree().folderName(), ctx.discovery().localNode().consistentId().toString());
>>>>>>> 44f09a58
    }

    /**
     * @param ctx Kernal context.
     * @param consId Consistent id.
     * @param name Snapshot name.
     * @param path Optional snapshot path.
     */
<<<<<<< HEAD
    public SnapshotFileTree(GridKernalContext ctx, String consId, String folderName, String name, @Nullable String path) {
=======
    public SnapshotFileTree(GridKernalContext ctx, String name, @Nullable String path, String folderName, String consId) {
>>>>>>> 44f09a58
        super(root(ctx.pdsFolderResolver().fileTree(), name, path), folderName);

        A.notNullOrEmpty(name, "Snapshot name cannot be null or empty.");
        A.ensure(U.alphanumericUnderscore(name), "Snapshot name must satisfy the following name pattern: a-zA-Z0-9_");

<<<<<<< HEAD
        NodeFileTree ft = ctx.pdsFolderResolver().fileTree();

        this.name = name;
        this.path = path;
        this.consId = consId;
        this.tmpFt = new NodeFileTree(new File(ft.snapshotTempRoot(), name), folderName());
=======
        this.name = name;
        this.path = path;
        this.consId = consId;
        this.tmpFt = new NodeFileTree(new File(snapshotTempRoot(), name), folderName());
>>>>>>> 44f09a58
    }

    /** @return Snapshot name. */
    public String name() {
        return name;
    }

    /** @return Snapshot path. */
    @Nullable public String path() {
        return path;
    }

    /** @return Snapshot temp file tree. */
    public NodeFileTree tempFileTree() {
        return tmpFt;
    }

    /**
     * Returns file tree for specific incremental snapshot.
     * Root will be something like {@code "work/snapshots/mybackup/increments/0000000000000001"}.
     *
     * @param incIdx Increment index.
     * @return Incremental snapshot file tree.
     */
    public IncrementalSnapshotFileTree incrementalSnapshotFileTree(int incIdx) {
        return new IncrementalSnapshotFileTree(
            new File(incrementsRoot(), U.fixedLengthNumberName(incIdx, null)),
            U.maskForFileName(folderName()),
            incIdx
        );
    }

    /**
     * @param cacheDirName Cache dir name.
     * @param partId Cache partition identifier.
     * @return A file representation.
     */
    public File partDeltaFile(String cacheDirName, int partId) {
        return new File(tmpFt.cacheStorage(cacheDirName), partDeltaFileName(partId));
    }

    /**
     * @return Dump lock file.
     */
    public File dumpLock() {
        return new File(nodeStorage(), DUMP_LOCK);
    }

    /**
     * Returns root folder for incremental snapshot.
     * For example, {@code "work/snapshots/mybackup/increments/"}.
     *
     * @return Local snapshot directory where snapshot files are located.
     */
    public File incrementsRoot() {
        return new File(root(), INC_SNP_DIR);
    }

    /**
     * @return Snapshot metadata file.
     */
    public File meta() {
        return new File(root, snapshotMetaFileName(consId));
    }

    /**
     * @return Temp snapshot metadata file.
     */
    public File tmpMeta() {
        return new File(root, snapshotMetaFileName(consId) + TMP_SUFFIX);
    }

    /**
     * Note, this consistent id can differ from the local consistent id.
     * In case snapshot was moved from other node.
     * @return Consistent id of the snapshot.
     */
    public String consistentId() {
        return consId;
    }

    /**
<<<<<<< HEAD
     * @param names Cache group names to filter.
     * @return Files that match cache or cache group pattern.
     */
    public List<File> cacheDirectories(Predicate<String> names) {
        File[] files = nodeStorage().listFiles();

        if (files == null)
            return Collections.emptyList();

        return Arrays.stream(files)
            .sorted()
            .filter(File::isDirectory)
            .filter(CACHE_DIR_WITH_META_FILTER)
            .filter(f -> names.test(cacheName(f)))
            .collect(Collectors.toList());
    }

    /**
     * @param grpId Cache group id.
     * @return Files that match cache or cache group pattern.
     */
    public File cacheDirectory(int grpId) {
        File[] files = nodeStorage().listFiles();

        if (files == null)
            return null;

        return Arrays.stream(files)
            .filter(File::isDirectory)
            .filter(CACHE_DIR_WITH_META_FILTER)
            .filter(f -> CU.cacheId(cacheName(f)) == grpId)
            .findAny()
            .orElse(null);
    }

    /**
=======
>>>>>>> 44f09a58
     * @param partId Partition id.
     * @return File name of delta partition pages.
     */
    public static String partDeltaFileName(int partId) {
        assert partId <= MAX_PARTITION_ID || partId == INDEX_PARTITION;

        return partId == INDEX_PARTITION ? INDEX_DELTA_NAME : String.format(PART_DELTA_TEMPLATE, partId);
    }

    /**
     * @param part Partition number.
     * @param compressed If {@code true} then compressed partition file.
     * @return Dump partition file name.
     */
    public static String dumpPartFileName(int part, boolean compressed) {
        return PART_FILE_PREFIX + part + partExtension(true, compressed);
    }

    /**
     * @param dump Extension for dump files.
     * @param compressed If {@code true} then files compressed.
     * @return Partition file extension.
     */
    public static String partExtension(boolean dump, boolean compressed) {
        return (dump ? DUMP_FILE_EXT : FILE_SUFFIX) + (compressed ? ZIP_SUFFIX : "");

    }

    /**
     * @param f File.
     * @return {@code True} if file conforms partition dump file name pattern.
     */
    public static boolean dumpPartitionFile(File f, boolean compressed) {
        return partitionFile(f) && f.getName().endsWith(partExtension(true, compressed));
    }

    /**
     * @param f File.
     * @return {@code True} if file conforms snapshot meta name pattern.
     */
    public static boolean snapshotMetaFile(File f) {
        return f.getName().toLowerCase().endsWith(SNAPSHOT_METAFILE_EXT);
    }

    /**
     * @param consId Consistent node id.
     * @return Snapshot metadata file name.
     */
    public static String snapshotMetaFileName(String consId) {
        return U.maskForFileName(consId) + SNAPSHOT_METAFILE_EXT;
    }

    /**
     * @param ft Node file tree.
     * @param name Snapshot name.
     * @param path Optional snapshot path.
     * @return Path to the snapshot root directory.
     */
    private static File root(NodeFileTree ft, String name, @Nullable String path) {
        assert name != null : "Snapshot name cannot be empty or null.";

        return path == null ? new File(ft.snapshotsRoot(), name) : new File(path, name);
    }

    /**
     * Node file tree for incremental snapshots.
     */
    public class IncrementalSnapshotFileTree extends NodeFileTree {
        /** Increment index. */
        private final int idx;

        /**
         * @param root Root directory.
         * @param folderName Folder name.
         */
        public IncrementalSnapshotFileTree(File root, String folderName, int idx) {
            super(root, folderName);

            this.idx = idx;
        }

        /**
         * @return Increment index.
         */
        public int index() {
            return idx;
        }

        /**
         * @return Path to the meta file.
         */
        public File meta() {
            return new File(root, snapshotMetaFileName(folderName()));
        }

        /** {@inheritDoc} */
        @Override public File walSegment(long idx) {
            return new File(wal(), U.fixedLengthNumberName(idx, ZIP_WAL_SEG_FILE_EXT));
        }
    }
}<|MERGE_RESOLUTION|>--- conflicted
+++ resolved
@@ -18,14 +18,11 @@
 package org.apache.ignite.internal.processors.cache.persistence.filename;
 
 import java.io.File;
-<<<<<<< HEAD
 import java.util.Arrays;
 import java.util.Collections;
 import java.util.List;
 import java.util.function.Predicate;
 import java.util.stream.Collectors;
-=======
->>>>>>> 44f09a58
 import org.apache.ignite.internal.GridKernalContext;
 import org.apache.ignite.internal.util.typedef.internal.A;
 import org.apache.ignite.internal.util.typedef.internal.CU;
@@ -86,8 +83,7 @@
      * @param path Optional snapshot path.
      */
     public SnapshotFileTree(GridKernalContext ctx, String name, @Nullable String path) {
-<<<<<<< HEAD
-        this(ctx, ctx.discovery().localNode().consistentId().toString(), name, path);
+        this(ctx, name, path, ctx.pdsFolderResolver().fileTree().folderName(), ctx.discovery().localNode().consistentId().toString());
     }
 
     /**
@@ -96,42 +92,16 @@
      * @param name Snapshot name.
      * @param path Optional snapshot path.
      */
-    public SnapshotFileTree(GridKernalContext ctx, String consId, String name, @Nullable String path) {
-        this(ctx, consId, ctx.pdsFolderResolver().fileTree().folderName(), name, path);
-=======
-        this(ctx, name, path, ctx.pdsFolderResolver().fileTree().folderName(), ctx.discovery().localNode().consistentId().toString());
->>>>>>> 44f09a58
-    }
-
-    /**
-     * @param ctx Kernal context.
-     * @param consId Consistent id.
-     * @param name Snapshot name.
-     * @param path Optional snapshot path.
-     */
-<<<<<<< HEAD
-    public SnapshotFileTree(GridKernalContext ctx, String consId, String folderName, String name, @Nullable String path) {
-=======
     public SnapshotFileTree(GridKernalContext ctx, String name, @Nullable String path, String folderName, String consId) {
->>>>>>> 44f09a58
         super(root(ctx.pdsFolderResolver().fileTree(), name, path), folderName);
 
         A.notNullOrEmpty(name, "Snapshot name cannot be null or empty.");
         A.ensure(U.alphanumericUnderscore(name), "Snapshot name must satisfy the following name pattern: a-zA-Z0-9_");
 
-<<<<<<< HEAD
-        NodeFileTree ft = ctx.pdsFolderResolver().fileTree();
-
-        this.name = name;
-        this.path = path;
-        this.consId = consId;
-        this.tmpFt = new NodeFileTree(new File(ft.snapshotTempRoot(), name), folderName());
-=======
         this.name = name;
         this.path = path;
         this.consId = consId;
         this.tmpFt = new NodeFileTree(new File(snapshotTempRoot(), name), folderName());
->>>>>>> 44f09a58
     }
 
     /** @return Snapshot name. */
@@ -214,7 +184,6 @@
     }
 
     /**
-<<<<<<< HEAD
      * @param names Cache group names to filter.
      * @return Files that match cache or cache group pattern.
      */
@@ -251,8 +220,6 @@
     }
 
     /**
-=======
->>>>>>> 44f09a58
      * @param partId Partition id.
      * @return File name of delta partition pages.
      */
