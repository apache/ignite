--- conflicted
+++ resolved
@@ -21,14 +21,10 @@
 import java.util.Arrays;
 import java.util.Collections;
 import java.util.List;
-<<<<<<< HEAD
+import java.util.function.Predicate;
 import java.util.regex.Pattern;
 import java.util.stream.Collectors;
 import org.apache.ignite.configuration.CacheConfiguration;
-=======
-import java.util.function.Predicate;
-import java.util.stream.Collectors;
->>>>>>> 9a1823cc
 import org.apache.ignite.internal.GridKernalContext;
 import org.apache.ignite.internal.util.typedef.F;
 import org.apache.ignite.internal.util.typedef.internal.A;
@@ -188,12 +184,6 @@
     }
 
     /**
-<<<<<<< HEAD
-     * @param ccfg Cache configuration.
-     * @param part partition.
-     * @param compress {@code True} if dump compressed.
-     * @return Path to the dump partition file;
-=======
      * @param names Cache group names to filter.
      * @return Files that match cache or cache group pattern.
      */
@@ -212,27 +202,10 @@
     }
 
     /**
-     * @param grpId Cache group id.
-     * @return Files that match cache or cache group pattern.
-     */
-    public File cacheDirectory(int grpId) {
-        File[] files = nodeStorage().listFiles();
-
-        if (files == null)
-            return null;
-
-        return Arrays.stream(files)
-            .filter(File::isDirectory)
-            .filter(CACHE_DIR_WITH_META_FILTER)
-            .filter(f -> CU.cacheId(cacheName(f)) == grpId)
-            .findAny()
-            .orElse(null);
-    }
-
-    /**
-     * @param partId Partition id.
-     * @return File name of delta partition pages.
->>>>>>> 9a1823cc
+     * @param ccfg Cache configuration.
+     * @param part partition.
+     * @param compress {@code True} if dump compressed.
+     * @return Path to the dump partition file;
      */
     public File dumpPartition(CacheConfiguration<?, ?> ccfg, int part, boolean compress) {
         return new File(cacheStorage(ccfg), dumpPartFileName(part, compress));
