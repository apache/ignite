--- conflicted
+++ resolved
@@ -91,21 +91,7 @@
      * @param name Snapshot name.
      * @param path Optional snapshot path.
      */
-<<<<<<< HEAD
-    public SnapshotFileTree(GridKernalContext ctx, String consId, String name, @Nullable String path) {
-        this(ctx, consId, ctx.pdsFolderResolver().fileTree().folderName(), name, path);
-    }
-
-    /**
-     * @param ctx Kernal context.
-     * @param consId Consistent id.
-     * @param name Snapshot name.
-     * @param path Optional snapshot path.
-     */
-    public SnapshotFileTree(GridKernalContext ctx, String consId, String folderName, String name, @Nullable String path) {
-=======
     public SnapshotFileTree(GridKernalContext ctx, String name, @Nullable String path, String folderName, String consId) {
->>>>>>> f4f1b42a
         super(root(ctx.pdsFolderResolver().fileTree(), name, path), folderName);
 
         A.notNullOrEmpty(name, "Snapshot name cannot be null or empty.");
