--- conflicted
+++ resolved
@@ -221,7 +221,20 @@
     }
 
     /**
-<<<<<<< HEAD
+     * @return Close flag.
+     */
+    public boolean close() {
+        return close;
+    }
+
+    /**
+     * @param close New close flag.
+     */
+    public void close(boolean close) {
+        this.close = close;
+    }
+
+    /**
      * @return Start context.
      */
     public CacheStartContext startContext() {
@@ -233,19 +246,6 @@
      */
     public void startContext(CacheStartContext startCtx) {
         this.startCtx = startCtx;
-=======
-     * @return Close flag.
-     */
-    public boolean close() {
-        return close;
-    }
-
-    /**
-     * @param close New close flag.
-     */
-    public void close(boolean close) {
-        this.close = close;
->>>>>>> f0d24f6b
     }
 
     /** {@inheritDoc} */
