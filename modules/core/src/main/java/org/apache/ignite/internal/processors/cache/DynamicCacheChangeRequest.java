/*
 * Licensed to the Apache Software Foundation (ASF) under one or more
 * contributor license agreements.  See the NOTICE file distributed with
 * this work for additional information regarding copyright ownership.
 * The ASF licenses this file to You under the Apache License, Version 2.0
 * (the "License"); you may not use this file except in compliance with
 * the License.  You may obtain a copy of the License at
 *
 *      http://www.apache.org/licenses/LICENSE-2.0
 *
 * Unless required by applicable law or agreed to in writing, software
 * distributed under the License is distributed on an "AS IS" BASIS,
 * WITHOUT WARRANTIES OR CONDITIONS OF ANY KIND, either express or implied.
 * See the License for the specific language governing permissions and
 * limitations under the License.
 */

package org.apache.ignite.internal.processors.cache;

import org.apache.ignite.configuration.CacheConfiguration;
import org.apache.ignite.configuration.NearCacheConfiguration;
import org.apache.ignite.internal.processors.affinity.AffinityTopologyVersion;
import org.apache.ignite.internal.processors.query.QuerySchema;
import org.apache.ignite.internal.util.tostring.GridToStringExclude;
import org.apache.ignite.internal.util.typedef.internal.S;
import org.apache.ignite.lang.IgniteUuid;
import org.jetbrains.annotations.Nullable;

import java.io.Serializable;
import java.util.UUID;

/**
 * Cache start/stop request.
 */
public class DynamicCacheChangeRequest implements Serializable {
    /** */
    private static final long serialVersionUID = 0L;

    /** */
    private UUID reqId;

    /** Start ID. */
    private IgniteUuid deploymentId;

    /** Stop cache name. */
    @GridToStringExclude
    private String cacheName;

    /** Cache start configuration. */
    private CacheConfiguration startCfg;

    /** Cache type. */
    private CacheType cacheType;

    /** Near node ID in case if near cache is being started. */
    private UUID initiatingNodeId;

    /** Near cache configuration. */
    private NearCacheConfiguration nearCacheCfg;

    /** Start only client cache, do not start data nodes. */
    private boolean clientStartOnly;

    /** Stop flag. */
    private boolean stop;

    /** Destroy. */
    private boolean destroy;

    /** Close flag. */
    private boolean close;

    /** Fail if exists flag. */
    private boolean failIfExists;

    /** Template configuration flag. */
    private boolean template;

    /** */
    private UUID rcvdFrom;

<<<<<<< HEAD
    /** Dynamic schema. */
    private QuerySchema schema;
=======
    /** Cache state. Set to non-null when global state is changed. */
    private ClusterState state;

    /** Reset lost partitions flag. */
    private boolean resetLostPartitions;
>>>>>>> 428f66d3

    /** */
    private transient boolean exchangeNeeded;

    /** */
    private transient AffinityTopologyVersion cacheFutTopVer;

    /**
     * Constructor creates cache stop request.
     *
     * @param cacheName Cache stop name.
     * @param initiatingNodeId Initiating node ID.
     */
    public DynamicCacheChangeRequest(UUID reqId, String cacheName, UUID initiatingNodeId) {
        this.reqId = reqId;
        this.cacheName = cacheName;
        this.initiatingNodeId = initiatingNodeId;
    }

    /**
     * @return Request ID.
     */
    public UUID requestId() {
        return reqId;
    }

    /**
     * @return {@code True} if request should trigger partition exchange.
     */
    public boolean exchangeNeeded() {
        return exchangeNeeded;
    }

    /**
     * @return State.
     */
    public ClusterState state() {
        return state;
    }

    /**
     * @param state State.
     */
    public void state(ClusterState state) {
        this.state = state;
    }

    /**
     * @return {@code True} if global caches state is changes.
     */
    public boolean globalStateChange() {
        return state != null;
    }

    /**
     * @param cacheFutTopVer Ready topology version when dynamic cache future should be completed.
     */
    public void cacheFutureTopologyVersion(AffinityTopologyVersion cacheFutTopVer) {
        this.cacheFutTopVer = cacheFutTopVer;
    }

    /**
     * @return Ready topology version when dynamic cache future should be completed.
     */
    @Nullable public AffinityTopologyVersion cacheFutureTopologyVersion() {
        return cacheFutTopVer;
    }

    /**
     * @param exchangeNeeded {@code True} if request should trigger partition exchange.
     */
    public void exchangeNeeded(boolean exchangeNeeded) {
        this.exchangeNeeded = exchangeNeeded;
    }

    /**
     * @param template {@code True} if this is request for adding template configuration.
     */
    public void template(boolean template) {
        this.template = template;
    }

    /**
     * @return {@code True} if this is template configuration.
     */
    public boolean template() {
        return template;
    }

    /**
     * @return Deployment ID.
     */
    public IgniteUuid deploymentId() {
        return deploymentId;
    }

    /**
     * @param deploymentId Deployment ID.
     */
    public void deploymentId(IgniteUuid deploymentId) {
        this.deploymentId = deploymentId;
    }

    /**
     * @return {@code True} if this is a start request.
     */
    public boolean start() {
        return !template && startCfg != null;
    }

    /**
     * Set resetLostPartitions flag.
     */
    public void markResetLostPartitions() {
        resetLostPartitions = true;
    }

    /**
     * @return Reset lost partitions flag.
     */
    public boolean resetLostPartitions() {
        return resetLostPartitions;
    }

    /**
     * @return {@code True} if this is a stop request.
     */
    public boolean stop() {
        return stop;
    }

    /**
     *
     */
    public boolean destroy(){
        return destroy;
    }

    /**
     * @param destroy Destroy.
     */
    public void destroy(boolean destroy) {
        this.destroy = destroy;
    }

    /**
     * @param stop New stop flag.
     */
    public void stop(boolean stop) {
        this.stop = stop;
    }

    /**
     * @return Cache name.
     */
    public String cacheName() {
        return cacheName;
    }

    /**
     * @param cacheName Cache name.
     */
    public void cacheName(String cacheName) {
        this.cacheName = cacheName;
    }

    /**
     * @return Near node ID.
     */
    public UUID initiatingNodeId() {
        return initiatingNodeId;
    }

    /**
     * @return Near cache configuration.
     */
    public NearCacheConfiguration nearCacheConfiguration() {
        return nearCacheCfg;
    }

    /**
     * @param nearCacheCfg Near cache configuration.
     */
    public void nearCacheConfiguration(NearCacheConfiguration nearCacheCfg) {
        this.nearCacheCfg = nearCacheCfg;
    }

    /**
     * @return Cache configuration.
     */
    public CacheConfiguration startCacheConfiguration() {
        return startCfg;
    }

    /**
     * @param startCfg Cache configuration.
     */
    public void startCacheConfiguration(CacheConfiguration startCfg) {
        this.startCfg = startCfg;
    }

    /**
     * @param cacheType Cache type.
     */
    public void cacheType(CacheType cacheType) {
        this.cacheType = cacheType;
    }

    /**
     * @return Cache type.
     */
    public CacheType cacheType() {
        return cacheType;
    }

    /**
     * @return Client start only.
     */
    public boolean clientStartOnly() {
        return clientStartOnly;
    }

    /**
     * @param clientStartOnly Client start only.
     */
    public void clientStartOnly(boolean clientStartOnly) {
        this.clientStartOnly = clientStartOnly;
    }

    /**
     * @return Fail if exists flag.
     */
    public boolean failIfExists() {
        return failIfExists;
    }

    /**
     * @param failIfExists Fail if exists flag.
     */
    public void failIfExists(boolean failIfExists) {
        this.failIfExists = failIfExists;
    }

    /**
     * @return Close flag.
     */
    public boolean close() {
        return close;
    }

    /**
     * @param close New close flag.
     */
    public void close(boolean close) {
        this.close = close;
    }

    /**
     * @param nodeId ID of node provided cache configuration in discovery data.
     */
    public void receivedFrom(UUID nodeId) {
        rcvdFrom = nodeId;
    }

    /**
     * @return ID of node provided cache configuration in discovery data.
     */
    @Nullable public UUID receivedFrom() {
        return rcvdFrom;
    }

    /**
     * @return Dynamic schema.
     */
    public QuerySchema schema() {
        return schema;
    }

    /**
     * @param schema Dynamic schema.
     */
    public void schema(QuerySchema schema) {
        this.schema = schema != null ? schema.copy() : null;
    }

    /** {@inheritDoc} */
    @Override public String toString() {
        return S.toString(DynamicCacheChangeRequest.class, this, "cacheName", cacheName());
    }
}<|MERGE_RESOLUTION|>--- conflicted
+++ resolved
@@ -79,16 +79,14 @@
     /** */
     private UUID rcvdFrom;
 
-<<<<<<< HEAD
+    /** Cache state. Set to non-null when global state is changed. */
+    private ClusterState state;
+
+    /** Reset lost partitions flag. */
+    private boolean resetLostPartitions;
+
     /** Dynamic schema. */
     private QuerySchema schema;
-=======
-    /** Cache state. Set to non-null when global state is changed. */
-    private ClusterState state;
-
-    /** Reset lost partitions flag. */
-    private boolean resetLostPartitions;
->>>>>>> 428f66d3
 
     /** */
     private transient boolean exchangeNeeded;
