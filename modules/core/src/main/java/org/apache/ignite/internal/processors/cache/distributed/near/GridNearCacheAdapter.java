--- conflicted
+++ resolved
@@ -87,19 +87,6 @@
      */
     protected GridNearCacheAdapter(GridCacheContext<K, V> ctx) {
         super(ctx);
-<<<<<<< HEAD
-    }
-
-    /** {@inheritDoc} */
-    @Override public void start() throws IgniteCheckedException {
-        if (map == null) {
-            map = new GridCacheLocalConcurrentMap(
-                ctx.cacheId(),
-                entryFactory(),
-                ctx.config().getNearConfiguration().getNearStartSize());
-        }
-=======
->>>>>>> f270533b
     }
 
     /** {@inheritDoc} */
