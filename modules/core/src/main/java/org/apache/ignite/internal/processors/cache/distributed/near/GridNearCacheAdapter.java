--- conflicted
+++ resolved
@@ -365,7 +365,6 @@
     }
 
     /** {@inheritDoc} */
-<<<<<<< HEAD
     @Override public Set<Cache.Entry<K, V>> primaryEntrySet(
         @Nullable final CacheEntryPredicate... filter) {
         return dht().primaryEntrySet(filter);
@@ -387,50 +386,6 @@
     /** {@inheritDoc} */
     @Override public Set<K> primaryKeySet(@Nullable CacheEntryPredicate... filter) {
         return dht().primaryKeySet(filter);
-=======
-    @Override public Set<Cache.Entry<K, V>> primaryEntrySet() {
-        final AffinityTopologyVersion topVer = ctx.affinity().affinityTopologyVersion();
-
-        Collection<Cache.Entry<K, V>> entries =
-            F.flatCollections(
-                F.viewReadOnly(
-                    dht().topology().currentLocalPartitions(),
-                    new C1<GridDhtLocalPartition, Collection<Cache.Entry<K, V>>>() {
-                        @Override public Collection<Cache.Entry<K, V>> apply(GridDhtLocalPartition p) {
-                            Collection<GridDhtCacheEntry> entries0 = p.entries();
-
-                            return F.viewReadOnly(
-                                entries0,
-                                new C1<GridDhtCacheEntry, Cache.Entry<K, V>>() {
-                                    @Override public Cache.Entry<K, V> apply(GridDhtCacheEntry e) {
-                                        return e.wrapLazyValue();
-                                    }
-                                },
-                                new P1<GridDhtCacheEntry>() {
-                                    @Override public boolean apply(GridDhtCacheEntry e) {
-                                        return !e.obsoleteOrDeleted();
-                                    }
-                                });
-                        }
-                    },
-                    new P1<GridDhtLocalPartition>() {
-                        @Override public boolean apply(GridDhtLocalPartition p) {
-                            return p.primary(topVer);
-                        }
-                    }));
-
-        return new GridCacheEntrySet<>(ctx, entries, null);
-    }
-
-    /** {@inheritDoc} */
-    @Override public Set<K> keySet() {
-        return new GridCacheKeySet<>(ctx, entrySet(), null);
-    }
-
-    /** {@inheritDoc} */
-    @Override public Set<K> primaryKeySet() {
-        return new GridCacheKeySet<>(ctx, primaryEntrySet(), null);
->>>>>>> 10603bf7
     }
 
     /** {@inheritDoc} */
