/*
 * Licensed to the Apache Software Foundation (ASF) under one or more
 * contributor license agreements.  See the NOTICE file distributed with
 * this work for additional information regarding copyright ownership.
 * The ASF licenses this file to You under the Apache License, Version 2.0
 * (the "License"); you may not use this file except in compliance with
 * the License.  You may obtain a copy of the License at
 *
 *      http://www.apache.org/licenses/LICENSE-2.0
 *
 * Unless required by applicable law or agreed to in writing, software
 * distributed under the License is distributed on an "AS IS" BASIS,
 * WITHOUT WARRANTIES OR CONDITIONS OF ANY KIND, either express or implied.
 * See the License for the specific language governing permissions and
 * limitations under the License.
 */

package org.apache.ignite.internal.binary;

import java.io.File;
import java.io.IOException;
import java.lang.reflect.Field;
import java.math.BigDecimal;
import java.net.URISyntaxException;
import java.net.URL;
import java.sql.Time;
import java.sql.Timestamp;
import java.util.ArrayList;
import java.util.Collection;
import java.util.Collections;
import java.util.Date;
import java.util.Enumeration;
import java.util.HashMap;
import java.util.HashSet;
import java.util.Iterator;
import java.util.LinkedHashMap;
import java.util.LinkedHashSet;
import java.util.LinkedList;
import java.util.Map;
import java.util.Set;
import java.util.TreeMap;
import java.util.TreeSet;
import java.util.UUID;
import java.util.concurrent.ConcurrentHashMap;
import java.util.concurrent.ConcurrentMap;
import java.util.jar.JarEntry;
import java.util.jar.JarFile;
import org.apache.ignite.IgniteCheckedException;
import org.apache.ignite.IgniteException;
import org.apache.ignite.IgniteLogger;
import org.apache.ignite.binary.BinaryBasicIdMapper;
import org.apache.ignite.binary.BinaryBasicNameMapper;
import org.apache.ignite.binary.BinaryIdMapper;
import org.apache.ignite.binary.BinaryInvalidTypeException;
import org.apache.ignite.binary.BinaryNameMapper;
import org.apache.ignite.binary.BinaryObject;
import org.apache.ignite.binary.BinaryObjectException;
import org.apache.ignite.binary.BinaryReflectiveSerializer;
import org.apache.ignite.binary.BinarySerializer;
import org.apache.ignite.binary.BinaryType;
import org.apache.ignite.binary.BinaryTypeConfiguration;
import org.apache.ignite.cache.CacheKeyConfiguration;
import org.apache.ignite.cache.affinity.AffinityKey;
import org.apache.ignite.cache.affinity.AffinityKeyMapped;
import org.apache.ignite.configuration.BinaryConfiguration;
import org.apache.ignite.configuration.IgniteConfiguration;
import org.apache.ignite.internal.DuplicateTypeIdException;
import org.apache.ignite.internal.UnregisteredBinaryTypeException;
import org.apache.ignite.internal.UnregisteredClassException;
import org.apache.ignite.internal.marshaller.optimized.OptimizedMarshaller;
import org.apache.ignite.internal.processors.cache.binary.BinaryMetadataKey;
import org.apache.ignite.internal.processors.closure.GridClosureProcessor;
import org.apache.ignite.internal.processors.datastructures.CollocatedQueueItemKey;
import org.apache.ignite.internal.processors.datastructures.CollocatedSetItemKey;
import org.apache.ignite.internal.processors.platform.PlatformJavaObjectFactoryProxy;
import org.apache.ignite.internal.processors.platform.websession.PlatformDotNetSessionData;
import org.apache.ignite.internal.processors.platform.websession.PlatformDotNetSessionLockResult;
import org.apache.ignite.internal.processors.query.QueryUtils;
import org.apache.ignite.internal.util.IgniteUtils;
import org.apache.ignite.internal.util.lang.GridMapEntry;
import org.apache.ignite.internal.util.typedef.F;
import org.apache.ignite.internal.util.typedef.T2;
import org.apache.ignite.internal.util.typedef.internal.U;
import org.apache.ignite.lang.IgniteBiTuple;
import org.apache.ignite.lang.IgniteUuid;
import org.apache.ignite.marshaller.MarshallerContext;
import org.apache.ignite.marshaller.MarshallerUtils;
import org.jetbrains.annotations.NotNull;
import org.jetbrains.annotations.Nullable;

import static org.apache.ignite.internal.MarshallerPlatformIds.JAVA_ID;

/**
 * Binary context.
 */
public class BinaryContext {
    /** System loader. */
    private static final ClassLoader sysLdr = U.gridClassLoader();

    /** */
    private static final BinaryInternalMapper DFLT_MAPPER =
        new BinaryInternalMapper(new BinaryBasicNameMapper(false), new BinaryBasicIdMapper(true), false);

    /** */
    static final BinaryInternalMapper SIMPLE_NAME_LOWER_CASE_MAPPER =
        new BinaryInternalMapper(new BinaryBasicNameMapper(true), new BinaryBasicIdMapper(true), false);

    /** Set of system classes that should be marshalled with BinaryMarshaller. */
    private static final Set<String> BINARYLIZABLE_SYS_CLSS;

    /* Binarylizable system classes set initialization. */
    static {
        Set<String> sysClss = new HashSet<>();

        // Closure processor classes.
        sysClss.add(GridClosureProcessor.C1.class.getName());
        sysClss.add(GridClosureProcessor.C1MLA.class.getName());
        sysClss.add(GridClosureProcessor.C2.class.getName());
        sysClss.add(GridClosureProcessor.C2MLA.class.getName());
        sysClss.add(GridClosureProcessor.C4.class.getName());
        sysClss.add(GridClosureProcessor.C4MLA.class.getName());

        sysClss.add(IgniteUuid.class.getName());

        // BinaryUtils.FIELDS_SORTED_ORDER support, since it uses TreeMap at BinaryMetadata.
        sysClss.add(BinaryTreeMap.class.getName());

        if (BinaryUtils.wrapTrees()) {
            sysClss.add(TreeMap.class.getName());
            sysClss.add(TreeSet.class.getName());
        }

        BINARYLIZABLE_SYS_CLSS = Collections.unmodifiableSet(sysClss);
    }

    /** */
    private final ConcurrentMap<Class<?>, BinaryClassDescriptor> descByCls = new ConcurrentHashMap<>();

    /** */
    private final Map<Integer, BinaryClassDescriptor> predefinedTypes = new HashMap<>();

    /** */
    private final Map<String, Integer> predefinedTypeNames = new HashMap<>();

    /** */
    private final Map<Class<? extends Collection>, Byte> colTypes = new HashMap<>();

    /** */
    private final Map<Class<? extends Map>, Byte> mapTypes = new HashMap<>();

    /** Maps typeId to mappers. */
    private final ConcurrentMap<Integer, BinaryInternalMapper> typeId2Mapper = new ConcurrentHashMap<>(0);

    /** Affinity key field names. */
    private final ConcurrentMap<Integer, String> affKeyFieldNames = new ConcurrentHashMap<>(0);

    /** Maps className to mapper */
    private final ConcurrentMap<String, BinaryInternalMapper> cls2Mappers = new ConcurrentHashMap<>(0);

    /** Affinity key field names. */
    private final ConcurrentMap<Integer, BinaryIdentityResolver> identities = new ConcurrentHashMap<>(0);

    /** */
    private BinaryMetadataHandler metaHnd;

    /** Actual marshaller. */
    private BinaryMarshaller marsh;

    /** */
    private MarshallerContext marshCtx;

    /** */
    private IgniteConfiguration igniteCfg;

    /** Logger. */
    private IgniteLogger log;

    /** */
    private final OptimizedMarshaller optmMarsh = new OptimizedMarshaller(false);

    /** Compact footer flag. */
    private boolean compactFooter;

    /** Object schemas. */
    private volatile Map<Integer, BinarySchemaRegistry> schemas;

    /**
     * @param metaHnd Meta data handler.
     * @param igniteCfg Ignite configuration.
     * @param log Logger.
     */
    public BinaryContext(BinaryMetadataHandler metaHnd, IgniteConfiguration igniteCfg, IgniteLogger log) {
        assert metaHnd != null;
        assert igniteCfg != null;

        MarshallerUtils.setNodeName(optmMarsh, igniteCfg.getIgniteInstanceName());

        this.metaHnd = metaHnd;
        this.igniteCfg = igniteCfg;
        this.log = log;

        colTypes.put(ArrayList.class, GridBinaryMarshaller.ARR_LIST);
        colTypes.put(LinkedList.class, GridBinaryMarshaller.LINKED_LIST);
        colTypes.put(BinaryUtils.SINGLETON_LIST_CLS, GridBinaryMarshaller.SINGLETON_LIST);
        colTypes.put(HashSet.class, GridBinaryMarshaller.HASH_SET);
        colTypes.put(LinkedHashSet.class, GridBinaryMarshaller.LINKED_HASH_SET);

        mapTypes.put(HashMap.class, GridBinaryMarshaller.HASH_MAP);
        mapTypes.put(LinkedHashMap.class, GridBinaryMarshaller.LINKED_HASH_MAP);

        // IDs range from [0..200] is used by Java SDK API and GridGain legacy API

        registerPredefinedType(Object.class, GridBinaryMarshaller.OBJECT);
        registerPredefinedType(Byte.class, GridBinaryMarshaller.BYTE);
        registerPredefinedType(Boolean.class, GridBinaryMarshaller.BOOLEAN);
        registerPredefinedType(Short.class, GridBinaryMarshaller.SHORT);
        registerPredefinedType(Character.class, GridBinaryMarshaller.CHAR);
        registerPredefinedType(Integer.class, GridBinaryMarshaller.INT);
        registerPredefinedType(Long.class, GridBinaryMarshaller.LONG);
        registerPredefinedType(Float.class, GridBinaryMarshaller.FLOAT);
        registerPredefinedType(Double.class, GridBinaryMarshaller.DOUBLE);
        registerPredefinedType(String.class, GridBinaryMarshaller.STRING);
        registerPredefinedType(BigDecimal.class, GridBinaryMarshaller.DECIMAL);
        registerPredefinedType(Date.class, GridBinaryMarshaller.DATE);
        registerPredefinedType(Timestamp.class, GridBinaryMarshaller.TIMESTAMP);
        registerPredefinedType(Time.class, GridBinaryMarshaller.TIME);
        registerPredefinedType(UUID.class, GridBinaryMarshaller.UUID);

        registerPredefinedType(byte[].class, GridBinaryMarshaller.BYTE_ARR);
        registerPredefinedType(short[].class, GridBinaryMarshaller.SHORT_ARR);
        registerPredefinedType(int[].class, GridBinaryMarshaller.INT_ARR);
        registerPredefinedType(long[].class, GridBinaryMarshaller.LONG_ARR);
        registerPredefinedType(float[].class, GridBinaryMarshaller.FLOAT_ARR);
        registerPredefinedType(double[].class, GridBinaryMarshaller.DOUBLE_ARR);
        registerPredefinedType(char[].class, GridBinaryMarshaller.CHAR_ARR);
        registerPredefinedType(boolean[].class, GridBinaryMarshaller.BOOLEAN_ARR);
        registerPredefinedType(BigDecimal[].class, GridBinaryMarshaller.DECIMAL_ARR);
        registerPredefinedType(String[].class, GridBinaryMarshaller.STRING_ARR);
        registerPredefinedType(UUID[].class, GridBinaryMarshaller.UUID_ARR);
        registerPredefinedType(Date[].class, GridBinaryMarshaller.DATE_ARR);
        registerPredefinedType(Timestamp[].class, GridBinaryMarshaller.TIMESTAMP_ARR);
        registerPredefinedType(Time[].class, GridBinaryMarshaller.TIME_ARR);
        registerPredefinedType(Object[].class, GridBinaryMarshaller.OBJ_ARR);
        registerPredefinedType(BinaryObject.class, GridBinaryMarshaller.BINARY_OBJ_INTERFACE);

        // Special collections.
        registerPredefinedType(ArrayList.class, 0);
        registerPredefinedType(LinkedList.class, 0);
        registerPredefinedType(HashSet.class, 0);
        registerPredefinedType(LinkedHashSet.class, 0);
        registerPredefinedType(HashMap.class, 0);
        registerPredefinedType(LinkedHashMap.class, 0);

        // Classes with overriden default serialization flag.
        registerPredefinedType(AffinityKey.class, 0, affinityFieldName(AffinityKey.class), true);
        registerPredefinedType(CollocatedSetItemKey.class, 0, affinityFieldName(CollocatedSetItemKey.class), true);
        registerPredefinedType(CollocatedQueueItemKey.class, 0, affinityFieldName(CollocatedQueueItemKey.class), true);

        registerPredefinedType(GridMapEntry.class, 60);
        registerPredefinedType(IgniteBiTuple.class, 61);
        registerPredefinedType(T2.class, 62);
        registerPredefinedType(IgniteUuid.class, 63);

        registerPredefinedType(PlatformJavaObjectFactoryProxy.class,
            GridBinaryMarshaller.PLATFORM_JAVA_OBJECT_FACTORY_PROXY);

        registerPredefinedType(BinaryObjectImpl.class, 0);
        registerPredefinedType(BinaryObjectOffheapImpl.class, 0);
        registerPredefinedType(BinaryMetadataKey.class, 0);
        registerPredefinedType(BinaryMetadata.class, 0);
        registerPredefinedType(BinaryEnumObjectImpl.class, 0);
        registerPredefinedType(BinaryTreeMap.class, 0);
        registerPredefinedType(BinaryArray.class, 0);
<<<<<<< HEAD
=======
        registerPredefinedType(BinaryEnumArray.class, 0);
>>>>>>> 914c5dd1

        registerPredefinedType(PlatformDotNetSessionData.class, 0);
        registerPredefinedType(PlatformDotNetSessionLockResult.class, 0);

        // IDs range [200..1000] is used by Ignite internal APIs.
    }

    /**
     * @return Logger.
     */
    public IgniteLogger log() {
        return log;
    }

    /**
     * @return Marshaller.
     */
    public BinaryMarshaller marshaller() {
        return marsh;
    }

    /**
     * Check whether class must be deserialized anyway.
     *
     * @param cls Class.
     * @return {@code True} if must be deserialized.
     */
    @SuppressWarnings("SimplifiableIfStatement")
    public boolean mustDeserialize(Class cls) {
        BinaryClassDescriptor desc = descByCls.get(cls);

        if (desc == null) {
            if (BinaryUtils.wrapTrees() && (cls == TreeMap.class || cls == TreeSet.class))
                return false;

            return marshCtx.isSystemType(cls.getName()) || serializerForClass(cls) == null ||
                QueryUtils.isGeometryClass(cls);
        }
        else
            return desc.useOptimizedMarshaller();
    }

    /**
     * @return Ignite configuration.
     */
    public IgniteConfiguration configuration() {
        return igniteCfg;
    }

    /**
     * @param marsh Binary marshaller.
     * @throws BinaryObjectException In case of error.
     */
    public void configure(BinaryMarshaller marsh) throws BinaryObjectException {
        configure(marsh, null);
    }

    /**
     * @param marsh Binary marshaller.
     * @param binaryCfg Binary configuration.
     * @throws BinaryObjectException In case of error.
     */
    public void configure(BinaryMarshaller marsh, BinaryConfiguration binaryCfg) throws BinaryObjectException {
        if (marsh == null)
            return;

        this.marsh = marsh;

        marshCtx = marsh.getContext();

        if (binaryCfg == null)
            binaryCfg = new BinaryConfiguration();

        assert marshCtx != null;

        optmMarsh.setContext(marshCtx);

        configure(
            binaryCfg.getNameMapper(),
            binaryCfg.getIdMapper(),
            binaryCfg.getSerializer(),
            binaryCfg.getTypeConfigurations()
        );

        compactFooter = binaryCfg.isCompactFooter();
    }

    /**
     * @param globalIdMapper ID mapper.
     * @param globalSerializer Serializer.
     * @param typeCfgs Type configurations.
     * @throws BinaryObjectException In case of error.
     */
    private void configure(
        BinaryNameMapper globalNameMapper,
        BinaryIdMapper globalIdMapper,
        BinarySerializer globalSerializer,
        Collection<BinaryTypeConfiguration> typeCfgs
    ) throws BinaryObjectException {
        TypeDescriptors descs = new TypeDescriptors();

        Map<String, String> affFields = new HashMap<>();

        if (!F.isEmpty(igniteCfg.getCacheKeyConfiguration())) {
            for (CacheKeyConfiguration keyCfg : igniteCfg.getCacheKeyConfiguration())
                affFields.put(keyCfg.getTypeName(), keyCfg.getAffinityKeyFieldName());
        }

        if (typeCfgs != null) {
            for (BinaryTypeConfiguration typeCfg : typeCfgs) {
                String clsName = typeCfg.getTypeName();

                if (clsName == null)
                    throw new BinaryObjectException("Class name is required for binary type configuration.");

                // Resolve mapper.
                BinaryIdMapper idMapper = U.firstNotNull(typeCfg.getIdMapper(), globalIdMapper);
                BinaryNameMapper nameMapper = U.firstNotNull(typeCfg.getNameMapper(), globalNameMapper);
                BinarySerializer serializer = U.firstNotNull(typeCfg.getSerializer(), globalSerializer);
                BinaryIdentityResolver identity = BinaryArrayIdentityResolver.instance();

                BinaryInternalMapper mapper = resolveMapper(nameMapper, idMapper);

                if (clsName.endsWith(".*")) {
                    String pkgName = clsName.substring(0, clsName.length() - 2);

                    for (String clsName0 : classesInPackage(pkgName)) {
                        String affField = affFields.remove(clsName0);

                        descs.add(clsName0, mapper, serializer, identity, affField,
                            typeCfg.isEnum(), typeCfg.getEnumValues(), true);
                    }
                }
                else {
                    String affField = affFields.remove(clsName);

                    descs.add(clsName, mapper, serializer, identity, affField,
                        typeCfg.isEnum(), typeCfg.getEnumValues(), false);
                }
            }
        }

        for (TypeDescriptor desc : descs.descriptors())
            registerUserType(desc.clsName, desc.mapper, desc.serializer, desc.identity, desc.affKeyFieldName,
                desc.isEnum, desc.enumMap);

        BinaryInternalMapper globalMapper = resolveMapper(globalNameMapper, globalIdMapper);

        // Put affinity field names for unconfigured types.
        for (Map.Entry<String, String> entry : affFields.entrySet()) {
            String typeName = entry.getKey();

            int typeId = globalMapper.typeId(typeName);

            affKeyFieldNames.putIfAbsent(typeId, entry.getValue());
        }
    }

    /**
     * @param nameMapper Name mapper.
     * @param idMapper ID mapper.
     * @return Mapper.
     */
    private static BinaryInternalMapper resolveMapper(BinaryNameMapper nameMapper, BinaryIdMapper idMapper) {
        if ((nameMapper == null || (DFLT_MAPPER.nameMapper().equals(nameMapper)))
            && (idMapper == null || DFLT_MAPPER.idMapper().equals(idMapper)))
            return DFLT_MAPPER;

        if (nameMapper != null && nameMapper instanceof BinaryBasicNameMapper
            && ((BinaryBasicNameMapper)nameMapper).isSimpleName()
            && idMapper != null && idMapper instanceof BinaryBasicIdMapper
            && ((BinaryBasicIdMapper)idMapper).isLowerCase())
            return SIMPLE_NAME_LOWER_CASE_MAPPER;

        if (nameMapper == null)
            nameMapper = DFLT_MAPPER.nameMapper();

        if (idMapper == null)
            idMapper = DFLT_MAPPER.idMapper();

        return new BinaryInternalMapper(nameMapper, idMapper, true);
    }

    /**
     * @return Internal mapper used as default.
     */
    public static BinaryInternalMapper defaultMapper() {
        return DFLT_MAPPER;
    }

    /**
     * @return ID mapper used as default.
     */
    public static BinaryIdMapper defaultIdMapper() {
        return DFLT_MAPPER.idMapper();
    }

    /**
     * @return Name mapper used as default.
     */
    public static BinaryNameMapper defaultNameMapper() {
        return DFLT_MAPPER.nameMapper();
    }

    /**
     * @param pkgName Package name.
     * @return Class names.
     */
    @SuppressWarnings("ConstantConditions")
    private static Iterable<String> classesInPackage(String pkgName) {
        assert pkgName != null;

        Collection<String> clsNames = new ArrayList<>();

        ClassLoader ldr = U.gridClassLoader();

        String pkgPath = pkgName.replaceAll("\\.", "/");

        URL[] urls = IgniteUtils.classLoaderUrls(ldr);

        for (URL url : urls) {
            String proto = url.getProtocol().toLowerCase();

            if ("file".equals(proto)) {
                try {
                    File cpElement = new File(url.toURI());

                    if (cpElement.isDirectory()) {
                        File pkgDir = new File(cpElement, pkgPath);

                        if (pkgDir.isDirectory()) {
                            for (File file : pkgDir.listFiles()) {
                                String fileName = file.getName();

                                if (file.isFile() && fileName.toLowerCase().endsWith(".class"))
                                    clsNames.add(pkgName + '.' + fileName.substring(0, fileName.length() - 6));
                            }
                        }
                    }
                    else if (cpElement.isFile()) {
                        try {
                            JarFile jar = new JarFile(cpElement);

                            Enumeration<JarEntry> entries = jar.entries();

                            while (entries.hasMoreElements()) {
                                String entry = entries.nextElement().getName();

                                if (entry.startsWith(pkgPath) && entry.endsWith(".class")) {
                                    String clsName = entry.substring(pkgPath.length() + 1, entry.length() - 6);

                                    if (!clsName.contains("/") && !clsName.contains("\\"))
                                        clsNames.add(pkgName + '.' + clsName);
                                }
                            }
                        }
                        catch (IOException ignored) {
                            // No-op.
                        }
                    }
                }
                catch (URISyntaxException ignored) {
                    // No-op.
                }
            }
        }

        return clsNames;
    }

    /**
     * Attempts registration of the provided class. If the type is already registered, then an existing descriptor is
     * returned.
     *
     * @param cls Class to register.
     * @param registerMeta If {@code true}, then metadata will be registered along with the class descriptor.
     * @param failIfUnregistered Throw exception if class isn't registered.
     * @return Class descriptor.
     * @throws BinaryObjectException In case of error.
     */
    @NotNull public BinaryClassDescriptor registerClass(
        Class<?> cls,
        boolean registerMeta,
        boolean failIfUnregistered
    ) throws BinaryObjectException {
        return registerClass(cls, registerMeta, failIfUnregistered, false);
    }

    /**
     * @param cls Class.
     * @param failIfUnregistered Throw exception if class isn't registered.
     * @param registerMeta If {@code true}, then metadata will be registered along with the class descriptor.
     * @param onlyLocReg {@code true} if descriptor need to register only locally when registration is required at all.
     * @return Class descriptor.
     * @throws BinaryObjectException In case of error.
     */
    @NotNull public BinaryClassDescriptor registerClass(
        Class<?> cls,
        boolean registerMeta,
        boolean failIfUnregistered,
        boolean onlyLocReg
    ) throws BinaryObjectException {
        assert cls != null;

        BinaryClassDescriptor desc = descriptorForClass(cls);

        if (!desc.registered()) {
            if (failIfUnregistered)
                throw new UnregisteredClassException(cls);
            else
                desc = registerDescriptor(desc, registerMeta, onlyLocReg);
        }

        return desc;
    }

    /**
     * Registers binary type locally.
     *
     * @param binaryType Binary type to register.
     * @param failIfUnregistered Whether to fail when not registered.
     * @param platformId Platform ID (see {@link org.apache.ignite.internal.MarshallerPlatformIds}).
     */
    public void registerClassLocally(BinaryType binaryType, boolean failIfUnregistered, byte platformId) {
        metaHnd.addMetaLocally(binaryType.typeId(), binaryType, failIfUnregistered);
        registerUserClassName(binaryType.typeId(), binaryType.typeName(), failIfUnregistered, true, platformId);
    }

    /**
     * @param cls Class.
     * @return A descriptor for the given class. If the class hasn't been registered yet, then a new descriptor will be
     * created, but its {@link BinaryClassDescriptor#registered()} will be {@code false}.
     */
    @NotNull public BinaryClassDescriptor descriptorForClass(Class<?> cls) {
        assert cls != null;

        BinaryClassDescriptor desc = descByCls.get(cls);

        if (desc != null)
            return desc;
        else
            return createDescriptorForClass(cls);
    }

    /**
     * @param cls Class to create a descriptor for.
     * @return A descriptor for the given class. The descriptor needs to be registered in order to be used.
     */
    @NotNull private BinaryClassDescriptor createDescriptorForClass(Class<?> cls) {
        String clsName = cls.getName();

        if (marshCtx.isSystemType(clsName)) {
            BinarySerializer serializer = null;

            if (BINARYLIZABLE_SYS_CLSS.contains(clsName))
                serializer = new BinaryReflectiveSerializer();

            return new BinaryClassDescriptor(this,
                cls,
                false,
                clsName.hashCode(),
                clsName,
                null,
                SIMPLE_NAME_LOWER_CASE_MAPPER,
                serializer,
                false,
                false
            );
        }
        else {
            BinaryInternalMapper mapper = userTypeMapper(clsName);

            final String typeName = mapper.typeName(clsName);

            final int typeId = mapper.typeId(clsName);

            BinarySerializer serializer = serializerForClass(cls);

            String affFieldName = affinityFieldName(cls);

            return new BinaryClassDescriptor(this,
                cls,
                true,
                typeId,
                typeName,
                affFieldName,
                mapper,
                serializer,
                true,
                false
            );
        }
    }

    /**
     * @param userType User type or not.
     * @param typeId Type ID.
     * @param ldr Class loader.
     * @param registerMeta If {@code true}, then metadata will be registered along with the type descriptor.
     * @return Class descriptor.
     */
    public BinaryClassDescriptor descriptorForTypeId(
        boolean userType,
        int typeId,
        ClassLoader ldr,
        boolean registerMeta
    ) {
        assert typeId != GridBinaryMarshaller.UNREGISTERED_TYPE_ID;

        //TODO: As a workaround for IGNITE-1358 we always check the predefined map before without checking 'userType'
        BinaryClassDescriptor desc = predefinedTypes.get(typeId);

        if (desc != null)
            return desc;

        if (ldr == null)
            ldr = sysLdr;

        Class cls;

        try {
            if (GridBinaryMarshaller.USE_CACHE.get()) {
                cls = marshCtx.getClass(typeId, ldr);

                desc = descByCls.get(cls);
            }
            else {
                String clsName = marshCtx.getClassName(JAVA_ID, typeId);

                if (clsName == null)
                    throw new ClassNotFoundException("Unknown type ID: " + typeId);

                cls = U.forName(clsName, ldr, null);

                desc = descByCls.get(cls);

                if (desc == null)
                    return createNoneCacheClassDescriptor(cls);
            }

        }
        catch (ClassNotFoundException e) {
            // Class might have been loaded by default class loader.
            if (userType && !ldr.equals(sysLdr) && (desc = descriptorForTypeId(true, typeId, sysLdr, registerMeta)) != null)
                return desc;

            throw new BinaryInvalidTypeException(e);
        }
        catch (IgniteCheckedException e) {
            // Class might have been loaded by default class loader.
            if (userType && !ldr.equals(sysLdr) && (desc = descriptorForTypeId(true, typeId, sysLdr, registerMeta)) != null)
                return desc;

            throw new BinaryObjectException("Failed resolve class for ID: " + typeId, e);
        }

        if (desc == null) {
            desc = registerClass(cls, registerMeta, false);

            assert desc.typeId() == typeId : "Duplicate typeId [typeId=" + typeId + ", cls=" + cls
                + ", desc=" + desc + "]";
        }

        return desc;
    }

    /**
     * Creates descriptor without registration.
     *
     * @param cls Class.
     * @return Binary class descriptor.
     */
    @NotNull private BinaryClassDescriptor createNoneCacheClassDescriptor(Class cls) {
        String clsName = cls.getName();

        BinaryInternalMapper mapper = userTypeMapper(clsName);

        int typeId = mapper.typeId(clsName);

        String typeName = mapper.typeName(clsName);

        BinarySerializer serializer = serializerForClass(cls);

        String affFieldName = affinityFieldName(cls);

        return new BinaryClassDescriptor(this,
            cls,
            true,
            typeId,
            typeName,
            affFieldName,
            mapper,
            serializer,
            true,
            true,
            false
        );
    }

    /**
     * Attempts registration of the provided {@link BinaryClassDescriptor} in the cluster.
     *
     * @param desc Class descriptor to register.
     * @param registerMeta If {@code true}, then metadata will be registered along with the class descriptor.
     * @param onlyLocReg {@code true} if descriptor need to register only locally when registration is required at all.
     * @return Registered class descriptor.
     */
    @NotNull public BinaryClassDescriptor registerDescriptor(
        BinaryClassDescriptor desc,
        boolean registerMeta,
        boolean onlyLocReg
    ) {
        if (desc.userType())
            return registerUserClassDescriptor(desc, registerMeta, onlyLocReg);
        else {
            BinaryClassDescriptor regDesc = desc.makeRegistered();

            if (GridBinaryMarshaller.USE_CACHE.get()) {
                BinaryClassDescriptor old = descByCls.putIfAbsent(desc.describedClass(), regDesc);

                if (old != null)
                    return old;
            }

            return regDesc;
        }
    }

    /**
     * Attempts registration of the provided {@link BinaryClassDescriptor} in the cluster. The provided descriptor should correspond
     * to a user class.
     *
     * @param desc Class descriptor to register.
     * @param registerMeta If {@code true}, then metadata will be registered along with the class descriptor.
     * @param onlyLocReg {@code true} if descriptor need to register only locally.
     * @return Class descriptor.
     */
    @NotNull private BinaryClassDescriptor registerUserClassDescriptor(
        BinaryClassDescriptor desc,
        boolean registerMeta,
        boolean onlyLocReg
    ) {
        assert desc.userType() : "The descriptor doesn't correspond to a user class.";

        Class<?> cls = desc.describedClass();

        int typeId = desc.typeId();

        boolean registered = registerUserClassName(typeId, cls.getName(), false, onlyLocReg, JAVA_ID);

        if (registered) {
            BinaryClassDescriptor regDesc = desc.makeRegistered();

            if (registerMeta) {
                if (onlyLocReg)
                    metaHnd.addMetaLocally(typeId, regDesc.metadata(false).wrap(this), false);
                else
                    metaHnd.addMeta(typeId, regDesc.metadata(true).wrap(this), false);
            }

            descByCls.put(cls, regDesc);

            typeId2Mapper.putIfAbsent(typeId, regDesc.mapper());

            return regDesc;
        }
        else
            return desc;
    }

    /**
     * Get serializer for class taking in count default one.
     *
     * @param cls Class.
     * @return Serializer for class or {@code null} if none exists.
     */
    @Nullable private BinarySerializer serializerForClass(Class cls) {
        BinarySerializer serializer = defaultSerializer();

        if (serializer == null && canUseReflectiveSerializer(cls))
            serializer = new BinaryReflectiveSerializer();

        return serializer;
    }

    /**
     * @return Default serializer.
     */
    private BinarySerializer defaultSerializer() {
        BinaryConfiguration binCfg = igniteCfg.getBinaryConfiguration();

        return binCfg != null ? binCfg.getSerializer() : null;
    }

    /**
     * @param cls Collection class.
     * @return Collection type ID.
     */
    public byte collectionType(Class<? extends Collection> cls) {
        assert cls != null;

        Byte type = colTypes.get(cls);

        if (type != null)
            return type;

        return Set.class.isAssignableFrom(cls) ? GridBinaryMarshaller.USER_SET : GridBinaryMarshaller.USER_COL;
    }

    /**
     * @param cls Map class.
     * @return Map type ID.
     */
    public byte mapType(Class<? extends Map> cls) {
        assert cls != null;

        Byte type = mapTypes.get(cls);

        return type != null ? type : GridBinaryMarshaller.USER_COL;
    }

    /**
     * @param typeName Type name.
     * @return Type ID.
     */
    public int typeId(String typeName) {
        Integer id = predefinedTypeNames.get(SIMPLE_NAME_LOWER_CASE_MAPPER.typeName(typeName));

        if (id != null)
            return id;

        if (marshCtx.isSystemType(typeName))
            return typeName.hashCode();

        BinaryInternalMapper mapper = userTypeMapper(typeName);

        return mapper.typeId(typeName);
    }

    /**
     * @param typeId Type ID.
     * @param fieldName Field name.
     * @return Field ID.
     */
    public int fieldId(int typeId, String fieldName) {
        BinaryInternalMapper mapper = userTypeMapper(typeId);

        return mapper.fieldId(typeId, fieldName);
    }

    /**
     * @param typeId Type ID.
     * @return Instance of ID mapper.
     */
    BinaryInternalMapper userTypeMapper(int typeId) {
        BinaryInternalMapper mapper = typeId2Mapper.get(typeId);

        return mapper != null ? mapper : SIMPLE_NAME_LOWER_CASE_MAPPER;
    }

    /**
     * @param clsName Type name.
     * @return Instance of ID mapper.
     */
    BinaryInternalMapper userTypeMapper(String clsName) {
        BinaryInternalMapper mapper = cls2Mappers.get(clsName);

        if (mapper != null)
            return mapper;

        mapper = resolveMapper(clsName, igniteCfg.getBinaryConfiguration());

        BinaryInternalMapper prevMap = cls2Mappers.putIfAbsent(clsName, mapper);

        if (prevMap != null && !mapper.equals(prevMap))
            throw new IgniteException("Different mappers [clsName=" + clsName + ", newMapper=" + mapper
                + ", prevMap=" + prevMap + "]");

        prevMap = typeId2Mapper.putIfAbsent(mapper.typeId(clsName), mapper);

        if (prevMap != null && !mapper.equals(prevMap))
            throw new IgniteException("Different mappers [clsName=" + clsName + ", newMapper=" + mapper
                + ", prevMap=" + prevMap + "]");

        return mapper;
    }

    /**
     * @param clsName Type name.
     * @param cfg Binary configuration.
     * @return Mapper according to configuration.
     */
    private static BinaryInternalMapper resolveMapper(String clsName, BinaryConfiguration cfg) {
        assert clsName != null;

        if (cfg == null)
            return DFLT_MAPPER;

        BinaryIdMapper globalIdMapper = cfg.getIdMapper();
        BinaryNameMapper globalNameMapper = cfg.getNameMapper();

        Collection<BinaryTypeConfiguration> typeCfgs = cfg.getTypeConfigurations();

        if (typeCfgs != null) {
            for (BinaryTypeConfiguration typeCfg : typeCfgs) {
                String typeCfgName = typeCfg.getTypeName();

                // Pattern.
                if (typeCfgName != null && typeCfgName.endsWith(".*")) {
                    String pkgName = typeCfgName.substring(0, typeCfgName.length() - 2);

                    int dotIndex = clsName.lastIndexOf('.');

                    if (dotIndex > 0) {
                        String typePkgName = clsName.substring(0, dotIndex);

                        if (pkgName.equals(typePkgName)) {
                            // Resolve mapper.
                            BinaryIdMapper idMapper = globalIdMapper;

                            if (typeCfg.getIdMapper() != null)
                                idMapper = typeCfg.getIdMapper();

                            BinaryNameMapper nameMapper = globalNameMapper;

                            if (typeCfg.getNameMapper() != null)
                                nameMapper = typeCfg.getNameMapper();

                            return resolveMapper(nameMapper, idMapper);
                        }
                    }
                }
            }
        }

        return resolveMapper(globalNameMapper, globalIdMapper);
    }

    /**
     * @param clsName Class name.
     * @return Type name.
     */
    public String userTypeName(String clsName) {
        BinaryInternalMapper mapper = userTypeMapper(clsName);

        return mapper.typeName(clsName);
    }

    /**
     * @param cls Class to get affinity field for.
     * @return Affinity field name or {@code null} if field name was not found.
     */
    public static String affinityFieldName(Class cls) {
        for (; cls != Object.class && cls != null; cls = cls.getSuperclass()) {
            for (Field f : cls.getDeclaredFields()) {
                if (f.getAnnotation(AffinityKeyMapped.class) != null)
                    return f.getName();
            }
        }

        return null;
    }

    /**
     * @param cls Class.
     * @param id Type ID.
     * @return GridBinaryClassDescriptor.
     */
    public BinaryClassDescriptor registerPredefinedType(Class<?> cls, int id) {
        return registerPredefinedType(cls, id, null, true);
    }

    /**
     * @param cls Class.
     * @param id Type ID.
     * @param affFieldName Affinity field name.
     * @return GridBinaryClassDescriptor.
     */
    public BinaryClassDescriptor registerPredefinedType(Class<?> cls, int id, String affFieldName, boolean registered) {
        String simpleClsName = SIMPLE_NAME_LOWER_CASE_MAPPER.typeName(cls.getName());

        if (id == 0)
            id = SIMPLE_NAME_LOWER_CASE_MAPPER.typeId(simpleClsName);

        BinaryClassDescriptor desc = new BinaryClassDescriptor(
            this,
            cls,
            false,
            id,
            simpleClsName,
            affFieldName,
            SIMPLE_NAME_LOWER_CASE_MAPPER,
            new BinaryReflectiveSerializer(),
            false,
            registered /* registered */
        );

        predefinedTypeNames.put(simpleClsName, id);
        predefinedTypes.put(id, desc);

        descByCls.put(cls, desc);

        if (affFieldName != null)
            affKeyFieldNames.putIfAbsent(id, affFieldName);

        return desc;
    }

    /**
     * @param clsName Class name.
     * @param mapper ID mapper.
     * @param serializer Serializer.
     * @param identity Type identity.
     * @param affKeyFieldName Affinity key field name.
     * @param isEnum If enum.
     * @param enumMap Enum name to ordinal mapping.
     * @throws BinaryObjectException In case of error.
     */
    @SuppressWarnings("ErrorNotRethrown")
    public void registerUserType(String clsName,
        BinaryInternalMapper mapper,
        @Nullable BinarySerializer serializer,
        @Nullable BinaryIdentityResolver identity,
        @Nullable String affKeyFieldName,
        boolean isEnum,
        @Nullable Map<String, Integer> enumMap) throws BinaryObjectException {
        assert mapper != null;

        Class<?> cls = null;

        try {
            cls = U.resolveClassLoader(configuration()).loadClass(clsName);
        }
        catch (ClassNotFoundException | NoClassDefFoundError ignored) {
            // No-op.
        }

        String typeName = mapper.typeName(clsName);

        int id = mapper.typeId(clsName);

        //Workaround for IGNITE-1358
        if (predefinedTypes.get(id) != null)
            throw duplicateTypeIdException(clsName, id);

        if (typeId2Mapper.put(id, mapper) != null)
            throw duplicateTypeIdException(clsName, id);

        if (identity != null) {
            if (identities.put(id, identity) != null)
                throw duplicateTypeIdException(clsName, id);
        }

        if (affKeyFieldName != null) {
            if (affKeyFieldNames.put(id, affKeyFieldName) != null)
                throw duplicateTypeIdException(clsName, id);
        }

        cls2Mappers.put(clsName, mapper);

        Map<String, BinaryFieldMetadata> fieldsMeta = null;

        if (cls != null) {
            if (serializer == null) {
                // At this point we must decide whether to rely on Java serialization mechanics or not.
                // If no serializer is provided, we examine the class and if it doesn't contain non-trivial
                // serialization logic we are safe to fallback to reflective binary serialization.
                if (canUseReflectiveSerializer(cls))
                    serializer = new BinaryReflectiveSerializer();
            }

            BinaryClassDescriptor desc = new BinaryClassDescriptor(
                this,
                cls,
                true,
                id,
                typeName,
                affKeyFieldName,
                mapper,
                serializer,
                true,
                true
            );

            fieldsMeta = desc.fieldsMeta();

            descByCls.put(cls, desc);

            // Registering in order to support the interoperability between Java, C++ and .Net.
            // https://issues.apache.org/jira/browse/IGNITE-3455
            predefinedTypes.put(id, desc);
        }

        metaHnd.addMeta(id,
            new BinaryMetadata(id, typeName, fieldsMeta, affKeyFieldName, null, isEnum, enumMap).wrap(this), false);
    }

    /**
     * Register user types schemas.
     */
    public void registerUserTypesSchema() {
        for (BinaryClassDescriptor desc : predefinedTypes.values()) {
            if (desc.userType())
                desc.registerStableSchema();
        }
    }

    /**
     * Register "type ID to class name" mapping on all nodes to allow for mapping requests resolution form client.
     * Other {@link BinaryContext}'s "register" methods and method
     * {@link BinaryContext#registerClass(Class, boolean, boolean)} already call this functionality
     * so use this method only when registering class names whose {@link Class} is unknown.
     *
     * @param typeId Type ID.
     * @param clsName Class Name.
     * @param failIfUnregistered If {@code true} then throw {@link UnregisteredBinaryTypeException} with {@link
     * org.apache.ignite.internal.processors.marshaller.MappingExchangeResult} future instead of synchronously awaiting
     * for its completion.
     * @param onlyLocReg Whether to register only on the current node.
     * @param platformId Platform ID (see {@link org.apache.ignite.internal.MarshallerPlatformIds}).
     * @return {@code True} if the mapping was registered successfully.
     */
    public boolean registerUserClassName(
            int typeId,
            String clsName,
            boolean failIfUnregistered,
            boolean onlyLocReg,
            byte platformId) {
        IgniteCheckedException e = null;

        boolean res = false;

        try {
            res = onlyLocReg
                ? marshCtx.registerClassNameLocally(platformId, typeId, clsName)
                : marshCtx.registerClassName(platformId, typeId, clsName, failIfUnregistered);
        }
        catch (DuplicateTypeIdException dupEx) {
            // Ignore if trying to register mapped type name of the already registered class name and vise versa
            BinaryInternalMapper mapper = userTypeMapper(typeId);

            String oldName = dupEx.getRegisteredClassName();

            if (!(mapper.typeName(oldName).equals(clsName) || mapper.typeName(clsName).equals(oldName)))
                e = dupEx;
        }
        catch (IgniteCheckedException igniteEx) {
            e = igniteEx;
        }

        if (e != null)
            throw new BinaryObjectException("Failed to register class.", e);

        return res;
    }

    /**
     * Throw exception on class duplication.
     *
     * @param clsName Class name.
     * @param id Type id.
     */
    private static BinaryObjectException duplicateTypeIdException(String clsName, int id) {
        return new BinaryObjectException("Duplicate type ID [clsName=" + clsName + ", id=" + id + ']');
    }

    /**
     * Check whether reflective serializer can be used for class.
     *
     * @param cls Class.
     * @return {@code True} if reflective serializer can be used.
     */
    private static boolean canUseReflectiveSerializer(Class cls) {
        return BinaryUtils.isBinarylizable(cls) || !BinaryUtils.isCustomJavaSerialization(cls);
    }

    /**
     * Create binary field.
     *
     * @param typeId Type ID.
     * @param fieldName Field name.
     * @return Binary field.
     */
    public BinaryFieldImpl createField(int typeId, String fieldName) {
        BinarySchemaRegistry schemaReg = schemaRegistry(typeId);

        BinaryInternalMapper mapper = userTypeMapper(typeId);

        int fieldId = mapper.fieldId(typeId, fieldName);

        return new BinaryFieldImpl(this, typeId, schemaReg, fieldName, fieldId);
    }

    /**
     * @param typeId Type ID.
     * @return Meta data.
     * @throws BinaryObjectException In case of error.
     */
    @Nullable public BinaryType metadata(int typeId) throws BinaryObjectException {
        return metaHnd != null ? metaHnd.metadata(typeId) : null;
    }

    /**
     * @param typeId Type ID
     * @return Meta data.
     * @throws BinaryObjectException In case of error.
     */
    @Nullable public BinaryMetadata metadata0(int typeId) throws BinaryObjectException {
        return metaHnd != null ? metaHnd.metadata0(typeId) : null;
    }

    /**
     * @return All metadata known to this node.
     */
    public Collection<BinaryType> metadata() throws BinaryObjectException {
        return metaHnd != null ? metaHnd.metadata() : Collections.emptyList();
    }

    /**
     * @param typeId Type ID.
     * @param schemaId Schema ID.
     * @return Meta data.
     * @throws BinaryObjectException In case of error.
     */
    public BinaryType metadata(int typeId, int schemaId) throws BinaryObjectException {
        return metaHnd != null ? metaHnd.metadata(typeId, schemaId) : null;
    }

    /**
     * Get affinity key field name for type. First consult to predefined configuration, then delegate to metadata.
     *
     * @param typeId Type ID.
     * @return Affinity key field name.
     */
    public String affinityKeyFieldName(int typeId) {
        String res = affKeyFieldNames.get(typeId);

        if (res == null) {
            BinaryMetadata meta = metaHnd.metadata0(typeId);

            if (meta != null)
                res = meta.affinityKeyFieldName();
        }

        return res;
    }

    /**
     * @param typeId Type ID.
     * @return Type identity.
     */
    public BinaryIdentityResolver identity(int typeId) {
        BinaryIdentityResolver rslvr = identities.get(typeId);

        return rslvr != null ? rslvr : BinaryArrayIdentityResolver.instance();
    }

    /**
     * @param typeId Type ID.
     * @param meta Meta data.
     * @param failIfUnregistered Fail if unregistered.
     * @throws BinaryObjectException In case of error.
     */
    public void updateMetadata(int typeId, BinaryMetadata meta, boolean failIfUnregistered) throws BinaryObjectException {
        metaHnd.addMeta(typeId, meta.wrap(this), failIfUnregistered);
    }

    /**
     * @return Whether field IDs should be skipped in footer or not.
     */
    public boolean isCompactFooter() {
        return compactFooter;
    }

    /**
     * Get schema registry for type ID.
     *
     * @param typeId Type ID.
     * @return Schema registry for type ID.
     */
    public BinarySchemaRegistry schemaRegistry(int typeId) {
        Map<Integer, BinarySchemaRegistry> schemas0 = schemas;

        if (schemas0 == null) {
            synchronized (this) {
                schemas0 = schemas;

                if (schemas0 == null) {
                    schemas0 = new HashMap<>();

                    BinarySchemaRegistry reg = new BinarySchemaRegistry();

                    schemas0.put(typeId, reg);

                    schemas = schemas0;

                    return reg;
                }
            }
        }

        BinarySchemaRegistry reg = schemas0.get(typeId);

        if (reg == null) {
            synchronized (this) {
                reg = schemas.get(typeId);

                if (reg == null) {
                    reg = new BinarySchemaRegistry();

                    schemas0 = new HashMap<>(schemas);

                    schemas0.put(typeId, reg);

                    schemas = schemas0;
                }
            }
        }

        return reg;
    }

    /**
     * Unregister all binary schemas.
     */
    public void unregisterBinarySchemas() {
        schemas = null;
    }

    /**
     * Unregisters the user types descriptors.
     **/
    public void unregisterUserTypeDescriptors() {
        Iterator<Map.Entry<Class<?>, BinaryClassDescriptor>> it = descByCls.entrySet().iterator();

        while (it.hasNext()) {
            Map.Entry<Class<?>, BinaryClassDescriptor> e = it.next();

            if (e.getValue().userType())
                it.remove();
        }

        // Unregister Serializable and Externalizable type descriptors.
        optmMarsh.clearClassDescriptorsCache();
    }

    /**
     * Returns instance of {@link OptimizedMarshaller}.
     *
     * @return Optimized marshaller.
     */
    OptimizedMarshaller optimizedMarsh() {
        return optmMarsh;
    }

    /**
     * Undeployment callback invoked when class loader is being undeployed.
     *
     * Some marshallers may want to clean their internal state that uses the undeployed class loader somehow.
     *
     * @param ldr Class loader being undeployed.
     */
    public void onUndeploy(ClassLoader ldr) {
        for (Iterator<Map.Entry<Class<?>, BinaryClassDescriptor>> it = descByCls.entrySet().iterator(); it.hasNext(); ) {
            Map.Entry<Class<?>, BinaryClassDescriptor> e = it.next();

            // Never undeploy system types.
            if (e.getValue().userType()) {
                if (ldr.equals(e.getKey().getClassLoader()))
                    it.remove();
            }
        }

        optmMarsh.onUndeploy(ldr);

        U.clearClassCache(ldr);
    }

    /**
     * @param typeId Type ID.
     */
    public synchronized void removeType(int typeId) {
        schemas.remove(typeId);
    }

    /**
     * Type descriptors.
     */
    private static class TypeDescriptors {
        /** Descriptors map. */
        private final Map<String, TypeDescriptor> descs = new LinkedHashMap<>();

        /**
         * Add type descriptor.
         *
         * @param clsName Class name.
         * @param mapper Mapper.
         * @param serializer Serializer.
         * @param identity Key hashing mode.
         * @param affKeyFieldName Affinity key field name.
         * @param isEnum Enum flag.
         * @param enumMap Enum constants mapping.
         * @param canOverride Whether this descriptor can be override.
         * @throws BinaryObjectException If failed.
         */
        private void add(String clsName,
            BinaryInternalMapper mapper,
            BinarySerializer serializer,
            BinaryIdentityResolver identity,
            String affKeyFieldName,
            boolean isEnum,
            Map<String, Integer> enumMap,
            boolean canOverride)
            throws BinaryObjectException {
            TypeDescriptor desc = new TypeDescriptor(clsName,
                mapper,
                serializer,
                identity,
                affKeyFieldName,
                isEnum,
                enumMap,
                canOverride);

            TypeDescriptor oldDesc = descs.get(clsName);

            if (oldDesc == null)
                descs.put(clsName, desc);
            else
                oldDesc.override(desc);
        }

        /**
         * Get all collected descriptors.
         *
         * @return Descriptors.
         */
        private Iterable<TypeDescriptor> descriptors() {
            return descs.values();
        }
    }

    /**
     * Type descriptor.
     */
    private static class TypeDescriptor {
        /** Class name. */
        private final String clsName;

        /** Mapper. */
        private BinaryInternalMapper mapper;

        /** Serializer. */
        private BinarySerializer serializer;

        /** Type identity. */
        private BinaryIdentityResolver identity;

        /** Affinity key field name. */
        private String affKeyFieldName;

        /** Enum flag. */
        private boolean isEnum;

        /** Enum ordinal to name mapping. */
        private Map<String, Integer> enumMap;

        /** Whether this descriptor can be override. */
        private boolean canOverride;

        /**
         * Constructor.
         *
         * @param clsName Class name.
         * @param mapper ID mapper.
         * @param serializer Serializer.
         * @param identity Key hashing mode.
         * @param affKeyFieldName Affinity key field name.
         * @param isEnum Enum type.
         * @param enumMap Mapping of enum names to ordinals.
         * @param canOverride Whether this descriptor can be override.
         */
        private TypeDescriptor(String clsName, BinaryInternalMapper mapper,
            BinarySerializer serializer, BinaryIdentityResolver identity, String affKeyFieldName, boolean isEnum,
            Map<String, Integer> enumMap, boolean canOverride) {
            this.clsName = clsName;
            this.mapper = mapper;
            this.serializer = serializer;
            this.identity = identity;
            this.affKeyFieldName = affKeyFieldName;
            this.isEnum = isEnum;
            this.enumMap = enumMap;
            this.canOverride = canOverride;
        }

        /**
         * Override binary class descriptor.
         *
         * @param other Other descriptor.
         * @throws BinaryObjectException If failed.
         */
        private void override(TypeDescriptor other) throws BinaryObjectException {
            assert clsName.equals(other.clsName);

            if (canOverride) {
                mapper = other.mapper;
                serializer = other.serializer;
                identity = other.identity;
                affKeyFieldName = other.affKeyFieldName;
                isEnum = other.isEnum;
                enumMap = other.enumMap;
                canOverride = other.canOverride;
            }
            else if (!other.canOverride)
                throw new BinaryObjectException("Duplicate explicit class definition in configuration: " + clsName);
        }
    }

    /**
     * Type id wrapper.
     */
    static class Type {
        /** Type id */
        private final int id;

        /** Whether the following type is registered in a cache or not */
        private final boolean registered;

        /**
         * @param id Id.
         * @param registered Registered.
         */
        public Type(int id, boolean registered) {
            this.id = id;
            this.registered = registered;
        }

        /**
         * @return Type ID.
         */
        public int id() {
            return id;
        }

        /**
         * @return Registered flag value.
         */
        public boolean registered() {
            return registered;
        }
    }
}<|MERGE_RESOLUTION|>--- conflicted
+++ resolved
@@ -53,7 +53,6 @@
 import org.apache.ignite.binary.BinaryIdMapper;
 import org.apache.ignite.binary.BinaryInvalidTypeException;
 import org.apache.ignite.binary.BinaryNameMapper;
-import org.apache.ignite.binary.BinaryObject;
 import org.apache.ignite.binary.BinaryObjectException;
 import org.apache.ignite.binary.BinaryReflectiveSerializer;
 import org.apache.ignite.binary.BinarySerializer;
@@ -241,7 +240,6 @@
         registerPredefinedType(Timestamp[].class, GridBinaryMarshaller.TIMESTAMP_ARR);
         registerPredefinedType(Time[].class, GridBinaryMarshaller.TIME_ARR);
         registerPredefinedType(Object[].class, GridBinaryMarshaller.OBJ_ARR);
-        registerPredefinedType(BinaryObject.class, GridBinaryMarshaller.BINARY_OBJ_INTERFACE);
 
         // Special collections.
         registerPredefinedType(ArrayList.class, 0);
@@ -271,10 +269,7 @@
         registerPredefinedType(BinaryEnumObjectImpl.class, 0);
         registerPredefinedType(BinaryTreeMap.class, 0);
         registerPredefinedType(BinaryArray.class, 0);
-<<<<<<< HEAD
-=======
         registerPredefinedType(BinaryEnumArray.class, 0);
->>>>>>> 914c5dd1
 
         registerPredefinedType(PlatformDotNetSessionData.class, 0);
         registerPredefinedType(PlatformDotNetSessionLockResult.class, 0);
