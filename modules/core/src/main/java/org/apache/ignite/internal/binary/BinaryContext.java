/*
 * Licensed to the Apache Software Foundation (ASF) under one or more
 * contributor license agreements.  See the NOTICE file distributed with
 * this work for additional information regarding copyright ownership.
 * The ASF licenses this file to You under the Apache License, Version 2.0
 * (the "License"); you may not use this file except in compliance with
 * the License.  You may obtain a copy of the License at
 *
 *      http://www.apache.org/licenses/LICENSE-2.0
 *
 * Unless required by applicable law or agreed to in writing, software
 * distributed under the License is distributed on an "AS IS" BASIS,
 * WITHOUT WARRANTIES OR CONDITIONS OF ANY KIND, either express or implied.
 * See the License for the specific language governing permissions and
 * limitations under the License.
 */

package org.apache.ignite.internal.binary;

import org.apache.ignite.IgniteCheckedException;
import org.apache.ignite.IgniteLogger;
import org.apache.ignite.binary.BinaryIdMapper;
import org.apache.ignite.binary.BinaryInvalidTypeException;
import org.apache.ignite.binary.BinaryObjectException;
import org.apache.ignite.binary.BinaryReflectiveSerializer;
import org.apache.ignite.binary.BinarySerializer;
import org.apache.ignite.binary.BinaryType;
import org.apache.ignite.binary.BinaryTypeConfiguration;
import org.apache.ignite.cache.CacheKeyConfiguration;
import org.apache.ignite.cache.affinity.AffinityKey;
import org.apache.ignite.cache.affinity.AffinityKeyMapped;
import org.apache.ignite.configuration.BinaryConfiguration;
import org.apache.ignite.configuration.IgniteConfiguration;
import org.apache.ignite.internal.IgnitionEx;
import org.apache.ignite.internal.processors.cache.binary.BinaryMetadataKey;
import org.apache.ignite.internal.processors.datastructures.CollocatedQueueItemKey;
import org.apache.ignite.internal.processors.datastructures.CollocatedSetItemKey;
import org.apache.ignite.internal.util.IgniteUtils;
import org.apache.ignite.internal.util.lang.GridMapEntry;
import org.apache.ignite.internal.util.typedef.F;
import org.apache.ignite.internal.util.typedef.T2;
import org.apache.ignite.internal.util.typedef.internal.U;
import org.apache.ignite.lang.IgniteBiTuple;
import org.apache.ignite.marshaller.MarshallerContext;
import org.apache.ignite.marshaller.optimized.OptimizedMarshaller;
import org.jetbrains.annotations.Nullable;
import org.jsr166.ConcurrentHashMap8;

import java.io.Externalizable;
import java.io.File;
import java.io.IOException;
import java.lang.reflect.Field;
import java.math.BigDecimal;
import java.net.URISyntaxException;
import java.net.URL;
import java.net.URLClassLoader;
import java.sql.Timestamp;
import java.util.ArrayList;
import java.util.Collection;
import java.util.Collections;
import java.util.Date;
import java.util.Enumeration;
import java.util.HashMap;
import java.util.HashSet;
import java.util.LinkedHashMap;
import java.util.LinkedHashSet;
import java.util.LinkedList;
import java.util.Map;
import java.util.Set;
import java.util.UUID;
import java.util.concurrent.ConcurrentMap;
import java.util.jar.JarEntry;
import java.util.jar.JarFile;

/**
 * Binary context.
 */
public class BinaryContext {
    /** */
    private static final ClassLoader dfltLdr = U.gridClassLoader();

    /** */
    private final ConcurrentMap<Class<?>, BinaryClassDescriptor> descByCls = new ConcurrentHashMap8<>();

    /** Holds classes loaded by default class loader only. */
    private final ConcurrentMap<Integer, BinaryClassDescriptor> userTypes = new ConcurrentHashMap8<>();

    /** */
    private final Map<Integer, BinaryClassDescriptor> predefinedTypes = new HashMap<>();

    /** */
    private final Map<String, Integer> predefinedTypeNames = new HashMap<>();

    /** */
    private final Map<Class<? extends Collection>, Byte> colTypes = new HashMap<>();

    /** */
    private final Map<Class<? extends Map>, Byte> mapTypes = new HashMap<>();

    /** */
    private final ConcurrentMap<Integer, BinaryIdMapper> mappers = new ConcurrentHashMap8<>(0);

    /** Affinity key field names. */
    private final ConcurrentMap<Integer, String> affKeyFieldNames = new ConcurrentHashMap8<>(0);

    /** */
    private final Map<String, BinaryIdMapper> typeMappers = new ConcurrentHashMap8<>(0);

    /** */
    private BinaryMetadataHandler metaHnd;

    /** Actual marshaller. */
    private BinaryMarshaller marsh;

    /** */
    private MarshallerContext marshCtx;

    /** */
    private IgniteConfiguration igniteCfg;

    /** Logger. */
    private IgniteLogger log;

    /** */
    private final OptimizedMarshaller optmMarsh = new OptimizedMarshaller(false);

    /** Compact footer flag. */
    private boolean compactFooter;

    /** Object schemas. */
    private volatile Map<Integer, BinarySchemaRegistry> schemas;

    /**
     * For {@link Externalizable}.
     */
    public BinaryContext() {
        // No-op.
    }

    /**
     * @param metaHnd Meta data handler.
     * @param igniteCfg Ignite configuration.
     * @param log Logger.
     */
    public BinaryContext(BinaryMetadataHandler metaHnd, IgniteConfiguration igniteCfg, IgniteLogger log) {
        assert metaHnd != null;
        assert igniteCfg != null;

        this.metaHnd = metaHnd;
        this.igniteCfg = igniteCfg;
        this.log = log;

        colTypes.put(ArrayList.class, GridBinaryMarshaller.ARR_LIST);
        colTypes.put(LinkedList.class, GridBinaryMarshaller.LINKED_LIST);
        colTypes.put(HashSet.class, GridBinaryMarshaller.HASH_SET);
        colTypes.put(LinkedHashSet.class, GridBinaryMarshaller.LINKED_HASH_SET);

        mapTypes.put(HashMap.class, GridBinaryMarshaller.HASH_MAP);
        mapTypes.put(LinkedHashMap.class, GridBinaryMarshaller.LINKED_HASH_MAP);

        // IDs range from [0..200] is used by Java SDK API and GridGain legacy API

        registerPredefinedType(Byte.class, GridBinaryMarshaller.BYTE);
        registerPredefinedType(Boolean.class, GridBinaryMarshaller.BOOLEAN);
        registerPredefinedType(Short.class, GridBinaryMarshaller.SHORT);
        registerPredefinedType(Character.class, GridBinaryMarshaller.CHAR);
        registerPredefinedType(Integer.class, GridBinaryMarshaller.INT);
        registerPredefinedType(Long.class, GridBinaryMarshaller.LONG);
        registerPredefinedType(Float.class, GridBinaryMarshaller.FLOAT);
        registerPredefinedType(Double.class, GridBinaryMarshaller.DOUBLE);
        registerPredefinedType(String.class, GridBinaryMarshaller.STRING);
        registerPredefinedType(BigDecimal.class, GridBinaryMarshaller.DECIMAL);
        registerPredefinedType(Date.class, GridBinaryMarshaller.DATE);
        registerPredefinedType(Timestamp.class, GridBinaryMarshaller.TIMESTAMP);
        registerPredefinedType(UUID.class, GridBinaryMarshaller.UUID);

        registerPredefinedType(byte[].class, GridBinaryMarshaller.BYTE_ARR);
        registerPredefinedType(short[].class, GridBinaryMarshaller.SHORT_ARR);
        registerPredefinedType(int[].class, GridBinaryMarshaller.INT_ARR);
        registerPredefinedType(long[].class, GridBinaryMarshaller.LONG_ARR);
        registerPredefinedType(float[].class, GridBinaryMarshaller.FLOAT_ARR);
        registerPredefinedType(double[].class, GridBinaryMarshaller.DOUBLE_ARR);
        registerPredefinedType(char[].class, GridBinaryMarshaller.CHAR_ARR);
        registerPredefinedType(boolean[].class, GridBinaryMarshaller.BOOLEAN_ARR);
        registerPredefinedType(BigDecimal[].class, GridBinaryMarshaller.DECIMAL_ARR);
        registerPredefinedType(String[].class, GridBinaryMarshaller.STRING_ARR);
        registerPredefinedType(UUID[].class, GridBinaryMarshaller.UUID_ARR);
        registerPredefinedType(Date[].class, GridBinaryMarshaller.DATE_ARR);
        registerPredefinedType(Timestamp[].class, GridBinaryMarshaller.TIMESTAMP_ARR);
        registerPredefinedType(Object[].class, GridBinaryMarshaller.OBJ_ARR);

        // Special collections.
        registerPredefinedType(ArrayList.class, 0);
        registerPredefinedType(LinkedList.class, 0);
        registerPredefinedType(HashSet.class, 0);
        registerPredefinedType(LinkedHashSet.class, 0);
        registerPredefinedType(HashMap.class, 0);
        registerPredefinedType(LinkedHashMap.class, 0);

        // Classes with overriden default serialization flag.
        registerPredefinedType(AffinityKey.class, 0, affinityFieldName(AffinityKey.class));

        registerPredefinedType(GridMapEntry.class, 60);
        registerPredefinedType(IgniteBiTuple.class, 61);
        registerPredefinedType(T2.class, 62);

        registerPredefinedType(BinaryObjectImpl.class, 0);
        registerPredefinedType(BinaryObjectOffheapImpl.class, 0);
        registerPredefinedType(BinaryMetadataKey.class, 0);
        registerPredefinedType(BinaryMetadata.class, 0);

        // IDs range [200..1000] is used by Ignite internal APIs.
    }

    /**
     * @return Logger.
     */
    public IgniteLogger log() {
        return log;
    }

    /**
     * @return Marshaller.
     */
    public BinaryMarshaller marshaller() {
        return marsh;
    }

    /**
     * Check whether class must be deserialized anyway.
     *
     * @param cls Class.
     * @return {@code True} if must be deserialized.
     */
    public boolean mustDeserialize(Class cls) {
        BinaryClassDescriptor desc = descByCls.get(cls);

        if (desc == null)
            return marshCtx.isSystemType(cls.getName()) || serializerForClass(cls) == null;
        else
            return desc.useOptimizedMarshaller();
    }

    /**
     * @return Ignite configuration.
     */
    public IgniteConfiguration configuration(){
        return igniteCfg;
    }

    /**
     * @param marsh Binary marshaller.
     * @param cfg Configuration.
     * @throws BinaryObjectException In case of error.
     */
    public void configure(BinaryMarshaller marsh, IgniteConfiguration cfg) throws BinaryObjectException {
        if (marsh == null)
            return;

        this.marsh = marsh;

        marshCtx = marsh.getContext();

        BinaryConfiguration binaryCfg = cfg.getBinaryConfiguration();

        if (binaryCfg == null)
            binaryCfg = new BinaryConfiguration();

        assert marshCtx != null;

        optmMarsh.setContext(marshCtx);

        configure(
            binaryCfg.getIdMapper(),
            binaryCfg.getSerializer(),
            binaryCfg.getTypeConfigurations()
        );

        compactFooter = binaryCfg.isCompactFooter();
    }

    /**
     * @param globalIdMapper ID mapper.
     * @param globalSerializer Serializer.
     * @param typeCfgs Type configurations.
     * @throws BinaryObjectException In case of error.
     */
    private void configure(
        BinaryIdMapper globalIdMapper,
        BinarySerializer globalSerializer,
        Collection<BinaryTypeConfiguration> typeCfgs
    ) throws BinaryObjectException {
        TypeDescriptors descs = new TypeDescriptors();

        Map<String, String> affFields = new HashMap<>();

        if (!F.isEmpty(igniteCfg.getCacheKeyConfiguration())) {
            for (CacheKeyConfiguration keyCfg : igniteCfg.getCacheKeyConfiguration())
                affFields.put(keyCfg.getTypeName(), keyCfg.getAffinityKeyFieldName());
        }

        if (typeCfgs != null) {
            for (BinaryTypeConfiguration typeCfg : typeCfgs) {
                String clsName = typeCfg.getTypeName();

                if (clsName == null)
                    throw new BinaryObjectException("Class name is required for binary type configuration.");

                BinaryIdMapper idMapper = globalIdMapper;

                if (typeCfg.getIdMapper() != null)
                    idMapper = typeCfg.getIdMapper();

                idMapper = BinaryInternalIdMapper.create(idMapper);

                BinarySerializer serializer = globalSerializer;

                if (typeCfg.getSerializer() != null)
                    serializer = typeCfg.getSerializer();

                if (clsName.endsWith(".*")) {
                    String pkgName = clsName.substring(0, clsName.length() - 2);

                    for (String clsName0 : classesInPackage(pkgName))
                        descs.add(clsName0, idMapper, serializer, affFields.get(clsName0),
                            typeCfg.isEnum(), true);
                }
                else
                    descs.add(clsName, idMapper, serializer, affFields.get(clsName),
                        typeCfg.isEnum(), false);
            }
        }

        for (TypeDescriptor desc : descs.descriptors())
            registerUserType(desc.clsName, desc.idMapper, desc.serializer, desc.affKeyFieldName, desc.isEnum);

        BinaryInternalIdMapper dfltMapper = BinaryInternalIdMapper.create(globalIdMapper);

        // Put affinity field names for unconfigured types.
        for (Map.Entry<String, String> entry : affFields.entrySet()) {
            String typeName = entry.getKey();

            int typeId = dfltMapper.typeId(typeName);

            affKeyFieldNames.putIfAbsent(typeId, entry.getValue());
        }

        addSystemClassAffinityKey(CollocatedSetItemKey.class);
        addSystemClassAffinityKey(CollocatedQueueItemKey.class);
    }

    /**
     * @param cls Class.
     */
    private void addSystemClassAffinityKey(Class<?> cls) {
        String fieldName = affinityFieldName(cls);

        assert fieldName != null : cls;

        affKeyFieldNames.putIfAbsent(cls.getName().hashCode(), affinityFieldName(cls));
    }

    /**
     * @param pkgName Package name.
     * @return Class names.
     */
    @SuppressWarnings("ConstantConditions")
    private static Iterable<String> classesInPackage(String pkgName) {
        assert pkgName != null;

        Collection<String> clsNames = new ArrayList<>();

        ClassLoader ldr = U.gridClassLoader();

        if (ldr instanceof URLClassLoader) {
            String pkgPath = pkgName.replaceAll("\\.", "/");

            URL[] urls = ((URLClassLoader)ldr).getURLs();

            for (URL url : urls) {
                String proto = url.getProtocol().toLowerCase();

                if ("file".equals(proto)) {
                    try {
                        File cpElement = new File(url.toURI());

                        if (cpElement.isDirectory()) {
                            File pkgDir = new File(cpElement, pkgPath);

                            if (pkgDir.isDirectory()) {
                                for (File file : pkgDir.listFiles()) {
                                    String fileName = file.getName();

                                    if (file.isFile() && fileName.toLowerCase().endsWith(".class"))
                                        clsNames.add(pkgName + '.' + fileName.substring(0, fileName.length() - 6));
                                }
                            }
                        }
                        else if (cpElement.isFile()) {
                            try {
                                JarFile jar = new JarFile(cpElement);

                                Enumeration<JarEntry> entries = jar.entries();

                                while (entries.hasMoreElements()) {
                                    String entry = entries.nextElement().getName();

                                    if (entry.startsWith(pkgPath) && entry.endsWith(".class")) {
                                        String clsName = entry.substring(pkgPath.length() + 1, entry.length() - 6);

                                        if (!clsName.contains("/") && !clsName.contains("\\"))
                                            clsNames.add(pkgName + '.' + clsName);
                                    }
                                }
                            }
                            catch (IOException ignored) {
                                // No-op.
                            }
                        }
                    }
                    catch (URISyntaxException ignored) {
                        // No-op.
                    }
                }
            }
        }

        return clsNames;
    }

    /**
     * @param cls Class.
     * @return Class descriptor.
     * @throws BinaryObjectException In case of error.
     */
    public BinaryClassDescriptor descriptorForClass(Class<?> cls, boolean deserialize)
        throws BinaryObjectException {
        assert cls != null;

        BinaryClassDescriptor desc = descByCls.get(cls);

        if (desc == null || !desc.registered())
            desc = registerClassDescriptor(cls, deserialize);

        return desc;
    }

    /**
     * @param userType User type or not.
     * @param typeId Type ID.
     * @param ldr Class loader.
     * @return Class descriptor.
     */
    public BinaryClassDescriptor descriptorForTypeId(
        boolean userType,
        int typeId,
        ClassLoader ldr,
        boolean deserialize
    ) {
        assert typeId != GridBinaryMarshaller.UNREGISTERED_TYPE_ID;

        //TODO: As a workaround for IGNITE-1358 we always check the predefined map before without checking 'userType'
        BinaryClassDescriptor desc = predefinedTypes.get(typeId);

        if (desc != null)
            return desc;

        if (ldr == null)
            ldr = dfltLdr;

        // If the type hasn't been loaded by default class loader then we mustn't return the descriptor from here
        // giving a chance to a custom class loader to reload type's class.
        if (userType && ldr.equals(dfltLdr)) {
            desc = userTypes.get(typeId);

            if (desc != null)
                return desc;
        }

        Class cls;

        try {
            cls = marshCtx.getClass(typeId, ldr);

            desc = descByCls.get(cls);
        }
        catch (ClassNotFoundException e) {
            // Class might have been loaded by default class loader.
            if (userType && !ldr.equals(dfltLdr) && (desc = descriptorForTypeId(true, typeId, dfltLdr, deserialize)) != null)
                return desc;

            throw new BinaryInvalidTypeException(e);
        }
        catch (IgniteCheckedException e) {
            // Class might have been loaded by default class loader.
            if (userType && !ldr.equals(dfltLdr) && (desc = descriptorForTypeId(true, typeId, dfltLdr, deserialize)) != null)
                return desc;

            throw new BinaryObjectException("Failed resolve class for ID: " + typeId, e);
        }

        if (desc == null) {
            desc = registerClassDescriptor(cls, deserialize);

            assert desc.typeId() == typeId;
        }

        return desc;
    }

    /**
     * Creates and registers {@link BinaryClassDescriptor} for the given {@code class}.
     *
     * @param cls Class.
     * @return Class descriptor.
     */
    private BinaryClassDescriptor registerClassDescriptor(Class<?> cls, boolean deserialize) {
        BinaryClassDescriptor desc;

        String clsName = cls.getName();

        if (marshCtx.isSystemType(clsName)) {
            desc = new BinaryClassDescriptor(this,
                cls,
                false,
                clsName.hashCode(),
                clsName,
                null,
                BinaryInternalIdMapper.defaultInstance(),
                null,
                false,
                true /* registered */
            );

            BinaryClassDescriptor old = descByCls.putIfAbsent(cls, desc);

            if (old != null)
                desc = old;
        }
        else
            desc = registerUserClassDescriptor(cls, deserialize);

        return desc;
    }

    /**
     * Creates and registers {@link BinaryClassDescriptor} for the given user {@code class}.
     *
     * @param cls Class.
     * @return Class descriptor.
     */
    private BinaryClassDescriptor registerUserClassDescriptor(Class<?> cls, boolean deserialize) {
        boolean registered;

        String typeName = typeName(cls.getName());

        BinaryIdMapper idMapper = userTypeIdMapper(typeName);

        int typeId = idMapper.typeId(typeName);

        try {
            registered = marshCtx.registerClass(typeId, cls);
        }
        catch (IgniteCheckedException e) {
            throw new BinaryObjectException("Failed to register class.", e);
        }

        BinarySerializer serializer = serializerForClass(cls);

        String affFieldName = affinityFieldName(cls);

        BinaryClassDescriptor desc = new BinaryClassDescriptor(this,
            cls,
            true,
            typeId,
            typeName,
            affFieldName,
            idMapper,
            serializer,
            true,
            registered
        );

        if (!deserialize) {
            Collection<BinarySchema> schemas = desc.schema() != null ? Collections.singleton(desc.schema()) : null;

            metaHnd.addMeta(typeId,
                new BinaryMetadata(typeId, typeName, desc.fieldsMeta(), affFieldName, schemas, desc.isEnum()).wrap(this));
        }

        // perform put() instead of putIfAbsent() because "registered" flag might have been changed or class loader
        // might have reloaded described class.
        if (IgniteUtils.detectClassLoader(cls).equals(dfltLdr))
            userTypes.put(typeId, desc);

        descByCls.put(cls, desc);

        mappers.putIfAbsent(typeId, idMapper);

        return desc;
    }

    /**
     * Get serializer for class taking in count default one.
     *
     * @param cls Class.
     * @return Serializer for class or {@code null} if none exists.
     */
    private @Nullable BinarySerializer serializerForClass(Class cls) {
        BinarySerializer serializer = defaultSerializer();

        if (serializer == null && canUseReflectiveSerializer(cls))
            serializer = new BinaryReflectiveSerializer();

        return serializer;
    }

    /**
     * @return Default serializer.
     */
    private BinarySerializer defaultSerializer() {
        BinaryConfiguration binCfg = igniteCfg.getBinaryConfiguration();

        return binCfg != null ? binCfg.getSerializer() : null;
    }

    /**
     * @param cls Collection class.
     * @return Collection type ID.
     */
    public byte collectionType(Class<? extends Collection> cls) {
        assert cls != null;

        Byte type = colTypes.get(cls);

        if (type != null)
            return type;

        return Set.class.isAssignableFrom(cls) ? GridBinaryMarshaller.USER_SET : GridBinaryMarshaller.USER_COL;
    }

    /**
     * @param cls Map class.
     * @return Map type ID.
     */
    public byte mapType(Class<? extends Map> cls) {
        assert cls != null;

        Byte type = mapTypes.get(cls);

        return type != null ? type : GridBinaryMarshaller.USER_COL;
    }

    /**
     * @param typeName Type name.
     * @return Type ID.
     */
    public int typeId(String typeName) {
        String typeName0 = typeName(typeName);

        Integer id = predefinedTypeNames.get(typeName0);

        if (id != null)
            return id;

        if (marshCtx.isSystemType(typeName))
            return typeName.hashCode();

        return userTypeIdMapper(typeName0).typeId(typeName0);
    }

    /**
     * @param typeId Type ID.
     * @param fieldName Field name.
     * @return Field ID.
     */
    public int fieldId(int typeId, String fieldName) {
        return userTypeIdMapper(typeId).fieldId(typeId, fieldName);
    }

    /**
     * @param typeId Type ID.
     * @return Instance of ID mapper.
     */
    public BinaryIdMapper userTypeIdMapper(int typeId) {
        BinaryIdMapper idMapper = mappers.get(typeId);

        return idMapper != null ? idMapper : BinaryInternalIdMapper.defaultInstance();
    }

    /**
     * @param typeName Type name.
     * @return Instance of ID mapper.
     */
    private BinaryIdMapper userTypeIdMapper(String typeName) {
        BinaryIdMapper idMapper = typeMappers.get(typeName);

        return idMapper != null ? idMapper : BinaryInternalIdMapper.defaultInstance();
    }

    /**
     * @param cls Class to get affinity field for.
     * @return Affinity field name or {@code null} if field name was not found.
     */
    private String affinityFieldName(Class cls) {
        for (; cls != Object.class && cls != null; cls = cls.getSuperclass()) {
            for (Field f : cls.getDeclaredFields()) {
                if (f.getAnnotation(AffinityKeyMapped.class) != null)
                    return f.getName();
            }
        }

        return null;
    }

<<<<<<< HEAD
    /** {@inheritDoc} */
    @Override public void writeExternal(ObjectOutput out) throws IOException {
        U.writeString(out, igniteCfg.getGridName());
    }

    /** {@inheritDoc} */
    @Override public void readExternal(ObjectInput in) throws IOException, ClassNotFoundException {
        gridName = U.readString(in);
    }

    /**
     * @return Binary context.
     * @throws ObjectStreamException In case of error.
     */
    protected Object readResolve() throws ObjectStreamException {
        try {
            IgniteKernal g = IgnitionEx.localIgnite();

            if (g == null)
                throw new IllegalStateException("Failed to find grid for name: " + gridName);

            return ((CacheObjectBinaryProcessorImpl)g.context().cacheObjects()).binaryContext();
        }
        catch (IllegalStateException e) {
            throw U.withCause(new InvalidObjectException(e.getMessage()), e);
        }
    }

=======
>>>>>>> 3a2db6e8
    /**
     * @param cls Class.
     * @param id Type ID.
     * @return GridBinaryClassDescriptor.
     */
    public BinaryClassDescriptor registerPredefinedType(Class<?> cls, int id) {
        return registerPredefinedType(cls, id, null);
    }

    /**
     * @param cls Class.
     * @param id Type ID.
     * @return GridBinaryClassDescriptor.
     */
    public BinaryClassDescriptor registerPredefinedType(Class<?> cls, int id, String affFieldName) {
        String typeName = typeName(cls.getName());

        if (id == 0)
            id = BinaryInternalIdMapper.defaultInstance().typeId(typeName);

        BinaryClassDescriptor desc = new BinaryClassDescriptor(
            this,
            cls,
            false,
            id,
            typeName,
            affFieldName,
            BinaryInternalIdMapper.defaultInstance(),
            new BinaryReflectiveSerializer(),
            false,
            true /* registered */
        );

        predefinedTypeNames.put(typeName, id);
        predefinedTypes.put(id, desc);

        descByCls.put(cls, desc);

        if (affFieldName != null)
            affKeyFieldNames.putIfAbsent(id, affFieldName);

        return desc;
    }

    /**
     * @param clsName Class name.
     * @param idMapper ID mapper.
     * @param serializer Serializer.
     * @param affKeyFieldName Affinity key field name.
     * @param isEnum If enum.
     * @throws BinaryObjectException In case of error.
     */
    @SuppressWarnings("ErrorNotRethrown")
    public void registerUserType(String clsName,
        BinaryIdMapper idMapper,
        @Nullable BinarySerializer serializer,
        @Nullable String affKeyFieldName,
        boolean isEnum)
        throws BinaryObjectException {
        assert idMapper != null;

        Class<?> cls = null;

        try {
            cls = Class.forName(clsName);
        }
        catch (ClassNotFoundException | NoClassDefFoundError ignored) {
            // No-op.
        }

        String typeName = typeName(clsName);

        int id = idMapper.typeId(typeName);

        //Workaround for IGNITE-1358
        if (predefinedTypes.get(id) != null)
            throw new BinaryObjectException("Duplicate type ID [clsName=" + clsName + ", id=" + id + ']');

        if (mappers.put(id, idMapper) != null)
            throw new BinaryObjectException("Duplicate type ID [clsName=" + clsName + ", id=" + id + ']');

        if (affKeyFieldName != null) {
            if (affKeyFieldNames.put(id, affKeyFieldName) != null)
                throw new BinaryObjectException("Duplicate type ID [clsName=" + clsName + ", id=" + id + ']');
        }

        typeMappers.put(typeName, idMapper);

        Map<String, Integer> fieldsMeta = null;
        Collection<BinarySchema> schemas = null;

        if (cls != null) {
            if (serializer == null) {
                // At this point we must decide whether to rely on Java serialization mechanics or not.
                // If no serializer is provided, we examine the class and if it doesn't contain non-trivial
                // serialization logic we are safe to fallback to reflective binary serialization.
                if (canUseReflectiveSerializer(cls))
                    serializer = new BinaryReflectiveSerializer();
            }

            BinaryClassDescriptor desc = new BinaryClassDescriptor(
                this,
                cls,
                true,
                id,
                typeName,
                affKeyFieldName,
                idMapper,
                serializer,
                true,
                true /* registered */
            );

            fieldsMeta = desc.fieldsMeta();
            schemas = desc.schema() != null ? Collections.singleton(desc.schema()) : null;

            if (IgniteUtils.detectClassLoader(cls).equals(dfltLdr))
                userTypes.put(id, desc);

            descByCls.put(cls, desc);
        }

        metaHnd.addMeta(id, new BinaryMetadata(id, typeName, fieldsMeta, affKeyFieldName, schemas, isEnum).wrap(this));
    }

    /**
     * Check whether reflective serializer can be used for class.
     *
     * @param cls Class.
     * @return {@code True} if reflective serializer can be used.
     */
    private static boolean canUseReflectiveSerializer(Class cls) {
        return BinaryUtils.isBinarylizable(cls) || !BinaryUtils.isCustomJavaSerialization(cls);
    }

    /**
     * Create binary field.
     *
     * @param typeId Type ID.
     * @param fieldName Field name.
     * @return Binary field.
     */
    public BinaryFieldImpl createField(int typeId, String fieldName) {
        BinarySchemaRegistry schemaReg = schemaRegistry(typeId);

        int fieldId = userTypeIdMapper(typeId).fieldId(typeId, fieldName);

        return new BinaryFieldImpl(typeId, schemaReg, fieldName, fieldId);
    }

    /**
     * @param typeId Type ID.
     * @return Meta data.
     * @throws BinaryObjectException In case of error.
     */
    @Nullable public BinaryType metadata(int typeId) throws BinaryObjectException {
        return metaHnd != null ? metaHnd.metadata(typeId) : null;
    }

    /**
     * @param typeId Type ID.
     * @return Affinity key field name.
     */
    public String affinityKeyFieldName(int typeId) {
        return affKeyFieldNames.get(typeId);
    }

    /**
     * @param typeId Type ID.
     * @param meta Meta data.
     * @throws BinaryObjectException In case of error.
     */
    public void updateMetadata(int typeId, BinaryMetadata meta) throws BinaryObjectException {
        metaHnd.addMeta(typeId, meta.wrap(this));
    }

    /**
     * @return Whether field IDs should be skipped in footer or not.
     */
    public boolean isCompactFooter() {
        return compactFooter;
    }

    /**
     * Get schema registry for type ID.
     *
     * @param typeId Type ID.
     * @return Schema registry for type ID.
     */
    public BinarySchemaRegistry schemaRegistry(int typeId) {
        Map<Integer, BinarySchemaRegistry> schemas0 = schemas;

        if (schemas0 == null) {
            synchronized (this) {
                schemas0 = schemas;

                if (schemas0 == null) {
                    schemas0 = new HashMap<>();

                    BinarySchemaRegistry reg = new BinarySchemaRegistry();

                    schemas0.put(typeId, reg);

                    schemas = schemas0;

                    return reg;
                }
            }
        }

        BinarySchemaRegistry reg = schemas0.get(typeId);

        if (reg == null) {
            synchronized (this) {
                reg = schemas.get(typeId);

                if (reg == null) {
                    reg = new BinarySchemaRegistry();

                    schemas0 = new HashMap<>(schemas);

                    schemas0.put(typeId, reg);

                    schemas = schemas0;
                }
            }
        }

        return reg;
    }

    /**
     * Returns instance of {@link OptimizedMarshaller}.
     *
     * @return Optimized marshaller.
     */
    OptimizedMarshaller optimizedMarsh() {
        return optmMarsh;
    }

    /**
     * @param clsName Class name.
     * @return Type name.
     */
    @SuppressWarnings("ResultOfMethodCallIgnored")
    public static String typeName(String clsName) {
        assert clsName != null;

        int idx = clsName.lastIndexOf('$');

        if (idx == clsName.length() - 1)
            // This is a regular (not inner) class name that ends with '$'. Common use case for Scala classes.
            idx = -1;
        else if (idx >= 0) {
            String typeName = clsName.substring(idx + 1);

            try {
                Integer.parseInt(typeName);

                // This is an anonymous class. Don't cut off enclosing class name for it.
                idx = -1;
            }
            catch (NumberFormatException ignore) {
                // This is a lambda class.
                if (clsName.indexOf("$$Lambda$") > 0)
                    idx = -1;
                else
                    return typeName;
            }
        }

        if (idx < 0)
            idx = clsName.lastIndexOf('.');

        return idx >= 0 ? clsName.substring(idx + 1) : clsName;
    }

    /**
     * Undeployment callback invoked when class loader is being undeployed.
     *
     * Some marshallers may want to clean their internal state that uses the undeployed class loader somehow.
     *
     * @param ldr Class loader being undeployed.
     */
    public void onUndeploy(ClassLoader ldr) {
        for (Class<?> cls : descByCls.keySet()) {
            if (ldr.equals(cls.getClassLoader()))
                descByCls.remove(cls);
        }

        U.clearClassCache(ldr);
    }

    /**
     * Type descriptors.
     */
    private static class TypeDescriptors {
        /** Descriptors map. */
        private final Map<String, TypeDescriptor> descs = new LinkedHashMap<>();

        /**
         * Add type descriptor.
         *
         * @param clsName Class name.
         * @param idMapper ID mapper.
         * @param serializer Serializer.
         * @param affKeyFieldName Affinity key field name.
         * @param isEnum Enum flag.
         * @param canOverride Whether this descriptor can be override.
         * @throws BinaryObjectException If failed.
         */
        private void add(String clsName,
            BinaryIdMapper idMapper,
            BinarySerializer serializer,
            String affKeyFieldName,
            boolean isEnum,
            boolean canOverride)
            throws BinaryObjectException {
            TypeDescriptor desc = new TypeDescriptor(clsName,
                idMapper,
                serializer,
                affKeyFieldName,
                isEnum,
                canOverride);

            TypeDescriptor oldDesc = descs.get(clsName);

            if (oldDesc == null)
                descs.put(clsName, desc);
            else
                oldDesc.override(desc);
        }

        /**
         * Get all collected descriptors.
         *
         * @return Descriptors.
         */
        private Iterable<TypeDescriptor> descriptors() {
            return descs.values();
        }
    }

    /**
     * Type descriptor.
     */
    private static class TypeDescriptor {
        /** Class name. */
        private final String clsName;

        /** ID mapper. */
        private BinaryIdMapper idMapper;

        /** Serializer. */
        private BinarySerializer serializer;

        /** Affinity key field name. */
        private String affKeyFieldName;

        /** Enum flag. */
        private boolean isEnum;

        /** Whether this descriptor can be override. */
        private boolean canOverride;

        /**
         * Constructor.
         *
         * @param clsName Class name.
         * @param idMapper ID mapper.
         * @param serializer Serializer.
         * @param affKeyFieldName Affinity key field name.
         * @param isEnum Enum type.
         * @param canOverride Whether this descriptor can be override.
         */
        private TypeDescriptor(String clsName, BinaryIdMapper idMapper, BinarySerializer serializer,
            String affKeyFieldName, boolean isEnum, boolean canOverride) {
            this.clsName = clsName;
            this.idMapper = idMapper;
            this.serializer = serializer;
            this.affKeyFieldName = affKeyFieldName;
            this.isEnum = isEnum;
            this.canOverride = canOverride;
        }

        /**
         * Override binary class descriptor.
         *
         * @param other Other descriptor.
         * @throws BinaryObjectException If failed.
         */
        private void override(TypeDescriptor other) throws BinaryObjectException {
            assert clsName.equals(other.clsName);

            if (canOverride) {
                idMapper = other.idMapper;
                serializer = other.serializer;
                affKeyFieldName = other.affKeyFieldName;
                isEnum = other.isEnum;
                canOverride = other.canOverride;
            }
            else if (!other.canOverride)
                throw new BinaryObjectException("Duplicate explicit class definition in configuration: " + clsName);
        }
    }

    /**
     * Type id wrapper.
     */
    static class Type {
        /** Type id */
        private final int id;

        /** Whether the following type is registered in a cache or not */
        private final boolean registered;

        /**
         * @param id Id.
         * @param registered Registered.
         */
        public Type(int id, boolean registered) {
            this.id = id;
            this.registered = registered;
        }

        /**
         * @return Type ID.
         */
        public int id() {
            return id;
        }

        /**
         * @return Registered flag value.
         */
        public boolean registered() {
            return registered;
        }
    }
}<|MERGE_RESOLUTION|>--- conflicted
+++ resolved
@@ -713,37 +713,6 @@
         return null;
     }
 
-<<<<<<< HEAD
-    /** {@inheritDoc} */
-    @Override public void writeExternal(ObjectOutput out) throws IOException {
-        U.writeString(out, igniteCfg.getGridName());
-    }
-
-    /** {@inheritDoc} */
-    @Override public void readExternal(ObjectInput in) throws IOException, ClassNotFoundException {
-        gridName = U.readString(in);
-    }
-
-    /**
-     * @return Binary context.
-     * @throws ObjectStreamException In case of error.
-     */
-    protected Object readResolve() throws ObjectStreamException {
-        try {
-            IgniteKernal g = IgnitionEx.localIgnite();
-
-            if (g == null)
-                throw new IllegalStateException("Failed to find grid for name: " + gridName);
-
-            return ((CacheObjectBinaryProcessorImpl)g.context().cacheObjects()).binaryContext();
-        }
-        catch (IllegalStateException e) {
-            throw U.withCause(new InvalidObjectException(e.getMessage()), e);
-        }
-    }
-
-=======
->>>>>>> 3a2db6e8
     /**
      * @param cls Class.
      * @param id Type ID.
