--- conflicted
+++ resolved
@@ -826,19 +826,11 @@
         boolean onlyLocReg
     ) {
         assert desc.userType() : "The descriptor doesn't correspond to a user class.";
-<<<<<<< HEAD
 
         Class<?> cls = desc.describedClass();
 
         int typeId = desc.typeId();
 
-=======
-
-        Class<?> cls = desc.describedClass();
-
-        int typeId = desc.typeId();
-
->>>>>>> 1e84d448
         boolean registered = registerUserClassName(typeId, cls.getName(), false, onlyLocReg);
 
         if (registered) {
@@ -846,15 +838,9 @@
 
             if (registerMeta) {
                 if (onlyLocReg)
-<<<<<<< HEAD
-                    metaHnd.addMetaLocally(typeId, regDesc.metadata().wrap(this), false);
-                else
-                    metaHnd.addMeta(typeId, regDesc.metadata().wrap(this), false);
-=======
                     metaHnd.addMetaLocally(typeId, regDesc.metadata(false).wrap(this), false);
                 else
                     metaHnd.addMeta(typeId, regDesc.metadata(true).wrap(this), false);
->>>>>>> 1e84d448
             }
 
             descByCls.put(cls, regDesc);
