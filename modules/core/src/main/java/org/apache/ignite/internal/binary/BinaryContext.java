/*
 * Licensed to the Apache Software Foundation (ASF) under one or more
 * contributor license agreements.  See the NOTICE file distributed with
 * this work for additional information regarding copyright ownership.
 * The ASF licenses this file to You under the Apache License, Version 2.0
 * (the "License"); you may not use this file except in compliance with
 * the License.  You may obtain a copy of the License at
 *
 *      http://www.apache.org/licenses/LICENSE-2.0
 *
 * Unless required by applicable law or agreed to in writing, software
 * distributed under the License is distributed on an "AS IS" BASIS,
 * WITHOUT WARRANTIES OR CONDITIONS OF ANY KIND, either express or implied.
 * See the License for the specific language governing permissions and
 * limitations under the License.
 */

package org.apache.ignite.internal.binary;

import org.apache.ignite.IgniteCheckedException;
import org.apache.ignite.IgniteException;
import org.apache.ignite.IgniteLogger;
import org.apache.ignite.binary.BinaryBasicIdMapper;
import org.apache.ignite.binary.BinaryBasicNameMapper;
import org.apache.ignite.binary.BinaryIdMapper;
import org.apache.ignite.binary.BinaryInvalidTypeException;
import org.apache.ignite.binary.BinaryNameMapper;
import org.apache.ignite.binary.BinaryObjectException;
import org.apache.ignite.binary.BinaryIdentityResolver;
import org.apache.ignite.binary.BinaryReflectiveSerializer;
import org.apache.ignite.binary.BinarySerializer;
import org.apache.ignite.binary.BinaryType;
import org.apache.ignite.binary.BinaryTypeConfiguration;
import org.apache.ignite.cache.CacheKeyConfiguration;
import org.apache.ignite.cache.affinity.AffinityKey;
import org.apache.ignite.cache.affinity.AffinityKeyMapped;
import org.apache.ignite.configuration.BinaryConfiguration;
import org.apache.ignite.configuration.IgniteConfiguration;
import org.apache.ignite.igfs.IgfsPath;
import org.apache.ignite.internal.processors.cache.binary.BinaryMetadataKey;
import org.apache.ignite.internal.processors.closure.GridClosureProcessor;
import org.apache.ignite.internal.processors.datastructures.CollocatedQueueItemKey;
import org.apache.ignite.internal.processors.datastructures.CollocatedSetItemKey;
import org.apache.ignite.internal.processors.igfs.IgfsBlockKey;
import org.apache.ignite.internal.processors.igfs.IgfsDirectoryInfo;
import org.apache.ignite.internal.processors.igfs.IgfsFileAffinityRange;
import org.apache.ignite.internal.processors.igfs.IgfsFileInfo;
import org.apache.ignite.internal.processors.igfs.IgfsFileMap;
import org.apache.ignite.internal.processors.igfs.IgfsListingEntry;
import org.apache.ignite.internal.processors.igfs.client.IgfsClientAffinityCallable;
import org.apache.ignite.internal.processors.igfs.client.IgfsClientDeleteCallable;
import org.apache.ignite.internal.processors.igfs.client.IgfsClientExistsCallable;
import org.apache.ignite.internal.processors.igfs.client.IgfsClientInfoCallable;
import org.apache.ignite.internal.processors.igfs.client.IgfsClientListFilesCallable;
import org.apache.ignite.internal.processors.igfs.client.IgfsClientListPathsCallable;
import org.apache.ignite.internal.processors.igfs.client.IgfsClientMkdirsCallable;
import org.apache.ignite.internal.processors.igfs.client.IgfsClientRenameCallable;
import org.apache.ignite.internal.processors.igfs.client.IgfsClientSetTimesCallable;
import org.apache.ignite.internal.processors.igfs.client.IgfsClientSizeCallable;
import org.apache.ignite.internal.processors.igfs.client.IgfsClientSummaryCallable;
import org.apache.ignite.internal.processors.igfs.client.IgfsClientUpdateCallable;
import org.apache.ignite.internal.processors.igfs.client.meta.IgfsClientMetaIdsForPathCallable;
import org.apache.ignite.internal.processors.igfs.client.meta.IgfsClientMetaInfoForPathCallable;
import org.apache.ignite.internal.processors.igfs.client.meta.IgfsClientMetaUnlockCallable;
import org.apache.ignite.internal.processors.igfs.data.IgfsDataPutProcessor;
import org.apache.ignite.internal.processors.igfs.meta.IgfsMetaDirectoryCreateProcessor;
import org.apache.ignite.internal.processors.igfs.meta.IgfsMetaDirectoryListingAddProcessor;
import org.apache.ignite.internal.processors.igfs.meta.IgfsMetaDirectoryListingRemoveProcessor;
import org.apache.ignite.internal.processors.igfs.meta.IgfsMetaDirectoryListingRenameProcessor;
import org.apache.ignite.internal.processors.igfs.meta.IgfsMetaDirectoryListingReplaceProcessor;
import org.apache.ignite.internal.processors.igfs.meta.IgfsMetaFileCreateProcessor;
import org.apache.ignite.internal.processors.igfs.meta.IgfsMetaFileLockProcessor;
import org.apache.ignite.internal.processors.igfs.meta.IgfsMetaFileRangeDeleteProcessor;
import org.apache.ignite.internal.processors.igfs.meta.IgfsMetaFileRangeUpdateProcessor;
import org.apache.ignite.internal.processors.igfs.meta.IgfsMetaFileReserveSpaceProcessor;
import org.apache.ignite.internal.processors.igfs.meta.IgfsMetaFileUnlockProcessor;
import org.apache.ignite.internal.processors.igfs.meta.IgfsMetaUpdatePropertiesProcessor;
import org.apache.ignite.internal.processors.igfs.meta.IgfsMetaUpdateTimesProcessor;
import org.apache.ignite.internal.processors.platform.PlatformJavaObjectFactoryProxy;
import org.apache.ignite.internal.processors.platform.websession.PlatformDotNetSessionData;
import org.apache.ignite.internal.processors.platform.websession.PlatformDotNetSessionLockResult;
import org.apache.ignite.internal.processors.query.GridQueryProcessor;
import org.apache.ignite.internal.util.lang.GridMapEntry;
import org.apache.ignite.internal.util.typedef.F;
import org.apache.ignite.internal.util.typedef.T2;
import org.apache.ignite.internal.util.typedef.internal.U;
import org.apache.ignite.lang.IgniteBiTuple;
import org.apache.ignite.marshaller.MarshallerContext;
import org.apache.ignite.marshaller.MarshallerUtils;
import org.apache.ignite.marshaller.optimized.OptimizedMarshaller;
import org.jetbrains.annotations.Nullable;
import org.jsr166.ConcurrentHashMap8;

import java.io.File;
import java.io.IOException;
import java.lang.reflect.Field;
import java.math.BigDecimal;
import java.net.URISyntaxException;
import java.net.URL;
import java.net.URLClassLoader;
import java.sql.Time;
import java.sql.Timestamp;
import java.util.ArrayList;
import java.util.Collection;
import java.util.Collections;
import java.util.Date;
import java.util.Enumeration;
import java.util.HashMap;
import java.util.HashSet;
import java.util.LinkedHashMap;
import java.util.LinkedHashSet;
import java.util.LinkedList;
import java.util.Map;
import java.util.Set;
import java.util.TreeMap;
import java.util.TreeSet;
import java.util.UUID;
import java.util.concurrent.ConcurrentMap;
import java.util.jar.JarEntry;
import java.util.jar.JarFile;

import static org.apache.ignite.internal.MarshallerPlatformIds.JAVA_ID;

/**
 * Binary context.
 */
public class BinaryContext {
    /** System loader.*/
    private static final ClassLoader sysLdr = U.gridClassLoader();

    /** */
    private static final BinaryInternalMapper DFLT_MAPPER =
        new BinaryInternalMapper(new BinaryBasicNameMapper(false), new BinaryBasicIdMapper(true), false);

    /** */
    static final BinaryInternalMapper SIMPLE_NAME_LOWER_CASE_MAPPER =
        new BinaryInternalMapper(new BinaryBasicNameMapper(true), new BinaryBasicIdMapper(true), false);

    /** Set of system classes that should be marshalled with BinaryMarshaller. */
    private static final Set<String> BINARYLIZABLE_SYS_CLSS;

    /* Binarylizable system classes set initialization. */
    static {
        Set<String> sysClss = new HashSet<>();

        // IGFS classes.
        sysClss.add(IgfsPath.class.getName());

        sysClss.add(IgfsBlockKey.class.getName());
        sysClss.add(IgfsDirectoryInfo.class.getName());
        sysClss.add(IgfsFileAffinityRange.class.getName());
        sysClss.add(IgfsFileInfo.class.getName());
        sysClss.add(IgfsFileMap.class.getName());
        sysClss.add(IgfsListingEntry.class.getName());

        sysClss.add(IgfsDataPutProcessor.class.getName());

        sysClss.add(IgfsMetaDirectoryCreateProcessor.class.getName());
        sysClss.add(IgfsMetaDirectoryListingAddProcessor.class.getName());
        sysClss.add(IgfsMetaDirectoryListingRemoveProcessor.class.getName());
        sysClss.add(IgfsMetaDirectoryListingRenameProcessor.class.getName());
        sysClss.add(IgfsMetaDirectoryListingReplaceProcessor.class.getName());
        sysClss.add(IgfsMetaFileCreateProcessor.class.getName());
        sysClss.add(IgfsMetaFileLockProcessor.class.getName());
        sysClss.add(IgfsMetaFileRangeDeleteProcessor.class.getName());
        sysClss.add(IgfsMetaFileRangeUpdateProcessor.class.getName());
        sysClss.add(IgfsMetaFileReserveSpaceProcessor.class.getName());
        sysClss.add(IgfsMetaFileUnlockProcessor.class.getName());
        sysClss.add(IgfsMetaUpdatePropertiesProcessor.class.getName());
        sysClss.add(IgfsMetaUpdateTimesProcessor.class.getName());

        sysClss.add(IgfsClientMetaIdsForPathCallable.class.getName());
        sysClss.add(IgfsClientMetaInfoForPathCallable.class.getName());
        sysClss.add(IgfsClientMetaUnlockCallable.class.getName());

        sysClss.add(IgfsClientAffinityCallable.class.getName());
        sysClss.add(IgfsClientDeleteCallable.class.getName());
        sysClss.add(IgfsClientExistsCallable.class.getName());
        sysClss.add(IgfsClientInfoCallable.class.getName());
        sysClss.add(IgfsClientListFilesCallable.class.getName());
        sysClss.add(IgfsClientListPathsCallable.class.getName());
        sysClss.add(IgfsClientMkdirsCallable.class.getName());
        sysClss.add(IgfsClientRenameCallable.class.getName());
        sysClss.add(IgfsClientSetTimesCallable.class.getName());
        sysClss.add(IgfsClientSizeCallable.class.getName());
        sysClss.add(IgfsClientSummaryCallable.class.getName());
        sysClss.add(IgfsClientUpdateCallable.class.getName());

        // Closure processor classes.
        sysClss.add(GridClosureProcessor.C1V2.class.getName());
        sysClss.add(GridClosureProcessor.C1MLAV2.class.getName());
        sysClss.add(GridClosureProcessor.C2V2.class.getName());
        sysClss.add(GridClosureProcessor.C2MLAV2.class.getName());
        sysClss.add(GridClosureProcessor.C4V2.class.getName());
        sysClss.add(GridClosureProcessor.C4MLAV2.class.getName());

        if (BinaryUtils.wrapTrees()) {
            sysClss.add(TreeMap.class.getName());
            sysClss.add(TreeSet.class.getName());
        }

        BINARYLIZABLE_SYS_CLSS = Collections.unmodifiableSet(sysClss);
    }

    /** */
    private final ConcurrentMap<Class<?>, BinaryClassDescriptor> descByCls = new ConcurrentHashMap8<>();

    /** */
    private final Map<Integer, BinaryClassDescriptor> predefinedTypes = new HashMap<>();

    /** */
    private final Map<String, Integer> predefinedTypeNames = new HashMap<>();

    /** */
    private final Map<Class<? extends Collection>, Byte> colTypes = new HashMap<>();

    /** */
    private final Map<Class<? extends Map>, Byte> mapTypes = new HashMap<>();

    /** Maps typeId to mappers. */
    private final ConcurrentMap<Integer, BinaryInternalMapper> typeId2Mapper = new ConcurrentHashMap8<>(0);

    /** Affinity key field names. */
    private final ConcurrentMap<Integer, String> affKeyFieldNames = new ConcurrentHashMap8<>(0);

    /** Maps className to mapper */
    private final ConcurrentMap<String, BinaryInternalMapper> cls2Mappers = new ConcurrentHashMap8<>(0);

    /** Affinity key field names. */
    private final ConcurrentMap<Integer, BinaryIdentityResolver> identities = new ConcurrentHashMap8<>(0);

    /** */
    private BinaryMetadataHandler metaHnd;

    /** Actual marshaller. */
    private BinaryMarshaller marsh;

    /** */
    private MarshallerContext marshCtx;

    /** */
    private IgniteConfiguration igniteCfg;

    /** Logger. */
    private IgniteLogger log;

    /** */
    private final OptimizedMarshaller optmMarsh = new OptimizedMarshaller(false);

    /** Compact footer flag. */
    private boolean compactFooter;

    /** Object schemas. */
    private volatile Map<Integer, BinarySchemaRegistry> schemas;

    /**
     * @param metaHnd Meta data handler.
     * @param igniteCfg Ignite configuration.
     * @param log Logger.
     */
    public BinaryContext(BinaryMetadataHandler metaHnd, IgniteConfiguration igniteCfg, IgniteLogger log) {
        assert metaHnd != null;
        assert igniteCfg != null;

        MarshallerUtils.setNodeName(optmMarsh, igniteCfg.getGridName());

        this.metaHnd = metaHnd;
        this.igniteCfg = igniteCfg;
        this.log = log;

        colTypes.put(ArrayList.class, GridBinaryMarshaller.ARR_LIST);
        colTypes.put(LinkedList.class, GridBinaryMarshaller.LINKED_LIST);
        colTypes.put(HashSet.class, GridBinaryMarshaller.HASH_SET);
        colTypes.put(LinkedHashSet.class, GridBinaryMarshaller.LINKED_HASH_SET);

        mapTypes.put(HashMap.class, GridBinaryMarshaller.HASH_MAP);
        mapTypes.put(LinkedHashMap.class, GridBinaryMarshaller.LINKED_HASH_MAP);

        // IDs range from [0..200] is used by Java SDK API and GridGain legacy API

<<<<<<< HEAD
        registerPredefinedType(Object.class, GridBinaryMarshaller.OBJECT_TYPE_ID);
=======
        registerPredefinedType(Object.class, GridBinaryMarshaller.OBJECT);
>>>>>>> 4a783410
        registerPredefinedType(Byte.class, GridBinaryMarshaller.BYTE);
        registerPredefinedType(Boolean.class, GridBinaryMarshaller.BOOLEAN);
        registerPredefinedType(Short.class, GridBinaryMarshaller.SHORT);
        registerPredefinedType(Character.class, GridBinaryMarshaller.CHAR);
        registerPredefinedType(Integer.class, GridBinaryMarshaller.INT);
        registerPredefinedType(Long.class, GridBinaryMarshaller.LONG);
        registerPredefinedType(Float.class, GridBinaryMarshaller.FLOAT);
        registerPredefinedType(Double.class, GridBinaryMarshaller.DOUBLE);
        registerPredefinedType(String.class, GridBinaryMarshaller.STRING);
        registerPredefinedType(BigDecimal.class, GridBinaryMarshaller.DECIMAL);
        registerPredefinedType(Date.class, GridBinaryMarshaller.DATE);
        registerPredefinedType(Timestamp.class, GridBinaryMarshaller.TIMESTAMP);
        registerPredefinedType(Time.class, GridBinaryMarshaller.TIME);
        registerPredefinedType(UUID.class, GridBinaryMarshaller.UUID);

        registerPredefinedType(byte[].class, GridBinaryMarshaller.BYTE_ARR);
        registerPredefinedType(short[].class, GridBinaryMarshaller.SHORT_ARR);
        registerPredefinedType(int[].class, GridBinaryMarshaller.INT_ARR);
        registerPredefinedType(long[].class, GridBinaryMarshaller.LONG_ARR);
        registerPredefinedType(float[].class, GridBinaryMarshaller.FLOAT_ARR);
        registerPredefinedType(double[].class, GridBinaryMarshaller.DOUBLE_ARR);
        registerPredefinedType(char[].class, GridBinaryMarshaller.CHAR_ARR);
        registerPredefinedType(boolean[].class, GridBinaryMarshaller.BOOLEAN_ARR);
        registerPredefinedType(BigDecimal[].class, GridBinaryMarshaller.DECIMAL_ARR);
        registerPredefinedType(String[].class, GridBinaryMarshaller.STRING_ARR);
        registerPredefinedType(UUID[].class, GridBinaryMarshaller.UUID_ARR);
        registerPredefinedType(Date[].class, GridBinaryMarshaller.DATE_ARR);
        registerPredefinedType(Timestamp[].class, GridBinaryMarshaller.TIMESTAMP_ARR);
        registerPredefinedType(Time[].class, GridBinaryMarshaller.TIME_ARR);
        registerPredefinedType(Object[].class, GridBinaryMarshaller.OBJ_ARR);

        // Special collections.
        registerPredefinedType(ArrayList.class, 0);
        registerPredefinedType(LinkedList.class, 0);
        registerPredefinedType(HashSet.class, 0);
        registerPredefinedType(LinkedHashSet.class, 0);
        registerPredefinedType(HashMap.class, 0);
        registerPredefinedType(LinkedHashMap.class, 0);

        // Classes with overriden default serialization flag.
        registerPredefinedType(AffinityKey.class, 0, affinityFieldName(AffinityKey.class), false);

        registerPredefinedType(GridMapEntry.class, 60);
        registerPredefinedType(IgniteBiTuple.class, 61);
        registerPredefinedType(T2.class, 62);

        registerPredefinedType(PlatformJavaObjectFactoryProxy.class,
            GridBinaryMarshaller.PLATFORM_JAVA_OBJECT_FACTORY_PROXY);

        registerPredefinedType(BinaryObjectImpl.class, 0);
        registerPredefinedType(BinaryObjectOffheapImpl.class, 0);
        registerPredefinedType(BinaryMetadataKey.class, 0);
        registerPredefinedType(BinaryMetadata.class, 0);
        registerPredefinedType(BinaryEnumObjectImpl.class, 0);

        registerPredefinedType(PlatformDotNetSessionData.class, 0);
        registerPredefinedType(PlatformDotNetSessionLockResult.class, 0);

        // IDs range [200..1000] is used by Ignite internal APIs.
    }

    /**
     * @return Logger.
     */
    public IgniteLogger log() {
        return log;
    }

    /**
     * @return Marshaller.
     */
    public BinaryMarshaller marshaller() {
        return marsh;
    }

    /**
     * Check whether class must be deserialized anyway.
     *
     * @param cls Class.
     * @return {@code True} if must be deserialized.
     */
    @SuppressWarnings("SimplifiableIfStatement")
    public boolean mustDeserialize(Class cls) {
        BinaryClassDescriptor desc = descByCls.get(cls);

        if (desc == null) {
            if (BinaryUtils.wrapTrees() && (cls == TreeMap.class || cls == TreeSet.class))
                return false;

            return marshCtx.isSystemType(cls.getName()) || serializerForClass(cls) == null ||
                GridQueryProcessor.isGeometryClass(cls);
        }
        else
            return desc.useOptimizedMarshaller();
    }

    /**
     * @return Ignite configuration.
     */
    public IgniteConfiguration configuration() {
        return igniteCfg;
    }

    /**
     * @param marsh Binary marshaller.
     * @param cfg Configuration.
     * @throws BinaryObjectException In case of error.
     */
    public void configure(BinaryMarshaller marsh, IgniteConfiguration cfg) throws BinaryObjectException {
        if (marsh == null)
            return;

        this.marsh = marsh;

        marshCtx = marsh.getContext();

        BinaryConfiguration binaryCfg = cfg.getBinaryConfiguration();

        if (binaryCfg == null)
            binaryCfg = new BinaryConfiguration();

        assert marshCtx != null;

        optmMarsh.setContext(marshCtx);

        configure(
            binaryCfg.getNameMapper(),
            binaryCfg.getIdMapper(),
            binaryCfg.getSerializer(),
            binaryCfg.getTypeConfigurations()
        );

        compactFooter = binaryCfg.isCompactFooter();
    }

    /**
     * @param globalIdMapper ID mapper.
     * @param globalSerializer Serializer.
     * @param typeCfgs Type configurations.
     * @throws BinaryObjectException In case of error.
     */
    private void configure(
        BinaryNameMapper globalNameMapper,
        BinaryIdMapper globalIdMapper,
        BinarySerializer globalSerializer,
        Collection<BinaryTypeConfiguration> typeCfgs
    ) throws BinaryObjectException {
        TypeDescriptors descs = new TypeDescriptors();

        Map<String, String> affFields = new HashMap<>();

        if (!F.isEmpty(igniteCfg.getCacheKeyConfiguration())) {
            for (CacheKeyConfiguration keyCfg : igniteCfg.getCacheKeyConfiguration())
                affFields.put(keyCfg.getTypeName(), keyCfg.getAffinityKeyFieldName());
        }

        if (typeCfgs != null) {
            for (BinaryTypeConfiguration typeCfg : typeCfgs) {
                String clsName = typeCfg.getTypeName();

                if (clsName == null)
                    throw new BinaryObjectException("Class name is required for binary type configuration.");

                // Resolve mapper.
                BinaryIdMapper idMapper = U.firstNotNull(typeCfg.getIdMapper(), globalIdMapper);
                BinaryNameMapper nameMapper = U.firstNotNull(typeCfg.getNameMapper(), globalNameMapper);
                BinarySerializer serializer = U.firstNotNull(typeCfg.getSerializer(), globalSerializer);
                BinaryIdentityResolver identity = typeCfg.getIdentityResolver();

                BinaryInternalMapper mapper = resolveMapper(nameMapper, idMapper);

                if (clsName.endsWith(".*")) {
                    String pkgName = clsName.substring(0, clsName.length() - 2);

                    for (String clsName0 : classesInPackage(pkgName))
                        descs.add(clsName0, mapper, serializer, identity, affFields.get(clsName0),
                            typeCfg.isEnum(), true);
                }
                else
                    descs.add(clsName, mapper, serializer, identity, affFields.get(clsName),
                        typeCfg.isEnum(), false);
            }
        }

        for (TypeDescriptor desc : descs.descriptors())
            registerUserType(desc.clsName, desc.mapper, desc.serializer, desc.identity, desc.affKeyFieldName,
                desc.isEnum);

        BinaryInternalMapper globalMapper = resolveMapper(globalNameMapper, globalIdMapper);

        // Put affinity field names for unconfigured types.
        for (Map.Entry<String, String> entry : affFields.entrySet()) {
            String typeName = entry.getKey();

            int typeId = globalMapper.typeId(typeName);

            affKeyFieldNames.putIfAbsent(typeId, entry.getValue());
        }

        addSystemClassAffinityKey(CollocatedSetItemKey.class);
        addSystemClassAffinityKey(CollocatedQueueItemKey.class);
    }

    /**
     * @param nameMapper Name mapper.
     * @param idMapper ID mapper.
     * @return Mapper.
     */
    private static BinaryInternalMapper resolveMapper(BinaryNameMapper nameMapper, BinaryIdMapper idMapper) {
        if ((nameMapper == null || (DFLT_MAPPER.nameMapper().equals(nameMapper)))
            && (idMapper == null || DFLT_MAPPER.idMapper().equals(idMapper)))
            return DFLT_MAPPER;

        if (nameMapper != null && nameMapper instanceof BinaryBasicNameMapper
            && ((BinaryBasicNameMapper)nameMapper).isSimpleName()
            && idMapper != null && idMapper instanceof BinaryBasicIdMapper
            && ((BinaryBasicIdMapper)idMapper).isLowerCase())
            return SIMPLE_NAME_LOWER_CASE_MAPPER;

        if (nameMapper == null)
            nameMapper = DFLT_MAPPER.nameMapper();

        if (idMapper == null)
            idMapper = DFLT_MAPPER.idMapper();

        return new BinaryInternalMapper(nameMapper, idMapper, true);
    }

    /**
     * @return Internal mapper used as default.
     */
    public static BinaryInternalMapper defaultMapper() {
        return DFLT_MAPPER;
    }

    /**
     * @return ID mapper used as default.
     */
    public static BinaryIdMapper defaultIdMapper() {
        return DFLT_MAPPER.idMapper();
    }

    /**
     * @return Name mapper used as default.
     */
    public static BinaryNameMapper defaultNameMapper() {
        return DFLT_MAPPER.nameMapper();
    }

    /**
     * @param cls Class.
     */
    private void addSystemClassAffinityKey(Class<?> cls) {
        String fieldName = affinityFieldName(cls);

        assert fieldName != null : cls;

        affKeyFieldNames.putIfAbsent(cls.getName().hashCode(), affinityFieldName(cls));
    }

    /**
     * @param pkgName Package name.
     * @return Class names.
     */
    @SuppressWarnings("ConstantConditions")
    private static Iterable<String> classesInPackage(String pkgName) {
        assert pkgName != null;

        Collection<String> clsNames = new ArrayList<>();

        ClassLoader ldr = U.gridClassLoader();

        if (ldr instanceof URLClassLoader) {
            String pkgPath = pkgName.replaceAll("\\.", "/");

            URL[] urls = ((URLClassLoader)ldr).getURLs();

            for (URL url : urls) {
                String proto = url.getProtocol().toLowerCase();

                if ("file".equals(proto)) {
                    try {
                        File cpElement = new File(url.toURI());

                        if (cpElement.isDirectory()) {
                            File pkgDir = new File(cpElement, pkgPath);

                            if (pkgDir.isDirectory()) {
                                for (File file : pkgDir.listFiles()) {
                                    String fileName = file.getName();

                                    if (file.isFile() && fileName.toLowerCase().endsWith(".class"))
                                        clsNames.add(pkgName + '.' + fileName.substring(0, fileName.length() - 6));
                                }
                            }
                        }
                        else if (cpElement.isFile()) {
                            try {
                                JarFile jar = new JarFile(cpElement);

                                Enumeration<JarEntry> entries = jar.entries();

                                while (entries.hasMoreElements()) {
                                    String entry = entries.nextElement().getName();

                                    if (entry.startsWith(pkgPath) && entry.endsWith(".class")) {
                                        String clsName = entry.substring(pkgPath.length() + 1, entry.length() - 6);

                                        if (!clsName.contains("/") && !clsName.contains("\\"))
                                            clsNames.add(pkgName + '.' + clsName);
                                    }
                                }
                            }
                            catch (IOException ignored) {
                                // No-op.
                            }
                        }
                    }
                    catch (URISyntaxException ignored) {
                        // No-op.
                    }
                }
            }
        }

        return clsNames;
    }

    /**
     * @param cls Class.
     * @return Class descriptor.
     * @throws BinaryObjectException In case of error.
     */
    public BinaryClassDescriptor descriptorForClass(Class<?> cls, boolean deserialize)
        throws BinaryObjectException {
        assert cls != null;

        BinaryClassDescriptor desc = descByCls.get(cls);

        if (desc == null)
            desc = registerClassDescriptor(cls, deserialize);
        else if (!desc.registered()) {
            if (!desc.userType()) {
                BinaryClassDescriptor desc0 = new BinaryClassDescriptor(
                    this,
                    desc.describedClass(),
                    false,
                    desc.typeId(),
                    desc.typeName(),
                    desc.affFieldKeyName(),
                    desc.mapper(),
                    desc.initialSerializer(),
                    false,
                    true
                );

                if (descByCls.replace(cls, desc, desc0)) {
                    Collection<BinarySchema> schemas =
                        desc0.schema() != null ? Collections.singleton(desc.schema()) : null;

                    BinaryMetadata meta = new BinaryMetadata(desc0.typeId(),
                        desc0.typeName(),
                        desc0.fieldsMeta(),
                        desc0.affFieldKeyName(),
                        schemas, desc0.isEnum());

                    metaHnd.addMeta(desc0.typeId(), meta.wrap(this));

                    return desc0;
                }
            }
            else
                desc = registerUserClassDescriptor(desc);
        }

        return desc;
    }

    /**
     * @param userType User type or not.
     * @param typeId Type ID.
     * @param ldr Class loader.
     * @return Class descriptor.
     */
    public BinaryClassDescriptor descriptorForTypeId(
        boolean userType,
        int typeId,
        ClassLoader ldr,
        boolean deserialize
    ) {
        assert typeId != GridBinaryMarshaller.UNREGISTERED_TYPE_ID;

        //TODO: As a workaround for IGNITE-1358 we always check the predefined map before without checking 'userType'
        BinaryClassDescriptor desc = predefinedTypes.get(typeId);

        if (desc != null)
            return desc;

        if (ldr == null)
            ldr = sysLdr;

        Class cls;

        try {
            cls = marshCtx.getClass(typeId, ldr);

            desc = descByCls.get(cls);
        }
        catch (ClassNotFoundException e) {
            // Class might have been loaded by default class loader.
            if (userType && !ldr.equals(sysLdr) && (desc = descriptorForTypeId(true, typeId, sysLdr, deserialize)) != null)
                return desc;

            throw new BinaryInvalidTypeException(e);
        }
        catch (IgniteCheckedException e) {
            // Class might have been loaded by default class loader.
            if (userType && !ldr.equals(sysLdr) && (desc = descriptorForTypeId(true, typeId, sysLdr, deserialize)) != null)
                return desc;

            throw new BinaryObjectException("Failed resolve class for ID: " + typeId, e);
        }

        if (desc == null) {
            desc = registerClassDescriptor(cls, deserialize);

            assert desc.typeId() == typeId : "Duplicate typeId [typeId=" + typeId + ", cls=" + cls
                + ", desc=" + desc + "]";
        }

        return desc;
    }

    /**
     * Creates and registers {@link BinaryClassDescriptor} for the given {@code class}.
     *
     * @param cls Class.
     * @return Class descriptor.
     */
    private BinaryClassDescriptor registerClassDescriptor(Class<?> cls, boolean deserialize) {
        BinaryClassDescriptor desc;

        String clsName = cls.getName();

        if (marshCtx.isSystemType(clsName)) {
            BinarySerializer serializer = null;

            if (BINARYLIZABLE_SYS_CLSS.contains(clsName))
                serializer = new BinaryReflectiveSerializer();

            desc = new BinaryClassDescriptor(this,
                cls,
                false,
                clsName.hashCode(),
                clsName,
                null,
                SIMPLE_NAME_LOWER_CASE_MAPPER,
                serializer,
                false,
                true /* registered */
            );

            BinaryClassDescriptor old = descByCls.putIfAbsent(cls, desc);

            if (old != null)
                desc = old;
        }
        else
            desc = registerUserClassDescriptor(cls, deserialize);

        return desc;
    }

    /**
     * Creates and registers {@link BinaryClassDescriptor} for the given user {@code class}.
     *
     * @param cls Class.
     * @return Class descriptor.
     */
    private BinaryClassDescriptor registerUserClassDescriptor(Class<?> cls, boolean deserialize) {
        boolean registered;

        final String clsName = cls.getName();

        BinaryInternalMapper mapper = userTypeMapper(clsName);

        final String typeName = mapper.typeName(clsName);

        final int typeId = mapper.typeId(clsName);

        try {
            registered = marshCtx.registerClassName(JAVA_ID, typeId, cls.getName());
        }
        catch (IgniteCheckedException e) {
            throw new BinaryObjectException("Failed to register class.", e);
        }

        BinarySerializer serializer = serializerForClass(cls);

        String affFieldName = affinityFieldName(cls);

        BinaryClassDescriptor desc = new BinaryClassDescriptor(this,
            cls,
            true,
            typeId,
            typeName,
            affFieldName,
            mapper,
            serializer,
            true,
            registered
        );

        if (!deserialize)
            metaHnd.addMeta(typeId,
                new BinaryMetadata(typeId, typeName, desc.fieldsMeta(), affFieldName, null, desc.isEnum()).wrap(this));

        descByCls.put(cls, desc);

        typeId2Mapper.putIfAbsent(typeId, mapper);

        return desc;
    }

    /**
     * Creates and registers {@link BinaryClassDescriptor} for the given user {@code class}.
     *
     * @param desc Old descriptor that should be re-registered.
     * @return Class descriptor.
     */
    private BinaryClassDescriptor registerUserClassDescriptor(BinaryClassDescriptor desc) {
        boolean registered;

        try {
            registered = marshCtx.registerClassName(JAVA_ID, desc.typeId(), desc.describedClass().getName());
        }
        catch (IgniteCheckedException e) {
            throw new BinaryObjectException("Failed to register class.", e);
        }

        if (registered) {
            BinarySerializer serializer = desc.initialSerializer();

            if (serializer == null)
                serializer = serializerForClass(desc.describedClass());

            desc = new BinaryClassDescriptor(
                this,
                desc.describedClass(),
                true,
                desc.typeId(),
                desc.typeName(),
                desc.affFieldKeyName(),
                desc.mapper(),
                serializer,
                true,
                true
            );

            descByCls.put(desc.describedClass(), desc);
        }

        return desc;
    }

    /**
     * Get serializer for class taking in count default one.
     *
     * @param cls Class.
     * @return Serializer for class or {@code null} if none exists.
     */
    @Nullable private BinarySerializer serializerForClass(Class cls) {
        BinarySerializer serializer = defaultSerializer();

        if (serializer == null && canUseReflectiveSerializer(cls))
            serializer = new BinaryReflectiveSerializer();

        return serializer;
    }

    /**
     * @return Default serializer.
     */
    private BinarySerializer defaultSerializer() {
        BinaryConfiguration binCfg = igniteCfg.getBinaryConfiguration();

        return binCfg != null ? binCfg.getSerializer() : null;
    }

    /**
     * @param cls Collection class.
     * @return Collection type ID.
     */
    public byte collectionType(Class<? extends Collection> cls) {
        assert cls != null;

        Byte type = colTypes.get(cls);

        if (type != null)
            return type;

        return Set.class.isAssignableFrom(cls) ? GridBinaryMarshaller.USER_SET : GridBinaryMarshaller.USER_COL;
    }

    /**
     * @param cls Map class.
     * @return Map type ID.
     */
    public byte mapType(Class<? extends Map> cls) {
        assert cls != null;

        Byte type = mapTypes.get(cls);

        return type != null ? type : GridBinaryMarshaller.USER_COL;
    }

    /**
     * @param typeName Type name.
     * @return Type ID.
     */
    public int typeId(String typeName) {
        Integer id = predefinedTypeNames.get(SIMPLE_NAME_LOWER_CASE_MAPPER.typeName(typeName));

        if (id != null)
            return id;

        if (marshCtx.isSystemType(typeName))
            return typeName.hashCode();

        BinaryInternalMapper mapper = userTypeMapper(typeName);

        return mapper.typeId(typeName);
    }

    /**
     * @param typeId Type ID.
     * @param fieldName Field name.
     * @return Field ID.
     */
    public int fieldId(int typeId, String fieldName) {
        BinaryInternalMapper mapper = userTypeMapper(typeId);

        return mapper.fieldId(typeId, fieldName);
    }

    /**
     * @param typeId Type ID.
     * @return Instance of ID mapper.
     */
    BinaryInternalMapper userTypeMapper(int typeId) {
        BinaryInternalMapper mapper = typeId2Mapper.get(typeId);

        return mapper != null ? mapper : SIMPLE_NAME_LOWER_CASE_MAPPER;
    }

    /**
     * @param clsName Type name.
     * @return Instance of ID mapper.
     */
    BinaryInternalMapper userTypeMapper(String clsName) {
        BinaryInternalMapper mapper = cls2Mappers.get(clsName);

        if (mapper != null)
            return mapper;

        mapper = resolveMapper(clsName, igniteCfg.getBinaryConfiguration());

        BinaryInternalMapper prevMap = cls2Mappers.putIfAbsent(clsName, mapper);

        if (prevMap != null && !mapper.equals(prevMap))
            throw new IgniteException("Different mappers [clsName=" + clsName + ", newMapper=" + mapper
                + ", prevMap=" + prevMap + "]");

        prevMap = typeId2Mapper.putIfAbsent(mapper.typeId(clsName), mapper);

        if (prevMap != null && !mapper.equals(prevMap))
            throw new IgniteException("Different mappers [clsName=" + clsName + ", newMapper=" + mapper
                + ", prevMap=" + prevMap + "]");

        return mapper;
    }

    /**
     * @param clsName Type name.
     * @param cfg Binary configuration.
     * @return Mapper according to configuration.
     */
    private static BinaryInternalMapper resolveMapper(String clsName, BinaryConfiguration cfg) {
        assert clsName != null;

        if (cfg == null)
            return DFLT_MAPPER;

        BinaryIdMapper globalIdMapper = cfg.getIdMapper();
        BinaryNameMapper globalNameMapper = cfg.getNameMapper();

        Collection<BinaryTypeConfiguration> typeCfgs = cfg.getTypeConfigurations();

        if (typeCfgs != null) {
            for (BinaryTypeConfiguration typeCfg : typeCfgs) {
                String typeCfgName = typeCfg.getTypeName();

                // Pattern.
                if (typeCfgName != null && typeCfgName.endsWith(".*")) {
                    String pkgName = typeCfgName.substring(0, typeCfgName.length() - 2);

                    int dotIndex = clsName.lastIndexOf('.');

                    if (dotIndex > 0) {
                        String typePkgName = clsName.substring(0, dotIndex);

                        if (pkgName.equals(typePkgName)) {
                            // Resolve mapper.
                            BinaryIdMapper idMapper = globalIdMapper;

                            if (typeCfg.getIdMapper() != null)
                                idMapper = typeCfg.getIdMapper();

                            BinaryNameMapper nameMapper = globalNameMapper;

                            if (typeCfg.getNameMapper() != null)
                                nameMapper = typeCfg.getNameMapper();

                            return resolveMapper(nameMapper, idMapper);
                        }
                    }
                }
            }
        }

        return resolveMapper(globalNameMapper, globalIdMapper);
    }

    /**
     * @param clsName Class name.
     * @return Type name.
     */
    public String userTypeName(String clsName) {
        BinaryInternalMapper mapper = userTypeMapper(clsName);

        return mapper.typeName(clsName);
    }

    /**
     * @param cls Class to get affinity field for.
     * @return Affinity field name or {@code null} if field name was not found.
     */
    private String affinityFieldName(Class cls) {
        for (; cls != Object.class && cls != null; cls = cls.getSuperclass()) {
            for (Field f : cls.getDeclaredFields()) {
                if (f.getAnnotation(AffinityKeyMapped.class) != null)
                    return f.getName();
            }
        }

        return null;
    }

    /**
     * @param cls Class.
     * @param id Type ID.
     * @return GridBinaryClassDescriptor.
     */
    public BinaryClassDescriptor registerPredefinedType(Class<?> cls, int id) {
        return registerPredefinedType(cls, id, null, true);
    }

    /**
     * @param cls Class.
     * @param id Type ID.
     * @param affFieldName Affinity field name.
     * @return GridBinaryClassDescriptor.
     */
    public BinaryClassDescriptor registerPredefinedType(Class<?> cls, int id, String affFieldName, boolean registered) {
        String simpleClsName = SIMPLE_NAME_LOWER_CASE_MAPPER.typeName(cls.getName());

        if (id == 0)
            id = SIMPLE_NAME_LOWER_CASE_MAPPER.typeId(simpleClsName);

        BinaryClassDescriptor desc = new BinaryClassDescriptor(
            this,
            cls,
            false,
            id,
            simpleClsName,
            affFieldName,
            SIMPLE_NAME_LOWER_CASE_MAPPER,
            new BinaryReflectiveSerializer(),
            false,
            registered /* registered */
        );

        predefinedTypeNames.put(simpleClsName, id);
        predefinedTypes.put(id, desc);

        descByCls.put(cls, desc);

        if (affFieldName != null)
            affKeyFieldNames.putIfAbsent(id, affFieldName);

        return desc;
    }

    /**
     * @param clsName Class name.
     * @param mapper ID mapper.
     * @param serializer Serializer.
     * @param identity Type identity.
     * @param affKeyFieldName Affinity key field name.
     * @param isEnum If enum.
     * @throws BinaryObjectException In case of error.
     */
    @SuppressWarnings("ErrorNotRethrown")
    public void registerUserType(String clsName,
        BinaryInternalMapper mapper,
        @Nullable BinarySerializer serializer,
        @Nullable BinaryIdentityResolver identity,
        @Nullable String affKeyFieldName,
        boolean isEnum)
        throws BinaryObjectException {
        assert mapper != null;

        Class<?> cls = null;

        try {
            cls = U.resolveClassLoader(configuration()).loadClass(clsName);
        }
        catch (ClassNotFoundException | NoClassDefFoundError ignored) {
            // No-op.
        }

        String typeName = mapper.typeName(clsName);

        int id = mapper.typeId(clsName);

        //Workaround for IGNITE-1358
        if (predefinedTypes.get(id) != null)
            throw duplicateTypeIdException(clsName, id);

        if (typeId2Mapper.put(id, mapper) != null)
            throw duplicateTypeIdException(clsName, id);

        if (identity != null) {
            if (identities.put(id, identity) != null)
                throw duplicateTypeIdException(clsName, id);
        }

        if (affKeyFieldName != null) {
            if (affKeyFieldNames.put(id, affKeyFieldName) != null)
                throw duplicateTypeIdException(clsName, id);
        }

        cls2Mappers.put(clsName, mapper);

        Map<String, Integer> fieldsMeta = null;

        if (cls != null) {
            if (serializer == null) {
                // At this point we must decide whether to rely on Java serialization mechanics or not.
                // If no serializer is provided, we examine the class and if it doesn't contain non-trivial
                // serialization logic we are safe to fallback to reflective binary serialization.
                if (canUseReflectiveSerializer(cls))
                    serializer = new BinaryReflectiveSerializer();
            }

            BinaryClassDescriptor desc = new BinaryClassDescriptor(
                this,
                cls,
                true,
                id,
                typeName,
                affKeyFieldName,
                mapper,
                serializer,
                true,
                true
            );

            fieldsMeta = desc.fieldsMeta();

            descByCls.put(cls, desc);

            // Registering in order to support the interoperability between Java, C++ and .Net.
            // https://issues.apache.org/jira/browse/IGNITE-3455
            predefinedTypes.put(id, desc);
        }

        metaHnd.addMeta(id, new BinaryMetadata(id, typeName, fieldsMeta, affKeyFieldName, null, isEnum).wrap(this));
    }

    /**
     * Throw exception on class duplication.
     *
     * @param clsName Class name.
     * @param id Type id.
     */
    private static BinaryObjectException duplicateTypeIdException(String clsName, int id) {
        return new BinaryObjectException("Duplicate type ID [clsName=" + clsName + ", id=" + id + ']');
    }

    /**
     * Check whether reflective serializer can be used for class.
     *
     * @param cls Class.
     * @return {@code True} if reflective serializer can be used.
     */
    private static boolean canUseReflectiveSerializer(Class cls) {
        return BinaryUtils.isBinarylizable(cls) || !BinaryUtils.isCustomJavaSerialization(cls);
    }

    /**
     * Create binary field.
     *
     * @param typeId Type ID.
     * @param fieldName Field name.
     * @return Binary field.
     */
    public BinaryFieldImpl createField(int typeId, String fieldName) {
        BinarySchemaRegistry schemaReg = schemaRegistry(typeId);

        BinaryInternalMapper mapper = userTypeMapper(typeId);

        int fieldId = mapper.fieldId(typeId, fieldName);

        return new BinaryFieldImpl(typeId, schemaReg, fieldName, fieldId);
    }

    /**
     * @param typeId Type ID.
     * @return Meta data.
     * @throws BinaryObjectException In case of error.
     */
    @Nullable public BinaryType metadata(int typeId) throws BinaryObjectException {
        return metaHnd != null ? metaHnd.metadata(typeId) : null;
    }

    /**
     * @param typeId Type ID.
     * @return Affinity key field name.
     */
    public String affinityKeyFieldName(int typeId) {
        return affKeyFieldNames.get(typeId);
    }

    /**
     * @param typeId Type ID.
     * @return Type identity.
     */
    public BinaryIdentityResolver identity(int typeId) {
        return identities.get(typeId);
    }

    /**
     * @param typeId Type ID.
     * @param meta Meta data.
     * @throws BinaryObjectException In case of error.
     */
    public void updateMetadata(int typeId, BinaryMetadata meta) throws BinaryObjectException {
        metaHnd.addMeta(typeId, meta.wrap(this));
    }

    /**
     * @return Whether field IDs should be skipped in footer or not.
     */
    public boolean isCompactFooter() {
        return compactFooter;
    }

    /**
     * Get schema registry for type ID.
     *
     * @param typeId Type ID.
     * @return Schema registry for type ID.
     */
    public BinarySchemaRegistry schemaRegistry(int typeId) {
        Map<Integer, BinarySchemaRegistry> schemas0 = schemas;

        if (schemas0 == null) {
            synchronized (this) {
                schemas0 = schemas;

                if (schemas0 == null) {
                    schemas0 = new HashMap<>();

                    BinarySchemaRegistry reg = new BinarySchemaRegistry();

                    schemas0.put(typeId, reg);

                    schemas = schemas0;

                    return reg;
                }
            }
        }

        BinarySchemaRegistry reg = schemas0.get(typeId);

        if (reg == null) {
            synchronized (this) {
                reg = schemas.get(typeId);

                if (reg == null) {
                    reg = new BinarySchemaRegistry();

                    schemas0 = new HashMap<>(schemas);

                    schemas0.put(typeId, reg);

                    schemas = schemas0;
                }
            }
        }

        return reg;
    }

    /**
     * Unregister all binary schemas.
     */
    public void unregisterBinarySchemas() {
        schemas = null;
    }

    /**
     * Returns instance of {@link OptimizedMarshaller}.
     *
     * @return Optimized marshaller.
     */
    OptimizedMarshaller optimizedMarsh() {
        return optmMarsh;
    }

    /**
     * Undeployment callback invoked when class loader is being undeployed.
     *
     * Some marshallers may want to clean their internal state that uses the undeployed class loader somehow.
     *
     * @param ldr Class loader being undeployed.
     */
    public void onUndeploy(ClassLoader ldr) {
        for (Class<?> cls : descByCls.keySet()) {
            if (ldr.equals(cls.getClassLoader()))
                descByCls.remove(cls);
        }

        U.clearClassCache(ldr);
    }

    /**
     * Type descriptors.
     */
    private static class TypeDescriptors {
        /** Descriptors map. */
        private final Map<String, TypeDescriptor> descs = new LinkedHashMap<>();

        /**
         * Add type descriptor.
         *
         * @param clsName Class name.
         * @param mapper Mapper.
         * @param serializer Serializer.
         * @param identity Key hashing mode.
         * @param affKeyFieldName Affinity key field name.
         * @param isEnum Enum flag.
         * @param canOverride Whether this descriptor can be override.
         * @throws BinaryObjectException If failed.
         */
        private void add(String clsName,
            BinaryInternalMapper mapper,
            BinarySerializer serializer,
            BinaryIdentityResolver identity,
            String affKeyFieldName,
            boolean isEnum,
            boolean canOverride)
            throws BinaryObjectException {
            TypeDescriptor desc = new TypeDescriptor(clsName,
                mapper,
                serializer,
                identity,
                affKeyFieldName,
                isEnum,
                canOverride);

            TypeDescriptor oldDesc = descs.get(clsName);

            if (oldDesc == null)
                descs.put(clsName, desc);
            else
                oldDesc.override(desc);
        }

        /**
         * Get all collected descriptors.
         *
         * @return Descriptors.
         */
        private Iterable<TypeDescriptor> descriptors() {
            return descs.values();
        }
    }

    /**
     * Type descriptor.
     */
    private static class TypeDescriptor {
        /** Class name. */
        private final String clsName;

        /** Mapper. */
        private BinaryInternalMapper mapper;

        /** Serializer. */
        private BinarySerializer serializer;

        /** Type identity. */
        private BinaryIdentityResolver identity;

        /** Affinity key field name. */
        private String affKeyFieldName;

        /** Enum flag. */
        private boolean isEnum;

        /** Whether this descriptor can be override. */
        private boolean canOverride;

        /**
         * Constructor.
         * @param clsName Class name.
         * @param mapper ID mapper.
         * @param serializer Serializer.
         * @param identity Key hashing mode.
         * @param affKeyFieldName Affinity key field name.
         * @param isEnum Enum type.
         * @param canOverride Whether this descriptor can be override.
         */
        private TypeDescriptor(String clsName, BinaryInternalMapper mapper,
            BinarySerializer serializer, BinaryIdentityResolver identity, String affKeyFieldName, boolean isEnum,
            boolean canOverride) {
            this.clsName = clsName;
            this.mapper = mapper;
            this.serializer = serializer;
            this.identity = identity;
            this.affKeyFieldName = affKeyFieldName;
            this.isEnum = isEnum;
            this.canOverride = canOverride;
        }

        /**
         * Override binary class descriptor.
         *
         * @param other Other descriptor.
         * @throws BinaryObjectException If failed.
         */
        private void override(TypeDescriptor other) throws BinaryObjectException {
            assert clsName.equals(other.clsName);

            if (canOverride) {
                mapper = other.mapper;
                serializer = other.serializer;
                identity = other.identity;
                affKeyFieldName = other.affKeyFieldName;
                isEnum = other.isEnum;
                canOverride = other.canOverride;
            }
            else if (!other.canOverride)
                throw new BinaryObjectException("Duplicate explicit class definition in configuration: " + clsName);
        }
    }

    /**
     * Type id wrapper.
     */
    static class Type {
        /** Type id */
        private final int id;

        /** Whether the following type is registered in a cache or not */
        private final boolean registered;

        /**
         * @param id Id.
         * @param registered Registered.
         */
        public Type(int id, boolean registered) {
            this.id = id;
            this.registered = registered;
        }

        /**
         * @return Type ID.
         */
        public int id() {
            return id;
        }

        /**
         * @return Registered flag value.
         */
        public boolean registered() {
            return registered;
        }
    }
}<|MERGE_RESOLUTION|>--- conflicted
+++ resolved
@@ -278,11 +278,7 @@
 
         // IDs range from [0..200] is used by Java SDK API and GridGain legacy API
 
-<<<<<<< HEAD
-        registerPredefinedType(Object.class, GridBinaryMarshaller.OBJECT_TYPE_ID);
-=======
         registerPredefinedType(Object.class, GridBinaryMarshaller.OBJECT);
->>>>>>> 4a783410
         registerPredefinedType(Byte.class, GridBinaryMarshaller.BYTE);
         registerPredefinedType(Boolean.class, GridBinaryMarshaller.BOOLEAN);
         registerPredefinedType(Short.class, GridBinaryMarshaller.SHORT);
