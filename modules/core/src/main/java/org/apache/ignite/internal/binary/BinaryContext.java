/*
 * Licensed to the Apache Software Foundation (ASF) under one or more
 * contributor license agreements.  See the NOTICE file distributed with
 * this work for additional information regarding copyright ownership.
 * The ASF licenses this file to You under the Apache License, Version 2.0
 * (the "License"); you may not use this file except in compliance with
 * the License.  You may obtain a copy of the License at
 *
 *      http://www.apache.org/licenses/LICENSE-2.0
 *
 * Unless required by applicable law or agreed to in writing, software
 * distributed under the License is distributed on an "AS IS" BASIS,
 * WITHOUT WARRANTIES OR CONDITIONS OF ANY KIND, either express or implied.
 * See the License for the specific language governing permissions and
 * limitations under the License.
 */

package org.apache.ignite.internal.binary;

import java.io.File;
import java.io.IOException;
import java.lang.reflect.Field;
import java.math.BigDecimal;
import java.net.URISyntaxException;
import java.net.URL;
import java.sql.Time;
import java.sql.Timestamp;
import java.util.ArrayList;
import java.util.Collection;
import java.util.Collections;
import java.util.Date;
import java.util.Enumeration;
import java.util.HashMap;
import java.util.HashSet;
import java.util.Iterator;
import java.util.LinkedHashMap;
import java.util.LinkedHashSet;
import java.util.LinkedList;
import java.util.Map;
import java.util.Set;
import java.util.TreeMap;
import java.util.TreeSet;
import java.util.UUID;
import java.util.concurrent.ConcurrentHashMap;
import java.util.concurrent.ConcurrentMap;
import java.util.function.Function;
import java.util.jar.JarEntry;
import java.util.jar.JarFile;
import org.apache.ignite.IgniteCheckedException;
import org.apache.ignite.IgniteException;
import org.apache.ignite.IgniteLogger;
import org.apache.ignite.binary.BinaryBasicIdMapper;
import org.apache.ignite.binary.BinaryBasicNameMapper;
import org.apache.ignite.binary.BinaryField;
import org.apache.ignite.binary.BinaryIdMapper;
import org.apache.ignite.binary.BinaryInvalidTypeException;
import org.apache.ignite.binary.BinaryNameMapper;
import org.apache.ignite.binary.BinaryObject;
import org.apache.ignite.binary.BinaryObjectException;
import org.apache.ignite.binary.BinaryReflectiveSerializer;
import org.apache.ignite.binary.BinarySerializer;
import org.apache.ignite.binary.BinaryType;
import org.apache.ignite.binary.BinaryTypeConfiguration;
import org.apache.ignite.cache.affinity.AffinityKeyMapped;
import org.apache.ignite.internal.DuplicateTypeIdException;
import org.apache.ignite.internal.UnregisteredBinaryTypeException;
import org.apache.ignite.internal.UnregisteredClassException;
import org.apache.ignite.internal.marshaller.optimized.OptimizedMarshaller;
<<<<<<< HEAD
=======
import org.apache.ignite.internal.processors.cache.binary.BinaryMetadataKey;
import org.apache.ignite.internal.processors.closure.GridClosureProcessor;
import org.apache.ignite.internal.processors.datastructures.CollocatedQueueItemKey;
import org.apache.ignite.internal.processors.datastructures.CollocatedSetItemKey;
import org.apache.ignite.internal.processors.platform.PlatformJavaObjectFactoryProxy;
import org.apache.ignite.internal.processors.platform.websession.PlatformDotNetSessionData;
import org.apache.ignite.internal.processors.platform.websession.PlatformDotNetSessionLockResult;
>>>>>>> d3fc842a
import org.apache.ignite.internal.util.IgniteUtils;
import org.apache.ignite.internal.util.lang.GridMapEntry;
import org.apache.ignite.internal.util.typedef.F;
import org.apache.ignite.internal.util.typedef.T2;
import org.apache.ignite.internal.util.typedef.internal.U;
import org.apache.ignite.lang.IgniteBiTuple;
import org.apache.ignite.lang.IgniteUuid;
import org.apache.ignite.marshaller.MarshallerContext;
import org.apache.ignite.marshaller.MarshallerUtils;
import org.jetbrains.annotations.NotNull;
import org.jetbrains.annotations.Nullable;

import static org.apache.ignite.internal.MarshallerPlatformIds.JAVA_ID;

/**
 * Binary context.
 */
public class BinaryContext {
    /** System loader. */
    private static final ClassLoader sysLdr = U.gridClassLoader();

    /** */
    private static final BinaryInternalMapper DFLT_MAPPER =
        new BinaryInternalMapper(new BinaryBasicNameMapper(false), new BinaryBasicIdMapper(true), false);

    /** */
    static final BinaryInternalMapper SIMPLE_NAME_LOWER_CASE_MAPPER =
        new BinaryInternalMapper(new BinaryBasicNameMapper(true), new BinaryBasicIdMapper(true), false);

    /** */
    private final ConcurrentMap<Class<?>, BinaryClassDescriptor> descByCls = new ConcurrentHashMap<>();

    /** */
    private final Map<Integer, BinaryClassDescriptor> predefinedTypes = new HashMap<>();

    /** */
    private final Map<String, Integer> predefinedTypeNames = new HashMap<>();

    /** */
    private final Map<Class<? extends Collection>, Byte> colTypes = new HashMap<>();

    /** */
    private final Map<Class<? extends Map>, Byte> mapTypes = new HashMap<>();

    /** Maps typeId to mappers. */
    private final ConcurrentMap<Integer, BinaryInternalMapper> typeId2Mapper = new ConcurrentHashMap<>(0);

    /** Affinity key field names. */
    private final ConcurrentMap<Integer, String> affKeyFieldNames = new ConcurrentHashMap<>(0);

    /** Maps className to mapper */
    private final ConcurrentMap<String, BinaryInternalMapper> cls2Mappers = new ConcurrentHashMap<>(0);

    /** Affinity key field names. */
    private final ConcurrentMap<Integer, BinaryIdentityResolver> identities = new ConcurrentHashMap<>(0);

    /** */
    private final BinaryMetadataHandler metaHnd;

    /** Node name. */
    private final @Nullable String igniteInstanceName;

    /** Class loader. */
    private final @Nullable ClassLoader clsLdr;

    /** Actual marshaller. */
    private BinaryMarshaller marsh;

    /** */
    private MarshallerContext marshCtx;

    /** */
    private final @Nullable BinarySerializer dfltSerializer;

    /** */
    private final Function<String, BinaryInternalMapper> mapperProvider;

    /** Logger. */
    private final IgniteLogger log;

    /** */
    private final OptimizedMarshaller optmMarsh = new OptimizedMarshaller(false);

    /** Compact footer flag. */
    private final boolean compactFooter;

    /** Object schemas. */
    private volatile Map<Integer, BinarySchemaRegistry> schemas;

    /**
     * @param metaHnd Meta data handler.
     * @param marsh Binary marshaller.
     * @param igniteInstanceName Ignite instance name.
     * @param clsLdr Class loader.
     * @param dfltSerializer Binary serializer.
     * @param idMapper Binary id mapper.
     * @param nameMapper Binary name mapper.
     * @param affFlds Affinity fields.
     * @param compactFooter Compact footer flag.
     * @param log Logger.
     */
    public BinaryContext(
        BinaryMetadataHandler metaHnd,
        @Nullable BinaryMarshaller marsh,
        @Nullable String igniteInstanceName,
        @Nullable ClassLoader clsLdr,
        @Nullable BinarySerializer dfltSerializer,
        @Nullable BinaryIdMapper idMapper,
        @Nullable BinaryNameMapper nameMapper,
        @Nullable Collection<BinaryTypeConfiguration> typeCfgs,
        Map<String, String> affFlds,
        boolean compactFooter,
        IgniteLogger log
    ) {
        assert metaHnd != null;

        MarshallerUtils.setNodeName(optmMarsh, igniteInstanceName);

        this.metaHnd = metaHnd;
        this.igniteInstanceName = igniteInstanceName;
        this.clsLdr = clsLdr;
        this.dfltSerializer = dfltSerializer;

        if (idMapper != null || nameMapper != null || !F.isEmpty(typeCfgs))
            mapperProvider = clsName -> resolveMapper(clsName, idMapper, nameMapper, typeCfgs);
        else
            mapperProvider = clsName -> DFLT_MAPPER;

        this.compactFooter = compactFooter;

        this.log = log;

        colTypes.put(ArrayList.class, GridBinaryMarshaller.ARR_LIST);
        colTypes.put(LinkedList.class, GridBinaryMarshaller.LINKED_LIST);
        colTypes.put(BinaryUtils.SINGLETON_LIST_CLS, GridBinaryMarshaller.SINGLETON_LIST);
        colTypes.put(HashSet.class, GridBinaryMarshaller.HASH_SET);
        colTypes.put(LinkedHashSet.class, GridBinaryMarshaller.LINKED_HASH_SET);

        mapTypes.put(HashMap.class, GridBinaryMarshaller.HASH_MAP);
        mapTypes.put(LinkedHashMap.class, GridBinaryMarshaller.LINKED_HASH_MAP);

        // IDs range from [0..200] is used by Java SDK API and GridGain legacy API

        registerPredefinedType(Object.class, GridBinaryMarshaller.OBJECT);
        registerPredefinedType(Byte.class, GridBinaryMarshaller.BYTE);
        registerPredefinedType(Boolean.class, GridBinaryMarshaller.BOOLEAN);
        registerPredefinedType(Short.class, GridBinaryMarshaller.SHORT);
        registerPredefinedType(Character.class, GridBinaryMarshaller.CHAR);
        registerPredefinedType(Integer.class, GridBinaryMarshaller.INT);
        registerPredefinedType(Long.class, GridBinaryMarshaller.LONG);
        registerPredefinedType(Float.class, GridBinaryMarshaller.FLOAT);
        registerPredefinedType(Double.class, GridBinaryMarshaller.DOUBLE);
        registerPredefinedType(String.class, GridBinaryMarshaller.STRING);
        registerPredefinedType(BigDecimal.class, GridBinaryMarshaller.DECIMAL);
        registerPredefinedType(Date.class, GridBinaryMarshaller.DATE);
        registerPredefinedType(Timestamp.class, GridBinaryMarshaller.TIMESTAMP);
        registerPredefinedType(Time.class, GridBinaryMarshaller.TIME);
        registerPredefinedType(UUID.class, GridBinaryMarshaller.UUID);

        registerPredefinedType(byte[].class, GridBinaryMarshaller.BYTE_ARR);
        registerPredefinedType(short[].class, GridBinaryMarshaller.SHORT_ARR);
        registerPredefinedType(int[].class, GridBinaryMarshaller.INT_ARR);
        registerPredefinedType(long[].class, GridBinaryMarshaller.LONG_ARR);
        registerPredefinedType(float[].class, GridBinaryMarshaller.FLOAT_ARR);
        registerPredefinedType(double[].class, GridBinaryMarshaller.DOUBLE_ARR);
        registerPredefinedType(char[].class, GridBinaryMarshaller.CHAR_ARR);
        registerPredefinedType(boolean[].class, GridBinaryMarshaller.BOOLEAN_ARR);
        registerPredefinedType(BigDecimal[].class, GridBinaryMarshaller.DECIMAL_ARR);
        registerPredefinedType(String[].class, GridBinaryMarshaller.STRING_ARR);
        registerPredefinedType(UUID[].class, GridBinaryMarshaller.UUID_ARR);
        registerPredefinedType(Date[].class, GridBinaryMarshaller.DATE_ARR);
        registerPredefinedType(Timestamp[].class, GridBinaryMarshaller.TIMESTAMP_ARR);
        registerPredefinedType(Time[].class, GridBinaryMarshaller.TIME_ARR);
        registerPredefinedType(Object[].class, GridBinaryMarshaller.OBJ_ARR);

        // Special collections.
        registerPredefinedType(ArrayList.class, 0);
        registerPredefinedType(LinkedList.class, 0);
        registerPredefinedType(HashSet.class, 0);
        registerPredefinedType(LinkedHashSet.class, 0);
        registerPredefinedType(HashMap.class, 0);
        registerPredefinedType(LinkedHashMap.class, 0);

        registerPredefinedType(GridMapEntry.class, 60);
        registerPredefinedType(IgniteBiTuple.class, 61);
        registerPredefinedType(T2.class, 62);
        registerPredefinedType(IgniteUuid.class, 63);

        registerPredefinedType(BinaryObjectImpl.class, 0);
        registerPredefinedType(BinaryObjectOffheapImpl.class, 0);
        registerPredefinedType(BinaryMetadata.class, 0);
        registerPredefinedType(BinaryEnumObjectImpl.class, 0);
        registerPredefinedType(BinaryTreeMap.class, 0);
        registerPredefinedType(BinaryArray.class, 0);
        registerPredefinedType(BinaryEnumArray.class, 0);

        // BinaryUtils.FIELDS_SORTED_ORDER support, since it uses TreeMap at BinaryMetadata.
        registerBinarilizableSystemClass(BinaryTreeMap.class);
        registerBinarilizableSystemClass(TreeMap.class);
        registerBinarilizableSystemClass(TreeSet.class);

        // IDs range [200..1000] is used by Ignite internal APIs.

        if (U.sunReflectionFactory() == null) {
            U.warn(log, "ReflectionFactory not found, deserialization of binary objects for classes without " +
                "default constructor is not possible");
        }

        if (marsh != null) {
            this.marsh = marsh;

            marshCtx = marsh.getContext();

            assert marshCtx != null;

            optmMarsh.setContext(marshCtx);

            configure(nameMapper, idMapper, dfltSerializer, typeCfgs, affFlds);
        }
    }

    /**
     * @return Logger.
     */
    public IgniteLogger log() {
        return log;
    }

    /**
     * @return Marshaller.
     */
    public BinaryMarshaller marshaller() {
        return marsh;
    }

    /**
     * Check whether class must be deserialized anyway.
     *
     * @param cls Class.
     * @return {@code True} if must be deserialized.
     */
    @SuppressWarnings("SimplifiableIfStatement")
    public boolean mustDeserialize(Class cls) {
        BinaryClassDescriptor desc = descByCls.get(cls);

        if (desc == null) {
<<<<<<< HEAD
=======
            if (cls == TreeMap.class || cls == TreeSet.class)
                return false;

>>>>>>> d3fc842a
            return marshCtx.isSystemType(cls.getName()) || serializerForClass(cls) == null;
        }
        else
            return desc.useOptimizedMarshaller();
    }

    /**
     * @return Ignite instance name.
     */
    public String igniteInstanceName() {
        return igniteInstanceName;
    }

    /**
     * @return Class loader.
     */
    public ClassLoader classLoader() {
        return clsLdr;
    }

    /**
     * @param globalNameMapper Name mapper.
     * @param globalIdMapper ID mapper.
     * @param globalSerializer Serializer.
     * @param typeCfgs Type configurations.
     * @param affFields Type to affinity fields mapping.
     * @throws BinaryObjectException In case of error.
     */
    private void configure(
        BinaryNameMapper globalNameMapper,
        BinaryIdMapper globalIdMapper,
        BinarySerializer globalSerializer,
        Collection<BinaryTypeConfiguration> typeCfgs,
        Map<String, String> affFields
    ) throws BinaryObjectException {
        TypeDescriptors descs = new TypeDescriptors();

        if (typeCfgs != null) {
            for (BinaryTypeConfiguration typeCfg : typeCfgs) {
                String clsName = typeCfg.getTypeName();

                if (clsName == null)
                    throw new BinaryObjectException("Class name is required for binary type configuration.");

                // Resolve mapper.
                BinaryIdMapper idMapper = U.firstNotNull(typeCfg.getIdMapper(), globalIdMapper);
                BinaryNameMapper nameMapper = U.firstNotNull(typeCfg.getNameMapper(), globalNameMapper);
                BinarySerializer serializer = U.firstNotNull(typeCfg.getSerializer(), globalSerializer);
                BinaryIdentityResolver identity = BinaryArrayIdentityResolver.instance();

                BinaryInternalMapper mapper = resolveMapper(nameMapper, idMapper);

                if (clsName.endsWith(".*")) {
                    String pkgName = clsName.substring(0, clsName.length() - 2);

                    for (String clsName0 : classesInPackage(pkgName)) {
                        String affField = affFields.remove(clsName0);

                        if (affField == null) {
                            Class<?> cls = U.classForName(clsName0, null);

                            if (cls != null)
                                affField = affinityFieldName(cls);
                        }

                        descs.add(clsName0, mapper, serializer, identity, affField,
                            typeCfg.isEnum(), typeCfg.getEnumValues(), true);
                    }
                }
                else {
                    String affField = affFields.remove(clsName);

                    if (affField == null) {
                        Class<?> cls = U.classForName(clsName, null);

                        if (cls != null)
                            affField = affinityFieldName(cls);
                    }

                    descs.add(clsName, mapper, serializer, identity, affField,
                        typeCfg.isEnum(), typeCfg.getEnumValues(), false);
                }
            }
        }

        for (TypeDescriptor desc : descs.descriptors())
            registerUserType(desc.clsName, desc.mapper, desc.serializer, desc.identity, desc.affKeyFieldName,
                desc.isEnum, desc.enumMap);

        BinaryInternalMapper globalMapper = resolveMapper(globalNameMapper, globalIdMapper);

        // Put affinity field names for unconfigured types.
        for (Map.Entry<String, String> entry : affFields.entrySet()) {
            String typeName = entry.getKey();

            int typeId = globalMapper.typeId(typeName);

            affKeyFieldNames.putIfAbsent(typeId, entry.getValue());
        }
    }

    /**
     * @param nameMapper Name mapper.
     * @param idMapper ID mapper.
     * @return Mapper.
     */
    private static BinaryInternalMapper resolveMapper(BinaryNameMapper nameMapper, BinaryIdMapper idMapper) {
        if ((nameMapper == null || (DFLT_MAPPER.nameMapper().equals(nameMapper)))
            && (idMapper == null || DFLT_MAPPER.idMapper().equals(idMapper)))
            return DFLT_MAPPER;

        if (nameMapper != null && nameMapper instanceof BinaryBasicNameMapper
            && ((BinaryBasicNameMapper)nameMapper).isSimpleName()
            && idMapper != null && idMapper instanceof BinaryBasicIdMapper
            && ((BinaryBasicIdMapper)idMapper).isLowerCase())
            return SIMPLE_NAME_LOWER_CASE_MAPPER;

        if (nameMapper == null)
            nameMapper = DFLT_MAPPER.nameMapper();

        if (idMapper == null)
            idMapper = DFLT_MAPPER.idMapper();

        return new BinaryInternalMapper(nameMapper, idMapper, true);
    }

    /**
     * @return Internal mapper used as default.
     */
    public static BinaryInternalMapper defaultMapper() {
        return DFLT_MAPPER;
    }

    /**
     * @return ID mapper used as default.
     */
    public static BinaryIdMapper defaultIdMapper() {
        return DFLT_MAPPER.idMapper();
    }

    /**
     * @return Name mapper used as default.
     */
    public static BinaryNameMapper defaultNameMapper() {
        return DFLT_MAPPER.nameMapper();
    }

    /**
     * @param pkgName Package name.
     * @return Class names.
     */
    @SuppressWarnings("ConstantConditions")
    private static Iterable<String> classesInPackage(String pkgName) {
        assert pkgName != null;

        Collection<String> clsNames = new ArrayList<>();

        ClassLoader ldr = U.gridClassLoader();

        String pkgPath = pkgName.replaceAll("\\.", "/");

        URL[] urls = IgniteUtils.classLoaderUrls(ldr);

        for (URL url : urls) {
            String proto = url.getProtocol().toLowerCase();

            if ("file".equals(proto)) {
                try {
                    File cpElement = new File(url.toURI());

                    if (cpElement.isDirectory()) {
                        File pkgDir = new File(cpElement, pkgPath);

                        if (pkgDir.isDirectory()) {
                            for (File file : pkgDir.listFiles()) {
                                String fileName = file.getName();

                                if (file.isFile() && fileName.toLowerCase().endsWith(".class"))
                                    clsNames.add(pkgName + '.' + fileName.substring(0, fileName.length() - 6));
                            }
                        }
                    }
                    else if (cpElement.isFile()) {
                        try {
                            JarFile jar = new JarFile(cpElement);

                            Enumeration<JarEntry> entries = jar.entries();

                            while (entries.hasMoreElements()) {
                                String entry = entries.nextElement().getName();

                                if (entry.startsWith(pkgPath) && entry.endsWith(".class")) {
                                    String clsName = entry.substring(pkgPath.length() + 1, entry.length() - 6);

                                    if (!clsName.contains("/") && !clsName.contains("\\"))
                                        clsNames.add(pkgName + '.' + clsName);
                                }
                            }
                        }
                        catch (IOException ignored) {
                            // No-op.
                        }
                    }
                }
                catch (URISyntaxException ignored) {
                    // No-op.
                }
            }
        }

        return clsNames;
    }

    /**
     * Attempts registration of the provided class. If the type is already registered, then an existing descriptor is
     * returned.
     *
     * @param cls Class to register.
     * @param registerMeta If {@code true}, then metadata will be registered along with the class descriptor.
     * @param failIfUnregistered Throw exception if class isn't registered.
     * @return Class descriptor ID.
     * @throws BinaryObjectException In case of error.
     */
    public int registerType(
        Class<?> cls,
        boolean registerMeta,
        boolean failIfUnregistered
    ) throws BinaryObjectException {
        return registerClass(cls, registerMeta, failIfUnregistered).typeId();
    }

    /**
     * @param cls Class.
     * @param failIfUnregistered Throw exception if class isn't registered.
     * @param registerMeta If {@code true}, then metadata will be registered along with the class descriptor.
     * @return Class descriptor ID.
     * @throws BinaryObjectException In case of error.
     */
    public int registerTypeLocally(
        Class<?> cls,
        boolean registerMeta,
        boolean failIfUnregistered
    ) throws BinaryObjectException {
        return registerClass(cls, registerMeta, failIfUnregistered, true).typeId();
    }

    /**
     * Attempts registration of the provided class. If the type is already registered, then an existing descriptor is
     * returned.
     *
     * @param cls Class to register.
     * @param registerMeta If {@code true}, then metadata will be registered along with the class descriptor.
     * @param failIfUnregistered Throw exception if class isn't registered.
     * @return Class descriptor.
     * @throws BinaryObjectException In case of error.
     */
    @NotNull BinaryClassDescriptor registerClass(
        Class<?> cls,
        boolean registerMeta,
        boolean failIfUnregistered
    ) throws BinaryObjectException {
        return registerClass(cls, registerMeta, failIfUnregistered, false);
    }

    /**
     * @param cls Class.
     * @param failIfUnregistered Throw exception if class isn't registered.
     * @param registerMeta If {@code true}, then metadata will be registered along with the class descriptor.
     * @param onlyLocReg {@code true} if descriptor need to register only locally when registration is required at all.
     * @return Class descriptor.
     * @throws BinaryObjectException In case of error.
     */
    @NotNull BinaryClassDescriptor registerClass(
        Class<?> cls,
        boolean registerMeta,
        boolean failIfUnregistered,
        boolean onlyLocReg
    ) throws BinaryObjectException {
        assert cls != null;

        BinaryClassDescriptor desc = descriptorForClass(cls);

        if (!desc.registered()) {
            if (failIfUnregistered)
                throw new UnregisteredClassException(cls);
            else
                desc = registerDescriptor(desc, registerMeta, onlyLocReg);
        }

        return desc;
    }

    /**
     * Register system class that should be marshalled with BinaryMarshaller.
     * @param cls Class to register.
     */
    public void registerBinarilizableSystemClass(Class<?> cls) {
        String clsName = cls.getName();

        descByCls.put(cls, systemClassDescriptor(cls, clsName, new BinaryReflectiveSerializer()));
    }

    /**
     * Registers binary type locally.
     *
     * @param binaryType Binary type to register.
     * @param failIfUnregistered Whether to fail when not registered.
     * @param platformId Platform ID (see {@link org.apache.ignite.internal.MarshallerPlatformIds}).
     */
    public void registerClassLocally(BinaryType binaryType, boolean failIfUnregistered, byte platformId) {
        metaHnd.addMetaLocally(binaryType.typeId(), binaryType, failIfUnregistered);
        registerUserClassName(binaryType.typeId(), binaryType.typeName(), failIfUnregistered, true, platformId);
    }

    /**
     * @param cls Class.
     * @return A descriptor for the given class. If the class hasn't been registered yet, then a new descriptor will be
     * created, but its {@link BinaryClassDescriptor#registered()} will be {@code false}.
     */
    @NotNull BinaryClassDescriptor descriptorForClass(Class<?> cls) {
        assert cls != null;

        BinaryClassDescriptor desc = descByCls.get(cls);

        if (desc != null)
            return desc;
        else
            return createDescriptorForClass(cls);
    }

    /**
     * @param cls Class to create a descriptor for.
     * @return A descriptor for the given class. The descriptor needs to be registered in order to be used.
     */
    @NotNull private BinaryClassDescriptor createDescriptorForClass(Class<?> cls) {
        String clsName = cls.getName();

        if (marshCtx.isSystemType(clsName))
            return systemClassDescriptor(cls, clsName, null);
        else {
            BinaryInternalMapper mapper = userTypeMapper(clsName);

            final String typeName = mapper.typeName(clsName);

            final int typeId = mapper.typeId(clsName);

            BinarySerializer serializer = serializerForClass(cls);

            // Firstly check annotations, then check in cache key configurations.
            String affFieldName = affinityFieldName(cls);
            if (affFieldName == null)
                affFieldName = affKeyFieldNames.get(typeId);

            return new BinaryClassDescriptor(this,
                cls,
                true,
                typeId,
                typeName,
                affFieldName,
                mapper,
                serializer,
                true,
                false
            );
        }
    }

    /**
     * @param cls Class.
     * @param clsName Class name.
     * @param serializer Serializer.
     * @return Binary class descriptor
     */
    private BinaryClassDescriptor systemClassDescriptor(Class<?> cls, String clsName, @Nullable BinarySerializer serializer) {
        return new BinaryClassDescriptor(this,
            cls,
            false,
            clsName.hashCode(),
            clsName,
            null,
            SIMPLE_NAME_LOWER_CASE_MAPPER,
            serializer,
            false,
            false
        );
    }

    /**
     * @param userType User type or not.
     * @param typeId Type ID.
     * @param ldr Class loader.
     * @param registerMeta If {@code true}, then metadata will be registered along with the type descriptor.
     * @return Class descriptor.
     */
    BinaryClassDescriptor descriptorForTypeId(
        boolean userType,
        int typeId,
        ClassLoader ldr,
        boolean registerMeta
    ) {
        assert typeId != GridBinaryMarshaller.UNREGISTERED_TYPE_ID;

        //TODO: As a workaround for IGNITE-1358 we always check the predefined map before without checking 'userType'
        BinaryClassDescriptor desc = predefinedTypes.get(typeId);

        if (desc != null)
            return desc;

        if (ldr == null)
            ldr = sysLdr;

        Class cls;

        try {
            if (GridBinaryMarshaller.USE_CACHE.get()) {
                cls = marshCtx.getClass(typeId, ldr);

                desc = descByCls.get(cls);
            }
            else {
                String clsName = marshCtx.getClassName(JAVA_ID, typeId);

                if (clsName == null)
                    throw new ClassNotFoundException("Unknown type ID: " + typeId);

                cls = U.forName(clsName, ldr, null);

                desc = descByCls.get(cls);

                if (desc == null)
                    return createNoneCacheClassDescriptor(cls);
            }

        }
        catch (ClassNotFoundException e) {
            // Class might have been loaded by default class loader.
            if (userType && !ldr.equals(sysLdr) && (desc = descriptorForTypeId(true, typeId, sysLdr, registerMeta)) != null)
                return desc;

            throw new BinaryInvalidTypeException(e);
        }
        catch (IgniteCheckedException e) {
            // Class might have been loaded by default class loader.
            if (userType && !ldr.equals(sysLdr) && (desc = descriptorForTypeId(true, typeId, sysLdr, registerMeta)) != null)
                return desc;

            throw new BinaryObjectException("Failed resolve class for ID: " + typeId, e);
        }

        if (desc == null) {
            desc = registerClass(cls, registerMeta, false);

            assert desc.typeId() == typeId : "Duplicate typeId [typeId=" + typeId + ", cls=" + cls
                + ", desc=" + desc + "]";
        }

        return desc;
    }

    /**
     * Creates descriptor without registration.
     *
     * @param cls Class.
     * @return Binary class descriptor.
     */
    @NotNull private BinaryClassDescriptor createNoneCacheClassDescriptor(Class cls) {
        String clsName = cls.getName();

        BinaryInternalMapper mapper = userTypeMapper(clsName);

        int typeId = mapper.typeId(clsName);

        String typeName = mapper.typeName(clsName);

        BinarySerializer serializer = serializerForClass(cls);

        String affFieldName = affinityFieldName(cls);

        return new BinaryClassDescriptor(this,
            cls,
            true,
            typeId,
            typeName,
            affFieldName,
            mapper,
            serializer,
            true,
            true,
            false
        );
    }

    /**
     * Attempts registration of the provided {@link BinaryClassDescriptor} in the cluster.
     *
     * @param desc Class descriptor to register.
     * @param registerMeta If {@code true}, then metadata will be registered along with the class descriptor.
     * @param onlyLocReg {@code true} if descriptor need to register only locally when registration is required at all.
     * @return Registered class descriptor.
     */
    @NotNull BinaryClassDescriptor registerDescriptor(
        BinaryClassDescriptor desc,
        boolean registerMeta,
        boolean onlyLocReg
    ) {
        if (desc.userType())
            return registerUserClassDescriptor(desc, registerMeta, onlyLocReg);
        else {
            BinaryClassDescriptor regDesc = desc.makeRegistered();

            if (GridBinaryMarshaller.USE_CACHE.get()) {
                BinaryClassDescriptor old = descByCls.putIfAbsent(desc.describedClass(), regDesc);

                if (old != null)
                    return old;
            }

            return regDesc;
        }
    }

    /**
     * Attempts registration of the provided {@link BinaryClassDescriptor} in the cluster. The provided descriptor should correspond
     * to a user class.
     *
     * @param desc Class descriptor to register.
     * @param registerMeta If {@code true}, then metadata will be registered along with the class descriptor.
     * @param onlyLocReg {@code true} if descriptor need to register only locally.
     * @return Class descriptor.
     */
    @NotNull private BinaryClassDescriptor registerUserClassDescriptor(
        BinaryClassDescriptor desc,
        boolean registerMeta,
        boolean onlyLocReg
    ) {
        assert desc.userType() : "The descriptor doesn't correspond to a user class.";

        Class<?> cls = desc.describedClass();

        int typeId = desc.typeId();

        boolean registered = registerUserClassName(typeId, cls.getName(), false, onlyLocReg, JAVA_ID);

        if (registered) {
            BinaryClassDescriptor regDesc = desc.makeRegistered();

            if (registerMeta) {
                if (onlyLocReg)
                    metaHnd.addMetaLocally(typeId, regDesc.metadata(false).wrap(this), false);
                else
                    metaHnd.addMeta(typeId, regDesc.metadata(true).wrap(this), false);
            }

            descByCls.put(cls, regDesc);

            typeId2Mapper.putIfAbsent(typeId, regDesc.mapper());

            return regDesc;
        }
        else
            return desc;
    }

    /**
     * Get serializer for class taking in count default one.
     *
     * @param cls Class.
     * @return Serializer for class or {@code null} if none exists.
     */
    @Nullable private BinarySerializer serializerForClass(Class cls) {
        BinarySerializer serializer = defaultSerializer();

        if (serializer == null && canUseReflectiveSerializer(cls))
            serializer = new BinaryReflectiveSerializer();

        return serializer;
    }

    /**
     * @return Default serializer.
     */
    private BinarySerializer defaultSerializer() {
        return dfltSerializer;
    }

    /**
     * @param cls Collection class.
     * @return Collection type ID.
     */
    public byte collectionType(Class<? extends Collection> cls) {
        assert cls != null;

        Byte type = colTypes.get(cls);

        if (type != null)
            return type;

        return Set.class.isAssignableFrom(cls) ? GridBinaryMarshaller.USER_SET : GridBinaryMarshaller.USER_COL;
    }

    /**
     * @param cls Map class.
     * @return Map type ID.
     */
    public byte mapType(Class<? extends Map> cls) {
        assert cls != null;

        Byte type = mapTypes.get(cls);

        return type != null ? type : GridBinaryMarshaller.USER_COL;
    }

    /**
     * @param typeName Type name.
     * @return Type ID.
     */
    public int typeId(String typeName) {
        Integer id = predefinedTypeNames.get(SIMPLE_NAME_LOWER_CASE_MAPPER.typeName(typeName));

        if (id != null)
            return id;

        if (marshCtx.isSystemType(typeName))
            return typeName.hashCode();

        BinaryInternalMapper mapper = userTypeMapper(typeName);

        return mapper.typeId(typeName);
    }

    /**
     * @param typeId Type ID.
     * @param fieldName Field name.
     * @return Field ID.
     */
    public int fieldId(int typeId, String fieldName) {
        BinaryInternalMapper mapper = userTypeMapper(typeId);

        return mapper.fieldId(typeId, fieldName);
    }

    /**
     * @param typeId Type ID.
     * @return Instance of ID mapper.
     */
    BinaryInternalMapper userTypeMapper(int typeId) {
        BinaryInternalMapper mapper = typeId2Mapper.get(typeId);

        return mapper != null ? mapper : SIMPLE_NAME_LOWER_CASE_MAPPER;
    }

    /**
     * @param clsName Type name.
     * @return Instance of ID mapper.
     */
    BinaryInternalMapper userTypeMapper(String clsName) {
        BinaryInternalMapper mapper = cls2Mappers.get(clsName);

        if (mapper != null)
            return mapper;

        mapper = mapperProvider.apply(clsName);

        BinaryInternalMapper prevMap = cls2Mappers.putIfAbsent(clsName, mapper);

        if (prevMap != null && !mapper.equals(prevMap))
            throw new IgniteException("Different mappers [clsName=" + clsName + ", newMapper=" + mapper
                + ", prevMap=" + prevMap + "]");

        prevMap = typeId2Mapper.putIfAbsent(mapper.typeId(clsName), mapper);

        if (prevMap != null && !mapper.equals(prevMap))
            throw new IgniteException("Different mappers [clsName=" + clsName + ", newMapper=" + mapper
                + ", prevMap=" + prevMap + "]");

        return mapper;
    }

    /**
     * @param clsName Type name.
     * @param globalIdMapper Default id mapper.
     * @param globalNameMapper Default name mapper.
     * @param typeCfgs Type configurations.
     * @return Mapper according to configuration.
     */
    private static BinaryInternalMapper resolveMapper(
        String clsName,
        BinaryIdMapper globalIdMapper,
        BinaryNameMapper globalNameMapper,
        Collection<BinaryTypeConfiguration> typeCfgs
    ) {
        assert clsName != null;

        if (typeCfgs != null) {
            for (BinaryTypeConfiguration typeCfg : typeCfgs) {
                String typeCfgName = typeCfg.getTypeName();

                // Pattern.
                if (typeCfgName != null && typeCfgName.endsWith(".*")) {
                    String pkgName = typeCfgName.substring(0, typeCfgName.length() - 2);

                    int dotIdx = clsName.lastIndexOf('.');

                    if (dotIdx > 0) {
                        String typePkgName = clsName.substring(0, dotIdx);

                        if (pkgName.equals(typePkgName)) {
                            // Resolve mapper.
                            BinaryIdMapper idMapper = globalIdMapper;

                            if (typeCfg.getIdMapper() != null)
                                idMapper = typeCfg.getIdMapper();

                            BinaryNameMapper nameMapper = globalNameMapper;

                            if (typeCfg.getNameMapper() != null)
                                nameMapper = typeCfg.getNameMapper();

                            return resolveMapper(nameMapper, idMapper);
                        }
                    }
                }
            }
        }

        return resolveMapper(globalNameMapper, globalIdMapper);
    }

    /**
     * @param clsName Class name.
     * @return Type name.
     */
    public String userTypeName(String clsName) {
        BinaryInternalMapper mapper = userTypeMapper(clsName);

        return mapper.typeName(clsName);
    }

    /**
     * @param cls Class to get affinity field for.
     * @return Affinity field name or {@code null} if field name was not found.
     */
    public static String affinityFieldName(Class cls) {
        for (; cls != Object.class && cls != null; cls = cls.getSuperclass()) {
            for (Field f : cls.getDeclaredFields()) {
                if (f.getAnnotation(AffinityKeyMapped.class) != null)
                    return f.getName();
            }
        }

        return null;
    }

    /**
     * @param cls Class.
     * @param id Type ID.
     */
    public void registerPredefinedType(Class<?> cls, int id) {
        registerPredefinedType(cls, id, null, true);
    }

    /**
     * @param cls Class.
     * @param id Type ID.
     * @param affFieldName Affinity field name.
     */
    public void registerPredefinedType(Class<?> cls, int id, String affFieldName, boolean registered) {
        String simpleClsName = SIMPLE_NAME_LOWER_CASE_MAPPER.typeName(cls.getName());

        if (id == 0)
            id = SIMPLE_NAME_LOWER_CASE_MAPPER.typeId(simpleClsName);

        BinaryClassDescriptor desc = new BinaryClassDescriptor(
            this,
            cls,
            false,
            id,
            simpleClsName,
            affFieldName,
            SIMPLE_NAME_LOWER_CASE_MAPPER,
            new BinaryReflectiveSerializer(),
            false,
            registered /* registered */
        );

        predefinedTypeNames.put(simpleClsName, id);
        predefinedTypes.put(id, desc);

        descByCls.put(cls, desc);

        if (affFieldName != null)
            affKeyFieldNames.putIfAbsent(id, affFieldName);
    }

    /**
     * @param clsName Class name.
     * @param mapper ID mapper.
     * @param serializer Serializer.
     * @param identity Type identity.
     * @param affKeyFieldName Affinity key field name.
     * @param isEnum If enum.
     * @param enumMap Enum name to ordinal mapping.
     * @throws BinaryObjectException In case of error.
     */
    @SuppressWarnings("ErrorNotRethrown")
    public void registerUserType(String clsName,
        BinaryInternalMapper mapper,
        @Nullable BinarySerializer serializer,
        @Nullable BinaryIdentityResolver identity,
        @Nullable String affKeyFieldName,
        boolean isEnum,
        @Nullable Map<String, Integer> enumMap) throws BinaryObjectException {
        assert mapper != null;

        Class<?> cls = null;

        try {
            cls = U.resolveClassLoader(null, classLoader()).loadClass(clsName);
        }
        catch (ClassNotFoundException | NoClassDefFoundError ignored) {
            // No-op.
        }

        String typeName = mapper.typeName(clsName);

        int id = mapper.typeId(clsName);

        //Workaround for IGNITE-1358
        if (predefinedTypes.get(id) != null)
            throw duplicateTypeIdException(clsName, id);

        if (typeId2Mapper.put(id, mapper) != null)
            throw duplicateTypeIdException(clsName, id);

        if (identity != null) {
            if (identities.put(id, identity) != null)
                throw duplicateTypeIdException(clsName, id);
        }

        if (affKeyFieldName != null) {
            if (affKeyFieldNames.put(id, affKeyFieldName) != null)
                throw duplicateTypeIdException(clsName, id);
        }

        cls2Mappers.put(clsName, mapper);

        Map<String, BinaryFieldMetadata> fieldsMeta = null;

        if (cls != null) {
            if (serializer == null) {
                // At this point we must decide whether to rely on Java serialization mechanics or not.
                // If no serializer is provided, we examine the class and if it doesn't contain non-trivial
                // serialization logic we are safe to fallback to reflective binary serialization.
                if (canUseReflectiveSerializer(cls))
                    serializer = new BinaryReflectiveSerializer();
            }

            BinaryClassDescriptor desc = new BinaryClassDescriptor(
                this,
                cls,
                true,
                id,
                typeName,
                affKeyFieldName,
                mapper,
                serializer,
                true,
                true
            );

            fieldsMeta = desc.fieldsMeta();

            descByCls.put(cls, desc);

            // Registering in order to support the interoperability between Java, C++ and .Net.
            // https://issues.apache.org/jira/browse/IGNITE-3455
            predefinedTypes.put(id, desc);
        }

        metaHnd.addMeta(id,
            new BinaryMetadata(id, typeName, fieldsMeta, affKeyFieldName, null, isEnum, enumMap).wrap(this), false);
    }

    /**
     * Register user types schemas.
     */
    public void registerUserTypesSchema() {
        for (BinaryClassDescriptor desc : predefinedTypes.values()) {
            if (desc.userType())
                desc.registerStableSchema();
        }
    }

    /**
     * Register "type ID to class name" mapping on all nodes to allow for mapping requests resolution form client.
     * Other {@link BinaryContext}'s "register" methods and method
     * {@link BinaryContext#registerClass(Class, boolean, boolean)} already call this functionality
     * so use this method only when registering class names whose {@link Class} is unknown.
     *
     * @param typeId Type ID.
     * @param clsName Class Name.
     * @param failIfUnregistered If {@code true} then throw {@link UnregisteredBinaryTypeException} with {@link
     * org.apache.ignite.internal.processors.marshaller.MappingExchangeResult} future instead of synchronously awaiting
     * for its completion.
     * @param onlyLocReg Whether to register only on the current node.
     * @param platformId Platform ID (see {@link org.apache.ignite.internal.MarshallerPlatformIds}).
     * @return {@code True} if the mapping was registered successfully.
     */
    public boolean registerUserClassName(
            int typeId,
            String clsName,
            boolean failIfUnregistered,
            boolean onlyLocReg,
            byte platformId) {
        IgniteCheckedException e = null;

        boolean res = false;

        try {
            res = onlyLocReg
                ? marshCtx.registerClassNameLocally(platformId, typeId, clsName)
                : marshCtx.registerClassName(platformId, typeId, clsName, failIfUnregistered);
        }
        catch (DuplicateTypeIdException dupEx) {
            // Ignore if trying to register mapped type name of the already registered class name and vise versa
            BinaryInternalMapper mapper = userTypeMapper(typeId);

            String oldName = dupEx.getRegisteredClassName();

            if (!(mapper.typeName(oldName).equals(clsName) || mapper.typeName(clsName).equals(oldName)))
                e = dupEx;
        }
        catch (IgniteCheckedException igniteEx) {
            e = igniteEx;
        }

        if (e != null)
            throw new BinaryObjectException("Failed to register class.", e);

        return res;
    }

    /**
     * Throw exception on class duplication.
     *
     * @param clsName Class name.
     * @param id Type id.
     */
    private static BinaryObjectException duplicateTypeIdException(String clsName, int id) {
        return new BinaryObjectException("Duplicate type ID [clsName=" + clsName + ", id=" + id + ']');
    }

    /**
     * Check whether reflective serializer can be used for class.
     *
     * @param cls Class.
     * @return {@code True} if reflective serializer can be used.
     */
    private static boolean canUseReflectiveSerializer(Class cls) {
        return BinaryUtils.isBinarylizable(cls) || !BinaryUtils.isCustomJavaSerialization(cls);
    }

    /**
     * Create binary field.
     *
     * @param typeId Type ID.
     * @param fieldName Field name.
     * @return Binary field.
     */
    public BinaryField createField(int typeId, String fieldName) {
        BinarySchemaRegistry schemaReg = schemaRegistry(typeId);

        BinaryInternalMapper mapper = userTypeMapper(typeId);

        int fieldId = mapper.fieldId(typeId, fieldName);

        return new BinaryFieldImpl(this, typeId, schemaReg, fieldName, fieldId);
    }

    /**
     * @param typeId Type ID.
     * @return Meta data.
     * @throws BinaryObjectException In case of error.
     */
    @Nullable public BinaryType metadata(int typeId) throws BinaryObjectException {
        return metaHnd != null ? metaHnd.metadata(typeId) : null;
    }

    /**
     * @param typeId Type ID
     * @return Meta data.
     * @throws BinaryObjectException In case of error.
     */
    @Nullable public BinaryMetadata metadata0(int typeId) throws BinaryObjectException {
        return metaHnd != null ? metaHnd.metadata0(typeId) : null;
    }

    /**
     * @return All metadata known to this node.
     */
    public Collection<BinaryType> metadata() throws BinaryObjectException {
        return metaHnd != null ? metaHnd.metadata() : Collections.emptyList();
    }

    /**
     * @param typeId Type ID.
     * @param schemaId Schema ID.
     * @return Meta data.
     * @throws BinaryObjectException In case of error.
     */
    public BinaryType metadata(int typeId, int schemaId) throws BinaryObjectException {
        return metaHnd != null ? metaHnd.metadata(typeId, schemaId) : null;
    }

    /**
     * Get affinity key field name for type. First consult to predefined configuration, then delegate to metadata.
     *
     * @param typeId Type ID.
     * @return Affinity key field name.
     */
    public String affinityKeyFieldName(int typeId) {
        String res = affKeyFieldNames.get(typeId);

        if (res == null) {
            BinaryMetadata meta = metaHnd.metadata0(typeId);

            if (meta != null)
                res = meta.affinityKeyFieldName();
        }

        return res;
    }

    /**
     * @param typeId Type ID.
     * @return Type identity.
     */
    public BinaryIdentityResolver identity(int typeId) {
        BinaryIdentityResolver rslvr = identities.get(typeId);

        return rslvr != null ? rslvr : BinaryArrayIdentityResolver.instance();
    }

    /**
     * @param typeId Type ID.
     * @param meta Meta data.
     * @param failIfUnregistered Fail if unregistered.
     * @throws BinaryObjectException In case of error.
     */
    public void updateMetadata(int typeId, BinaryMetadata meta, boolean failIfUnregistered) throws BinaryObjectException {
        metaHnd.addMeta(typeId, meta.wrap(this), failIfUnregistered);
    }

    /**
     * @return Whether field IDs should be skipped in footer or not.
     */
    public boolean isCompactFooter() {
        return compactFooter;
    }

    /** */
    public void updateMetaIfNeeded(
        BinaryWriterEx writer,
        BinaryType meta,
        int typeId,
        String typeName,
        String affFieldName,
        Map<String, BinaryFieldMetadata> fieldsMeta
    ) {
        BinarySchemaRegistry schemaReg = schemaRegistry(typeId);

        // Update metadata if needed.
        int schemaId = writer.schemaId();

        if (schemaReg.schema(schemaId) == null) {
            if (typeName == null) {
                assert meta != null;

                typeName = meta.typeName();
            }

            BinarySchema curSchema = ((BinaryWriterExImpl)writer).currentSchema();

            if (affFieldName == null)
                affFieldName = affinityKeyFieldName(typeId);

            registerUserClassName(typeId, typeName, writer.failIfUnregistered(), false, JAVA_ID);

            updateMetadata(typeId, new BinaryMetadata(typeId, typeName, fieldsMeta, affFieldName,
                Collections.singleton(curSchema), false, null), writer.failIfUnregistered());

            schemaReg.addSchema(curSchema.schemaId(), curSchema);
        }
    }

    /**
     * Get schema registry for type ID.
     *
     * @param typeId Type ID.
     * @return Schema registry for type ID.
     */
    BinarySchemaRegistry schemaRegistry(int typeId) {
        Map<Integer, BinarySchemaRegistry> schemas0 = schemas;

        if (schemas0 == null) {
            synchronized (this) {
                schemas0 = schemas;

                if (schemas0 == null) {
                    schemas0 = new HashMap<>();

                    BinarySchemaRegistry reg = new BinarySchemaRegistry();

                    schemas0.put(typeId, reg);

                    schemas = schemas0;

                    return reg;
                }
            }
        }

        BinarySchemaRegistry reg = schemas0.get(typeId);

        if (reg == null) {
            synchronized (this) {
                reg = schemas.get(typeId);

                if (reg == null) {
                    reg = new BinarySchemaRegistry();

                    schemas0 = new HashMap<>(schemas);

                    schemas0.put(typeId, reg);

                    schemas = schemas0;
                }
            }
        }

        return reg;
    }

    /**
     * Unregister all binary schemas.
     */
    public void unregisterBinarySchemas() {
        schemas = null;
    }

    /**
     * Unregisters the user types descriptors.
     **/
    public void unregisterUserTypeDescriptors() {
        Iterator<Map.Entry<Class<?>, BinaryClassDescriptor>> it = descByCls.entrySet().iterator();

        while (it.hasNext()) {
            Map.Entry<Class<?>, BinaryClassDescriptor> e = it.next();

            if (e.getValue().userType())
                it.remove();
        }

        // Unregister Serializable and Externalizable type descriptors.
        optmMarsh.clearClassDescriptorsCache();
    }

    /**
     * Returns instance of {@link OptimizedMarshaller}.
     *
     * @return Optimized marshaller.
     */
    OptimizedMarshaller optimizedMarsh() {
        return optmMarsh;
    }

    /**
     * Undeployment callback invoked when class loader is being undeployed.
     *
     * Some marshallers may want to clean their internal state that uses the undeployed class loader somehow.
     *
     * @param ldr Class loader being undeployed.
     */
    public void onUndeploy(ClassLoader ldr) {
        for (Iterator<Map.Entry<Class<?>, BinaryClassDescriptor>> it = descByCls.entrySet().iterator(); it.hasNext(); ) {
            Map.Entry<Class<?>, BinaryClassDescriptor> e = it.next();

            // Never undeploy system types.
            if (e.getValue().userType()) {
                if (ldr.equals(e.getKey().getClassLoader()))
                    it.remove();
            }
        }

        optmMarsh.onUndeploy(ldr);

        U.clearClassCache(ldr);
    }

    /**
     * @param typeId Type ID.
     */
    public synchronized void removeType(int typeId) {
        schemas.remove(typeId);
    }

    /** */
    Collection<BinaryClassDescriptor> predefinedTypes() {
        return Collections.unmodifiableCollection(predefinedTypes.values());
    }

    /** Creates instance of {@link BinaryArray}. */
    public BinaryObject createBinaryArray(Class<?> compCls, Object[] pArr) {
        boolean isBinaryArr = BinaryObject.class.isAssignableFrom(compCls);

        String compClsName = isBinaryArr ? Object.class.getName() : compCls.getName();

        // In case of interface or multidimensional array rely on class name.
        // Interfaces and array not registered as binary types.
        BinaryClassDescriptor desc = descriptorForClass(compCls);

        if (compCls.isEnum() || compCls == BinaryEnumObjectImpl.class) {
            return new BinaryEnumArray(
                this,
                desc.registered() ? desc.typeId() : GridBinaryMarshaller.UNREGISTERED_TYPE_ID,
                compClsName,
                pArr
            );
        }
        else {
            return new BinaryArray(
                this,
                desc.registered() ? desc.typeId() : GridBinaryMarshaller.UNREGISTERED_TYPE_ID,
                compClsName,
                pArr
            );
        }
    }

    /**
     * Type descriptors.
     */
    private static class TypeDescriptors {
        /** Descriptors map. */
        private final Map<String, TypeDescriptor> descs = new LinkedHashMap<>();

        /**
         * Add type descriptor.
         *
         * @param clsName Class name.
         * @param mapper Mapper.
         * @param serializer Serializer.
         * @param identity Key hashing mode.
         * @param affKeyFieldName Affinity key field name.
         * @param isEnum Enum flag.
         * @param enumMap Enum constants mapping.
         * @param canOverride Whether this descriptor can be override.
         * @throws BinaryObjectException If failed.
         */
        private void add(String clsName,
            BinaryInternalMapper mapper,
            BinarySerializer serializer,
            BinaryIdentityResolver identity,
            String affKeyFieldName,
            boolean isEnum,
            Map<String, Integer> enumMap,
            boolean canOverride)
            throws BinaryObjectException {
            TypeDescriptor desc = new TypeDescriptor(clsName,
                mapper,
                serializer,
                identity,
                affKeyFieldName,
                isEnum,
                enumMap,
                canOverride);

            TypeDescriptor oldDesc = descs.get(clsName);

            if (oldDesc == null)
                descs.put(clsName, desc);
            else
                oldDesc.override(desc);
        }

        /**
         * Get all collected descriptors.
         *
         * @return Descriptors.
         */
        private Iterable<TypeDescriptor> descriptors() {
            return descs.values();
        }
    }

    /**
     * Type descriptor.
     */
    private static class TypeDescriptor {
        /** Class name. */
        private final String clsName;

        /** Mapper. */
        private BinaryInternalMapper mapper;

        /** Serializer. */
        private BinarySerializer serializer;

        /** Type identity. */
        private BinaryIdentityResolver identity;

        /** Affinity key field name. */
        private String affKeyFieldName;

        /** Enum flag. */
        private boolean isEnum;

        /** Enum ordinal to name mapping. */
        private Map<String, Integer> enumMap;

        /** Whether this descriptor can be override. */
        private boolean canOverride;

        /**
         * Constructor.
         *
         * @param clsName Class name.
         * @param mapper ID mapper.
         * @param serializer Serializer.
         * @param identity Key hashing mode.
         * @param affKeyFieldName Affinity key field name.
         * @param isEnum Enum type.
         * @param enumMap Mapping of enum names to ordinals.
         * @param canOverride Whether this descriptor can be override.
         */
        private TypeDescriptor(String clsName, BinaryInternalMapper mapper,
            BinarySerializer serializer, BinaryIdentityResolver identity, String affKeyFieldName, boolean isEnum,
            Map<String, Integer> enumMap, boolean canOverride) {
            this.clsName = clsName;
            this.mapper = mapper;
            this.serializer = serializer;
            this.identity = identity;
            this.affKeyFieldName = affKeyFieldName;
            this.isEnum = isEnum;
            this.enumMap = enumMap;
            this.canOverride = canOverride;
        }

        /**
         * Override binary class descriptor.
         *
         * @param other Other descriptor.
         * @throws BinaryObjectException If failed.
         */
        private void override(TypeDescriptor other) throws BinaryObjectException {
            assert clsName.equals(other.clsName);

            if (canOverride) {
                mapper = other.mapper;
                serializer = other.serializer;
                identity = other.identity;
                affKeyFieldName = other.affKeyFieldName;
                isEnum = other.isEnum;
                enumMap = other.enumMap;
                canOverride = other.canOverride;
            }
            else if (!other.canOverride)
                throw new BinaryObjectException("Duplicate explicit class definition in configuration: " + clsName);
        }
    }
}<|MERGE_RESOLUTION|>--- conflicted
+++ resolved
@@ -66,16 +66,6 @@
 import org.apache.ignite.internal.UnregisteredBinaryTypeException;
 import org.apache.ignite.internal.UnregisteredClassException;
 import org.apache.ignite.internal.marshaller.optimized.OptimizedMarshaller;
-<<<<<<< HEAD
-=======
-import org.apache.ignite.internal.processors.cache.binary.BinaryMetadataKey;
-import org.apache.ignite.internal.processors.closure.GridClosureProcessor;
-import org.apache.ignite.internal.processors.datastructures.CollocatedQueueItemKey;
-import org.apache.ignite.internal.processors.datastructures.CollocatedSetItemKey;
-import org.apache.ignite.internal.processors.platform.PlatformJavaObjectFactoryProxy;
-import org.apache.ignite.internal.processors.platform.websession.PlatformDotNetSessionData;
-import org.apache.ignite.internal.processors.platform.websession.PlatformDotNetSessionLockResult;
->>>>>>> d3fc842a
 import org.apache.ignite.internal.util.IgniteUtils;
 import org.apache.ignite.internal.util.lang.GridMapEntry;
 import org.apache.ignite.internal.util.typedef.F;
@@ -321,15 +311,8 @@
     public boolean mustDeserialize(Class cls) {
         BinaryClassDescriptor desc = descByCls.get(cls);
 
-        if (desc == null) {
-<<<<<<< HEAD
-=======
-            if (cls == TreeMap.class || cls == TreeSet.class)
-                return false;
-
->>>>>>> d3fc842a
+        if (desc == null)
             return marshCtx.isSystemType(cls.getName()) || serializerForClass(cls) == null;
-        }
         else
             return desc.useOptimizedMarshaller();
     }
