--- conflicted
+++ resolved
@@ -278,13 +278,9 @@
      * @param write Write.
      * @param topLocked {@code True} if thread already acquired lock preventing topology change.
      */
-<<<<<<< HEAD
     private void prepareSingle(IgniteTxEntry write, boolean topLocked, boolean remap) {
-=======
-    private void prepareSingle(IgniteTxEntry write, boolean topLocked) {
         write.clearEntryReadVersion();
 
->>>>>>> d08a7790
         AffinityTopologyVersion topVer = tx.topologyVersion();
 
         assert topVer.topologyVersion() > 0;
@@ -346,13 +342,9 @@
         Queue<GridDistributedTxMapping> mappings = new ArrayDeque<>();
 
         for (IgniteTxEntry write : writes) {
-<<<<<<< HEAD
+            write.clearEntryReadVersion();
+
             GridDistributedTxMapping updated = map(write, topVer, cur, topLocked, remap);
-=======
-            write.clearEntryReadVersion();
-
-            GridDistributedTxMapping updated = map(write, topVer, cur, topLocked);
->>>>>>> d08a7790
 
             if (cur != updated) {
                 mappings.offer(updated);
