/*
 * Licensed to the Apache Software Foundation (ASF) under one or more
 * contributor license agreements.  See the NOTICE file distributed with
 * this work for additional information regarding copyright ownership.
 * The ASF licenses this file to You under the Apache License, Version 2.0
 * (the "License"); you may not use this file except in compliance with
 * the License.  You may obtain a copy of the License at
 *
 *      http://www.apache.org/licenses/LICENSE-2.0
 *
 * Unless required by applicable law or agreed to in writing, software
 * distributed under the License is distributed on an "AS IS" BASIS,
 * WITHOUT WARRANTIES OR CONDITIONS OF ANY KIND, either express or implied.
 * See the License for the specific language governing permissions and
 * limitations under the License.
 */

package org.apache.ignite.internal.management.consistency;

import java.util.Collection;
import java.util.Collections;
import java.util.Set;
import java.util.function.Consumer;
import org.apache.ignite.Ignite;
import org.apache.ignite.IgniteException;
import org.apache.ignite.internal.client.GridClient;
import org.apache.ignite.internal.client.GridClientException;
import org.apache.ignite.internal.client.GridClientNode;
import org.apache.ignite.internal.management.api.CommandUtils;
import org.apache.ignite.internal.management.api.LocalCommand;
<<<<<<< HEAD
import org.apache.ignite.internal.visor.VisorTaskArgument;
=======
import org.apache.ignite.internal.visor.consistency.VisorConsistencyRepairTask;
import org.apache.ignite.internal.visor.consistency.VisorConsistencyTaskResult;
>>>>>>> 7b0fab66
import org.apache.ignite.lang.IgniteExperimental;
import org.jetbrains.annotations.Nullable;

import static java.util.stream.Collectors.toSet;
import static org.apache.ignite.internal.management.api.CommandUtils.nodes;

/** */
@IgniteExperimental
public class ConsistencyRepairCommand implements LocalCommand<ConsistencyRepairCommandArg, String> {
    /** {@inheritDoc} */
    @Override public String description() {
        return "Check/Repair cache consistency using Read Repair approach";
    }

    /** {@inheritDoc} */
    @Override public Class<ConsistencyRepairCommandArg> argClass() {
        return ConsistencyRepairCommandArg.class;
    }

    /** {@inheritDoc} */
    @Override public String execute(
        @Nullable GridClient cli,
        @Nullable Ignite ignite,
        ConsistencyRepairCommandArg arg,
        Consumer<String> printer
    ) throws GridClientException, IgniteException {
        StringBuilder sb = new StringBuilder();
        boolean failed = false;

        if (arg.parallel())
            failed = execute(cli, ignite, arg, nodes(cli, ignite), sb);
        else {
            Set<GridClientNode> nodes = nodes(cli, ignite).stream()
                .filter(node -> !node.isClient())
                .collect(toSet());

            for (GridClientNode node : nodes) {
                failed = execute(cli, ignite, arg, Collections.singleton(node), sb);

                if (failed)
                    break;
            }
        }

        String res = sb.toString();

        if (failed)
            throw new IgniteException(res);

        printer.accept(res);

        return res;
    }

    /** */
    private boolean execute(
        @Nullable GridClient cli,
        @Nullable Ignite ignite,
        ConsistencyRepairCommandArg arg,
        Collection<GridClientNode> nodes,
        StringBuilder sb
    ) throws GridClientException {
        boolean failed = false;

<<<<<<< HEAD
        ConsistencyTaskResult res = cli.compute().projection(nodes).execute(
            ConsistencyRepairTask.class.getName(),
            new VisorTaskArgument<>(nodes.stream().map(GridClientNode::nodeId).collect(Collectors.toList()), arg, false)
=======
        VisorConsistencyTaskResult res = CommandUtils.execute(
            cli,
            ignite,
            VisorConsistencyRepairTask.class,
            arg,
            nodes
>>>>>>> 7b0fab66
        );

        if (res.cancelled()) {
            sb.append("Operation execution cancelled.\n\n");

            failed = true;
        }

        if (res.failed()) {
            sb.append("Operation execution failed.\n\n");

            failed = true;
        }

        if (failed)
            sb.append("[EXECUTION FAILED OR CANCELLED, RESULTS MAY BE INCOMPLETE OR INCONSISTENT]\n\n");

        if (res.message() != null)
            sb.append(res.message());
        else
            assert !arg.parallel();

        return failed;
    }
}<|MERGE_RESOLUTION|>--- conflicted
+++ resolved
@@ -28,12 +28,6 @@
 import org.apache.ignite.internal.client.GridClientNode;
 import org.apache.ignite.internal.management.api.CommandUtils;
 import org.apache.ignite.internal.management.api.LocalCommand;
-<<<<<<< HEAD
-import org.apache.ignite.internal.visor.VisorTaskArgument;
-=======
-import org.apache.ignite.internal.visor.consistency.VisorConsistencyRepairTask;
-import org.apache.ignite.internal.visor.consistency.VisorConsistencyTaskResult;
->>>>>>> 7b0fab66
 import org.apache.ignite.lang.IgniteExperimental;
 import org.jetbrains.annotations.Nullable;
 
@@ -98,18 +92,12 @@
     ) throws GridClientException {
         boolean failed = false;
 
-<<<<<<< HEAD
-        ConsistencyTaskResult res = cli.compute().projection(nodes).execute(
-            ConsistencyRepairTask.class.getName(),
-            new VisorTaskArgument<>(nodes.stream().map(GridClientNode::nodeId).collect(Collectors.toList()), arg, false)
-=======
-        VisorConsistencyTaskResult res = CommandUtils.execute(
+        ConsistencyTaskResult res = CommandUtils.execute(
             cli,
             ignite,
-            VisorConsistencyRepairTask.class,
+            ConsistencyRepairTask.class,
             arg,
             nodes
->>>>>>> 7b0fab66
         );
 
         if (res.cancelled()) {
