/*
 * Licensed to the Apache Software Foundation (ASF) under one or more
 * contributor license agreements.  See the NOTICE file distributed with
 * this work for additional information regarding copyright ownership.
 * The ASF licenses this file to You under the Apache License, Version 2.0
 * (the "License"); you may not use this file except in compliance with
 * the License.  You may obtain a copy of the License at
 *
 *      http://www.apache.org/licenses/LICENSE-2.0
 *
 * Unless required by applicable law or agreed to in writing, software
 * distributed under the License is distributed on an "AS IS" BASIS,
 * WITHOUT WARRANTIES OR CONDITIONS OF ANY KIND, either express or implied.
 * See the License for the specific language governing permissions and
 * limitations under the License.
 */

package org.apache.ignite.internal;

import java.util.ArrayList;
import java.util.Collection;
import java.util.Collections;
import java.util.HashMap;
import java.util.List;
import java.util.Map;
import java.util.UUID;
import java.util.concurrent.atomic.AtomicInteger;
import org.apache.ignite.IgniteCheckedException;
import org.apache.ignite.IgniteException;
import org.apache.ignite.cluster.ClusterNode;
import org.apache.ignite.compute.ComputeJobSibling;
import org.apache.ignite.compute.ComputeTaskSessionAttributeListener;
import org.apache.ignite.compute.ComputeTaskSessionFullSupport;
import org.apache.ignite.compute.ComputeTaskSessionScope;
import org.apache.ignite.internal.managers.deployment.GridDeployment;
import org.apache.ignite.internal.util.future.GridFutureAdapter;
import org.apache.ignite.internal.util.future.IgniteFutureImpl;
import org.apache.ignite.internal.util.typedef.F;
import org.apache.ignite.internal.util.typedef.internal.A;
import org.apache.ignite.internal.util.typedef.internal.S;
import org.apache.ignite.internal.util.typedef.internal.U;
import org.apache.ignite.lang.IgniteFuture;
import org.apache.ignite.lang.IgnitePredicate;
import org.apache.ignite.lang.IgniteUuid;
import org.jetbrains.annotations.Nullable;

import static java.util.Collections.emptyList;
import static java.util.Collections.emptyMap;
import static java.util.Collections.unmodifiableCollection;

/**
 * Task session.
 */
public class GridTaskSessionImpl implements GridTaskSessionInternal {
    /** */
    private final String taskName;

    /** */
    private final GridDeployment dep;

    /** */
    private final String taskClsName;

    /** */
    private final IgniteUuid sesId;

    /** */
    private final long startTime;

    /** */
    private final long endTime;

    /** */
    private final UUID taskNodeId;

    /** */
    private final GridKernalContext ctx;

    /** */
    private Collection<ComputeJobSibling> siblings;

    /** Guarded by {@link #mux}. */
    private Map<Object, Object> attrs;

    /** */
    private List<ComputeTaskSessionAttributeListener> lsnrs;

    /** */
    private ClassLoader clsLdr;

    /** */
    private volatile boolean closed;

    /** */
    private volatile String cpSpi;

    /** */
    private volatile String failSpi;

    /** */
    private volatile String loadSpi;

    /** */
    private final Object mux = new Object();

    /** */
    private final AtomicInteger usage = new AtomicInteger(1);

    /** Task supports session attributes and checkpoints (there is {@link ComputeTaskSessionFullSupport}). */
    private final boolean fullSup;

    /** */
    private final boolean internal;

    /** */
    private final Collection<UUID> top;

    /** */
    private final IgnitePredicate<ClusterNode> topPred;

    /** */
    private final IgniteFutureImpl mapFut;

    /** */
    private final String execName;

    /**
     * Nodes on which the jobs of the task will be executed.
     * Guarded by {@link #mux}.
     */
    @Nullable private List<UUID> jobNodes;

    /** User who created the session, {@code null} if security is not enabled. */
    @Nullable private final Object login;

    /**
     * Constructor.
     *
     * @param taskNodeId Task node ID.
     * @param taskName Task name.
     * @param dep Deployment.
     * @param taskClsName Task class name.
     * @param sesId Task session ID.
     * @param top Topology.
     * @param topPred Topology predicate.
     * @param startTime Task execution start time.
     * @param endTime Task execution end time.
     * @param siblings Collection of siblings.
     * @param attrs Session attributes.
     * @param ctx Grid Kernal Context.
     * @param fullSup Session full support enabled flag.
     * @param internal Internal task flag.
     * @param execName Custom executor name.
     * @param login User who created the session, {@code null} if security is not enabled.
     */
    public GridTaskSessionImpl(
        UUID taskNodeId,
        String taskName,
        @Nullable GridDeployment dep,
        String taskClsName,
        IgniteUuid sesId,
        @Nullable Collection<UUID> top,
        @Nullable IgnitePredicate<ClusterNode> topPred,
        long startTime,
        long endTime,
        Collection<ComputeJobSibling> siblings,
        @Nullable Map<Object, Object> attrs,
        GridKernalContext ctx,
        boolean fullSup,
        boolean internal,
<<<<<<< HEAD
        @Nullable String execName) {
=======
        @Nullable String execName,
        @Nullable Object login
    ) {
>>>>>>> 9cf06362
        assert taskNodeId != null;
        assert taskName != null;
        assert sesId != null;
        assert ctx != null;

        this.taskNodeId = taskNodeId;
        this.taskName = taskName;
        this.dep = dep;
        this.top = top;
        this.topPred = topPred;

        // Note that class name might be null here if task was not explicitly
        // deployed.
        this.taskClsName = taskClsName;
        this.sesId = sesId;
        this.startTime = startTime;
        this.endTime = endTime;
        this.siblings = siblings != null ? unmodifiableCollection(siblings) : null;
        this.ctx = ctx;

        if (attrs != null && !attrs.isEmpty()) {
            this.attrs = new HashMap<>(attrs.size(), 1.0f);

            this.attrs.putAll(attrs);
        }

        this.fullSup = fullSup;
        this.internal = internal;
        this.execName = execName;

        mapFut = new IgniteFutureImpl(new GridFutureAdapter());

        this.login = login;
    }

    /** {@inheritDoc} */
    @Override public boolean isFullSupport() {
        return fullSup;
    }

    /**
     * Checks that the task supports session attributes and checkpoints
     * (there is {@link ComputeTaskSessionFullSupport}).
     *
     * @throws IllegalStateException If not supported.
     */
    protected void checkFullSupport() {
        if (!fullSup) {
            throw new IllegalStateException("Sessions attributes and checkpoints are disabled by default " +
                "for better performance (to enable, annotate task class with " +
                "@" + ComputeTaskSessionFullSupport.class.getSimpleName() + " annotation).");
        }
    }

    /**
     * @return {@code True} if session was acquired.
     */
    public boolean acquire() {
        while (true) {
            int cur = usage.get();

            if (cur == 0)
                return false;

            if (usage.compareAndSet(cur, cur + 1))
                return true;
        }
    }

    /**
     * @return {@code True} if session cannot be acquired any more.
     */
    public boolean release() {
        while (true) {
            int cur = usage.get();

            assert cur > 0;

            if (usage.compareAndSet(cur, cur - 1))
                // CASed to 0.
                return cur == 1;
        }
    }

    /** {@inheritDoc} */
    @Override public GridTaskSessionInternal session() {
        return this;
    }

    /** {@inheritDoc} */
    @Nullable @Override public IgniteUuid getJobId() {
        return null;
    }

    /** {@inheritDoc} */
    @Override public void onClosed() {
        if (closed)
            return;

        synchronized (mux) {
            if (closed)
                return;

            closed = true;

            if (fullSup)
                mux.notifyAll();
        }
    }

    /** {@inheritDoc} */
    @Override public boolean isClosed() {
        return closed;
    }

    /**
     * @return Task node ID.
     */
    @Override public UUID getTaskNodeId() {
        return taskNodeId;
    }

    /** {@inheritDoc} */
    @Override public long getStartTime() {
        return startTime;
    }

    /** {@inheritDoc} */
    @Override public <K, V> V waitForAttribute(K key, long timeout) throws InterruptedException {
        A.notNull(key, "key");

        checkFullSupport();

        if (timeout == 0)
            timeout = Long.MAX_VALUE;

        long now = System.currentTimeMillis();

        // Prevent overflow.
        long end = now + timeout < 0 ? Long.MAX_VALUE : now + timeout;

        // Don't wait longer than session timeout.
        if (end > endTime)
            end = endTime;

        timeout = end - now;

        long startNanos = System.nanoTime();

        synchronized (mux) {
            long passedMillis = 0L;

            while (!closed && (attrs == null || !attrs.containsKey(key)) && passedMillis < timeout) {
                mux.wait(timeout - passedMillis);

                passedMillis = U.millisSinceNanos(startNanos);
            }

            if (closed)
                throw new InterruptedException("Session was closed: " + this);

            return attrs != null ? (V)attrs.get(key) : null;
        }
    }

    /** {@inheritDoc} */
    @Override public boolean waitForAttribute(Object key, Object val, long timeout) throws InterruptedException {
        A.notNull(key, "key");

        checkFullSupport();

        if (timeout == 0)
            timeout = Long.MAX_VALUE;

        long now = System.currentTimeMillis();

        // Prevent overflow.
        long end = now + timeout < 0 ? Long.MAX_VALUE : now + timeout;

        // Don't wait longer than session timeout.
        if (end > endTime)
            end = endTime;

        timeout = end - now;

        long startNanos = System.nanoTime();

        synchronized (mux) {
            boolean isFound = false;

            long passedMillis = 0L;

            while (!closed && !(isFound = isAttributeSet(key, val)) && passedMillis < timeout) {
                mux.wait(timeout - passedMillis);

                passedMillis = U.millisSinceNanos(startNanos);
            }

            if (closed)
                throw new InterruptedException("Session was closed: " + this);

            return isFound;
        }
    }

    /** {@inheritDoc} */
    @Override public Map<?, ?> waitForAttributes(Collection<?> keys, long timeout)
        throws InterruptedException {
        A.notNull(keys, "keys");

        checkFullSupport();

        if (keys.isEmpty())
            return emptyMap();

        if (timeout == 0)
            timeout = Long.MAX_VALUE;

        long now = System.currentTimeMillis();

        // Prevent overflow.
        long end = now + timeout < 0 ? Long.MAX_VALUE : now + timeout;

        // Don't wait longer than session timeout.
        if (end > endTime)
            end = endTime;

        timeout = end - now;

        long startNanos = System.nanoTime();

        synchronized (mux) {
            long passedMillis = 0L;

            while (!closed && (attrs == null || !attrs.keySet().containsAll(keys)) && passedMillis < timeout) {
                mux.wait(timeout - passedMillis);

                passedMillis = U.millisSinceNanos(startNanos);
            }

            if (closed)
                throw new InterruptedException("Session was closed: " + this);

            Map<Object, Object> retVal = new HashMap<>(keys.size(), 1.0f);

            if (attrs != null)
                for (Object key : keys)
                    retVal.put(key, attrs.get(key));

            return retVal;
        }
    }

    /** {@inheritDoc} */
    @Override public boolean waitForAttributes(Map<?, ?> attrs, long timeout) throws InterruptedException {
        A.notNull(attrs, "attrs");

        checkFullSupport();

        if (attrs.isEmpty())
            return true;

        if (timeout == 0)
            timeout = Long.MAX_VALUE;

        long now = System.currentTimeMillis();

        // Prevent overflow.
        long end = now + timeout < 0 ? Long.MAX_VALUE : now + timeout;

        // Don't wait longer than session timeout.
        if (end > endTime)
            end = endTime;

        timeout = end - now;

        long startNanos = System.nanoTime();

        synchronized (mux) {
            boolean isFound = false;

            long passedMillis = 0L;

            while (!closed && passedMillis < timeout) {
                isFound = this.attrs != null && this.attrs.entrySet().containsAll(attrs.entrySet());

                if (isFound)
                    break;

                mux.wait(timeout - passedMillis);

                passedMillis = U.millisSinceNanos(startNanos);
            }

            if (closed)
                throw new InterruptedException("Session was closed: " + this);

            return isFound;
        }
    }

    /** {@inheritDoc} */
    @Override public String getTaskName() {
        return taskName;
    }

    /**
     * Returns task class name.
     *
     * @return Task class name.
     */
    public String getTaskClassName() {
        return taskClsName;
    }

    /** {@inheritDoc} */
    @Override public IgniteUuid getId() {
        return sesId;
    }

    /** {@inheritDoc} */
    @Override public long getEndTime() {
        return endTime;
    }

    /**
     * @return Task version.
     */
    public String getUserVersion() {
        return dep == null ? "" : dep.userVersion();
    }

    /** {@inheritDoc} */
    @Override public ClassLoader getClassLoader() {
        synchronized (mux) {
            return clsLdr;
        }
    }

    /**
     * @param clsLdr Class loader.
     */
    public void setClassLoader(ClassLoader clsLdr) {
        assert clsLdr != null;

        synchronized (mux) {
            this.clsLdr = clsLdr;
        }
    }

    /** {@inheritDoc} */
    @Override public boolean isTaskNode() {
        return taskNodeId.equals(ctx.discovery().localNode().id());
    }

    /** {@inheritDoc} */
    @Override public Collection<ComputeJobSibling> refreshJobSiblings() {
        return getJobSiblings();
    }

    /** {@inheritDoc} */
    @Override public Collection<ComputeJobSibling> getJobSiblings() {
        synchronized (mux) {
            return siblings;
        }
    }

    /**
     * @param siblings Siblings.
     */
    public void setJobSiblings(Collection<ComputeJobSibling> siblings) {
        synchronized (mux) {
            this.siblings = unmodifiableCollection(siblings);
        }
    }

    /**
     * @param siblings Siblings.
     */
    public void addJobSiblings(Collection<ComputeJobSibling> siblings) {
        assert isTaskNode();

        synchronized (mux) {
            Collection<ComputeJobSibling> tmp = new ArrayList<>(this.siblings.size() + siblings.size());

            tmp.addAll(this.siblings);
            tmp.addAll(siblings);

            this.siblings = unmodifiableCollection(tmp);
        }
    }

    /** {@inheritDoc} */
    @Override public ComputeJobSibling getJobSibling(IgniteUuid jobId) {
        A.notNull(jobId, "jobId");

        Collection<ComputeJobSibling> tmp = getJobSiblings();

        for (ComputeJobSibling sibling : tmp)
            if (sibling.getJobId().equals(jobId))
                return sibling;

        return null;
    }

    /** {@inheritDoc} */
    @Override public void setAttribute(Object key, Object val) {
        A.notNull(key, "key");

        checkFullSupport();

        setAttributes(Collections.singletonMap(key, val));
    }

    /** {@inheritDoc} */
    @Override public <K, V> V getAttribute(K key) {
        A.notNull(key, "key");

        checkFullSupport();

        synchronized (mux) {
            return attrs != null ? (V)attrs.get(key) : null;
        }
    }

    /** {@inheritDoc} */
    @Override public void setAttributes(Map<?, ?> attrs) {
        A.notNull(attrs, "attrs");

        checkFullSupport();

        if (attrs.isEmpty())
            return;

        // Note that there is no mux notification in this block.
        // The reason is that we wait for ordered attributes to
        // come back from task prior to notification. The notification
        // will happen in 'setInternal(...)' method.
        synchronized (mux) {
            if (this.attrs == null)
                this.attrs = new HashMap<>(attrs.size(), 1.0f);

            this.attrs.putAll(attrs);
        }

        if (isTaskNode()) {
            try {
                ctx.task().setAttributes(this, attrs);
            }
            catch (IgniteCheckedException e) {
                throw U.convertException(e);
            }
        }
    }

    /** {@inheritDoc} */
    @Override public Map<Object, Object> getAttributes() {
        checkFullSupport();

        synchronized (mux) {
            return attrs == null || attrs.isEmpty() ? emptyMap() : U.sealMap(attrs);
        }
    }

    /**
     * @param attrs Attributes to set.
     */
    public void setInternal(Map<?, ?> attrs) {
        A.notNull(attrs, "attrs");

        checkFullSupport();

        if (attrs.isEmpty())
            return;

        List<ComputeTaskSessionAttributeListener> lsnrs;

        synchronized (mux) {
            if (this.attrs == null)
                this.attrs = new HashMap<>(attrs.size(), 1.0f);

            this.attrs.putAll(attrs);

            lsnrs = this.lsnrs;

            mux.notifyAll();
        }

        if (lsnrs != null)
            for (Map.Entry<?, ?> entry : attrs.entrySet())
                for (ComputeTaskSessionAttributeListener lsnr : lsnrs)
                    lsnr.onAttributeSet(entry.getKey(), entry.getValue());
    }

    /** {@inheritDoc} */
    @Override public void addAttributeListener(ComputeTaskSessionAttributeListener lsnr, boolean rewind) {
        A.notNull(lsnr, "lsnr");

        checkFullSupport();

        Map<Object, Object> attrs = null;

        List<ComputeTaskSessionAttributeListener> lsnrs;

        synchronized (mux) {
            lsnrs = this.lsnrs != null ?
                new ArrayList<ComputeTaskSessionAttributeListener>(this.lsnrs.size() + 1) :
                new ArrayList<ComputeTaskSessionAttributeListener>(1);

            if (this.lsnrs != null)
                lsnrs.addAll(this.lsnrs);

            lsnrs.add(lsnr);

            this.lsnrs = lsnrs;

            if (rewind && this.attrs != null)
                attrs = new HashMap<>(this.attrs);
        }

        if (attrs != null)
            for (Map.Entry<Object, Object> entry : attrs.entrySet())
                for (ComputeTaskSessionAttributeListener l : lsnrs)
                    l.onAttributeSet(entry.getKey(), entry.getValue());
    }

    /** {@inheritDoc} */
    @Override public boolean removeAttributeListener(ComputeTaskSessionAttributeListener lsnr) {
        A.notNull(lsnr, "lsnr");

        checkFullSupport();

        synchronized (mux) {
            if (lsnrs == null)
                return false;

            List<ComputeTaskSessionAttributeListener> lsnrs = new ArrayList<>(this.lsnrs);

            boolean rmv = lsnrs.remove(lsnr);

            this.lsnrs = lsnrs.isEmpty() ? null : lsnrs;

            return rmv;
        }
    }

    /** {@inheritDoc} */
    @Override public void saveCheckpoint(String key, Object state) {
        saveCheckpoint(key, state, ComputeTaskSessionScope.SESSION_SCOPE, 0);
    }

    /** {@inheritDoc} */
    @Override public void saveCheckpoint(String key, Object state, ComputeTaskSessionScope scope, long timeout) {
        saveCheckpoint(key, state, scope, timeout, true);
    }

    /** {@inheritDoc} */
    @Override public void saveCheckpoint(String key, Object state, ComputeTaskSessionScope scope,
        long timeout, boolean overwrite) {
        saveCheckpoint0(this, key, state, scope, timeout, overwrite);
    }

    /**
     * @param ses Session.
     * @param key Key.
     * @param state State.
     * @param scope Scope.
     * @param timeout Timeout.
     * @param overwrite Overwrite.
     * @throws IgniteException If failed.
     */
    protected void saveCheckpoint0(GridTaskSessionInternal ses, String key, Object state, ComputeTaskSessionScope scope,
        long timeout, boolean overwrite) throws IgniteException {
        assert ses != null; // Internal call, so assert should be enough.

        A.notNull(key, "key");
        A.ensure(timeout >= 0, "timeout >= 0");

        if (closed)
            throw new IgniteException("Failed to save checkpoint (session closed): " + ses);

        checkFullSupport();

        try {
            ctx.checkpoint().storeCheckpoint(ses, key, state, scope, timeout, overwrite);
        }
        catch (IgniteCheckedException e) {
            throw U.convertException(e);
        }
    }

    /** {@inheritDoc} */
    @Override public <T> T loadCheckpoint(String key) {
        return loadCheckpoint0(this, key);
    }

    /**
     * @param ses Session.
     * @param key Key.
     * @return Checkpoint.
     * @throws IgniteException If failed.
     */
    protected <T> T loadCheckpoint0(GridTaskSessionInternal ses, String key) {
        assert ses != null; // Internal call, so assert should be enough.

        A.notNull(key, "key");

        if (closed)
            throw new IgniteException("Failed to load checkpoint (session closed): " + ses);

        checkFullSupport();

        try {
            return (T)ctx.checkpoint().loadCheckpoint(ses, key);
        }
        catch (IgniteCheckedException e) {
            throw U.convertException(e);
        }
    }

    /** {@inheritDoc} */
    @Override public boolean removeCheckpoint(String key) {
        return removeCheckpoint0(this, key);
    }

    /**
     * @param ses Session.
     * @param key Key.
     * @return {@code True} if removed.
     * @throws IgniteException If failed.
     */
    protected boolean removeCheckpoint0(GridTaskSessionInternal ses, String key) throws IgniteException {
        assert ses != null; // Internal call, so assert should be enough.

        A.notNull(key, "key");

        if (closed)
            throw new IgniteException("Failed to remove checkpoint (session closed): " + ses);

        checkFullSupport();

        return ctx.checkpoint().removeCheckpoint(ses, key);
    }

    /**
     * @return Topology predicate.
     */
    @Nullable public IgnitePredicate<ClusterNode> getTopologyPredicate() {
        return topPred;
    }

    /** {@inheritDoc} */
    @Override public Collection<UUID> getTopology() {
        if (topPred != null)
            return F.viewReadOnly(ctx.discovery().allNodes(), F.node2id(), topPred);

        return top != null ? top : F.nodeIds(ctx.discovery().allNodes());
    }

    /**
     * @param key Key.
     * @param val Value.
     * @return {@code true} if key/value pair was set.
     */
    private boolean isAttributeSet(Object key, Object val) {
        assert Thread.holdsLock(mux);
        assert fullSup;

        if (attrs != null && attrs.containsKey(key)) {
            Object stored = attrs.get(key);

            if (val == null && stored == null)
                return true;

            if (val != null && stored != null)
                return val.equals(stored);
        }

        return false;
    }

    /** {@inheritDoc} */
    @Override public String getCheckpointSpi() {
        return cpSpi;
    }

    /**
     * @param cpSpi Checkpoint SPI name.
     */
    public void setCheckpointSpi(String cpSpi) {
        this.cpSpi = cpSpi;
    }

    /**
     * @return Failover SPI name.
     */
    public String getFailoverSpi() {
        return failSpi;
    }

    /**
     * @param failSpi Failover SPI name.
     */
    public void setFailoverSpi(String failSpi) {
        this.failSpi = failSpi;
    }

    /**
     * @return Load balancing SPI name.
     */
    public String getLoadBalancingSpi() {
        return loadSpi;
    }

    /**
     * @param loadSpi Load balancing SPI name.
     */
    public void setLoadBalancingSpi(String loadSpi) {
        this.loadSpi = loadSpi;
    }

    /**
     * @return Task internal version.
     */
    public long getSequenceNumber() {
        return dep == null ? 0 : dep.sequenceNumber();
    }

    /**
     * @return Deployment.
     */
    public GridDeployment deployment() {
        return dep;
    }

    /**
     * Task map callback.
     */
    public void onMapped() {
        ((GridFutureAdapter)mapFut.internalFuture()).onDone();
    }

    /**
     * Finish task callback.
     */
    public void onDone() {
        ((GridFutureAdapter)mapFut.internalFuture()).onDone();
    }

    /** {@inheritDoc} */
    @Override public IgniteFuture<?> mapFuture() {
        return mapFut;
    }

    /**
     * @return {@code True} if task is internal.
     */
    public boolean isInternal() {
        return internal;
    }

    /**
     * @return Custom executor name.
     */
    @Nullable public String executorName() {
        return execName;
    }

    /**
     * Sets nodes on which the jobs of the task will be executed.
     *
     * @param jobNodes Nodes on which the jobs of the task will be executed.
     */
    public void jobNodes(Collection<UUID> jobNodes) {
        synchronized (mux) {
            this.jobNodes = F.isEmpty(jobNodes) ? emptyList() : new ArrayList<>(jobNodes);
        }
    }

    /**
     * @return Nodes on which the jobs of the task will be executed.
     */
    public List<UUID> jobNodesSafeCopy() {
        synchronized (mux) {
            return F.isEmpty(jobNodes) ? emptyList() : new ArrayList<>(jobNodes);
        }
    }

    /**
     * @return All session attributes, without checks.
     */
    public Map<Object, Object> attributesSafeCopy() {
        synchronized (mux) {
            return F.isEmpty(attrs) ? emptyMap() : new HashMap<>(attrs);
        }
    }

    /**
     * @return User who created the session, {@code null} if security is not enabled.
     */
    public Object login() {
        return login;
    }

    /** {@inheritDoc} */
    @Override public String toString() {
        return S.toString(GridTaskSessionImpl.class, this);
    }
}<|MERGE_RESOLUTION|>--- conflicted
+++ resolved
@@ -168,13 +168,9 @@
         GridKernalContext ctx,
         boolean fullSup,
         boolean internal,
-<<<<<<< HEAD
-        @Nullable String execName) {
-=======
         @Nullable String execName,
         @Nullable Object login
     ) {
->>>>>>> 9cf06362
         assert taskNodeId != null;
         assert taskName != null;
         assert sesId != null;
