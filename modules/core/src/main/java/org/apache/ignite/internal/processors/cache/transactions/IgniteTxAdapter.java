/*
 * Licensed to the Apache Software Foundation (ASF) under one or more
 * contributor license agreements.  See the NOTICE file distributed with
 * this work for additional information regarding copyright ownership.
 * The ASF licenses this file to You under the Apache License, Version 2.0
 * (the "License"); you may not use this file except in compliance with
 * the License.  You may obtain a copy of the License at
 *
 *      http://www.apache.org/licenses/LICENSE-2.0
 *
 * Unless required by applicable law or agreed to in writing, software
 * distributed under the License is distributed on an "AS IS" BASIS,
 * WITHOUT WARRANTIES OR CONDITIONS OF ANY KIND, either express or implied.
 * See the License for the specific language governing permissions and
 * limitations under the License.
 */

package org.apache.ignite.internal.processors.cache.transactions;

import java.util.ArrayList;
import java.util.Collection;
import java.util.Collections;
import java.util.HashMap;
import java.util.HashSet;
import java.util.IdentityHashMap;
import java.util.Iterator;
import java.util.LinkedHashMap;
import java.util.List;
import java.util.Map;
import java.util.Set;
import java.util.UUID;
import java.util.concurrent.atomic.AtomicLong;
import java.util.concurrent.atomic.AtomicReference;
import java.util.concurrent.atomic.AtomicReferenceFieldUpdater;
import javax.cache.expiry.ExpiryPolicy;
import javax.cache.processor.EntryProcessor;
import org.apache.ignite.IgniteCheckedException;
import org.apache.ignite.IgniteException;
import org.apache.ignite.IgniteLogger;
import org.apache.ignite.cache.store.CacheStore;
import org.apache.ignite.cluster.ClusterNode;
import org.apache.ignite.events.TransactionStateChangedEvent;
import org.apache.ignite.internal.IgniteInternalFuture;
import org.apache.ignite.internal.managers.discovery.ConsistentIdMapper;
import org.apache.ignite.internal.managers.eventstorage.GridEventStorageManager;
import org.apache.ignite.internal.processors.affinity.AffinityTopologyVersion;
import org.apache.ignite.internal.processors.cache.CacheInvokeEntry;
import org.apache.ignite.internal.processors.cache.CacheLazyEntry;
import org.apache.ignite.internal.processors.cache.CacheObject;
import org.apache.ignite.internal.processors.cache.CacheOperationContext;
import org.apache.ignite.internal.processors.cache.GridCacheContext;
import org.apache.ignite.internal.processors.cache.GridCacheEntryEx;
import org.apache.ignite.internal.processors.cache.GridCacheEntryRemovedException;
import org.apache.ignite.internal.processors.cache.GridCacheOperation;
import org.apache.ignite.internal.processors.cache.GridCacheReturn;
import org.apache.ignite.internal.processors.cache.GridCacheSharedContext;
import org.apache.ignite.internal.processors.cache.KeyCacheObject;
import org.apache.ignite.internal.processors.cache.distributed.dht.topology.GridDhtInvalidPartitionException;
import org.apache.ignite.internal.processors.cache.distributed.dht.topology.GridDhtLocalPartition;
import org.apache.ignite.internal.processors.cache.distributed.dht.topology.GridDhtPartitionState;
import org.apache.ignite.internal.processors.cache.distributed.dht.topology.GridDhtPartitionTopology;
import org.apache.ignite.internal.processors.cache.distributed.near.GridNearCacheEntry;
import org.apache.ignite.internal.processors.cache.distributed.near.GridNearTxLocal;
import org.apache.ignite.internal.processors.cache.mvcc.MvccSnapshot;
import org.apache.ignite.internal.processors.cache.persistence.wal.WALPointer;
import org.apache.ignite.internal.processors.cache.store.CacheStoreManager;
import org.apache.ignite.internal.processors.cache.version.GridCacheLazyPlainVersionedEntry;
import org.apache.ignite.internal.processors.cache.version.GridCacheVersion;
import org.apache.ignite.internal.processors.cache.version.GridCacheVersionConflictContext;
import org.apache.ignite.internal.processors.cache.version.GridCacheVersionedEntryEx;
import org.apache.ignite.internal.transactions.IgniteTxHeuristicCheckedException;
import org.apache.ignite.internal.transactions.IgniteTxRollbackCheckedException;
import org.apache.ignite.internal.transactions.IgniteTxTimeoutCheckedException;
import org.apache.ignite.internal.util.GridSetWrapper;
import org.apache.ignite.internal.util.future.GridFutureAdapter;
import org.apache.ignite.internal.util.lang.GridMetadataAwareAdapter;
import org.apache.ignite.internal.util.tostring.GridToStringBuilder;
import org.apache.ignite.internal.util.tostring.GridToStringExclude;
import org.apache.ignite.internal.util.tostring.GridToStringInclude;
import org.apache.ignite.internal.util.typedef.F;
import org.apache.ignite.internal.util.typedef.T2;
import org.apache.ignite.internal.util.typedef.internal.CU;
import org.apache.ignite.internal.util.typedef.internal.S;
import org.apache.ignite.internal.util.typedef.internal.U;
import org.apache.ignite.lang.IgniteBiTuple;
import org.apache.ignite.lang.IgniteUuid;
import org.apache.ignite.thread.IgniteThread;
import org.apache.ignite.transactions.TransactionConcurrency;
import org.apache.ignite.transactions.TransactionIsolation;
import org.apache.ignite.transactions.TransactionState;
import org.jetbrains.annotations.Nullable;

import static org.apache.ignite.events.EventType.EVT_CACHE_OBJECT_PUT;
import static org.apache.ignite.events.EventType.EVT_CACHE_OBJECT_READ;
import static org.apache.ignite.events.EventType.EVT_CACHE_OBJECT_REMOVED;
import static org.apache.ignite.events.EventType.EVT_TX_COMMITTED;
import static org.apache.ignite.events.EventType.EVT_TX_RESUMED;
import static org.apache.ignite.events.EventType.EVT_TX_ROLLED_BACK;
import static org.apache.ignite.events.EventType.EVT_TX_SUSPENDED;
import static org.apache.ignite.internal.processors.cache.GridCacheOperation.CREATE;
import static org.apache.ignite.internal.processors.cache.GridCacheOperation.DELETE;
import static org.apache.ignite.internal.processors.cache.GridCacheOperation.NOOP;
import static org.apache.ignite.internal.processors.cache.GridCacheOperation.RELOAD;
import static org.apache.ignite.internal.processors.cache.GridCacheOperation.TRANSFORM;
import static org.apache.ignite.internal.processors.cache.GridCacheOperation.UPDATE;
import static org.apache.ignite.transactions.TransactionConcurrency.OPTIMISTIC;
import static org.apache.ignite.transactions.TransactionConcurrency.PESSIMISTIC;
import static org.apache.ignite.transactions.TransactionIsolation.READ_COMMITTED;
import static org.apache.ignite.transactions.TransactionIsolation.REPEATABLE_READ;
import static org.apache.ignite.transactions.TransactionIsolation.SERIALIZABLE;
import static org.apache.ignite.transactions.TransactionState.ACTIVE;
import static org.apache.ignite.transactions.TransactionState.COMMITTED;
import static org.apache.ignite.transactions.TransactionState.COMMITTING;
import static org.apache.ignite.transactions.TransactionState.MARKED_ROLLBACK;
import static org.apache.ignite.transactions.TransactionState.PREPARED;
import static org.apache.ignite.transactions.TransactionState.PREPARING;
import static org.apache.ignite.transactions.TransactionState.ROLLED_BACK;
import static org.apache.ignite.transactions.TransactionState.ROLLING_BACK;
import static org.apache.ignite.transactions.TransactionState.SUSPENDED;

/**
 * Managed transaction adapter.
 */
public abstract class IgniteTxAdapter extends GridMetadataAwareAdapter implements IgniteInternalTx {
    /** Static logger to avoid re-creation. */
    private static final AtomicReference<IgniteLogger> logRef = new AtomicReference<>();

    /** Finalizing status updater. */
    private static final AtomicReferenceFieldUpdater<IgniteTxAdapter, FinalizationStatus> FINALIZING_UPD =
        AtomicReferenceFieldUpdater.newUpdater(IgniteTxAdapter.class, FinalizationStatus.class, "finalizing");

    /** */
    private static final AtomicReferenceFieldUpdater<IgniteTxAdapter, TxCounters> TX_COUNTERS_UPD =
        AtomicReferenceFieldUpdater.newUpdater(IgniteTxAdapter.class, TxCounters.class, "txCounters");

    /** Logger. */
    protected static IgniteLogger log;

    /** Transaction ID. */
    @GridToStringInclude
    protected final GridCacheVersion xidVer;

    /** Entries write version. */
    @GridToStringInclude
    private GridCacheVersion writeVer;

    /** Implicit flag. */
    @GridToStringInclude
    protected final boolean implicit;

    /** Local flag. */
    @GridToStringInclude
    private final boolean loc;

    /** Thread ID. */
    @GridToStringInclude
    protected long threadId;

    /** Transaction start time. */
    @GridToStringInclude
    protected final long startTime = U.currentTimeMillis();

    /** Transaction start time in nanoseconds to measure duration. */
    private final long startTimeNanos;

    /** Node ID. */
    @GridToStringInclude
    protected final UUID nodeId;

    /** Cache registry. */
    @GridToStringExclude
    protected final GridCacheSharedContext<?, ?> cctx;

    /** Need return value. */
    protected boolean needRetVal;

    /** Isolation. */
    @GridToStringInclude
    protected final TransactionIsolation isolation;

    /** Concurrency. */
    @GridToStringInclude
    protected final TransactionConcurrency concurrency;

    /** Transaction timeout. */
    @GridToStringInclude
    private long timeout;

    /** Deployment class loader id which will be used for deserialization of entries on a distributed task. */
    @GridToStringExclude
    protected final IgniteUuid deploymentLdrId;

    /** Invalidate flag. */
    protected volatile boolean invalidate;

    /** Invalidation flag for system invalidations (not user-based ones). */
    private boolean sysInvalidate;

    /** Internal flag. */
    private boolean internal;

    /** System transaction flag. */
    private final boolean sys;

    /** IO policy. */
    private final byte plc;

    /** One phase commit flag. */
    protected boolean onePhaseCommit;

    /** Commit version. */
    private volatile GridCacheVersion commitVer;

    /** Finalizing status. */
    private volatile FinalizationStatus finalizing = FinalizationStatus.NONE;

    /** Done marker. */
    protected volatile boolean isDone;

    /** */
    @GridToStringInclude
    private Map<Integer, Set<Integer>> invalidParts;

    /**
     * Transaction state. Note that state is not protected, as we want to
     * always use {@link #state()} and {@link #state(TransactionState)}
     * methods.
     */
    @GridToStringInclude
    private volatile TransactionState state = ACTIVE;

    /** Timed out flag. */
    private volatile boolean timedOut;

    /** */
    protected final int txSize;

    /** */
    @GridToStringExclude
    private volatile GridFutureAdapter<IgniteInternalTx> finFut;

    /** Topology version. */
    @GridToStringInclude
    protected volatile AffinityTopologyVersion topVer = AffinityTopologyVersion.NONE;

    /** */
    protected Map<UUID, Collection<UUID>> txNodes;

    /** Subject ID initiated this transaction. */
    private final UUID subjId;

    /** Task name hash code. */
    private final int taskNameHash;

    /** Task name. */
    protected final String taskName;

    /** Store used flag. */
    protected boolean storeEnabled = true;

    /** UUID to consistent id mapper. */
    protected final ConsistentIdMapper consistentIdMapper;

    /** Mvcc tx update snapshot. */
    @GridToStringInclude
    protected volatile MvccSnapshot mvccSnapshot;

    /** Incremental snapshot ID. */
    private @Nullable UUID incSnpId;

    /** {@code True} if tx should skip adding itself to completed version map on finish. */
    private boolean skipCompletedVers;

    /** */
    @SuppressWarnings("unused")
    @GridToStringExclude
    private volatile TxCounters txCounters;

    /** Transaction from which this transaction was copied by(if it was). */
    private GridNearTxLocal parentTx;

    /**
     * @param cctx Cache registry.
     * @param xidVer Transaction ID.
     * @param implicit Implicit flag.
     * @param loc Local flag.
     * @param sys System transaction flag.
     * @param plc IO policy.
     * @param concurrency Concurrency.
     * @param isolation Isolation.
     * @param timeout Timeout.
     * @param txSize Transaction size.
     */
    protected IgniteTxAdapter(
        GridCacheSharedContext<?, ?> cctx,
        GridCacheVersion xidVer,
        boolean implicit,
        boolean loc,
        boolean sys,
        byte plc,
        TransactionConcurrency concurrency,
        TransactionIsolation isolation,
        long timeout,
        boolean invalidate,
        boolean storeEnabled,
        boolean onePhaseCommit,
        int txSize,
        @Nullable UUID subjId,
        int taskNameHash
    ) {
        assert xidVer != null;
        assert cctx != null;

        this.cctx = cctx;
        this.xidVer = xidVer;
        this.implicit = implicit;
        this.loc = loc;
        this.sys = sys;
        this.plc = plc;
        this.concurrency = concurrency;
        this.isolation = isolation;
        this.timeout = timeout;
        this.invalidate = invalidate;
        this.storeEnabled = storeEnabled;
        this.onePhaseCommit = onePhaseCommit;
        this.txSize = txSize;
        this.subjId = subjId;
        this.taskNameHash = taskNameHash;
        this.deploymentLdrId = U.contextDeploymentClassLoaderId(cctx.kernalContext());

        nodeId = cctx.discovery().localNode().id();

        threadId = Thread.currentThread().getId();

        if (log == null)
            log = U.logger(cctx.kernalContext(), logRef, this);

        consistentIdMapper = new ConsistentIdMapper(cctx.discovery());

        boolean needTaskName = cctx.gridEvents().isRecordable(EVT_CACHE_OBJECT_READ) ||
            cctx.gridEvents().isRecordable(EVT_CACHE_OBJECT_PUT) ||
            cctx.gridEvents().isRecordable(EVT_CACHE_OBJECT_REMOVED);

        taskName = needTaskName ? cctx.kernalContext().task().resolveTaskName(taskNameHash) : null;

        startTimeNanos = cctx.kernalContext().performanceStatistics().enabled() ? System.nanoTime() : -1;
    }

    /**
     * @param cctx Cache registry.
     * @param nodeId Node ID.
     * @param xidVer Transaction ID.
     * @param threadId Thread ID.
     * @param sys System transaction flag.
     * @param plc IO policy.
     * @param concurrency Concurrency.
     * @param isolation Isolation.
     * @param timeout Timeout.
     * @param txSize Transaction size.
     */
    protected IgniteTxAdapter(
        GridCacheSharedContext<?, ?> cctx,
        UUID nodeId,
        GridCacheVersion xidVer,
        long threadId,
        boolean sys,
        byte plc,
        TransactionConcurrency concurrency,
        TransactionIsolation isolation,
        long timeout,
        int txSize,
        @Nullable UUID subjId,
        int taskNameHash
    ) {
        this.cctx = cctx;
        this.nodeId = nodeId;
        this.threadId = threadId;
        this.xidVer = xidVer;
        this.sys = sys;
        this.plc = plc;
        this.concurrency = concurrency;
        this.isolation = isolation;
        this.timeout = timeout;
        this.txSize = txSize;
        this.subjId = subjId;
        this.taskNameHash = taskNameHash;
        this.deploymentLdrId = null;

        implicit = false;
        loc = false;

        if (log == null)
            log = U.logger(cctx.kernalContext(), logRef, this);

        consistentIdMapper = new ConsistentIdMapper(cctx.discovery());

        boolean needTaskName = cctx.gridEvents().isRecordable(EVT_CACHE_OBJECT_READ) ||
                cctx.gridEvents().isRecordable(EVT_CACHE_OBJECT_PUT) ||
                cctx.gridEvents().isRecordable(EVT_CACHE_OBJECT_REMOVED);

        taskName = needTaskName ? cctx.kernalContext().task().resolveTaskName(taskNameHash) : null;

        startTimeNanos = cctx.kernalContext().performanceStatistics().enabled() ? System.nanoTime() : -1;
    }

    /** {@inheritDoc} */
    @Override public UUID incrementalSnapshotId() {
        return incSnpId;
    }

    /** {@inheritDoc} */
    @Override public void incrementalSnapshotId(UUID id) {
        incSnpId = id;
    }

    /**
     * @param parentTx Transaction from which this transaction was copied by.
     */
    public void setParentTx(GridNearTxLocal parentTx) {
        this.parentTx = parentTx;
    }

    /**
     * @return Mvcc info.
     */
    @Override @Nullable public MvccSnapshot mvccSnapshot() {
        return mvccSnapshot;
    }

    /** {@inheritDoc} */
    @Override public void mvccSnapshot(MvccSnapshot mvccSnapshot) {
        this.mvccSnapshot = mvccSnapshot;
    }

    /**
     * @return {@code True} if tx should skip adding itself to completed version map on finish.
     */
    public boolean skipCompletedVersions() {
        return skipCompletedVers;
    }

    /**
     * @param skipCompletedVers {@code True} if tx should skip adding itself to completed version map on finish.
     */
    public void skipCompletedVersions(boolean skipCompletedVers) {
        this.skipCompletedVers = skipCompletedVers;
    }

    /**
     * @return Shared cache context.
     */
    public GridCacheSharedContext<?, ?> context() {
        return cctx;
    }

    /** {@inheritDoc} */
    @Override public boolean localResult() {
        assert originatingNodeId() != null;

        return cctx.localNodeId().equals(originatingNodeId());
    }

    /**
     * Checks whether near cache should be updated.
     *
     * @return Flag indicating whether near cache should be updated.
     */
    protected boolean updateNearCache(
        GridCacheContext<?, ?> cacheCtx,
        KeyCacheObject key,
        AffinityTopologyVersion topVer
    ) {
        return false;
    }

    /** {@inheritDoc} */
    @Override public Collection<IgniteTxEntry> optimisticLockEntries() {
        if (serializable() && optimistic())
            return F.concat(false, writeEntries(), readEntries());

        return writeEntries();
    }

    /** {@inheritDoc} */
    @Override public boolean storeEnabled() {
        return storeEnabled;
    }

    /**
     * @param storeEnabled Store enabled flag.
     */
    public void storeEnabled(boolean storeEnabled) {
        this.storeEnabled = storeEnabled;
    }

    /** {@inheritDoc} */
    @Override public boolean system() {
        return sys;
    }

    /** {@inheritDoc} */
    @Override public byte ioPolicy() {
        return plc;
    }

    /** {@inheritDoc} */
    @Override public boolean storeWriteThrough() {
        return storeEnabled() && txState().storeWriteThrough(cctx);
    }

    /**
     * Uncommits transaction by invalidating all of its entries. Courtesy to minimize inconsistency.
     */
    protected void uncommit() {
        for (IgniteTxEntry e : writeMap().values()) {
            try {
                GridCacheEntryEx entry = e.cached();

                if (e.op() != NOOP)
                    entry.invalidate(xidVer);
            }
            catch (Throwable t) {
                U.error(log, "Failed to invalidate transaction entries while reverting a commit.", t);

                if (t instanceof Error)
                    throw (Error)t;

                break;
            }
        }

        cctx.tm().uncommitTx(this);
    }

    /** {@inheritDoc} */
    @Override public UUID otherNodeId() {
        return null;
    }

    /** {@inheritDoc} */
    @Override public UUID subjectId() {
        return subjId;
    }

    /** {@inheritDoc} */
    @Override public int taskNameHash() {
        return taskNameHash;
    }

    /** {@inheritDoc} */
    @Override public AffinityTopologyVersion topologyVersion() {
        AffinityTopologyVersion res = topVer;

        if (res == null || res.equals(AffinityTopologyVersion.NONE)) {
            if (system()) {
                AffinityTopologyVersion topVer = cctx.tm().lockedTopologyVersion(Thread.currentThread().getId(), this);

                if (topVer != null)
                    return topVer;
            }

            return cctx.exchange().readyAffinityVersion();
        }

        return res;
    }

    /** {@inheritDoc} */
    @Override public final AffinityTopologyVersion topologyVersionSnapshot() {
        AffinityTopologyVersion ret = topVer;

        return AffinityTopologyVersion.NONE.equals(ret) ? null : ret;
    }

    /** {@inheritDoc} */
    @Override public final AffinityTopologyVersion topologyVersion(AffinityTopologyVersion topVer) {
        AffinityTopologyVersion topVer0 = this.topVer;

        if (!AffinityTopologyVersion.NONE.equals(topVer0))
            return topVer0;

        synchronized (this) {
            topVer0 = this.topVer;

            if (AffinityTopologyVersion.NONE.equals(topVer0)) {
                this.topVer = topVer;

                return topVer;
            }

            return topVer0;
        }
    }

    /**
     * @return {@code True} if marked.
     */
    @Override public final boolean markFinalizing(FinalizationStatus status) {
        boolean res;

        switch (status) {
            case USER_FINISH:
                res = FINALIZING_UPD.compareAndSet(this, FinalizationStatus.NONE, status);

                break;

            case RECOVERY_FINISH:
                res = FINALIZING_UPD.compareAndSet(this, FinalizationStatus.NONE, status) || finalizing == status;

                break;

            default:
                throw new IllegalArgumentException("Cannot set finalization status: " + status);
        }

        if (res) {
            if (log.isDebugEnabled())
                log.debug("Marked transaction as finalized: " + this);
        }
        else {
            if (log.isDebugEnabled())
                log.debug("Transaction was not marked finalized: " + this);
        }

        return res;
    }

    /**
     * @return Finalization status.
     */
    @Override @Nullable public FinalizationStatus finalizationStatus() {
        return finalizing;
    }

    /**
     * @return {@code True} if transaction has at least one key enlisted.
     */
    public abstract boolean isStarted();

    /** {@inheritDoc} */
    @Override public int size() {
        return txSize;
    }

    /**
     * @return Logger.
     */
    protected IgniteLogger log() {
        return log;
    }

    /**
     * @return True if transaction reflects changes in primary -> backup direction.
     */
    public boolean remote() {
        return false;
    }

    /** {@inheritDoc} */
    @Override public boolean near() {
        return false;
    }

    /** {@inheritDoc} */
    @Override public boolean implicit() {
        return implicit;
    }

    /** {@inheritDoc} */
    @Override public boolean implicitSingle() {
        return txState().implicitSingle();
    }

    /** {@inheritDoc} */
    @Override public boolean local() {
        return loc;
    }

    /** {@inheritDoc} */
    @Override public final boolean user() {
        return !implicit() && local() && !dht() && !internal();
    }

    /** {@inheritDoc} */
    @Override public boolean dht() {
        return false;
    }

    /** {@inheritDoc} */
    @Override public boolean colocated() {
        return false;
    }

    /** {@inheritDoc} */
    @Override public IgniteUuid xid() {
        return xidVer.asIgniteUuid();
    }

    /** {@inheritDoc} */
    @Override public Map<Integer, Set<Integer>> invalidPartitions() {
        return invalidParts == null ? Collections.emptyMap() : invalidParts;
    }

    /** {@inheritDoc} */
    @Override public void addInvalidPartition(int cacheId, int part) {
        if (invalidParts == null)
            invalidParts = new HashMap<>();

        Set<Integer> parts = invalidParts.get(cacheId);

        if (parts == null) {
            parts = new HashSet<>();

            invalidParts.put(cacheId, parts);
        }

        parts.add(part);

        if (log.isDebugEnabled())
            log.debug("Added invalid partition for transaction [cacheId=" + cacheId + ", part=" + part +
                ", tx=" + this + ']');
    }

    /** {@inheritDoc} */
    @Override public GridCacheVersion ownedVersion(IgniteTxKey key) {
        return null;
    }

    /** {@inheritDoc} */
    @Override public long startTime() {
        return startTime;
    }

    /** {@inheritDoc} */
    @Override public long startTimeNanos() {
        return startTimeNanos;
    }

    /**
     * @return Flag indicating whether transaction needs return value.
     */
    public boolean needReturnValue() {
        return needRetVal;
    }

    /**
     * @param needRetVal Need return value flag.
     */
    public void needReturnValue(boolean needRetVal) {
        this.needRetVal = needRetVal;
    }

    /**
     * Gets remaining allowed transaction time.
     *
     * @return Remaining transaction time. {@code 0} if timeout isn't specified. {@code -1} if time is out.
     */
    @Override public long remainingTime() {
        if (timeout() <= 0)
            return 0;

        long timeLeft = timeout() - (U.currentTimeMillis() - startTime());

        return timeLeft <= 0 ? -1 : timeLeft;

    }

    /**
     * @return Transaction timeout exception with the message of lock acquire failure.
     */
    public final IgniteCheckedException timeoutException() {
        return timeoutException("Failed to acquire lock within provided timeout for transaction");
    }

    /**
     * @param msg Message text to put to the timeout exception.
     * @return Transaction timeout exception with the provided message.
     */
    public final IgniteCheckedException timeoutException(String msg) {
        return new IgniteTxTimeoutCheckedException(msg + " [timeout=" + timeout() + ", tx=" + CU.txString(this) + ']');
    }

    /**
     * @return Rollback exception.
     */
    public final IgniteCheckedException rollbackException() {
        return new IgniteTxRollbackCheckedException("Failed to finish transaction because it has been rolled back " +
            "[timeout=" + timeout() + ", tx=" + CU.txString(this) + ']');
    }

    /**
     * @param ex Root cause.
     */
    public final IgniteCheckedException heuristicException(Throwable ex) {
        return new IgniteTxHeuristicCheckedException("Committing a transaction has produced runtime exception", ex);
    }

    /**
     * @param log Log.
     * @param commit Commit.
     * @param e Exception.
     */
    public void logTxFinishErrorSafe(@Nullable IgniteLogger log, boolean commit, Throwable e) {
        assert e != null : "Exception is expected";

        final String fmt = "Failed completing the transaction: [commit=%s, tx=%s]";

        try {
            // First try printing a full transaction. This is error prone.
            U.error(log, String.format(fmt, commit, this), e);
        }
        catch (Throwable e0) {
            e.addSuppressed(e0);

            U.error(log, String.format(fmt, commit, CU.txString(this)), e);
        }
    }

    /** {@inheritDoc} */
    @Override public GridCacheVersion xidVersion() {
        return xidVer;
    }

    /** {@inheritDoc} */
    @Override public long threadId() {
        return threadId;
    }

    /** {@inheritDoc} */
    @Override public UUID nodeId() {
        return nodeId;
    }

    /** {@inheritDoc} */
    @Override public TransactionIsolation isolation() {
        return isolation;
    }

    /** {@inheritDoc} */
    @Override public TransactionConcurrency concurrency() {
        return concurrency;
    }

    /** {@inheritDoc} */
    @Override public long timeout() {
        return timeout;
    }

    /** {@inheritDoc} */
    @Override public long timeout(long timeout) {
        if (isStarted())
            throw new IllegalStateException("Cannot change timeout after transaction has started: " + this);

        long old = this.timeout;

        this.timeout = timeout;

        return old;
    }

    /** {@inheritDoc} */
    @Override public boolean ownsLock(GridCacheEntryEx entry) throws GridCacheEntryRemovedException {
        GridCacheContext<?, ?> cacheCtx = entry.context();

        IgniteTxEntry txEntry = entry(entry.txKey());

        GridCacheVersion explicit = txEntry == null ? null : txEntry.explicitVersion();

        return local() && !cacheCtx.isDht() ?
            entry.lockedBy(xidVersion()) || (explicit != null && entry.lockedBy(explicit)) :
            // If candidate is not there, then lock was explicit.
            // Otherwise, check if entry is owned by version.
            !entry.hasLockCandidate(xidVersion()) || entry.lockedBy(xidVersion());
    }

    /** {@inheritDoc} */
    @Override public boolean ownsLockUnsafe(GridCacheEntryEx entry) {
        GridCacheContext cacheCtx = entry.context();

        IgniteTxEntry txEntry = entry(entry.txKey());

        GridCacheVersion explicit = txEntry == null ? null : txEntry.explicitVersion();

        return local() && !cacheCtx.isDht() ?
            entry.lockedByUnsafe(xidVersion()) || (explicit != null && entry.lockedByUnsafe(explicit)) :
            // If candidate is not there, then lock was explicit.
            // Otherwise, check if entry is owned by version.
            !entry.hasLockCandidateUnsafe(xidVersion()) || entry.lockedByUnsafe(xidVersion());
    }

    /** {@inheritDoc} */
    @Override public TransactionState state() {
        return state;
    }

    /** {@inheritDoc} */
    @Override public final void errorWhenCommitting() {
        synchronized (this) {
            TransactionState prev = state;

            assert prev == COMMITTING : prev;

            state = MARKED_ROLLBACK;

            if (log.isDebugEnabled())
                log.debug("Changed transaction state [prev=" + prev + ", new=" + this.state + ", tx=" + this + ']');

            notifyAll();
        }
    }

    /** {@inheritDoc} */
    @Override public boolean setRollbackOnly() {
        return state(MARKED_ROLLBACK);
    }

    /**
     * @return {@code True} if rollback only flag is set.
     */
    @Override public boolean isRollbackOnly() {
        return state == MARKED_ROLLBACK || state == ROLLING_BACK || state == ROLLED_BACK;
    }

    /** {@inheritDoc} */
    @Override public boolean done() {
        return isDone;
    }

    /**
     * @return {@code True} if done flag has been set by this call.
     */
    private boolean setDone() {
        boolean isDone0 = isDone;

        if (isDone0)
            return false;

        synchronized (this) {
            isDone0 = isDone;

            if (isDone0)
                return false;

            isDone = true;

            return true;
        }
    }

    /**
     * @return Commit version.
     */
    @Override public GridCacheVersion commitVersion() {
        GridCacheVersion commitVer0 = commitVer;

        if (commitVer0 != null)
            return commitVer0;

        synchronized (this) {
            commitVer0 = commitVer;

            if (commitVer0 != null)
                return commitVer0;

            commitVer = commitVer0 = xidVer;

            return commitVer0;
        }
    }

    /**
     * @param commitVer Commit version.
     */
    @Override public void commitVersion(GridCacheVersion commitVer) {
        if (commitVer == null)
            return;

        GridCacheVersion commitVer0 = this.commitVer;

        if (commitVer0 != null)
            return;

        synchronized (this) {
            commitVer0 = this.commitVer;

            if (commitVer0 != null)
                return;

            this.commitVer = commitVer;
        }
    }

    /** {@inheritDoc} */
    @Override public boolean needsCompletedVersions() {
        return false;
    }

    /** {@inheritDoc} */
    @Override public void completedVersions(GridCacheVersion base, Collection<GridCacheVersion> committed,
        Collection<GridCacheVersion> txs) {
        /* No-op. */
    }

    /** {@inheritDoc} */
    @Override public boolean internal() {
        return internal;
    }

    /**
     * @param key Key.
     * @return {@code True} if key is internal.
     */
    protected boolean checkInternal(IgniteTxKey key) {
        if (key.key().internal()) {
            internal = true;

            return true;
        }

        return false;
    }

    /**
     * @param onePhaseCommit {@code True} if transaction commit should be performed in short-path way.
     */
    public void onePhaseCommit(boolean onePhaseCommit) {
        this.onePhaseCommit = onePhaseCommit;
    }

    /**
     * @return Fast commit flag.
     */
    @Override public boolean onePhaseCommit() {
        return onePhaseCommit;
    }

    /** {@inheritDoc} */
    @Override public boolean optimistic() {
        return concurrency == OPTIMISTIC;
    }

    /** {@inheritDoc} */
    @Override public boolean pessimistic() {
        return concurrency == PESSIMISTIC;
    }

    /** {@inheritDoc} */
    @Override public boolean serializable() {
        return isolation == SERIALIZABLE;
    }

    /** {@inheritDoc} */
    @Override public boolean repeatableRead() {
        return isolation == REPEATABLE_READ;
    }

    /** {@inheritDoc} */
    @Override public boolean readCommitted() {
        return isolation == READ_COMMITTED;
    }

    /** {@inheritDoc} */
    @Override public boolean state(TransactionState state) {
        return state(state, false);
    }

    /**
     * Changing state for this transaction as well as chained(parent) transactions.
     *
     * @param state Transaction state.
     * @return {@code True} if transition was valid, {@code false} otherwise.
     */
    public boolean chainState(TransactionState state) {
        if (parentTx != null)
            parentTx.state(state);

        return state(state);
    }

    /** {@inheritDoc} */
    @Override public IgniteInternalFuture<IgniteInternalTx> finishFuture() {
        GridFutureAdapter<IgniteInternalTx> fut = finFut;

        if (fut == null) {
            synchronized (this) {
                fut = finFut;

                if (fut == null) {
                    fut = new TxFinishFuture(this);

                    finFut = fut;
                }
            }
        }

        assert fut != null;

        if (isDone)
            fut.onDone(this);

        return fut;
    }

    /** {@inheritDoc} */
    @Nullable @Override public IgniteInternalFuture<?> currentPrepareFuture() {
        return null;
    }

    /**
     *
     * @param state State to set.
     * @param timedOut Timeout flag.
     *
     * @return {@code True} if state changed.
     */
    protected final boolean state(TransactionState state, boolean timedOut) {
        boolean valid = false;

        TransactionState prev;

        boolean notify = false;

        WALPointer ptr = null;

        synchronized (this) {
            prev = this.state;

            switch (state) {
                case ACTIVE: {
                    valid = prev == SUSPENDED;

                    break;
                }

                case SUSPENDED:
                case PREPARING: {
                    valid = prev == ACTIVE;

                    break;
                }

                case PREPARED: {
                    valid = prev == PREPARING;

                    break;
                }

                case COMMITTING: {
                    valid = prev == PREPARED;

                    break;
                }

                case UNKNOWN: {
                    if (setDone())
                        notify = true;

                    valid = prev == ROLLING_BACK || prev == COMMITTING;

                    break;
                }

                case COMMITTED: {
                    if (setDone())
                        notify = true;

                    valid = prev == COMMITTING;

                    break;
                }

                case ROLLED_BACK: {
                    if (setDone())
                        notify = true;

                    valid = prev == ROLLING_BACK;

                    break;
                }

                case MARKED_ROLLBACK: {
                    valid = prev == ACTIVE || prev == PREPARING || prev == PREPARED || prev == SUSPENDED;

                    break;
                }

                case ROLLING_BACK: {
                    valid = prev == ACTIVE || prev == MARKED_ROLLBACK || prev == PREPARING ||
                        prev == PREPARED || prev == SUSPENDED || (prev == COMMITTING && local() && !dht());

                    break;
                }
            }

            if (valid) {
                if (timedOut)
                    this.timedOut = true;

                this.state = state;

                if (log.isDebugEnabled())
                    log.debug("Changed transaction state [prev=" + prev + ", new=" + this.state + ", tx=" + this + ']');

                recordStateChangedEvent(state);

                notifyAll();
            }
            else {
                if (log.isDebugEnabled())
                    log.debug("Invalid transaction state transition [invalid=" + state + ", cur=" + this.state +
                        ", tx=" + this + ']');
            }

            if (valid) {
                // Seal transactions maps.
                if (state != ACTIVE && state != SUSPENDED)
                    seal();

                if (state == PREPARED || state == COMMITTED || state == ROLLED_BACK) {
                    cctx.tm().setMvccState(this, state);

                    ptr = cctx.tm().logTxRecord(this);
                }
            }
        }

        if (valid) {
            if (ptr != null && (state == COMMITTED || state == ROLLED_BACK))
                try {
                    cctx.wal().flush(ptr, false);
                }
                catch (IgniteCheckedException e) {
                    String msg = "Failed to fsync ptr: " + ptr;

                    U.error(log, msg, e);

                    throw new IgniteException(msg, e);
                }
        }

        if (notify) {
            GridFutureAdapter<IgniteInternalTx> fut = finFut;

            if (fut != null)
                fut.onDone(this);
        }

        return valid;
    }

    /** */
    private void recordStateChangedEvent(TransactionState state) {
        if (!near() || !local()) // Covers only GridNearTxLocal's state changes.
            return;

        switch (state) {
            case ACTIVE: {
                recordStateChangedEvent(EVT_TX_RESUMED);

                break;
            }

            case COMMITTED: {
                recordStateChangedEvent(EVT_TX_COMMITTED);

                break;
            }

            case ROLLED_BACK: {
                recordStateChangedEvent(EVT_TX_ROLLED_BACK);

                break;
            }

            case SUSPENDED: {
                recordStateChangedEvent(EVT_TX_SUSPENDED);

                break;
            }
        }
    }

    /**
     * @param type Event type.
     */
    protected void recordStateChangedEvent(int type) {
        assert near() && local();

        GridEventStorageManager evtMgr = cctx.gridEvents();

        if (!system() /* ignoring system tx */ && evtMgr.isRecordable(type))
            evtMgr.record(new TransactionStateChangedEvent(
                cctx.discovery().localNode(),
                "Transaction state changed.",
                type,
                new TransactionEventProxyImpl((GridNearTxLocal)this)));
    }

    /** {@inheritDoc} */
    @Override public GridCacheVersion writeVersion() {
        return writeVer == null ? commitVersion() : writeVer;
    }

    /** {@inheritDoc} */
    @Override public void writeVersion(GridCacheVersion writeVer) {
        this.writeVer = writeVer;
    }

    /** {@inheritDoc} */
    @Override public boolean timedOut() {
        return timedOut;
    }

    /** {@inheritDoc} */
    @Override public void invalidate(boolean invalidate) {
        if (isStarted() && !dht())
            throw new IllegalStateException("Cannot change invalidation flag after transaction has started: " + this);

        this.invalidate = invalidate;
    }

    /** {@inheritDoc} */
    @Override public boolean isInvalidate() {
        return invalidate;
    }

    /** {@inheritDoc} */
    @Override public final boolean isSystemInvalidate() {
        return sysInvalidate;
    }

    /** {@inheritDoc} */
    @Override public final void systemInvalidate(boolean sysInvalidate) {
        this.sysInvalidate = sysInvalidate;
    }

    /** {@inheritDoc} */
    @Nullable @Override public Map<UUID, Collection<UUID>> transactionNodes() {
        return txNodes;
    }

    /**
     * @param txNodes Transaction nodes.
     */
    public void transactionNodes(Map<UUID, Collection<UUID>> txNodes) {
        this.txNodes = txNodes;
    }

    /** {@inheritDoc} */
    @Nullable @Override public GridCacheVersion nearXidVersion() {
        return null;
    }

    /**
     * @param stores Store managers.
     * @return If {@code isWriteToStoreFromDht} value same for all stores.
     */
    protected boolean isWriteToStoreFromDhtValid(Collection<CacheStoreManager> stores) {
        if (stores != null && !stores.isEmpty()) {
            boolean exp = F.first(stores).isWriteToStoreFromDht();

            for (CacheStoreManager store : stores) {
                if (store.isWriteToStoreFromDht() != exp)
                    return false;
            }
        }

        return true;
    }

    /**
     * @param stores Store managers.
     * @param commit Commit flag.
     * @throws IgniteCheckedException In case of error.
     */
    protected void sessionEnd(final Collection<CacheStoreManager> stores, boolean commit) throws IgniteCheckedException {
        Iterator<CacheStoreManager> it = stores.iterator();

        Set<CacheStore> visited = new GridSetWrapper<>(new IdentityHashMap<CacheStore, Object>());

        while (it.hasNext()) {
            CacheStoreManager store = it.next();

            store.sessionEnd(this, commit, !it.hasNext(), !visited.add(store.store()));
        }
    }

    /**
     * Performs batch database operations. This commit must be called
     * before cache update. This way if there is a DB failure,
     * cache transaction can still be rolled back.
     *
     * @param writeEntries Transaction write set.
     * @throws IgniteCheckedException If batch update failed.
     */
    protected final void batchStoreCommit(Iterable<IgniteTxEntry> writeEntries) throws IgniteCheckedException {
        if (!storeEnabled() || internal() ||
            (!local() && near())) // No need to work with local store at GridNearTxRemote.
            return;

        Collection<CacheStoreManager> stores = txState().stores(cctx);

        if (stores == null || stores.isEmpty())
            return;

        assert isWriteToStoreFromDhtValid(stores) : "isWriteToStoreFromDht can't be different within one transaction";

        CacheStoreManager first = F.first(stores);

        boolean isWriteToStoreFromDht = first.isWriteToStoreFromDht();

        if ((local() || first.isLocal()) && (near() || isWriteToStoreFromDht)) {
            try {
                if (writeEntries != null) {
                    Map<KeyCacheObject, IgniteBiTuple<? extends CacheObject, GridCacheVersion>> putMap = null;
                    List<KeyCacheObject> rmvCol = null;
                    CacheStoreManager writeStore = null;

                    boolean skipNonPrimary = near() && isWriteToStoreFromDht;

                    for (IgniteTxEntry e : writeEntries) {
                        boolean skip = e.skipStore();

                        if (!skip && skipNonPrimary) {
                            skip = e.cached().isNear() ||
                                e.cached().detached() ||
                                !e.context().affinity().primaryByPartition(e.cached().partition(), topologyVersion()).isLocal();
                        }

                        if (!skip && !local() && // Update local store at backups only if needed.
                            cctx.localStorePrimaryOnly())
                            skip = true;

                        if (skip)
                            continue;

                        boolean intercept = e.context().config().getInterceptor() != null;

                        if (intercept || !F.isEmpty(e.entryProcessors()))
                            e.cached().unswap(false);

                        IgniteBiTuple<GridCacheOperation, CacheObject> res = applyTransformClosures(e, false, null);

                        GridCacheContext cacheCtx = e.context();

                        GridCacheOperation op = res.get1();
                        KeyCacheObject key = e.key();
                        CacheObject val = res.get2();
                        GridCacheVersion ver = writeVersion();

                        if (op == CREATE || op == UPDATE) {
                            // Batch-process all removes if needed.
                            if (rmvCol != null && !rmvCol.isEmpty()) {
                                assert writeStore != null;

                                writeStore.removeAll(this, rmvCol);

                                // Reset.
                                rmvCol.clear();

                                writeStore = null;
                            }

                            // Batch-process puts if cache ID has changed.
                            if (writeStore != null && writeStore != cacheCtx.store()) {
                                if (putMap != null && !putMap.isEmpty()) {
                                    writeStore.putAll(this, putMap);

                                    // Reset.
                                    putMap.clear();
                                }

                                writeStore = null;
                            }

                            if (intercept) {
                                Object interceptorVal = cacheCtx.config().getInterceptor().onBeforePut(
                                    new CacheLazyEntry(
                                        cacheCtx,
                                        key,
                                        e.cached().rawGet(),
                                        e.keepBinary()),
                                    cacheCtx.cacheObjectContext().unwrapBinaryIfNeeded(val, e.keepBinary(), false, null));

                                if (interceptorVal == null)
                                    continue;

                                val = cacheCtx.toCacheObject(cacheCtx.unwrapTemporary(interceptorVal));
                            }

                            if (writeStore == null)
                                writeStore = cacheCtx.store();

                            if (writeStore.isWriteThrough()) {
                                if (putMap == null)
                                    putMap = new LinkedHashMap<>(writeMap().size(), 1.0f);

                                putMap.put(key, F.t(val, ver));
                            }
                        }
                        else if (op == DELETE) {
                            // Batch-process all puts if needed.
                            if (putMap != null && !putMap.isEmpty()) {
                                assert writeStore != null;

                                writeStore.putAll(this, putMap);

                                // Reset.
                                putMap.clear();

                                writeStore = null;
                            }

                            if (writeStore != null && writeStore != cacheCtx.store()) {
                                if (rmvCol != null && !rmvCol.isEmpty()) {
                                    writeStore.removeAll(this, rmvCol);

                                    // Reset.
                                    rmvCol.clear();
                                }

                                writeStore = null;
                            }

                            if (intercept) {
                                IgniteBiTuple<Boolean, Object> t = cacheCtx.config().getInterceptor().onBeforeRemove(
                                    new CacheLazyEntry(cacheCtx, key, e.cached().rawGet(), e.keepBinary()));

                                if (cacheCtx.cancelRemove(t))
                                    continue;
                            }

                            if (writeStore == null)
                                writeStore = cacheCtx.store();

                            if (writeStore.isWriteThrough()) {
                                if (rmvCol == null)
                                    rmvCol = new ArrayList<>();

                                rmvCol.add(key);
                            }
                        }
                        else if (log.isDebugEnabled())
                            log.debug("Ignoring NOOP entry for batch store commit: " + e);
                    }

                    if (putMap != null && !putMap.isEmpty()) {
                        assert rmvCol == null || rmvCol.isEmpty();
                        assert writeStore != null;

                        // Batch put at the end of transaction.
                        writeStore.putAll(this, putMap);
                    }

                    if (rmvCol != null && !rmvCol.isEmpty()) {
                        assert putMap == null || putMap.isEmpty();
                        assert writeStore != null;

                        // Batch remove at the end of transaction.
                        writeStore.removeAll(this, rmvCol);
                    }
                }

                // Commit while locks are held.
                sessionEnd(stores, true);
            }
            catch (IgniteCheckedException ex) {
                commitError(ex);

                errorWhenCommitting();

                // Safe to remove transaction from committed tx list because nothing was committed yet.
                cctx.tm().removeCommittedTx(this);

                throw ex;
            }
            catch (Throwable ex) {
                commitError(ex);

                errorWhenCommitting();

                // Safe to remove transaction from committed tx list because nothing was committed yet.
                cctx.tm().removeCommittedTx(this);

                if (ex instanceof Error)
                    throw (Error)ex;

                throw new IgniteCheckedException("Failed to commit transaction to database: " + this, ex);
            }
            finally {
                if (isRollbackOnly())
                    sessionEnd(stores, false);
            }
        }
        else
            sessionEnd(stores, true);
    }

    /**
     * @param txEntry Entry to process.
     * @param metrics {@code True} if metrics should be updated.
     * @param ret Optional return value to initialize.
     * @return Tuple containing transformation results.
     * @throws IgniteCheckedException If failed to get previous value for transform.
     * @throws GridCacheEntryRemovedException If entry was concurrently deleted.
     */
    protected IgniteBiTuple<GridCacheOperation, CacheObject> applyTransformClosures(
        IgniteTxEntry txEntry,
        boolean metrics,
        @Nullable GridCacheReturn ret) throws GridCacheEntryRemovedException, IgniteCheckedException {
        assert txEntry.op() != TRANSFORM || !F.isEmpty(txEntry.entryProcessors()) : txEntry;

        GridCacheContext cacheCtx = txEntry.context();

        assert cacheCtx != null;

        if (isSystemInvalidate())
            return F.t(cacheCtx.writeThrough() ? RELOAD : DELETE, null);

        if (F.isEmpty(txEntry.entryProcessors())) {
            if (ret != null) {
                ret.value(
                    cacheCtx,
                    txEntry.value(),
                    txEntry.keepBinary(),
                    U.deploymentClassLoader(cctx.kernalContext(), deploymentLdrId)
                );
            }

            return F.t(txEntry.op(), txEntry.value());
        }
        else {
            T2<GridCacheOperation, CacheObject> calcVal = txEntry.entryProcessorCalculatedValue();

            if (calcVal != null)
                return calcVal;

            boolean recordEvt = cctx.gridEvents().isRecordable(EVT_CACHE_OBJECT_READ);

            final boolean keepBinary = txEntry.keepBinary();

            CacheObject cacheVal;

            if (txEntry.hasValue())
                cacheVal = txEntry.value();
            else if (txEntry.hasOldValue())
                cacheVal = txEntry.oldValue();
            else {
                cacheVal = txEntry.cached().innerGet(
                    null,
                    this,
                    /*read through*/false,
                    /*metrics*/metrics,
                    /*event*/recordEvt,
                    /*closure name */recordEvt ? F.first(txEntry.entryProcessors()).get1() : null,
                    resolveTaskName(),
                    null,
                    keepBinary);
            }

            boolean modified = false;

            Object val = null;

            Object key = null;

            GridCacheVersion ver;

            try {
                ver = txEntry.cached().version();
            }
            catch (GridCacheEntryRemovedException e) {
                assert optimistic() : txEntry;

                if (log.isDebugEnabled())
                    log.debug("Failed to get entry version: [msg=" + e.getMessage() + ']');

                ver = null;
            }

            for (T2<EntryProcessor<Object, Object, Object>, Object[]> t : txEntry.entryProcessors()) {
                CacheInvokeEntry<Object, Object> invokeEntry = new CacheInvokeEntry<>(
                    txEntry.key(), key, cacheVal, val, ver, keepBinary, txEntry.cached());

                Object procRes = null;
                Exception err = null;

                IgniteThread.onEntryProcessorEntered(true);

                try {
                    EntryProcessor<Object, Object, Object> processor = t.get1();

                    procRes = processor.process(invokeEntry, t.get2());

                    val = invokeEntry.getValue();

                    key = invokeEntry.key();
                }
                catch (Exception e) {
                    err = e;
                }
                finally {
                    IgniteThread.onEntryProcessorLeft();
                }

                if (ret != null) {
                    if (err != null || procRes != null)
                        ret.addEntryProcessResult(txEntry.context(), txEntry.key(), null, procRes, err, keepBinary);
                    else
                        ret.invokeResult(true);
                }

                modified |= invokeEntry.modified();
            }

            if (modified)
                cacheVal = cacheCtx.toCacheObject(cacheCtx.unwrapTemporary(val));

            GridCacheOperation op = modified ? (cacheVal == null ? DELETE : UPDATE) : NOOP;

            txEntry.entryProcessorCalculatedValue(new T2<>(op, op == NOOP ? null : cacheVal));

            if (op == NOOP) {
                ExpiryPolicy expiry = cacheCtx.expiryForTxEntry(txEntry);

                if (expiry != null) {
                    long ttl = CU.toTtl(expiry.getExpiryForAccess());

                    txEntry.ttl(ttl);

                    if (ttl == CU.TTL_ZERO)
                        op = DELETE;
                }
            }

            return F.t(op, cacheVal);
        }
    }

    /**
     * @return Resolves task name.
     */
    public String resolveTaskName() {
        return taskName;
    }

    /**
     * Resolve DR conflict.
     *
     * @param op Initially proposed operation.
     * @param txEntry TX entry being updated.
     * @param newVal New value.
     * @param newVer New version.
     * @param old Old entry.
     * @return Tuple with adjusted operation type and conflict context.
     * @throws IgniteCheckedException In case of eny exception.
     * @throws GridCacheEntryRemovedException If entry got removed.
     */
    @SuppressWarnings({"unchecked"})
    protected IgniteBiTuple<GridCacheOperation, GridCacheVersionConflictContext> conflictResolve(
        GridCacheOperation op,
        IgniteTxEntry txEntry,
        CacheObject newVal,
        GridCacheVersion newVer,
        GridCacheEntryEx old)
        throws IgniteCheckedException, GridCacheEntryRemovedException {
        assert newVer != null;

        // 1. Calculate TTL and expire time.
        long newTtl = txEntry.ttl();
        long newExpireTime = txEntry.conflictExpireTime();

        // 1.1. If TTL is not changed, then calculate it based on expiry.
        if (newTtl == CU.TTL_NOT_CHANGED) {
            ExpiryPolicy expiry = txEntry.context().expiryForTxEntry(txEntry);

            if (expiry != null) {
                if (op == CREATE)
                    newTtl = CU.toTtl(expiry.getExpiryForCreation());
                else if (op == UPDATE)
                    newTtl = CU.toTtl(expiry.getExpiryForUpdate());
            }
        }

        // 1.2. If TTL is set to zero, then mark operation as "DELETE".
        if (newTtl == CU.TTL_ZERO) {
            op = DELETE;

            newTtl = CU.TTL_ETERNAL;
        }

        // 1.3. If TTL is still not changed, then either use old entry TTL or set it to "ETERNAL".
        if (newTtl == CU.TTL_NOT_CHANGED) {
            if (old.isNewLocked())
                newTtl = CU.TTL_ETERNAL;
            else {
                newTtl = old.rawTtl();
                newExpireTime = old.rawExpireTime();
            }
        }

        // TTL must be resolved at this point.
        assert newTtl != CU.TTL_ZERO && newTtl != CU.TTL_NOT_CHANGED;

        // 1.4 If expire time was not set explicitly, then calculate it.
        if (newExpireTime == CU.EXPIRE_TIME_CALCULATE)
            newExpireTime = CU.toExpireTime(newTtl);

        // Expire time must be resolved at this point.
        assert newExpireTime != CU.EXPIRE_TIME_CALCULATE;

        // Construct old entry info.
        GridCacheVersionedEntryEx oldEntry = old.versionedEntry(txEntry.keepBinary());

        // Construct new entry info.
        GridCacheContext entryCtx = txEntry.context();

        GridCacheVersionedEntryEx newEntry = new GridCacheLazyPlainVersionedEntry(
            entryCtx,
            txEntry.key(),
            newVal,
            newTtl,
            newExpireTime,
            newVer,
            false,
            txEntry.keepBinary());

        GridCacheVersionConflictContext ctx = old.context().conflictResolve(oldEntry, newEntry, false);

        if (ctx.isMerge()) {
            Object resVal = ctx.mergeValue();

            if ((op == CREATE || op == UPDATE) && resVal == null)
                op = DELETE;
            else if (op == DELETE && resVal != null)
                op = old.isNewLocked() ? CREATE : UPDATE;
        }

        return F.t(op, ctx);
    }

    /**
     * @param e Transaction entry.
     * @param primaryOnly Flag to include backups into check or not.
     * @return {@code True} if entry is locally mapped as a primary or back up node.
     */
    protected boolean isNearLocallyMapped(IgniteTxEntry e, boolean primaryOnly) {
        GridCacheContext cacheCtx = e.context();

        if (!cacheCtx.isNear())
            return false;

        // Try to take either entry-recorded primary node ID,
        // or transaction node ID from near-local transactions.
        UUID nodeId = e.nodeId() == null ? local() ? this.nodeId : null : e.nodeId();

        if (nodeId != null && nodeId.equals(cctx.localNodeId()))
            return true;

        GridCacheEntryEx cached = e.cached();

        int part = cached != null ? cached.partition() : cacheCtx.affinity().partition(e.key());

        List<ClusterNode> affNodes = cacheCtx.affinity().nodesByPartition(part, topologyVersion());

        e.locallyMapped(F.contains(affNodes, cctx.localNode()));

        if (primaryOnly) {
            ClusterNode primary = F.first(affNodes);

            if (primary == null && !cacheCtx.affinityNode())
                return false;

            assert primary != null : "Primary node is null for affinity nodes: " + affNodes;

            return primary.isLocal();
        }
        else
            return e.locallyMapped();
    }

    /**
     * @param e Entry to evict if it qualifies for eviction.
     * @param primaryOnly Flag to try to evict only on primary node.
     * @return {@code True} if attempt was made to evict the entry.
     */
    protected boolean evictNearEntry(IgniteTxEntry e, boolean primaryOnly) {
        assert e != null;

        if (isNearLocallyMapped(e, primaryOnly)) {
            GridCacheEntryEx cached = e.cached();

            assert cached instanceof GridNearCacheEntry : "Invalid cache entry: " + e;

            if (log.isDebugEnabled())
                log.debug("Evicting dht-local entry from near cache [entry=" + cached + ", tx=" + this + ']');

            return cached.markObsolete(xidVer);
        }

        return false;
    }

    /** {@inheritDoc} */
    @Override public boolean equals(Object o) {
        return o == this || (o instanceof IgniteTxAdapter && xidVer.equals(((IgniteTxAdapter)o).xidVer));
    }

    /** {@inheritDoc} */
    @Override public int hashCode() {
        return xidVer.hashCode();
    }

    /**
     * Adds cache to the list of active caches in transaction.
     *
     * @param cacheCtx Cache context to add.
     * @param recovery Recovery flag. See {@link CacheOperationContext#setRecovery(boolean)}.
     * @throws IgniteCheckedException If caches already enlisted in this transaction are not compatible with given
     *      cache (e.g. they have different stores).
     */
    public abstract void addActiveCache(GridCacheContext cacheCtx, boolean recovery) throws IgniteCheckedException;

    /** {@inheritDoc} */
    @Override public TxCounters txCounters(boolean createIfAbsent) {
        if (createIfAbsent && txCounters == null)
            TX_COUNTERS_UPD.compareAndSet(this, null, new TxCounters());

        return txCounters;
    }

    /**
     * Makes cache sizes changes accumulated during transaction visible outside of transaction.
     */
    protected void applyTxSizes() {
        TxCounters txCntrs = txCounters(false);

        if (txCntrs == null)
            return;

        Map<Integer, ? extends Map<Integer, AtomicLong>> sizeDeltas = txCntrs.sizeDeltas();

        for (Map.Entry<Integer, ? extends Map<Integer, AtomicLong>> entry : sizeDeltas.entrySet()) {
            Integer cacheId = entry.getKey();
            Map<Integer, AtomicLong> deltas = entry.getValue();

            assert !F.isEmpty(deltas);

            GridDhtPartitionTopology top = cctx.cacheContext(cacheId).topology();

            // Need to reserve on backups only
            boolean reserve = dht() && remote();

            for (Map.Entry<Integer, AtomicLong> e : deltas.entrySet()) {
                boolean invalid = false;
                int p = e.getKey();
                long delta = e.getValue().get();

                try {
                    GridDhtLocalPartition part = top.localPartition(p);

                    if (!reserve || part != null && part.reserve()) {
                        assert part != null;

                        try {
                            if (part.state() != GridDhtPartitionState.RENTING)
                                part.dataStore().updateSize(cacheId, delta);
                            else
                                invalid = true;
                        }
                        finally {
                            if (reserve)
                                part.release();
                        }
                    }
                    else
                        invalid = true;
                }
                catch (GridDhtInvalidPartitionException e1) {
                    invalid = true;
                }

                if (invalid) {
                    assert reserve;

                    if (log.isDebugEnabled())
                        log.debug("Trying to apply size delta for invalid partition: " +
                            "[cacheId=" + cacheId + ", part=" + p + "]");
                }
            }
        }
    }

    /** {@inheritDoc} */
    @Override public String toString() {
        return GridToStringBuilder.toString(IgniteTxAdapter.class, this,
            "duration", (U.currentTimeMillis() - startTime) + "ms",
            "onePhaseCommit", onePhaseCommit);
    }

    /**
<<<<<<< HEAD
     * Transaction shadow class to be used for deserialization.
     */
    private static class TxShadow implements IgniteInternalTx {
        /** Xid. */
        private final IgniteUuid xid;

        /** Node ID. */
        private final UUID nodeId;

        /** Thread ID. */
        private final long threadId;

        /** Start time. */
        private final long startTime;

        /** Start time in nanoseconds. */
        private final long startTimeNanos;

        /** Transaction isolation. */
        private final TransactionIsolation isolation;

        /** Concurrency. */
        private final TransactionConcurrency concurrency;

        /** Invalidate flag. */
        private final boolean invalidate;

        /** Timeout. */
        private final long timeout;

        /** State. */
        private final TransactionState state;

        /** Rollback only flag. */
        private final boolean rollbackOnly;

        /** Implicit flag. */
        private final boolean implicit;

        /**
         * @param xid Xid.
         * @param nodeId Node ID.
         * @param threadId Thread ID.
         * @param startTime Start time.
         * @param isolation Isolation.
         * @param concurrency Concurrency.
         * @param invalidate Invalidate flag.
         * @param implicit Implicit flag.
         * @param timeout Transaction timeout.
         * @param state Transaction state.
         * @param rollbackOnly Rollback-only flag.
         */
        TxShadow(IgniteUuid xid, UUID nodeId, long threadId, long startTime, long startTimeNanos,
            TransactionIsolation isolation, TransactionConcurrency concurrency, boolean invalidate, boolean implicit,
            long timeout, TransactionState state, boolean rollbackOnly) {
            this.xid = xid;
            this.nodeId = nodeId;
            this.threadId = threadId;
            this.startTime = startTime;
            this.startTimeNanos = startTimeNanos;
            this.isolation = isolation;
            this.concurrency = concurrency;
            this.invalidate = invalidate;
            this.implicit = implicit;
            this.timeout = timeout;
            this.state = state;
            this.rollbackOnly = rollbackOnly;
        }

        /** {@inheritDoc} */
        @Override public void mvccSnapshot(MvccSnapshot mvccSnapshot) {
            // No-op.
        }

        /** {@inheritDoc} */
        @Override public MvccSnapshot mvccSnapshot() {
            return null;
        }

        /** {@inheritDoc} */
        @Override public UUID incrementalSnapshotId() {
            return null;
        }

        /** {@inheritDoc} */
        @Override public void incrementalSnapshotId(UUID id) {
            throw new IllegalStateException("Deserialized transaction can only be used as read-only.");
        }

        /** {@inheritDoc} */
        @Override public boolean localResult() {
            return false;
        }

        /** {@inheritDoc} */
        @Override public IgniteUuid xid() {
            return xid;
        }

        /** {@inheritDoc} */
        @Override public UUID nodeId() {
            return nodeId;
        }

        /** {@inheritDoc} */
        @Override public long threadId() {
            return threadId;
        }

        /** {@inheritDoc} */
        @Override public long startTime() {
            return startTime;
        }

        /** {@inheritDoc} */
        @Override public long startTimeNanos() {
            return startTimeNanos;
        }

        /** {@inheritDoc} */
        @Override public TransactionIsolation isolation() {
            return isolation;
        }

        /** {@inheritDoc} */
        @Override public TransactionConcurrency concurrency() {
            return concurrency;
        }

        /** {@inheritDoc} */
        @Override public boolean isInvalidate() {
            return invalidate;
        }

        /** {@inheritDoc} */
        @Override public boolean implicit() {
            return implicit;
        }

        /** {@inheritDoc} */
        @Override public long timeout() {
            return timeout;
        }

        /** {@inheritDoc} */
        @Override public TransactionState state() {
            return state;
        }

        /** {@inheritDoc} */
        @Override public boolean isRollbackOnly() {
            return rollbackOnly;
        }

        /** {@inheritDoc} */
        @Override public long timeout(long timeout) {
            throw new IllegalStateException("Deserialized transaction can only be used as read-only.");
        }

        /** {@inheritDoc} */
        @Override public boolean setRollbackOnly() {
            throw new IllegalStateException("Deserialized transaction can only be used as read-only.");
        }

        /** {@inheritDoc} */
        @Override public void errorWhenCommitting() {
            throw new IllegalStateException("Deserialized transaction can only be used as read-only.");
        }

        /** {@inheritDoc} */
        @Override public boolean activeCachesDeploymentEnabled() {
            return false;
        }

        /** {@inheritDoc} */
        @Override public void activeCachesDeploymentEnabled(boolean depEnabled) {
            throw new IllegalStateException("Deserialized transaction can only be used as read-only.");
        }

        /** {@inheritDoc} */
        @Nullable @Override public Object addMeta(int key, Object val) {
            throw new IllegalStateException("Deserialized transaction can only be used as read-only.");
        }

        /** {@inheritDoc} */
        @Nullable @Override public Object removeMeta(int key) {
            throw new IllegalStateException("Deserialized transaction can only be used as read-only.");
        }

        /** {@inheritDoc} */
        @Nullable @Override public Object meta(int key) {
            throw new IllegalStateException("Deserialized transaction can only be used as read-only.");
        }

        /** {@inheritDoc} */
        @Override public int size() {
            throw new IllegalStateException("Deserialized transaction can only be used as read-only.");
        }

        /** {@inheritDoc} */
        @Override public boolean storeEnabled() {
            throw new IllegalStateException("Deserialized transaction can only be used as read-only.");
        }

        /** {@inheritDoc} */
        @Override public boolean storeWriteThrough() {
            throw new IllegalStateException("Deserialized transaction can only be used as read-only.");
        }

        /** {@inheritDoc} */
        @Override public boolean system() {
            throw new IllegalStateException("Deserialized transaction can only be used as read-only.");
        }

        /** {@inheritDoc} */
        @Override public byte ioPolicy() {
            throw new IllegalStateException("Deserialized transaction can only be used as read-only.");
        }

        /** {@inheritDoc} */
        @Override public AffinityTopologyVersion topologyVersion() {
            throw new IllegalStateException("Deserialized transaction can only be used as read-only.");
        }

        /** {@inheritDoc} */
        @Override public AffinityTopologyVersion topologyVersionSnapshot() {
            throw new IllegalStateException("Deserialized transaction can only be used as read-only.");
        }

        /** {@inheritDoc} */
        @Override public boolean implicitSingle() {
            throw new IllegalStateException("Deserialized transaction can only be used as read-only.");
        }

        /** {@inheritDoc} */
        @Override public AffinityTopologyVersion topologyVersion(AffinityTopologyVersion topVer) {
            throw new IllegalStateException("Deserialized transaction can only be used as read-only.");
        }

        /** {@inheritDoc} */
        @Override public void commitError(Throwable e) {
            throw new IllegalStateException("Deserialized transaction can only be used as read-only.");
        }

        /** {@inheritDoc} */
        @Nullable @Override public String label() {
            throw new IllegalStateException("Deserialized transaction can only be used as read-only.");
        }

        /** {@inheritDoc} */
        @Override public boolean empty() {
            throw new IllegalStateException("Deserialized transaction can only be used as read-only.");
        }

        /** {@inheritDoc} */
        @Override public boolean markFinalizing(FinalizationStatus status) {
            throw new IllegalStateException("Deserialized transaction can only be used as read-only.");
        }

        /** {@inheritDoc} */
        @Nullable @Override public FinalizationStatus finalizationStatus() {
            return null;
        }

        /** {@inheritDoc} */
        @Override public void addInvalidPartition(int cacheId, int part) {
            throw new IllegalStateException("Deserialized transaction can only be used as read-only.");
        }

        /** {@inheritDoc} */
        @Override public Map<Integer, Set<Integer>> invalidPartitions() {
            throw new IllegalStateException("Deserialized transaction can only be used as read-only.");
        }

        /** {@inheritDoc} */
        @Nullable @Override public GridCacheVersion ownedVersion(IgniteTxKey key) {
            throw new IllegalStateException("Deserialized transaction can only be used as read-only.");
        }

        /** {@inheritDoc} */
        @Nullable @Override public UUID otherNodeId() {
            throw new IllegalStateException("Deserialized transaction can only be used as read-only.");
        }

        /** {@inheritDoc} */
        @Override public UUID eventNodeId() {
            throw new IllegalStateException("Deserialized transaction can only be used as read-only.");
        }

        /** {@inheritDoc} */
        @Override public UUID originatingNodeId() {
            throw new IllegalStateException("Deserialized transaction can only be used as read-only.");
        }

        /** {@inheritDoc} */
        @Nullable @Override public TxCounters txCounters(boolean createIfAbsent) {
            return null;
        }

        /** {@inheritDoc} */
        @Override public IgniteTxState txState() {
            return null;
        }

        /** {@inheritDoc} */
        @Override public Collection<UUID> masterNodeIds() {
            return null;
        }

        /** {@inheritDoc} */
        @Nullable @Override public GridCacheVersion nearXidVersion() {
            return null;
        }

        /** {@inheritDoc} */
        @Nullable @Override public Map<UUID, Collection<UUID>> transactionNodes() {
            return null;
        }

        /** {@inheritDoc} */
        @Override public boolean ownsLock(GridCacheEntryEx entry) {
            return false;
        }

        /** {@inheritDoc} */
        @Override public boolean ownsLockUnsafe(GridCacheEntryEx entry) {
            return false;
        }

        /** {@inheritDoc} */
        @Override public boolean near() {
            return false;
        }

        /** {@inheritDoc} */
        @Override public boolean dht() {
            return false;
        }

        /** {@inheritDoc} */
        @Override public boolean colocated() {
            return false;
        }

        /** {@inheritDoc} */
        @Override public boolean local() {
            return false;
        }

        /** {@inheritDoc} */
        @Override public UUID subjectId() {
            return null;
        }

        /** {@inheritDoc} */
        @Override public int taskNameHash() {
            return 0;
        }

        /** {@inheritDoc} */
        @Override public boolean user() {
            return false;
        }

        /** {@inheritDoc} */
        @Override public boolean hasWriteKey(IgniteTxKey key) {
            return false;
        }

        /** {@inheritDoc} */
        @Override public Set<IgniteTxKey> readSet() {
            return null;
        }

        /** {@inheritDoc} */
        @Override public Set<IgniteTxKey> writeSet() {
            return null;
        }

        /** {@inheritDoc} */
        @Override public Collection<IgniteTxEntry> allEntries() {
            return null;
        }

        /** {@inheritDoc} */
        @Override public Collection<IgniteTxEntry> writeEntries() {
            return null;
        }

        /** {@inheritDoc} */
        @Override public Collection<IgniteTxEntry> readEntries() {
            return null;
        }

        /** {@inheritDoc} */
        @Override public Map<IgniteTxKey, IgniteTxEntry> writeMap() {
            return null;
        }

        /** {@inheritDoc} */
        @Override public Map<IgniteTxKey, IgniteTxEntry> readMap() {
            return null;
        }

        /** {@inheritDoc} */
        @Override public Collection<IgniteTxEntry> optimisticLockEntries() {
            return null;
        }

        /** {@inheritDoc} */
        @Override public void seal() {

        }

        /** {@inheritDoc} */
        @Nullable @Override public IgniteTxEntry entry(IgniteTxKey key) {
            return null;
        }

        /** {@inheritDoc} */
        @Nullable @Override public GridTuple<CacheObject> peek(GridCacheContext ctx,
            boolean failFast,
            KeyCacheObject key) {
            return null;
        }

        /** {@inheritDoc} */
        @Override public GridCacheVersion xidVersion() {
            return null;
        }

        /** {@inheritDoc} */
        @Override public GridCacheVersion commitVersion() {
            return null;
        }

        /** {@inheritDoc} */
        @Override public void commitVersion(GridCacheVersion commitVer) {
            // No-op.
        }

        /** {@inheritDoc} */
        @Override public IgniteInternalFuture<?> salvageTx() {
            return null;
        }

        /** {@inheritDoc} */
        @Override public GridCacheVersion writeVersion() {
            return null;
        }

        /** {@inheritDoc} */
        @Override public void writeVersion(GridCacheVersion ver) {
            // No-op.
        }

        /** {@inheritDoc} */
        @Override public IgniteInternalFuture<IgniteInternalTx> finishFuture() {
            return null;
        }

        /** {@inheritDoc} */
        @Nullable @Override public IgniteInternalFuture<IgniteInternalTx> currentPrepareFuture() {
            return null;
        }

        /** {@inheritDoc} */
        @Override public boolean state(TransactionState state) {
            return false;
        }

        /** {@inheritDoc} */
        @Override public void invalidate(boolean invalidate) {
            // No-op.
        }

        /** {@inheritDoc} */
        @Override public void systemInvalidate(boolean sysInvalidate) {
            // No-op.
        }

        /** {@inheritDoc} */
        @Override public boolean isSystemInvalidate() {
            return false;
        }

        /** {@inheritDoc} */
        @Override public IgniteInternalFuture<IgniteInternalTx> rollbackAsync() {
            return null;
        }

        /** {@inheritDoc} */
        @Override public IgniteInternalFuture<IgniteInternalTx> commitAsync() {
            return null;
        }

        /** {@inheritDoc} */
        @Override public boolean onOwnerChanged(GridCacheEntryEx entry, GridCacheMvccCandidate owner) {
            return false;
        }

        /** {@inheritDoc} */
        @Override public boolean timedOut() {
            return false;
        }

        /** {@inheritDoc} */
        @Override public boolean done() {
            return false;
        }

        /** {@inheritDoc} */
        @Override public boolean optimistic() {
            return false;
        }

        /** {@inheritDoc} */
        @Override public boolean pessimistic() {
            return false;
        }

        /** {@inheritDoc} */
        @Override public boolean readCommitted() {
            return false;
        }

        /** {@inheritDoc} */
        @Override public boolean repeatableRead() {
            return false;
        }

        /** {@inheritDoc} */
        @Override public boolean serializable() {
            return false;
        }

        /** {@inheritDoc} */
        @Override public long remainingTime() {
            return 0;
        }

        /** {@inheritDoc} */
        @Override public Collection<GridCacheVersion> alternateVersions() {
            return null;
        }

        /** {@inheritDoc} */
        @Override public boolean needsCompletedVersions() {
            return false;
        }

        /** {@inheritDoc} */
        @Override public void completedVersions(GridCacheVersion base, Collection committed, Collection rolledback) {
            // No-op.
        }

        /** {@inheritDoc} */
        @Override public boolean internal() {
            return false;
        }

        /** {@inheritDoc} */
        @Override public boolean onePhaseCommit() {
            return false;
        }

        /** {@inheritDoc} */
        @Override public boolean equals(Object o) {
            return this == o || o instanceof IgniteInternalTx && xid.equals(((IgniteInternalTx)o).xid());
        }

        /** {@inheritDoc} */
        @Override public int hashCode() {
            return xid.hashCode();
        }

        /** {@inheritDoc} */
        @Override public String toString() {
            return S.toString(TxShadow.class, this);
        }
    }

    /**
=======
>>>>>>> 5aaa711b
     *
     */
    private static class TxFinishFuture extends GridFutureAdapter<IgniteInternalTx> {
        /** */
        @GridToStringInclude
        private final IgniteTxAdapter tx;

        /** */
        private volatile long completionTime;

        /**
         * @param tx Transaction being awaited.
         */
        private TxFinishFuture(IgniteTxAdapter tx) {
            this.tx = tx;
        }

        /** {@inheritDoc} */
        @Override public boolean onDone(@Nullable IgniteInternalTx res, @Nullable Throwable err) {
            completionTime = U.currentTimeMillis();

            return super.onDone(res, err);
        }

        /** {@inheritDoc} */
        @Override public String toString() {
            long ct = completionTime;

            if (ct == 0)
                ct = U.currentTimeMillis();

            long duration = ct - tx.startTime();

            return S.toString(TxFinishFuture.class, this, "duration", duration);
        }
    }
}<|MERGE_RESOLUTION|>--- conflicted
+++ resolved
@@ -1999,592 +1999,6 @@
     }
 
     /**
-<<<<<<< HEAD
-     * Transaction shadow class to be used for deserialization.
-     */
-    private static class TxShadow implements IgniteInternalTx {
-        /** Xid. */
-        private final IgniteUuid xid;
-
-        /** Node ID. */
-        private final UUID nodeId;
-
-        /** Thread ID. */
-        private final long threadId;
-
-        /** Start time. */
-        private final long startTime;
-
-        /** Start time in nanoseconds. */
-        private final long startTimeNanos;
-
-        /** Transaction isolation. */
-        private final TransactionIsolation isolation;
-
-        /** Concurrency. */
-        private final TransactionConcurrency concurrency;
-
-        /** Invalidate flag. */
-        private final boolean invalidate;
-
-        /** Timeout. */
-        private final long timeout;
-
-        /** State. */
-        private final TransactionState state;
-
-        /** Rollback only flag. */
-        private final boolean rollbackOnly;
-
-        /** Implicit flag. */
-        private final boolean implicit;
-
-        /**
-         * @param xid Xid.
-         * @param nodeId Node ID.
-         * @param threadId Thread ID.
-         * @param startTime Start time.
-         * @param isolation Isolation.
-         * @param concurrency Concurrency.
-         * @param invalidate Invalidate flag.
-         * @param implicit Implicit flag.
-         * @param timeout Transaction timeout.
-         * @param state Transaction state.
-         * @param rollbackOnly Rollback-only flag.
-         */
-        TxShadow(IgniteUuid xid, UUID nodeId, long threadId, long startTime, long startTimeNanos,
-            TransactionIsolation isolation, TransactionConcurrency concurrency, boolean invalidate, boolean implicit,
-            long timeout, TransactionState state, boolean rollbackOnly) {
-            this.xid = xid;
-            this.nodeId = nodeId;
-            this.threadId = threadId;
-            this.startTime = startTime;
-            this.startTimeNanos = startTimeNanos;
-            this.isolation = isolation;
-            this.concurrency = concurrency;
-            this.invalidate = invalidate;
-            this.implicit = implicit;
-            this.timeout = timeout;
-            this.state = state;
-            this.rollbackOnly = rollbackOnly;
-        }
-
-        /** {@inheritDoc} */
-        @Override public void mvccSnapshot(MvccSnapshot mvccSnapshot) {
-            // No-op.
-        }
-
-        /** {@inheritDoc} */
-        @Override public MvccSnapshot mvccSnapshot() {
-            return null;
-        }
-
-        /** {@inheritDoc} */
-        @Override public UUID incrementalSnapshotId() {
-            return null;
-        }
-
-        /** {@inheritDoc} */
-        @Override public void incrementalSnapshotId(UUID id) {
-            throw new IllegalStateException("Deserialized transaction can only be used as read-only.");
-        }
-
-        /** {@inheritDoc} */
-        @Override public boolean localResult() {
-            return false;
-        }
-
-        /** {@inheritDoc} */
-        @Override public IgniteUuid xid() {
-            return xid;
-        }
-
-        /** {@inheritDoc} */
-        @Override public UUID nodeId() {
-            return nodeId;
-        }
-
-        /** {@inheritDoc} */
-        @Override public long threadId() {
-            return threadId;
-        }
-
-        /** {@inheritDoc} */
-        @Override public long startTime() {
-            return startTime;
-        }
-
-        /** {@inheritDoc} */
-        @Override public long startTimeNanos() {
-            return startTimeNanos;
-        }
-
-        /** {@inheritDoc} */
-        @Override public TransactionIsolation isolation() {
-            return isolation;
-        }
-
-        /** {@inheritDoc} */
-        @Override public TransactionConcurrency concurrency() {
-            return concurrency;
-        }
-
-        /** {@inheritDoc} */
-        @Override public boolean isInvalidate() {
-            return invalidate;
-        }
-
-        /** {@inheritDoc} */
-        @Override public boolean implicit() {
-            return implicit;
-        }
-
-        /** {@inheritDoc} */
-        @Override public long timeout() {
-            return timeout;
-        }
-
-        /** {@inheritDoc} */
-        @Override public TransactionState state() {
-            return state;
-        }
-
-        /** {@inheritDoc} */
-        @Override public boolean isRollbackOnly() {
-            return rollbackOnly;
-        }
-
-        /** {@inheritDoc} */
-        @Override public long timeout(long timeout) {
-            throw new IllegalStateException("Deserialized transaction can only be used as read-only.");
-        }
-
-        /** {@inheritDoc} */
-        @Override public boolean setRollbackOnly() {
-            throw new IllegalStateException("Deserialized transaction can only be used as read-only.");
-        }
-
-        /** {@inheritDoc} */
-        @Override public void errorWhenCommitting() {
-            throw new IllegalStateException("Deserialized transaction can only be used as read-only.");
-        }
-
-        /** {@inheritDoc} */
-        @Override public boolean activeCachesDeploymentEnabled() {
-            return false;
-        }
-
-        /** {@inheritDoc} */
-        @Override public void activeCachesDeploymentEnabled(boolean depEnabled) {
-            throw new IllegalStateException("Deserialized transaction can only be used as read-only.");
-        }
-
-        /** {@inheritDoc} */
-        @Nullable @Override public Object addMeta(int key, Object val) {
-            throw new IllegalStateException("Deserialized transaction can only be used as read-only.");
-        }
-
-        /** {@inheritDoc} */
-        @Nullable @Override public Object removeMeta(int key) {
-            throw new IllegalStateException("Deserialized transaction can only be used as read-only.");
-        }
-
-        /** {@inheritDoc} */
-        @Nullable @Override public Object meta(int key) {
-            throw new IllegalStateException("Deserialized transaction can only be used as read-only.");
-        }
-
-        /** {@inheritDoc} */
-        @Override public int size() {
-            throw new IllegalStateException("Deserialized transaction can only be used as read-only.");
-        }
-
-        /** {@inheritDoc} */
-        @Override public boolean storeEnabled() {
-            throw new IllegalStateException("Deserialized transaction can only be used as read-only.");
-        }
-
-        /** {@inheritDoc} */
-        @Override public boolean storeWriteThrough() {
-            throw new IllegalStateException("Deserialized transaction can only be used as read-only.");
-        }
-
-        /** {@inheritDoc} */
-        @Override public boolean system() {
-            throw new IllegalStateException("Deserialized transaction can only be used as read-only.");
-        }
-
-        /** {@inheritDoc} */
-        @Override public byte ioPolicy() {
-            throw new IllegalStateException("Deserialized transaction can only be used as read-only.");
-        }
-
-        /** {@inheritDoc} */
-        @Override public AffinityTopologyVersion topologyVersion() {
-            throw new IllegalStateException("Deserialized transaction can only be used as read-only.");
-        }
-
-        /** {@inheritDoc} */
-        @Override public AffinityTopologyVersion topologyVersionSnapshot() {
-            throw new IllegalStateException("Deserialized transaction can only be used as read-only.");
-        }
-
-        /** {@inheritDoc} */
-        @Override public boolean implicitSingle() {
-            throw new IllegalStateException("Deserialized transaction can only be used as read-only.");
-        }
-
-        /** {@inheritDoc} */
-        @Override public AffinityTopologyVersion topologyVersion(AffinityTopologyVersion topVer) {
-            throw new IllegalStateException("Deserialized transaction can only be used as read-only.");
-        }
-
-        /** {@inheritDoc} */
-        @Override public void commitError(Throwable e) {
-            throw new IllegalStateException("Deserialized transaction can only be used as read-only.");
-        }
-
-        /** {@inheritDoc} */
-        @Nullable @Override public String label() {
-            throw new IllegalStateException("Deserialized transaction can only be used as read-only.");
-        }
-
-        /** {@inheritDoc} */
-        @Override public boolean empty() {
-            throw new IllegalStateException("Deserialized transaction can only be used as read-only.");
-        }
-
-        /** {@inheritDoc} */
-        @Override public boolean markFinalizing(FinalizationStatus status) {
-            throw new IllegalStateException("Deserialized transaction can only be used as read-only.");
-        }
-
-        /** {@inheritDoc} */
-        @Nullable @Override public FinalizationStatus finalizationStatus() {
-            return null;
-        }
-
-        /** {@inheritDoc} */
-        @Override public void addInvalidPartition(int cacheId, int part) {
-            throw new IllegalStateException("Deserialized transaction can only be used as read-only.");
-        }
-
-        /** {@inheritDoc} */
-        @Override public Map<Integer, Set<Integer>> invalidPartitions() {
-            throw new IllegalStateException("Deserialized transaction can only be used as read-only.");
-        }
-
-        /** {@inheritDoc} */
-        @Nullable @Override public GridCacheVersion ownedVersion(IgniteTxKey key) {
-            throw new IllegalStateException("Deserialized transaction can only be used as read-only.");
-        }
-
-        /** {@inheritDoc} */
-        @Nullable @Override public UUID otherNodeId() {
-            throw new IllegalStateException("Deserialized transaction can only be used as read-only.");
-        }
-
-        /** {@inheritDoc} */
-        @Override public UUID eventNodeId() {
-            throw new IllegalStateException("Deserialized transaction can only be used as read-only.");
-        }
-
-        /** {@inheritDoc} */
-        @Override public UUID originatingNodeId() {
-            throw new IllegalStateException("Deserialized transaction can only be used as read-only.");
-        }
-
-        /** {@inheritDoc} */
-        @Nullable @Override public TxCounters txCounters(boolean createIfAbsent) {
-            return null;
-        }
-
-        /** {@inheritDoc} */
-        @Override public IgniteTxState txState() {
-            return null;
-        }
-
-        /** {@inheritDoc} */
-        @Override public Collection<UUID> masterNodeIds() {
-            return null;
-        }
-
-        /** {@inheritDoc} */
-        @Nullable @Override public GridCacheVersion nearXidVersion() {
-            return null;
-        }
-
-        /** {@inheritDoc} */
-        @Nullable @Override public Map<UUID, Collection<UUID>> transactionNodes() {
-            return null;
-        }
-
-        /** {@inheritDoc} */
-        @Override public boolean ownsLock(GridCacheEntryEx entry) {
-            return false;
-        }
-
-        /** {@inheritDoc} */
-        @Override public boolean ownsLockUnsafe(GridCacheEntryEx entry) {
-            return false;
-        }
-
-        /** {@inheritDoc} */
-        @Override public boolean near() {
-            return false;
-        }
-
-        /** {@inheritDoc} */
-        @Override public boolean dht() {
-            return false;
-        }
-
-        /** {@inheritDoc} */
-        @Override public boolean colocated() {
-            return false;
-        }
-
-        /** {@inheritDoc} */
-        @Override public boolean local() {
-            return false;
-        }
-
-        /** {@inheritDoc} */
-        @Override public UUID subjectId() {
-            return null;
-        }
-
-        /** {@inheritDoc} */
-        @Override public int taskNameHash() {
-            return 0;
-        }
-
-        /** {@inheritDoc} */
-        @Override public boolean user() {
-            return false;
-        }
-
-        /** {@inheritDoc} */
-        @Override public boolean hasWriteKey(IgniteTxKey key) {
-            return false;
-        }
-
-        /** {@inheritDoc} */
-        @Override public Set<IgniteTxKey> readSet() {
-            return null;
-        }
-
-        /** {@inheritDoc} */
-        @Override public Set<IgniteTxKey> writeSet() {
-            return null;
-        }
-
-        /** {@inheritDoc} */
-        @Override public Collection<IgniteTxEntry> allEntries() {
-            return null;
-        }
-
-        /** {@inheritDoc} */
-        @Override public Collection<IgniteTxEntry> writeEntries() {
-            return null;
-        }
-
-        /** {@inheritDoc} */
-        @Override public Collection<IgniteTxEntry> readEntries() {
-            return null;
-        }
-
-        /** {@inheritDoc} */
-        @Override public Map<IgniteTxKey, IgniteTxEntry> writeMap() {
-            return null;
-        }
-
-        /** {@inheritDoc} */
-        @Override public Map<IgniteTxKey, IgniteTxEntry> readMap() {
-            return null;
-        }
-
-        /** {@inheritDoc} */
-        @Override public Collection<IgniteTxEntry> optimisticLockEntries() {
-            return null;
-        }
-
-        /** {@inheritDoc} */
-        @Override public void seal() {
-
-        }
-
-        /** {@inheritDoc} */
-        @Nullable @Override public IgniteTxEntry entry(IgniteTxKey key) {
-            return null;
-        }
-
-        /** {@inheritDoc} */
-        @Nullable @Override public GridTuple<CacheObject> peek(GridCacheContext ctx,
-            boolean failFast,
-            KeyCacheObject key) {
-            return null;
-        }
-
-        /** {@inheritDoc} */
-        @Override public GridCacheVersion xidVersion() {
-            return null;
-        }
-
-        /** {@inheritDoc} */
-        @Override public GridCacheVersion commitVersion() {
-            return null;
-        }
-
-        /** {@inheritDoc} */
-        @Override public void commitVersion(GridCacheVersion commitVer) {
-            // No-op.
-        }
-
-        /** {@inheritDoc} */
-        @Override public IgniteInternalFuture<?> salvageTx() {
-            return null;
-        }
-
-        /** {@inheritDoc} */
-        @Override public GridCacheVersion writeVersion() {
-            return null;
-        }
-
-        /** {@inheritDoc} */
-        @Override public void writeVersion(GridCacheVersion ver) {
-            // No-op.
-        }
-
-        /** {@inheritDoc} */
-        @Override public IgniteInternalFuture<IgniteInternalTx> finishFuture() {
-            return null;
-        }
-
-        /** {@inheritDoc} */
-        @Nullable @Override public IgniteInternalFuture<IgniteInternalTx> currentPrepareFuture() {
-            return null;
-        }
-
-        /** {@inheritDoc} */
-        @Override public boolean state(TransactionState state) {
-            return false;
-        }
-
-        /** {@inheritDoc} */
-        @Override public void invalidate(boolean invalidate) {
-            // No-op.
-        }
-
-        /** {@inheritDoc} */
-        @Override public void systemInvalidate(boolean sysInvalidate) {
-            // No-op.
-        }
-
-        /** {@inheritDoc} */
-        @Override public boolean isSystemInvalidate() {
-            return false;
-        }
-
-        /** {@inheritDoc} */
-        @Override public IgniteInternalFuture<IgniteInternalTx> rollbackAsync() {
-            return null;
-        }
-
-        /** {@inheritDoc} */
-        @Override public IgniteInternalFuture<IgniteInternalTx> commitAsync() {
-            return null;
-        }
-
-        /** {@inheritDoc} */
-        @Override public boolean onOwnerChanged(GridCacheEntryEx entry, GridCacheMvccCandidate owner) {
-            return false;
-        }
-
-        /** {@inheritDoc} */
-        @Override public boolean timedOut() {
-            return false;
-        }
-
-        /** {@inheritDoc} */
-        @Override public boolean done() {
-            return false;
-        }
-
-        /** {@inheritDoc} */
-        @Override public boolean optimistic() {
-            return false;
-        }
-
-        /** {@inheritDoc} */
-        @Override public boolean pessimistic() {
-            return false;
-        }
-
-        /** {@inheritDoc} */
-        @Override public boolean readCommitted() {
-            return false;
-        }
-
-        /** {@inheritDoc} */
-        @Override public boolean repeatableRead() {
-            return false;
-        }
-
-        /** {@inheritDoc} */
-        @Override public boolean serializable() {
-            return false;
-        }
-
-        /** {@inheritDoc} */
-        @Override public long remainingTime() {
-            return 0;
-        }
-
-        /** {@inheritDoc} */
-        @Override public Collection<GridCacheVersion> alternateVersions() {
-            return null;
-        }
-
-        /** {@inheritDoc} */
-        @Override public boolean needsCompletedVersions() {
-            return false;
-        }
-
-        /** {@inheritDoc} */
-        @Override public void completedVersions(GridCacheVersion base, Collection committed, Collection rolledback) {
-            // No-op.
-        }
-
-        /** {@inheritDoc} */
-        @Override public boolean internal() {
-            return false;
-        }
-
-        /** {@inheritDoc} */
-        @Override public boolean onePhaseCommit() {
-            return false;
-        }
-
-        /** {@inheritDoc} */
-        @Override public boolean equals(Object o) {
-            return this == o || o instanceof IgniteInternalTx && xid.equals(((IgniteInternalTx)o).xid());
-        }
-
-        /** {@inheritDoc} */
-        @Override public int hashCode() {
-            return xid.hashCode();
-        }
-
-        /** {@inheritDoc} */
-        @Override public String toString() {
-            return S.toString(TxShadow.class, this);
-        }
-    }
-
-    /**
-=======
->>>>>>> 5aaa711b
      *
      */
     private static class TxFinishFuture extends GridFutureAdapter<IgniteInternalTx> {
