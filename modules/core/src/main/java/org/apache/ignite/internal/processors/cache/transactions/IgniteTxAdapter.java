--- conflicted
+++ resolved
@@ -379,36 +379,8 @@
     }
 
     /** {@inheritDoc} */
-<<<<<<< HEAD
-    @Override public Collection<IgniteTxEntry<K, V>> optimisticLockEntries() {
+    @Override public Collection<IgniteTxEntry> optimisticLockEntries() {
         return writeEntries();
-=======
-    @Override public Collection<IgniteTxEntry> optimisticLockEntries() {
-        if (!groupLock())
-            return writeEntries();
-        else {
-            if (!F.isEmpty(invalidParts)) {
-                assert invalidParts.size() == 1 : "Only one partition expected for group lock transaction " +
-                    "[tx=" + this + ", invalidParts=" + invalidParts + ']';
-                assert groupLockEntry() == null : "Group lock key should be rejected " +
-                    "[tx=" + this + ", groupLockEntry=" + groupLockEntry() + ']';
-                assert F.isEmpty(writeMap()) : "All entries should be rejected for group lock transaction " +
-                    "[tx=" + this + ", writes=" + writeMap() + ']';
-
-                return Collections.emptyList();
-            }
-
-            IgniteTxEntry grpLockEntry = groupLockEntry();
-
-            assert grpLockEntry != null || (near() && !local()):
-                "Group lock entry was not enlisted into transaction [tx=" + this +
-                ", grpLockKey=" + groupLockKey() + ']';
-
-            return grpLockEntry == null ?
-                Collections.<IgniteTxEntry>emptyList() :
-                Collections.singletonList(grpLockEntry);
-        }
->>>>>>> 50fc5a9d
     }
 
     /** {@inheritDoc} */
@@ -477,19 +449,6 @@
         cctx.tm().uncommitTx(this);
     }
 
-<<<<<<< HEAD
-=======
-    /**
-     * This method uses unchecked assignment to cast group lock key entry to transaction generic signature.
-     *
-     * @return Group lock tx entry.
-     */
-    @SuppressWarnings("unchecked")
-    public IgniteTxEntry groupLockEntry() {
-        return this.entry(groupLockKey());
-    }
-
->>>>>>> 50fc5a9d
     /** {@inheritDoc} */
     @Override public UUID otherNodeId() {
         return null;
@@ -700,14 +659,6 @@
     }
 
     /** {@inheritDoc} */
-<<<<<<< HEAD
-=======
-    @Override public GridCacheVersion ownedVersion(IgniteTxKey key) {
-        return null;
-    }
-
-    /** {@inheritDoc} */
->>>>>>> 50fc5a9d
     @Override public long startTime() {
         return startTime;
     }
