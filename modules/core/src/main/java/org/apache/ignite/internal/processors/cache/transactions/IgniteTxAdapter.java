--- conflicted
+++ resolved
@@ -1150,15 +1150,6 @@
                 fut.onDone(this);
         }
 
-<<<<<<< HEAD
-        if (valid) {
-            // Seal transactions maps.
-            if (state != ACTIVE && state != SUSPENDED)
-                seal();
-        }
-
-=======
->>>>>>> 8f2045e3
         return valid;
     }
 
