/*
 * Licensed to the Apache Software Foundation (ASF) under one or more
 * contributor license agreements.  See the NOTICE file distributed with
 * this work for additional information regarding copyright ownership.
 * The ASF licenses this file to You under the Apache License, Version 2.0
 * (the "License"); you may not use this file except in compliance with
 * the License.  You may obtain a copy of the License at
 *
 *      http://www.apache.org/licenses/LICENSE-2.0
 *
 * Unless required by applicable law or agreed to in writing, software
 * distributed under the License is distributed on an "AS IS" BASIS,
 * WITHOUT WARRANTIES OR CONDITIONS OF ANY KIND, either express or implied.
 * See the License for the specific language governing permissions and
 * limitations under the License.
 */

package org.apache.ignite.internal.processors.cache.transactions;

import java.io.Externalizable;
import java.io.IOException;
import java.io.ObjectInput;
import java.io.ObjectOutput;
import java.io.ObjectStreamException;
import java.util.ArrayList;
import java.util.Collection;
import java.util.Collections;
import java.util.HashMap;
import java.util.HashSet;
import java.util.Iterator;
import java.util.LinkedHashMap;
import java.util.List;
import java.util.Map;
import java.util.Set;
import java.util.UUID;
import java.util.concurrent.atomic.AtomicReference;
import javax.cache.expiry.ExpiryPolicy;
import javax.cache.processor.EntryProcessor;
import org.apache.ignite.IgniteCheckedException;
import org.apache.ignite.IgniteLogger;
import org.apache.ignite.cluster.ClusterNode;
import org.apache.ignite.internal.IgniteInternalFuture;
import org.apache.ignite.internal.processors.affinity.AffinityTopologyVersion;
import org.apache.ignite.internal.processors.cache.CacheEntryPredicate;
import org.apache.ignite.internal.processors.cache.CacheInvokeEntry;
import org.apache.ignite.internal.processors.cache.CacheLazyEntry;
import org.apache.ignite.internal.processors.cache.CacheObject;
import org.apache.ignite.internal.processors.cache.GridCacheContext;
import org.apache.ignite.internal.processors.cache.GridCacheEntryEx;
import org.apache.ignite.internal.processors.cache.GridCacheEntryRemovedException;
import org.apache.ignite.internal.processors.cache.GridCacheMvccCandidate;
import org.apache.ignite.internal.processors.cache.GridCacheOperation;
import org.apache.ignite.internal.processors.cache.GridCacheSharedContext;
import org.apache.ignite.internal.processors.cache.KeyCacheObject;
import org.apache.ignite.internal.processors.cache.distributed.near.GridNearCacheEntry;
import org.apache.ignite.internal.processors.cache.store.CacheStoreManager;
import org.apache.ignite.internal.processors.cache.version.GridCachePlainVersionedEntry;
import org.apache.ignite.internal.processors.cache.version.GridCacheVersion;
import org.apache.ignite.internal.processors.cache.version.GridCacheVersionConflictContext;
import org.apache.ignite.internal.processors.cache.version.GridCacheVersionedEntryEx;
import org.apache.ignite.internal.transactions.IgniteTxTimeoutCheckedException;
import org.apache.ignite.internal.util.future.GridFutureAdapter;
import org.apache.ignite.internal.util.lang.GridMetadataAwareAdapter;
import org.apache.ignite.internal.util.lang.GridTuple;
import org.apache.ignite.internal.util.tostring.GridToStringBuilder;
import org.apache.ignite.internal.util.tostring.GridToStringExclude;
import org.apache.ignite.internal.util.tostring.GridToStringInclude;
import org.apache.ignite.internal.util.typedef.F;
import org.apache.ignite.internal.util.typedef.T2;
import org.apache.ignite.internal.util.typedef.internal.CU;
import org.apache.ignite.internal.util.typedef.internal.S;
import org.apache.ignite.internal.util.typedef.internal.U;
import org.apache.ignite.lang.IgniteBiTuple;
import org.apache.ignite.lang.IgniteUuid;
import org.apache.ignite.transactions.TransactionConcurrency;
import org.apache.ignite.transactions.TransactionIsolation;
import org.apache.ignite.transactions.TransactionState;
import org.jetbrains.annotations.Nullable;

import static org.apache.ignite.events.EventType.EVT_CACHE_OBJECT_READ;
import static org.apache.ignite.internal.processors.cache.GridCacheOperation.CREATE;
import static org.apache.ignite.internal.processors.cache.GridCacheOperation.DELETE;
import static org.apache.ignite.internal.processors.cache.GridCacheOperation.NOOP;
import static org.apache.ignite.internal.processors.cache.GridCacheOperation.RELOAD;
import static org.apache.ignite.internal.processors.cache.GridCacheOperation.UPDATE;
import static org.apache.ignite.transactions.TransactionConcurrency.OPTIMISTIC;
import static org.apache.ignite.transactions.TransactionConcurrency.PESSIMISTIC;
import static org.apache.ignite.transactions.TransactionIsolation.READ_COMMITTED;
import static org.apache.ignite.transactions.TransactionIsolation.REPEATABLE_READ;
import static org.apache.ignite.transactions.TransactionIsolation.SERIALIZABLE;
import static org.apache.ignite.transactions.TransactionState.ACTIVE;
import static org.apache.ignite.transactions.TransactionState.COMMITTED;
import static org.apache.ignite.transactions.TransactionState.COMMITTING;
import static org.apache.ignite.transactions.TransactionState.MARKED_ROLLBACK;
import static org.apache.ignite.transactions.TransactionState.PREPARED;
import static org.apache.ignite.transactions.TransactionState.PREPARING;
import static org.apache.ignite.transactions.TransactionState.ROLLED_BACK;
import static org.apache.ignite.transactions.TransactionState.ROLLING_BACK;

/**
 * Managed transaction adapter.
 */
public abstract class IgniteTxAdapter extends GridMetadataAwareAdapter
    implements IgniteInternalTx, Externalizable {
    /** */
    private static final long serialVersionUID = 0L;

    /** Static logger to avoid re-creation. */
    private static final AtomicReference<IgniteLogger> logRef = new AtomicReference<>();

    /** Logger. */
    protected static IgniteLogger log;

    /** Transaction ID. */
    @GridToStringInclude
    protected GridCacheVersion xidVer;

    /** Entries write version. */
    @GridToStringInclude
    protected GridCacheVersion writeVer;

    /** Implicit flag. */
    @GridToStringInclude
    protected boolean implicit;

    /** Local flag. */
    @GridToStringInclude
    protected boolean loc;

    /** Thread ID. */
    @GridToStringInclude
    protected long threadId;

    /** Transaction start time. */
    @GridToStringInclude
    protected long startTime = U.currentTimeMillis();

    /** Node ID. */
    @GridToStringInclude
    protected UUID nodeId;

    /** Transaction counter value at the start of transaction. */
    @GridToStringInclude
    protected GridCacheVersion startVer;

    /** Cache registry. */
    @GridToStringExclude
    protected GridCacheSharedContext<?, ?> cctx;

    /**
     * End version (a.k.a. <tt>'tnc'</tt> or <tt>'transaction number counter'</tt>)
     * assigned to this transaction at the end of write phase.
     */
    @GridToStringInclude
    protected GridCacheVersion endVer;

    /** Isolation. */
    @GridToStringInclude
    protected TransactionIsolation isolation = READ_COMMITTED;

    /** Concurrency. */
    @GridToStringInclude
    protected TransactionConcurrency concurrency = PESSIMISTIC;

    /** Transaction timeout. */
    @GridToStringInclude
    protected long timeout;

    /** Invalidate flag. */
    protected volatile boolean invalidate;

    /** Invalidation flag for system invalidations (not user-based ones). */
    private boolean sysInvalidate;

    /** Internal flag. */
    protected boolean internal;

    /** System transaction flag. */
    private boolean sys;

    /** IO policy. */
    private byte plc;

    /** */
    protected boolean onePhaseCommit;

    /** */
    protected boolean syncCommit;

    /** */
    protected boolean syncRollback;

    /** If this transaction contains transform entries. */
    protected boolean transform;

    /** Commit version. */
    private volatile GridCacheVersion commitVer;

    /** */
    private AtomicReference<FinalizationStatus> finalizing = new AtomicReference<>(FinalizationStatus.NONE);

    /** Done marker. */
    protected volatile boolean isDone;

    /** Preparing flag (no need for volatile modifier). */
    private boolean preparing;

    /** */
    @GridToStringInclude
    private Map<Integer, Set<Integer>> invalidParts;

    /**
     * Transaction state. Note that state is not protected, as we want to
     * always use {@link #state()} and {@link #state(TransactionState)}
     * methods.
     */
    @GridToStringInclude
    private volatile TransactionState state = ACTIVE;

    /** Timed out flag. */
    private volatile boolean timedOut;

    /** */
    protected int txSize;

    /** */
    @GridToStringExclude
    private volatile GridFutureAdapter<IgniteInternalTx> finFut;

    /** Topology version. */
    @GridToStringInclude
    protected volatile AffinityTopologyVersion topVer = AffinityTopologyVersion.NONE;

    /** */
    protected Map<UUID, Collection<UUID>> txNodes;

    /** Subject ID initiated this transaction. */
    protected UUID subjId;

    /** Task name hash code. */
    protected int taskNameHash;

    /** Task name. */
    protected String taskName;

    /** Store used flag. */
    protected boolean storeEnabled = true;

    /** */
    @GridToStringExclude
    private TransactionProxyImpl proxy;

    /**
     * Empty constructor required for {@link Externalizable}.
     */
    protected IgniteTxAdapter() {
        // No-op.
    }

    /**
     * @param cctx Cache registry.
     * @param xidVer Transaction ID.
     * @param implicit Implicit flag.
     * @param loc Local flag.
     * @param sys System transaction flag.
     * @param plc IO policy.
     * @param concurrency Concurrency.
     * @param isolation Isolation.
     * @param timeout Timeout.
     * @param txSize Transaction size.
     */
    protected IgniteTxAdapter(
        GridCacheSharedContext<?, ?> cctx,
        GridCacheVersion xidVer,
        boolean implicit,
        boolean loc,
        boolean sys,
        byte plc,
        TransactionConcurrency concurrency,
        TransactionIsolation isolation,
        long timeout,
        boolean invalidate,
        boolean storeEnabled,
        boolean onePhaseCommit,
        int txSize,
        @Nullable UUID subjId,
        int taskNameHash
    ) {
        assert xidVer != null;
        assert cctx != null;

        this.cctx = cctx;
        this.xidVer = xidVer;
        this.implicit = implicit;
        this.loc = loc;
        this.sys = sys;
        this.plc = plc;
        this.concurrency = concurrency;
        this.isolation = isolation;
        this.timeout = timeout;
        this.invalidate = invalidate;
        this.storeEnabled = storeEnabled;
        this.onePhaseCommit = onePhaseCommit;
        this.txSize = txSize;
        this.subjId = subjId;
        this.taskNameHash = taskNameHash;

        startVer = cctx.versions().last();

        nodeId = cctx.discovery().localNode().id();

        threadId = Thread.currentThread().getId();

        if (log == null)
            log = U.logger(cctx.kernalContext(), logRef, this);
    }

    /**
     * @param cctx Cache registry.
     * @param nodeId Node ID.
     * @param xidVer Transaction ID.
     * @param startVer Start version mark.
     * @param threadId Thread ID.
     * @param sys System transaction flag.
     * @param plc IO policy.
     * @param concurrency Concurrency.
     * @param isolation Isolation.
     * @param timeout Timeout.
     * @param txSize Transaction size.
     */
    protected IgniteTxAdapter(
        GridCacheSharedContext<?, ?> cctx,
        UUID nodeId,
        GridCacheVersion xidVer,
        GridCacheVersion startVer,
        long threadId,
        boolean sys,
        byte plc,
        TransactionConcurrency concurrency,
        TransactionIsolation isolation,
        long timeout,
        int txSize,
        @Nullable UUID subjId,
        int taskNameHash
    ) {
        this.cctx = cctx;
        this.nodeId = nodeId;
        this.threadId = threadId;
        this.xidVer = xidVer;
        this.startVer = startVer;
        this.sys = sys;
        this.plc = plc;
        this.concurrency = concurrency;
        this.isolation = isolation;
        this.timeout = timeout;
        this.txSize = txSize;
        this.subjId = subjId;
        this.taskNameHash = taskNameHash;

        implicit = false;
        loc = false;

        if (log == null)
            log = U.logger(cctx.kernalContext(), logRef, this);
    }

    /** {@inheritDoc} */
    @Override public boolean localResult() {
        assert originatingNodeId() != null;

        return cctx.localNodeId().equals(originatingNodeId());
    }

    /**
     * Checks whether near cache should be updated.
     *
     * @return Flag indicating whether near cache should be updated.
     */
    protected boolean updateNearCache(
        GridCacheContext<?, ?> cacheCtx,
        KeyCacheObject key,
        AffinityTopologyVersion topVer
    ) {
        return false;
    }

    /** {@inheritDoc} */
    @Override public Collection<IgniteTxEntry> optimisticLockEntries() {
        if (serializable() && optimistic())
            return F.concat(false, writeEntries(), readEntries());

        return writeEntries();
    }

    /** {@inheritDoc} */
    @Override public boolean storeEnabled() {
        return storeEnabled;
    }

    /**
     * @param storeEnabled Store enabled flag.
     */
    public void storeEnabled(boolean storeEnabled) {
        this.storeEnabled = storeEnabled;
    }

    /** {@inheritDoc} */
    @Override public boolean system() {
        return sys;
    }

    /** {@inheritDoc} */
    @Override public byte ioPolicy() {
        return plc;
    }

    /** {@inheritDoc} */
    @Override public boolean storeUsed() {
        return storeEnabled() && txState().storeUsed(cctx);
    }

    /**
     * Uncommits transaction by invalidating all of its entries. Courtesy to minimize inconsistency.
     */
    @SuppressWarnings({"CatchGenericClass"})
    protected void uncommit() {
        for (IgniteTxEntry e : writeMap().values()) {
            try {
                GridCacheEntryEx Entry = e.cached();

                if (e.op() != NOOP)
                    Entry.invalidate(null, xidVer);
            }
            catch (Throwable t) {
                U.error(log, "Failed to invalidate transaction entries while reverting a commit.", t);

                if (t instanceof Error)
                    throw (Error)t;

                break;
            }
        }

        cctx.tm().uncommitTx(this);
    }

    /** {@inheritDoc} */
    @Override public UUID otherNodeId() {
        return null;
    }

    /** {@inheritDoc} */
    @Override public UUID subjectId() {
        if (subjId != null)
            return subjId;

        return originatingNodeId();
    }

    /** {@inheritDoc} */
    @Override public int taskNameHash() {
        return taskNameHash;
    }

    /** {@inheritDoc} */
    @Override public AffinityTopologyVersion topologyVersion() {
        AffinityTopologyVersion res = topVer;

        if (res.equals(AffinityTopologyVersion.NONE))
            return cctx.exchange().topologyVersion();

        return res;
    }

    /** {@inheritDoc} */
    @Override public AffinityTopologyVersion topologyVersionSnapshot() {
        AffinityTopologyVersion ret = topVer;

        return AffinityTopologyVersion.NONE.equals(ret) ? null : ret;
    }

    /** {@inheritDoc} */
    @Override public AffinityTopologyVersion topologyVersion(AffinityTopologyVersion topVer) {
        AffinityTopologyVersion topVer0 = this.topVer;

        if (!AffinityTopologyVersion.NONE.equals(topVer0))
            return topVer0;

        synchronized (this) {
            topVer0 = this.topVer;

            if (AffinityTopologyVersion.NONE.equals(topVer0)) {
                this.topVer = topVer;

                return topVer;
            }

            return topVer0;
        }
    }

    /** {@inheritDoc} */
    @Override public void onRemap(AffinityTopologyVersion topVer) {
        assert false : this;
    }

    /** {@inheritDoc} */
    @Override public boolean hasTransforms() {
        return transform;
    }

    /** {@inheritDoc} */
    @Override public boolean markPreparing() {
        synchronized (this) {
            if (preparing)
                return false;

            preparing = true;

            return true;
        }
    }

    /**
     * @return {@code True} if marked.
     */
    @Override public boolean markFinalizing(FinalizationStatus status) {
        boolean res;

        switch (status) {
            case USER_FINISH:
                res = finalizing.compareAndSet(FinalizationStatus.NONE, FinalizationStatus.USER_FINISH);

                break;

            case RECOVERY_WAIT:
                finalizing.compareAndSet(FinalizationStatus.NONE, FinalizationStatus.RECOVERY_WAIT);

                FinalizationStatus cur = finalizing.get();

                res = cur == FinalizationStatus.RECOVERY_WAIT || cur == FinalizationStatus.RECOVERY_FINISH;

                break;

            case RECOVERY_FINISH:
                FinalizationStatus old = finalizing.get();

                res = old != FinalizationStatus.USER_FINISH && finalizing.compareAndSet(old, status);

                break;

            default:
                throw new IllegalArgumentException("Cannot set finalization status: " + status);

        }

        if (res) {
            if (log.isDebugEnabled())
                log.debug("Marked transaction as finalized: " + this);
        }
        else {
            if (log.isDebugEnabled())
                log.debug("Transaction was not marked finalized: " + this);
        }

        return res;
    }

    /**
     * @return Finalization status.
     */
    protected FinalizationStatus finalizationStatus() {
        return finalizing.get();
    }

    /**
     * @return {@code True} if transaction has at least one key enlisted.
     */
    public abstract boolean isStarted();

    /** {@inheritDoc} */
    @Override public int size() {
        return txSize;
    }

    /**
     * @return Logger.
     */
    protected IgniteLogger log() {
        return log;
    }

    /** {@inheritDoc} */
    @Override public boolean near() {
        return false;
    }

    /** {@inheritDoc} */
    @Override public boolean implicit() {
        return implicit;
    }

    /** {@inheritDoc} */
    @Override public boolean implicitSingle() {
        return txState().implicitSingle();
    }

    /** {@inheritDoc} */
    @Override public boolean local() {
        return loc;
    }

    /** {@inheritDoc} */
    @Override public final boolean user() {
        return !implicit() && local() && !dht() && !internal();
    }

    /** {@inheritDoc} */
    @Override public boolean dht() {
        return false;
    }

    /** {@inheritDoc} */
    @Override public boolean colocated() {
        return false;
    }

    /** {@inheritDoc} */
    @Override public boolean replicated() {
        return false;
    }

    /** {@inheritDoc} */
    @Override public boolean enforceSerializable() {
        return true;
    }

    /** {@inheritDoc} */
    @Override public boolean syncCommit() {
        return syncCommit;
    }

    /** {@inheritDoc} */
    @Override public boolean syncRollback() {
        return syncRollback;
    }

    /**
     * @param syncCommit Synchronous commit flag.
     */
    public void syncCommit(boolean syncCommit) {
        this.syncCommit = syncCommit;
    }

    /**
     * @param syncRollback Synchronous rollback flag.
     */
    public void syncRollback(boolean syncRollback) {
        this.syncRollback = syncRollback;
    }

    /** {@inheritDoc} */
    @Override public IgniteUuid xid() {
        return xidVer.asGridUuid();
    }

    /** {@inheritDoc} */
    @Override public Map<Integer, Set<Integer>> invalidPartitions() {
        return invalidParts == null ? Collections.<Integer, Set<Integer>>emptyMap() : invalidParts;
    }

    /** {@inheritDoc} */
    @Override public void addInvalidPartition(GridCacheContext<?, ?> cacheCtx, int part) {
        if (invalidParts == null)
            invalidParts = new HashMap<>();

        Set<Integer> parts = invalidParts.get(cacheCtx.cacheId());

        if (parts == null) {
            parts = new HashSet<>();

            invalidParts.put(cacheCtx.cacheId(), parts);
        }

        parts.add(part);

        if (log.isDebugEnabled())
            log.debug("Added invalid partition for transaction [cache=" + cacheCtx.name() + ", part=" + part +
                ", tx=" + this + ']');
    }

    /** {@inheritDoc} */
    @Override public GridCacheVersion ownedVersion(IgniteTxKey key) {
        return null;
    }

    /** {@inheritDoc} */
    @Override public long startTime() {
        return startTime;
    }

    /**
     * Gets remaining allowed transaction time.
     *
     * @return Remaining transaction time.
     */
    @Override public long remainingTime() {
        if (timeout() <= 0)
            return -1;

        long timeLeft = timeout() - (U.currentTimeMillis() - startTime());

        if (timeLeft < 0)
            return 0;

        return timeLeft;
    }

    /**
     * @return Lock timeout.
     */
    protected long lockTimeout() {
        long timeout = remainingTime();

        return timeout < 0 ? 0 : timeout == 0 ? -1 : timeout;
    }

    /** {@inheritDoc} */
    @Override public GridCacheVersion xidVersion() {
        return xidVer;
    }

    /** {@inheritDoc} */
    @Override public long threadId() {
        return threadId;
    }

    /** {@inheritDoc} */
    @Override public UUID nodeId() {
        return nodeId;
    }

    /** {@inheritDoc} */
    @Override public TransactionIsolation isolation() {
        return isolation;
    }

    /** {@inheritDoc} */
    @Override public TransactionConcurrency concurrency() {
        return concurrency;
    }

    /** {@inheritDoc} */
    @Override public long timeout() {
        return timeout;
    }

    /** {@inheritDoc} */
    @Override public long timeout(long timeout) {
        if (isStarted())
            throw new IllegalStateException("Cannot change timeout after transaction has started: " + this);

        long old = this.timeout;

        this.timeout = timeout;

        return old;
    }

    /** {@inheritDoc} */
    @SuppressWarnings("SimplifiableIfStatement")
    @Override public boolean ownsLock(GridCacheEntryEx entry) throws GridCacheEntryRemovedException {
        GridCacheContext<?, ?> cacheCtx = entry.context();

        IgniteTxEntry txEntry = entry(entry.txKey());

        GridCacheVersion explicit = txEntry == null ? null : txEntry.explicitVersion();

        return local() && !cacheCtx.isDht() ?
            entry.lockedByThread(threadId()) || (explicit != null && entry.lockedBy(explicit)) :
            // If candidate is not there, then lock was explicit.
            // Otherwise, check if entry is owned by version.
            !entry.hasLockCandidate(xidVersion()) || entry.lockedBy(xidVersion());
    }

    /** {@inheritDoc} */
    @SuppressWarnings("SimplifiableIfStatement")
    @Override public boolean ownsLockUnsafe(GridCacheEntryEx entry) {
        GridCacheContext cacheCtx = entry.context();

        IgniteTxEntry txEntry = entry(entry.txKey());

        GridCacheVersion explicit = txEntry == null ? null : txEntry.explicitVersion();

        return local() && !cacheCtx.isDht() ?
            entry.lockedByThreadUnsafe(threadId()) || (explicit != null && entry.lockedByUnsafe(explicit)) :
            // If candidate is not there, then lock was explicit.
            // Otherwise, check if entry is owned by version.
            !entry.hasLockCandidateUnsafe(xidVersion()) || entry.lockedByUnsafe(xidVersion());
    }

    /** {@inheritDoc} */
    @Override public TransactionState state() {
        return state;
    }

    /** {@inheritDoc} */
    @Override public boolean setRollbackOnly() {
        return state(MARKED_ROLLBACK);
    }

    /**
     * @return {@code True} if rollback only flag is set.
     */
    @Override public boolean isRollbackOnly() {
        return state == MARKED_ROLLBACK || state == ROLLING_BACK || state == ROLLED_BACK;
    }

    /** {@inheritDoc} */
    @Override public boolean done() {
        return isDone;
    }

    /**
     * @return {@code True} if done flag has been set by this call.
     */
    private boolean setDone() {
        boolean isDone0 = isDone;

        if (isDone0)
            return false;

        synchronized (this) {
            isDone0 = isDone;

            if (isDone0)
                return false;

            isDone = true;

            return true;
        }
    }

    /**
     * @return Commit version.
     */
    @Override public GridCacheVersion commitVersion() {
        GridCacheVersion commitVer0 = commitVer;

        if (commitVer0 != null)
            return commitVer0;

        synchronized (this) {
            commitVer0 = commitVer;

            if (commitVer0 != null)
                return commitVer0;

            commitVer = commitVer0 = xidVer;

            return commitVer0;
        }
    }

    /**
     * @param commitVer Commit version.
     */
    @Override public void commitVersion(GridCacheVersion commitVer) {
        if (commitVer == null)
            return;

        GridCacheVersion commitVer0 = this.commitVer;

        if (commitVer0 != null)
            return;

        synchronized (this) {
            commitVer0 = this.commitVer;

            if (commitVer0 != null)
                return;

            this.commitVer = commitVer;
        }
    }

    /**
     *
     */
    @Override public void close() throws IgniteCheckedException {
        TransactionState state = state();

        if (state != ROLLING_BACK && state != ROLLED_BACK && state != COMMITTING && state != COMMITTED)
            rollback();

        synchronized (this) {
            try {
                while (!done())
                    wait();
            }
            catch (InterruptedException e) {
                Thread.currentThread().interrupt();

                if (!done())
                    throw new IgniteCheckedException("Got interrupted while waiting for transaction to complete: " +
                        this, e);
            }
        }
    }

    /** {@inheritDoc} */
    @Override public boolean needsCompletedVersions() {
        return false;
    }

    /** {@inheritDoc} */
    @Override public void completedVersions(GridCacheVersion base, Collection<GridCacheVersion> committed,
        Collection<GridCacheVersion> txs) {
        /* No-op. */
    }

    /** {@inheritDoc} */
    @Override public boolean internal() {
        return internal;
    }

    /**
     * @param key Key.
     * @return {@code True} if key is internal.
     */
    protected boolean checkInternal(IgniteTxKey key) {
        if (key.key().internal()) {
            internal = true;

            return true;
        }

        return false;
    }

    /**
     * @param onePhaseCommit {@code True} if transaction commit should be performed in short-path way.
     */
    public void onePhaseCommit(boolean onePhaseCommit) {
        this.onePhaseCommit = onePhaseCommit;
    }

    /**
     * @return Fast commit flag.
     */
    @Override public boolean onePhaseCommit() {
        return onePhaseCommit;
    }

    /** {@inheritDoc} */
    @Override public boolean optimistic() {
        return concurrency == OPTIMISTIC;
    }

    /** {@inheritDoc} */
    @Override public boolean pessimistic() {
        return concurrency == PESSIMISTIC;
    }

    /** {@inheritDoc} */
    @Override public boolean serializable() {
        return isolation == SERIALIZABLE;
    }

    /** {@inheritDoc} */
    @Override public boolean repeatableRead() {
        return isolation == REPEATABLE_READ;
    }

    /** {@inheritDoc} */
    @Override public boolean readCommitted() {
        return isolation == READ_COMMITTED;
    }

    /** {@inheritDoc} */
    @Override public boolean state(TransactionState state) {
        return state(state, false);
    }

    /** {@inheritDoc} */
    @SuppressWarnings("ExternalizableWithoutPublicNoArgConstructor")
    @Override public IgniteInternalFuture<IgniteInternalTx> finishFuture() {
        GridFutureAdapter<IgniteInternalTx> fut = finFut;

        if (fut == null) {
            synchronized (this) {
                fut = finFut;

                if (fut == null) {
                    fut = new GridFutureAdapter<IgniteInternalTx>() {
                        @Override public String toString() {
                            return S.toString(GridFutureAdapter.class, this, "tx", IgniteTxAdapter.this);
                        }
                    };

                    finFut = fut;
                }
            }
        }

        assert fut != null;

        if (isDone)
            fut.onDone(this);

        return fut;
    }

    /** {@inheritDoc} */
    @Nullable @Override public IgniteInternalFuture<?> currentPrepareFuture() {
        return null;
    }

    /**
     *
     * @param state State to set.
     * @param timedOut Timeout flag.
     * @return {@code True} if state changed.
     */
    @SuppressWarnings({"TooBroadScope"})
    private boolean state(TransactionState state, boolean timedOut) {
        boolean valid = false;

        TransactionState prev;

        boolean notify = false;

        synchronized (this) {
            prev = this.state;

            switch (state) {
                case ACTIVE: {
                    valid = false;

                    break;
                } // Active is initial state and cannot be transitioned to.
                case PREPARING: {
                    valid = prev == ACTIVE;

                    break;
                }
                case PREPARED: {
                    valid = prev == PREPARING;

                    break;
                }
                case COMMITTING: {
                    valid = prev == PREPARED;

                    break;
                }

                case UNKNOWN: {
                    if (setDone())
                        notify = true;

                    valid = prev == ROLLING_BACK || prev == COMMITTING;

                    break;
                }

                case COMMITTED: {
                    if (setDone())
                        notify = true;

                    valid = prev == COMMITTING;

                    break;
                }

                case ROLLED_BACK: {
                    if (setDone())
                        notify = true;

                    valid = prev == ROLLING_BACK;

                    break;
                }

                case MARKED_ROLLBACK: {
                    valid = prev == ACTIVE || prev == PREPARING || prev == PREPARED || prev == COMMITTING;

                    break;
                }

                case ROLLING_BACK: {
                    valid =
                        prev == ACTIVE || prev == MARKED_ROLLBACK || prev == PREPARING ||
                            prev == PREPARED || (prev == COMMITTING && local() && !dht());

                    break;
                }
            }

            if (valid) {
                this.state = state;
                this.timedOut = timedOut;

                if (log.isDebugEnabled())
                    log.debug("Changed transaction state [prev=" + prev + ", new=" + this.state + ", tx=" + this + ']');

                notifyAll();
            }
            else {
                if (log.isDebugEnabled())
                    log.debug("Invalid transaction state transition [invalid=" + state + ", cur=" + this.state +
                        ", tx=" + this + ']');
            }
        }

        if (notify) {
            GridFutureAdapter<IgniteInternalTx> fut = finFut;

            if (fut != null)
                fut.onDone(this);
        }

        if (valid) {
            // Seal transactions maps.
            if (state != ACTIVE)
                seal();
        }

        return valid;
    }

    /** {@inheritDoc} */
    @Override public GridCacheVersion startVersion() {
        return startVer;
    }

    /** {@inheritDoc} */
    @Override public GridCacheVersion endVersion() {
        return endVer;
    }

    /** {@inheritDoc} */
    @Override public void endVersion(GridCacheVersion endVer) {
        this.endVer = endVer;
    }

    /** {@inheritDoc} */
    @Override public GridCacheVersion writeVersion() {
        return writeVer == null ? commitVersion() : writeVer;
    }

    /** {@inheritDoc} */
    @Override public void writeVersion(GridCacheVersion writeVer) {
        this.writeVer = writeVer;
    }

    /** {@inheritDoc} */
    @Override public IgniteUuid timeoutId() {
        return xidVer.asGridUuid();
    }

    /** {@inheritDoc} */
    @Override public long endTime() {
        long endTime = timeout == 0 ? Long.MAX_VALUE : startTime + timeout;

        return endTime > 0 ? endTime : endTime < 0 ? Long.MAX_VALUE : endTime;
    }

    /** {@inheritDoc} */
    @Override public void onTimeout() {
        if (local() && !dht())
            state(MARKED_ROLLBACK, true);
    }

    /** {@inheritDoc} */
    @Override public boolean timedOut() {
        return timedOut;
    }

    /** {@inheritDoc} */
    @Override public void invalidate(boolean invalidate) {
        if (isStarted() && !dht())
            throw new IllegalStateException("Cannot change invalidation flag after transaction has started: " + this);

        this.invalidate = invalidate;
    }

    /** {@inheritDoc} */
    @Override public boolean isInvalidate() {
        return invalidate;
    }

    /** {@inheritDoc} */
    @Override public boolean isSystemInvalidate() {
        return sysInvalidate;
    }

    /** {@inheritDoc} */
    @Override public void systemInvalidate(boolean sysInvalidate) {
        this.sysInvalidate = sysInvalidate;
    }

    /** {@inheritDoc} */
    @Nullable @Override public Map<UUID, Collection<UUID>> transactionNodes() {
        return txNodes;
    }

    /**
     * @param txNodes Transaction nodes.
     */
    public void transactionNodes(Map<UUID, Collection<UUID>> txNodes) {
        this.txNodes = txNodes;
    }

    /** {@inheritDoc} */
    @Nullable @Override public GridCacheVersion nearXidVersion() {
        return null;
    }

    /**
     * @param stores Store managers.
     * @return If {@code isWriteToStoreFromDht} value same for all stores.
     */
    protected boolean isWriteToStoreFromDhtValid(Collection<CacheStoreManager> stores) {
        if (stores != null && !stores.isEmpty()) {
            boolean exp = F.first(stores).isWriteToStoreFromDht();

            for (CacheStoreManager store : stores) {
                if (store.isWriteToStoreFromDht() != exp)
                    return false;
            }
        }

        return true;
    }

    /**
     * @param stores Store managers.
     * @param commit Commit flag.
     * @throws IgniteCheckedException In case of error.
     */
    protected void sessionEnd(Collection<CacheStoreManager> stores, boolean commit) throws IgniteCheckedException {
        Iterator<CacheStoreManager> it = stores.iterator();

        while (it.hasNext()) {
            CacheStoreManager store = it.next();

            store.sessionEnd(this, commit, !it.hasNext());
        }
    }

    /**
     * Performs batch database operations. This commit must be called
     * before cache update. This way if there is a DB failure,
     * cache transaction can still be rolled back.
     *
     * @param writeEntries Transaction write set.
<<<<<<< HEAD
     * @param localOnly Commit only to local store.
     * @throws IgniteCheckedException If batch update failed.
     */
    @SuppressWarnings({"CatchGenericClass"})
    protected void batchStoreCommit(Iterable<IgniteTxEntry> writeEntries, boolean localOnly) throws IgniteCheckedException {
        if (!storeEnabled() || internal())
=======
     * @throws IgniteCheckedException If batch update failed.
     */
    @SuppressWarnings({"CatchGenericClass"})
    protected void batchStoreCommit(Iterable<IgniteTxEntry> writeEntries) throws IgniteCheckedException {
        if (!storeEnabled() || internal() ||
            (!local() && near())) // No need to work with local store at GridNearTxRemote.
>>>>>>> 45bbdcad
            return;

        Collection<CacheStoreManager> stores = txState().stores(cctx);

        if (stores == null || stores.isEmpty())
            return;

        assert isWriteToStoreFromDhtValid(stores) : "isWriteToStoreFromDht can't be different within one transaction";

        CacheStoreManager first = F.first(stores);

        boolean isWriteToStoreFromDht = first.isWriteToStoreFromDht();

<<<<<<< HEAD
        boolean local = first.isLocal();

        if ((!localOnly || local) && (near() || isWriteToStoreFromDht)) {
=======
        if ((local() || first.isLocal()) && (near() || isWriteToStoreFromDht)) {
>>>>>>> 45bbdcad
            try {
                if (writeEntries != null) {
                    Map<Object, IgniteBiTuple<Object, GridCacheVersion>> putMap = null;
                    List<Object> rmvCol = null;
                    CacheStoreManager writeStore = null;

                    boolean skipNonPrimary = near() && isWriteToStoreFromDht;

                    for (IgniteTxEntry e : writeEntries) {
                        boolean skip = e.skipStore();

                        if (!skip && skipNonPrimary) {
                            skip = e.cached().isNear() ||
                                e.cached().detached() ||
                                !e.context().affinity().primary(e.cached().partition(), topologyVersion()).isLocal();
                        }

<<<<<<< HEAD
=======
                        if (!skip && !local() && // Update local store at backups only if needed.
                            !cctx.cacheContext(e.cacheId()).config().isLocalStoreUpdateBackups())
                            skip = true;

>>>>>>> 45bbdcad
                        if (skip)
                            continue;

                        boolean intercept = e.context().config().getInterceptor() != null;

                        if (intercept || !F.isEmpty(e.entryProcessors()))
                            e.cached().unswap(false);

                        IgniteBiTuple<GridCacheOperation, CacheObject> res = applyTransformClosures(e, false);

                        GridCacheContext cacheCtx = e.context();

                        GridCacheOperation op = res.get1();
                        KeyCacheObject key = e.key();
                        CacheObject val = res.get2();
                        GridCacheVersion ver = writeVersion();

                        if (op == CREATE || op == UPDATE) {
                            // Batch-process all removes if needed.
                            if (rmvCol != null && !rmvCol.isEmpty()) {
                                assert writeStore != null;

                                writeStore.removeAll(this, rmvCol);

                                // Reset.
                                rmvCol.clear();

                                writeStore = null;
                            }

                            // Batch-process puts if cache ID has changed.
                            if (writeStore != null && writeStore != cacheCtx.store()) {
                                if (putMap != null && !putMap.isEmpty()) {
<<<<<<< HEAD
                                    writeStore.putAll(this, putMap, false);
=======
                                    writeStore.putAll(this, putMap);
>>>>>>> 45bbdcad

                                    // Reset.
                                    putMap.clear();
                                }

                                writeStore = null;
                            }

                            if (intercept) {
                                Object interceptorVal = cacheCtx.config().getInterceptor().onBeforePut(
                                    new CacheLazyEntry(
                                        cacheCtx,
                                        key,
                                        e.cached().rawGetOrUnmarshal(true),
                                        e.keepBinary()),
                                    cacheCtx.cacheObjectContext().unwrapBinaryIfNeeded(val, e.keepBinary(), false));

                                if (interceptorVal == null)
                                    continue;

                                val = cacheCtx.toCacheObject(cacheCtx.unwrapTemporary(interceptorVal));
                            }

                            if (writeStore == null)
                                writeStore = cacheCtx.store();

                            if (writeStore.isWriteThrough()) {
                                if (putMap == null)
                                    putMap = new LinkedHashMap<>(writeMap().size(), 1.0f);

                                putMap.put(key, F.<Object, GridCacheVersion>t(val, ver));
                            }
                        }
                        else if (op == DELETE) {
                            // Batch-process all puts if needed.
                            if (putMap != null && !putMap.isEmpty()) {
                                assert writeStore != null;

<<<<<<< HEAD
                                writeStore.putAll(this, putMap, false);
=======
                                writeStore.putAll(this, putMap);
>>>>>>> 45bbdcad

                                // Reset.
                                putMap.clear();

                                writeStore = null;
                            }

                            if (writeStore != null && writeStore != cacheCtx.store()) {
                                if (rmvCol != null && !rmvCol.isEmpty()) {
                                    writeStore.removeAll(this, rmvCol);

                                    // Reset.
                                    rmvCol.clear();
                                }

                                writeStore = null;
                            }

                            if (intercept) {
                                IgniteBiTuple<Boolean, Object> t = cacheCtx.config().getInterceptor().onBeforeRemove(
                                    new CacheLazyEntry(cacheCtx, key, e.cached().rawGetOrUnmarshal(true), e.keepBinary()));

                                if (cacheCtx.cancelRemove(t))
                                    continue;
                            }

                            if (writeStore == null)
                                writeStore = cacheCtx.store();

                            if (writeStore.isWriteThrough()) {
                                if (rmvCol == null)
                                    rmvCol = new ArrayList<>();

                                rmvCol.add(key);
                            }
                        }
                        else if (log.isDebugEnabled())
                            log.debug("Ignoring NOOP entry for batch store commit: " + e);
                    }

                    if (putMap != null && !putMap.isEmpty()) {
                        assert rmvCol == null || rmvCol.isEmpty();
                        assert writeStore != null;

                        // Batch put at the end of transaction.
<<<<<<< HEAD
                        writeStore.putAll(this, putMap, false);
=======
                        writeStore.putAll(this, putMap);
>>>>>>> 45bbdcad
                    }

                    if (rmvCol != null && !rmvCol.isEmpty()) {
                        assert putMap == null || putMap.isEmpty();
                        assert writeStore != null;

                        // Batch remove at the end of transaction.
                        writeStore.removeAll(this, rmvCol);
                    }
                }

                // Commit while locks are held.
                sessionEnd(stores, true);
            }
            catch (IgniteCheckedException ex) {
                commitError(ex);

                setRollbackOnly();

                // Safe to remove transaction from committed tx list because nothing was committed yet.
                cctx.tm().removeCommittedTx(this);

                throw ex;
            }
            catch (Throwable ex) {
                commitError(ex);

                setRollbackOnly();

                // Safe to remove transaction from committed tx list because nothing was committed yet.
                cctx.tm().removeCommittedTx(this);

                if (ex instanceof Error)
                    throw (Error)ex;

                throw new IgniteCheckedException("Failed to commit transaction to database: " + this, ex);
            }
            finally {
                if (isRollbackOnly())
                    sessionEnd(stores, false);
            }
        }
    }

    /**
     * @param txEntry Entry to process.
     * @param metrics {@code True} if metrics should be updated.
     * @return Tuple containing transformation results.
     * @throws IgniteCheckedException If failed to get previous value for transform.
     * @throws GridCacheEntryRemovedException If entry was concurrently deleted.
     */
    protected IgniteBiTuple<GridCacheOperation, CacheObject> applyTransformClosures(
        IgniteTxEntry txEntry,
        boolean metrics) throws GridCacheEntryRemovedException, IgniteCheckedException {
        GridCacheContext cacheCtx = txEntry.context();

        assert cacheCtx != null;

        if (isSystemInvalidate())
            return F.t(cacheCtx.writeThrough() ? RELOAD : DELETE, null);

        if (F.isEmpty(txEntry.entryProcessors()))
            return F.t(txEntry.op(), txEntry.value());
        else {
            T2<GridCacheOperation, CacheObject> calcVal = txEntry.entryProcessorCalculatedValue();

            if (calcVal != null)
                return calcVal;

            boolean recordEvt = cctx.gridEvents().isRecordable(EVT_CACHE_OBJECT_READ);

            final boolean keepBinary = txEntry.keepBinary();

            CacheObject cacheVal = txEntry.hasValue() ? txEntry.value() :
                txEntry.cached().innerGet(
                    null,
                    this,
                    /*swap*/false,
                    /*read through*/false,
                    /*fail fast*/true,
                    /*unmarshal*/true,
                    /*metrics*/metrics,
                    /*event*/recordEvt,
                    /*temporary*/true,
                    /*subjId*/subjId,
                    /**closure name */recordEvt ? F.first(txEntry.entryProcessors()).get1() : null,
                    resolveTaskName(),
                    null,
                    keepBinary);

            boolean modified = false;

            Object val = null;

            Object key = null;

            GridCacheVersion ver;

            try {
                ver = txEntry.cached().version();
            }
            catch (GridCacheEntryRemovedException e) {
                assert optimistic() : txEntry;

                if (log.isDebugEnabled())
                    log.debug("Failed to get entry version: [msg=" + e.getMessage() + ']');

                ver = null;
            }

            for (T2<EntryProcessor<Object, Object, Object>, Object[]> t : txEntry.entryProcessors()) {
                CacheInvokeEntry<Object, Object> invokeEntry = new CacheInvokeEntry<>(
                    txEntry.key(), key, cacheVal, val, ver, keepBinary, txEntry.cached());

                try {
                    EntryProcessor<Object, Object, Object> processor = t.get1();

                    processor.process(invokeEntry, t.get2());

                    val = invokeEntry.getValue();

                    key = invokeEntry.key();
                }
                catch (Exception ignore) {
                    // No-op.
                }

                modified |= invokeEntry.modified();
            }

            if (modified)
                cacheVal = cacheCtx.toCacheObject(cacheCtx.unwrapTemporary(val));

            GridCacheOperation op = modified ? (val == null ? DELETE : UPDATE) : NOOP;

            if (op == NOOP) {
                ExpiryPolicy expiry = cacheCtx.expiryForTxEntry(txEntry);

                if (expiry != null) {
                    long ttl = CU.toTtl(expiry.getExpiryForAccess());

                    txEntry.ttl(ttl);

                    if (ttl == CU.TTL_ZERO)
                        op = DELETE;
                }
            }

            return F.t(op, cacheVal);
        }
    }

    /**
     * @return Resolves task name.
     */
    public String resolveTaskName() {
        if (taskName != null)
            return taskName;

        return (taskName = cctx.kernalContext().task().resolveTaskName(taskNameHash));
    }

    /**
     * Resolve DR conflict.
     *
     * @param op Initially proposed operation.
     * @param txEntry TX entry being updated.
     * @param newVal New value.
     * @param newVer New version.
     * @param old Old entry.
     * @return Tuple with adjusted operation type and conflict context.
     * @throws IgniteCheckedException In case of eny exception.
     * @throws GridCacheEntryRemovedException If entry got removed.
     */
    @SuppressWarnings({"unchecked", "ConstantConditions"})
    protected IgniteBiTuple<GridCacheOperation, GridCacheVersionConflictContext> conflictResolve(
        GridCacheOperation op,
        IgniteTxEntry txEntry,
        CacheObject newVal,
        GridCacheVersion newVer,
        GridCacheEntryEx old)
        throws IgniteCheckedException, GridCacheEntryRemovedException {
        assert newVer != null;

        // 1. Calculate TTL and expire time.
        long newTtl = txEntry.ttl();
        long newExpireTime = txEntry.conflictExpireTime();

        // 1.1. If TTL is not changed, then calculate it based on expiry.
        if (newTtl == CU.TTL_NOT_CHANGED) {
            ExpiryPolicy expiry = txEntry.context().expiryForTxEntry(txEntry);

            if (expiry != null) {
                if (op == CREATE)
                    newTtl = CU.toTtl(expiry.getExpiryForCreation());
                else if (op == UPDATE)
                    newTtl = CU.toTtl(expiry.getExpiryForUpdate());
            }
        }

        // 1.2. If TTL is set to zero, then mark operation as "DELETE".
        if (newTtl == CU.TTL_ZERO) {
            op = DELETE;

            newTtl = CU.TTL_ETERNAL;
        }

        // 1.3. If TTL is still not changed, then either use old entry TTL or set it to "ETERNAL".
        if (newTtl == CU.TTL_NOT_CHANGED) {
            if (old.isNewLocked())
                newTtl = CU.TTL_ETERNAL;
            else {
                newTtl = old.rawTtl();
                newExpireTime = old.rawExpireTime();
            }
        }

        // TTL must be resolved at this point.
        assert newTtl != CU.TTL_ZERO && newTtl != CU.TTL_NOT_CHANGED;

        // 1.4 If expire time was not set explicitly, then calculate it.
        if (newExpireTime == CU.EXPIRE_TIME_CALCULATE)
            newExpireTime = CU.toExpireTime(newTtl);

        // Expire time must be resolved at this point.
        assert newExpireTime != CU.EXPIRE_TIME_CALCULATE;

        // Construct old entry info.
        GridCacheVersionedEntryEx oldEntry = old.versionedEntry(txEntry.keepBinary());

        // Construct new entry info.
        GridCacheContext entryCtx = txEntry.context();

        Object newVal0 = entryCtx.unwrapBinaryIfNeeded(newVal, txEntry.keepBinary(), false);

        GridCacheVersionedEntryEx newEntry = new GridCachePlainVersionedEntry(
            oldEntry.key(),
            newVal0,
            newTtl,
            newExpireTime,
            newVer);

        GridCacheVersionConflictContext ctx = old.context().conflictResolve(oldEntry, newEntry, false);

        if (ctx.isMerge()) {
            Object resVal = ctx.mergeValue();

            if ((op == CREATE || op == UPDATE) && resVal == null)
                op = DELETE;
            else if (op == DELETE && resVal != null)
                op = old.isNewLocked() ? CREATE : UPDATE;
        }

        return F.t(op, ctx);
    }

    /**
     * @param e Transaction entry.
     * @param primaryOnly Flag to include backups into check or not.
     * @return {@code True} if entry is locally mapped as a primary or back up node.
     */
    protected boolean isNearLocallyMapped(IgniteTxEntry e, boolean primaryOnly) {
        GridCacheContext cacheCtx = e.context();

        if (!cacheCtx.isNear())
            return false;

        // Try to take either entry-recorded primary node ID,
        // or transaction node ID from near-local transactions.
        UUID nodeId = e.nodeId() == null ? local() ? this.nodeId :  null : e.nodeId();

        if (nodeId != null && nodeId.equals(cctx.localNodeId()))
            return true;

        GridCacheEntryEx cached = e.cached();

        int part = cached != null ? cached.partition() : cacheCtx.affinity().partition(e.key());

        List<ClusterNode> affNodes = cacheCtx.affinity().nodes(part, topologyVersion());

        e.locallyMapped(F.contains(affNodes, cctx.localNode()));

        if (primaryOnly) {
            ClusterNode primary = F.first(affNodes);

            if (primary == null && !cacheCtx.affinityNode())
                return false;

            assert primary != null : "Primary node is null for affinity nodes: " + affNodes;

            return primary.isLocal();
        }
        else
            return e.locallyMapped();
    }

    /**
     * @param e Entry to evict if it qualifies for eviction.
     * @param primaryOnly Flag to try to evict only on primary node.
     * @return {@code True} if attempt was made to evict the entry.
     */
    protected boolean evictNearEntry(IgniteTxEntry e, boolean primaryOnly) {
        assert e != null;

        if (isNearLocallyMapped(e, primaryOnly)) {
            GridCacheEntryEx cached = e.cached();

            assert cached instanceof GridNearCacheEntry : "Invalid cache entry: " + e;

            if (log.isDebugEnabled())
                log.debug("Evicting dht-local entry from near cache [entry=" + cached + ", tx=" + this + ']');

            if (cached != null && cached.markObsolete(xidVer))
                return true;
        }

        return false;
    }

    /** {@inheritDoc} */
    @Override public void writeExternal(ObjectOutput out) throws IOException {
        writeExternalMeta(out);

        out.writeObject(xidVer);
        out.writeBoolean(invalidate);
        out.writeLong(timeout);
        out.writeLong(threadId);
        out.writeLong(startTime);

        U.writeUuid(out, nodeId);

        out.write(isolation.ordinal());
        out.write(concurrency.ordinal());
        out.write(state().ordinal());
    }

    /** {@inheritDoc} */
    @Override public void readExternal(ObjectInput in) throws IOException, ClassNotFoundException {
        readExternalMeta(in);

        xidVer = (GridCacheVersion)in.readObject();
        invalidate = in.readBoolean();
        timeout = in.readLong();
        threadId = in.readLong();
        startTime = in.readLong();

        nodeId = U.readUuid(in);

        isolation = TransactionIsolation.fromOrdinal(in.read());
        concurrency = TransactionConcurrency.fromOrdinal(in.read());

        state = TransactionState.fromOrdinal(in.read());
    }

    /**
     * Reconstructs object on unmarshalling.
     *
     * @return Reconstructed object.
     * @throws ObjectStreamException Thrown in case of unmarshalling error.
     */
    protected Object readResolve() throws ObjectStreamException {
        return new TxShadow(
            xidVer.asGridUuid(),
            nodeId,
            threadId,
            startTime,
            isolation,
            concurrency,
            invalidate,
            implicit,
            timeout,
            state(),
            isRollbackOnly()
        );
    }

    /** {@inheritDoc} */
    @Override public TransactionProxy proxy() {
        if (proxy == null)
            proxy = new TransactionProxyImpl(this, cctx, false);

        return proxy;
    }

    /** {@inheritDoc} */
    @Override public boolean equals(Object o) {
        return o == this || (o instanceof IgniteTxAdapter && xidVer.equals(((IgniteTxAdapter)o).xidVer));
    }

    /** {@inheritDoc} */
    @Override public int hashCode() {
        return xidVer.hashCode();
    }

    /** {@inheritDoc} */
    @Override public String toString() {
        return GridToStringBuilder.toString(IgniteTxAdapter.class, this,
            "duration", (U.currentTimeMillis() - startTime) + "ms",
            "onePhaseCommit", onePhaseCommit);
    }

    /**
     * Transaction shadow class to be used for deserialization.
     */
    private static class TxShadow implements IgniteInternalTx {
        /** Xid. */
        private final IgniteUuid xid;

        /** Node ID. */
        private final UUID nodeId;

        /** Thread ID. */
        private final long threadId;

        /** Start time. */
        private final long startTime;

        /** Transaction isolation. */
        private final TransactionIsolation isolation;

        /** Concurrency. */
        private final TransactionConcurrency concurrency;

        /** Invalidate flag. */
        private final boolean invalidate;

        /** Timeout. */
        private final long timeout;

        /** State. */
        private final TransactionState state;

        /** Rollback only flag. */
        private final boolean rollbackOnly;

        /** Implicit flag. */
        private final boolean implicit;

        /**
         * @param xid Xid.
         * @param nodeId Node ID.
         * @param threadId Thread ID.
         * @param startTime Start time.
         * @param isolation Isolation.
         * @param concurrency Concurrency.
         * @param invalidate Invalidate flag.
         * @param implicit Implicit flag.
         * @param timeout Transaction timeout.
         * @param state Transaction state.
         * @param rollbackOnly Rollback-only flag.
         */
        TxShadow(IgniteUuid xid, UUID nodeId, long threadId, long startTime, TransactionIsolation isolation,
            TransactionConcurrency concurrency, boolean invalidate, boolean implicit, long timeout,
            TransactionState state, boolean rollbackOnly) {
            this.xid = xid;
            this.nodeId = nodeId;
            this.threadId = threadId;
            this.startTime = startTime;
            this.isolation = isolation;
            this.concurrency = concurrency;
            this.invalidate = invalidate;
            this.implicit = implicit;
            this.timeout = timeout;
            this.state = state;
            this.rollbackOnly = rollbackOnly;
        }

        /** {@inheritDoc} */
        @Override public boolean localResult() {
            return false;
        }

        /** {@inheritDoc} */
        @Override public IgniteUuid xid() {
            return xid;
        }

        /** {@inheritDoc} */
        @Override public UUID nodeId() {
            return nodeId;
        }

        /** {@inheritDoc} */
        @Override public long threadId() {
            return threadId;
        }

        /** {@inheritDoc} */
        @Override public long startTime() {
            return startTime;
        }

        /** {@inheritDoc} */
        @Override public TransactionIsolation isolation() {
            return isolation;
        }

        /** {@inheritDoc} */
        @Override public TransactionConcurrency concurrency() {
            return concurrency;
        }

        /** {@inheritDoc} */
        @Override public boolean isInvalidate() {
            return invalidate;
        }

        /** {@inheritDoc} */
        @Override public boolean implicit() {
            return implicit;
        }

        /** {@inheritDoc} */
        @Override public long timeout() {
            return timeout;
        }

        /** {@inheritDoc} */
        @Override public TransactionState state() {
            return state;
        }

        /** {@inheritDoc} */
        @Override public boolean isRollbackOnly() {
            return rollbackOnly;
        }

        /** {@inheritDoc} */
        @Override public long timeout(long timeout) {
            throw new IllegalStateException("Deserialized transaction can only be used as read-only.");
        }

        /** {@inheritDoc} */
        @Override public boolean setRollbackOnly() {
            throw new IllegalStateException("Deserialized transaction can only be used as read-only.");
        }

        /** {@inheritDoc} */
        @Override public void commit() {
            throw new IllegalStateException("Deserialized transaction can only be used as read-only.");
        }

        /** {@inheritDoc} */
        @Override public void close() {
            throw new IllegalStateException("Deserialized transaction can only be used as read-only.");
        }

        /** {@inheritDoc} */
        @Override public void rollback() {
            throw new IllegalStateException("Deserialized transaction can only be used as read-only.");
        }

        /** {@inheritDoc} */
        @Override public boolean activeCachesDeploymentEnabled() {
            return false;
        }

        /** {@inheritDoc} */
        @Nullable @Override public Object addMeta(int key, Object val) {
            throw new IllegalStateException("Deserialized transaction can only be used as read-only.");
        }

        /** {@inheritDoc} */
        @Nullable @Override public Object removeMeta(int key) {
            throw new IllegalStateException("Deserialized transaction can only be used as read-only.");
        }

        /** {@inheritDoc} */
        @Nullable @Override public Object meta(int key) {
            throw new IllegalStateException("Deserialized transaction can only be used as read-only.");
        }

        /** {@inheritDoc} */
        @Override public int size() {
            throw new IllegalStateException("Deserialized transaction can only be used as read-only.");
        }

        /** {@inheritDoc} */
        @Override public boolean storeEnabled() {
            throw new IllegalStateException("Deserialized transaction can only be used as read-only.");
        }

        /** {@inheritDoc} */
        @Override public boolean storeUsed() {
            throw new IllegalStateException("Deserialized transaction can only be used as read-only.");
        }

        /** {@inheritDoc} */
        @Override public boolean system() {
            throw new IllegalStateException("Deserialized transaction can only be used as read-only.");
        }

        @Override public byte ioPolicy() {
            throw new IllegalStateException("Deserialized transaction can only be used as read-only.");
        }

        /** {@inheritDoc} */
        @Override public AffinityTopologyVersion topologyVersion() {
            throw new IllegalStateException("Deserialized transaction can only be used as read-only.");
        }

        /** {@inheritDoc} */
        @Override public AffinityTopologyVersion topologyVersionSnapshot() {
            throw new IllegalStateException("Deserialized transaction can only be used as read-only.");
        }

        /** {@inheritDoc} */
        @Override public boolean implicitSingle() {
            throw new IllegalStateException("Deserialized transaction can only be used as read-only.");
        }

        /** {@inheritDoc} */
        @Override public AffinityTopologyVersion topologyVersion(AffinityTopologyVersion topVer) {
            throw new IllegalStateException("Deserialized transaction can only be used as read-only.");
        }

        /** {@inheritDoc} */
        @Override public void onRemap(AffinityTopologyVersion topVer) {
            throw new IllegalStateException("Deserialized transaction can only be used as read-only.");
        }

        /** {@inheritDoc} */
        @Override public void commitError(Throwable e) {
            throw new IllegalStateException("Deserialized transaction can only be used as read-only.");
        }

        /** {@inheritDoc} */
        @Override public boolean empty() {
            throw new IllegalStateException("Deserialized transaction can only be used as read-only.");
        }

        /** {@inheritDoc} */
        @Override public boolean markPreparing() {
            throw new IllegalStateException("Deserialized transaction can only be used as read-only.");
        }

        /** {@inheritDoc} */
        @Override public boolean markFinalizing(FinalizationStatus status) {
            throw new IllegalStateException("Deserialized transaction can only be used as read-only.");
        }

        /** {@inheritDoc} */
        @Override public void addInvalidPartition(GridCacheContext cacheCtx, int part) {
            throw new IllegalStateException("Deserialized transaction can only be used as read-only.");
        }

        /** {@inheritDoc} */
        @Override public Map<Integer, Set<Integer>> invalidPartitions() {
            throw new IllegalStateException("Deserialized transaction can only be used as read-only.");
        }

        /** {@inheritDoc} */
        @Nullable @Override public GridCacheVersion ownedVersion(IgniteTxKey key) {
            throw new IllegalStateException("Deserialized transaction can only be used as read-only.");
        }

        /** {@inheritDoc} */
        @Nullable @Override public UUID otherNodeId() {
            throw new IllegalStateException("Deserialized transaction can only be used as read-only.");
        }

        /** {@inheritDoc} */
        @Override public UUID eventNodeId() {
            throw new IllegalStateException("Deserialized transaction can only be used as read-only.");
        }

        /** {@inheritDoc} */
        @Override public UUID originatingNodeId() {
            throw new IllegalStateException("Deserialized transaction can only be used as read-only.");
        }

        /** {@inheritDoc} */
        @Override public IgniteTxState txState() {
            return null;
        }

        /** {@inheritDoc} */
        @Override public Collection<UUID> masterNodeIds() {
            return null;
        }

        /** {@inheritDoc} */
        @Nullable @Override public GridCacheVersion nearXidVersion() {
            return null;
        }

        /** {@inheritDoc} */
        @Nullable @Override public Map<UUID, Collection<UUID>> transactionNodes() {
            return null;
        }

        /** {@inheritDoc} */
        @Override public boolean ownsLock(GridCacheEntryEx entry) throws GridCacheEntryRemovedException {
            return false;
        }

        /** {@inheritDoc} */
        @Override public boolean ownsLockUnsafe(GridCacheEntryEx entry) {
            return false;
        }

        /** {@inheritDoc} */
        @Override public boolean enforceSerializable() {
            return false;
        }

        /** {@inheritDoc} */
        @Override public boolean near() {
            return false;
        }

        /** {@inheritDoc} */
        @Override public boolean dht() {
            return false;
        }

        /** {@inheritDoc} */
        @Override public boolean colocated() {
            return false;
        }

        /** {@inheritDoc} */
        @Override public boolean local() {
            return false;
        }

        /** {@inheritDoc} */
        @Override public boolean replicated() {
            return false;
        }

        /** {@inheritDoc} */
        @Override public UUID subjectId() {
            return null;
        }

        /** {@inheritDoc} */
        @Override public int taskNameHash() {
            return 0;
        }

        /** {@inheritDoc} */
        @Override public boolean user() {
            return false;
        }

        /** {@inheritDoc} */
        @Override public boolean syncCommit() {
            return false;
        }

        /** {@inheritDoc} */
        @Override public boolean syncRollback() {
            return false;
        }

        /** {@inheritDoc} */
        @Override public boolean hasWriteKey(IgniteTxKey key) {
            return false;
        }

        /** {@inheritDoc} */
        @Override public Set<IgniteTxKey> readSet() {
            return null;
        }

        /** {@inheritDoc} */
        @Override public Set<IgniteTxKey> writeSet() {
            return null;
        }

        /** {@inheritDoc} */
        @Override public Collection<IgniteTxEntry> allEntries() {
            return null;
        }

        /** {@inheritDoc} */
        @Override public Collection<IgniteTxEntry> writeEntries() {
            return null;
        }

        /** {@inheritDoc} */
        @Override public Collection<IgniteTxEntry> readEntries() {
            return null;
        }

        /** {@inheritDoc} */
        @Override public Map<IgniteTxKey, IgniteTxEntry> writeMap() {
            return null;
        }

        /** {@inheritDoc} */
        @Override public Map<IgniteTxKey, IgniteTxEntry> readMap() {
            return null;
        }

        /** {@inheritDoc} */
        @Override public Collection<IgniteTxEntry> optimisticLockEntries() {
            return null;
        }

        /** {@inheritDoc} */
        @Override public void seal() {

        }

        /** {@inheritDoc} */
        @Nullable @Override public IgniteTxEntry entry(IgniteTxKey key) {
            return null;
        }

        /** {@inheritDoc} */
        @Nullable @Override public GridTuple<CacheObject> peek(GridCacheContext ctx,
            boolean failFast,
            KeyCacheObject key,
            @Nullable CacheEntryPredicate[] filter) {
            return null;
        }

        /** {@inheritDoc} */
        @Override public GridCacheVersion startVersion() {
            return null;
        }

        /** {@inheritDoc} */
        @Override public GridCacheVersion xidVersion() {
            return null;
        }

        /** {@inheritDoc} */
        @Override public GridCacheVersion commitVersion() {
            return null;
        }

        /** {@inheritDoc} */
        @Override public void commitVersion(GridCacheVersion commitVer) {
            // No-op.
        }

        /** {@inheritDoc} */
        @Override public GridCacheVersion endVersion() {
            return null;
        }

        /** {@inheritDoc} */
        @Override public void prepare() throws IgniteCheckedException {
            // No-op.
        }

        /** {@inheritDoc} */
        @Override public IgniteInternalFuture<IgniteInternalTx> prepareAsync() {
            return null;
        }

        /** {@inheritDoc} */
        @Override public void endVersion(GridCacheVersion endVer) {
            // No-op.
        }

        /** {@inheritDoc} */
        @Override public GridCacheVersion writeVersion() {
            return null;
        }

        /** {@inheritDoc} */
        @Override public void writeVersion(GridCacheVersion ver) {
            // No-op.
        }

        /** {@inheritDoc} */
        @Override public IgniteInternalFuture<IgniteInternalTx> finishFuture() {
            return null;
        }

        /** {@inheritDoc} */
        @Nullable @Override public IgniteInternalFuture<IgniteInternalTx> currentPrepareFuture() {
            return null;
        }

        /** {@inheritDoc} */
        @Override public boolean state(TransactionState state) {
            return false;
        }

        /** {@inheritDoc} */
        @Override public void invalidate(boolean invalidate) {
            // No-op.
        }

        /** {@inheritDoc} */
        @Override public void systemInvalidate(boolean sysInvalidate) {
            // No-op.
        }

        /** {@inheritDoc} */
        @Override public boolean isSystemInvalidate() {
            return false;
        }

        /** {@inheritDoc} */
        @Override public IgniteInternalFuture<IgniteInternalTx> rollbackAsync() {
            return null;
        }

        /** {@inheritDoc} */
        @Override public IgniteInternalFuture<IgniteInternalTx> commitAsync() {
            return null;
        }

        /** {@inheritDoc} */
        @Override public boolean onOwnerChanged(GridCacheEntryEx entry, GridCacheMvccCandidate owner) {
            return false;
        }

        /** {@inheritDoc} */
        @Override public boolean timedOut() {
            return false;
        }

        /** {@inheritDoc} */
        @Override public boolean done() {
            return false;
        }

        /** {@inheritDoc} */
        @Override public boolean optimistic() {
            return false;
        }

        /** {@inheritDoc} */
        @Override public boolean pessimistic() {
            return false;
        }

        /** {@inheritDoc} */
        @Override public boolean readCommitted() {
            return false;
        }

        /** {@inheritDoc} */
        @Override public boolean repeatableRead() {
            return false;
        }

        /** {@inheritDoc} */
        @Override public boolean serializable() {
            return false;
        }

        /** {@inheritDoc} */
        @Override public long remainingTime() throws IgniteTxTimeoutCheckedException {
            return 0;
        }

        /** {@inheritDoc} */
        @Override public Collection<GridCacheVersion> alternateVersions() {
            return null;
        }

        /** {@inheritDoc} */
        @Override public boolean needsCompletedVersions() {
            return false;
        }

        /** {@inheritDoc} */
        @Override public void completedVersions(GridCacheVersion base, Collection committed, Collection rolledback) {
            // No-op.
        }

        /** {@inheritDoc} */
        @Override public boolean internal() {
            return false;
        }

        /** {@inheritDoc} */
        @Override public boolean onePhaseCommit() {
            return false;
        }

        /** {@inheritDoc} */
        @Override public boolean hasTransforms() {
            return false;
        }

        /** {@inheritDoc} */
        @Override public TransactionProxy proxy() {
            return null;
        }

        /** {@inheritDoc} */
        @Override public IgniteUuid timeoutId() {
            return null;
        }

        /** {@inheritDoc} */
        @Override public long endTime() {
            return 0;
        }

        /** {@inheritDoc} */
        @Override public void onTimeout() {
            // No-op.
        }

        /** {@inheritDoc} */
        @Override public boolean equals(Object o) {
            return this == o || o instanceof IgniteInternalTx && xid.equals(((IgniteInternalTx)o).xid());
        }

        /** {@inheritDoc} */
        @Override public int hashCode() {
            return xid.hashCode();
        }

        /** {@inheritDoc} */
        @Override public String toString() {
            return S.toString(TxShadow.class, this);
        }
    }
}<|MERGE_RESOLUTION|>--- conflicted
+++ resolved
@@ -1256,21 +1256,12 @@
      * cache transaction can still be rolled back.
      *
      * @param writeEntries Transaction write set.
-<<<<<<< HEAD
-     * @param localOnly Commit only to local store.
-     * @throws IgniteCheckedException If batch update failed.
-     */
-    @SuppressWarnings({"CatchGenericClass"})
-    protected void batchStoreCommit(Iterable<IgniteTxEntry> writeEntries, boolean localOnly) throws IgniteCheckedException {
-        if (!storeEnabled() || internal())
-=======
      * @throws IgniteCheckedException If batch update failed.
      */
     @SuppressWarnings({"CatchGenericClass"})
     protected void batchStoreCommit(Iterable<IgniteTxEntry> writeEntries) throws IgniteCheckedException {
         if (!storeEnabled() || internal() ||
             (!local() && near())) // No need to work with local store at GridNearTxRemote.
->>>>>>> 45bbdcad
             return;
 
         Collection<CacheStoreManager> stores = txState().stores(cctx);
@@ -1284,13 +1275,7 @@
 
         boolean isWriteToStoreFromDht = first.isWriteToStoreFromDht();
 
-<<<<<<< HEAD
-        boolean local = first.isLocal();
-
-        if ((!localOnly || local) && (near() || isWriteToStoreFromDht)) {
-=======
         if ((local() || first.isLocal()) && (near() || isWriteToStoreFromDht)) {
->>>>>>> 45bbdcad
             try {
                 if (writeEntries != null) {
                     Map<Object, IgniteBiTuple<Object, GridCacheVersion>> putMap = null;
@@ -1308,13 +1293,10 @@
                                 !e.context().affinity().primary(e.cached().partition(), topologyVersion()).isLocal();
                         }
 
-<<<<<<< HEAD
-=======
                         if (!skip && !local() && // Update local store at backups only if needed.
                             !cctx.cacheContext(e.cacheId()).config().isLocalStoreUpdateBackups())
                             skip = true;
 
->>>>>>> 45bbdcad
                         if (skip)
                             continue;
 
@@ -1348,11 +1330,7 @@
                             // Batch-process puts if cache ID has changed.
                             if (writeStore != null && writeStore != cacheCtx.store()) {
                                 if (putMap != null && !putMap.isEmpty()) {
-<<<<<<< HEAD
-                                    writeStore.putAll(this, putMap, false);
-=======
                                     writeStore.putAll(this, putMap);
->>>>>>> 45bbdcad
 
                                     // Reset.
                                     putMap.clear();
@@ -1391,11 +1369,7 @@
                             if (putMap != null && !putMap.isEmpty()) {
                                 assert writeStore != null;
 
-<<<<<<< HEAD
-                                writeStore.putAll(this, putMap, false);
-=======
                                 writeStore.putAll(this, putMap);
->>>>>>> 45bbdcad
 
                                 // Reset.
                                 putMap.clear();
@@ -1441,11 +1415,7 @@
                         assert writeStore != null;
 
                         // Batch put at the end of transaction.
-<<<<<<< HEAD
-                        writeStore.putAll(this, putMap, false);
-=======
                         writeStore.putAll(this, putMap);
->>>>>>> 45bbdcad
                     }
 
                     if (rmvCol != null && !rmvCol.isEmpty()) {
