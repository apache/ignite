--- conflicted
+++ resolved
@@ -1507,12 +1507,8 @@
     /** {@inheritDoc} */
     @Override public String toString() {
         return GridToStringBuilder.toString(IgniteTxAdapter.class, this,
-<<<<<<< HEAD
-            "duration", (U.currentTimeMillis() - startTime) + "ms", "onePhaseCommit", onePhaseCommit);
-=======
             "duration", (U.currentTimeMillis() - startTime) + "ms",
             "onePhaseCommit", onePhaseCommit);
->>>>>>> d9acbd1d
     }
 
     /**
@@ -1736,14 +1732,11 @@
         }
 
         /** {@inheritDoc} */
-<<<<<<< HEAD
-=======
         @Override public boolean empty() {
             throw new IllegalStateException("Deserialized transaction can only be used as read-only.");
         }
 
         /** {@inheritDoc} */
->>>>>>> d9acbd1d
         @Override public boolean markPreparing() {
             throw new IllegalStateException("Deserialized transaction can only be used as read-only.");
         }
