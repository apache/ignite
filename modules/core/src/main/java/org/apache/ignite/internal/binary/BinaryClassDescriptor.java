/*
 * Licensed to the Apache Software Foundation (ASF) under one or more
 * contributor license agreements.  See the NOTICE file distributed with
 * this work for additional information regarding copyright ownership.
 * The ASF licenses this file to You under the Apache License, Version 2.0
 * (the "License"); you may not use this file except in compliance with
 * the License.  You may obtain a copy of the License at
 *
 *      http://www.apache.org/licenses/LICENSE-2.0
 *
 * Unless required by applicable law or agreed to in writing, software
 * distributed under the License is distributed on an "AS IS" BASIS,
 * WITHOUT WARRANTIES OR CONDITIONS OF ANY KIND, either express or implied.
 * See the License for the specific language governing permissions and
 * limitations under the License.
 */

package org.apache.ignite.internal.binary;

import java.io.Externalizable;
import java.io.IOException;
import java.lang.reflect.Constructor;
import java.lang.reflect.Field;
import java.lang.reflect.InvocationTargetException;
import java.lang.reflect.Method;
import java.lang.reflect.Modifier;
import java.lang.reflect.Proxy;
import java.math.BigDecimal;
import java.sql.Time;
import java.sql.Timestamp;
import java.util.Collection;
import java.util.Collections;
import java.util.Date;
import java.util.HashSet;
import java.util.LinkedHashMap;
import java.util.Map;
import java.util.Set;
import java.util.TreeMap;
import java.util.UUID;
import org.apache.ignite.IgniteCheckedException;
import org.apache.ignite.binary.BinaryObjectException;
import org.apache.ignite.binary.BinaryReflectiveSerializer;
import org.apache.ignite.binary.BinarySerializer;
import org.apache.ignite.binary.Binarylizable;
import org.apache.ignite.internal.marshaller.optimized.OptimizedMarshaller;
import org.apache.ignite.internal.processors.cache.CacheObjectImpl;
import org.apache.ignite.internal.processors.cache.GridCacheInternal;
import org.apache.ignite.internal.processors.query.QueryUtils;
import org.apache.ignite.internal.util.GridUnsafe;
import org.apache.ignite.internal.util.tostring.GridToStringExclude;
import org.apache.ignite.internal.util.typedef.F;
import org.apache.ignite.internal.util.typedef.internal.S;
import org.apache.ignite.internal.util.typedef.internal.U;
import org.apache.ignite.marshaller.MarshallerExclusions;
import org.jetbrains.annotations.Nullable;

import static org.apache.ignite.internal.binary.BinaryUtils.computeSerialVersionUid;
import static org.apache.ignite.internal.processors.query.QueryUtils.isGeometryClass;

/**
 * Binary class descriptor.
 */
public class BinaryClassDescriptor {
    /** */
    @GridToStringExclude
    private final BinaryContext ctx;

    /** */
    private final Class<?> cls;

    /** Configured serializer. */
    private final BinarySerializer serializer;

    /** Serializer that is passed during BinaryClassDescriptor construction. Can differ from {@link #serializer}. */
    private final BinarySerializer initialSerializer;

    /** ID mapper. */
    private final BinaryInternalMapper mapper;

    /** */
    private final BinaryWriteMode mode;

    /** */
    private final boolean userType;

    /** */
    private final boolean internal;

    /** */
    private final int typeId;

    /** Short ID. */
    private final short checksum;

    /** */
    private final String typeName;

    /** Affinity key field name. */
    private final String affKeyFieldName;

    /** */
    private final Constructor<?> ctor;

    /** */
    private final BinaryFieldAccessor[] fields;

    /** Write replacer. */
    private final BinaryWriteReplacer writeReplacer;

    /** */
    private final Method readResolveMtd;

    /** */
    private final boolean dfltHashCode;

    /** */
    private final Map<String, BinaryFieldMetadata> stableFieldsMeta;

    /** Object schemas. Initialized only for serializable classes and contains only 1 entry. */
    private final BinarySchema stableSchema;

    /** Schema registry. */
    private final BinarySchemaRegistry schemaReg;

    /** */
    private final boolean registered;

    /** */
    private final boolean useOptMarshaller;

    /** */
    private final boolean excluded;

    /** */
    private final Class<?>[] intfs;

    /** Whether stable schema was published. */
    private volatile boolean stableSchemaPublished;

    /**
     * @param ctx Context.
     * @param cls Class.
     * @param userType User type flag.
     * @param typeId Type ID.
     * @param typeName Type name.
     * @param affKeyFieldName Affinity key field name.
     * @param mapper Mapper.
     * @param serializer Serializer.
     * @param metaDataEnabled Metadata enabled flag.
     * @param registered Whether typeId has been successfully registered by MarshallerContext or not.
     * @throws BinaryObjectException In case of error.
     */
    BinaryClassDescriptor(
        BinaryContext ctx,
        Class<?> cls,
        boolean userType,
        int typeId,
        String typeName,
        @Nullable String affKeyFieldName,
        @Nullable BinaryInternalMapper mapper,
        @Nullable BinarySerializer serializer,
        boolean metaDataEnabled,
        boolean registered
    ) throws BinaryObjectException {
        assert ctx != null;
        assert cls != null;
        assert mapper != null;

        initialSerializer = serializer;

        // Flag indicating that the Externalizable objects marshal through custom serialization methods.
        boolean useCustomSerialization = serializer == null && Externalizable.class.isAssignableFrom(cls);

        // If serializer is not defined at this point, then we have to use OptimizedMarshaller.
        // But if class represents the Externalizable, then we have to use BinaryMarshaller.
        useOptMarshaller = (serializer == null || isGeometryClass(cls)) &&
            !(useCustomSerialization && ctx.isExternalizableBinary());

        // Reset reflective serializer so that we rely on existing reflection-based serialization.
        if (serializer instanceof BinaryReflectiveSerializer)
            serializer = null;

        this.ctx = ctx;
        this.cls = cls;
        this.typeId = typeId;
        this.userType = userType;
        this.typeName = typeName;
        this.affKeyFieldName = affKeyFieldName;
        this.serializer = serializer;
        this.mapper = mapper;
        this.registered = registered;

        schemaReg = ctx.schemaRegistry(typeId);

        excluded = MarshallerExclusions.isExcluded(cls);

        if (excluded)
            mode = BinaryWriteMode.EXCLUSION;
        else if (useOptMarshaller)
            mode = BinaryWriteMode.OPTIMIZED; // Will not be used anywhere.
        else {
            if (cls == BinaryEnumObjectImpl.class)
                mode = BinaryWriteMode.BINARY_ENUM;
            else
                mode = serializer != null ? BinaryWriteMode.BINARY : BinaryUtils.mode(cls, useCustomSerialization);
        }

        if (useOptMarshaller && userType && !U.isIgnite(cls) && !U.isJdk(cls) && !QueryUtils.isGeometryClass(cls)) {
<<<<<<< HEAD
            U.warn(ctx.log(), "Class \"" + cls.getName() + "\" cannot be serialized using " +
                BinaryMarshaller.class.getSimpleName() + " because it has writeObject/readObject methods. " +
                OptimizedMarshaller.class.getSimpleName() + " will be used instead and class instances will be " +
                "deserialized on the server. Please ensure that all nodes have this class in classpath. To enable " +
                "binary serialization either implement " + Binarylizable.class.getSimpleName() + " interface or set " +
                "explicit serializer using BinaryTypeConfiguration.setSerializer() method.");
=======
            U.warnDevOnly(ctx.log(), "Class \"" + cls.getName() + "\" cannot be serialized using " +
                BinaryMarshaller.class.getSimpleName() + " because it either implements Externalizable interface " +
                "or have writeObject/readObject methods. " + OptimizedMarshaller.class.getSimpleName() + " will be " +
                "used instead and class instances will be deserialized on the server. Please ensure that all nodes " +
                "have this class in classpath. To enable binary serialization either implement " +
                Binarylizable.class.getSimpleName() + " interface or set explicit serializer using " +
                "BinaryTypeConfiguration.setSerializer() method.");
>>>>>>> 9b0f1693
        }

        switch (mode) {
            case P_BYTE:
            case P_BOOLEAN:
            case P_SHORT:
            case P_CHAR:
            case P_INT:
            case P_LONG:
            case P_FLOAT:
            case P_DOUBLE:
            case BYTE:
            case SHORT:
            case INT:
            case LONG:
            case FLOAT:
            case DOUBLE:
            case CHAR:
            case BOOLEAN:
            case DECIMAL:
            case STRING:
            case UUID:
            case DATE:
            case TIMESTAMP:
            case TIME:
            case BYTE_ARR:
            case SHORT_ARR:
            case INT_ARR:
            case LONG_ARR:
            case FLOAT_ARR:
            case DOUBLE_ARR:
            case CHAR_ARR:
            case BOOLEAN_ARR:
            case DECIMAL_ARR:
            case STRING_ARR:
            case UUID_ARR:
            case DATE_ARR:
            case TIMESTAMP_ARR:
            case TIME_ARR:
            case OBJECT_ARR:
            case COL:
            case MAP:
            case BINARY_OBJ:
            case ENUM:
            case BINARY_ENUM:
            case ENUM_ARR:
            case CLASS:
            case OPTIMIZED:
            case EXCLUSION:
                ctor = null;
                fields = null;
                stableFieldsMeta = null;
                stableSchema = null;
                intfs = null;

                break;

            case PROXY:
                ctor = null;
                fields = null;
                stableFieldsMeta = null;
                stableSchema = null;
                intfs = cls.getInterfaces();

                break;

            case BINARY:
            case EXTERNALIZABLE:
                ctor = constructor(cls);
                fields = null;
                stableFieldsMeta = null;
                stableSchema = null;
                intfs = null;

                break;

            case OBJECT:
                // Must not use constructor to honor transient fields semantics.
                ctor = null;

                Map<Object, BinaryFieldAccessor> fields0;

                if (BinaryUtils.FIELDS_SORTED_ORDER) {
                    fields0 = new TreeMap<>();

                    stableFieldsMeta = metaDataEnabled ? new TreeMap<String, BinaryFieldMetadata>() : null;
                }
                else {
                    fields0 = new LinkedHashMap<>();

                    stableFieldsMeta = metaDataEnabled ? new LinkedHashMap<String, BinaryFieldMetadata>() : null;
                }

                Set<String> duplicates = duplicateFields(cls);

                Collection<String> names = new HashSet<>();
                Collection<Integer> ids = new HashSet<>();

                for (Class<?> c = cls; c != null && !c.equals(Object.class); c = c.getSuperclass()) {
                    for (Field f : c.getDeclaredFields()) {
                        if (serializeField(f)) {
                            f.setAccessible(true);

                            String name = f.getName();

                            if (duplicates.contains(name))
                                name = BinaryUtils.qualifiedFieldName(c, name);

                            boolean added = names.add(name);

                            assert added : name;

                            int fieldId = this.mapper.fieldId(typeId, name);

                            if (!ids.add(fieldId))
                                throw new BinaryObjectException("Duplicate field ID: " + name);

                            BinaryFieldAccessor fieldInfo = BinaryFieldAccessor.create(f, fieldId);

                            fields0.put(name, fieldInfo);

                            if (metaDataEnabled)
                                stableFieldsMeta.put(name, new BinaryFieldMetadata(fieldInfo));
                        }
                    }
                }

                fields = fields0.values().toArray(new BinaryFieldAccessor[fields0.size()]);

                BinarySchema.Builder schemaBuilder = BinarySchema.Builder.newBuilder();

                for (BinaryFieldAccessor field : fields)
                    schemaBuilder.addField(field.id);

                stableSchema = schemaBuilder.build();

                intfs = null;

                break;

            default:
                // Should never happen.
                throw new BinaryObjectException("Invalid mode: " + mode);
        }

        BinaryWriteReplacer writeReplacer0 = BinaryUtils.writeReplacer(cls);

        Method writeReplaceMthd;

        if (mode == BinaryWriteMode.BINARY || mode == BinaryWriteMode.OBJECT) {
            readResolveMtd = U.findInheritableMethod(cls, "readResolve");

<<<<<<< HEAD
            writeReplaceMthd = U.getNonPublicMethod(cls, "writeReplace");

            dfltHashCode = false;
        }
        else if (mode == BinaryWriteMode.EXTERNALIZABLE) {
            readResolveMtd = U.findNonPublicMethod(cls, "readResolve");

            writeReplaceMthd = U.findNonPublicMethod(cls, "writeReplace");

            dfltHashCode = U.findHashCodeMethod(cls) != null;
=======
            writeReplaceMthd = U.findInheritableMethod(cls, "writeReplace");
>>>>>>> 9b0f1693
        }
        else {
            readResolveMtd = null;
            writeReplaceMthd = null;
            dfltHashCode = false;
        }

        if (writeReplaceMthd != null && writeReplacer0 == null)
            writeReplacer0 = new BinaryMethodWriteReplacer(writeReplaceMthd);

        writeReplacer = writeReplacer0;

        try {
            checksum = computeSerialVersionUid(cls, null);
        }
        catch (IOException e) {
            throw new BinaryObjectException("Failed to compute serialVersionUID [typeName=" + typeName + ']', e);
        }

        internal = GridCacheInternal.class.isAssignableFrom(cls);
    }

    /**
     * Find all fields with duplicate names in the class.
     *
     * @param cls Class.
     * @return Fields with duplicate names.
     */
    private static Set<String> duplicateFields(Class cls) {
        Set<String> all = new HashSet<>();
        Set<String> duplicates = new HashSet<>();

        for (Class<?> c = cls; c != null && !c.equals(Object.class); c = c.getSuperclass()) {
            for (Field f : c.getDeclaredFields()) {
                if (serializeField(f)) {
                    String name = f.getName();

                    if (!all.add(name))
                        duplicates.add(name);
                }
            }
        }

        return duplicates;
    }

    /**
     * Whether the field must be serialized.
     *
     * @param f Field.
     * @return {@code True} if must be serialized.
     */
    private static boolean serializeField(Field f) {
        int mod = f.getModifiers();

        return !Modifier.isStatic(mod) && !Modifier.isTransient(mod);
    }

    /**
     * @return {@code True} if enum.
     */
    boolean isEnum() {
        return mode == BinaryWriteMode.ENUM;
    }

    /**
     * @return Described class.
     */
    Class<?> describedClass() {
        return cls;
    }

    /**
     * @return Type ID.
     */
    public int typeId() {
        return typeId;
    }

    /**
     * @return Type name.
     */
    String typeName() {
        return typeName;
    }

    /**
     * @return Type mapper.
     */
    BinaryInternalMapper mapper() {
        return mapper;
    }

    /**
     * @return Serializer.
     */
    BinarySerializer serializer() {
        return serializer;
    }

    /**
     * @return Initial serializer that is passed during BinaryClassDescriptor construction.
     * Can differ from {@link #serializer}.
     */
    BinarySerializer initialSerializer() {
        return initialSerializer;
    }

    /**
     * @return Affinity field key name.
     */
    String affFieldKeyName() {
        return affKeyFieldName;
    }

    /**
     * @return User type flag.
     */
    boolean userType() {
        return userType;
    }

    /**
     * @return Fields meta data.
     */
    Map<String, BinaryFieldMetadata> fieldsMeta() {
        return stableFieldsMeta;
    }

    /**
     * @return Schema.
     */
    BinarySchema schema() {
        return stableSchema;
    }

    /**
     * @return Whether typeId has been successfully registered by MarshallerContext or not.
     */
    public boolean registered() {
        return registered;
    }

    /**
     * @return {@code true} if {@link OptimizedMarshaller} must be used instead of {@link BinaryMarshaller}
     * for object serialization and deserialization.
     */
    public boolean useOptimizedMarshaller() {
        return useOptMarshaller;
    }

    /**
     * Checks whether the class values are explicitly excluded from marshalling.
     *
     * @return {@code true} if excluded, {@code false} otherwise.
     */
    public boolean excluded() {
        return excluded;
    }

    /**
     * @return {@code True} if write-replace should be performed for class.
     */
    public boolean isWriteReplace() {
        return writeReplacer != null;
    }

    /**
     * Perform write replace.
     *
     * @param obj Original object.
     * @return Replaced object.
     */
    public Object writeReplace(Object obj) {
        assert isWriteReplace();

        return writeReplacer.replace(obj);
    }

    /**
     * @return binaryReadResolve() method
     */
    @SuppressWarnings("UnusedDeclaration")
    @Nullable Method getReadResolveMethod() {
        return readResolveMtd;
    }

    /**
     * @param obj Object.
     * @param writer Writer.
     * @throws BinaryObjectException In case of error.
     */
    void write(Object obj, BinaryWriterExImpl writer) throws BinaryObjectException {
        try {
            assert obj != null;
            assert writer != null;
            assert mode != BinaryWriteMode.OPTIMIZED : "OptimizedMarshaller should not be used here: " + cls.getName();

            writer.typeId(typeId);

            switch (mode) {
                case P_BYTE:
                case BYTE:
                    writer.writeByteFieldPrimitive((byte)obj);

                    break;

                case P_SHORT:
                case SHORT:
                    writer.writeShortFieldPrimitive((short)obj);

                    break;

                case P_INT:
                case INT:
                    writer.writeIntFieldPrimitive((int)obj);

                    break;

                case P_LONG:
                case LONG:
                    writer.writeLongFieldPrimitive((long)obj);

                    break;

                case P_FLOAT:
                case FLOAT:
                    writer.writeFloatFieldPrimitive((float)obj);

                    break;

                case P_DOUBLE:
                case DOUBLE:
                    writer.writeDoubleFieldPrimitive((double)obj);

                    break;

                case P_CHAR:
                case CHAR:
                    writer.writeCharFieldPrimitive((char)obj);

                    break;

                case P_BOOLEAN:
                case BOOLEAN:
                    writer.writeBooleanFieldPrimitive((boolean)obj);

                    break;

                case DECIMAL:
                    writer.doWriteDecimal((BigDecimal)obj);

                    break;

                case STRING:
                    writer.doWriteString((String)obj);

                    break;

                case UUID:
                    writer.doWriteUuid((UUID)obj);

                    break;

                case DATE:
                    writer.doWriteDate((Date)obj);

                    break;

                case TIMESTAMP:
                    writer.doWriteTimestamp((Timestamp)obj);

                    break;

                case TIME:
                    writer.doWriteTime((Time)obj);

                    break;

                case BYTE_ARR:
                    writer.doWriteByteArray((byte[])obj);

                    break;

                case SHORT_ARR:
                    writer.doWriteShortArray((short[])obj);

                    break;

                case INT_ARR:
                    writer.doWriteIntArray((int[])obj);

                    break;

                case LONG_ARR:
                    writer.doWriteLongArray((long[])obj);

                    break;

                case FLOAT_ARR:
                    writer.doWriteFloatArray((float[])obj);

                    break;

                case DOUBLE_ARR:
                    writer.doWriteDoubleArray((double[])obj);

                    break;

                case CHAR_ARR:
                    writer.doWriteCharArray((char[])obj);

                    break;

                case BOOLEAN_ARR:
                    writer.doWriteBooleanArray((boolean[])obj);

                    break;

                case DECIMAL_ARR:
                    writer.doWriteDecimalArray((BigDecimal[])obj);

                    break;

                case STRING_ARR:
                    writer.doWriteStringArray((String[])obj);

                    break;

                case UUID_ARR:
                    writer.doWriteUuidArray((UUID[])obj);

                    break;

                case DATE_ARR:
                    writer.doWriteDateArray((Date[])obj);

                    break;

                case TIMESTAMP_ARR:
                    writer.doWriteTimestampArray((Timestamp[])obj);

                    break;

                case TIME_ARR:
                    writer.doWriteTimeArray((Time[])obj);

                    break;

                case OBJECT_ARR:
                    writer.doWriteObjectArray((Object[])obj);

                    break;

                case COL:
                    writer.doWriteCollection((Collection<?>)obj);

                    break;

                case MAP:
                    writer.doWriteMap((Map<?, ?>)obj);

                    break;

                case ENUM:
                    writer.doWriteEnum((Enum<?>)obj);

                    break;

                case BINARY_ENUM:
                    writer.doWriteBinaryEnum((BinaryEnumObjectImpl)obj);

                    break;

                case ENUM_ARR:
                    writer.doWriteEnumArray((Object[])obj);

                    break;

                case CLASS:
                    writer.doWriteClass((Class)obj);

                    break;

                case PROXY:
                    writer.doWriteProxy((Proxy)obj, intfs);

                    break;

                case BINARY_OBJ:
                    writer.doWriteBinaryObject((BinaryObjectImpl)obj);

                    break;

                case BINARY:
                    if (preWrite(writer, obj)) {
                        try {
                            if (serializer != null)
                                serializer.writeBinary(obj, writer);
                            else
                                ((Binarylizable)obj).writeBinary(writer);

                            postWrite(writer);

                            // Check whether we need to update metadata.
                            // The reason for this check is described in https://issues.apache.org/jira/browse/IGNITE-7138.
                            if (obj.getClass() != BinaryMetadata.class && obj.getClass() != BinaryTreeMap.class) {
                                int schemaId = writer.schemaId();

                                if (schemaReg.schema(schemaId) == null) {
                                    // This is new schema, let's update metadata.
                                    BinaryMetadataCollector collector =
                                        new BinaryMetadataCollector(typeId, typeName, mapper);

                                    if (serializer != null)
                                        serializer.writeBinary(obj, collector);
                                    else
                                        ((Binarylizable)obj).writeBinary(collector);

                                    BinarySchema newSchema = collector.schema();

                                    BinaryMetadata meta = new BinaryMetadata(typeId, typeName, collector.meta(),
                                        affKeyFieldName, Collections.singleton(newSchema), false, null);

                                    ctx.updateMetadata(typeId, meta);

                                    schemaReg.addSchema(newSchema.schemaId(), newSchema);
                                }
                            }

                            postWriteHashCode(writer, obj);
                        }
                        finally {
                            writer.popSchema();
                        }
                    }

                    break;

<<<<<<< HEAD
            case EXTERNALIZABLE:
                if (preWrite(writer, obj)) {
                    try {
                        writer.rawWriter();

                        writer.writeShort(checksum);

                        try {
                            ((Externalizable)obj).writeExternal(writer);
                        }
                        catch (IOException e) {
                            throw new BinaryObjectException("Failed to serialize externalizable object [typeName=" + typeName + ']', e);
                        }

                        postWrite(writer);

                        if (dfltHashCode)
                            writer.postWriteHashCode(obj.hashCode());
                        else
                            postWriteHashCode(writer, obj);

                    }
                    finally {
                        writer.popSchema();
                    }
                }

                break;

            case OBJECT:
                if (userType && !stableSchemaPublished) {
                    // Update meta before write object with new schema
                    BinaryMetadata meta = new BinaryMetadata(typeId, typeName, stableFieldsMeta,
                        affKeyFieldName, Collections.singleton(stableSchema), false, null);
=======
                case OBJECT:
                    if (userType && !stableSchemaPublished) {
                        // Update meta before write object with new schema
                        BinaryMetadata meta = new BinaryMetadata(typeId, typeName, stableFieldsMeta,
                            affKeyFieldName, Collections.singleton(stableSchema), false, null);
>>>>>>> 9b0f1693

                        ctx.updateMetadata(typeId, meta);

                        schemaReg.addSchema(stableSchema.schemaId(), stableSchema);

                        stableSchemaPublished = true;
                    }

                    if (preWrite(writer, obj)) {
                        try {
                            for (BinaryFieldAccessor info : fields)
                                info.write(obj, writer);

                            writer.schemaId(stableSchema.schemaId());

                            postWrite(writer);
                            postWriteHashCode(writer, obj);
                        }
                        finally {
                            writer.popSchema();
                        }
                    }

                    break;

                default:
                    assert false : "Invalid mode: " + mode;
            }
        }
        catch (Exception e) {
            String msg;

            if (S.INCLUDE_SENSITIVE && !F.isEmpty(typeName))
                msg = "Failed to serialize object [typeName=" + typeName + ']';
            else
                msg = "Failed to serialize object [typeId=" + typeId + ']';

            U.error(ctx.log(), msg, e);

            throw new BinaryObjectException(msg, e);
        }
    }

    /**
     * @param reader Reader.
     * @return Object.
     * @throws BinaryObjectException If failed.
     */
    Object read(BinaryReaderExImpl reader) throws BinaryObjectException {
        try {
            assert reader != null;
            assert mode != BinaryWriteMode.OPTIMIZED : "OptimizedMarshaller should not be used here: " + cls.getName();

            Object res;

            switch (mode) {
                case BINARY:
                    res = newInstance();

                    reader.setHandle(res);

                    if (serializer != null)
                        serializer.readBinary(res, reader);
                    else
                        ((Binarylizable)res).readBinary(reader);

                    break;

                case EXTERNALIZABLE:
                    res = newInstance();

                    reader.setHandle(res);

                    short checksum = reader.readShort();

                    if (checksum != this.checksum) {
                        throw new ClassNotFoundException("Binary stream class checksum mismatch " +
                            "(is same version of marshalled class present on all nodes?) " +
                            "[expected=" + this.checksum + ", actual=" + checksum + ", cls=" + cls + ']');
                    }

                    ((Externalizable)res).readExternal(reader);

                    break;

                case OBJECT:
                    res = newInstance();

                    reader.setHandle(res);

                    for (BinaryFieldAccessor info : fields)
                        info.read(res, reader);

                    break;

                default:
                    assert false : "Invalid mode: " + mode;

                    return null;
            }

            if (readResolveMtd != null) {
                try {
                    res = readResolveMtd.invoke(res);

                    reader.setHandle(res);
                }
                catch (IllegalAccessException e) {
                    throw new RuntimeException(e);
                }
                catch (InvocationTargetException e) {
                    if (e.getTargetException() instanceof BinaryObjectException)
                        throw (BinaryObjectException)e.getTargetException();

                    throw new BinaryObjectException("Failed to execute readResolve() method on " + res, e);
                }
            }

            return res;
        }
        catch (Exception e) {
            String msg;

            if (S.INCLUDE_SENSITIVE && !F.isEmpty(typeName))
                msg = "Failed to deserialize object [typeName=" + typeName + ']';
            else
                msg = "Failed to deserialize object [typeId=" + typeId + ']';

            U.error(ctx.log(), msg, e);

            throw new BinaryObjectException(msg, e);
        }
    }

    /**
     * Pre-write phase.
     *
     * @param writer Writer.
     * @param obj Object.
     * @return Whether further write is needed.
     */
    private boolean preWrite(BinaryWriterExImpl writer, Object obj) {
        if (writer.tryWriteAsHandle(obj))
            return false;

        writer.preWrite(registered ? null : cls.getName());

        return true;
    }

    /**
     * Post-write phase.
     *
     * @param writer Writer.
     */
    private void postWrite(BinaryWriterExImpl writer) {
        writer.postWrite(userType, registered, internal);
    }

    /**
     * Post-write routine for hash code.
     *
     * @param writer Writer.
     * @param obj Object.
     */
    private void postWriteHashCode(BinaryWriterExImpl writer, Object obj) {
        // No need to call "postWriteHashCode" here because we do not care about hash code.
        if (!(obj instanceof CacheObjectImpl))
            writer.postWriteHashCode(registered ? null : cls.getName());
    }

    /**
     * @return Instance.
     * @throws BinaryObjectException In case of error.
     */
    private Object newInstance() throws BinaryObjectException {
        try {
            return ctor != null ? ctor.newInstance() : GridUnsafe.allocateInstance(cls);
        }
        catch (InstantiationException | InvocationTargetException | IllegalAccessException e) {
            throw new BinaryObjectException("Failed to instantiate instance: " + cls, e);
        }
    }

    /**
     * @param cls Class.
     * @return Constructor.
     * @throws BinaryObjectException If constructor doesn't exist.
     */
    @SuppressWarnings("ConstantConditions")
    @Nullable private static Constructor<?> constructor(Class<?> cls) throws BinaryObjectException {
        assert cls != null;

        try {
            Constructor<?> ctor = U.forceEmptyConstructor(cls);

            if (ctor == null)
                throw new BinaryObjectException("Failed to find empty constructor for class: " + cls.getName());

            ctor.setAccessible(true);

            return ctor;
        }
        catch (IgniteCheckedException e) {
            throw new BinaryObjectException("Failed to get constructor for class: " + cls.getName(), e);
        }
    }

    /** {@inheritDoc} */
    @Override public String toString() {
        return S.toString(BinaryClassDescriptor.class, this);
    }
}<|MERGE_RESOLUTION|>--- conflicted
+++ resolved
@@ -206,22 +206,12 @@
         }
 
         if (useOptMarshaller && userType && !U.isIgnite(cls) && !U.isJdk(cls) && !QueryUtils.isGeometryClass(cls)) {
-<<<<<<< HEAD
-            U.warn(ctx.log(), "Class \"" + cls.getName() + "\" cannot be serialized using " +
+            U.warnDevOnly(ctx.log(), "Class \"" + cls.getName() + "\" cannot be serialized using " +
                 BinaryMarshaller.class.getSimpleName() + " because it has writeObject/readObject methods. " +
                 OptimizedMarshaller.class.getSimpleName() + " will be used instead and class instances will be " +
                 "deserialized on the server. Please ensure that all nodes have this class in classpath. To enable " +
                 "binary serialization either implement " + Binarylizable.class.getSimpleName() + " interface or set " +
                 "explicit serializer using BinaryTypeConfiguration.setSerializer() method.");
-=======
-            U.warnDevOnly(ctx.log(), "Class \"" + cls.getName() + "\" cannot be serialized using " +
-                BinaryMarshaller.class.getSimpleName() + " because it either implements Externalizable interface " +
-                "or have writeObject/readObject methods. " + OptimizedMarshaller.class.getSimpleName() + " will be " +
-                "used instead and class instances will be deserialized on the server. Please ensure that all nodes " +
-                "have this class in classpath. To enable binary serialization either implement " +
-                Binarylizable.class.getSimpleName() + " interface or set explicit serializer using " +
-                "BinaryTypeConfiguration.setSerializer() method.");
->>>>>>> 9b0f1693
         }
 
         switch (mode) {
@@ -374,8 +364,7 @@
         if (mode == BinaryWriteMode.BINARY || mode == BinaryWriteMode.OBJECT) {
             readResolveMtd = U.findInheritableMethod(cls, "readResolve");
 
-<<<<<<< HEAD
-            writeReplaceMthd = U.getNonPublicMethod(cls, "writeReplace");
+            writeReplaceMthd = U.findInheritableMethod(cls, "writeReplace");
 
             dfltHashCode = false;
         }
@@ -385,9 +374,6 @@
             writeReplaceMthd = U.findNonPublicMethod(cls, "writeReplace");
 
             dfltHashCode = U.findHashCodeMethod(cls) != null;
-=======
-            writeReplaceMthd = U.findInheritableMethod(cls, "writeReplace");
->>>>>>> 9b0f1693
         }
         else {
             readResolveMtd = null;
@@ -827,7 +813,6 @@
 
                     break;
 
-<<<<<<< HEAD
             case EXTERNALIZABLE:
                 if (preWrite(writer, obj)) {
                     try {
@@ -857,18 +842,11 @@
 
                 break;
 
-            case OBJECT:
-                if (userType && !stableSchemaPublished) {
-                    // Update meta before write object with new schema
-                    BinaryMetadata meta = new BinaryMetadata(typeId, typeName, stableFieldsMeta,
-                        affKeyFieldName, Collections.singleton(stableSchema), false, null);
-=======
                 case OBJECT:
                     if (userType && !stableSchemaPublished) {
                         // Update meta before write object with new schema
                         BinaryMetadata meta = new BinaryMetadata(typeId, typeName, stableFieldsMeta,
                             affKeyFieldName, Collections.singleton(stableSchema), false, null);
->>>>>>> 9b0f1693
 
                         ctx.updateMetadata(typeId, meta);
 
