/*
 * Licensed to the Apache Software Foundation (ASF) under one or more
 * contributor license agreements.  See the NOTICE file distributed with
 * this work for additional information regarding copyright ownership.
 * The ASF licenses this file to You under the Apache License, Version 2.0
 * (the "License"); you may not use this file except in compliance with
 * the License.  You may obtain a copy of the License at
 *
 *      http://www.apache.org/licenses/LICENSE-2.0
 *
 * Unless required by applicable law or agreed to in writing, software
 * distributed under the License is distributed on an "AS IS" BASIS,
 * WITHOUT WARRANTIES OR CONDITIONS OF ANY KIND, either express or implied.
 * See the License for the specific language governing permissions and
 * limitations under the License.
 *
 */

package org.apache.ignite.internal.processors.cache.persistence.tree.io;

import org.apache.ignite.IgniteCheckedException;
import org.apache.ignite.internal.pagemem.PageUtils;
import org.apache.ignite.internal.processors.cache.distributed.dht.topology.GridDhtPartitionState;
import org.apache.ignite.internal.util.GridStringBuilder;

/**
 * IO for partition metadata pages.
 */
public class PagePartitionMetaIO extends PageMetaIO {
    /** */
    private static final int SIZE_OFF = PageMetaIO.END_OF_PAGE_META;

    /** */
    private static final int UPDATE_CNTR_OFF = SIZE_OFF + 8;

    /** */
    private static final int GLOBAL_RMV_ID_OFF = UPDATE_CNTR_OFF + 8;

    /** */
    private static final int PARTITION_STATE_OFF = GLOBAL_RMV_ID_OFF + 8;

    /** */
    private static final int NEXT_PART_META_PAGE_OFF = PARTITION_STATE_OFF + 1;

    /** End of page partition meta. */
    static final int END_OF_PARTITION_PAGE_META = NEXT_PART_META_PAGE_OFF + 8;

    /** */
    public static final IOVersions<PagePartitionMetaIO> VERSIONS = new IOVersions<>(
        new PagePartitionMetaIO(1),
        new PagePartitionMetaIOV2(2)
    );

    /** {@inheritDoc} */
    @Override public void initNewPage(long pageAddr, long pageId, int pageSize) {
        super.initNewPage(pageAddr, pageId, pageSize);

        setSize(pageAddr, 0);
        setUpdateCounter(pageAddr, 0);
        setGlobalRemoveId(pageAddr, 0);
        setPartitionState(pageAddr, (byte)-1);
        setCountersPageId(pageAddr, 0);
    }

    /**
     * @param ver Version.
     */
    public PagePartitionMetaIO(int ver) {
        super(T_PART_META, ver);
    }

    /**
     * @param pageAddr Page address.
     * @return Partition size.
     */
    public long getSize(long pageAddr) {
        return PageUtils.getLong(pageAddr, SIZE_OFF);
    }

    /**
     * @param pageAddr Page address.
     * @param size Partition size.
     *
     * @return {@code true} if value has changed as a result of this method's invocation.
     */
    public boolean setSize(long pageAddr, long size) {
        if (getSize(pageAddr) == size)
            return false;

        PageUtils.putLong(pageAddr, SIZE_OFF, size);

        return true;
    }

    /**
     * @param pageAddr Page address.
     * @return Partition update counter.
     */
    public long getUpdateCounter(long pageAddr) {
        return PageUtils.getLong(pageAddr, UPDATE_CNTR_OFF);
    }

    /**
     * @param pageAddr Page address.
     * @param cntr Partition update counter.
     *
     * @return {@code true} if value has changed as a result of this method's invocation.
     */
    public boolean setUpdateCounter(long pageAddr, long cntr) {
        if (getUpdateCounter(pageAddr) == cntr)
            return false;

        PageUtils.putLong(pageAddr, UPDATE_CNTR_OFF, cntr);

        return true;
    }

    /**
     * @param pageAddr Page address.
     * @return Global remove ID.
     */
    public long getGlobalRemoveId(long pageAddr) {
        return PageUtils.getLong(pageAddr, GLOBAL_RMV_ID_OFF);
    }

    /**
     * @param pageAddr Page address.
     * @param rmvId Global remove ID.
     *
     * @return {@code true} if value has changed as a result of this method's invocation.
     */
    public boolean setGlobalRemoveId(long pageAddr, long rmvId) {
        if (getGlobalRemoveId(pageAddr) == rmvId)
            return false;

        PageUtils.putLong(pageAddr, GLOBAL_RMV_ID_OFF, rmvId);

        return true;
    }

    /**
     * @param pageAddr Page address.
     */
    public byte getPartitionState(long pageAddr) {
        return PageUtils.getByte(pageAddr, PARTITION_STATE_OFF);
    }

    /**
     * @param pageAddr Partition metadata page address.
     * @param state State.
     *
     * @return {@code true} if value has changed as a result of this method's invocation.
     */
    public boolean setPartitionState(long pageAddr, byte state) {
        if (getPartitionState(pageAddr) == state)
            return false;

        PageUtils.putByte(pageAddr, PARTITION_STATE_OFF, state);

        return true;
    }

    /**
     * Returns partition counters page identifier, page with caches in cache group sizes.
     *
     * @param pageAddr Partition metadata page address.
     * @return Next meta partial page ID or {@code 0} if it does not exist.
     */
    public long getCountersPageId(long pageAddr) {
        return PageUtils.getLong(pageAddr, NEXT_PART_META_PAGE_OFF);
    }

    /**
     * Sets new reference to partition counters page (logical cache sizes).
     *
     * @param pageAddr Partition metadata page address.
     * @param cntrsPageId New cache sizes page ID.
     */
    public void setCountersPageId(long pageAddr, long cntrsPageId) {
        PageUtils.putLong(pageAddr, NEXT_PART_META_PAGE_OFF, cntrsPageId);
    }

    /**
     * Returns partition pending tree root. Pending tree is used to tracking expiring entries.
     *
     * @param pageAddr Page address.
     * @return Pending Tree root page.
     */
    public long getPendingTreeRoot(long pageAddr) {
        throw new UnsupportedOperationException("Per partition pending tree is not supported by " +
            "this PagePartitionMetaIO version: ver=" + getVersion());
    }

    /**
     * Sets new partition pending tree root.
     *
     * @param pageAddr Page address.
     * @param treeRoot Pending Tree root
     */
    public void setPendingTreeRoot(long pageAddr, long treeRoot) {
        throw new UnsupportedOperationException("Per partition pending tree is not supported by " +
            "this PagePartitionMetaIO version: ver=" + getVersion());
    }

    /**
     * @param pageAddr Page address.
     */
    public long getPartitionMetaStoreReuseListRoot(long pageAddr) {
        throw new UnsupportedOperationException("Partition metastore is not supported by " +
            "this PagePartitionMetaIO version: ver=" + getVersion());
    }

    /**
     * @param pageAddr Page address.
     * @param listRoot List root.
     */
    public void setPartitionMetaStoreReuseListRoot(long pageAddr, long listRoot) {
        throw new UnsupportedOperationException("Partition metastore is not supported by " +
            "this PagePartitionMetaIO version: ver=" + getVersion());
    }

    /**
     * @param pageAddr Page address.
     */
    public long getGapsLink(long pageAddr) {
        throw new UnsupportedOperationException("Gaps link is not supported by " +
            "this PagePartitionMetaIO version: ver=" + getVersion());
    }

    /**
     * @param pageAddr Page address.
     * @param link Link.
<<<<<<< HEAD
=======
     *
     * @return {@code true} if value has changed as a result of this method's invocation.
>>>>>>> 1e84d448
     */
    public boolean setGapsLink(long pageAddr, long link) {
        throw new UnsupportedOperationException("Gaps link is not supported by " +
            "this PagePartitionMetaIO version: ver=" + getVersion());
    }

    /** {@inheritDoc} */
    @Override protected void printPage(long pageAddr, int pageSize, GridStringBuilder sb) throws IgniteCheckedException {
        super.printPage(pageAddr, pageSize, sb);

        byte state = getPartitionState(pageAddr);

        sb.a(",\nPagePartitionMeta[\n\tsize=").a(getSize(pageAddr))
            .a(",\n\tupdateCounter=").a(getUpdateCounter(pageAddr))
            .a(",\n\tglobalRemoveId=").a(getGlobalRemoveId(pageAddr))
            .a(",\n\tpartitionState=").a(state).a("(").a(GridDhtPartitionState.fromOrdinal(state)).a(")")
            .a(",\n\tcountersPageId=").a(getCountersPageId(pageAddr))
            .a("\n]");
    }
}<|MERGE_RESOLUTION|>--- conflicted
+++ resolved
@@ -230,11 +230,8 @@
     /**
      * @param pageAddr Page address.
      * @param link Link.
-<<<<<<< HEAD
-=======
-     *
-     * @return {@code true} if value has changed as a result of this method's invocation.
->>>>>>> 1e84d448
+     *
+     * @return {@code true} if value has changed as a result of this method's invocation.
      */
     public boolean setGapsLink(long pageAddr, long link) {
         throw new UnsupportedOperationException("Gaps link is not supported by " +
