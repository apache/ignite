--- conflicted
+++ resolved
@@ -402,10 +402,10 @@
             CacheGroupDescriptor desc = cctx.cache().cacheGroupDescriptor(grpDescId);
 
             if (desc != null && desc.persistenceEnabled()) {
-                boolean locEnabled = cctx.database().walEnabled(grpDescId, true);
+                boolean localEnabled = cctx.database().walEnabled(grpDescId, true);
                 boolean globalEnabled = cctx.database().walEnabled(grpDescId, false);
 
-                if (!locEnabled || !globalEnabled) {
+                if (!localEnabled || !globalEnabled) {
                     File dir = cacheWorkDir(desc.config());
 
                     if (Arrays.stream(
@@ -631,11 +631,7 @@
             igniteCfg.getDataStorageConfiguration()::getPageSize
         );
 
-<<<<<<< HEAD
-        if (encrypted) {
-=======
         if (encrKeyProvider != null) {
->>>>>>> e70b66c5
             int hdrSize = pageStoreFactory.headerSize(pageStoreFactory.latestVersion());
 
             ((EncryptedFileIOFactory)pageStoreFileIoFactory).headerSize(hdrSize);
