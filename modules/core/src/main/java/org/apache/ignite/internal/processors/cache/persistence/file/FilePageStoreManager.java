--- conflicted
+++ resolved
@@ -685,15 +685,9 @@
         FileIOFactory pageStoreFileIoFactory = this.pageStoreFileIoFactory;
         FileIOFactory pageStoreV1FileIoFactory = this.pageStoreV1FileIoFactory;
 
-<<<<<<< HEAD
         if (encrKeyProvider != null) {
-            pageStoreFileIoFactory = getEncryptedFileIoFactory(this.pageStoreFileIoFactory, grpId, encrKeyProvider);
-            pageStoreV1FileIoFactory = getEncryptedFileIoFactory(this.pageStoreV1FileIoFactory, grpId, encrKeyProvider);
-=======
-        if (encrypted) {
-            pageStoreFileIoFactory = encryptedFileIoFactory(this.pageStoreFileIoFactory, grpId);
-            pageStoreV1FileIoFactory = encryptedFileIoFactory(this.pageStoreV1FileIoFactory, grpId);
->>>>>>> 0aa86435
+            pageStoreFileIoFactory = encryptedFileIoFactory(this.pageStoreFileIoFactory, grpId, encrKeyProvider);
+            pageStoreV1FileIoFactory = encryptedFileIoFactory(this.pageStoreV1FileIoFactory, grpId, encrKeyProvider);
         }
 
         FileVersionCheckingFactory pageStoreFactory = new FileVersionCheckingFactory(
@@ -715,40 +709,27 @@
     /**
      * @param plainFileIOFactory Not-encrypting file io factory.
      * @param cacheGrpId Cache group id.
-<<<<<<< HEAD
      * @param encrKeyProvider Encryption keys provider for encrypted IO. If {@code null}, no encryption is used.
      * @return Encrypted file IO factory.
      */
-    public EncryptedFileIOFactory getEncryptedFileIoFactory(FileIOFactory plainFileIOFactory, int cacheGrpId,
+    public EncryptedFileIOFactory encryptedFileIoFactory(FileIOFactory plainFileIOFactory, int cacheGrpId,
         EncryptionCacheKeyProvider encrKeyProvider) {
-=======
-     * @return Encrypted file IO factory.
-     */
-    public EncryptedFileIOFactory encryptedFileIoFactory(FileIOFactory plainFileIOFactory, int cacheGrpId) {
->>>>>>> 0aa86435
         return new EncryptedFileIOFactory(
             plainFileIOFactory,
             cacheGrpId,
             pageSize(),
-<<<<<<< HEAD
             encrKeyProvider,
-=======
-            cctx.kernalContext().encryption(),
->>>>>>> 0aa86435
             cctx.gridConfig().getEncryptionSpi());
     }
 
     /**
-<<<<<<< HEAD
      * @return Encrypted file IO factory with stored internal encryption keys.
      */
-    public EncryptedFileIOFactory getEncryptedFileIoFactory(FileIOFactory plainFileIOFactory, int cacheGrpId) {
-        return getEncryptedFileIoFactory(plainFileIOFactory, cacheGrpId, cctx.kernalContext().encryption());
-    }
-
-    /**
-=======
->>>>>>> 0aa86435
+    public EncryptedFileIOFactory encryptedFileIoFactory(FileIOFactory plainFileIOFactory, int cacheGrpId) {
+        return encryptedFileIoFactory(plainFileIOFactory, cacheGrpId, cctx.kernalContext().encryption());
+    }
+
+    /**
      * @param cacheWorkDir Work directory.
      * @param grpId Group ID.
      * @param partitions Number of partitions.
