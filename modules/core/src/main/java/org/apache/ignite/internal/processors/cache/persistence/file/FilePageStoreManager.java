--- conflicted
+++ resolved
@@ -1086,7 +1086,6 @@
         return isSharedGroup ? CACHE_GRP_DIR_PREFIX + cacheOrGroupName
             : CACHE_DIR_PREFIX + cacheOrGroupName;
     }
-<<<<<<< HEAD
 
     /**
      * @param ccfg Cache configuration.
@@ -1095,16 +1094,6 @@
     public static String cacheDirName(CacheConfiguration ccfg) {
         boolean isSharedGrp = ccfg.getGroupName() != null;
 
-=======
-
-    /**
-     * @param ccfg Cache configuration.
-     * @return The full cache directory name.
-     */
-    public static String cacheDirName(CacheConfiguration ccfg) {
-        boolean isSharedGrp = ccfg.getGroupName() != null;
-
->>>>>>> f41bc6af
         return cacheDirName(isSharedGrp, isSharedGrp ? ccfg.getGroupName() : ccfg.getName());
     }
 
