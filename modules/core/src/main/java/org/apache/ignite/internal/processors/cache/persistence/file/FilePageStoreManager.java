/*
 * Licensed to the Apache Software Foundation (ASF) under one or more
 * contributor license agreements.  See the NOTICE file distributed with
 * this work for additional information regarding copyright ownership.
 * The ASF licenses this file to You under the Apache License, Version 2.0
 * (the "License"); you may not use this file except in compliance with
 * the License.  You may obtain a copy of the License at
 *
 *      http://www.apache.org/licenses/LICENSE-2.0
 *
 * Unless required by applicable law or agreed to in writing, software
 * distributed under the License is distributed on an "AS IS" BASIS,
 * WITHOUT WARRANTIES OR CONDITIONS OF ANY KIND, either express or implied.
 * See the License for the specific language governing permissions and
 * limitations under the License.
 */

package org.apache.ignite.internal.processors.cache.persistence.file;

import java.io.File;
import java.io.IOException;
import java.nio.ByteBuffer;
import java.nio.file.DirectoryStream;
import java.nio.file.FileSystems;
import java.nio.file.Files;
import java.nio.file.Path;
import java.nio.file.PathMatcher;
import java.nio.file.StandardCopyOption;
import java.util.AbstractList;
import java.util.ArrayList;
import java.util.Arrays;
import java.util.Collection;
import java.util.Collections;
import java.util.List;
import java.util.Map;
import java.util.Set;
import java.util.concurrent.ConcurrentHashMap;
import java.util.concurrent.atomic.AtomicLong;
import java.util.concurrent.locks.ReadWriteLock;
import java.util.concurrent.locks.ReentrantReadWriteLock;
import java.util.function.BiFunction;
import java.util.function.Function;
import java.util.function.Predicate;
import java.util.stream.Collectors;
import org.apache.ignite.IgniteCheckedException;
import org.apache.ignite.IgniteException;
import org.apache.ignite.IgniteLogger;
import org.apache.ignite.configuration.CacheConfiguration;
import org.apache.ignite.configuration.DataStorageConfiguration;
import org.apache.ignite.configuration.IgniteConfiguration;
import org.apache.ignite.failure.FailureContext;
import org.apache.ignite.failure.FailureType;
import org.apache.ignite.internal.GridKernalContext;
import org.apache.ignite.internal.client.util.GridConcurrentHashSet;
import org.apache.ignite.internal.managers.encryption.EncryptionCacheKeyProvider;
import org.apache.ignite.internal.pagemem.PageIdAllocator;
import org.apache.ignite.internal.pagemem.PageIdUtils;
import org.apache.ignite.internal.pagemem.store.IgnitePageStoreManager;
import org.apache.ignite.internal.pagemem.store.PageStore;
import org.apache.ignite.internal.pagemem.store.PageStoreCollection;
import org.apache.ignite.internal.processors.cache.CacheGroupContext;
import org.apache.ignite.internal.processors.cache.CacheGroupDescriptor;
import org.apache.ignite.internal.processors.cache.GridCacheSharedManagerAdapter;
import org.apache.ignite.internal.processors.cache.persistence.DataRegion;
import org.apache.ignite.internal.processors.cache.persistence.GridCacheDatabaseSharedManager;
import org.apache.ignite.internal.processors.cache.persistence.StorageException;
import org.apache.ignite.internal.processors.cache.persistence.defragmentation.DefragmentationFileUtils;
import org.apache.ignite.internal.processors.cache.persistence.filename.PdsFolderSettings;
import org.apache.ignite.internal.processors.cache.persistence.metastorage.MetaStorage;
import org.apache.ignite.internal.processors.cache.persistence.pagemem.PageMetrics;
import org.apache.ignite.internal.processors.cache.persistence.pagemem.PageReadWriteManager;
import org.apache.ignite.internal.processors.cache.persistence.pagemem.PageReadWriteManagerImpl;
import org.apache.ignite.internal.processors.cache.persistence.snapshot.IgniteCacheSnapshotManager;
import org.apache.ignite.internal.util.GridStripedReadWriteLock;
import org.apache.ignite.internal.util.typedef.X;
import org.apache.ignite.internal.util.typedef.internal.CU;
import org.apache.ignite.internal.util.typedef.internal.U;
import org.apache.ignite.internal.util.worker.GridWorker;
import org.apache.ignite.lang.IgniteOutClosure;
import org.apache.ignite.maintenance.MaintenanceRegistry;
import org.apache.ignite.maintenance.MaintenanceTask;
import org.apache.ignite.thread.IgniteThread;
import org.jetbrains.annotations.NotNull;
import org.jetbrains.annotations.Nullable;

import static java.lang.String.format;
import static java.nio.file.Files.delete;
import static java.nio.file.Files.newDirectoryStream;
import static java.util.Objects.requireNonNull;
import static org.apache.ignite.internal.pagemem.PageIdAllocator.INDEX_PARTITION;
import static org.apache.ignite.internal.pagemem.PageIdAllocator.MAX_PARTITION_ID;

/**
 * File page store manager.
 */
public class FilePageStoreManager extends GridCacheSharedManagerAdapter implements IgnitePageStoreManager,
    PageStoreCollection {
    /** File suffix. */
    public static final String FILE_SUFFIX = ".bin";

    /** Suffix for zip files */
    public static final String ZIP_SUFFIX = ".zip";

    /** Suffix for tmp files */
    public static final String TMP_SUFFIX = ".tmp";

    /** Partition file prefix. */
    public static final String PART_FILE_PREFIX = "part-";

    /** */
    public static final String INDEX_FILE_PREFIX = "index";

    /** */
    public static final String INDEX_FILE_NAME = INDEX_FILE_PREFIX + FILE_SUFFIX;

    /** */
    public static final String PART_FILE_TEMPLATE = PART_FILE_PREFIX + "%d" + FILE_SUFFIX;

    /** */
    public static final String CACHE_DIR_PREFIX = "cache-";

    /** */
    public static final String CACHE_GRP_DIR_PREFIX = "cacheGroup-";

    /** */
    public static final Predicate<File> DATA_DIR_FILTER = dir ->
        dir.getName().startsWith(CACHE_DIR_PREFIX) ||
        dir.getName().startsWith(CACHE_GRP_DIR_PREFIX) ||
        dir.getName().equals(MetaStorage.METASTORAGE_DIR_NAME);

    /** */
    public static final String CACHE_DATA_FILENAME = "cache_data.dat";

    /** */
    public static final String CACHE_DATA_TMP_FILENAME = CACHE_DATA_FILENAME + TMP_SUFFIX;

    /** */
    public static final String DFLT_STORE_DIR = "db";

    /** Matcher for searching of *.tmp files. */
    public static final PathMatcher TMP_FILE_MATCHER =
        FileSystems.getDefault().getPathMatcher("glob:**" + TMP_SUFFIX);

    /** Unique name for corrupted data files maintenance task. */
    public static final String CORRUPTED_DATA_FILES_MNTC_TASK_NAME = "corrupted-cache-data-files-task";

    /** Page manager. */
    private final PageReadWriteManager pmPageMgr;

    /**
     * Executor to disallow running code that modifies data in idxCacheStores concurrently with cleanup of file page
     * store.
     */
    private final LongOperationAsyncExecutor cleanupAsyncExecutor;

    /** */
    private final Map<Integer, CacheStoreHolder> idxCacheStores;

    /** */
    private final IgniteConfiguration igniteCfg;

    /**
     * File IO factory for page store, by default is taken from {@link #dsCfg}.
     * May be overridden by block read/write.
     */
    private FileIOFactory pageStoreFileIoFactory;

    /**
     * File IO factory for page store V1 and for fast checking page store (non block read).
     * By default is taken from {@link #dsCfg}.
     */
    private FileIOFactory pageStoreV1FileIoFactory;

    /** */
    private final DataStorageConfiguration dsCfg;

    /** Absolute directory for file page store. Includes consistent id based folder. */
    private File storeWorkDir;

    /** */
    private final Set<Integer> grpsWithoutIdx = Collections.newSetFromMap(new ConcurrentHashMap<Integer, Boolean>());

    /** */
    private final GridStripedReadWriteLock initDirLock =
        new GridStripedReadWriteLock(Math.max(Runtime.getRuntime().availableProcessors(), 8));

    /**
     * @param ctx Kernal context.
     */
    public FilePageStoreManager(GridKernalContext ctx) {
        igniteCfg = ctx.config();

        cleanupAsyncExecutor =
            new LongOperationAsyncExecutor(ctx.igniteInstanceName(), ctx.config().getGridLogger());

        idxCacheStores = new IdxCacheStores<>(cleanupAsyncExecutor);

        DataStorageConfiguration dsCfg = igniteCfg.getDataStorageConfiguration();

        assert dsCfg != null;

        this.dsCfg = dsCfg;

        pageStoreV1FileIoFactory = pageStoreFileIoFactory = dsCfg.getFileIOFactory();

        pmPageMgr = new PageReadWriteManagerImpl(ctx, this, FilePageStoreManager.class.getSimpleName());
    }

    /** {@inheritDoc} */
    @Override public void start0() throws IgniteCheckedException {
        final GridKernalContext ctx = cctx.kernalContext();

        if (ctx.clientNode())
            return;

        final PdsFolderSettings folderSettings = ctx.pdsFolderResolver().resolveFolders();

        storeWorkDir = folderSettings.persistentStoreNodePath();

        U.ensureDirectory(storeWorkDir, "page store work directory", log);

        String tmpDir = System.getProperty("java.io.tmpdir");

        if (tmpDir != null && storeWorkDir.getAbsolutePath().startsWith(tmpDir)) {
            log.warning("Persistence store directory is in the temp directory and may be cleaned." +
                "To avoid this set \"IGNITE_HOME\" environment variable properly or " +
                "change location of persistence directories in data storage configuration " +
                "(see DataStorageConfiguration#walPath, DataStorageConfiguration#walArchivePath, " +
                "DataStorageConfiguration#storagePath properties). " +
                "Current persistence store directory is: [" + storeWorkDir.getAbsolutePath() + "]");
        }

        File[] files = storeWorkDir.listFiles();

        for (File file : files) {
            if (file.isDirectory()) {
                File[] tmpFiles = file.listFiles((k, v) -> v.endsWith(CACHE_DATA_TMP_FILENAME));

                if (tmpFiles != null) {
                    for (File tmpFile : tmpFiles) {
                        if (!tmpFile.delete())
                            log.warning("Failed to delete temporary cache config file" +
                                    "(make sure Ignite process has enough rights):" + file.getName());
                    }
                }
            }
        }
    }

    /** {@inheritDoc} */
    @Override public void cleanupPersistentSpace(CacheConfiguration cacheConfiguration) throws IgniteCheckedException {
        try {
            File cacheWorkDir = cacheWorkDir(cacheConfiguration);

            if (!cacheWorkDir.exists())
                return;

            try (DirectoryStream<Path> files = newDirectoryStream(cacheWorkDir.toPath(),
                new DirectoryStream.Filter<Path>() {
                    @Override public boolean accept(Path entry) throws IOException {
                        return entry.toFile().getName().endsWith(FILE_SUFFIX);
                    }
                })) {
                for (Path path : files)
                    delete(path);
            }
        }
        catch (IOException e) {
            throw new IgniteCheckedException("Failed to cleanup persistent directory: ", e);
        }
    }

    /** {@inheritDoc} */
    @Override public void cleanupPersistentSpace() throws IgniteCheckedException {
        try {
            try (DirectoryStream<Path> files = newDirectoryStream(
                storeWorkDir.toPath(), entry -> {
                    String name = entry.toFile().getName();

                    return !name.equals(MetaStorage.METASTORAGE_DIR_NAME) &&
                        (name.startsWith(CACHE_DIR_PREFIX) || name.startsWith(CACHE_GRP_DIR_PREFIX));
                }
            )) {
                for (Path path : files)
                    U.delete(path);
            }
        }
        catch (IOException e) {
            throw new IgniteCheckedException("Failed to cleanup persistent directory: ", e);
        }
    }

    /** {@inheritDoc} */
    @Override public void cleanupPageStoreIfMatch(Predicate<Integer> cacheGrpPred, boolean cleanFiles) {
        Map<Integer, CacheStoreHolder> filteredStores = idxCacheStores.entrySet().stream()
            .filter(e -> cacheGrpPred.test(e.getKey()))
            .collect(Collectors.toMap(Map.Entry::getKey, Map.Entry::getValue));

        idxCacheStores.entrySet().removeIf(e -> cacheGrpPred.test(e.getKey()));

        Runnable doShutdown = () -> {
            IgniteCheckedException ex = shutdown(filteredStores.values(), cleanFiles);

            if (ex != null)
                U.error(log, "Failed to gracefully stop page store managers", ex);

            U.log(log, "Cleanup cache stores [total=" + filteredStores.keySet().size() +
                ", left=" + idxCacheStores.size() + ", cleanFiles=" + cleanFiles + ']');
        };

        if (cleanFiles) {
            cleanupAsyncExecutor.async(doShutdown);

            U.log(log, "Cache stores cleanup started asynchronously");
        }
        else
            doShutdown.run();
    }

    /** {@inheritDoc} */
    @Override public void stop0(boolean cancel) {
        if (log.isDebugEnabled())
            log.debug("Stopping page store manager.");

        cleanupPageStoreIfMatch(p -> true, false);
    }

    /** {@inheritDoc} */
    @Override public void onKernalStop0(boolean cancel) {
        cleanupAsyncExecutor.awaitAsyncTaskCompletion(cancel);
    }

    /** {@inheritDoc} */
    @Override public void onActivate(GridKernalContext kctx) throws IgniteCheckedException {
        if (log.isDebugEnabled())
            log.debug("Activate page store manager [id=" + cctx.localNodeId() +
                " topVer=" + cctx.discovery().topologyVersionEx() + " ]");

        start0();
    }

    /** {@inheritDoc} */
    @Override public void onDeActivate(GridKernalContext kctx) {
        if (log.isDebugEnabled())
            log.debug("DeActivate page store manager [id=" + cctx.localNodeId() +
                " topVer=" + cctx.discovery().topologyVersionEx() + " ]");

        stop0(true);
    }

    /** {@inheritDoc} */
    @Override public void beginRecover() {
        List<String> groupsWithWalDisabled = checkCachesWithDisabledWal();

        if (!groupsWithWalDisabled.isEmpty()) {
            String errorMsg = "Cache groups with potentially corrupted partition files found. " +
                "To cleanup them maintenance is needed, node will enter maintenance mode on next restart. " +
                "Cleanup cache group folders manually or trigger maintenance action to do that and restart the node. " +
                "Corrupted files are located in subdirectories " + groupsWithWalDisabled +
                " in a work dir " + storeWorkDir;

            log.warning(errorMsg);

            try {
                cctx.kernalContext().maintenanceRegistry().registerMaintenanceTask(
                    new MaintenanceTask(CORRUPTED_DATA_FILES_MNTC_TASK_NAME,
                        "Corrupted cache groups found",
                        groupsWithWalDisabled.stream().collect(Collectors.joining(File.separator)))
                );
            }
            catch (IgniteCheckedException e) {
                log.warning("Failed to register maintenance record for corrupted partition files.", e);
            }

            throw new IgniteException(errorMsg);
        }

        for (CacheStoreHolder holder : idxCacheStores.values()) {
            holder.idxStore.beginRecover();

            for (PageStore partStore : holder.partStores)
                partStore.beginRecover();
        }
    }

    /**
     * Checks cache groups' settings and returns groups names with disabled WAL.
     *
     * @return List of cache groups names that had WAL disabled before node stop.
     */
    private List<String> checkCachesWithDisabledWal() {
        List<String> corruptedCachesDirs = new ArrayList<>();

        for (Integer grpDescId : idxCacheStores.keySet()) {
            CacheGroupDescriptor desc = cctx.cache().cacheGroupDescriptor(grpDescId);

            if (desc != null && desc.persistenceEnabled()) {
                boolean localEnabled = cctx.database().walEnabled(grpDescId, true);
                boolean globalEnabled = cctx.database().walEnabled(grpDescId, false);

                if (!localEnabled || !globalEnabled) {
                    File dir = cacheWorkDir(desc.config());

                    if (Arrays.stream(
                        dir.listFiles())
                        .filter(f -> !f.getName().equals(CACHE_DATA_FILENAME))
                        .count() > 0
                    ) {
                        corruptedCachesDirs.add(cacheDirName(desc.config()));
                    }
                }
            }
        }

        return corruptedCachesDirs;
    }

    /** {@inheritDoc} */
    @Override public void finishRecover() throws IgniteCheckedException {
        try {
            for (CacheStoreHolder holder : idxCacheStores.values()) {
                holder.idxStore.finishRecover();

                for (PageStore partStore : holder.partStores)
                    partStore.finishRecover();
            }
        }
        catch (StorageException e) {
            cctx.kernalContext().failure().process(new FailureContext(FailureType.CRITICAL_ERROR, e));

            throw e;
        }
    }

    /** {@inheritDoc} */
    @Override public void initialize(int cacheId, int partitions, String workingDir, PageMetrics pageMetrics)
        throws IgniteCheckedException {
        assert storeWorkDir != null;

        if (!idxCacheStores.containsKey(cacheId)) {
            CacheStoreHolder holder = initDir(
                new File(storeWorkDir, workingDir),
                cacheId,
                partitions,
                pageMetrics,
                cctx.cacheContext(cacheId) != null && cctx.cacheContext(cacheId).config().isEncryptionEnabled()
            );

            CacheStoreHolder old = idxCacheStores.put(cacheId, holder);

            assert old == null : "Non-null old store holder for cacheId: " + cacheId;
        }
    }

    /** {@inheritDoc} */
    @Override public void initializeForCache(CacheGroupDescriptor grpDesc, CacheConfiguration<?, ?> ccfg) throws IgniteCheckedException {
        assert storeWorkDir != null;

        int grpId = grpDesc.groupId();

        if (!idxCacheStores.containsKey(grpId)) {
            CacheStoreHolder holder = initForCache(grpDesc, ccfg);

            CacheStoreHolder old = idxCacheStores.put(grpId, holder);

            assert old == null : "Non-null old store holder for cache: " + ccfg.getName();
        }
    }

    /** {@inheritDoc} */
    @Override public void initializeForMetastorage() throws IgniteCheckedException {
        assert storeWorkDir != null;

        int grpId = MetaStorage.METASTORAGE_CACHE_ID;

        if (!idxCacheStores.containsKey(grpId)) {
            DataRegion dataRegion = cctx.database().dataRegion(GridCacheDatabaseSharedManager.METASTORE_DATA_REGION_NAME);
            PageMetrics pageMetrics = dataRegion.metrics().cacheGrpPageMetrics(grpId);

            CacheStoreHolder holder = initDir(
                new File(storeWorkDir, MetaStorage.METASTORAGE_DIR_NAME),
                grpId,
                MetaStorage.METASTORAGE_PARTITIONS.size(),
                pageMetrics,
                false);

            CacheStoreHolder old = idxCacheStores.put(grpId, holder);

            assert old == null : "Non-null old store holder for metastorage";
        }
    }

    /** {@inheritDoc} */
    @Override public void shutdownForCacheGroup(CacheGroupContext grp, boolean destroy) throws IgniteCheckedException {
        grpsWithoutIdx.remove(grp.groupId());

        CacheStoreHolder old = idxCacheStores.remove(grp.groupId());

        if (old != null) {
            IgniteCheckedException ex = shutdown(old, /*clean files if destroy*/destroy, null);

            if (ex != null)
                throw ex;
        }
    }

    /** {@inheritDoc} */
    @Override public void truncate(int grpId, int partId, int tag) throws IgniteCheckedException {
        assert partId <= MAX_PARTITION_ID;

        PageStore store = getStore(grpId, partId);

        store.truncate(tag);
    }

    /** {@inheritDoc} */
    @Override public void read(int grpId, long pageId, ByteBuffer pageBuf, boolean keepCrc) throws IgniteCheckedException {
        pmPageMgr.read(grpId, pageId, pageBuf, keepCrc);
    }

    /** {@inheritDoc} */
    @Override public boolean exists(int grpId, int partId) throws IgniteCheckedException {
        PageStore store = getStore(grpId, partId);

        return store.exists();
    }

    /** {@inheritDoc} */
    @Override public void readHeader(int grpId, int partId, ByteBuffer buf) throws IgniteCheckedException {
        PageStore store = getStore(grpId, partId);

        try {
            store.readHeader(buf);
        }
        catch (StorageException e) {
            cctx.kernalContext().failure().process(new FailureContext(FailureType.CRITICAL_ERROR, e));

            throw e;
        }
    }

    /** {@inheritDoc} */
    @Override public PageStore write(
        int grpId,
        long pageId,
        ByteBuffer pageBuf,
        int tag,
        boolean calculateCrc
    ) throws IgniteCheckedException {
        return pmPageMgr.write(grpId, pageId, pageBuf, tag, calculateCrc);
    }

    /** {@inheritDoc} */
    @Override public long pageOffset(int grpId, long pageId) throws IgniteCheckedException {
        PageStore store = getStore(grpId, PageIdUtils.partId(pageId));

        return store.pageOffset(pageId);
    }

    /**
     *
     */
    public Path getPath(boolean isSharedGroup, String cacheOrGroupName, int partId) {
        return getPartitionFilePath(cacheWorkDir(isSharedGroup, cacheOrGroupName), partId);
    }

    /**
     * @param grpDesc Cache group descriptor.
     * @param ccfg Cache configuration.
     * @return Cache store holder.
     * @throws IgniteCheckedException If failed.
     */
    private CacheStoreHolder initForCache(CacheGroupDescriptor grpDesc, CacheConfiguration ccfg) throws IgniteCheckedException {
        assert !grpDesc.sharedGroup() || ccfg.getGroupName() != null : ccfg.getName();

        File cacheWorkDir = cacheWorkDir(ccfg);

        String dataRegionName = grpDesc.config().getDataRegionName();
        DataRegion dataRegion = cctx.database().dataRegion(dataRegionName);
        PageMetrics pageMetrics = dataRegion.metrics().cacheGrpPageMetrics(grpDesc.groupId());

        return initDir(
            cacheWorkDir,
            grpDesc.groupId(),
            grpDesc.config().getAffinity().partitions(),
            pageMetrics,
            ccfg.isEncryptionEnabled()
        );
    }

    /**
     * @param grpId Cache group id.
     * @param encrypted {@code true} if cache group encryption enabled.
     * @return Factory to create page stores.
     */
    public FileVersionCheckingFactory getPageStoreFactory(int grpId, boolean encrypted) {
        return getPageStoreFactory(grpId, encrypted ? cctx.kernalContext().encryption() : null);
    }

    /**
     * @param grpId Cache group id.
     * @param encrKeyProvider Encryption keys provider for encrypted IO. If {@code null}, no encryption is used.
     * @return Factory to create page stores with certain encryption keys provider.
     */
    public FileVersionCheckingFactory getPageStoreFactory(int grpId, EncryptionCacheKeyProvider encrKeyProvider) {
        FileIOFactory pageStoreFileIoFactory = this.pageStoreFileIoFactory;
        FileIOFactory pageStoreV1FileIoFactory = this.pageStoreV1FileIoFactory;

        if (encrKeyProvider != null) {
            pageStoreFileIoFactory = encryptedFileIoFactory(this.pageStoreFileIoFactory, grpId, encrKeyProvider);
            pageStoreV1FileIoFactory = encryptedFileIoFactory(this.pageStoreV1FileIoFactory, grpId, encrKeyProvider);
        }

        FileVersionCheckingFactory pageStoreFactory = new FileVersionCheckingFactory(
            pageStoreFileIoFactory,
            pageStoreV1FileIoFactory,
            igniteCfg.getDataStorageConfiguration()::getPageSize
        );

        if (encrKeyProvider != null) {
            int hdrSize = pageStoreFactory.headerSize(pageStoreFactory.latestVersion());

            ((EncryptedFileIOFactory)pageStoreFileIoFactory).headerSize(hdrSize);
            ((EncryptedFileIOFactory)pageStoreV1FileIoFactory).headerSize(hdrSize);
        }

        return pageStoreFactory;
    }

    /**
     * @param plainFileIOFactory Not-encrypting file io factory.
     * @param cacheGrpId Cache group id.
     * @param encrKeyProvider Encryption keys provider for encrypted IO. If {@code null}, no encryption is used.
     * @return Encrypted file IO factory.
     */
    public EncryptedFileIOFactory encryptedFileIoFactory(FileIOFactory plainFileIOFactory, int cacheGrpId,
        EncryptionCacheKeyProvider encrKeyProvider) {
        return new EncryptedFileIOFactory(
            plainFileIOFactory,
            cacheGrpId,
            pageSize(),
            encrKeyProvider,
            cctx.gridConfig().getEncryptionSpi());
    }

    /**
     * @return Encrypted file IO factory with stored internal encryption keys.
     */
    public EncryptedFileIOFactory encryptedFileIoFactory(FileIOFactory plainFileIOFactory, int cacheGrpId) {
        return encryptedFileIoFactory(plainFileIOFactory, cacheGrpId, cctx.kernalContext().encryption());
    }

    /**
     * @param cacheWorkDir Work directory.
     * @param grpId Group ID.
     * @param partitions Number of partitions.
     * @param pageMetrics Page metrics.
     * @param encrypted {@code True} if this cache encrypted.
     * @return Cache store holder.
     * @throws IgniteCheckedException If failed.
     */
    private CacheStoreHolder initDir(File cacheWorkDir,
        int grpId,
        int partitions,
        PageMetrics pageMetrics,
        boolean encrypted) throws IgniteCheckedException {
        try {
            boolean dirExisted = checkAndInitCacheWorkDir(cacheWorkDir);

            if (dirExisted) {
                MaintenanceRegistry mntcReg = cctx.kernalContext().maintenanceRegistry();

                if (!mntcReg.isMaintenanceMode())
                    DefragmentationFileUtils.beforeInitPageStores(cacheWorkDir, log);
            }

            File idxFile = new File(cacheWorkDir, INDEX_FILE_NAME);

            if (dirExisted && !idxFile.exists())
                grpsWithoutIdx.add(grpId);

            FileVersionCheckingFactory pageStoreFactory = getPageStoreFactory(grpId, encrypted);

            PageStore idxStore =
                pageStoreFactory.createPageStore(
                    PageStore.TYPE_IDX,
                    idxFile,
                    pageMetrics.totalPages()::add);

            PageStore[] partStores = new PageStore[partitions];

            for (int partId = 0; partId < partStores.length; partId++) {
                final int p = partId;

                PageStore partStore =
                    pageStoreFactory.createPageStore(
                        PageStore.TYPE_DATA,
                        () -> getPartitionFilePath(cacheWorkDir, p),
                        pageMetrics.totalPages()::add);

                partStores[partId] = partStore;
            }

            return new CacheStoreHolder(idxStore, partStores);
        }
        catch (IgniteCheckedException e) {
            if (X.hasCause(e, StorageException.class, IOException.class))
                cctx.kernalContext().failure().process(new FailureContext(FailureType.CRITICAL_ERROR, e));

            throw e;
        }
    }

    /**
     * @param cacheWorkDir Cache work directory.
     * @param partId Partition id.
     */
    @NotNull private Path getPartitionFilePath(File cacheWorkDir, int partId) {
        return new File(cacheWorkDir, getPartitionFileName(partId)).toPath();
    }

    /**
     * @param workDir Cache work directory.
     * @param cacheDirName Cache directory name.
     * @param partId Partition id.
     * @return Partition file.
     */
    @NotNull public static File getPartitionFile(File workDir, String cacheDirName, int partId) {
        return new File(cacheWorkDir(workDir, cacheDirName), getPartitionFileName(partId));
    }

    /**
     * @param partId Partition id.
     * @return File name.
     */
    public static String getPartitionFileName(int partId) {
        assert partId <= MAX_PARTITION_ID || partId == INDEX_PARTITION;

        return partId == INDEX_PARTITION ? INDEX_FILE_NAME : format(PART_FILE_TEMPLATE, partId);
    }

    /** {@inheritDoc} */
    @Override public boolean checkAndInitCacheWorkDir(CacheConfiguration cacheCfg) throws IgniteCheckedException {
        return checkAndInitCacheWorkDir(cacheWorkDir(cacheCfg));
    }

    /**
     * @param cacheWorkDir Cache work directory.
     */
    private boolean checkAndInitCacheWorkDir(File cacheWorkDir) throws IgniteCheckedException {
        boolean dirExisted = false;

        ReadWriteLock lock = initDirLock.getLock(cacheWorkDir.getName().hashCode());

        lock.writeLock().lock();

        try {
            if (!Files.exists(cacheWorkDir.toPath())) {
                try {
                    Files.createDirectory(cacheWorkDir.toPath());
                }
                catch (IOException e) {
                    throw new IgniteCheckedException("Failed to initialize cache working directory " +
                        "(failed to create, make sure the work folder has correct permissions): " +
                        cacheWorkDir.getAbsolutePath(), e);
                }
            }
            else {
                if (cacheWorkDir.isFile())
                    throw new IgniteCheckedException("Failed to initialize cache working directory " +
                        "(a file with the same name already exists): " + cacheWorkDir.getAbsolutePath());

                File lockF = new File(cacheWorkDir, IgniteCacheSnapshotManager.SNAPSHOT_RESTORE_STARTED_LOCK_FILENAME);

                Path cacheWorkDirPath = cacheWorkDir.toPath();

                Path tmp = cacheWorkDirPath.getParent().resolve(cacheWorkDir.getName() + TMP_SUFFIX);

                if (Files.exists(tmp) && Files.isDirectory(tmp) &&
                    Files.exists(tmp.resolve(IgniteCacheSnapshotManager.TEMP_FILES_COMPLETENESS_MARKER))) {

                    U.warn(log, "Ignite node crashed during the snapshot restore process " +
                        "(there is a snapshot restore lock file left for cache). But old version of cache was saved. " +
                        "Trying to restore it. Cache - [" + cacheWorkDir.getAbsolutePath() + ']');

                    U.delete(cacheWorkDir);

                    try {
                        Files.move(tmp, cacheWorkDirPath, StandardCopyOption.ATOMIC_MOVE);

                        cacheWorkDirPath.resolve(IgniteCacheSnapshotManager.TEMP_FILES_COMPLETENESS_MARKER).toFile().delete();
                    }
                    catch (IOException e) {
                        throw new IgniteCheckedException(e);
                    }
                }
                else if (lockF.exists()) {
                    U.warn(log, "Ignite node crashed during the snapshot restore process " +
                        "(there is a snapshot restore lock file left for cache). Will remove both the lock file and " +
                        "incomplete cache directory [cacheDir=" + cacheWorkDir.getAbsolutePath() + ']');

                    boolean deleted = U.delete(cacheWorkDir);

                    if (!deleted)
                        throw new IgniteCheckedException("Failed to remove obsolete cache working directory " +
                            "(remove the directory manually and make sure the work folder has correct permissions): " +
                            cacheWorkDir.getAbsolutePath());

                    cacheWorkDir.mkdirs();
                }
                else
                    dirExisted = true;

                if (!cacheWorkDir.exists())
                    throw new IgniteCheckedException("Failed to initialize cache working directory " +
                        "(failed to create, make sure the work folder has correct permissions): " +
                        cacheWorkDir.getAbsolutePath());

                if (Files.exists(tmp))
                    U.delete(tmp);
            }
        }
        finally {
            lock.writeLock().unlock();
        }

        return dirExisted;
    }

    /** {@inheritDoc} */
    @Override public void sync(int grpId, int partId) throws IgniteCheckedException {
        try {
            getStore(grpId, partId).sync();
        }
        catch (StorageException e) {
            cctx.kernalContext().failure().process(new FailureContext(FailureType.CRITICAL_ERROR, e));

            throw e;
        }
    }

    /** {@inheritDoc} */
    @Override public void ensure(int grpId, int partId) throws IgniteCheckedException {
        try {
            getStore(grpId, partId).ensure();
        }
        catch (StorageException e) {
            cctx.kernalContext().failure().process(new FailureContext(FailureType.CRITICAL_ERROR, e));

            throw e;
        }
    }

    /** {@inheritDoc} */
    @Override public long allocatePage(int grpId, int partId, byte flags) throws IgniteCheckedException {
        return pmPageMgr.allocatePage(grpId, partId, flags);
    }

    /** {@inheritDoc} */
    @Override public int pages(int grpId, int partId) throws IgniteCheckedException {
        PageStore store = getStore(grpId, partId);

        return store.pages();
    }

    /**
     * @param dir Directory to check.
     * @param names Cache group names to filter.
     * @return Files that match cache or cache group pattern.
     */
    public static List<File> cacheDirectories(File dir, Predicate<String> names) {
        File[] files = dir.listFiles();

        if (files == null)
            return Collections.emptyList();

        return Arrays.stream(files)
            .sorted()
            .filter(File::isDirectory)
            .filter(DATA_DIR_FILTER)
            .filter(f -> names.test(cacheGroupName(f)))
            .collect(Collectors.toList());
    }

    /**
     * @param dir Directory to check.
     * @param grpId Cache group id
     * @return Files that match cache or cache group pattern.
     */
    public static File cacheDirectory(File dir, int grpId) {
        File[] files = dir.listFiles();

        if (files == null)
            return null;

        return Arrays.stream(files)
            .filter(File::isDirectory)
            .filter(DATA_DIR_FILTER)
            .filter(f -> CU.cacheId(cacheGroupName(f)) == grpId)
            .findAny()
            .orElse(null);
    }

    /**
     * @param partFileName Partition file name.
     * @return Partition id.
     */
    public static int partId(String partFileName) {
        if (partFileName.equals(INDEX_FILE_NAME))
            return PageIdAllocator.INDEX_PARTITION;

        if (partFileName.startsWith(PART_FILE_PREFIX))
            return Integer.parseInt(partFileName.substring(PART_FILE_PREFIX.length(), partFileName.indexOf('.')));

        throw new IllegalStateException("Illegal partition file name: " + partFileName);
    }

    /**
     * @param cacheDir Cache directory to check.
     * @return List of cache partitions in given directory.
     */
    public static List<File> cachePartitionFiles(File cacheDir) {
        File[] files = cacheDir.listFiles();

        if (files == null)
            return Collections.emptyList();

        return Arrays.stream(files)
            .filter(File::isFile)
            .filter(f -> f.getName().endsWith(FILE_SUFFIX))
            .collect(Collectors.toList());
    }

    /**
     * @param dir Cache directory on disk.
     * @return Cache or cache group name.
     */
    public static String cacheGroupName(File dir) {
        String name = dir.getName();

        if (name.startsWith(CACHE_GRP_DIR_PREFIX))
            return name.substring(CACHE_GRP_DIR_PREFIX.length());
        else if (name.startsWith(CACHE_DIR_PREFIX))
            return name.substring(CACHE_DIR_PREFIX.length());
        else if (name.equals(MetaStorage.METASTORAGE_DIR_NAME))
            return MetaStorage.METASTORAGE_CACHE_NAME;
        else
            throw new IgniteException("Directory doesn't match the cache or cache group prefix: " + dir);
    }

<<<<<<< HEAD
    /**
     * @param grpDir Group directory.
     * @param ccfgs Cache configurations.
     * @throws IgniteCheckedException If failed.
     */
    private void readCacheGroupCaches(File grpDir, Map<String, StoredCacheData> ccfgs) throws IgniteCheckedException {
        File[] files = grpDir.listFiles();

        if (files == null)
            return;

        for (File file : files) {
            if (!file.isDirectory() && file.getName().endsWith(CACHE_DATA_FILENAME) && file.length() > 0) {
                StoredCacheData cacheData = readCacheData(file);

                String cacheName = cacheData.config().getName();

                if (!ccfgs.containsKey(cacheName))
                    ccfgs.put(cacheName, cacheData);
                else {
                    U.warn(log, "Cache with name=" + cacheName + " is already registered, skipping config file "
                            + file.getName() + " in group directory " + grpDir.getName());
                }
            }
        }
    }

    /**
     * @param conf File with stored cache data.
     * @return Cache data.
     * @throws IgniteCheckedException If failed.
     */
    public StoredCacheData readCacheData(File conf) throws IgniteCheckedException {
        return readCacheData(conf, marshaller, igniteCfg);
    }

    /**
     * @param conf File with stored cache data.
     * @return Cache data.
     * @throws IgniteCheckedException If failed.
     */
    public static StoredCacheData readCacheData(
        File conf,
        Marshaller marshaller,
        IgniteConfiguration igniteCfg
    ) throws IgniteCheckedException {
        try (InputStream stream = new BufferedInputStream(new FileInputStream(conf))) {
            return marshaller.unmarshal(stream, U.resolveClassLoader(igniteCfg));
        }
        catch (IgniteCheckedException | IOException e) {
            throw new IgniteCheckedException("An error occurred during cache configuration loading from file [file=" +
                conf.getAbsolutePath() + "]", e);
        }
    }

    /**
     * @param conf File to store cache data.
     * @param cacheData Cache data file.
     * @throws IgniteCheckedException If failed.
     */
    public void writeCacheData(StoredCacheData cacheData, File conf) throws IgniteCheckedException {
        // Pre-existing file will be truncated upon stream open.
        try (OutputStream stream = new BufferedOutputStream(new FileOutputStream(conf))) {
            marshaller.marshal(cacheData, stream);
        }
        catch (IOException e) {
            throw new IgniteCheckedException("An error occurred during cache configuration writing to file [file=" +
                conf.getAbsolutePath() + "]", e);
        }
    }

=======
>>>>>>> cdf8200f
    /** {@inheritDoc} */
    @Override public boolean hasIndexStore(int grpId) {
        return !grpsWithoutIdx.contains(grpId);
    }

    /** {@inheritDoc} */
    @Override public long pagesAllocated(int grpId) {
        CacheStoreHolder holder = idxCacheStores.get(grpId);

        if (holder == null)
            return 0;

        long pageCnt = holder.idxStore.pages();

        for (int i = 0; i < holder.partStores.length; i++)
            pageCnt += holder.partStores[i].pages();

        return pageCnt;
    }

    /**
     * @return Store work dir. Includes consistent-id based folder
     */
    public File workDir() {
        return storeWorkDir;
    }

    /**
     * @param ccfg Cache configuration.
     * @return Store dir for given cache.
     */
    public File cacheWorkDir(CacheConfiguration<?, ?> ccfg) {
        return cacheWorkDir(storeWorkDir, cacheDirName(ccfg));
    }

    /**
     * @param isSharedGroup {@code True} if cache is sharing the same `underlying` cache.
     * @param cacheOrGroupName Cache name.
     * @return Store directory for given cache.
     */
    public File cacheWorkDir(boolean isSharedGroup, String cacheOrGroupName) {
        return cacheWorkDir(storeWorkDir, cacheDirName(isSharedGroup, cacheOrGroupName));
    }

    /**
     * @param cacheDirName Cache directory name.
     * @return Store directory for given cache.
     */
    public static File cacheWorkDir(File storeWorkDir, String cacheDirName) {
        return new File(storeWorkDir, cacheDirName);
    }

    /**
     * @param isSharedGroup {@code True} if cache is sharing the same `underlying` cache.
     * @param cacheOrGroupName Cache name.
     * @return The full cache directory name.
     */
    public static String cacheDirName(boolean isSharedGroup, String cacheOrGroupName) {
        return isSharedGroup ? CACHE_GRP_DIR_PREFIX + cacheOrGroupName
            : CACHE_DIR_PREFIX + cacheOrGroupName;
    }

    /**
     * @param ccfg Cache configuration.
     * @return The full cache directory name.
     */
    public static String cacheDirName(CacheConfiguration<?, ?> ccfg) {
        boolean isSharedGrp = ccfg.getGroupName() != null;

        return cacheDirName(isSharedGrp, CU.cacheOrGroupName(ccfg));
    }

    /**
     * @param grpId Group id.
     * @return Name of cache group directory.
     * @throws IgniteCheckedException If cache group doesn't exist.
     */
    public String cacheDirName(int grpId) throws IgniteCheckedException {
        if (grpId == MetaStorage.METASTORAGE_CACHE_ID)
            return MetaStorage.METASTORAGE_DIR_NAME;

        CacheGroupContext gctx = cctx.cache().cacheGroup(grpId);

        if (gctx == null)
            throw new IgniteCheckedException("Cache group context has not found due to the cache group is stopped.");

        return cacheDirName(gctx.config());
    }

    /**
     * @param cleanFiles {@code True} if the stores should delete it's files upon close.
     */
    private IgniteCheckedException shutdown(Collection<CacheStoreHolder> holders, boolean cleanFiles) {
        IgniteCheckedException ex = null;

        for (CacheStoreHolder holder : holders)
            ex = shutdown(holder, cleanFiles, ex);

        return ex;
    }

    /**
     * @param holder Store holder.
     * @param cleanFile {@code True} if files should be cleaned.
     * @param aggr Aggregating exception.
     * @return Aggregating exception, if error occurred.
     */
    private IgniteCheckedException shutdown(CacheStoreHolder holder, boolean cleanFile,
        @Nullable IgniteCheckedException aggr) {
        aggr = shutdown(holder.idxStore, cleanFile, aggr);

        for (PageStore store : holder.partStores) {
            if (store != null)
                aggr = shutdown(store, cleanFile, aggr);
        }

        return aggr;
    }

    /**
     * @param store Store to shutdown.
     * @param cleanFile {@code True} if files should be cleaned.
     * @param aggr Aggregating exception.
     * @return Aggregating exception, if error occurred.
     */
    private IgniteCheckedException shutdown(PageStore store, boolean cleanFile, IgniteCheckedException aggr) {
        try {
            if (store != null)
                store.stop(cleanFile);
        }
        catch (IgniteCheckedException e) {
            if (aggr == null)
                aggr = new IgniteCheckedException("Failed to gracefully shutdown store");

            aggr.addSuppressed(e);
        }

        return aggr;
    }

    /**
     * Return cache store holedr.
     *
     * @param grpId Cache group ID.
     * @return Cache store holder.
     */
    private CacheStoreHolder getHolder(int grpId) throws IgniteCheckedException {
        try {
            return idxCacheStores.computeIfAbsent(grpId, (key) -> {
                CacheGroupDescriptor gDesc = cctx.cache().cacheGroupDescriptor(grpId);

                CacheStoreHolder holder0 = null;

                if (gDesc != null && CU.isPersistentCache(gDesc.config(), cctx.gridConfig().getDataStorageConfiguration())) {
                    try {
                        holder0 = initForCache(gDesc, gDesc.config());
                    }
                    catch (IgniteCheckedException e) {
                        throw new IgniteException(e);
                    }
                }

                return holder0;
            });
        }
        catch (IgniteException ex) {
            if (X.hasCause(ex, IgniteCheckedException.class))
                throw ex.getCause(IgniteCheckedException.class);
            else
                throw ex;
        }
    }

    /**
     * @param grpId Cache group ID.
     * @return Collection of related page stores.
     * @throws IgniteCheckedException If failed.
     */
    @Override public Collection<PageStore> getStores(int grpId) throws IgniteCheckedException {
        return getHolder(grpId);
    }

    /**
     * @param grpId Cache group ID.
     * @param partId Partition ID.
     * @return Page store for the corresponding parameters.
     * @throws IgniteCheckedException If cache or partition with the given ID was not created.
     *
     * Note: visible for testing.
     */
    @Override public PageStore getStore(int grpId, int partId) throws IgniteCheckedException {
        CacheStoreHolder holder = getHolder(grpId);

        if (holder == null)
            throw new IgniteCheckedException("Failed to get page store for the given cache ID " +
                "(cache has not been started): " + grpId);

        if (partId == INDEX_PARTITION)
            return holder.idxStore;

        if (partId > MAX_PARTITION_ID)
            throw new IgniteCheckedException("Partition ID is reserved: " + partId);

        PageStore store = holder.partStores[partId];

        if (store == null)
            throw new IgniteCheckedException("Failed to get page store for the given partition ID " +
                "(partition has not been created) [grpId=" + grpId + ", partId=" + partId + ']');

        return store;
    }

    /**
     * @param pageStoreFileIoFactory File IO factory to override default, may be used for blocked read-write.
     * @param pageStoreV1FileIoFactory File IO factory for reading V1 page store and for fast touching page files
     *      (non blocking).
     */
    public void setPageStoreFileIOFactories(final FileIOFactory pageStoreFileIoFactory,
        final FileIOFactory pageStoreV1FileIoFactory) {
        this.pageStoreFileIoFactory = pageStoreFileIoFactory;
        this.pageStoreV1FileIoFactory = pageStoreV1FileIoFactory;
    }

    /**
     * @return File IO factory currently selected for page store.
     */
    public FileIOFactory getPageStoreFileIoFactory() {
        return pageStoreFileIoFactory;
    }

    /**
     * @return Durable memory page size in bytes.
     */
    public int pageSize() {
        return dsCfg.getPageSize();
    }

    /**
     *
     */
    private static class CacheStoreHolder extends AbstractList<PageStore> {
        /** Index store. */
        private final PageStore idxStore;

        /** Partition stores. */
        private final PageStore[] partStores;

        /**
         */
        CacheStoreHolder(PageStore idxStore, PageStore[] partStores) {
            this.idxStore = requireNonNull(idxStore);
            this.partStores = requireNonNull(partStores);
        }

        /** {@inheritDoc} */
        @Override public PageStore get(int idx) {
            return requireNonNull(idx == partStores.length ? idxStore : partStores[idx]);
        }

        /** {@inheritDoc} */
        @Override public int size() {
            return partStores.length + 1;
        }
    }

    /**
     * Synchronization wrapper for long operations that should be executed asynchronously
     * and operations that can not be executed in parallel with long operation. Uses {@link ReadWriteLock}
     * to provide such synchronization scenario.
     */
    protected static class LongOperationAsyncExecutor {
        /** */
        private final ReadWriteLock readWriteLock = new ReentrantReadWriteLock();

        /** */
        private final String igniteInstanceName;

        /** */
        private final IgniteLogger log;

        /** */
        private Set<GridWorker> workers = new GridConcurrentHashSet<>();

        /** */
        private static final AtomicLong workerCounter = new AtomicLong(0);

        /** */
        public LongOperationAsyncExecutor(String igniteInstanceName, IgniteLogger log) {
            this.igniteInstanceName = igniteInstanceName;

            this.log = log;
        }

        /**
         * Executes long operation in dedicated thread. Uses write lock as such operations can't run
         * simultaneously.
         *
         * @param runnable long operation
         */
        public void async(Runnable runnable) {
            String workerName = "async-file-store-cleanup-task-" + workerCounter.getAndIncrement();

            GridWorker worker = new GridWorker(igniteInstanceName, workerName, log) {
                @Override protected void body() {
                    readWriteLock.writeLock().lock();

                    try {
                        runnable.run();
                    }
                    finally {
                        readWriteLock.writeLock().unlock();

                        workers.remove(this);
                    }
                }
            };

            workers.add(worker);

            Thread asyncTask = new IgniteThread(worker);

            asyncTask.start();
        }

        /**
         * Executes closure that can't run in parallel with long operation that is executed by
         * {@link LongOperationAsyncExecutor#async}. Uses read lock as such closures can run in parallel with
         * each other.
         *
         * @param closure closure.
         * @param <T> return type.
         * @return value that is returned by {@code closure}.
         */
        public <T> T afterAsyncCompletion(IgniteOutClosure<T> closure) {
            readWriteLock.readLock().lock();
            try {
                return closure.apply();
            }
            finally {
                readWriteLock.readLock().unlock();
            }
        }

        /**
         * Cancels async tasks.
         */
        public void awaitAsyncTaskCompletion(boolean cancel) {
            U.awaitForWorkersStop(workers, cancel, log);
        }
    }

    /**
     * Proxy class for {@link FilePageStoreManager#idxCacheStores} map that wraps data adding and replacing
     * operations to disallow concurrent execution simultaneously with cleanup of file page storage. Wrapping
     * of data removing operations is not needed.
     *
     * @param <K> key type
     * @param <V> value type
     */
    private static class IdxCacheStores<K, V> extends ConcurrentHashMap<K, V> {
        /** */
        private static final long serialVersionUID = 0L;

        /**
         * Executor that wraps data adding and replacing operations.
         */
        private final LongOperationAsyncExecutor longOperationAsyncExecutor;

        /**
         * Default constructor.
         *
         * @param longOperationAsyncExecutor executor that wraps data adding and replacing operations.
         */
        IdxCacheStores(LongOperationAsyncExecutor longOperationAsyncExecutor) {
            super();

            this.longOperationAsyncExecutor = longOperationAsyncExecutor;
        }

        /** {@inheritDoc} */
        @Override public V put(K key, V val) {
            return longOperationAsyncExecutor.afterAsyncCompletion(() -> super.put(key, val));
        }

        /** {@inheritDoc} */
        @Override public void putAll(Map<? extends K, ? extends V> m) {
            longOperationAsyncExecutor.afterAsyncCompletion(() -> {
                super.putAll(m);

                return null;
            });
        }

        /** {@inheritDoc} */
        @Override public V putIfAbsent(K key, V val) {
            return longOperationAsyncExecutor.afterAsyncCompletion(() -> super.putIfAbsent(key, val));
        }

        /** {@inheritDoc} */
        @Override public boolean replace(K key, V oldVal, V newVal) {
            return longOperationAsyncExecutor.afterAsyncCompletion(() -> super.replace(key, oldVal, newVal));
        }

        /** {@inheritDoc} */
        @Override public V replace(K key, V val) {
            return longOperationAsyncExecutor.afterAsyncCompletion(() -> super.replace(key, val));
        }

        /** {@inheritDoc} */
        @Override public V computeIfAbsent(K key, Function<? super K, ? extends V> mappingFunction) {
            return longOperationAsyncExecutor.afterAsyncCompletion(() -> super.computeIfAbsent(key, mappingFunction));
        }

        /** {@inheritDoc} */
        @Override public V computeIfPresent(K key, BiFunction<? super K, ? super V, ? extends V> remappingFunction) {
            return longOperationAsyncExecutor.afterAsyncCompletion(() -> super.computeIfPresent(key, remappingFunction));
        }

        /** {@inheritDoc} */
        @Override public V compute(K key, BiFunction<? super K, ? super V, ? extends V> remappingFunction) {
            return longOperationAsyncExecutor.afterAsyncCompletion(() -> super.compute(key, remappingFunction));
        }

        /** {@inheritDoc} */
        @Override public V merge(K key, V val, BiFunction<? super V, ? super V, ? extends V> remappingFunction) {
            return longOperationAsyncExecutor.afterAsyncCompletion(() -> super.merge(key, val, remappingFunction));
        }
    }
}<|MERGE_RESOLUTION|>--- conflicted
+++ resolved
@@ -948,80 +948,6 @@
             throw new IgniteException("Directory doesn't match the cache or cache group prefix: " + dir);
     }
 
-<<<<<<< HEAD
-    /**
-     * @param grpDir Group directory.
-     * @param ccfgs Cache configurations.
-     * @throws IgniteCheckedException If failed.
-     */
-    private void readCacheGroupCaches(File grpDir, Map<String, StoredCacheData> ccfgs) throws IgniteCheckedException {
-        File[] files = grpDir.listFiles();
-
-        if (files == null)
-            return;
-
-        for (File file : files) {
-            if (!file.isDirectory() && file.getName().endsWith(CACHE_DATA_FILENAME) && file.length() > 0) {
-                StoredCacheData cacheData = readCacheData(file);
-
-                String cacheName = cacheData.config().getName();
-
-                if (!ccfgs.containsKey(cacheName))
-                    ccfgs.put(cacheName, cacheData);
-                else {
-                    U.warn(log, "Cache with name=" + cacheName + " is already registered, skipping config file "
-                            + file.getName() + " in group directory " + grpDir.getName());
-                }
-            }
-        }
-    }
-
-    /**
-     * @param conf File with stored cache data.
-     * @return Cache data.
-     * @throws IgniteCheckedException If failed.
-     */
-    public StoredCacheData readCacheData(File conf) throws IgniteCheckedException {
-        return readCacheData(conf, marshaller, igniteCfg);
-    }
-
-    /**
-     * @param conf File with stored cache data.
-     * @return Cache data.
-     * @throws IgniteCheckedException If failed.
-     */
-    public static StoredCacheData readCacheData(
-        File conf,
-        Marshaller marshaller,
-        IgniteConfiguration igniteCfg
-    ) throws IgniteCheckedException {
-        try (InputStream stream = new BufferedInputStream(new FileInputStream(conf))) {
-            return marshaller.unmarshal(stream, U.resolveClassLoader(igniteCfg));
-        }
-        catch (IgniteCheckedException | IOException e) {
-            throw new IgniteCheckedException("An error occurred during cache configuration loading from file [file=" +
-                conf.getAbsolutePath() + "]", e);
-        }
-    }
-
-    /**
-     * @param conf File to store cache data.
-     * @param cacheData Cache data file.
-     * @throws IgniteCheckedException If failed.
-     */
-    public void writeCacheData(StoredCacheData cacheData, File conf) throws IgniteCheckedException {
-        // Pre-existing file will be truncated upon stream open.
-        try (OutputStream stream = new BufferedOutputStream(new FileOutputStream(conf))) {
-            marshaller.marshal(cacheData, stream);
-        }
-        catch (IOException e) {
-            throw new IgniteCheckedException("An error occurred during cache configuration writing to file [file=" +
-                conf.getAbsolutePath() + "]", e);
-        }
-    }
-
-=======
->>>>>>> cdf8200f
     /** {@inheritDoc} */
     @Override public boolean hasIndexStore(int grpId) {
         return !grpsWithoutIdx.contains(grpId);
