/*
 * Licensed to the Apache Software Foundation (ASF) under one or more
 * contributor license agreements.  See the NOTICE file distributed with
 * this work for additional information regarding copyright ownership.
 * The ASF licenses this file to You under the Apache License, Version 2.0
 * (the "License"); you may not use this file except in compliance with
 * the License.  You may obtain a copy of the License at
 *
 *      http://www.apache.org/licenses/LICENSE-2.0
 *
 * Unless required by applicable law or agreed to in writing, software
 * distributed under the License is distributed on an "AS IS" BASIS,
 * WITHOUT WARRANTIES OR CONDITIONS OF ANY KIND, either express or implied.
 * See the License for the specific language governing permissions and
 * limitations under the License.
 */

package org.apache.ignite.internal.processors.cache.persistence.file;

import java.io.BufferedInputStream;
import java.io.BufferedOutputStream;
import java.io.File;
import java.io.FileInputStream;
import java.io.FileOutputStream;
import java.io.IOException;
import java.io.InputStream;
import java.io.OutputStream;
import java.nio.ByteBuffer;
import java.nio.file.DirectoryStream;
import java.nio.file.FileSystems;
import java.nio.file.Files;
import java.nio.file.Path;
import java.nio.file.PathMatcher;
import java.nio.file.StandardCopyOption;
import java.util.AbstractList;
import java.util.ArrayList;
import java.util.Arrays;
import java.util.Collection;
import java.util.Collections;
import java.util.HashMap;
import java.util.List;
import java.util.Map;
import java.util.Set;
import java.util.concurrent.ConcurrentHashMap;
import java.util.concurrent.CopyOnWriteArrayList;
import java.util.concurrent.atomic.AtomicLong;
import java.util.concurrent.locks.ReadWriteLock;
import java.util.concurrent.locks.ReentrantReadWriteLock;
import java.util.function.BiConsumer;
import java.util.function.BiFunction;
import java.util.function.Function;
import java.util.function.LongConsumer;
import java.util.function.Predicate;
import java.util.stream.Collectors;
import org.apache.ignite.IgniteCheckedException;
import org.apache.ignite.IgniteException;
import org.apache.ignite.IgniteLogger;
import org.apache.ignite.configuration.CacheConfiguration;
import org.apache.ignite.configuration.DataStorageConfiguration;
import org.apache.ignite.configuration.IgniteConfiguration;
import org.apache.ignite.failure.FailureContext;
import org.apache.ignite.failure.FailureType;
import org.apache.ignite.internal.GridKernalContext;
import org.apache.ignite.internal.client.util.GridConcurrentHashSet;
import org.apache.ignite.internal.pagemem.PageIdAllocator;
import org.apache.ignite.internal.pagemem.PageIdUtils;
import org.apache.ignite.internal.pagemem.PageMemory;
import org.apache.ignite.internal.pagemem.store.IgnitePageStoreManager;
import org.apache.ignite.internal.pagemem.store.PageStore;
import org.apache.ignite.internal.pagemem.store.PageStoreCollection;
import org.apache.ignite.internal.processors.cache.CacheGroupContext;
import org.apache.ignite.internal.processors.cache.CacheGroupDescriptor;
import org.apache.ignite.internal.processors.cache.GridCacheSharedManagerAdapter;
import org.apache.ignite.internal.processors.cache.StoredCacheData;
import org.apache.ignite.internal.processors.cache.persistence.DataRegion;
import org.apache.ignite.internal.processors.cache.persistence.DataRegionMetricsImpl;
import org.apache.ignite.internal.processors.cache.persistence.GridCacheDatabaseSharedManager;
import org.apache.ignite.internal.processors.cache.persistence.StorageException;
import org.apache.ignite.internal.processors.cache.persistence.defragmentation.DefragmentationFileUtils;
import org.apache.ignite.internal.processors.cache.persistence.filename.PdsFolderSettings;
import org.apache.ignite.internal.processors.cache.persistence.metastorage.MetaStorage;
import org.apache.ignite.internal.processors.cache.persistence.pagemem.PageReadWriteManager;
import org.apache.ignite.internal.processors.cache.persistence.pagemem.PageReadWriteManagerImpl;
import org.apache.ignite.internal.processors.cache.persistence.snapshot.IgniteCacheSnapshotManager;
import org.apache.ignite.internal.processors.metric.impl.LongAdderMetric;
import org.apache.ignite.internal.util.GridStripedReadWriteLock;
import org.apache.ignite.internal.util.typedef.X;
import org.apache.ignite.internal.util.typedef.internal.CU;
import org.apache.ignite.internal.util.typedef.internal.U;
import org.apache.ignite.internal.util.worker.GridWorker;
import org.apache.ignite.lang.IgniteOutClosure;
import org.apache.ignite.maintenance.MaintenanceRegistry;
import org.apache.ignite.maintenance.MaintenanceTask;
import org.apache.ignite.marshaller.Marshaller;
import org.apache.ignite.marshaller.MarshallerUtils;
import org.apache.ignite.thread.IgniteThread;
import org.jetbrains.annotations.NotNull;
import org.jetbrains.annotations.Nullable;

import static java.lang.String.format;
import static java.nio.file.Files.delete;
import static java.nio.file.Files.newDirectoryStream;
import static java.util.Objects.requireNonNull;
import static org.apache.ignite.internal.pagemem.PageIdAllocator.INDEX_PARTITION;
import static org.apache.ignite.internal.pagemem.PageIdAllocator.MAX_PARTITION_ID;

/**
 * File page store manager.
 */
public class FilePageStoreManager extends GridCacheSharedManagerAdapter implements IgnitePageStoreManager,
    PageStoreCollection {
    /** File suffix. */
    public static final String FILE_SUFFIX = ".bin";

    /** Suffix for zip files */
    public static final String ZIP_SUFFIX = ".zip";

    /** Suffix for tmp files */
    public static final String TMP_SUFFIX = ".tmp";

    /** Partition file prefix. */
    public static final String PART_FILE_PREFIX = "part-";

    /** */
    public static final String INDEX_FILE_PREFIX = "index";

    /** */
    public static final String INDEX_FILE_NAME = INDEX_FILE_PREFIX + FILE_SUFFIX;

    /** */
    public static final String PART_FILE_TEMPLATE = PART_FILE_PREFIX + "%d" + FILE_SUFFIX;

    /** */
    public static final String CACHE_DIR_PREFIX = "cache-";

    /** */
    public static final String CACHE_GRP_DIR_PREFIX = "cacheGroup-";

    /** */
    public static final String CACHE_DATA_FILENAME = "cache_data.dat";

    /** */
    public static final String CACHE_DATA_TMP_FILENAME = CACHE_DATA_FILENAME + TMP_SUFFIX;

    /** */
    public static final String DFLT_STORE_DIR = "db";

    /** */
    public static final String META_STORAGE_NAME = "metastorage";

    /** Matcher for searching of *.tmp files. */
    public static final PathMatcher TMP_FILE_MATCHER =
        FileSystems.getDefault().getPathMatcher("glob:**" + TMP_SUFFIX);

    /** Unique name for corrupted data files maintenance task. */
    public static final String CORRUPTED_DATA_FILES_MNTC_TASK_NAME = "corrupted-cache-data-files-task";

    /** Listeners of configuration changes e.g. overwrite or remove actions. */
    private final List<BiConsumer<String, File>> lsnrs = new CopyOnWriteArrayList<>();

    /** Lock which guards configuration changes. */
    private final ReentrantReadWriteLock chgLock = new ReentrantReadWriteLock();

    /** Marshaller. */
    private final Marshaller marshaller;

<<<<<<< HEAD
=======
    /** Page manager. */
>>>>>>> 431f7e76
    private final PageReadWriteManager pmPageMgr;

    /**
     * Executor to disallow running code that modifies data in idxCacheStores concurrently with cleanup of file page
     * store.
     */
    private final LongOperationAsyncExecutor cleanupAsyncExecutor;

    /** */
    private final Map<Integer, CacheStoreHolder> idxCacheStores;

    /** */
    private final IgniteConfiguration igniteCfg;

    /**
     * File IO factory for page store, by default is taken from {@link #dsCfg}.
     * May be overriden by block read/write.
     */
    private FileIOFactory pageStoreFileIoFactory;

    /**
     * File IO factory for page store V1 and for fast checking page store (non block read).
     * By default is taken from {@link #dsCfg}.
     */
    private FileIOFactory pageStoreV1FileIoFactory;

    /** */
    private final DataStorageConfiguration dsCfg;

    /** Absolute directory for file page store. Includes consistent id based folder. */
    private File storeWorkDir;

    /** */
    private final Set<Integer> grpsWithoutIdx = Collections.newSetFromMap(new ConcurrentHashMap<Integer, Boolean>());

    /** */
    private final GridStripedReadWriteLock initDirLock =
        new GridStripedReadWriteLock(Math.max(Runtime.getRuntime().availableProcessors(), 8));

    /**
     * @param ctx Kernal context.
     */
    public FilePageStoreManager(GridKernalContext ctx) {
        igniteCfg = ctx.config();

        cleanupAsyncExecutor =
            new LongOperationAsyncExecutor(ctx.igniteInstanceName(), ctx.config().getGridLogger());

        idxCacheStores = new IdxCacheStores<>(cleanupAsyncExecutor);

        DataStorageConfiguration dsCfg = igniteCfg.getDataStorageConfiguration();

        assert dsCfg != null;

        this.dsCfg = dsCfg;

        pageStoreV1FileIoFactory = pageStoreFileIoFactory = dsCfg.getFileIOFactory();

        marshaller = MarshallerUtils.jdkMarshaller(ctx.igniteInstanceName());

        pmPageMgr = new PageReadWriteManagerImpl(ctx, this, FilePageStoreManager.class.getSimpleName());
    }

    /** {@inheritDoc} */
    @Override public void start0() throws IgniteCheckedException {
        final GridKernalContext ctx = cctx.kernalContext();

        if (ctx.clientNode())
            return;

        final PdsFolderSettings folderSettings = ctx.pdsFolderResolver().resolveFolders();

        storeWorkDir = new File(folderSettings.persistentStoreRootPath(), folderSettings.folderName());

        U.ensureDirectory(storeWorkDir, "page store work directory", log);

        String tmpDir = System.getProperty("java.io.tmpdir");

        if (tmpDir != null && storeWorkDir.getAbsolutePath().startsWith(tmpDir)) {
            log.warning("Persistence store directory is in the temp directory and may be cleaned." +
                "To avoid this set \"IGNITE_HOME\" environment variable properly or " +
                "change location of persistence directories in data storage configuration " +
                "(see DataStorageConfiguration#walPath, DataStorageConfiguration#walArchivePath, " +
                "DataStorageConfiguration#storagePath properties). " +
                "Current persistence store directory is: [" + storeWorkDir.getAbsolutePath() + "]");
        }

        File[] files = storeWorkDir.listFiles();

        for (File file : files) {
            if (file.isDirectory()) {
                File[] tmpFiles = file.listFiles((k, v) -> v.endsWith(CACHE_DATA_TMP_FILENAME));

                if (tmpFiles != null) {
                    for (File tmpFile : tmpFiles) {
                        if (!tmpFile.delete())
                            log.warning("Failed to delete temporary cache config file" +
                                    "(make sure Ignite process has enough rights):" + file.getName());
                    }
                }
            }
        }
    }

    /** {@inheritDoc} */
    @Override public void cleanupPersistentSpace(CacheConfiguration cacheConfiguration) throws IgniteCheckedException {
        try {
            File cacheWorkDir = cacheWorkDir(cacheConfiguration);

            if (!cacheWorkDir.exists())
                return;

            try (DirectoryStream<Path> files = newDirectoryStream(cacheWorkDir.toPath(),
                new DirectoryStream.Filter<Path>() {
                    @Override public boolean accept(Path entry) throws IOException {
                        return entry.toFile().getName().endsWith(FILE_SUFFIX);
                    }
                })) {
                for (Path path : files)
                    delete(path);
            }
        }
        catch (IOException e) {
            throw new IgniteCheckedException("Failed to cleanup persistent directory: ", e);
        }
    }

    /** {@inheritDoc} */
    @Override public void cleanupPersistentSpace() throws IgniteCheckedException {
        try {
            try (DirectoryStream<Path> files = newDirectoryStream(
                storeWorkDir.toPath(), entry -> {
                    String name = entry.toFile().getName();

                    return !name.equals(META_STORAGE_NAME) &&
                        (name.startsWith(CACHE_DIR_PREFIX) || name.startsWith(CACHE_GRP_DIR_PREFIX));
                }
            )) {
                for (Path path : files)
                    U.delete(path);
            }
        }
        catch (IOException e) {
            throw new IgniteCheckedException("Failed to cleanup persistent directory: ", e);
        }
    }

    /** {@inheritDoc} */
    @Override public void cleanupPageStoreIfMatch(Predicate<Integer> cacheGrpPred, boolean cleanFiles) {
        Map<Integer, CacheStoreHolder> filteredStores = idxCacheStores.entrySet().stream()
            .filter(e -> cacheGrpPred.test(e.getKey()))
            .collect(Collectors.toMap(Map.Entry::getKey, Map.Entry::getValue));

        idxCacheStores.entrySet().removeIf(e -> cacheGrpPred.test(e.getKey()));

        Runnable doShutdown = () -> {
            IgniteCheckedException ex = shutdown(filteredStores.values(), cleanFiles);

            if (ex != null)
                U.error(log, "Failed to gracefully stop page store managers", ex);

            U.log(log, "Cleanup cache stores [total=" + filteredStores.keySet().size() +
                ", left=" + idxCacheStores.size() + ", cleanFiles=" + cleanFiles + ']');
        };

        if (cleanFiles) {
            cleanupAsyncExecutor.async(doShutdown);

            U.log(log, "Cache stores cleanup started asynchronously");
        }
        else
            doShutdown.run();
    }

    /** {@inheritDoc} */
    @Override public void stop0(boolean cancel) {
        if (log.isDebugEnabled())
            log.debug("Stopping page store manager.");

        cleanupPageStoreIfMatch(p -> true, false);
    }

    /** {@inheritDoc} */
    @Override public void onKernalStop0(boolean cancel) {
        cleanupAsyncExecutor.awaitAsyncTaskCompletion(cancel);
    }

    /** {@inheritDoc} */
    @Override public void onActivate(GridKernalContext kctx) throws IgniteCheckedException {
        if (log.isDebugEnabled())
            log.debug("Activate page store manager [id=" + cctx.localNodeId() +
                " topVer=" + cctx.discovery().topologyVersionEx() + " ]");

        start0();
    }

    /** {@inheritDoc} */
    @Override public void onDeActivate(GridKernalContext kctx) {
        if (log.isDebugEnabled())
            log.debug("DeActivate page store manager [id=" + cctx.localNodeId() +
                " topVer=" + cctx.discovery().topologyVersionEx() + " ]");

        stop0(true);
    }

    /** {@inheritDoc} */
    @Override public void beginRecover() {
        List<String> groupsWithWalDisabled = checkCachesWithDisabledWal();

        if (!groupsWithWalDisabled.isEmpty()) {
            String errorMsg = "Cache groups with potentially corrupted partition files found. " +
                "To cleanup them maintenance is needed, node will enter maintenance mode on next restart. " +
                "Cleanup cache group folders manually or trigger maintenance action to do that and restart the node. " +
                "Corrupted files are located in subdirectories " + groupsWithWalDisabled +
                " in a work dir " + storeWorkDir;

            log.warning(errorMsg);

            try {
                cctx.kernalContext().maintenanceRegistry()
                    .registerMaintenanceTask(
                        new MaintenanceTask(CORRUPTED_DATA_FILES_MNTC_TASK_NAME,
                            "Corrupted cache groups found",
                            groupsWithWalDisabled.stream().collect(Collectors.joining(File.separator)))
                    );
            } catch (IgniteCheckedException e) {
                log.warning("Failed to register maintenance record for corrupted partition files.", e);
            }

            throw new IgniteException(errorMsg);
        }

        for (CacheStoreHolder holder : idxCacheStores.values()) {
            holder.idxStore.beginRecover();

            for (PageStore partStore : holder.partStores)
                partStore.beginRecover();
        }
    }

    /**
     * Checks cache groups' settings and returns groups names with disabled WAL.
     *
     * @return List of cache groups names that had WAL disabled before node stop.
     */
    private List<String> checkCachesWithDisabledWal() {
        List<String> corruptedCachesDirs = new ArrayList<>();

        for (Integer grpDescId : idxCacheStores.keySet()) {
            CacheGroupDescriptor desc = cctx.cache().cacheGroupDescriptor(grpDescId);

            if (desc != null && desc.persistenceEnabled()) {
                boolean localEnabled = cctx.database().walEnabled(grpDescId, true);
                boolean globalEnabled = cctx.database().walEnabled(grpDescId, false);

                if (!localEnabled || !globalEnabled) {
                    File dir = cacheWorkDir(desc.config());

                    if (Arrays.stream(
                        dir.listFiles())
                        .filter(f -> !f.getName().equals(CACHE_DATA_FILENAME))
                        .count() > 0)
                    {
                        corruptedCachesDirs.add(cacheDirName(desc.config()));
                    }
                }
            }
        }

        return corruptedCachesDirs;
    }

    /** {@inheritDoc} */
    @Override public void finishRecover() throws IgniteCheckedException {
        try {
            for (CacheStoreHolder holder : idxCacheStores.values()) {
                holder.idxStore.finishRecover();

                for (PageStore partStore : holder.partStores)
                    partStore.finishRecover();
            }
        }
        catch (StorageException e) {
            cctx.kernalContext().failure().process(new FailureContext(FailureType.CRITICAL_ERROR, e));

            throw e;
        }
    }

    /** {@inheritDoc} */
    @Override public void initialize(int cacheId, int partitions, String workingDir, LongConsumer tracker)
        throws IgniteCheckedException {
        assert storeWorkDir != null;

        if (!idxCacheStores.containsKey(cacheId)) {
            CacheStoreHolder holder = initDir(
                new File(storeWorkDir, workingDir),
                cacheId,
                partitions,
                tracker,
                cctx.cacheContext(cacheId) != null && cctx.cacheContext(cacheId).config().isEncryptionEnabled()
            );

            CacheStoreHolder old = idxCacheStores.put(cacheId, holder);

            assert old == null : "Non-null old store holder for cacheId: " + cacheId;
        }
    }

    /** {@inheritDoc} */
    @Override public void initializeForCache(CacheGroupDescriptor grpDesc, StoredCacheData cacheData) throws IgniteCheckedException {
        assert storeWorkDir != null;

        int grpId = grpDesc.groupId();

        if (!idxCacheStores.containsKey(grpId)) {
            CacheStoreHolder holder = initForCache(grpDesc, cacheData.config());

            CacheStoreHolder old = idxCacheStores.put(grpId, holder);

            assert old == null : "Non-null old store holder for cache: " + cacheData.config().getName();
        }
    }

    /** {@inheritDoc} */
    @Override public void initializeForMetastorage() throws IgniteCheckedException {
        assert storeWorkDir != null;

        int grpId = MetaStorage.METASTORAGE_CACHE_ID;

        if (!idxCacheStores.containsKey(grpId)) {
            DataRegion dataRegion = cctx.database().dataRegion(GridCacheDatabaseSharedManager.METASTORE_DATA_REGION_NAME);

            CacheStoreHolder holder = initDir(
                new File(storeWorkDir, META_STORAGE_NAME),
                grpId,
                PageIdAllocator.METASTORE_PARTITION + 1,
                dataRegion.memoryMetrics().totalAllocatedPages()::add,
                false);

            CacheStoreHolder old = idxCacheStores.put(grpId, holder);

            assert old == null : "Non-null old store holder for metastorage";
        }
    }

    /** {@inheritDoc} */
    @Override public void storeCacheData(StoredCacheData cacheData, boolean overwrite) throws IgniteCheckedException {
        CacheConfiguration<?, ?> ccfg = cacheData.config();
        File cacheWorkDir = cacheWorkDir(ccfg);

        checkAndInitCacheWorkDir(cacheWorkDir);

        assert cacheWorkDir.exists() : "Work directory does not exist: " + cacheWorkDir;

        File file = cacheConfigurationFile(ccfg);
        Path filePath = file.toPath();

        chgLock.readLock().lock();

        try {
            if (overwrite || !Files.exists(filePath) || Files.size(filePath) == 0) {
                File tmp = new File(file.getParent(), file.getName() + TMP_SUFFIX);

                if (tmp.exists() && !tmp.delete()) {
                    log.warning("Failed to delete temporary cache config file" +
                            "(make sure Ignite process has enough rights):" + file.getName());
                }

                // Pre-existing file will be truncated upon stream open.
                try (OutputStream stream = new BufferedOutputStream(new FileOutputStream(tmp))) {
                    marshaller.marshal(cacheData, stream);
                }

                if (Files.exists(filePath) && Files.size(filePath) > 0) {
                    for (BiConsumer<String, File> lsnr : lsnrs)
                        lsnr.accept(ccfg.getName(), file);
                }

                Files.move(tmp.toPath(), file.toPath(), StandardCopyOption.REPLACE_EXISTING);
            }
        }
        catch (IOException ex) {
            cctx.kernalContext().failure().process(new FailureContext(FailureType.CRITICAL_ERROR, ex));

            throw new IgniteCheckedException("Failed to persist cache configuration: " + ccfg.getName(), ex);
        }
        finally {
            chgLock.readLock().unlock();
        }
    }

    /**
     * @param lsnr Instance of listener to add.
     */
    public void addConfigurationChangeListener(BiConsumer<String, File> lsnr) {
        assert chgLock.isWriteLockedByCurrentThread();

        lsnrs.add(lsnr);
    }

    /**
     * @param lsnr Instance of listener to remove.
     */
    public void removeConfigurationChangeListener(BiConsumer<String, File> lsnr) {
        lsnrs.remove(lsnr);
    }

    /** {@inheritDoc} */
    @Override public void shutdownForCacheGroup(CacheGroupContext grp, boolean destroy) throws IgniteCheckedException {
        grpsWithoutIdx.remove(grp.groupId());

        CacheStoreHolder old = idxCacheStores.remove(grp.groupId());

        if (old != null) {
            IgniteCheckedException ex = shutdown(old, /*clean files if destroy*/destroy, null);

            if (destroy)
                removeCacheGroupConfigurationData(grp);

            if (ex != null)
                throw ex;
        }
    }

    /** {@inheritDoc} */
    @Override public void onPartitionCreated(int grpId, int partId) {
        // No-op.
    }

    /** {@inheritDoc} */
    @Override public void onPartitionDestroyed(int grpId, int partId, int tag) throws IgniteCheckedException {
        assert partId <= MAX_PARTITION_ID;

        PageStore store = getStore(grpId, partId);

        store.truncate(tag);
    }

    /** {@inheritDoc} */
    @Override public void read(int grpId, long pageId, ByteBuffer pageBuf, boolean keepCrc) throws IgniteCheckedException {
        pmPageMgr.read(grpId, pageId, pageBuf, keepCrc);
    }

    /** {@inheritDoc} */
    @Override public boolean exists(int grpId, int partId) throws IgniteCheckedException {
        PageStore store = getStore(grpId, partId);

        return store.exists();
    }

    /** {@inheritDoc} */
    @Override public void readHeader(int grpId, int partId, ByteBuffer buf) throws IgniteCheckedException {
        PageStore store = getStore(grpId, partId);

        try {
            store.readHeader(buf);
        }
        catch (StorageException e) {
            cctx.kernalContext().failure().process(new FailureContext(FailureType.CRITICAL_ERROR, e));

            throw e;
        }
    }

    /** {@inheritDoc} */
    @Override public PageStore write(int grpId, long pageId, ByteBuffer pageBuf, int tag, boolean calculateCrc) throws IgniteCheckedException {
        return pmPageMgr.write(grpId, pageId, pageBuf, tag, calculateCrc);
    }

    /** {@inheritDoc} */
    @Override public long pageOffset(int grpId, long pageId) throws IgniteCheckedException {
        PageStore store = getStore(grpId, PageIdUtils.partId(pageId));

        return store.pageOffset(pageId);
    }

    /**
     *
     */
    public Path getPath(boolean isSharedGroup, String cacheOrGroupName, int partId) {
        return getPartitionFilePath(cacheWorkDir(isSharedGroup, cacheOrGroupName), partId);
    }

    /**
     * @param grpDesc Cache group descriptor.
     * @param ccfg Cache configuration.
     * @return Cache store holder.
     * @throws IgniteCheckedException If failed.
     */
    private CacheStoreHolder initForCache(CacheGroupDescriptor grpDesc, CacheConfiguration ccfg) throws IgniteCheckedException {
        assert !grpDesc.sharedGroup() || ccfg.getGroupName() != null : ccfg.getName();

        File cacheWorkDir = cacheWorkDir(ccfg);

        String dataRegionName = grpDesc.config().getDataRegionName();

        DataRegionMetricsImpl regionMetrics = cctx.database().dataRegion(dataRegionName).memoryMetrics();

        LongAdderMetric allocatedTracker =
            regionMetrics.getOrAllocateGroupPageAllocationTracker(grpDesc.cacheOrGroupName());

        return initDir(
            cacheWorkDir,
            grpDesc.groupId(),
            grpDesc.config().getAffinity().partitions(),
            allocatedTracker::add,
            ccfg.isEncryptionEnabled()
        );
    }

    /**
     * @param grpId Cache group id.
     * @param encrypted {@code true} if cache group encryption enabled.
     * @return Factory to create page stores.
     */
    public FilePageStoreFactory getPageStoreFactory(int grpId, boolean encrypted) {
        FileIOFactory pageStoreFileIoFactory = this.pageStoreFileIoFactory;
        FileIOFactory pageStoreV1FileIoFactory = this.pageStoreV1FileIoFactory;

        if (encrypted) {
            pageStoreFileIoFactory = new EncryptedFileIOFactory(
                this.pageStoreFileIoFactory,
                grpId,
                pageSize(),
                cctx.kernalContext().encryption(),
                cctx.gridConfig().getEncryptionSpi());

            pageStoreV1FileIoFactory = new EncryptedFileIOFactory(
                this.pageStoreV1FileIoFactory,
                grpId,
                pageSize(),
                cctx.kernalContext().encryption(),
                cctx.gridConfig().getEncryptionSpi());
        }

        FileVersionCheckingFactory pageStoreFactory = new FileVersionCheckingFactory(
            pageStoreFileIoFactory,
            pageStoreV1FileIoFactory,
            igniteCfg.getDataStorageConfiguration()
        );

        if (encrypted) {
            int headerSize = pageStoreFactory.headerSize(pageStoreFactory.latestVersion());

            ((EncryptedFileIOFactory)pageStoreFileIoFactory).headerSize(headerSize);
            ((EncryptedFileIOFactory)pageStoreV1FileIoFactory).headerSize(headerSize);
        }

        return pageStoreFactory;
    }

    /**
     * @param cacheWorkDir Work directory.
     * @param grpId Group ID.
     * @param partitions Number of partitions.
     * @param allocatedTracker Metrics updater.
     * @param encrypted {@code True} if this cache encrypted.
     * @return Cache store holder.
     * @throws IgniteCheckedException If failed.
     */
    private CacheStoreHolder initDir(File cacheWorkDir,
        int grpId,
        int partitions,
        LongConsumer allocatedTracker,
        boolean encrypted) throws IgniteCheckedException {
        try {
            boolean dirExisted = checkAndInitCacheWorkDir(cacheWorkDir);

            if (dirExisted) {
                MaintenanceRegistry mntcReg = cctx.kernalContext().maintenanceRegistry();

                if (!mntcReg.isMaintenanceMode())
                    DefragmentationFileUtils.beforeInitPageStores(cacheWorkDir, log);
            }

            File idxFile = new File(cacheWorkDir, INDEX_FILE_NAME);

            if (dirExisted && !idxFile.exists())
                grpsWithoutIdx.add(grpId);

            FilePageStoreFactory pageStoreFactory = getPageStoreFactory(grpId, encrypted);

            PageStore idxStore =
                pageStoreFactory.createPageStore(
                    PageMemory.FLAG_IDX,
                    idxFile,
                    allocatedTracker);

            PageStore[] partStores = new PageStore[partitions];

            for (int partId = 0; partId < partStores.length; partId++) {
                final int p = partId;

                PageStore partStore =
                    pageStoreFactory.createPageStore(
                        PageMemory.FLAG_DATA,
                        () -> getPartitionFilePath(cacheWorkDir, p),
                        allocatedTracker);

                    partStores[partId] = partStore;
            }

            return new CacheStoreHolder(idxStore, partStores);
        }
        catch (IgniteCheckedException e) {
            if (X.hasCause(e, StorageException.class, IOException.class))
                cctx.kernalContext().failure().process(new FailureContext(FailureType.CRITICAL_ERROR, e));

            throw e;
        }
    }

    /**
     * @param cacheWorkDir Cache work directory.
     * @param partId Partition id.
     */
    @NotNull private Path getPartitionFilePath(File cacheWorkDir, int partId) {
        return new File(cacheWorkDir, getPartitionFileName(partId)).toPath();
    }

    /**
     * @param workDir Cache work directory.
     * @param cacheDirName Cache directory name.
     * @param partId Partition id.
     * @return Partition file.
     */
    @NotNull public static File getPartitionFile(File workDir, String cacheDirName, int partId) {
        return new File(cacheWorkDir(workDir, cacheDirName), getPartitionFileName(partId));
    }

    /**
     * @param partId Partition id.
     * @return File name.
     */
    public static String getPartitionFileName(int partId) {
        assert partId <= MAX_PARTITION_ID || partId == INDEX_PARTITION;

        return partId == INDEX_PARTITION ? INDEX_FILE_NAME : format(PART_FILE_TEMPLATE, partId);
    }

    /** {@inheritDoc} */
    @Override public boolean checkAndInitCacheWorkDir(CacheConfiguration cacheCfg) throws IgniteCheckedException {
        return checkAndInitCacheWorkDir(cacheWorkDir(cacheCfg));
    }

    /**
     * @param cacheWorkDir Cache work directory.
     */
    private boolean checkAndInitCacheWorkDir(File cacheWorkDir) throws IgniteCheckedException {
        boolean dirExisted = false;

        ReadWriteLock lock = initDirLock.getLock(cacheWorkDir.getName().hashCode());

        lock.writeLock().lock();

        try {
            if (!Files.exists(cacheWorkDir.toPath())) {
                try {
                    Files.createDirectory(cacheWorkDir.toPath());
                }
                catch (IOException e) {
                    throw new IgniteCheckedException("Failed to initialize cache working directory " +
                        "(failed to create, make sure the work folder has correct permissions): " +
                        cacheWorkDir.getAbsolutePath(), e);
                }
            }
            else {
                if (cacheWorkDir.isFile())
                    throw new IgniteCheckedException("Failed to initialize cache working directory " +
                        "(a file with the same name already exists): " + cacheWorkDir.getAbsolutePath());

                File lockF = new File(cacheWorkDir, IgniteCacheSnapshotManager.SNAPSHOT_RESTORE_STARTED_LOCK_FILENAME);

                Path cacheWorkDirPath = cacheWorkDir.toPath();

                Path tmp = cacheWorkDirPath.getParent().resolve(cacheWorkDir.getName() + TMP_SUFFIX);

                if (Files.exists(tmp) && Files.isDirectory(tmp) &&
                    Files.exists(tmp.resolve(IgniteCacheSnapshotManager.TEMP_FILES_COMPLETENESS_MARKER))) {

                    U.warn(log, "Ignite node crashed during the snapshot restore process " +
                        "(there is a snapshot restore lock file left for cache). But old version of cache was saved. " +
                        "Trying to restore it. Cache - [" + cacheWorkDir.getAbsolutePath() + ']');

                    U.delete(cacheWorkDir);

                    try {
                        Files.move(tmp, cacheWorkDirPath, StandardCopyOption.ATOMIC_MOVE);

                        cacheWorkDirPath.resolve(IgniteCacheSnapshotManager.TEMP_FILES_COMPLETENESS_MARKER).toFile().delete();
                    }
                    catch (IOException e) {
                        throw new IgniteCheckedException(e);
                    }
                }
                else if (lockF.exists()) {
                    U.warn(log, "Ignite node crashed during the snapshot restore process " +
                        "(there is a snapshot restore lock file left for cache). Will remove both the lock file and " +
                        "incomplete cache directory [cacheDir=" + cacheWorkDir.getAbsolutePath() + ']');

                    boolean deleted = U.delete(cacheWorkDir);

                    if (!deleted)
                        throw new IgniteCheckedException("Failed to remove obsolete cache working directory " +
                            "(remove the directory manually and make sure the work folder has correct permissions): " +
                            cacheWorkDir.getAbsolutePath());

                    cacheWorkDir.mkdirs();
                }
                else
                    dirExisted = true;

                if (!cacheWorkDir.exists())
                    throw new IgniteCheckedException("Failed to initialize cache working directory " +
                        "(failed to create, make sure the work folder has correct permissions): " +
                        cacheWorkDir.getAbsolutePath());

                if (Files.exists(tmp))
                    U.delete(tmp);
            }
        }
        finally {
            lock.writeLock().unlock();
        }

        return dirExisted;
    }

    /** {@inheritDoc} */
    @Override public void sync(int grpId, int partId) throws IgniteCheckedException {
        try {
            getStore(grpId, partId).sync();
        }
        catch (StorageException e) {
            cctx.kernalContext().failure().process(new FailureContext(FailureType.CRITICAL_ERROR, e));

            throw e;
        }
    }

    /** {@inheritDoc} */
    @Override public void ensure(int grpId, int partId) throws IgniteCheckedException {
        try {
            getStore(grpId, partId).ensure();
        }
        catch (StorageException e) {
            cctx.kernalContext().failure().process(new FailureContext(FailureType.CRITICAL_ERROR, e));

            throw e;
        }
    }

    /** {@inheritDoc} */
    @Override public long allocatePage(int grpId, int partId, byte flags) throws IgniteCheckedException {
        return pmPageMgr.allocatePage(grpId, partId, flags);
    }

    /** {@inheritDoc} */
    @Override public int pages(int grpId, int partId) throws IgniteCheckedException {
        PageStore store = getStore(grpId, partId);

        return store.pages();
    }

    /**
     * @param ccfgs List of cache configurations to process.
     * @param ccfgCons Consumer which accepts found configurations files.
     */
    public void readConfigurationFiles(List<CacheConfiguration<?, ?>> ccfgs,
        BiConsumer<CacheConfiguration<?, ?>, File> ccfgCons) {
        chgLock.writeLock().lock();

        try {
            for (CacheConfiguration<?, ?> ccfg : ccfgs) {
                File cacheDir = cacheWorkDir(ccfg);

                if (!cacheDir.exists())
                    continue;

                File[] ccfgFiles = cacheDir.listFiles((dir, name) ->
                    name.endsWith(CACHE_DATA_FILENAME));

                if (ccfgFiles == null)
                    continue;

                for (File ccfgFile : ccfgFiles)
                    ccfgCons.accept(ccfg, ccfgFile);
            }
        }
        finally {
            chgLock.writeLock().unlock();
        }
    }

    /** {@inheritDoc} */
    @Override public Map<String, StoredCacheData> readCacheConfigurations() throws IgniteCheckedException {
        if (cctx.kernalContext().clientNode())
            return Collections.emptyMap();

        File[] files = storeWorkDir.listFiles();

        if (files == null)
            return Collections.emptyMap();

        Map<String, StoredCacheData> ccfgs = new HashMap<>();

        Arrays.sort(files);

        for (File file : files) {
            if (file.isDirectory()) {
                if (file.getName().startsWith(CACHE_DIR_PREFIX)) {
                    File conf = new File(file, CACHE_DATA_FILENAME);

                    if (conf.exists() && conf.length() > 0) {
                        StoredCacheData cacheData = readCacheData(conf);

                        String cacheName = cacheData.config().getName();

                        if (!ccfgs.containsKey(cacheName))
                            ccfgs.put(cacheName, cacheData);
                        else {
                            U.warn(log, "Cache with name=" + cacheName + " is already registered, skipping config file "
                                    + file.getName());
                        }
                    }
                }
                else if (file.getName().startsWith(CACHE_GRP_DIR_PREFIX))
                    readCacheGroupCaches(file, ccfgs);
            }
        }

        return ccfgs;
    }

    /**
     * @param grpDir Group directory.
     * @param ccfgs Cache configurations.
     * @throws IgniteCheckedException If failed.
     */
    private void readCacheGroupCaches(File grpDir, Map<String, StoredCacheData> ccfgs) throws IgniteCheckedException {
        File[] files = grpDir.listFiles();

        if (files == null)
            return;

        for (File file : files) {
            if (!file.isDirectory() && file.getName().endsWith(CACHE_DATA_FILENAME) && file.length() > 0) {
                StoredCacheData cacheData = readCacheData(file);

                String cacheName = cacheData.config().getName();

                if (!ccfgs.containsKey(cacheName))
                    ccfgs.put(cacheName, cacheData);
                else {
                    U.warn(log, "Cache with name=" + cacheName + " is already registered, skipping config file "
                            + file.getName() + " in group directory " + grpDir.getName());
                }
            }
        }
    }

    /**
     * @param conf File with stored cache data.
     * @return Cache data.
     * @throws IgniteCheckedException If failed.
     */
    private StoredCacheData readCacheData(File conf) throws IgniteCheckedException {
        try (InputStream stream = new BufferedInputStream(new FileInputStream(conf))) {
            return marshaller.unmarshal(stream, U.resolveClassLoader(igniteCfg));
        }
        catch (IgniteCheckedException | IOException e) {
                throw new IgniteCheckedException("An error occurred during cache configuration loading from file [file=" +
                    conf.getAbsolutePath() + "]", e);
        }
    }

    /** {@inheritDoc} */
    @Override public boolean hasIndexStore(int grpId) {
        return !grpsWithoutIdx.contains(grpId);
    }

    /** {@inheritDoc} */
    @Override public long pagesAllocated(int grpId) {
        CacheStoreHolder holder = idxCacheStores.get(grpId);

        if (holder == null)
            return 0;

        long pageCnt = holder.idxStore.pages();

        for (int i = 0; i < holder.partStores.length; i++)
            pageCnt += holder.partStores[i].pages();

        return pageCnt;
    }

    /**
     * @return Store work dir. Includes consistent-id based folder
     */
    public File workDir() {
        return storeWorkDir;
    }

    /**
     * @param ccfg Cache configuration.
     * @return Store dir for given cache.
     */
    public File cacheWorkDir(CacheConfiguration<?, ?> ccfg) {
        return cacheWorkDir(storeWorkDir, cacheDirName(ccfg));
    }

    /**
     * @param isSharedGroup {@code True} if cache is sharing the same `underlying` cache.
     * @param cacheOrGroupName Cache name.
     * @return Store directory for given cache.
     */
    public File cacheWorkDir(boolean isSharedGroup, String cacheOrGroupName) {
        return cacheWorkDir(storeWorkDir, cacheDirName(isSharedGroup, cacheOrGroupName));
    }

    /**
     * @param cacheDirName Cache directory name.
     * @return Store directory for given cache.
     */
    public static File cacheWorkDir(File storeWorkDir, String cacheDirName) {
        return new File(storeWorkDir, cacheDirName);
    }

    /**
     * @param isSharedGroup {@code True} if cache is sharing the same `underlying` cache.
     * @param cacheOrGroupName Cache name.
     * @return The full cache directory name.
     */
    public static String cacheDirName(boolean isSharedGroup, String cacheOrGroupName) {
        return isSharedGroup ? CACHE_GRP_DIR_PREFIX + cacheOrGroupName
            : CACHE_DIR_PREFIX + cacheOrGroupName;
    }

    /**
     * @param ccfg Cache configuration.
     * @return The full cache directory name.
     */
    public static String cacheDirName(CacheConfiguration<?, ?> ccfg) {
        boolean isSharedGrp = ccfg.getGroupName() != null;

        return cacheDirName(isSharedGrp, isSharedGrp ? ccfg.getGroupName() : ccfg.getName());
    }

    /**
     * @param cleanFiles {@code True} if the stores should delete it's files upon close.
     */
    private IgniteCheckedException shutdown(Collection<CacheStoreHolder> holders, boolean cleanFiles) {
        IgniteCheckedException ex = null;

        for (CacheStoreHolder holder : holders)
            ex = shutdown(holder, cleanFiles, ex);

        return ex;
    }

    /**
     * @param holder Store holder.
     * @param cleanFile {@code True} if files should be cleaned.
     * @param aggr Aggregating exception.
     * @return Aggregating exception, if error occurred.
     */
    private IgniteCheckedException shutdown(CacheStoreHolder holder, boolean cleanFile,
        @Nullable IgniteCheckedException aggr) {
        aggr = shutdown(holder.idxStore, cleanFile, aggr);

        for (PageStore store : holder.partStores) {
            if (store != null)
                aggr = shutdown(store, cleanFile, aggr);
        }

        return aggr;
    }

    /**
     * Delete caches' configuration data files of cache group.
     *
     * @param ctx Cache group context.
     * @throws IgniteCheckedException If fails.
     */
    private void removeCacheGroupConfigurationData(CacheGroupContext ctx) throws IgniteCheckedException {
        File cacheGrpDir = cacheWorkDir(ctx.sharedGroup(), ctx.cacheOrGroupName());

        if (cacheGrpDir != null && cacheGrpDir.exists()) {
            DirectoryStream.Filter<Path> cacheCfgFileFilter = new DirectoryStream.Filter<Path>() {
                @Override public boolean accept(Path path) {
                    return Files.isRegularFile(path) && path.getFileName().toString().endsWith(CACHE_DATA_FILENAME);
                }
            };

            try (DirectoryStream<Path> dirStream = newDirectoryStream(cacheGrpDir.toPath(), cacheCfgFileFilter)) {
                for (Path path: dirStream)
                    Files.deleteIfExists(path);
            }
            catch (IOException e) {
                throw new IgniteCheckedException("Failed to delete cache configurations of group: " + ctx.toString(), e);
            }
        }
    }

    /** {@inheritDoc} */
    @Override public void removeCacheData(StoredCacheData cacheData) throws IgniteCheckedException {
        chgLock.readLock().lock();

        try {
            CacheConfiguration<?, ?> ccfg = cacheData.config();
            File file = cacheConfigurationFile(ccfg);

            if (file.exists()) {
                for (BiConsumer<String, File> lsnr : lsnrs)
                    lsnr.accept(ccfg.getName(), file);

                if (!file.delete())
                    throw new IgniteCheckedException("Failed to delete cache configuration: " + ccfg.getName());
            }
        }
        finally {
            chgLock.readLock().unlock();
        }
    }

    /**
     * @param ccfg Cache configuration.
     * @return Cache configuration file with respect to {@link CacheConfiguration#getGroupName} value.
     */
    private File cacheConfigurationFile(CacheConfiguration<?, ?> ccfg) {
        File cacheWorkDir = cacheWorkDir(ccfg);

        return ccfg.getGroupName() == null ? new File(cacheWorkDir, CACHE_DATA_FILENAME) :
            new File(cacheWorkDir, ccfg.getName() + CACHE_DATA_FILENAME);
    }

    /**
     * @param store Store to shutdown.
     * @param cleanFile {@code True} if files should be cleaned.
     * @param aggr Aggregating exception.
     * @return Aggregating exception, if error occurred.
     */
    private IgniteCheckedException shutdown(PageStore store, boolean cleanFile, IgniteCheckedException aggr) {
        try {
            if (store != null)
                store.stop(cleanFile);
        }
        catch (IgniteCheckedException e) {
            if (aggr == null)
                aggr = new IgniteCheckedException("Failed to gracefully shutdown store");

            aggr.addSuppressed(e);
        }

        return aggr;
    }

    /**
     * Return cache store holedr.
     *
     * @param grpId Cache group ID.
     * @return Cache store holder.
     */
    private CacheStoreHolder getHolder(int grpId) throws IgniteCheckedException {
        try {
            return idxCacheStores.computeIfAbsent(grpId, (key) -> {
                CacheGroupDescriptor gDesc = cctx.cache().cacheGroupDescriptor(grpId);

                CacheStoreHolder holder0 = null;

                if (gDesc != null && CU.isPersistentCache(gDesc.config(), cctx.gridConfig().getDataStorageConfiguration())) {
                    try {
                        holder0 = initForCache(gDesc, gDesc.config());
                    }
                    catch (IgniteCheckedException e) {
                        throw new IgniteException(e);
                    }
                }

                return holder0;
            });
        } catch (IgniteException ex) {
            if (X.hasCause(ex, IgniteCheckedException.class))
                throw ex.getCause(IgniteCheckedException.class);
            else
                throw ex;
        }
    }

    /**
     * @param grpId Cache group ID.
     * @return Collection of related page stores.
     * @throws IgniteCheckedException If failed.
     */
    @Override public Collection<PageStore> getStores(int grpId) throws IgniteCheckedException {
        return getHolder(grpId);
    }

    /**
     * @param grpId Cache group ID.
     * @param partId Partition ID.
     * @return Page store for the corresponding parameters.
     * @throws IgniteCheckedException If cache or partition with the given ID was not created.
     *
     * Note: visible for testing.
     */
    @Override public PageStore getStore(int grpId, int partId) throws IgniteCheckedException {
        CacheStoreHolder holder = getHolder(grpId);

        if (holder == null)
            throw new IgniteCheckedException("Failed to get page store for the given cache ID " +
                "(cache has not been started): " + grpId);

        if (partId == INDEX_PARTITION)
            return holder.idxStore;

        if (partId > MAX_PARTITION_ID)
            throw new IgniteCheckedException("Partition ID is reserved: " + partId);

        PageStore store = holder.partStores[partId];

        if (store == null)
            throw new IgniteCheckedException("Failed to get page store for the given partition ID " +
                "(partition has not been created) [grpId=" + grpId + ", partId=" + partId + ']');

        return store;
    }

    /**
     * @param pageStoreFileIoFactory File IO factory to override default, may be used for blocked read-write.
     * @param pageStoreV1FileIoFactory File IO factory for reading V1 page store and for fast touching page files
     *      (non blocking).
     */
    public void setPageStoreFileIOFactories(final FileIOFactory pageStoreFileIoFactory,
        final FileIOFactory pageStoreV1FileIoFactory) {
        this.pageStoreFileIoFactory = pageStoreFileIoFactory;
        this.pageStoreV1FileIoFactory = pageStoreV1FileIoFactory;
    }

    /**
     * @return File IO factory currently selected for page store.
     */
    public FileIOFactory getPageStoreFileIoFactory() {
        return pageStoreFileIoFactory;
    }

    /**
     * @return Durable memory page size in bytes.
     */
    public int pageSize() {
        return dsCfg.getPageSize();
    }

    /**
     *
     */
    private static class CacheStoreHolder extends AbstractList<PageStore> {
        /** Index store. */
        private final PageStore idxStore;

        /** Partition stores. */
        private final PageStore[] partStores;

        /**
         */
        CacheStoreHolder(PageStore idxStore, PageStore[] partStores) {
            this.idxStore = requireNonNull(idxStore);
            this.partStores = requireNonNull(partStores);
        }

        /** {@inheritDoc} */
        @Override public PageStore get(int idx) {
            return requireNonNull(idx == partStores.length ? idxStore : partStores[idx]);
        }

        /** {@inheritDoc} */
        @Override public int size() {
            return partStores.length + 1;
        }
    }

    /**
     * Synchronization wrapper for long operations that should be executed asynchronously
     * and operations that can not be executed in parallel with long operation. Uses {@link ReadWriteLock}
     * to provide such synchronization scenario.
     */
    protected static class LongOperationAsyncExecutor {
        /** */
        private final ReadWriteLock readWriteLock = new ReentrantReadWriteLock();

        /** */
        private final String igniteInstanceName;

        /** */
        private final IgniteLogger log;

        /** */
        private Set<GridWorker> workers = new GridConcurrentHashSet<>();

        /** */
        private static final AtomicLong workerCounter = new AtomicLong(0);

        /** */
        public LongOperationAsyncExecutor(String igniteInstanceName, IgniteLogger log) {
            this.igniteInstanceName = igniteInstanceName;

            this.log = log;
        }

        /**
         * Executes long operation in dedicated thread. Uses write lock as such operations can't run
         * simultaneously.
         *
         * @param runnable long operation
         */
        public void async(Runnable runnable) {
            String workerName = "async-file-store-cleanup-task-" + workerCounter.getAndIncrement();

            GridWorker worker = new GridWorker(igniteInstanceName, workerName, log) {
                @Override protected void body() {
                    readWriteLock.writeLock().lock();

                    try {
                        runnable.run();
                    }
                    finally {
                        readWriteLock.writeLock().unlock();

                        workers.remove(this);
                    }
                }
            };

            workers.add(worker);

            Thread asyncTask = new IgniteThread(worker);

            asyncTask.start();
        }

        /**
         * Executes closure that can't run in parallel with long operation that is executed by
         * {@link LongOperationAsyncExecutor#async}. Uses read lock as such closures can run in parallel with
         * each other.
         *
         * @param closure closure.
         * @param <T> return type.
         * @return value that is returned by {@code closure}.
         */
        public <T> T afterAsyncCompletion(IgniteOutClosure<T> closure) {
            readWriteLock.readLock().lock();
            try {
                return closure.apply();
            }
            finally {
                readWriteLock.readLock().unlock();
            }
        }

        /**
         * Cancels async tasks.
         */
        public void awaitAsyncTaskCompletion(boolean cancel) {
            U.awaitForWorkersStop(workers, cancel, log);
        }
    }

    /**
     * Proxy class for {@link FilePageStoreManager#idxCacheStores} map that wraps data adding and replacing
     * operations to disallow concurrent execution simultaneously with cleanup of file page storage. Wrapping
     * of data removing operations is not needed.
     *
     * @param <K> key type
     * @param <V> value type
     */
    private static class IdxCacheStores<K, V> extends ConcurrentHashMap<K, V> {
        /** */
        private static final long serialVersionUID = 0L;

        /**
         * Executor that wraps data adding and replacing operations.
         */
        private final LongOperationAsyncExecutor longOperationAsyncExecutor;

        /**
         * Default constructor.
         *
         * @param longOperationAsyncExecutor executor that wraps data adding and replacing operations.
         */
        IdxCacheStores(LongOperationAsyncExecutor longOperationAsyncExecutor) {
            super();

            this.longOperationAsyncExecutor = longOperationAsyncExecutor;
        }

        /** {@inheritDoc} */
        @Override public V put(K key, V val) {
            return longOperationAsyncExecutor.afterAsyncCompletion(() -> super.put(key, val));
        }

        /** {@inheritDoc} */
        @Override public void putAll(Map<? extends K, ? extends V> m) {
            longOperationAsyncExecutor.afterAsyncCompletion(() -> {
                super.putAll(m);

                return null;
            });
        }

        /** {@inheritDoc} */
        @Override public V putIfAbsent(K key, V val) {
            return longOperationAsyncExecutor.afterAsyncCompletion(() -> super.putIfAbsent(key, val));
        }

        /** {@inheritDoc} */
        @Override public boolean replace(K key, V oldVal, V newVal) {
            return longOperationAsyncExecutor.afterAsyncCompletion(() -> super.replace(key, oldVal, newVal));
        }

        /** {@inheritDoc} */
        @Override public V replace(K key, V val) {
            return longOperationAsyncExecutor.afterAsyncCompletion(() -> super.replace(key, val));
        }

        /** {@inheritDoc} */
        @Override public V computeIfAbsent(K key, Function<? super K, ? extends V> mappingFunction) {
            return longOperationAsyncExecutor.afterAsyncCompletion(() -> super.computeIfAbsent(key, mappingFunction));
        }

        /** {@inheritDoc} */
        @Override public V computeIfPresent(K key, BiFunction<? super K, ? super V, ? extends V> remappingFunction) {
            return longOperationAsyncExecutor.afterAsyncCompletion(() -> super.computeIfPresent(key, remappingFunction));
        }

        /** {@inheritDoc} */
        @Override public V compute(K key, BiFunction<? super K, ? super V, ? extends V> remappingFunction) {
            return longOperationAsyncExecutor.afterAsyncCompletion(() -> super.compute(key, remappingFunction));
        }

        /** {@inheritDoc} */
        @Override public V merge(K key, V val, BiFunction<? super V, ? super V, ? extends V> remappingFunction) {
            return longOperationAsyncExecutor.afterAsyncCompletion(() -> super.merge(key, val, remappingFunction));
        }
    }
}<|MERGE_RESOLUTION|>--- conflicted
+++ resolved
@@ -164,10 +164,7 @@
     /** Marshaller. */
     private final Marshaller marshaller;
 
-<<<<<<< HEAD
-=======
     /** Page manager. */
->>>>>>> 431f7e76
     private final PageReadWriteManager pmPageMgr;
 
     /**
