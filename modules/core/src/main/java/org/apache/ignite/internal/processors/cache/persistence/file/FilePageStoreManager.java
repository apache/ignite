/*
 * Licensed to the Apache Software Foundation (ASF) under one or more
 * contributor license agreements.  See the NOTICE file distributed with
 * this work for additional information regarding copyright ownership.
 * The ASF licenses this file to You under the Apache License, Version 2.0
 * (the "License"); you may not use this file except in compliance with
 * the License.  You may obtain a copy of the License at
 *
 *      http://www.apache.org/licenses/LICENSE-2.0
 *
 * Unless required by applicable law or agreed to in writing, software
 * distributed under the License is distributed on an "AS IS" BASIS,
 * WITHOUT WARRANTIES OR CONDITIONS OF ANY KIND, either express or implied.
 * See the License for the specific language governing permissions and
 * limitations under the License.
 */

package org.apache.ignite.internal.processors.cache.persistence.file;

import java.io.File;
import java.io.IOException;
import java.nio.ByteBuffer;
import java.nio.file.DirectoryStream;
import java.nio.file.FileSystems;
import java.nio.file.Files;
import java.nio.file.Path;
import java.nio.file.PathMatcher;
import java.util.AbstractList;
import java.util.ArrayList;
import java.util.Arrays;
import java.util.Collection;
import java.util.Collections;
import java.util.List;
import java.util.Map;
import java.util.Set;
import java.util.concurrent.ConcurrentHashMap;
import java.util.concurrent.atomic.AtomicLong;
import java.util.concurrent.locks.ReadWriteLock;
import java.util.concurrent.locks.ReentrantReadWriteLock;
import java.util.function.BiFunction;
import java.util.function.Function;
import java.util.function.Predicate;
import java.util.stream.Collectors;
import org.apache.ignite.IgniteCheckedException;
import org.apache.ignite.IgniteException;
import org.apache.ignite.IgniteLogger;
import org.apache.ignite.configuration.CacheConfiguration;
import org.apache.ignite.configuration.DataStorageConfiguration;
import org.apache.ignite.configuration.IgniteConfiguration;
import org.apache.ignite.failure.FailureContext;
import org.apache.ignite.failure.FailureType;
import org.apache.ignite.internal.GridKernalContext;
import org.apache.ignite.internal.client.util.GridConcurrentHashSet;
import org.apache.ignite.internal.managers.encryption.EncryptionCacheKeyProvider;
import org.apache.ignite.internal.pagemem.PageIdUtils;
import org.apache.ignite.internal.pagemem.store.IgnitePageStoreManager;
import org.apache.ignite.internal.pagemem.store.PageStore;
import org.apache.ignite.internal.pagemem.store.PageStoreCollection;
import org.apache.ignite.internal.processors.cache.CacheGroupContext;
import org.apache.ignite.internal.processors.cache.CacheGroupDescriptor;
import org.apache.ignite.internal.processors.cache.GridCacheSharedManagerAdapter;
import org.apache.ignite.internal.processors.cache.persistence.DataRegion;
import org.apache.ignite.internal.processors.cache.persistence.GridCacheDatabaseSharedManager;
import org.apache.ignite.internal.processors.cache.persistence.StorageException;
import org.apache.ignite.internal.processors.cache.persistence.defragmentation.DefragmentationFileUtils;
import org.apache.ignite.internal.processors.cache.persistence.filename.NodeFileTree;
import org.apache.ignite.internal.processors.cache.persistence.metastorage.MetaStorage;
import org.apache.ignite.internal.processors.cache.persistence.pagemem.PageMetrics;
import org.apache.ignite.internal.processors.cache.persistence.pagemem.PageReadWriteManager;
import org.apache.ignite.internal.processors.cache.persistence.pagemem.PageReadWriteManagerImpl;
import org.apache.ignite.internal.processors.query.GridQueryProcessor;
import org.apache.ignite.internal.util.GridStripedReadWriteLock;
import org.apache.ignite.internal.util.typedef.X;
import org.apache.ignite.internal.util.typedef.internal.CU;
import org.apache.ignite.internal.util.typedef.internal.U;
import org.apache.ignite.internal.util.worker.GridWorker;
import org.apache.ignite.lang.IgniteOutClosure;
import org.apache.ignite.maintenance.MaintenanceRegistry;
import org.apache.ignite.maintenance.MaintenanceTask;
import org.apache.ignite.thread.IgniteThread;
import org.jetbrains.annotations.Nullable;

import static java.nio.file.Files.delete;
import static java.nio.file.Files.newDirectoryStream;
import static java.util.Objects.requireNonNull;
import static org.apache.ignite.internal.pagemem.PageIdAllocator.INDEX_PARTITION;
import static org.apache.ignite.internal.pagemem.PageIdAllocator.MAX_PARTITION_ID;
import static org.apache.ignite.internal.processors.cache.persistence.filename.NodeFileTree.INDEX_FILE_NAME;
import static org.apache.ignite.internal.processors.cache.persistence.filename.NodeFileTree.TMP_SUFFIX;
import static org.apache.ignite.internal.processors.cache.persistence.metastorage.MetaStorage.METASTORAGE_DIR_NAME;

/**
 * File page store manager.
 */
public class FilePageStoreManager extends GridCacheSharedManagerAdapter implements IgnitePageStoreManager,
    PageStoreCollection {
    /** */
    public static final String DFLT_STORE_DIR = "db";

    /** Matcher for searching of *.tmp files. */
    public static final PathMatcher TMP_FILE_MATCHER =
        FileSystems.getDefault().getPathMatcher("glob:**" + TMP_SUFFIX);

    /** Unique name for corrupted data files maintenance task. */
    public static final String CORRUPTED_DATA_FILES_MNTC_TASK_NAME = "corrupted-cache-data-files-task";

    /** Page manager. */
    private final PageReadWriteManager pmPageMgr;

    /**
     * Executor to disallow running code that modifies data in idxCacheStores concurrently with cleanup of file page
     * store.
     */
    private final LongOperationAsyncExecutor cleanupAsyncExecutor;

    /** */
    private final Map<Integer, CacheStoreHolder> idxCacheStores;

    /** */
    private final IgniteConfiguration igniteCfg;

    /**
     * File IO factory for page store, by default is taken from {@link #dsCfg}.
     * May be overridden by block read/write.
     */
    private FileIOFactory pageStoreFileIoFactory;

    /**
     * File IO factory for page store V1 and for fast checking page store (non block read).
     * By default is taken from {@link #dsCfg}.
     */
    private FileIOFactory pageStoreV1FileIoFactory;

    /** */
    private final DataStorageConfiguration dsCfg;

    /** Node file tree. */
    private NodeFileTree ft;

    /** */
    private final Set<Integer> grpsWithoutIdx = Collections.newSetFromMap(new ConcurrentHashMap<Integer, Boolean>());

    /** */
    private static final GridStripedReadWriteLock initDirLock =
        new GridStripedReadWriteLock(Math.max(Runtime.getRuntime().availableProcessors(), 8));

    /**
     * @param ctx Kernal context.
     */
    public FilePageStoreManager(GridKernalContext ctx) {
        igniteCfg = ctx.config();

        cleanupAsyncExecutor =
            new LongOperationAsyncExecutor(ctx.igniteInstanceName(), ctx.config().getGridLogger());

        idxCacheStores = new IdxCacheStores<>(cleanupAsyncExecutor);

        DataStorageConfiguration dsCfg = igniteCfg.getDataStorageConfiguration();

        assert dsCfg != null;

        this.dsCfg = dsCfg;

        pageStoreV1FileIoFactory = pageStoreFileIoFactory = dsCfg.getFileIOFactory();

        pmPageMgr = new PageReadWriteManagerImpl(ctx, this, FilePageStoreManager.class.getSimpleName());
    }

    /** {@inheritDoc} */
    @Override public void start0() throws IgniteCheckedException {
        final GridKernalContext ctx = cctx.kernalContext();

        if (ctx.clientNode())
            return;

        ft = ctx.pdsFolderResolver().fileTree();

        U.ensureDirectory(ft.nodeStorage(), "page store work directory", log);

        String tmpDir = System.getProperty("java.io.tmpdir");

        if (tmpDir != null && ft.nodeStorage().getAbsolutePath().startsWith(tmpDir)) {
            log.warning("Persistence store directory is in the temp directory and may be cleaned." +
                "To avoid this set \"IGNITE_HOME\" environment variable properly or " +
                "change location of persistence directories in data storage configuration " +
                "(see DataStorageConfiguration#walPath, DataStorageConfiguration#walArchivePath, " +
                "DataStorageConfiguration#storagePath properties). " +
                "Current persistence store directory is: [" + ft.nodeStorage().getAbsolutePath() + "]");
        }

<<<<<<< HEAD
        List<File> files = ft.cacheDirectories(true, f -> true);

        for (File file : files) {
            File[] tmpFiles = file.listFiles(NodeFileTree::tmpCacheConfig);
=======
        List<File> files = ft.cacheDirectories(f -> true);

        for (File file : files) {
            File[] tmpFiles = file.listFiles((k, v) -> v.endsWith(CACHE_DATA_TMP_FILENAME));
>>>>>>> 32f8ab00

            if (tmpFiles != null) {
                for (File tmpFile : tmpFiles) {
                    if (!tmpFile.delete())
                        log.warning("Failed to delete temporary cache config file" +
                                "(make sure Ignite process has enough rights):" + file.getName());
                }
            }
        }
    }

    /** {@inheritDoc} */
    @Override public void cleanupPersistentSpace(CacheConfiguration cacheConfiguration) throws IgniteCheckedException {
        try {
            File cacheWorkDir = ft.cacheStorage(cacheConfiguration);

            if (!cacheWorkDir.exists())
                return;

            try (DirectoryStream<Path> files = newDirectoryStream(cacheWorkDir.toPath(),
                new DirectoryStream.Filter<Path>() {
                    @Override public boolean accept(Path entry) throws IOException {
                        return NodeFileTree.binFile(entry.toFile());
                    }
                })) {
                for (Path path : files)
                    delete(path);
            }
        }
        catch (IOException e) {
            throw new IgniteCheckedException("Failed to cleanup persistent directory: ", e);
        }
    }

    /** {@inheritDoc} */
    @Override public void cleanupPersistentSpace() {
<<<<<<< HEAD
        ft.cacheDirectories(false, f -> true).forEach(U::delete);
=======
        ft.cacheDirectories(f -> !METASTORAGE_DIR_NAME.equals(f.getName())).forEach(U::delete);
>>>>>>> 32f8ab00
    }

    /** {@inheritDoc} */
    @Override public void cleanupPageStoreIfMatch(Predicate<Integer> cacheGrpPred, boolean cleanFiles) {
        Map<Integer, CacheStoreHolder> filteredStores = idxCacheStores.entrySet().stream()
            .filter(e -> cacheGrpPred.test(e.getKey()))
            .collect(Collectors.toMap(Map.Entry::getKey, Map.Entry::getValue));

        idxCacheStores.entrySet().removeIf(e -> cacheGrpPred.test(e.getKey()));

        Runnable doShutdown = () -> {
            IgniteCheckedException ex = shutdown(filteredStores.values(), cleanFiles);

            if (ex != null)
                U.error(log, "Failed to gracefully stop page store managers", ex);

            U.log(log, "Cleanup cache stores [total=" + filteredStores.keySet().size() +
                ", left=" + idxCacheStores.size() + ", cleanFiles=" + cleanFiles + ']');
        };

        if (cleanFiles) {
            cleanupAsyncExecutor.async(doShutdown);

            U.log(log, "Cache stores cleanup started asynchronously");
        }
        else
            doShutdown.run();
    }

    /** {@inheritDoc} */
    @Override public void stop0(boolean cancel) {
        if (log.isDebugEnabled())
            log.debug("Stopping page store manager.");

        cleanupPageStoreIfMatch(p -> true, false);
    }

    /** {@inheritDoc} */
    @Override public void onKernalStop0(boolean cancel) {
        cleanupAsyncExecutor.awaitAsyncTaskCompletion(cancel);
    }

    /** {@inheritDoc} */
    @Override public void onActivate(GridKernalContext kctx) throws IgniteCheckedException {
        if (log.isDebugEnabled())
            log.debug("Activate page store manager [id=" + cctx.localNodeId() +
                " topVer=" + cctx.discovery().topologyVersionEx() + " ]");

        start0();
    }

    /** {@inheritDoc} */
    @Override public void onDeActivate(GridKernalContext kctx) {
        if (log.isDebugEnabled())
            log.debug("DeActivate page store manager [id=" + cctx.localNodeId() +
                " topVer=" + cctx.discovery().topologyVersionEx() + " ]");

        stop0(true);
    }

    /** {@inheritDoc} */
    @Override public void beginRecover() {
        List<CacheConfiguration> cacheCfgs = findCacheGroupsWithDisabledWal();

        if (!cacheCfgs.isEmpty()) {
            List<String> cacheGrpNames = cacheCfgs.stream()
                .map(ccfg -> ccfg.getGroupName() != null ? ccfg.getGroupName() : ccfg.getName())
                .collect(Collectors.toList());

            String errorMsg = "Ignite node with disabled WAL was stopped in the middle of a checkpoint, " +
                "data files may be corrupted. Node will stop and enter the Maintenance Mode on next start. " +
                "In the Maintenance Mode, use the Control Utility *persistence* command " +
                "to clean and optionally back up corrupted files. When cleaning is done, restart the node manually. " +
                "Possible corruption affects the following cache groups: " + cacheGrpNames;

            log.warning(errorMsg);

            try {
                cctx.kernalContext().maintenanceRegistry()
                    .registerMaintenanceTask(
                        new MaintenanceTask(CORRUPTED_DATA_FILES_MNTC_TASK_NAME,
                            "Corrupted cache groups found",
                            cacheCfgs.stream()
                                .map(ccfg -> ft.cacheStorage(ccfg).getName())
                                .collect(Collectors.joining(File.separator)))
                );
            }
            catch (IgniteCheckedException e) {
                log.warning("Failed to register maintenance record for corrupted partition files.", e);
            }

            throw new IgniteException(errorMsg);
        }

        for (CacheStoreHolder holder : idxCacheStores.values()) {
            holder.idxStore.beginRecover();

            for (PageStore partStore : holder.partStores)
                partStore.beginRecover();
        }
    }

    /**
     * Checks cache groups' settings and returns configurations of cache groups with disabled WAL.
     *
     * @return List of cache groups' configurations that had WAL disabled before node stop.
     */
    private List<CacheConfiguration> findCacheGroupsWithDisabledWal() {
        List<CacheConfiguration> corruptedCacheGrps = new ArrayList<>();

        for (Integer grpDescId : idxCacheStores.keySet()) {
            CacheGroupDescriptor desc = cctx.cache().cacheGroupDescriptor(grpDescId);

            if (desc != null && desc.persistenceEnabled()) {
                boolean locEnabled = cctx.database().walEnabled(grpDescId, true);
                boolean globalEnabled = cctx.database().walEnabled(grpDescId, false);

                if (!locEnabled || !globalEnabled) {
                    File dir = ft.cacheStorage(desc.config());

                    if (Arrays.stream(dir.listFiles()).anyMatch(f -> !NodeFileTree.cacheConfigFile(f)))
                        corruptedCacheGrps.add(desc.config());
                }
            }
        }

        return corruptedCacheGrps;
    }

    /** {@inheritDoc} */
    @Override public void finishRecover() throws IgniteCheckedException {
        try {
            for (CacheStoreHolder holder : idxCacheStores.values()) {
                holder.idxStore.finishRecover();

                for (PageStore partStore : holder.partStores)
                    partStore.finishRecover();
            }
        }
        catch (StorageException e) {
            cctx.kernalContext().failure().process(new FailureContext(FailureType.CRITICAL_ERROR, e));

            throw e;
        }
    }

    /** {@inheritDoc} */
    @Override public void initializeForCache(CacheGroupDescriptor grpDesc, CacheConfiguration<?, ?> ccfg) throws IgniteCheckedException {
        assert ft != null;

        int grpId = grpDesc.groupId();

        if (!idxCacheStores.containsKey(grpId)) {
            CacheStoreHolder holder = initForCache(grpDesc, ccfg);

            CacheStoreHolder old = idxCacheStores.put(grpId, holder);

            assert old == null : "Non-null old store holder for cache: " + ccfg.getName();
        }
    }

    /** {@inheritDoc} */
    @Override public void initializeForMetastorage() throws IgniteCheckedException {
        assert ft.nodeStorage() != null;

        int grpId = MetaStorage.METASTORAGE_CACHE_ID;

        if (!idxCacheStores.containsKey(grpId)) {
            DataRegion dataRegion = cctx.database().dataRegion(GridCacheDatabaseSharedManager.METASTORE_DATA_REGION_NAME);
            PageMetrics pageMetrics = dataRegion.metrics().cacheGrpPageMetrics(grpId);

            CacheStoreHolder holder = initDir(
                METASTORAGE_DIR_NAME,
                grpId,
                MetaStorage.METASTORAGE_CACHE_NAME,
                MetaStorage.METASTORAGE_PARTITIONS.size(),
                pageMetrics,
                false,
                null);

            CacheStoreHolder old = idxCacheStores.put(grpId, holder);

            assert old == null : "Non-null old store holder for metastorage";
        }
    }

    /** {@inheritDoc} */
    @Override public void shutdownForCacheGroup(CacheGroupContext grp, boolean destroy) throws IgniteCheckedException {
        grpsWithoutIdx.remove(grp.groupId());

        CacheStoreHolder old = idxCacheStores.remove(grp.groupId());

        if (old != null) {
            IgniteCheckedException ex = shutdown(old, /*clean files if destroy*/destroy, null);

            if (ex != null)
                throw ex;
        }
    }

    /** {@inheritDoc} */
    @Override public void truncate(int grpId, int partId, int tag) throws IgniteCheckedException {
        assert partId <= MAX_PARTITION_ID;

        PageStore store = getStore(grpId, partId);

        store.truncate(tag);
    }

    /** {@inheritDoc} */
    @Override public void read(int grpId, long pageId, ByteBuffer pageBuf, boolean keepCrc) throws IgniteCheckedException {
        pmPageMgr.read(grpId, pageId, pageBuf, keepCrc);
    }

    /** {@inheritDoc} */
    @Override public boolean exists(int grpId, int partId) throws IgniteCheckedException {
        PageStore store = getStore(grpId, partId);

        return store.exists();
    }

    /** {@inheritDoc} */
    @Override public void readHeader(int grpId, int partId, ByteBuffer buf) throws IgniteCheckedException {
        PageStore store = getStore(grpId, partId);

        try {
            store.readHeader(buf);
        }
        catch (StorageException e) {
            cctx.kernalContext().failure().process(new FailureContext(FailureType.CRITICAL_ERROR, e));

            throw e;
        }
    }

    /** {@inheritDoc} */
    @Override public PageStore write(
        int grpId,
        long pageId,
        ByteBuffer pageBuf,
        int tag,
        boolean calculateCrc
    ) throws IgniteCheckedException {
        return pmPageMgr.write(grpId, pageId, pageBuf, tag, calculateCrc);
    }

    /** {@inheritDoc} */
    @Override public long pageOffset(int grpId, long pageId) throws IgniteCheckedException {
        PageStore store = getStore(grpId, PageIdUtils.partId(pageId));

        return store.pageOffset(pageId);
    }

    /**
     * @param grpDesc Cache group descriptor.
     * @param ccfg Cache configuration.
     * @return Cache store holder.
     * @throws IgniteCheckedException If failed.
     */
    private CacheStoreHolder initForCache(CacheGroupDescriptor grpDesc, CacheConfiguration ccfg) throws IgniteCheckedException {
        assert !grpDesc.sharedGroup() || ccfg.getGroupName() != null : ccfg.getName();

        String dataRegionName = grpDesc.config().getDataRegionName();
        DataRegion dataRegion = cctx.database().dataRegion(dataRegionName);
        PageMetrics pageMetrics = dataRegion.metrics().cacheGrpPageMetrics(grpDesc.groupId());

        return initDir(
            ft.cacheDirName(ccfg),
            grpDesc.groupId(),
            ccfg.getName(),
            grpDesc.config().getAffinity().partitions(),
            pageMetrics,
            ccfg.isEncryptionEnabled(),
            grpDesc.caches().keySet()
        );
    }

    /**
     * @param grpId Cache group id.
     * @param encrypted {@code true} if cache group encryption enabled.
     * @return Factory to create page stores.
     */
    public FileVersionCheckingFactory getPageStoreFactory(int grpId, boolean encrypted) {
        return getPageStoreFactory(grpId, encrypted ? cctx.kernalContext().encryption() : null);
    }

    /**
     * @param grpId Cache group id.
     * @param encrKeyProvider Encryption keys provider for encrypted IO. If {@code null}, no encryption is used.
     * @return Factory to create page stores with certain encryption keys provider.
     */
    public FileVersionCheckingFactory getPageStoreFactory(int grpId, EncryptionCacheKeyProvider encrKeyProvider) {
        FileIOFactory pageStoreFileIoFactory = this.pageStoreFileIoFactory;
        FileIOFactory pageStoreV1FileIoFactory = this.pageStoreV1FileIoFactory;

        if (encrKeyProvider != null) {
            pageStoreFileIoFactory = encryptedFileIoFactory(this.pageStoreFileIoFactory, grpId, encrKeyProvider);
            pageStoreV1FileIoFactory = encryptedFileIoFactory(this.pageStoreV1FileIoFactory, grpId, encrKeyProvider);
        }

        FileVersionCheckingFactory pageStoreFactory = new FileVersionCheckingFactory(
            pageStoreFileIoFactory,
            pageStoreV1FileIoFactory,
            igniteCfg.getDataStorageConfiguration()::getPageSize
        );

        if (encrKeyProvider != null) {
            int hdrSize = pageStoreFactory.headerSize(pageStoreFactory.latestVersion());

            ((EncryptedFileIOFactory)pageStoreFileIoFactory).headerSize(hdrSize);
            ((EncryptedFileIOFactory)pageStoreV1FileIoFactory).headerSize(hdrSize);
        }

        return pageStoreFactory;
    }

    /**
     * @param plainFileIOFactory Not-encrypting file io factory.
     * @param cacheGrpId Cache group id.
     * @param encrKeyProvider Encryption keys provider for encrypted IO. If {@code null}, no encryption is used.
     * @return Encrypted file IO factory.
     */
    public EncryptedFileIOFactory encryptedFileIoFactory(FileIOFactory plainFileIOFactory, int cacheGrpId,
        EncryptionCacheKeyProvider encrKeyProvider) {
        return new EncryptedFileIOFactory(
            plainFileIOFactory,
            cacheGrpId,
            pageSize(),
            encrKeyProvider,
            cctx.gridConfig().getEncryptionSpi());
    }

    /**
     * @return Encrypted file IO factory with stored internal encryption keys.
     */
    public EncryptedFileIOFactory encryptedFileIoFactory(FileIOFactory plainFileIOFactory, int cacheGrpId) {
        return encryptedFileIoFactory(plainFileIOFactory, cacheGrpId, cctx.kernalContext().encryption());
    }

    /**
     * @param cacheDir Cache dir name.
     * @param grpId Group ID.
     * @param cacheName Cache name.
     * @param partitions Number of partitions.
     * @param pageMetrics Page metrics.
     * @param encrypted {@code True} if this cache encrypted.
     * @return Cache store holder.
     * @throws IgniteCheckedException If failed.
     */
    private CacheStoreHolder initDir(
        String cacheDir,
        int grpId,
        String cacheName,
        int partitions,
        PageMetrics pageMetrics,
        boolean encrypted,
        Collection<String> grpCaches) throws IgniteCheckedException {
        try {
            File cacheWorkDir = ft.cacheStorage(cacheDir);

            boolean dirExisted = checkAndInitCacheWorkDir(cacheWorkDir, log);

            if (dirExisted) {
                MaintenanceRegistry mntcReg = cctx.kernalContext().maintenanceRegistry();

                if (!mntcReg.isMaintenanceMode())
                    DefragmentationFileUtils.beforeInitPageStores(cacheWorkDir, log);
            }

            File idxFile = new File(cacheWorkDir, INDEX_FILE_NAME);

            GridQueryProcessor qryProc = cctx.kernalContext().query();

            if (qryProc.moduleEnabled()) {
                boolean idxRecreating = grpCaches == null
                    ? !qryProc.recreateCompleted(cacheName)
                    : grpCaches.stream().anyMatch(name -> !qryProc.recreateCompleted(name));

                if (idxFile.exists() && idxRecreating) {
                    log.warning("Recreate of index.bin don't finish before node stop, index.bin can be inconsistent. " +
                        "Removing it to recreate one more time [grpId=" + grpId + ", cacheName=" + cacheName + ']');

                    if (!idxFile.delete()) {
                        throw new IgniteCheckedException(
                            "Failed to remove index.bin [grpId=" + grpId + ", cacheName=" + cacheName + ']'
                        );
                    }
                }
            }

            if (dirExisted && !idxFile.exists())
                grpsWithoutIdx.add(grpId);

            FileVersionCheckingFactory pageStoreFactory = getPageStoreFactory(grpId, encrypted);

            PageStore idxStore =
                pageStoreFactory.createPageStore(
                    PageStore.TYPE_IDX,
                    idxFile,
                    pageMetrics.totalPages()::add);

            PageStore[] partStores = new PageStore[partitions];

            for (int partId = 0; partId < partStores.length; partId++) {
                final int p = partId;

                PageStore partStore =
                    pageStoreFactory.createPageStore(
                        PageStore.TYPE_DATA,
                        () -> ft.partitionFile(cacheDir, p).toPath(),
                        pageMetrics.totalPages()::add);

                partStores[partId] = partStore;
            }

            return new CacheStoreHolder(idxStore, partStores);
        }
        catch (IgniteCheckedException e) {
            if (X.hasCause(e, StorageException.class, IOException.class))
                cctx.kernalContext().failure().process(new FailureContext(FailureType.CRITICAL_ERROR, e));

            throw e;
        }
    }

    /**
     * @param cacheWorkDir Cache work directory.
     */
    public static boolean checkAndInitCacheWorkDir(File cacheWorkDir, IgniteLogger log) throws IgniteCheckedException {
        boolean dirExisted = false;

        ReadWriteLock lock = initDirLock.getLock(cacheWorkDir.getName().hashCode());

        lock.writeLock().lock();

        try {
            if (!Files.exists(cacheWorkDir.toPath())) {
                try {
                    Files.createDirectory(cacheWorkDir.toPath());
                }
                catch (IOException e) {
                    throw new IgniteCheckedException("Failed to initialize cache working directory " +
                        "(failed to create, make sure the work folder has correct permissions): " +
                        cacheWorkDir.getAbsolutePath(), e);
                }
            }
            else {
                if (cacheWorkDir.isFile())
                    throw new IgniteCheckedException("Failed to initialize cache working directory " +
                        "(a file with the same name already exists): " + cacheWorkDir.getAbsolutePath());

                Path cacheWorkDirPath = cacheWorkDir.toPath();

                Path tmp = cacheWorkDirPath.getParent().resolve(cacheWorkDir.getName() + TMP_SUFFIX);

                dirExisted = true;

                if (!cacheWorkDir.exists())
                    throw new IgniteCheckedException("Failed to initialize cache working directory " +
                        "(failed to create, make sure the work folder has correct permissions): " +
                        cacheWorkDir.getAbsolutePath());

                if (Files.exists(tmp))
                    U.delete(tmp);
            }
        }
        finally {
            lock.writeLock().unlock();
        }

        return dirExisted;
    }

    /** {@inheritDoc} */
    @Override public void sync(int grpId, int partId) throws IgniteCheckedException {
        try {
            getStore(grpId, partId).sync();
        }
        catch (StorageException e) {
            cctx.kernalContext().failure().process(new FailureContext(FailureType.CRITICAL_ERROR, e));

            throw e;
        }
    }

    /** {@inheritDoc} */
    @Override public void ensure(int grpId, int partId) throws IgniteCheckedException {
        try {
            getStore(grpId, partId).ensure();
        }
        catch (StorageException e) {
            cctx.kernalContext().failure().process(new FailureContext(FailureType.CRITICAL_ERROR, e));

            throw e;
        }
    }

    /** {@inheritDoc} */
    @Override public long allocatePage(int grpId, int partId, byte flags) throws IgniteCheckedException {
        return pmPageMgr.allocatePage(grpId, partId, flags);
    }

    /** {@inheritDoc} */
    @Override public int pages(int grpId, int partId) throws IgniteCheckedException {
        PageStore store = getStore(grpId, partId);

        return store.pages();
    }

    /** {@inheritDoc} */
    @Override public boolean hasIndexStore(int grpId) {
        return !grpsWithoutIdx.contains(grpId);
    }

    /** {@inheritDoc} */
    @Override public long pagesAllocated(int grpId) {
        CacheStoreHolder holder = idxCacheStores.get(grpId);

        if (holder == null)
            return 0;

        long pageCnt = holder.idxStore.pages();

        for (int i = 0; i < holder.partStores.length; i++)
            pageCnt += holder.partStores[i].pages();

        return pageCnt;
    }

    /**
     * @param cleanFiles {@code True} if the stores should delete it's files upon close.
     */
    private IgniteCheckedException shutdown(Collection<CacheStoreHolder> holders, boolean cleanFiles) {
        IgniteCheckedException ex = null;

        for (CacheStoreHolder holder : holders)
            ex = shutdown(holder, cleanFiles, ex);

        return ex;
    }

    /**
     * @param holder Store holder.
     * @param cleanFile {@code True} if files should be cleaned.
     * @param aggr Aggregating exception.
     * @return Aggregating exception, if error occurred.
     */
    private IgniteCheckedException shutdown(CacheStoreHolder holder, boolean cleanFile,
        @Nullable IgniteCheckedException aggr) {
        aggr = shutdown(holder.idxStore, cleanFile, aggr);

        for (PageStore store : holder.partStores) {
            if (store != null)
                aggr = shutdown(store, cleanFile, aggr);
        }

        return aggr;
    }

    /**
     * @param store Store to shutdown.
     * @param cleanFile {@code True} if files should be cleaned.
     * @param aggr Aggregating exception.
     * @return Aggregating exception, if error occurred.
     */
    private IgniteCheckedException shutdown(PageStore store, boolean cleanFile, IgniteCheckedException aggr) {
        try {
            if (store != null)
                store.stop(cleanFile);
        }
        catch (IgniteCheckedException e) {
            if (aggr == null)
                aggr = new IgniteCheckedException("Failed to gracefully shutdown store");

            aggr.addSuppressed(e);
        }

        return aggr;
    }

    /**
     * Return cache store holder.
     *
     * @param grpId Cache group ID.
     * @return Cache store holder.
     */
    private CacheStoreHolder getHolder(int grpId) throws IgniteCheckedException {
        try {
            return idxCacheStores.computeIfAbsent(grpId, (key) -> {
                CacheGroupDescriptor gDesc = cctx.cache().cacheGroupDescriptor(grpId);

                CacheStoreHolder holder0 = null;

                if (gDesc != null && CU.isPersistentCache(gDesc.config(), cctx.gridConfig().getDataStorageConfiguration())) {
                    try {
                        holder0 = initForCache(gDesc, gDesc.config());
                    }
                    catch (IgniteCheckedException e) {
                        throw new IgniteException(e);
                    }
                }

                return holder0;
            });
        }
        catch (IgniteException ex) {
            if (X.hasCause(ex, IgniteCheckedException.class))
                throw ex.getCause(IgniteCheckedException.class);
            else
                throw ex;
        }
    }

    /**
     * @param grpId Cache group ID.
     * @return Collection of related page stores.
     * @throws IgniteCheckedException If failed.
     */
    @Override public Collection<PageStore> getStores(int grpId) throws IgniteCheckedException {
        return getHolder(grpId);
    }

    /**
     * @param grpId Cache group ID.
     * @param partId Partition ID.
     * @return Page store for the corresponding parameters.
     * @throws IgniteCheckedException If cache or partition with the given ID was not created.
     *
     * Note: visible for testing.
     */
    @Override public PageStore getStore(int grpId, int partId) throws IgniteCheckedException {
        CacheStoreHolder holder = getHolder(grpId);

        if (holder == null)
            throw new IgniteCheckedException("Failed to get page store for the given cache ID " +
                "(cache has not been started): " + grpId);

        if (partId == INDEX_PARTITION)
            return holder.idxStore;

        if (partId > MAX_PARTITION_ID)
            throw new IgniteCheckedException("Partition ID is reserved: " + partId);

        PageStore store = holder.partStores[partId];

        if (store == null)
            throw new IgniteCheckedException("Failed to get page store for the given partition ID " +
                "(partition has not been created) [grpId=" + grpId + ", partId=" + partId + ']');

        return store;
    }

    /**
     * @param pageStoreFileIoFactory File IO factory to override default, may be used for blocked read-write.
     * @param pageStoreV1FileIoFactory File IO factory for reading V1 page store and for fast touching page files
     *      (non blocking).
     */
    public void setPageStoreFileIOFactories(final FileIOFactory pageStoreFileIoFactory,
        final FileIOFactory pageStoreV1FileIoFactory) {
        this.pageStoreFileIoFactory = pageStoreFileIoFactory;
        this.pageStoreV1FileIoFactory = pageStoreV1FileIoFactory;
    }

    /**
     * @return File IO factory currently selected for page store.
     */
    public FileIOFactory getPageStoreFileIoFactory() {
        return pageStoreFileIoFactory;
    }

    /**
     * @return Durable memory page size in bytes.
     */
    public int pageSize() {
        return dsCfg.getPageSize();
    }

    /**
     *
     */
    private static class CacheStoreHolder extends AbstractList<PageStore> {
        /** Index store. */
        private final PageStore idxStore;

        /** Partition stores. */
        private final PageStore[] partStores;

        /**
         */
        CacheStoreHolder(PageStore idxStore, PageStore[] partStores) {
            this.idxStore = requireNonNull(idxStore);
            this.partStores = requireNonNull(partStores);
        }

        /** {@inheritDoc} */
        @Override public PageStore get(int idx) {
            return requireNonNull(idx == partStores.length ? idxStore : partStores[idx]);
        }

        /** {@inheritDoc} */
        @Override public int size() {
            return partStores.length + 1;
        }
    }

    /**
     * Synchronization wrapper for long operations that should be executed asynchronously
     * and operations that can not be executed in parallel with long operation. Uses {@link ReadWriteLock}
     * to provide such synchronization scenario.
     */
    protected static class LongOperationAsyncExecutor {
        /** */
        private final ReadWriteLock readWriteLock = new ReentrantReadWriteLock();

        /** */
        private final String igniteInstanceName;

        /** */
        private final IgniteLogger log;

        /** */
        private Set<GridWorker> workers = new GridConcurrentHashSet<>();

        /** */
        private static final AtomicLong workerCounter = new AtomicLong(0);

        /** */
        public LongOperationAsyncExecutor(String igniteInstanceName, IgniteLogger log) {
            this.igniteInstanceName = igniteInstanceName;

            this.log = log;
        }

        /**
         * Executes long operation in dedicated thread. Uses write lock as such operations can't run
         * simultaneously.
         *
         * @param runnable long operation
         */
        public void async(Runnable runnable) {
            String workerName = "async-file-store-cleanup-task-" + workerCounter.getAndIncrement();

            GridWorker worker = new GridWorker(igniteInstanceName, workerName, log) {
                @Override protected void body() {
                    readWriteLock.writeLock().lock();

                    try {
                        runnable.run();
                    }
                    finally {
                        readWriteLock.writeLock().unlock();

                        workers.remove(this);
                    }
                }
            };

            workers.add(worker);

            Thread asyncTask = new IgniteThread(worker);

            asyncTask.start();
        }

        /**
         * Executes closure that can't run in parallel with long operation that is executed by
         * {@link LongOperationAsyncExecutor#async}. Uses read lock as such closures can run in parallel with
         * each other.
         *
         * @param closure closure.
         * @param <T> return type.
         * @return value that is returned by {@code closure}.
         */
        public <T> T afterAsyncCompletion(IgniteOutClosure<T> closure) {
            readWriteLock.readLock().lock();
            try {
                return closure.apply();
            }
            finally {
                readWriteLock.readLock().unlock();
            }
        }

        /**
         * Cancels async tasks.
         */
        public void awaitAsyncTaskCompletion(boolean cancel) {
            U.awaitForWorkersStop(workers, cancel, log);
        }
    }

    /**
     * Proxy class for {@link FilePageStoreManager#idxCacheStores} map that wraps data adding and replacing
     * operations to disallow concurrent execution simultaneously with cleanup of file page storage. Wrapping
     * of data removing operations is not needed.
     *
     * @param <K> key type
     * @param <V> value type
     */
    private static class IdxCacheStores<K, V> extends ConcurrentHashMap<K, V> {
        /** */
        private static final long serialVersionUID = 0L;

        /**
         * Executor that wraps data adding and replacing operations.
         */
        private final LongOperationAsyncExecutor longOperationAsyncExecutor;

        /**
         * Default constructor.
         *
         * @param longOperationAsyncExecutor executor that wraps data adding and replacing operations.
         */
        IdxCacheStores(LongOperationAsyncExecutor longOperationAsyncExecutor) {
            super();

            this.longOperationAsyncExecutor = longOperationAsyncExecutor;
        }

        /** {@inheritDoc} */
        @Override public V put(K key, V val) {
            return longOperationAsyncExecutor.afterAsyncCompletion(() -> super.put(key, val));
        }

        /** {@inheritDoc} */
        @Override public void putAll(Map<? extends K, ? extends V> m) {
            longOperationAsyncExecutor.afterAsyncCompletion(() -> {
                super.putAll(m);

                return null;
            });
        }

        /** {@inheritDoc} */
        @Override public V putIfAbsent(K key, V val) {
            return longOperationAsyncExecutor.afterAsyncCompletion(() -> super.putIfAbsent(key, val));
        }

        /** {@inheritDoc} */
        @Override public boolean replace(K key, V oldVal, V newVal) {
            return longOperationAsyncExecutor.afterAsyncCompletion(() -> super.replace(key, oldVal, newVal));
        }

        /** {@inheritDoc} */
        @Override public V replace(K key, V val) {
            return longOperationAsyncExecutor.afterAsyncCompletion(() -> super.replace(key, val));
        }

        /** {@inheritDoc} */
        @Override public V computeIfAbsent(K key, Function<? super K, ? extends V> mappingFunction) {
            return longOperationAsyncExecutor.afterAsyncCompletion(() -> super.computeIfAbsent(key, mappingFunction));
        }

        /** {@inheritDoc} */
        @Override public V computeIfPresent(K key, BiFunction<? super K, ? super V, ? extends V> remappingFunction) {
            return longOperationAsyncExecutor.afterAsyncCompletion(() -> super.computeIfPresent(key, remappingFunction));
        }

        /** {@inheritDoc} */
        @Override public V compute(K key, BiFunction<? super K, ? super V, ? extends V> remappingFunction) {
            return longOperationAsyncExecutor.afterAsyncCompletion(() -> super.compute(key, remappingFunction));
        }

        /** {@inheritDoc} */
        @Override public V merge(K key, V val, BiFunction<? super V, ? super V, ? extends V> remappingFunction) {
            return longOperationAsyncExecutor.afterAsyncCompletion(() -> super.merge(key, val, remappingFunction));
        }
    }
}<|MERGE_RESOLUTION|>--- conflicted
+++ resolved
@@ -188,17 +188,10 @@
                 "Current persistence store directory is: [" + ft.nodeStorage().getAbsolutePath() + "]");
         }
 
-<<<<<<< HEAD
-        List<File> files = ft.cacheDirectories(true, f -> true);
+        List<File> files = ft.cacheDirectories(f -> true);
 
         for (File file : files) {
             File[] tmpFiles = file.listFiles(NodeFileTree::tmpCacheConfig);
-=======
-        List<File> files = ft.cacheDirectories(f -> true);
-
-        for (File file : files) {
-            File[] tmpFiles = file.listFiles((k, v) -> v.endsWith(CACHE_DATA_TMP_FILENAME));
->>>>>>> 32f8ab00
 
             if (tmpFiles != null) {
                 for (File tmpFile : tmpFiles) {
@@ -235,11 +228,7 @@
 
     /** {@inheritDoc} */
     @Override public void cleanupPersistentSpace() {
-<<<<<<< HEAD
-        ft.cacheDirectories(false, f -> true).forEach(U::delete);
-=======
         ft.cacheDirectories(f -> !METASTORAGE_DIR_NAME.equals(f.getName())).forEach(U::delete);
->>>>>>> 32f8ab00
     }
 
     /** {@inheritDoc} */
