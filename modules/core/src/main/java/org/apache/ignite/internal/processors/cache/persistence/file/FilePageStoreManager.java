--- conflicted
+++ resolved
@@ -218,10 +218,6 @@
     /** {@inheritDoc} */
     @Override public void storeCacheData(StoredCacheData cacheData, boolean overwrite) throws IgniteCheckedException {
         File cacheWorkDir = cacheWorkDir(cacheData.config());
-<<<<<<< HEAD
-=======
-
->>>>>>> e7e0f5ab
         File file;
 
         checkAndInitCacheWorkDir(cacheWorkDir);
@@ -345,8 +341,6 @@
     }
 
     /**
-<<<<<<< HEAD
-=======
      *
      */
     public Path getPath(boolean isSharedGroup, String cacheOrGroupName, int partId) {
@@ -354,7 +348,6 @@
     }
 
     /**
->>>>>>> e7e0f5ab
      * @param grpDesc Cache group descriptor.
      * @param ccfg Cache configuration.
      * @return Cache store holder.
@@ -364,12 +357,9 @@
         assert !grpDesc.sharedGroup() || ccfg.getGroupName() != null : ccfg.getName();
 
         File cacheWorkDir = cacheWorkDir(ccfg);
-<<<<<<< HEAD
-=======
 
         return initDir(cacheWorkDir, grpDesc.groupId(), grpDesc.config().getAffinity().partitions());
     }
->>>>>>> e7e0f5ab
 
     /**
      * @param cacheWorkDir Work directory.
