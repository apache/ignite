--- conflicted
+++ resolved
@@ -584,14 +584,6 @@
     }
 
     /** {@inheritDoc} */
-<<<<<<< HEAD
-    @Override public void onPartitionCreated(int grpId, int partId) {
-        // No-op.
-    }
-
-    /** {@inheritDoc} */
-=======
->>>>>>> 00988d20
     @Override public void truncate(int grpId, int partId, int tag) throws IgniteCheckedException {
         assert partId <= MAX_PARTITION_ID;
 
