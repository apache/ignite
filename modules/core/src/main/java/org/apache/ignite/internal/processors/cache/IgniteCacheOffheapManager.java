--- conflicted
+++ resolved
@@ -29,11 +29,6 @@
 import org.apache.ignite.internal.util.lang.GridCloseableIterator;
 import org.apache.ignite.internal.util.lang.GridCursor;
 import org.apache.ignite.internal.util.lang.GridIterator;
-<<<<<<< HEAD
-import org.apache.ignite.internal.util.typedef.internal.S;
-import org.jetbrains.annotations.Nullable;
-=======
->>>>>>> a17d602d
 
 /**
  *
@@ -76,11 +71,7 @@
      * @return Cached row, if available, null otherwise.
      * @throws IgniteCheckedException If failed.
      */
-<<<<<<< HEAD
-    @Nullable public CacheDataRow read(GridCacheMapEntry entry) throws IgniteCheckedException;
-=======
     public CacheDataRow read(GridCacheMapEntry entry) throws IgniteCheckedException;
->>>>>>> a17d602d
 
     /**
      * @param p Partition.
