/*
 * Licensed to the Apache Software Foundation (ASF) under one or more
 * contributor license agreements.  See the NOTICE file distributed with
 * this work for additional information regarding copyright ownership.
 * The ASF licenses this file to You under the Apache License, Version 2.0
 * (the "License"); you may not use this file except in compliance with
 * the License.  You may obtain a copy of the License at
 *
 *      http://www.apache.org/licenses/LICENSE-2.0
 *
 * Unless required by applicable law or agreed to in writing, software
 * distributed under the License is distributed on an "AS IS" BASIS,
 * WITHOUT WARRANTIES OR CONDITIONS OF ANY KIND, either express or implied.
 * See the License for the specific language governing permissions and
 * limitations under the License.
 */

package org.apache.ignite.internal.processors.cache;

import java.util.Map;
import javax.cache.Cache;
import org.apache.ignite.IgniteCheckedException;
import org.apache.ignite.internal.processors.affinity.AffinityTopologyVersion;
import org.apache.ignite.internal.processors.cache.database.CacheDataRow;
import org.apache.ignite.internal.processors.cache.database.RootPage;
import org.apache.ignite.internal.processors.cache.database.RowStore;
import org.apache.ignite.internal.processors.cache.database.tree.reuse.ReuseList;
import org.apache.ignite.internal.processors.cache.distributed.dht.GridDhtLocalPartition;
import org.apache.ignite.internal.processors.cache.version.GridCacheVersion;
import org.apache.ignite.internal.util.GridAtomicLong;
import org.apache.ignite.internal.util.IgniteTree;
import org.apache.ignite.internal.util.lang.GridCloseableIterator;
import org.apache.ignite.internal.util.lang.GridCursor;
import org.apache.ignite.internal.util.lang.GridIterator;
import org.apache.ignite.internal.util.lang.IgniteInClosure2X;
import org.jetbrains.annotations.Nullable;

/**
 *
 */
@SuppressWarnings("WeakerAccess")
public interface IgniteCacheOffheapManager {
    /**
     * @param ctx Context.
     * @param grp Cache group.
     * @throws IgniteCheckedException If failed.
     */
<<<<<<< HEAD
    public void start(GridCacheSharedContext ctx, CacheGroupInfrastructure grp) throws IgniteCheckedException;;
=======
    public void start(GridCacheSharedContext ctx, CacheGroupContext grp) throws IgniteCheckedException;;
>>>>>>> f270533b

    /**
     * @param cctx Cache context.
     * @throws IgniteCheckedException If failed.
     */
    public void onCacheStarted(GridCacheContext cctx) throws IgniteCheckedException;

    /**
     *
     */
    public void onKernalStop();

    /**
     * @param cacheId Cache ID.
     * @param destroy Destroy data flag.
     */
    public void stopCache(int cacheId, boolean destroy);

    /**
     *
     */
    public void stop();

    /**
     * Partition counter update callback. May be overridden by plugin-provided subclasses.
     *
     * @param part Partition.
     * @param cntr Partition counter.
     */
    public void onPartitionCounterUpdated(int part, long cntr);

    /**
     * Initial counter will be updated on state restore only
     *
     * @param part Partition
     * @param cntr New initial counter
     */
    public void onPartitionInitialCounterUpdated(int part, long cntr);

    /**
     * Partition counter provider. May be overridden by plugin-provided subclasses.
     *
     * @param part Partition ID.
     * @return Last updated counter.
     */
    public long lastUpdatedPartitionCounter(int part);

    /**
     * @param entry Cache entry.
     * @return Cached row, if available, null otherwise.
     * @throws IgniteCheckedException If failed.
     */
    @Nullable public CacheDataRow read(GridCacheMapEntry entry) throws IgniteCheckedException;

    /**
     * @param cctx Cache context.
     * @param key Key.
     * @return Cached row, if available, null otherwise.
     * @throws IgniteCheckedException If failed.
     */
    @Nullable public CacheDataRow read(GridCacheContext cctx, KeyCacheObject key) throws IgniteCheckedException;

    /**
     * @param p Partition.
     * @return Data store.
     * @throws IgniteCheckedException If failed.
     */
    public CacheDataStore createCacheDataStore(int p) throws IgniteCheckedException;

    /**
     * @return Iterable over all existing cache data stores.
     */
    public Iterable<CacheDataStore> cacheDataStores();

    /**
     * @param part Partition.
     * @return Data store.
     */
    public CacheDataStore dataStore(GridDhtLocalPartition part);

    /**
     * @param store Data store.
     * @throws IgniteCheckedException If failed.
     */
    public void destroyCacheDataStore(CacheDataStore store) throws IgniteCheckedException;

    /**
     * TODO: GG-10884, used on only from initialValue.
     */
    public boolean containsKey(GridCacheMapEntry entry);

    /**
     * @param cctx Cache context.
     * @param c Closure.
     * @throws IgniteCheckedException If failed.
     */
    public boolean expire(GridCacheContext cctx, IgniteInClosure2X<GridCacheEntryEx, GridCacheVersion> c, int amount)
        throws IgniteCheckedException;

    /**
     * Gets the number of entries pending expire.
     *
     * @return Number of pending entries.
     * @throws IgniteCheckedException If failed to get number of pending entries.
     */
    public long expiredSize() throws IgniteCheckedException;

    /**
     * @param cctx Cache context.
     * @param key Key.
     * @param part Partition.
     * @param c Tree update closure.
     * @throws IgniteCheckedException If failed.
     */
    public void invoke(GridCacheContext cctx, KeyCacheObject key, GridDhtLocalPartition part, OffheapInvokeClosure c)
        throws IgniteCheckedException;

    /**
     * @param cctx Cache context.
     * @param key  Key.
     * @param val  Value.
     * @param ver  Version.
     * @param expireTime Expire time.
     * @param oldRow Old row if available.
     * @param part Partition.
     * @throws IgniteCheckedException If failed.
     */
    public void update(
        GridCacheContext cctx,
        KeyCacheObject key,
        CacheObject val,
        GridCacheVersion ver,
        long expireTime,
        GridDhtLocalPartition part,
        @Nullable CacheDataRow oldRow
    ) throws IgniteCheckedException;

    /**
     * @param cctx Cache context.
<<<<<<< HEAD
     * @param key Key.
     * @param part Partition.
     * @throws IgniteCheckedException If failed.
     */
    public void updateIndexes(
        GridCacheContext cctx,
        KeyCacheObject key,
        GridDhtLocalPartition part
    ) throws IgniteCheckedException;

    /**
     * @param cctx Cache context.
=======
>>>>>>> f270533b
     * @param key Key.
     * @param partId Partition number.
     * @param part Partition.
     * @throws IgniteCheckedException If failed.
     */
    public void remove(
        GridCacheContext cctx,
        KeyCacheObject key,
        int partId,
        GridDhtLocalPartition part
    ) throws IgniteCheckedException;

    /**
     * @param ldr Class loader.
     * @return Number of undeployed entries.
     */
    public int onUndeploy(ClassLoader ldr);

    /**
     * @param cacheId Cache ID.
     * @param primary Primary entries flag.
     * @param backup Backup entries flag.
     * @param topVer Topology version.
     * @return Rows iterator.
     * @throws IgniteCheckedException If failed.
     */
    public GridIterator<CacheDataRow> cacheIterator(int cacheId,
        boolean primary,
        boolean backup,
        final AffinityTopologyVersion topVer)
        throws IgniteCheckedException;

    /**
     * @param cacheId Cache ID.
     * @param part Partition.
     * @return Partition data iterator.
     * @throws IgniteCheckedException If failed.
     */
    public GridIterator<CacheDataRow> cachePartitionIterator(int cacheId, final int part) throws IgniteCheckedException;

    /**
     * @param part Partition number.
     * @return Iterator for given partition.
     * @throws IgniteCheckedException If failed.
     */
    public GridIterator<CacheDataRow> partitionIterator(final int part) throws IgniteCheckedException;

    /**
     * @param part Partition.
     * @param topVer Topology version.
     * @param partCntr Partition counter to get historical data if available.
     * @return Partition data iterator.
     * @throws IgniteCheckedException If failed.
     */
    public IgniteRebalanceIterator rebalanceIterator(int part, AffinityTopologyVersion topVer, Long partCntr)
        throws IgniteCheckedException;

    /**
     * @param cctx Cache context.
     * @param primary Primary entries flag.
     * @param backup Backup entries flag.
     * @param topVer Topology version.
     * @param keepBinary Keep binary flag.
     * @return Entries iterator.
     * @throws IgniteCheckedException If failed.
     */
    public <K, V> GridCloseableIterator<Cache.Entry<K, V>> cacheEntriesIterator(
        GridCacheContext cctx,
        final boolean primary,
        final boolean backup,
        final AffinityTopologyVersion topVer,
        final boolean keepBinary) throws IgniteCheckedException;

    /**
     * @param cacheId Cache ID.
     * @param part Partition.
     * @return Iterator.
     * @throws IgniteCheckedException If failed.
     */
    public GridCloseableIterator<KeyCacheObject> cacheKeysIterator(int cacheId, final int part)
        throws IgniteCheckedException;

    /**
     * @param cacheId Cache ID.
     * @param primary Primary entries flag.
     * @param backup Backup entries flag.
     * @param topVer Topology version.
     * @return Entries count.
     * @throws IgniteCheckedException If failed.
     */
    public long cacheEntriesCount(int cacheId, boolean primary, boolean backup, AffinityTopologyVersion topVer)
        throws IgniteCheckedException;

    /**
     * Clears offheap entries.
     *
     * @param cctx Cache context.
     * @param readers {@code True} to clear readers.
     */
    public void clearCache(GridCacheContext cctx, boolean readers);

    /**
     * @param cacheId Cache ID.
     * @param part Partition.
     * @return Number of entries in given partition.
     */
    public long cacheEntriesCount(int cacheId, int part);

    /**
     * @return Offheap allocated size.
     */
    public long offHeapAllocatedSize();

    /**
     * @return Global remove ID counter.
     */
    public GridAtomicLong globalRemoveId();

    /**
     * @param cacheId Cache ID.
     * @param idxName Index name.
     * @return Root page for index tree.
     * @throws IgniteCheckedException If failed.
     */
    public RootPage rootPageForIndex(int cacheId, String idxName) throws IgniteCheckedException;

    /**
     * @param cacheId Cache ID.
     * @param idxName Index name.
     * @throws IgniteCheckedException If failed.
     */
    public void dropRootPageForIndex(int cacheId, String idxName) throws IgniteCheckedException;

    /**
     * @param idxName Index name.
     * @return Reuse list for index tree.
     * @throws IgniteCheckedException If failed.
     */
    public ReuseList reuseListForIndex(String idxName) throws IgniteCheckedException;

    /**
     * @param cacheId Cache ID.
<<<<<<< HEAD
     * @return Number of entries.
     */
    public long cacheEntriesCount(int cacheId);

    /**
     * @param part Partition.
     * @return Number of entries.
     */
    public int totalPartitionEntriesCount(int part);
=======
     * @return Number of entries.
     */
    public long cacheEntriesCount(int cacheId);
>>>>>>> f270533b

    /**
     *
     */
    interface OffheapInvokeClosure extends IgniteTree.InvokeClosure<CacheDataRow> {
        /**
         * @return Old row.
         */
        @Nullable public CacheDataRow oldRow();
    }

    /**
     *
     */
    interface CacheDataStore {
        /**
         * @return Partition ID.
         */
        int partId();

        /**
         * @return Store name.
         */
        String name();

        /**
         * @param size Size to init.
         * @param updCntr Update counter to init.
         * @param cacheSizes Cache sizes if store belongs to group containing multiple caches.
         */
        void init(long size, long updCntr, @Nullable Map<Integer, Long> cacheSizes);

        /**
         * @param cacheId Cache ID.
         * @return Size.
         */
        int cacheSize(int cacheId);

        /**
<<<<<<< HEAD
         * @return Cache sizes if store belongs to group containing multiple caches.
         */
        Map<Integer, Long> cacheSizes();

        /**
=======
>>>>>>> f270533b
         * @return Total size.
         */
        int fullSize();

        /**
         * @return Update counter.
         */
        long updateCounter();

        /**
         *
         */
        void updateCounter(long val);

        /**
         * @return Next update counter.
         */
        public long nextUpdateCounter();

        /**
         * @return Initial update counter.
         */
        public Long initialUpdateCounter();

        /**
         * @param cctx Cache context.
         * @param key Key.
         * @param val Value.
         * @param ver Version.
         * @param expireTime Expire time.
         * @param oldRow Old row.
         * @return New row.
         * @throws IgniteCheckedException If failed.
         */
        CacheDataRow createRow(
            GridCacheContext cctx,
            KeyCacheObject key,
            CacheObject val,
            GridCacheVersion ver,
            long expireTime,
            @Nullable CacheDataRow oldRow) throws IgniteCheckedException;

        /**
         * @param cctx Cache context.
         * @param key Key.
         * @param val Value.
         * @param ver Version.
         * @param expireTime Expire time.
         * @param oldRow Old row if available.
         * @throws IgniteCheckedException If failed.
         */
        void update(
            GridCacheContext cctx,
            KeyCacheObject key,
<<<<<<< HEAD
=======
            int part,
>>>>>>> f270533b
            CacheObject val,
            GridCacheVersion ver,
            long expireTime,
            @Nullable CacheDataRow oldRow) throws IgniteCheckedException;

        /**
         * @param cctx Cache context.
<<<<<<< HEAD
         * @param key Key.
         * @throws IgniteCheckedException If failed.
         */
        void updateIndexes(GridCacheContext cctx, KeyCacheObject key) throws IgniteCheckedException;

        /**
         * @param cctx Cache context.
=======
>>>>>>> f270533b
         * @param key Key.
         * @param c Closure.
         * @throws IgniteCheckedException If failed.
         */
        public void invoke(GridCacheContext cctx, KeyCacheObject key, OffheapInvokeClosure c) throws IgniteCheckedException;

        /**
         * @param cctx Cache context.
         * @param key Key.
         * @param partId Partition number.
         * @throws IgniteCheckedException If failed.
         */
        public void remove(GridCacheContext cctx, KeyCacheObject key, int partId) throws IgniteCheckedException;

        /**
         * @param cctx Cache context.
         * @param key Key.
         * @return Data row.
         * @throws IgniteCheckedException If failed.
         */
        public CacheDataRow find(GridCacheContext cctx, KeyCacheObject key) throws IgniteCheckedException;

        /**
         * @return Data cursor.
         * @throws IgniteCheckedException If failed.
         */
        public GridCursor<? extends CacheDataRow> cursor() throws IgniteCheckedException;

        /**
         * @param cacheId Cache ID.
         * @return Data cursor.
         * @throws IgniteCheckedException If failed.
         */
        public GridCursor<? extends CacheDataRow> cursor(int cacheId) throws IgniteCheckedException;

        /**
         * @param cacheId Cache ID.
         * @param lower Lower bound.
         * @param upper Upper bound.
         * @return Data cursor.
         * @throws IgniteCheckedException If failed.
         */
        public GridCursor<? extends CacheDataRow> cursor(int cacheId, KeyCacheObject lower,
            KeyCacheObject upper) throws IgniteCheckedException;

        /**
         * @param cacheId Cache ID.
         * @param lower Lower bound.
         * @param upper Upper bound.
         * @param x Implementation specific argument, {@code null} always means that we need to return full detached data row.
         * @return Data cursor.
         * @throws IgniteCheckedException If failed.
         */
        public GridCursor<? extends CacheDataRow> cursor(int cacheId, KeyCacheObject lower,
            KeyCacheObject upper, Object x) throws IgniteCheckedException;

        /**
         * Destroys the tree associated with the store.
         *
         * @throws IgniteCheckedException If failed.
         */
        public void destroy() throws IgniteCheckedException;

        /**
         * Clears all the records associated with logical cache with given ID.
         *
         * @param cacheId Cache ID.
         * @throws IgniteCheckedException If failed.
         */
        public void clear(int cacheId) throws IgniteCheckedException;

        /**
         * @return Row store.
         */
        public RowStore rowStore();

        /**
         * @param cntr Counter.
         */
        void updateInitialCounter(long cntr);
    }
}<|MERGE_RESOLUTION|>--- conflicted
+++ resolved
@@ -45,11 +45,7 @@
      * @param grp Cache group.
      * @throws IgniteCheckedException If failed.
      */
-<<<<<<< HEAD
-    public void start(GridCacheSharedContext ctx, CacheGroupInfrastructure grp) throws IgniteCheckedException;;
-=======
     public void start(GridCacheSharedContext ctx, CacheGroupContext grp) throws IgniteCheckedException;;
->>>>>>> f270533b
 
     /**
      * @param cctx Cache context.
@@ -189,7 +185,6 @@
 
     /**
      * @param cctx Cache context.
-<<<<<<< HEAD
      * @param key Key.
      * @param part Partition.
      * @throws IgniteCheckedException If failed.
@@ -202,8 +197,6 @@
 
     /**
      * @param cctx Cache context.
-=======
->>>>>>> f270533b
      * @param key Key.
      * @param partId Partition number.
      * @param part Partition.
@@ -346,7 +339,6 @@
 
     /**
      * @param cacheId Cache ID.
-<<<<<<< HEAD
      * @return Number of entries.
      */
     public long cacheEntriesCount(int cacheId);
@@ -356,11 +348,6 @@
      * @return Number of entries.
      */
     public int totalPartitionEntriesCount(int part);
-=======
-     * @return Number of entries.
-     */
-    public long cacheEntriesCount(int cacheId);
->>>>>>> f270533b
 
     /**
      *
@@ -400,14 +387,11 @@
         int cacheSize(int cacheId);
 
         /**
-<<<<<<< HEAD
          * @return Cache sizes if store belongs to group containing multiple caches.
          */
         Map<Integer, Long> cacheSizes();
 
         /**
-=======
->>>>>>> f270533b
          * @return Total size.
          */
         int fullSize();
@@ -462,10 +446,6 @@
         void update(
             GridCacheContext cctx,
             KeyCacheObject key,
-<<<<<<< HEAD
-=======
-            int part,
->>>>>>> f270533b
             CacheObject val,
             GridCacheVersion ver,
             long expireTime,
@@ -473,7 +453,6 @@
 
         /**
          * @param cctx Cache context.
-<<<<<<< HEAD
          * @param key Key.
          * @throws IgniteCheckedException If failed.
          */
@@ -481,8 +460,6 @@
 
         /**
          * @param cctx Cache context.
-=======
->>>>>>> f270533b
          * @param key Key.
          * @param c Closure.
          * @throws IgniteCheckedException If failed.
