--- conflicted
+++ resolved
@@ -525,7 +525,6 @@
         /**
          * @param cctx Cache context.
          * @param key Key.
-<<<<<<< HEAD
          * @param val Value.
          * @param ver Version.
          * @param mvccVer Mvcc version.
@@ -584,15 +583,6 @@
         /**
          * @param cctx Cache context.
          * @param key Key.
-         * @throws IgniteCheckedException If failed.
-         */
-        void updateIndexes(GridCacheContext cctx, KeyCacheObject key) throws IgniteCheckedException;
-
-        /**
-         * @param cctx Cache context.
-         * @param key Key.
-=======
->>>>>>> 65080675
          * @param c Closure.
          * @throws IgniteCheckedException If failed.
          */
