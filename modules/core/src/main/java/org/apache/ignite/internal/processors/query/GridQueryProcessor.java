--- conflicted
+++ resolved
@@ -197,7 +197,7 @@
         try {
             List<Class<?>> extClasses = null;
 
-            boolean binaryEnabled = ctx.cacheObjects().isPortableEnabled(ccfg);
+            boolean binaryEnabled = ctx.cacheObjects().isBinaryEnabled(ccfg);
 
             CacheObjectContext coCtx = binaryEnabled ? ctx.cacheObjects().contextForCache(ccfg) : null;
 
@@ -213,22 +213,14 @@
                     Class<?> keyCls = U.classForName(qryEntity.getKeyType(), Object.class);
                     Class<?> valCls = U.classForName(qryEntity.getValueType(), null);
 
-<<<<<<< HEAD
                     // If local node has the classes and they are externalizable, we must use reflection properties.
                     boolean useReflectionProperties = isExternalizable(keyCls, valCls);
 
-                    String simpleValType = valCls == null ? qryEntity.getValueType() : typeName(valCls);
+                    String simpleValType = valCls == null ? typeName(qryEntity.getValueType()) : typeName(valCls);
 
                     desc.name(simpleValType);
 
                     if (binaryEnabled && !useReflectionProperties) {
-=======
-                    String simpleValType = valCls == null ? typeName(qryEntity.getValueType()) : typeName(valCls);
-
-                    desc.name(simpleValType);
-
-                    if (ctx.cacheObjects().isBinaryEnabled(ccfg)) {
->>>>>>> 6703375a
                         // Safe to check null.
                         if (SQL_TYPES.contains(valCls))
                             desc.valueClass(valCls);
@@ -267,13 +259,8 @@
                     TypeId typeId;
                     TypeId altTypeId = null;
 
-<<<<<<< HEAD
                     if (valCls == null || (binaryEnabled && !useReflectionProperties)) {
-                        processPortableMeta(qryEntity, desc);
-=======
-                    if (valCls == null || ctx.cacheObjects().isBinaryEnabled(ccfg)) {
                         processBinaryMeta(qryEntity, desc);
->>>>>>> 6703375a
 
                         typeId = new TypeId(ccfg.getName(), ctx.cacheObjects().typeId(qryEntity.getValueType()));
 
@@ -319,11 +306,7 @@
 
                     desc.name(meta.getSimpleValueType());
 
-<<<<<<< HEAD
                     if (binaryEnabled && !useReflectionProperties) {
-=======
-                    if (ctx.cacheObjects().isBinaryEnabled(ccfg)) {
->>>>>>> 6703375a
                         // Safe to check null.
                         if (SQL_TYPES.contains(valCls))
                             desc.valueClass(valCls);
@@ -354,13 +337,8 @@
                     TypeId typeId;
                     TypeId altTypeId = null;
 
-<<<<<<< HEAD
                     if (valCls == null || (binaryEnabled && !useReflectionProperties)) {
-                        processPortableMeta(meta, desc);
-=======
-                    if (valCls == null || ctx.cacheObjects().isBinaryEnabled(ccfg)) {
                         processBinaryMeta(meta, desc);
->>>>>>> 6703375a
 
                         typeId = new TypeId(ccfg.getName(), ctx.cacheObjects().typeId(meta.getValueType()));
 
@@ -1618,13 +1596,8 @@
             aliases,
             coCtx);
 
-<<<<<<< HEAD
-        if (res == null) // We check key before value consistently with PortableProperty.
+        if (res == null) // We check key before value consistently with BinaryProperty.
             res = buildClassProperty(false, valCls, pathStr, resType, aliases, coCtx);
-=======
-        if (res == null) // We check key before value consistently with BinaryProperty.
-            res = buildClassProperty(false, valCls, pathStr, resType, aliases);
->>>>>>> 6703375a
 
         if (res == null)
             throw new IgniteCheckedException("Failed to initialize property '" + pathStr + "' for " +
