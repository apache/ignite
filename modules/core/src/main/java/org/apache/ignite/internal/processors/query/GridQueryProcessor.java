--- conflicted
+++ resolved
@@ -1115,67 +1115,6 @@
     }
 
     /**
-<<<<<<< HEAD
-     * Removes index tables for all classes belonging to given class loader.
-     *
-     * @param space Space name.
-     * @param ldr Class loader to undeploy.
-     * @throws IgniteCheckedException If undeploy failed.
-     */
-    // TODO: Can we remove this method? Handle undeploy for indexing otherwise.
-    public void onUndeploy(@Nullable String space, ClassLoader ldr) throws IgniteCheckedException {
-        if (log.isDebugEnabled())
-            log.debug("Undeploy [space=" + space + "]");
-
-        if (idx == null)
-            return;
-
-        if (!busyLock.enterBusy())
-            throw new IllegalStateException("Failed to process undeploy event (grid is stopping).");
-
-        try {
-            idxLock.writeLock().lock();
-
-            try {
-                Iterator<Map.Entry<QueryTypeIdKey, QueryTypeDescriptorImpl>> it = types.entrySet().iterator();
-
-                while (it.hasNext()) {
-                    Map.Entry<QueryTypeIdKey, QueryTypeDescriptorImpl> entry = it.next();
-
-                    if (!F.eq(entry.getKey().space(), space))
-                        continue;
-
-                    QueryTypeDescriptorImpl desc = entry.getValue();
-
-                    if (ldr.equals(U.detectClassLoader(desc.valueClass())) ||
-                        ldr.equals(U.detectClassLoader(desc.keyClass()))) {
-                        it.remove();
-
-                        removeIndexesOnSpaceUnregister(space);
-
-                        completeIndexClientFuturesOnSpaceUnregister(space, false);
-
-                        try {
-                            idx.unregisterType(entry.getKey().space(), desc.name());
-                        }
-                        catch (Exception e) {
-                            U.error(log, "Failed to clear indexing on type unregister (will ignore): " + space, e);
-                        }
-                    }
-                }
-            }
-            finally {
-                idxLock.writeLock().unlock();
-            }
-        }
-        finally {
-            busyLock.leaveBusy();
-        }
-    }
-
-    /**
-=======
->>>>>>> ea8c95ae
      * Gets types for space.
      *
      * @param space Space name.
