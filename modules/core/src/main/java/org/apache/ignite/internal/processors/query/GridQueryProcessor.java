/*
 * Licensed to the Apache Software Foundation (ASF) under one or more
 * contributor license agreements.  See the NOTICE file distributed with
 * this work for additional information regarding copyright ownership.
 * The ASF licenses this file to You under the Apache License, Version 2.0
 * (the "License"); you may not use this file except in compliance with
 * the License.  You may obtain a copy of the License at
 *
 *      http://www.apache.org/licenses/LICENSE-2.0
 *
 * Unless required by applicable law or agreed to in writing, software
 * distributed under the License is distributed on an "AS IS" BASIS,
 * WITHOUT WARRANTIES OR CONDITIONS OF ANY KIND, either express or implied.
 * See the License for the specific language governing permissions and
 * limitations under the License.
 */

package org.apache.ignite.internal.processors.query;

import java.io.Serializable;
import java.util.ArrayList;
import java.util.Collection;
import java.util.Collections;
import java.util.HashMap;
import java.util.HashSet;
import java.util.IdentityHashMap;
import java.util.Iterator;
import java.util.LinkedHashMap;
import java.util.LinkedList;
import java.util.List;
import java.util.Map;
import java.util.Set;
import java.util.UUID;
import java.util.concurrent.ConcurrentHashMap;
import java.util.concurrent.ConcurrentMap;
import java.util.concurrent.atomic.AtomicBoolean;
import java.util.regex.Matcher;
import java.util.regex.Pattern;
import java.util.stream.Collectors;
import javax.cache.Cache;
import javax.cache.CacheException;
import org.apache.ignite.IgniteCheckedException;
import org.apache.ignite.IgniteDataStreamer;
import org.apache.ignite.IgniteException;
import org.apache.ignite.IgniteSystemProperties;
import org.apache.ignite.binary.BinaryObject;
import org.apache.ignite.binary.BinaryObjectException;
import org.apache.ignite.binary.BinaryType;
import org.apache.ignite.binary.Binarylizable;
import org.apache.ignite.cache.CacheAtomicityMode;
import org.apache.ignite.cache.CacheKeyConfiguration;
import org.apache.ignite.cache.CacheMode;
import org.apache.ignite.cache.CacheWriteSynchronizationMode;
import org.apache.ignite.cache.QueryEntity;
import org.apache.ignite.cache.QueryIndex;
import org.apache.ignite.cache.query.FieldsQueryCursor;
import org.apache.ignite.cache.query.QueryCursor;
import org.apache.ignite.cache.query.SqlFieldsQuery;
import org.apache.ignite.cache.query.SqlQuery;
import org.apache.ignite.cluster.ClusterNode;
import org.apache.ignite.configuration.CacheConfiguration;
import org.apache.ignite.configuration.QueryEngineConfiguration;
import org.apache.ignite.configuration.TransactionConfiguration;
import org.apache.ignite.events.CacheQueryExecutedEvent;
import org.apache.ignite.internal.GridComponent;
import org.apache.ignite.internal.GridKernalContext;
import org.apache.ignite.internal.IgniteInternalFuture;
import org.apache.ignite.internal.NodeStoppingException;
import org.apache.ignite.internal.binary.BinaryMetadata;
import org.apache.ignite.internal.cache.query.index.IndexProcessor;
import org.apache.ignite.internal.cache.query.index.IndexQueryProcessor;
import org.apache.ignite.internal.cache.query.index.IndexQueryResult;
import org.apache.ignite.internal.cache.query.index.sorted.maintenance.RebuildIndexWorkflowCallback;
import org.apache.ignite.internal.managers.communication.GridMessageListener;
import org.apache.ignite.internal.processors.GridProcessorAdapter;
import org.apache.ignite.internal.processors.affinity.AffinityTopologyVersion;
import org.apache.ignite.internal.processors.cache.CacheObject;
import org.apache.ignite.internal.processors.cache.CacheObjectContext;
import org.apache.ignite.internal.processors.cache.DynamicCacheChangeBatch;
import org.apache.ignite.internal.processors.cache.DynamicCacheChangeRequest;
import org.apache.ignite.internal.processors.cache.DynamicCacheDescriptor;
import org.apache.ignite.internal.processors.cache.ExchangeActions;
import org.apache.ignite.internal.processors.cache.GridCacheAdapter;
import org.apache.ignite.internal.processors.cache.GridCacheContext;
import org.apache.ignite.internal.processors.cache.GridCacheContextInfo;
import org.apache.ignite.internal.processors.cache.IgniteCacheOffheapManager;
import org.apache.ignite.internal.processors.cache.KeyCacheObject;
import org.apache.ignite.internal.processors.cache.QueryCursorImpl;
import org.apache.ignite.internal.processors.cache.binary.CacheObjectBinaryProcessorImpl;
import org.apache.ignite.internal.processors.cache.distributed.dht.preloader.GridDhtPartitionsExchangeFuture;
import org.apache.ignite.internal.processors.cache.distributed.near.GridNearTxLocal;
import org.apache.ignite.internal.processors.cache.persistence.CacheDataRow;
import org.apache.ignite.internal.processors.cache.query.CacheQueryFuture;
import org.apache.ignite.internal.processors.cache.query.GridCacheQueryType;
import org.apache.ignite.internal.processors.cache.query.IgniteQueryErrorCode;
import org.apache.ignite.internal.processors.cache.query.IndexQueryDesc;
import org.apache.ignite.internal.processors.cache.query.SqlFieldsQueryEx;
import org.apache.ignite.internal.processors.cacheobject.IgniteCacheObjectProcessor;
import org.apache.ignite.internal.processors.odbc.jdbc.JdbcParameterMeta;
import org.apache.ignite.internal.processors.platform.PlatformContext;
import org.apache.ignite.internal.processors.platform.PlatformProcessor;
import org.apache.ignite.internal.processors.query.aware.IndexBuildStatusStorage;
import org.apache.ignite.internal.processors.query.aware.IndexRebuildFutureStorage;
import org.apache.ignite.internal.processors.query.property.QueryBinaryProperty;
import org.apache.ignite.internal.processors.query.running.GridRunningQueryInfo;
import org.apache.ignite.internal.processors.query.running.RunningQueryManager;
import org.apache.ignite.internal.processors.query.schema.IndexRebuildCancelToken;
import org.apache.ignite.internal.processors.query.schema.SchemaIndexCacheVisitor;
import org.apache.ignite.internal.processors.query.schema.SchemaIndexCacheVisitorClosure;
import org.apache.ignite.internal.processors.query.schema.SchemaIndexCacheVisitorImpl;
import org.apache.ignite.internal.processors.query.schema.SchemaOperationClientFuture;
import org.apache.ignite.internal.processors.query.schema.SchemaOperationException;
import org.apache.ignite.internal.processors.query.schema.SchemaOperationManager;
import org.apache.ignite.internal.processors.query.schema.SchemaOperationWorker;
import org.apache.ignite.internal.processors.query.schema.SchemaSqlViewManager;
import org.apache.ignite.internal.processors.query.schema.management.SchemaManager;
import org.apache.ignite.internal.processors.query.schema.message.SchemaAbstractDiscoveryMessage;
import org.apache.ignite.internal.processors.query.schema.message.SchemaFinishDiscoveryMessage;
import org.apache.ignite.internal.processors.query.schema.message.SchemaOperationStatusMessage;
import org.apache.ignite.internal.processors.query.schema.message.SchemaProposeDiscoveryMessage;
import org.apache.ignite.internal.processors.query.schema.operation.SchemaAbstractOperation;
import org.apache.ignite.internal.processors.query.schema.operation.SchemaAddQueryEntityOperation;
import org.apache.ignite.internal.processors.query.schema.operation.SchemaAlterTableAddColumnOperation;
import org.apache.ignite.internal.processors.query.schema.operation.SchemaAlterTableDropColumnOperation;
import org.apache.ignite.internal.processors.query.schema.operation.SchemaIndexCreateOperation;
import org.apache.ignite.internal.processors.query.schema.operation.SchemaIndexDropOperation;
import org.apache.ignite.internal.processors.query.stat.IgniteStatisticsManager;
import org.apache.ignite.internal.processors.query.stat.IgniteStatisticsManagerImpl;
import org.apache.ignite.internal.processors.timeout.GridTimeoutProcessor;
import org.apache.ignite.internal.util.GridBoundedConcurrentLinkedHashSet;
import org.apache.ignite.internal.util.GridSpinBusyLock;
import org.apache.ignite.internal.util.future.GridFinishedFuture;
import org.apache.ignite.internal.util.future.GridFutureAdapter;
import org.apache.ignite.internal.util.lang.GridCloseableIterator;
import org.apache.ignite.internal.util.lang.GridClosureException;
import org.apache.ignite.internal.util.lang.GridPlainOutClosure;
import org.apache.ignite.internal.util.lang.IgniteOutClosureX;
import org.apache.ignite.internal.util.typedef.F;
import org.apache.ignite.internal.util.typedef.T2;
import org.apache.ignite.internal.util.typedef.T3;
import org.apache.ignite.internal.util.typedef.X;
import org.apache.ignite.internal.util.typedef.internal.CU;
import org.apache.ignite.internal.util.typedef.internal.LT;
import org.apache.ignite.internal.util.typedef.internal.SB;
import org.apache.ignite.internal.util.typedef.internal.U;
import org.apache.ignite.lang.IgniteBiPredicate;
import org.apache.ignite.lang.IgniteBiTuple;
import org.apache.ignite.lang.IgniteFuture;
import org.apache.ignite.lang.IgniteInClosure;
import org.apache.ignite.lang.IgniteUuid;
import org.apache.ignite.marshaller.jdk.JdkMarshaller;
import org.apache.ignite.spi.discovery.DiscoveryDataBag;
import org.apache.ignite.spi.indexing.IndexingQueryFilter;
import org.apache.ignite.thread.IgniteThread;
import org.jetbrains.annotations.Nullable;

import static java.util.Collections.emptySet;
import static java.util.Collections.newSetFromMap;
import static java.util.Collections.singleton;
import static java.util.Objects.isNull;
import static java.util.Objects.nonNull;
import static java.util.regex.Pattern.CASE_INSENSITIVE;
import static java.util.stream.Collectors.toSet;
import static org.apache.ignite.cache.CacheMode.PARTITIONED;
import static org.apache.ignite.events.EventType.EVT_CACHE_QUERY_EXECUTED;
import static org.apache.ignite.internal.GridTopic.TOPIC_SCHEMA;
import static org.apache.ignite.internal.IgniteComponentType.INDEXING;
import static org.apache.ignite.internal.binary.BinaryUtils.fieldTypeName;
import static org.apache.ignite.internal.binary.BinaryUtils.typeByClass;
import static org.apache.ignite.internal.cache.query.index.sorted.maintenance.MaintenanceRebuildIndexUtils.INDEX_REBUILD_MNTC_TASK_NAME;
import static org.apache.ignite.internal.cache.query.index.sorted.maintenance.MaintenanceRebuildIndexUtils.parseMaintenanceTaskParameters;
import static org.apache.ignite.internal.managers.communication.GridIoPolicy.SCHEMA_POOL;
import static org.apache.ignite.internal.processors.query.schema.SchemaOperationException.CODE_COLUMN_EXISTS;

/**
 * Indexing processor.
 */
@SuppressWarnings("rawtypes")
public class GridQueryProcessor extends GridProcessorAdapter {
    /** */
    private static final String INLINE_SIZES_DISCO_BAG_KEY = "inline_sizes";

    /** Warn message if some indexes have different inline sizes on the nodes. */
    public static final String INLINE_SIZES_DIFFER_WARN_MSG_FORMAT = "Inline sizes on local node and node %s are different. " +
        "Please drop and create again these indexes to avoid performance problems with SQL queries. Problem indexes: %s";

    /** Queries detail metrics eviction frequency. */
    private static final int QRY_DETAIL_METRICS_EVICTION_FREQ = 3_000;

    /** Pattern of query hint. */
    public static final Pattern QRY_HINT_PATTERN = Pattern.compile("/\\*\\+((?:.|[\\n\\r])*?)\\*/");

    /** Pattern of hint to choose query engine. */
    public static final Pattern QRY_ENGINE_PATTERN =
        Pattern.compile("QUERY_ENGINE[\\s]*\\([\\s]*'([a-z0-9]+)'[\\s]*\\)",
            CASE_INSENSITIVE);

    /** */
    private static final ThreadLocal<AffinityTopologyVersion> requestTopVer = new ThreadLocal<>();

    /** For tests. */
    public static Class<? extends GridQueryIndexing> idxCls;

    /** JDK marshaller to serialize errors. */
    private final JdkMarshaller marsh = new JdkMarshaller();

    /** */
    private final GridSpinBusyLock busyLock = new GridSpinBusyLock();

    /** */
    private GridTimeoutProcessor.CancelableTask qryDetailMetricsEvictTask;

    /** Type descriptors. */
    private final Map<QueryTypeIdKey, QueryTypeDescriptorImpl> types = new ConcurrentHashMap<>();

    /** Type descriptors. */
    private final ConcurrentMap<QueryTypeNameKey, QueryTypeDescriptorImpl> typesByName = new ConcurrentHashMap<>();

    /** */
    private final @Nullable GridQueryIndexing idx;

    /** Indexing manager. */
    private final IndexProcessor idxProc;

    /** Processor to run IndexQuery. */
    private final IndexQueryProcessor idxQryPrc;

    /** Value object context. */
    private final CacheQueryObjectValueContext valCtx;

    /** All indexes. */
    private final ConcurrentMap<QueryIndexKey, QueryIndexDescriptorImpl> idxs = new ConcurrentHashMap<>();

    /** Schema operation futures created on client side. */
    private final ConcurrentMap<UUID, SchemaOperationClientFuture> schemaCliFuts = new ConcurrentHashMap<>();

    /** IO message listener. */
    private final GridMessageListener ioLsnr;

    /** Schema operations. */
    private final ConcurrentHashMap<String, SchemaOperation> schemaOps = new ConcurrentHashMap<>();

    /** Active propose messages. */
    private final LinkedHashMap<UUID, SchemaProposeDiscoveryMessage> activeProposals = new LinkedHashMap<>();

    /** General state mutex. */
    private final Object stateMux = new Object();

    /** Coordinator node (initialized lazily). */
    private ClusterNode crd;

    /** Registered cache names. */
    private final Collection<String> cacheNames = ConcurrentHashMap.newKeySet();

    /** ID history for index create/drop discovery messages. */
    private final GridBoundedConcurrentLinkedHashSet<IgniteUuid> dscoMsgIdHist =
        new GridBoundedConcurrentLinkedHashSet<>(QueryUtils.discoveryHistorySize());

    /** History of already completed operations. */
    private final GridBoundedConcurrentLinkedHashSet<UUID> completedOpIds =
        new GridBoundedConcurrentLinkedHashSet<>(QueryUtils.discoveryHistorySize());

    /** Pending status messages. */
    private final LinkedList<SchemaOperationStatusMessage> pendingMsgs = new LinkedList<>();

    /** Current cache that has a query running on it. */
    private final ThreadLocal<GridCacheContext> curCache = new ThreadLocal<>();

    /** Disconnected flag. */
    private boolean disconnected;

    /** Whether exchange thread is ready to process further requests. */
    private boolean exchangeReady;

    /** */
    private boolean skipFieldLookup;

    /** Cache name - value typeId pairs for which type mismatch message was logged. */
    private final Set<Long> missedCacheTypes = ConcurrentHashMap.newKeySet();

    /** Index rebuild futures. */
    private final IndexRebuildFutureStorage idxRebuildFutStorage = new IndexRebuildFutureStorage();

    /** Index build statuses. */
    private final IndexBuildStatusStorage idxBuildStatusStorage;

    /** Statistic manager. */
    private IgniteStatisticsManager statsMgr;

    /** Default query engine. */
    private QueryEngine dfltQryEngine;

    /** All available query engines. */
    private QueryEngine[] qryEngines;

    /** Query engines configuration. */
    private QueryEngineConfigurationEx[] qryEnginesCfg;

    /** Running query manager. */
    private RunningQueryManager runningQryMgr;

    /** Local schema manager. */
    private final SchemaManager schemaMgr;

<<<<<<< HEAD
    /** @see TransactionConfiguration#isTxAwareQueriesEnabled()  */
    private final boolean txAwareQueriesEnabled;
=======
    /** Global schema SQL views manager. */
    private final SchemaSqlViewManager schemaSqlViewMgr;
>>>>>>> 03bbc2dc

    /**
     * Constructor.
     *
     * @param ctx Kernal context.
     */
    public GridQueryProcessor(GridKernalContext ctx) throws IgniteCheckedException {
        super(ctx);

        if (idxCls != null) {
            idx = U.newInstance(idxCls);

            idxCls = null;
        }
        else
            idx = INDEXING.inClassPath() ? U.newInstance(INDEXING.className()) : null;

        schemaMgr = new SchemaManager(ctx);

        schemaSqlViewMgr = new SchemaSqlViewManager(ctx);

        idxProc = ctx.indexProcessor();

        idxQryPrc = new IndexQueryProcessor(idxProc);

        valCtx = new CacheQueryObjectValueContext(ctx);

        ioLsnr = (nodeId, msg, plc) -> {
            if (msg instanceof SchemaOperationStatusMessage) {
                SchemaOperationStatusMessage msg0 = (SchemaOperationStatusMessage)msg;

                msg0.senderNodeId(nodeId);

                processStatusMessage(msg0);
            }
            else
                U.warn(log, "Unsupported IO message: " + msg);
        };

        initQueryEngines();

        idxBuildStatusStorage = new IndexBuildStatusStorage(ctx);

        txAwareQueriesEnabled = ctx.config().getTransactionConfiguration().isTxAwareQueriesEnabled();
    }

    /** {@inheritDoc} */
    @Override public void start() throws IgniteCheckedException {
        super.start();

        runningQryMgr = new RunningQueryManager(ctx);
        runningQryMgr.start(busyLock);

        if (idx != null) {
            ctx.resource().injectGeneric(idx);

            idx.start(ctx, busyLock);
        }

        statsMgr = new IgniteStatisticsManagerImpl(ctx);

        schemaMgr.start(ctx.config().getSqlConfiguration().getSqlSchemas());

        schemaSqlViewMgr.start();

        ctx.io().addMessageListener(TOPIC_SCHEMA, ioLsnr);

        // Schedule queries detail metrics eviction.
        qryDetailMetricsEvictTask = ctx.timeout().schedule(() -> {
            for (GridCacheContext ctxs : ctx.cache().context().cacheContexts())
                ctxs.queries().evictDetailMetrics();
        }, QRY_DETAIL_METRICS_EVICTION_FREQ, QRY_DETAIL_METRICS_EVICTION_FREQ);

        ctx.maintenanceRegistry().registerWorkflowCallbackIfTaskExists(
            INDEX_REBUILD_MNTC_TASK_NAME,
            task -> new RebuildIndexWorkflowCallback(parseMaintenanceTaskParameters(task.parameters()), ctx)
        );

        idxBuildStatusStorage.start();

        registerMetadataForRegisteredCaches(false);
    }

    /** {@inheritDoc} */
    @Override public void onKernalStop(boolean cancel) {
        super.onKernalStop(cancel);

        if (cancel && idx != null) {
            try {
                while (!busyLock.tryBlock(500))
                    idx.onKernalStop();

                return;
            }
            catch (InterruptedException ignored) {
                U.warn(log, "Interrupted while waiting for active queries cancellation.");

                Thread.currentThread().interrupt();
            }
        }

        busyLock.block();

        idxBuildStatusStorage.stop();
    }

    /** {@inheritDoc} */
    @Override public void stop(boolean cancel) throws IgniteCheckedException {
        super.stop(cancel);

        ctx.io().removeMessageListener(TOPIC_SCHEMA, ioLsnr);

        if (idx != null)
            idx.stop();

        runningQryMgr.stop();
        schemaMgr.stop();
        statsMgr.stop();

        U.closeQuiet(qryDetailMetricsEvictTask);
    }

    /**
     * Handle cache kernal start. At this point discovery and IO managers are operational, caches are not started yet.
     *
     * @throws IgniteCheckedException If failed.
     */
    public void onCacheKernalStart() throws IgniteCheckedException {
        synchronized (stateMux) {
            exchangeReady = true;

            // Re-run pending top-level proposals.
            for (SchemaOperation schemaOp : schemaOps.values())
                onSchemaPropose(schemaOp.proposeMessage());
        }

        idxBuildStatusStorage.onCacheKernalStart();
    }

    /**
     * Handle cache reconnect.
     *
     * @throws IgniteCheckedException If failed.
     */
    public void onCacheReconnect() throws IgniteCheckedException {
        synchronized (stateMux) {
            assert disconnected;

            disconnected = false;

            onCacheKernalStart();
        }
    }

    /** {@inheritDoc} */
    @Nullable @Override public DiscoveryDataExchangeType discoveryDataType() {
        return DiscoveryDataExchangeType.QUERY_PROC;
    }

    /** {@inheritDoc} */
    @Override public void collectGridNodeData(DiscoveryDataBag dataBag) {
        LinkedHashMap<UUID, SchemaProposeDiscoveryMessage> proposals;

        // Collect active proposals.
        synchronized (stateMux) {
            proposals = new LinkedHashMap<>(activeProposals);
        }

        dataBag.addGridCommonData(DiscoveryDataExchangeType.QUERY_PROC.ordinal(), proposals);

        // We should send inline index sizes information only to server nodes.
        if (!dataBag.isJoiningNodeClient()) {
            HashMap<String, Serializable> nodeSpecificMap = new HashMap<>();

            Serializable oldVal = nodeSpecificMap.put(INLINE_SIZES_DISCO_BAG_KEY, collectSecondaryIndexesInlineSize());

            assert oldVal == null : oldVal;

            dataBag.addNodeSpecificData(DiscoveryDataExchangeType.QUERY_PROC.ordinal(), nodeSpecificMap);
        }
    }

    /** {@inheritDoc} */
    @Override public void onJoiningNodeDataReceived(DiscoveryDataBag.JoiningNodeDiscoveryData data) {
        if (data.hasJoiningNodeData() && data.joiningNodeData() instanceof Map) {
            Map<String, Serializable> nodeSpecificDataMap = (Map<String, Serializable>)data.joiningNodeData();

            if (nodeSpecificDataMap.containsKey(INLINE_SIZES_DISCO_BAG_KEY)) {
                Serializable serializable = nodeSpecificDataMap.get(INLINE_SIZES_DISCO_BAG_KEY);

                assert serializable instanceof Map : serializable;

                Map<String, Integer> joiningNodeIndexesInlineSize = (Map<String, Integer>)serializable;

                checkInlineSizes(secondaryIndexesInlineSize(), joiningNodeIndexesInlineSize, data.joiningNodeId());
            }
        }
    }

    /** {@inheritDoc} */
    @Override public void collectJoiningNodeData(DiscoveryDataBag dataBag) {
        HashMap<String, Serializable> dataMap = new HashMap<>();

        dataMap.put(INLINE_SIZES_DISCO_BAG_KEY, collectSecondaryIndexesInlineSize());

        dataBag.addJoiningNodeData(DiscoveryDataExchangeType.QUERY_PROC.ordinal(), dataMap);
    }

    /** {@inheritDoc} */
    @Override public void onGridDataReceived(DiscoveryDataBag.GridDiscoveryData data) {
        // Preserve proposals.
        LinkedHashMap<UUID, SchemaProposeDiscoveryMessage> activeProposals =
            (LinkedHashMap<UUID, SchemaProposeDiscoveryMessage>)data.commonData();

        // Process proposals as if they were received as regular discovery messages.
        if (!F.isEmpty(activeProposals)) {
            synchronized (stateMux) {
                for (SchemaProposeDiscoveryMessage activeProposal : activeProposals.values())
                    onSchemaProposeDiscovery0(activeProposal);
            }
        }

        if (!F.isEmpty(data.nodeSpecificData())) {
            Map<String, Integer> indexesInlineSize = secondaryIndexesInlineSize();

            if (!F.isEmpty(indexesInlineSize)) {
                for (UUID nodeId : data.nodeSpecificData().keySet()) {
                    Serializable serializable = data.nodeSpecificData().get(nodeId);

                    assert serializable instanceof Map : serializable;

                    Map<String, Serializable> nodeSpecificData = (Map<String, Serializable>)serializable;

                    if (nodeSpecificData.containsKey(INLINE_SIZES_DISCO_BAG_KEY))
                        checkInlineSizes(indexesInlineSize, (Map<String, Integer>)nodeSpecificData.get(INLINE_SIZES_DISCO_BAG_KEY), nodeId);
                }
            }
        }
    }

    /**
     * Prepare index rebuild futures if needed before exchange.
     *
     * @param fut Exchange future.
     */
    public void beforeExchange(GridDhtPartitionsExchangeFuture fut) {
        Set<Integer> cacheIds = rebuildIndexCacheIds(fut);

        Set<Integer> rejected = idxRebuildFutStorage.prepareRebuildIndexes(cacheIds, fut.initialVersion());

        if (log.isDebugEnabled()) {
            log.debug("Preparing features of rebuilding indexes for caches on exchange [requested=" + cacheIds +
                ", rejected=" + rejected + ']');
        }
    }

    /**
     * Init query engines from the configuration.
     */
    private void initQueryEngines() throws IgniteCheckedException {
        boolean hasIdxCfg = false;

        int dfltQryEngineIdx = -1;

        QueryEngineConfiguration[] qryEnginesCfg = ctx.config().getSqlConfiguration().getQueryEnginesConfiguration();

        if (F.isEmpty(qryEnginesCfg)) {
            // No query engines explicitly configured - indexing will be used.
            // If indexing is disabled, try to find any query engine in components.
            if (!indexingEnabled()) {
                for (GridComponent cmp : ctx.components()) {
                    if (cmp instanceof QueryEngine) {
                        qryEngines = new QueryEngine[] {(QueryEngine)cmp};
                        dfltQryEngine = (QueryEngine)cmp;
                    }
                }
            }

            return;
        }

        this.qryEnginesCfg = new QueryEngineConfigurationEx[qryEnginesCfg.length];

        qryEngines = new QueryEngine[qryEnginesCfg.length];

        for (int i = 0; i < qryEnginesCfg.length; i++) {
            QueryEngineConfiguration qryEngineCfg = qryEnginesCfg[i];

            if (!(qryEngineCfg instanceof QueryEngineConfigurationEx))
                throw new IgniteCheckedException("Unsupported query engine configuration: " + qryEngineCfg.getClass());

            QueryEngineConfigurationEx qryEngineCfgEx = (QueryEngineConfigurationEx)qryEngineCfg;

            this.qryEnginesCfg[i] = qryEngineCfgEx;

            Class<? extends QueryEngine> qryEngineCls = qryEngineCfgEx.engineClass();

            // Check for duplicates.
            for (int j = 0; j < i; j++) {
                if (this.qryEnginesCfg[j].engineClass() == qryEngineCls)
                    throw new IgniteCheckedException("Only one instance of each query engine can be set");
            }

            QueryEngine qryEngine = null;

            if (qryEngineCls == IndexingQueryEngine.class)
                hasIdxCfg = true;
            else {
                for (GridComponent cmp : ctx.components()) {
                    if (!(cmp instanceof QueryEngine && cmp.getClass() == qryEngineCls))
                        continue;

                    qryEngine = (QueryEngine)cmp;

                    break;
                }

                if (qryEngine == null)
                    throw new IgniteCheckedException("Can't find query engine for class " + qryEngineCls);

                qryEngines[i] = qryEngine;
            }

            if (qryEngineCfgEx.isDefault()) {
                if (dfltQryEngineIdx >= 0)
                    throw new IgniteCheckedException("Only one query engine can be set as default");

                dfltQryEngineIdx = i;
            }
        }

        // No query engines set as default - indexing engine will be used by default, if there is no configuration for
        // indexing engine - first configured engine will be used by default.
        if (dfltQryEngineIdx < 0) {
            if (!hasIdxCfg)
                dfltQryEngine = qryEngines[0];
        }
        else
            dfltQryEngine = qryEngines[dfltQryEngineIdx];
    }

    /**
     * @return Information about secondary indexes inline size. Key is a full index name, value is a effective inline size.
     * @see IndexProcessor#secondaryIndexesInlineSize()
     */
    public Map<String, Integer> secondaryIndexesInlineSize() {
        return moduleEnabled() ? ctx.indexProcessor().secondaryIndexesInlineSize() : Collections.emptyMap();
    }

    /**
     * Compares indexes inline size on remote and local and fires warn message, if difference found.
     *
     * @param local Information about indexes inline size on local node.
     * @param remote Information about indexes inline size on remote node.
     * @param remoteNodeId Remote node id.
     */
    private void checkInlineSizes(Map<String, Integer> local, Map<String, Integer> remote, UUID remoteNodeId) {
        if (log.isDebugEnabled())
            log.debug("Check inline sizes on remote node with node id: " + remoteNodeId + ". Local: " + local + ", remote: " + remote);

        if (F.isEmpty(local) || F.isEmpty(remote))
            return;

        SB sb = new SB();

        for (String idxFullname : local.keySet()) {
            if (remote.containsKey(idxFullname)) {
                int locInlineSize = local.get(idxFullname);
                int remoteInlineSize = remote.get(idxFullname);

                if (locInlineSize != remoteInlineSize)
                    sb.a(idxFullname).a("(").a(locInlineSize).a(",").a(remoteInlineSize).a(")").a(",");
            }
        }

        if (sb.length() > 0) {
            sb.setLength(sb.length() - 1);

            log.warning(String.format(INLINE_SIZES_DIFFER_WARN_MSG_FORMAT, remoteNodeId, sb));
        }
    }

    /**
     * @return Serializable information about secondary indexes inline size.
     * @see #secondaryIndexesInlineSize()
     */
    private Serializable collectSecondaryIndexesInlineSize() {
        Map<String, Integer> map = secondaryIndexesInlineSize();

        return map instanceof Serializable ? (Serializable)map : new HashMap<>(map);
    }

    /**
     * Process schema propose message from discovery thread.
     *
     * @param msg Message.
     * @return {@code True} if exchange should be triggered.
     */
    private boolean onSchemaProposeDiscovery(SchemaProposeDiscoveryMessage msg) {
        SchemaAbstractOperation op = msg.operation();

        UUID opId = op.id();
        String cacheName = op.cacheName();

        if (!msg.initialized()) {
            // Ensure cache exists on coordinator node.
            DynamicCacheDescriptor cacheDesc = ctx.cache().cacheDescriptor(cacheName);

            if (cacheDesc == null) {
                if (log.isDebugEnabled())
                    log.debug("Received schema propose discovery message, but cache doesn't exist " +
                        "(will report error) [opId=" + opId + ", msg=" + msg + ']');

                msg.onError(new SchemaOperationException(SchemaOperationException.CODE_CACHE_NOT_FOUND, cacheName));
            }
            else {
                CacheConfiguration ccfg = cacheDesc.cacheConfiguration();

                if (failOnStaticCacheSchemaChanges(cacheDesc)) {
                    // Do not allow any schema changes when keep static cache configuration flag is set.
                    if (log.isDebugEnabled())
                        log.debug("Received schema propose discovery message, but cache is statically configured " +
                            "and " + IgniteSystemProperties.IGNITE_KEEP_STATIC_CACHE_CONFIGURATION +
                            " flag is set (will report error) [opId=" + opId + ", msg=" + msg + ']');

                    msg.onError(new SchemaOperationException("Schema changes are not supported for statically " +
                        "configured cache when " + IgniteSystemProperties.IGNITE_KEEP_STATIC_CACHE_CONFIGURATION +
                        " flag is set."));
                }
                else {
                    // Preserve deployment ID so that we can distinguish between different caches with the same name.
                    if (msg.deploymentId() == null)
                        msg.deploymentId(cacheDesc.deploymentId());

                    assert F.eq(cacheDesc.deploymentId(), msg.deploymentId());

                    if (msg.operation() instanceof SchemaAlterTableAddColumnOperation) {
                        SchemaAlterTableAddColumnOperation alterOp = (SchemaAlterTableAddColumnOperation)msg.operation();

                        try {
                            for (QueryField field : alterOp.columns()) {
                                if (!field.isNullable())
                                    QueryUtils.checkNotNullAllowed(ccfg);
                            }
                        }
                        catch (IgniteSQLException ex) {
                            msg.onError(new SchemaOperationException("Received schema propose discovery message, but " +
                                "cache doesn't applicable for this modification", ex));
                        }
                    }
                }
            }
        }

        // Complete client future and exit immediately in case of error.
        if (msg.hasError()) {
            SchemaOperationClientFuture cliFut = schemaCliFuts.remove(opId);

            if (cliFut != null)
                cliFut.onDone(msg.error());

            return false;
        }

        return onSchemaProposeDiscovery0(msg);
    }

    /**
     * @param cacheDesc Cache descriptor to check.
     * @return {@code true} if cache is statically configured, IGNITE_KEEP_STATIC_CACHE_CONFIGURATION system property
     *      is set and cache is persistent, {@code false} otherwise.
     */
    private boolean failOnStaticCacheSchemaChanges(DynamicCacheDescriptor cacheDesc) {
        return cacheDesc.staticallyConfigured() &&
            ctx.cache().keepStaticCacheConfiguration() &&
            cacheDesc.groupDescriptor().persistenceEnabled();
    }

    /**
     * Process schema propose message from discovery thread (or from cache start routine).
     *
     * @param msg Message.
     * @return {@code True} if exchange should be triggered.
     */
    private boolean onSchemaProposeDiscovery0(SchemaProposeDiscoveryMessage msg) {
        UUID opId = msg.operation().id();

        synchronized (stateMux) {
            if (disconnected) {
                if (log.isDebugEnabled())
                    log.debug("Processing discovery schema propose message, but node is disconnected (will ignore) " +
                        "[opId=" + opId + ", msg=" + msg + ']');

                return false;
            }

            if (log.isDebugEnabled())
                log.debug("Processing discovery schema propose message [opId=" + opId + ", msg=" + msg + ']');

            // Put message to active operations set.
            SchemaProposeDiscoveryMessage oldDesc = activeProposals.put(msg.operation().id(), msg);

            assert oldDesc == null;

            // Create schema operation and either trigger it immediately from exchange thread or append to already
            // running operation.
            SchemaOperation schemaOp = new SchemaOperation(msg);

            String schemaName = msg.schemaName();

            SchemaOperation prevSchemaOp = schemaOps.get(schemaName);

            if (prevSchemaOp != null) {
                prevSchemaOp = prevSchemaOp.unwind();

                if (log.isDebugEnabled())
                    log.debug("Schema change is enqueued and will be executed after previous operation is completed " +
                        "[opId=" + opId + ", prevOpId=" + prevSchemaOp.id() + ']');

                prevSchemaOp.next(schemaOp);

                return false;
            }
            else {
                schemaOps.put(schemaName, schemaOp);

                return exchangeReady;
            }
        }
    }

    /**
     * Handle schema propose from exchange thread.
     *
     * @param msg Discovery message.
     */
    public void onSchemaPropose(SchemaProposeDiscoveryMessage msg) {
        UUID opId = msg.operation().id();

        if (log.isDebugEnabled())
            log.debug("Processing schema propose message (exchange) [opId=" + opId + ']');

        synchronized (stateMux) {
            if (disconnected)
                return;

            SchemaOperation curOp = schemaOps.get(msg.schemaName());

            assert curOp != null;
            assert F.eq(opId, curOp.id());
            assert !curOp.started();

            startSchemaChange(curOp);
        }
    }

    /**
     * Process schema finish message from discovery thread.
     *
     * @param msg Message.
     */
    private void onSchemaFinishDiscovery(SchemaFinishDiscoveryMessage msg) {
        UUID opId = msg.operation().id();

        if (log.isDebugEnabled())
            log.debug("Received schema finish message (discovery) [opId=" + opId + ", msg=" + msg + ']');

        synchronized (stateMux) {
            if (disconnected)
                return;

            boolean completedOpAdded = completedOpIds.add(opId);

            assert completedOpAdded;

            // Remove propose message so that it will not be shared with joining nodes.
            SchemaProposeDiscoveryMessage proposeMsg = activeProposals.remove(opId);

            assert proposeMsg != null;

            // Apply changes to public cache schema if operation is successful and original cache is still there.
            if (!msg.hasError() && !msg.nop()) {
                DynamicCacheDescriptor cacheDesc = ctx.cache().cacheDescriptor(msg.operation().cacheName());

                if (cacheDesc != null && F.eq(cacheDesc.deploymentId(), proposeMsg.deploymentId())) {
                    cacheDesc.schemaChangeFinish(msg);

                    try {
                        ctx.cache().saveCacheConfiguration(cacheDesc);
                    }
                    catch (IgniteCheckedException e) {
                        U.error(log, "Error while saving cache configuration on disk, cfg = "
                            + cacheDesc.cacheConfiguration(), e);
                    }
                }
            }

            // Propose message will be used from exchange thread to
            msg.proposeMessage(proposeMsg);

            if (exchangeReady) {
                SchemaOperation op = schemaOps.get(proposeMsg.schemaName());

                if (F.eq(op.id(), opId)) {
                    // Completed top operation.
                    op.finishMessage(msg);

                    if (op.started())
                        op.doFinish();
                }
                else {
                    // Completed operation in the middle, will schedule completion later.
                    while (op != null) {
                        if (F.eq(op.id(), opId))
                            break;

                        op = op.next();
                    }

                    assert op != null;
                    assert !op.started();

                    op.finishMessage(msg);
                }
            }
            else {
                // Set next operation as top-level one.
                String schemaName = proposeMsg.schemaName();

                SchemaOperation op = schemaOps.remove(schemaName);

                assert op != null;
                assert F.eq(op.id(), opId);

                // Chain to the next operation (if any).
                SchemaOperation nextOp = op.next();

                if (nextOp != null)
                    schemaOps.put(schemaName, nextOp);
            }

            // Clean stale IO messages from just-joined nodes.
            cleanStaleStatusMessages(opId);
        }
    }

    /**
     * Initiate actual schema change operation.
     *
     * @param schemaOp Schema operation.
     */
    private void startSchemaChange(SchemaOperation schemaOp) {
        assert Thread.holdsLock(stateMux);
        assert !schemaOp.started();

        // Get current cache state.
        SchemaProposeDiscoveryMessage msg = schemaOp.proposeMessage();

        String cacheName = msg.operation().cacheName();

        DynamicCacheDescriptor cacheDesc = ctx.cache().cacheDescriptor(cacheName);

        boolean cacheExists = cacheDesc != null && F.eq(msg.deploymentId(), cacheDesc.deploymentId());

        boolean cacheRegistered = cacheExists && cacheNames.contains(cacheName);

        // Validate schema state and decide whether we should proceed or not.
        SchemaAbstractOperation op = msg.operation();

        QueryTypeDescriptorImpl type = null;
        SchemaOperationException err;

        boolean nop = false;

        if (cacheExists) {
            if (cacheRegistered) {
                // If cache is started, we perform validation against real schema.
                T3<QueryTypeDescriptorImpl, Boolean, SchemaOperationException> res = prepareChangeOnStartedCache(op);

                assert res.get2() != null;

                type = res.get1();
                nop = res.get2();
                err = res.get3();
            }
            else {
                T2<Boolean, SchemaOperationException> res = prepareChangeOnNotStartedCache(op, cacheDesc);

                assert res.get1() != null;

                type = null;
                nop = res.get1();
                err = res.get2();
            }
        }
        else
            err = new SchemaOperationException(SchemaOperationException.CODE_CACHE_NOT_FOUND, cacheName);

        // Start operation.
        SchemaOperationWorker worker =
            new SchemaOperationWorker(ctx, this, msg.deploymentId(), op, nop, err, cacheRegistered, type);

        SchemaOperationManager mgr = new SchemaOperationManager(ctx, this, worker,
            ctx.clientNode() ? null : coordinator());

        schemaOp.manager(mgr);

        mgr.start();

        // Unwind pending IO messages.
        if (!ctx.clientNode() && coordinator().isLocal())
            unwindPendingMessages(schemaOp.id(), mgr);

        // Schedule operation finish handling if needed.
        if (schemaOp.hasFinishMessage())
            schemaOp.doFinish();
    }

    /**
     * @return {@code true} If indexing module is in classpath and successfully initialized.
     */
    public boolean indexingEnabled() {
        return idx != null;
    }

    /**
     * @return {@code true} If indexing module is enabled or any query engine is enabled.
     */
    public boolean moduleEnabled() {
        return indexingEnabled() || dfltQryEngine != null;
    }

    /**
     * @return Indexing.
     * @throws IgniteException If module is not enabled.
     */
    public GridQueryIndexing getIndexing() throws IgniteException {
        checkxIndexingEnabled();

        return idx;
    }

    /**
     * @return Running query manager.
     * @throws IgniteException If module is not enabled.
     */
    public RunningQueryManager runningQueryManager() throws IgniteException {
        return runningQryMgr;
    }

    /**
     * Create type descriptors from schema and initialize indexing for given cache.<p>
     * Use with {@link #busyLock} where appropriate.
     * @param cacheInfo Cache context info.
     * @param schema Initial schema.
     * @param isSql {@code true} in case create cache initialized from SQL.
     * @throws IgniteCheckedException If failed.
     */
    public void onCacheStart0(GridCacheContextInfo<?, ?> cacheInfo, QuerySchema schema, boolean isSql)
        throws IgniteCheckedException {
        if (!cacheSupportSql(cacheInfo.config())) {
            synchronized (stateMux) {
                boolean proceed = false;

                for (SchemaAbstractDiscoveryMessage msg: activeProposals.values()) {
                    if (msg.operation() instanceof SchemaAddQueryEntityOperation) {
                        SchemaAddQueryEntityOperation op = (SchemaAddQueryEntityOperation)msg.operation();

                        if (op.cacheName().equals(cacheInfo.name())) {
                            proceed = true;

                            break;
                        }
                    }
                }

                if (!proceed)
                    return;
            }
        }

        ctx.cache().context().database().checkpointReadLock();

        try {
            String cacheName = cacheInfo.name();
            String schemaName = QueryUtils.normalizeSchemaName(cacheName, cacheInfo.config().getSqlSchema());

            if (cacheInfo.isClientCache() && cacheInfo.isCacheContextInited()
                && schemaMgr.initCacheContext(cacheInfo.cacheContext())) {
                if (idx != null)
                    idx.registerCache(cacheName, schemaName, cacheInfo);

                return;
            }

            synchronized (stateMux) {
                boolean escape = cacheInfo.config().isSqlEscapeAll();

                T3<Collection<QueryTypeCandidate>, Map<String, QueryTypeDescriptorImpl>, Map<String, QueryTypeDescriptorImpl>>
                    candRes = createQueryCandidates(cacheName, schemaName, cacheInfo, schema.entities(), escape);

                // Ensure that candidates has unique index names.
                // Otherwise we will not be able to apply pending operations.
                Collection<QueryTypeCandidate> cands = candRes.get1();
                Map<String, QueryTypeDescriptorImpl> tblTypMap = candRes.get2();
                Map<String, QueryTypeDescriptorImpl> idxTypMap = candRes.get3();

                // Apply pending operation which could have been completed as no-op at this point.
                // There could be only one in-flight operation for a cache.
                for (SchemaOperation op : schemaOps.values()) {
                    if (F.eq(op.proposeMessage().operation().cacheName(), cacheName)
                        && F.eq(op.proposeMessage().deploymentId(), cacheInfo.dynamicDeploymentId())) {
                        if (op.started()) {
                            SchemaOperationWorker worker = op.manager().worker();

                            assert !worker.cacheRegistered();

                            if (!worker.nop()) {
                                IgniteInternalFuture fut = worker.future();

                                assert fut.isDone();

                                if (fut.error() == null) {
                                    SchemaAbstractOperation op0 = op.proposeMessage().operation();

                                    if (op0 instanceof SchemaIndexCreateOperation) {
                                        SchemaIndexCreateOperation opCreate = (SchemaIndexCreateOperation)op0;

                                        QueryTypeDescriptorImpl typeDesc = tblTypMap.get(opCreate.tableName());

                                        assert typeDesc != null;

                                        QueryUtils.processDynamicIndexChange(opCreate.indexName(), opCreate.index(),
                                            typeDesc);
                                    }
                                    else if (op0 instanceof SchemaIndexDropOperation) {
                                        SchemaIndexDropOperation opDrop = (SchemaIndexDropOperation)op0;

                                        QueryTypeDescriptorImpl typeDesc = idxTypMap.get(opDrop.indexName());

                                        assert typeDesc != null;

                                        QueryUtils.processDynamicIndexChange(opDrop.indexName(), null, typeDesc);
                                    }
                                    else if (op0 instanceof SchemaAlterTableAddColumnOperation) {
                                        SchemaAlterTableAddColumnOperation opAddCol =
                                            (SchemaAlterTableAddColumnOperation)op0;

                                        QueryTypeDescriptorImpl typeDesc = tblTypMap.get(opAddCol.tableName());

                                        assert typeDesc != null;

                                        processDynamicAddColumn(typeDesc, opAddCol.columns());
                                    }
                                    else if (op0 instanceof SchemaAlterTableDropColumnOperation) {
                                        SchemaAlterTableDropColumnOperation opDropCol =
                                            (SchemaAlterTableDropColumnOperation)op0;

                                        QueryTypeDescriptorImpl typeDesc = tblTypMap.get(opDropCol.tableName());

                                        assert typeDesc != null;

                                        processDynamicDropColumn(typeDesc, opDropCol.columns());
                                    }
                                    else if (op0 instanceof SchemaAddQueryEntityOperation) {
                                        SchemaAddQueryEntityOperation opEnableIdx =
                                                (SchemaAddQueryEntityOperation)op0;

                                        cacheInfo.onSchemaAddQueryEntity(opEnableIdx);

                                        cands = createQueryCandidates(
                                                    opEnableIdx.cacheName(),
                                                    opEnableIdx.schemaName(),
                                                    cacheInfo,
                                                    opEnableIdx.entities(),
                                                    opEnableIdx.isSqlEscape()
                                                ).get1();

                                        schemaName = opEnableIdx.schemaName();
                                    }
                                    else
                                        assert false : "Unsupported operation: " + op0;
                                }
                            }
                        }

                        break;
                    }
                }

                // Ready to register at this point.
                registerCache0(cacheName, schemaName, cacheInfo, cands, isSql);
            }
        }
        finally {
            ctx.cache().context().database().checkpointReadUnlock();
        }
    }

    /** {@inheritDoc} */
    @Override public void onDisconnected(IgniteFuture<?> reconnectFut) throws IgniteCheckedException {
        Collection<SchemaOperationClientFuture> futs;

        synchronized (stateMux) {
            disconnected = true;
            exchangeReady = false;

            // Clear client futures.
            futs = new ArrayList<>(schemaCliFuts.values());

            schemaCliFuts.clear();

            // Clear operations data.
            activeProposals.clear();
            schemaOps.clear();
        }

        // Complete client futures outside of synchronized block because they may have listeners/chains.
        for (SchemaOperationClientFuture fut : futs)
            fut.onDone(new SchemaOperationException("Client node is disconnected (operation result is unknown)."));

        if (idx != null)
            idx.onDisconnected(reconnectFut);

        runningQryMgr.onDisconnected();
    }

    /**
     * Initialize query infrastructure for not started cache.
     *
     * @param cacheDesc Cache descriptor.
     * @throws IgniteCheckedException If failed.
     */
    public void initQueryStructuresForNotStartedCache(DynamicCacheDescriptor cacheDesc) throws IgniteCheckedException {
        QuerySchema schema = cacheDesc.schema() != null ? cacheDesc.schema() : new QuerySchema();

        GridCacheContextInfo cacheInfo = new GridCacheContextInfo(cacheDesc);

        onCacheStart(cacheInfo, schema, cacheDesc.sql());
    }

    /**
     * Handle cache start. Invoked either from GridCacheProcessor.onKernalStart() method or from exchange worker.
     * When called for the first time, we initialize topology thus understanding whether current node is coordinator
     * or not.
     *
     * @param cacheInfo Cache context info.
     * @param schema Index states.
     * @param isSql {@code true} in case create cache initialized from SQL.
     * @throws IgniteCheckedException If failed.
     */
    public void onCacheStart(
        GridCacheContextInfo cacheInfo,
        QuerySchema schema,
        boolean isSql
    ) throws IgniteCheckedException {
        if (!moduleEnabled())
            return;

        if (!busyLock.enterBusy())
            return;

        try {
            onCacheStart0(cacheInfo, schema, isSql);
        }
        finally {
            busyLock.leaveBusy();
        }
    }

    /**
     * Destroy H2 structures for not started caches.
     *
     * @param cacheName Cache name.
     */
    public void onCacheStop(String cacheName) {
        if (!moduleEnabled())
            return;

        GridCacheContextInfo cacheInfo = schemaMgr.cacheInfo(cacheName);

        if (cacheInfo != null)
            onCacheStop(cacheInfo, true, true);
    }

    /**
     * @param cacheInfo Cache context info.
     * @param removeIdx If {@code true}, will remove index.
     * @param clearIdx If {@code true}, will clear the index.
     */
    public void onCacheStop(GridCacheContextInfo cacheInfo, boolean removeIdx, boolean clearIdx) {
        if (!moduleEnabled())
            return;

        if (!busyLock.enterBusy())
            return;

        try {
            onCacheStop0(cacheInfo, removeIdx, clearIdx);
        }
        finally {
            busyLock.leaveBusy();
        }
    }

    /**
     * @param cacheInfo Cache context info.
     */
    public void onClientCacheStop(GridCacheContextInfo cacheInfo) {
        if (!moduleEnabled())
            return;

        if (!busyLock.enterBusy())
            return;

        try {
            if (schemaMgr.clearCacheContext(cacheInfo.cacheContext())) {
                if (idx != null)
                    idx.unregisterCache(cacheInfo);
            }
        }
        finally {
            busyLock.leaveBusy();
        }
    }

    /**
     * @return Skip field lookup flag.
     */
    public boolean skipFieldLookup() {
        return skipFieldLookup;
    }

    /**
     * @param skipFieldLookup Skip field lookup flag.
     */
    public void skipFieldLookup(boolean skipFieldLookup) {
        this.skipFieldLookup = skipFieldLookup;
    }

    /**
     * Register metadata locally for already registered caches.
     *
     * @param platformOnly Whether to register non-Java platformOnly types only.
     */
    public void registerMetadataForRegisteredCaches(boolean platformOnly) {
        for (DynamicCacheDescriptor cacheDescriptor : ctx.cache().cacheDescriptors().values())
            registerBinaryMetadata(cacheDescriptor.cacheConfiguration(), cacheDescriptor.schema(), platformOnly);
    }

    /**
     * Handle of cache change request.
     *
     * @param batch Dynamic cache change batch request.
     */
    public void onCacheChangeRequested(DynamicCacheChangeBatch batch) {
        for (DynamicCacheChangeRequest req : batch.requests()) {
            if (!req.start())
                continue;

            try {
                registerBinaryMetadata(req.startCacheConfiguration(), req.schema(), false);
            }
            catch (BinaryObjectException e) {
                ctx.cache().completeCacheStartFuture(req, false, e);
            }
        }
    }

    /**
     * Register binary metadata locally.
     *
     * @param ccfg Cache configuration.
     * @param schema Schema for which register metadata is required.
     * @param platformOnly Whether to register non-Java platformOnly types only.
     * @throws BinaryObjectException if register was failed.
     */
    private void registerBinaryMetadata(CacheConfiguration ccfg, QuerySchema schema, boolean platformOnly) throws BinaryObjectException {
        if (schema != null) {
            Collection<QueryEntity> qryEntities = schema.entities();

            if (!F.isEmpty(qryEntities)) {
                boolean binaryEnabled = ctx.cacheObjects().isBinaryEnabled(ccfg);

                if (binaryEnabled) {
                    for (QueryEntity qryEntity : qryEntities) {
                        registerTypeLocally(qryEntity.findKeyType(), platformOnly);
                        registerTypeLocally(qryEntity.findValueType(), platformOnly);
                    }
                }
            }
        }
    }

    /**
     * Create query candidates and mappings of index and type descriptors names to them.
     *
     * @param cacheName Cache name.
     * @param schemaName Schema name.
     * @param cacheInfo Grid cache info.
     * @param entities Collection of query entities.
     * @param escape Sql escale flag.
     * @return Triple of query candidates and mappings of index and type descriptors names to them.
     * @throws IgniteCheckedException If failed.
     */
    private T3<Collection<QueryTypeCandidate>, Map<String, QueryTypeDescriptorImpl>, Map<String, QueryTypeDescriptorImpl>>
        createQueryCandidates(
            String cacheName,
            String schemaName,
            GridCacheContextInfo<?, ?> cacheInfo,
            Collection<QueryEntity> entities,
            boolean escape
    ) throws IgniteCheckedException {
        Collection<QueryTypeCandidate> cands = new ArrayList<>();

        List<Class<?>> mustDeserializeClss = new ArrayList<>();

        if (!F.isEmpty(entities)) {
            for (QueryEntity qryEntity : entities) {
                QueryTypeCandidate cand = QueryUtils.typeForQueryEntity(
                    ctx,
                    cacheName,
                    schemaName,
                    cacheInfo,
                    qryEntity,
                    mustDeserializeClss,
                    escape
                );

                cands.add(cand);
            }
        }

        // Ensure that candidates has unique index names.
        // Otherwise we will not be able to apply pending operations.
        Map<String, QueryTypeDescriptorImpl> tblTypMap = new HashMap<>();
        Map<String, QueryTypeDescriptorImpl> idxTypMap = new HashMap<>();

        for (QueryTypeCandidate cand : cands) {
            QueryTypeDescriptorImpl desc = cand.descriptor();

            QueryTypeDescriptorImpl oldDesc = tblTypMap.put(desc.tableName(), desc);

            if (oldDesc != null)
                throw new IgniteException("Duplicate table name [cache=" + cacheName +
                    ",tblName=" + desc.tableName() +
                    ", type1=" + desc.name() + ", type2=" + oldDesc.name() + ']');

            for (String idxName : desc.indexes().keySet()) {
                oldDesc = idxTypMap.put(idxName, desc);

                if (oldDesc != null)
                    throw new IgniteException("Duplicate index name [cache=" + cacheName +
                        ",idxName=" + idxName +
                        ", type1=" + desc.name() + ", type2=" + oldDesc.name() + ']');
            }
        }

        // Warn about possible implicit deserialization.
        if (!mustDeserializeClss.isEmpty()) {
            U.warnDevOnly(log, "Some classes in query configuration cannot be written in binary format " +
                "because they either implement Externalizable interface or have writeObject/readObject " +
                "methods. Instances of these classes will be deserialized in order to build indexes. Please " +
                "ensure that all nodes have these classes in classpath. To enable binary serialization " +
                "either implement " + Binarylizable.class.getSimpleName() + " interface or set explicit " +
                "serializer using BinaryTypeConfiguration.setSerializer() method: " + mustDeserializeClss);
        }

        return new T3<>(cands, tblTypMap, idxTypMap);
    }

    /**
     * Register class metadata locally if it didn't do it earlier.
     *
     * @param clsName Class name for which the metadata should be registered.
     * @param platformOnly Whether to only register non-Java platform types only.
     * @throws BinaryObjectException if register was failed.
     */
    private void registerTypeLocally(String clsName, boolean platformOnly) throws BinaryObjectException {
        if (clsName == null)
            return;

        IgniteCacheObjectProcessor cacheObjProc = ctx.cacheObjects();

        if (cacheObjProc instanceof CacheObjectBinaryProcessorImpl) {
            CacheObjectBinaryProcessorImpl binProc = (CacheObjectBinaryProcessorImpl)cacheObjProc;

            Class<?> cls = U.box(U.classForName(clsName, null, true));

            if (cls != null) {
                if (!platformOnly)
                    binProc.binaryContext().registerClass(cls, true, false, true);
            }
            else
                registerPlatformTypeLocally(clsName, binProc);
        }
    }

    /**
     * Registers platform type locally.
     *
     * @param clsName Class name.
     * @param binProc Binary processor.
     */
    private void registerPlatformTypeLocally(String clsName, CacheObjectBinaryProcessorImpl binProc) {
        PlatformProcessor platformProc = ctx.platform();

        if (platformProc == null || !platformProc.hasContext())
            return;

        PlatformContext platformCtx = platformProc.context();
        BinaryMetadata meta = platformCtx.getBinaryType(clsName);

        if (meta != null)
            binProc.binaryContext().registerClassLocally(
                    meta.wrap(binProc.binaryContext()),
                    false,
                    platformCtx.getMarshallerPlatformId());
    }

    /**
     * Handle custom discovery message.
     *
     * @param msg Message.
     */
    public void onDiscovery(SchemaAbstractDiscoveryMessage msg) {
        IgniteUuid id = msg.id();

        if (!dscoMsgIdHist.add(id)) {
            U.warn(log, "Received duplicate schema custom discovery message (will ignore) [opId=" +
                msg.operation().id() + ", msg=" + msg + ']');

            return;
        }

        if (msg instanceof SchemaProposeDiscoveryMessage) {
            SchemaProposeDiscoveryMessage msg0 = (SchemaProposeDiscoveryMessage)msg;

            boolean exchange = onSchemaProposeDiscovery(msg0);

            msg0.exchange(exchange);
        }
        else if (msg instanceof SchemaFinishDiscoveryMessage) {
            SchemaFinishDiscoveryMessage msg0 = (SchemaFinishDiscoveryMessage)msg;

            onSchemaFinishDiscovery(msg0);
        }
        else
            U.warn(log, "Received unsupported schema custom discovery message (will ignore) [opId=" +
                msg.operation().id() + ", msg=" + msg + ']');
    }

    /**
     * Prepare change on started cache.
     *
     * @param op Operation.
     * @return Result: affected type, nop flag, error.
     */
    private T3<QueryTypeDescriptorImpl, Boolean, SchemaOperationException> prepareChangeOnStartedCache(
        SchemaAbstractOperation op) {
        QueryTypeDescriptorImpl type = null;
        boolean nop = false;
        SchemaOperationException err = null;

        String cacheName = op.cacheName();

        if (op instanceof SchemaIndexCreateOperation) {
            SchemaIndexCreateOperation op0 = (SchemaIndexCreateOperation)op;

            QueryIndex idx = op0.index();

            // Make sure table exists.
            String tblName = op0.tableName();

            type = type(cacheName, tblName);

            if (type == null)
                err = new SchemaOperationException(SchemaOperationException.CODE_TABLE_NOT_FOUND, tblName);
            else {
                // Make sure that index can be applied to the given table.
                for (String idxField : idx.getFieldNames()) {
                    if (!type.fields().containsKey(idxField)) {
                        err = new SchemaOperationException(SchemaOperationException.CODE_COLUMN_NOT_FOUND,
                            idxField);

                        break;
                    }
                }
            }

            // Check conflict with other indexes.
            if (err == null) {
                String idxName = op0.index().getName();

                QueryIndexKey idxKey = new QueryIndexKey(op.schemaName(), idxName);

                if (idxs.get(idxKey) != null) {
                    if (op0.ifNotExists())
                        nop = true;
                    else
                        err = new SchemaOperationException(SchemaOperationException.CODE_INDEX_EXISTS, idxName);
                }
            }
        }
        else if (op instanceof SchemaIndexDropOperation) {
            SchemaIndexDropOperation op0 = (SchemaIndexDropOperation)op;

            String idxName = op0.indexName();

            QueryIndexDescriptorImpl oldIdx = idxs.get(new QueryIndexKey(op.schemaName(), idxName));

            if (oldIdx == null) {
                if (op0.ifExists())
                    nop = true;
                else
                    err = new SchemaOperationException(SchemaOperationException.CODE_INDEX_NOT_FOUND, idxName);
            }
            else
                type = oldIdx.typeDescriptor();
        }
        else if (op instanceof SchemaAlterTableAddColumnOperation) {
            SchemaAlterTableAddColumnOperation op0 = (SchemaAlterTableAddColumnOperation)op;

            type = type(cacheName, op0.tableName());

            if (type == null) {
                if (op0.ifTableExists())
                    nop = true;
                else
                    err = new SchemaOperationException(SchemaOperationException.CODE_TABLE_NOT_FOUND,
                        op0.tableName());
            }
            else {
                for (QueryField col : op0.columns()) {
                    if (type.hasField(col.name())) {
                        if (op0.ifNotExists()) {
                            assert op0.columns().size() == 1;

                            nop = true;
                        }
                        else
                            err = new SchemaOperationException(CODE_COLUMN_EXISTS, col.name());
                    }
                    else if (!checkFieldOnBinaryType(type.typeId(), col))
                        err = new SchemaOperationException(CODE_COLUMN_EXISTS, "with a different type.");
                }
            }
        }
        else if (op instanceof SchemaAlterTableDropColumnOperation) {
            SchemaAlterTableDropColumnOperation op0 = (SchemaAlterTableDropColumnOperation)op;

            type = type(cacheName, op0.tableName());

            if (type == null) {
                if (op0.ifTableExists())
                    nop = true;
                else
                    err = new SchemaOperationException(SchemaOperationException.CODE_TABLE_NOT_FOUND,
                        op0.tableName());
            }
            else {
                for (String name : op0.columns()) {
                    if (err != null)
                        break;

                    if (!type.hasField(name)) {
                        if (op0.ifExists()) {
                            assert op0.columns().size() == 1;

                            nop = true;
                        }
                        else
                            err = new SchemaOperationException(SchemaOperationException.CODE_COLUMN_NOT_FOUND, name);

                        break;
                    }

                    err = QueryUtils.validateDropColumn(type, name);
                }
            }
        }
        else if (op instanceof SchemaAddQueryEntityOperation) {
            if (cacheNames.contains(op.cacheName()))
                err = new SchemaOperationException(SchemaOperationException.CODE_CACHE_ALREADY_INDEXED, op.cacheName());
        }
        else
            err = new SchemaOperationException("Unsupported operation: " + op);

        return new T3<>(type, nop, err);
    }

    /**
     * It is checked that if a new column already existed in BinaryType,
     * then its type does not change.
     *
     * @param typeId Binary type id.
     * @param qryField New query field.
     * @return {@code True} if the field is not added or type does not change.
     */
    private boolean checkFieldOnBinaryType(int typeId, QueryField qryField) {
        assert nonNull(qryField);

        try {
            BinaryType binaryType = ctx.cacheObjects().metadata(typeId);
            String binaryFieldType = nonNull(binaryType) ? binaryType.fieldTypeName(qryField.name()) : null;

            return isNull(binaryFieldType) ||
                binaryFieldType.equals(fieldTypeName(typeByClass(Class.forName(qryField.typeName()))));
        }
        catch (ClassNotFoundException e) {
            throw new IgniteException(
                "Class not found for property [name=" + qryField.name() + ", type=" + qryField.typeName() + ']'
            );
        }
    }

    /**
     * Prepare operation on non-started cache.
     *
     * @param op Operation.
     * @param desc Dynamic cache descriptor.
     * @return Result: nop flag, error.
     */
    private T2<Boolean, SchemaOperationException> prepareChangeOnNotStartedCache(
        SchemaAbstractOperation op,
        DynamicCacheDescriptor desc
    ) {
        boolean nop = false;
        SchemaOperationException err = null;

        if (op instanceof SchemaAddQueryEntityOperation) {
            if (cacheSupportSql(desc.cacheConfiguration()))
                err = new SchemaOperationException(SchemaOperationException.CODE_CACHE_ALREADY_INDEXED, desc.cacheName());

            return new T2<>(nop, err);
        }

        // Build table and index maps.
        QuerySchema schema = desc.schema();
        Map<String, QueryEntity> tblMap = new HashMap<>();
        Map<String, T2<QueryEntity, QueryIndex>> idxMap = new HashMap<>();

        for (QueryEntity entity : schema.entities()) {
            String tblName = entity.getTableName();

            QueryEntity oldEntity = tblMap.put(tblName, entity);

            if (oldEntity != null) {
                err = new SchemaOperationException("Invalid schema state (duplicate table found): " + tblName);

                break;
            }

            for (QueryIndex entityIdx : entity.getIndexes()) {
                String idxName = entityIdx.getName();

                T2<QueryEntity, QueryIndex> oldIdxEntity = idxMap.put(idxName, new T2<>(entity, entityIdx));

                if (oldIdxEntity != null) {
                    err = new SchemaOperationException("Invalid schema state (duplicate index found): " +
                        idxName);

                    break;
                }
            }

            if (err != null)
                break;
        }

        // Now check whether operation can be applied to schema.
        if (op instanceof SchemaIndexCreateOperation) {
            SchemaIndexCreateOperation op0 = (SchemaIndexCreateOperation)op;

            String idxName = op0.indexName();

            T2<QueryEntity, QueryIndex> oldIdxEntity = idxMap.get(idxName);

            if (oldIdxEntity == null) {
                String tblName = op0.tableName();

                QueryEntity oldEntity = tblMap.get(tblName);

                if (oldEntity == null)
                    err = new SchemaOperationException(SchemaOperationException.CODE_TABLE_NOT_FOUND, tblName);
                else {
                    for (String fieldName : op0.index().getFields().keySet()) {
                        Set<String> oldEntityFields = new HashSet<>(oldEntity.getFields().keySet());

                        for (Map.Entry<String, String> alias : oldEntity.getAliases().entrySet()) {
                            oldEntityFields.remove(alias.getKey());
                            oldEntityFields.add(alias.getValue());
                        }

                        if (!oldEntityFields.contains(fieldName)) {
                            err = new SchemaOperationException(SchemaOperationException.CODE_COLUMN_NOT_FOUND,
                                fieldName);

                            break;
                        }
                    }
                }
            }
            else {
                if (op0.ifNotExists())
                    nop = true;
                else
                    err = new SchemaOperationException(SchemaOperationException.CODE_INDEX_EXISTS, idxName);
            }
        }
        else if (op instanceof SchemaIndexDropOperation) {
            SchemaIndexDropOperation op0 = (SchemaIndexDropOperation)op;

            String idxName = op0.indexName();

            T2<QueryEntity, QueryIndex> oldIdxEntity = idxMap.get(idxName);

            if (oldIdxEntity == null) {
                if (op0.ifExists())
                    nop = true;
                else
                    err = new SchemaOperationException(SchemaOperationException.CODE_INDEX_NOT_FOUND, idxName);
            }
        }
        else if (op instanceof SchemaAlterTableAddColumnOperation) {
            SchemaAlterTableAddColumnOperation op0 = (SchemaAlterTableAddColumnOperation)op;

            QueryEntity e = tblMap.get(op0.tableName());

            if (e == null) {
                if (op0.ifTableExists())
                    nop = true;
                else
                    err = new SchemaOperationException(SchemaOperationException.CODE_TABLE_NOT_FOUND,
                        op0.tableName());
            }
            else {
                for (QueryField fld : op0.columns()) {
                    if (e.getFields().containsKey(fld.name())) {
                        if (op0.ifNotExists()) {
                            assert op0.columns().size() == 1;

                            nop = true;
                        }
                        else
                            err = new SchemaOperationException(CODE_COLUMN_EXISTS, fld.name());
                    }
                }
            }
        }
        else if (op instanceof SchemaAlterTableDropColumnOperation) {
            SchemaAlterTableDropColumnOperation op0 = (SchemaAlterTableDropColumnOperation)op;

            QueryEntity e = tblMap.get(op0.tableName());

            if (e == null) {
                if (op0.ifTableExists())
                    nop = true;
                else
                    err = new SchemaOperationException(SchemaOperationException.CODE_TABLE_NOT_FOUND,
                        op0.tableName());
            }
            else {
                for (String colName : op0.columns()) {
                    if (err != null)
                        break;

                    String fldName = QueryUtils.fieldNameByAlias(e, colName);

                    if (!e.getFields().containsKey(fldName)) {
                        if (op0.ifExists()) {
                            assert op0.columns().size() == 1;

                            nop = true;
                        }
                        else
                            err = new SchemaOperationException(SchemaOperationException.CODE_COLUMN_NOT_FOUND, fldName);

                        break;
                    }

                    err = QueryUtils.validateDropColumn(e, fldName, colName);
                }
            }
        }
        else
            err = new SchemaOperationException("Unsupported operation: " + op);

        return new T2<>(nop, err);
    }

    /**
     * Invoked when coordinator finished ensuring that all participants are ready.
     *
     * @param op Operation.
     * @param err Error (if any).
     */
    public void onCoordinatorFinished(SchemaAbstractOperation op, @Nullable SchemaOperationException err, boolean nop) {
        synchronized (stateMux) {
            SchemaFinishDiscoveryMessage msg = new SchemaFinishDiscoveryMessage(op, err, nop);

            try {
                ctx.discovery().sendCustomEvent(msg);
            }
            catch (Exception e) {
                // Failed to send finish message over discovery. This is something unrecoverable.
                U.warn(log, "Failed to send schema finish discovery message [opId=" + op.id() + ']', e);
            }
        }
    }

    /**
     * Get current coordinator node.
     *
     * @return Coordinator node.
     */
    private ClusterNode coordinator() {
        assert !ctx.clientNode();

        synchronized (stateMux) {
            if (crd == null) {
                ClusterNode crd0 = null;

                for (ClusterNode node : ctx.discovery().aliveServerNodes()) {
                    if (crd0 == null || crd0.order() > node.order())
                        crd0 = node;
                }

                assert crd0 != null;

                crd = crd0;
            }

            return crd;
        }
    }

    /**
     * Get rid of stale IO message received from other nodes which joined when operation had been in progress.
     *
     * @param opId Operation ID.
     */
    private void cleanStaleStatusMessages(UUID opId) {
        Iterator<SchemaOperationStatusMessage> it = pendingMsgs.iterator();

        while (it.hasNext()) {
            SchemaOperationStatusMessage statusMsg = it.next();

            if (F.eq(opId, statusMsg.operationId())) {
                it.remove();

                if (log.isDebugEnabled())
                    log.debug("Dropped operation status message because it is already completed [opId=" + opId +
                        ", rmtNode=" + statusMsg.senderNodeId() + ']');
            }
        }
    }

    /**
     * Apply positive index operation result.
     *
     * @param op Operation.
     * @param type Type descriptor (if available),
     */
    public void onLocalOperationFinished(SchemaAbstractOperation op, @Nullable QueryTypeDescriptorImpl type) {
        synchronized (stateMux) {
            if (disconnected)
                return;

            // No need to apply anything to obsolete type.
            if (type == null || type.obsolete()) {
                if (log.isDebugEnabled())
                    log.debug("Local operation finished, but type descriptor is either missing or obsolete " +
                        "(will ignore) [opId=" + op.id() + ']');

                return;
            }

            if (log.isDebugEnabled())
                log.debug("Local operation finished successfully [opId=" + op.id() + ']');

            String schemaName = op.schemaName();

            try {
                if (op instanceof SchemaIndexCreateOperation) {
                    SchemaIndexCreateOperation op0 = (SchemaIndexCreateOperation)op;

                    QueryUtils.processDynamicIndexChange(op0.indexName(), op0.index(), type);

                    QueryIndexDescriptorImpl idxDesc = type.index(op0.indexName());

                    QueryIndexKey idxKey = new QueryIndexKey(schemaName, op0.indexName());

                    idxs.put(idxKey, idxDesc);
                }
                else if (op instanceof SchemaIndexDropOperation) {
                    SchemaIndexDropOperation op0 = (SchemaIndexDropOperation)op;

                    QueryUtils.processDynamicIndexChange(op0.indexName(), null, type);

                    QueryIndexKey idxKey = new QueryIndexKey(schemaName, op0.indexName());

                    idxs.remove(idxKey);
                }
                else {
                    assert (op instanceof SchemaAddQueryEntityOperation || op instanceof SchemaAlterTableAddColumnOperation ||
                        op instanceof SchemaAlterTableDropColumnOperation);

                    // No-op - all processing is done at "local" stage
                    // as we must update both table and type descriptor atomically.
                }
            }
            catch (IgniteCheckedException e) {
                U.warn(log, "Failed to finish index operation [opId=" + op.id() + " op=" + op + ']', e);
            }
        }
    }

    /**
     * Handle node leave.
     *
     * @param node Node.
     */
    public void onNodeLeave(ClusterNode node) {
        synchronized (stateMux) {
            // Clients do not send status messages and are never coordinators.
            if (ctx.clientNode())
                return;

            ClusterNode crd0 = coordinator();

            if (F.eq(node.id(), crd0.id())) {
                crd = null;

                crd0 = coordinator();
            }

            for (SchemaOperation op : schemaOps.values()) {
                if (op.started()) {
                    op.manager().onNodeLeave(node.id(), crd0);

                    if (crd0.isLocal())
                        unwindPendingMessages(op.id(), op.manager());
                }
            }
        }
    }

    /**
     * Process schema operation.
     *
     * @param op Operation.
     * @param type Type descriptor.
     * @param depId Cache deployment ID.
     * @param cancelTok Cancel token.
     * @throws SchemaOperationException If failed.
     */
    public void processSchemaOperationLocal(SchemaAbstractOperation op, QueryTypeDescriptorImpl type, IgniteUuid depId,
        IndexRebuildCancelToken cancelTok) throws SchemaOperationException {
        if (log.isDebugEnabled())
            log.debug("Started local index operation [opId=" + op.id() + ']');

        String cacheName = op.cacheName();

        GridCacheContextInfo<?, ?> cacheInfo = null;

        if (op instanceof SchemaAddQueryEntityOperation) {
            GridCacheContext<?, ?> cctx = ctx.cache().context().cacheContext(CU.cacheId(cacheName));

            if (cctx != null)
                cacheInfo = new GridCacheContextInfo<>(cctx, false);
            else
                return;

        }
        else
            cacheInfo = schemaMgr.cacheInfo(cacheName);

        if (cacheInfo == null || !F.eq(depId, cacheInfo.dynamicDeploymentId()))
            throw new SchemaOperationException(SchemaOperationException.CODE_CACHE_NOT_FOUND, cacheName);

        try {
            if (op instanceof SchemaIndexCreateOperation) {
                SchemaIndexCreateOperation op0 = (SchemaIndexCreateOperation)op;

                QueryIndexDescriptorImpl idxDesc = QueryUtils.createIndexDescriptor(type, op0.index());

                SchemaIndexCacheVisitor visitor;

                if (cacheInfo.isCacheContextInited()) {
                    int buildIdxPoolSize = ctx.config().getBuildIndexThreadPoolSize();
                    int parallel = op0.parallel();

                    if (parallel > buildIdxPoolSize) {
                        String idxName = op0.indexName();

                        log.warning("Provided parallelism " + parallel + " for creation of index " + idxName +
                            " is greater than the number of index building threads. Will use " + buildIdxPoolSize +
                            " threads to build index. Increase by IgniteConfiguration.setBuildIndexThreadPoolSize" +
                            " and restart the node if you want to use more threads. [tableName=" + op0.tableName() +
                            ", indexName=" + idxName + ", requestedParallelism=" + parallel + ", buildIndexPoolSize=" +
                            buildIdxPoolSize + "]");
                    }

                    GridFutureAdapter<Void> createIdxFut = new GridFutureAdapter<>();

                    GridCacheContext<?, ?> cacheCtx = cacheInfo.cacheContext();

                    visitor = new SchemaIndexCacheVisitorImpl(
                        cacheCtx,
                        cancelTok,
                        createIdxFut
                    ) {
                        /** {@inheritDoc} */
                        @Override public void visit(SchemaIndexCacheVisitorClosure clo) {
                            idxBuildStatusStorage.onStartBuildNewIndex(cacheCtx);

                            try {
                                super.visit(clo);

                                buildIdxFut.get();
                            }
                            catch (Exception e) {
                                throw new IgniteException(e);
                            }
                            finally {
                                idxBuildStatusStorage.onFinishBuildNewIndex(cacheName);
                            }
                        }
                    };
                }
                else
                    //For not started caches we shouldn't add any data to index.
                    visitor = clo -> {};

                schemaMgr.createIndex(op0.schemaName(), op0.tableName(), idxDesc, op0.ifNotExists(), visitor);
            }
            else if (op instanceof SchemaIndexDropOperation) {
                SchemaIndexDropOperation op0 = (SchemaIndexDropOperation)op;

                schemaMgr.dropIndex(op0.schemaName(), op0.indexName(), op0.ifExists());
            }
            else if (op instanceof SchemaAlterTableAddColumnOperation) {
                SchemaAlterTableAddColumnOperation op0 = (SchemaAlterTableAddColumnOperation)op;

                processDynamicAddColumn(type, op0.columns());

                schemaMgr.addColumn(op0.schemaName(), op0.tableName(), op0.columns(), op0.ifTableExists(), op0.ifNotExists());
            }
            else if (op instanceof SchemaAlterTableDropColumnOperation) {
                SchemaAlterTableDropColumnOperation op0 = (SchemaAlterTableDropColumnOperation)op;

                processDynamicDropColumn(type, op0.columns());

                schemaMgr.dropColumn(op0.schemaName(), op0.tableName(), op0.columns(), op0.ifTableExists(), op0.ifExists());
            }
            else if (op instanceof SchemaAddQueryEntityOperation) {
                SchemaAddQueryEntityOperation op0 = (SchemaAddQueryEntityOperation)op;

                if (!cacheNames.contains(op0.cacheName())) {
                    cacheInfo.onSchemaAddQueryEntity(op0);

                    T3<Collection<QueryTypeCandidate>, Map<String, QueryTypeDescriptorImpl>, Map<String, QueryTypeDescriptorImpl>>
                        candRes = createQueryCandidates(op0.cacheName(), op0.schemaName(), cacheInfo, op0.entities(),
                        op0.isSqlEscape());

                    registerCache0(op0.cacheName(), op.schemaName(), cacheInfo, candRes.get1(), false);
                }

                if (idxRebuildFutStorage.prepareRebuildIndexes(singleton(cacheInfo.cacheId()), null).isEmpty())
                    rebuildIndexesFromHash0(cacheInfo.cacheContext(), false, cancelTok);
                else {
                    if (log.isInfoEnabled())
                        log.info("Rebuilding indexes for the cache is already in progress: " + cacheInfo.name());
                }
            }
            else
                throw new SchemaOperationException("Unsupported operation: " + op);
        }
        catch (Throwable e) {
            if (e instanceof SchemaOperationException)
                throw (SchemaOperationException)e;
            else
                throw new SchemaOperationException("Schema change operation failed: " + e.getMessage(), e);
        }
    }

    /**
     * Create cache and table from given query entity.
     *
     * @param schemaName Schema name to create table in. Case sensitive, must not be \"quoted\".
     * @param entity Entity to create table from.
     * @param templateName Template name.
     * @param cacheName Cache name.
     * @param cacheGroup Cache group name.
     * @param dataRegion Data region name.
     * @param affinityKey Affinity key column name.
     * @param atomicityMode Atomicity mode.
     * @param writeSyncMode Write synchronization mode.
     * @param backups Backups.
     * @param ifNotExists Quietly ignore this command if table already exists.
     * @param encrypted Encrypted flag.
     * @param qryParallelism query parallelism value for configuration of underlying cache.
     * @throws IgniteCheckedException If failed.
     */
    public void dynamicTableCreate(
        String schemaName,
        QueryEntity entity,
        String templateName,
        String cacheName,
        String cacheGroup,
        @Nullable String dataRegion,
        String affinityKey,
        @Nullable CacheAtomicityMode atomicityMode,
        @Nullable CacheWriteSynchronizationMode writeSyncMode,
        @Nullable Integer backups,
        boolean ifNotExists,
        @Nullable Boolean encrypted,
        @Nullable Integer qryParallelism
    ) throws IgniteCheckedException {
        assert !F.isEmpty(templateName);
        assert backups == null || backups >= 0;
        assert qryParallelism == null || qryParallelism > 0;

        CacheConfiguration<?, ?> ccfg = ctx.cache().getConfigFromTemplate(templateName);

        if (ccfg == null) {
            if (QueryUtils.TEMPLATE_PARTITIONED.equalsIgnoreCase(templateName))
                ccfg = new CacheConfiguration<>().setCacheMode(CacheMode.PARTITIONED);
            else if (QueryUtils.TEMPLATE_REPLICATED.equalsIgnoreCase(templateName))
                ccfg = new CacheConfiguration<>().setCacheMode(CacheMode.REPLICATED);
            else
                throw new SchemaOperationException(SchemaOperationException.CODE_CACHE_NOT_FOUND, templateName);

            ccfg.setWriteSynchronizationMode(CacheWriteSynchronizationMode.FULL_SYNC);
        }

        if (!F.isEmpty(ccfg.getQueryEntities()))
            throw new SchemaOperationException("Template cache already contains query entities which it should not: " +
                templateName);

        if (!F.isEmpty(entity.getNotNullFields()))
            QueryUtils.checkNotNullAllowed(ccfg);

        if (F.isEmpty(cacheName))
            cacheName = QueryUtils.createTableCacheName(schemaName, entity.getTableName());

        ccfg.setName(cacheName);

        if (!F.isEmpty(cacheGroup))
            ccfg.setGroupName(cacheGroup);

        if (!F.isEmpty(dataRegion))
            ccfg.setDataRegionName(dataRegion);

        if (atomicityMode != null)
            ccfg.setAtomicityMode(atomicityMode);

        if (writeSyncMode != null)
            ccfg.setWriteSynchronizationMode(writeSyncMode);

        if (backups != null)
            ccfg.setBackups(backups);

        if (qryParallelism != null)
            ccfg.setQueryParallelism(qryParallelism);

        if (encrypted != null)
            ccfg.setEncryptionEnabled(encrypted);

        ccfg.setSqlSchema("\"" + schemaName + "\"");
        ccfg.setSqlEscapeAll(true);
        ccfg.setQueryEntities(singleton(entity));

        if (!QueryUtils.isCustomAffinityMapper(ccfg.getAffinityMapper()))
            ccfg.setAffinityMapper(null);

        if (affinityKey != null)
            ccfg.setKeyConfiguration(new CacheKeyConfiguration(entity.getKeyType(), affinityKey));

        boolean res;

        try {
            res = ctx.grid().getOrCreateCache0(ccfg, true).get2();
        }
        catch (CacheException e) {
            if (e.getCause() instanceof SchemaOperationException)
                throw (SchemaOperationException)e.getCause();
            else
                throw e;
        }

        if (!res && !ifNotExists)
            throw new SchemaOperationException(SchemaOperationException.CODE_TABLE_EXISTS, entity.getTableName());
    }

    /**
     * Drop table by destroying its cache if it's an 1:1 per cache table.
     *
     * @param cacheName Cache name.
     * @param tblName Table name.
     * @param ifExists Quietly ignore this command if table does not exist.
     * @throws SchemaOperationException if {@code ifExists} is {@code false} and cache was not found.
     */
    public void dynamicTableDrop(String cacheName, String tblName, boolean ifExists) throws SchemaOperationException {
        GridCacheContext currCache = this.curCache.get();

        if (currCache != null && F.eq(currCache.name(), cacheName))
            throw new IgniteSQLException("DROP TABLE cannot be called from the same cache that holds " +
                "the table being dropped [cacheName-" + cacheName + ", tblName=" + tblName + ']',
                IgniteQueryErrorCode.UNSUPPORTED_OPERATION);

        boolean res = ctx.grid().destroyCache0(cacheName, true);

        if (!res && !ifExists)
            throw new SchemaOperationException(SchemaOperationException.CODE_TABLE_NOT_FOUND, tblName);
    }

    /**
     * Register cache in indexing SPI.
     *
     * @param cacheName Cache name.
     * @param schemaName Schema name.
     * @param cacheInfo Cache context info.
     * @param cands Candidates.
     * @param isSql {@code true} in case create cache initialized from SQL.
     * @throws IgniteCheckedException If failed.
     */
    private void registerCache0(
        String cacheName,
        String schemaName,
        GridCacheContextInfo<?, ?> cacheInfo,
        Collection<QueryTypeCandidate> cands,
        boolean isSql
    ) throws IgniteCheckedException {
        synchronized (stateMux) {
            if (moduleEnabled()) {
                ctx.indexProcessor().idxRowCacheRegistry().onCacheRegistered(cacheInfo);

                schemaMgr.onCacheCreated(cacheName, schemaName, cacheInfo.config().getSqlFunctionClasses());

                if (idx != null)
                    idx.registerCache(cacheName, schemaName, cacheInfo);
            }

            try {
                for (QueryTypeCandidate cand : cands) {
                    QueryTypeIdKey typeId = cand.typeId();
                    QueryTypeIdKey altTypeId = cand.alternativeTypeId();
                    QueryTypeDescriptorImpl desc = cand.descriptor();

                    if (typesByName.putIfAbsent(new QueryTypeNameKey(cacheName, desc.name()), desc) != null)
                        throw new IgniteCheckedException("Type with name '" + desc.name() + "' already indexed " +
                            "in cache '" + cacheName + "'.");

                    types.put(typeId, desc);

                    if (altTypeId != null)
                        types.put(altTypeId, desc);

                    for (QueryIndexDescriptorImpl idx : desc.indexes0()) {
                        QueryIndexKey idxKey = new QueryIndexKey(schemaName, idx.name());

                        QueryIndexDescriptorImpl oldIdx = idxs.putIfAbsent(idxKey, idx);

                        if (oldIdx != null) {
                            throw new IgniteException("Duplicate index name [cache=" + cacheName +
                                ", schemaName=" + schemaName + ", idxName=" + idx.name() +
                                ", existingTable=" + oldIdx.typeDescriptor().tableName() +
                                ", table=" + desc.tableName() + ']');
                        }
                    }

                    if (moduleEnabled())
                        schemaMgr.onCacheTypeCreated(cacheInfo, desc, isSql);
                }

                cacheNames.add(CU.mask(cacheName));
            }
            catch (IgniteCheckedException | RuntimeException e) {
                onCacheStop0(cacheInfo, true, true);

                throw e;
            }
        }
    }

    /**
     * Unregister cache.<p>
     * Use with {@link #busyLock} where appropriate.
     *
     * @param cacheInfo Cache context info.
     * @param destroy Destroy flag.
     * @param clearIdx Clear flag.
     */
    public void onCacheStop0(GridCacheContextInfo cacheInfo, boolean destroy, boolean clearIdx) {
        if (!moduleEnabled() || !cacheNames.contains(cacheInfo.name()))
            return;

        String cacheName = cacheInfo.name();

        synchronized (stateMux) {
            // Clear types.
            Iterator<Map.Entry<QueryTypeIdKey, QueryTypeDescriptorImpl>> it = types.entrySet().iterator();

            while (it.hasNext()) {
                Map.Entry<QueryTypeIdKey, QueryTypeDescriptorImpl> entry = it.next();

                if (F.eq(cacheName, entry.getKey().cacheName())) {
                    it.remove();

                    typesByName.remove(new QueryTypeNameKey(cacheName, entry.getValue().name()));

                    entry.getValue().markObsolete();
                }
            }

            // Clear indexes.
            Iterator<Map.Entry<QueryIndexKey, QueryIndexDescriptorImpl>> idxIt = idxs.entrySet().iterator();

            while (idxIt.hasNext()) {
                Map.Entry<QueryIndexKey, QueryIndexDescriptorImpl> idxEntry = idxIt.next();

                if (F.eq(cacheName, idxEntry.getValue().typeDescriptor().cacheName()))
                    idxIt.remove();
            }

            // Notify in-progress index operations.
            for (SchemaOperation op : schemaOps.values()) {
                if (op.started())
                    op.manager().worker().cancel();
            }

            try {
                ctx.indexProcessor().unregisterCache(cacheInfo);

                schemaMgr.onCacheStopped(cacheName, destroy, clearIdx);

                // Notify indexing.
                if (idx != null)
                    idx.unregisterCache(cacheInfo);
            }
            catch (Exception e) {
                U.error(log, "Failed to clear schema manager on cache unregister (will ignore): " + cacheName, e);
            }

            cacheNames.remove(cacheName);

            Iterator<Long> missedCacheTypeIter = missedCacheTypes.iterator();

            while (missedCacheTypeIter.hasNext()) {
                long key = missedCacheTypeIter.next();

                if (missedCacheTypeKeyMatches(key, cacheName))
                    missedCacheTypeIter.remove();
            }
        }
    }

    /**
     * Check is cache configured for SQL.
     *
     * @param cfg Cache configuration.
     * @return {@code true} If cache configuration support SQL, {@code false} otherwise.
     */
    private boolean cacheSupportSql(CacheConfiguration cfg) {
        return !F.isEmpty(cfg.getQueryEntities())
            || !F.isEmpty(cfg.getSqlSchema())
            || !F.isEmpty(cfg.getSqlFunctionClasses());
    }

    /**
     * Check whether provided key and value belongs to expected cache and table.
     *
     * @param cctx Target cache context.
     * @param expCacheName Expected cache name.
     * @param expTblName Expected table name.
     * @param key Key.
     * @param val Value.
     * @return {@code True} if this key-value pair belongs to expected cache/table, {@code false} otherwise or
     *     if cache or table doesn't exist.
     * @throws IgniteCheckedException If failed.
     */
    @SuppressWarnings("ConstantConditions")
    public boolean belongsToTable(GridCacheContext cctx, String expCacheName, String expTblName, KeyCacheObject key,
        CacheObject val) throws IgniteCheckedException {
        QueryTypeDescriptorImpl desc = type(expCacheName, val);

        if (desc == null)
            return false;

        if (!F.eq(expTblName, desc.tableName()))
            return false;

        if (!cctx.cacheObjects().isBinaryObject(val)) {
            Class<?> valCls = val.value(cctx.cacheObjectContext(), false).getClass();

            if (!desc.valueClass().isAssignableFrom(valCls))
                return false;
        }

        if (!cctx.cacheObjects().isBinaryObject(key)) {
            Class<?> keyCls = key.value(cctx.cacheObjectContext(), false).getClass();

            if (!desc.keyClass().isAssignableFrom(keyCls))
                return false;
        }

        return true;
    }

    /**
     * Get table name by specified cache and cache value class.
     *
     * @param cacheName Cache name.
     * @param valType Value type.
     * @return Table name or {@code null} if there is no match.
     */
    public @Nullable String tableName(String cacheName, String valType) {
        int typeId = ctx.cacheObjects().typeId(valType);

        QueryTypeIdKey id = new QueryTypeIdKey(cacheName, typeId);

        QueryTypeDescriptorImpl desc = types.get(id);

        return desc == null ? null : desc.tableName();
    }

    /**
     * Mark that for given cache index should/would be rebuilt.
     *
     * @param cctx Cache context.
     */
    public void markAsRebuildNeeded(GridCacheContext cctx, boolean val) {
        if (rebuildIsMeaningless(cctx))
            return;

        idxProc.markRebuildIndexesForCache(cctx, val);

        schemaMgr.markIndexRebuild(cctx.name(), val);
    }

    /**
     * @param cctx Cache context.
     * @return True if index rebuild is meaningless (index module is disabled, local node is not an affinity
     *      node fro this cache or queries are not enabled for the cache).
     */
    @SuppressWarnings("RedundantIfStatement")
    private boolean rebuildIsMeaningless(GridCacheContext cctx) {
        // Query module is disabled, nothing to rebuild.
        if (!moduleEnabled())
            return true;

        // No data on non-affinity nodes.
        if (!cctx.affinityNode())
            return true;

        // No indexes to rebuild when there are no QueryEntities.
        if (!cctx.isQueryEnabled())
            return true;

        return false;
    }

    /**
     * Rebuilds indexes for provided caches from corresponding hash indexes.
     *
     * @param cctx Cache context.
     * @param force Force rebuild indexes.
     * @return Future that will be completed when rebuilding is finished.
     */
    public IgniteInternalFuture<?> rebuildIndexesFromHash(GridCacheContext cctx, boolean force) {
        assert nonNull(cctx);

        // Indexing module is disabled, nothing to rebuild.
        if (rebuildIsMeaningless(cctx))
            return chainIndexRebuildFuture(null, cctx);

        // No need to rebuild if cache has no data.
        boolean empty = true;

        for (IgniteCacheOffheapManager.CacheDataStore store : cctx.offheap().cacheDataStores()) {
            if (!store.isEmpty()) {
                empty = false;

                break;
            }
        }

        if (empty)
            return chainIndexRebuildFuture(null, cctx);

        if (!busyLock.enterBusy()) {
            return new GridFinishedFuture<>(new NodeStoppingException("Failed to rebuild indexes from hash " +
                "(grid is stopping)."));
        }

        try {
            return rebuildIndexesFromHash0(cctx, force, new IndexRebuildCancelToken());
        }
        finally {
            busyLock.leaveBusy();
        }
    }

    /**
     * Rebuild indexes for cache.
     *
     * @param cctx Cache context.
     * @param force Force rebuild indexes.
     */
    private IgniteInternalFuture<?> rebuildIndexesFromHash0(
        GridCacheContext<?, ?> cctx,
        boolean force,
        IndexRebuildCancelToken cancelTok
    ) {
        IgniteInternalFuture<?> idxFut = idxProc.rebuildIndexesForCache(cctx, force, cancelTok);

        return chainIndexRebuildFuture(idxFut, cctx);
    }

    /**
     * Chain real index rebuild future with user future and do some post processing.
     *
     * @param idxFut Real index future. If {@code null} simply completes existing user future.
     * @param cctx Cache context.
     * @return Chained user future.
     */
    private @Nullable IgniteInternalFuture<?> chainIndexRebuildFuture(
        @Nullable IgniteInternalFuture<?> idxFut,
        GridCacheContext<?, ?> cctx
    ) {
        GridFutureAdapter<Void> res = idxRebuildFutStorage.indexRebuildFuture(cctx.cacheId());

        assert res != null;

        if (idxFut != null) {
            String cacheInfo = "[name=" + cctx.name() + ", grpName=" + cctx.group().name() + "]";

            if (log.isInfoEnabled())
                log.info("Started indexes rebuilding for cache " + cacheInfo);

            idxFut.listen(() -> {
                Throwable err = idxFut.error();

                if (isNull(err)) {
                    if (log.isInfoEnabled())
                        log.info("Finished indexes rebuilding for cache " + cacheInfo);
                }
                else if (!(err instanceof NodeStoppingException))
                    log.error("Failed to rebuild indexes for cache " + cacheInfo, err);

                idxRebuildFutStorage.onFinishRebuildIndexes(cctx.cacheId(), err);
            });

            return res;
        }
        else {
            idxRebuildFutStorage.onFinishRebuildIndexes(cctx.cacheId(), null);

            return null;
        }
    }

    /**
     * @return Future that will be completed when indexes for given cache are restored.
     */
    @Nullable public IgniteInternalFuture<?> indexRebuildFuture(int cacheId) {
        return idxRebuildFutStorage.indexRebuildFuture(cacheId);
    }

    /**
     * Getting the cache object context.
     *
     * @param cacheName Cache name.
     * @return Cache object context, {@code null} if the cache was not found.
     */
    @Nullable private CacheObjectContext cacheObjectContext(String cacheName) {
        GridCacheAdapter<Object, Object> cache = ctx.cache().internalCache(cacheName);

        return cache == null ? null : cache.context().cacheObjectContext();
    }

    /**
     * @param cctx Cache context.
     * @param newRow New row.
     * @param prevRow Previous row.
     * @throws IgniteCheckedException In case of error.
     */
    public void store(GridCacheContext cctx, CacheDataRow newRow, @Nullable CacheDataRow prevRow,
        boolean prevRowAvailable)
        throws IgniteCheckedException {
        assert cctx != null;
        assert newRow != null;
        assert prevRowAvailable || prevRow == null;
        // No need to acquire busy lock here - operation is protected by GridCacheQueryManager.busyLock

        KeyCacheObject key = newRow.key();
        CacheObject val = newRow.value();

        if (log.isDebugEnabled())
            log.debug("Store [cache=" + cctx.name() + ", key=" + key + ", val=" + val + "]");

        String cacheName = cctx.name();

        CacheObjectContext coctx = cctx.cacheObjectContext();

        QueryTypeDescriptorImpl desc = typeByValue(cacheName, coctx, key, val, true);

        if (prevRowAvailable && prevRow != null) {
            QueryTypeDescriptorImpl prevValDesc = typeByValue(cacheName,
                coctx,
                key,
                prevRow.value(),
                false);

            if (prevValDesc != desc) {
                if (prevValDesc != null) {
                    idxProc.remove(cacheName, prevRow);

                    if (idx != null)
                        idx.remove(cctx, prevValDesc, prevRow);
                }

                // Row has already been removed from another table indexes
                prevRow = null;
            }
        }

        if (desc == null) {
            int typeId = ctx.cacheObjects().typeId(val);

            long missedCacheTypeKey = missedCacheTypeKey(cacheName, typeId);

            if (!missedCacheTypes.contains(missedCacheTypeKey)) {
                if (missedCacheTypes.add(missedCacheTypeKey)) {
                    LT.warn(log, "Key-value pair is not inserted into any SQL table [cacheName=" + cacheName +
                        ", " + describeTypeMismatch(cacheName, val) + "]");

                    LT.warn(
                        log,
                        "  ^-- Value type(s) are specified via CacheConfiguration.indexedTypes or CacheConfiguration.queryEntities"
                    );
                    LT.warn(log, "  ^-- Make sure that same type(s) used when adding Object or BinaryObject to cache");
                    LT.warn(log, "  ^-- Otherwise, entries will be stored in cache, but not appear as SQL Table rows");
                }
            }

            return;
        }

        idxProc.store(cctx, newRow, prevRow, prevRowAvailable);

        if (idx != null)
            idx.store(cctx, desc, newRow, prevRow, prevRowAvailable);

        statsMgr.onRowUpdated(desc.schemaName(), desc.tableName(), newRow.partition(), key.valueBytes(coctx));
    }

    /**
     * Pretty-prints difference between expected and actual value types.
     *
     * @param cacheName Cache name.
     * @param val Value object.
     * @return Human readable type difference.
     */
    private String describeTypeMismatch(String cacheName, Object val) {
        try {
            QueryTypeDescriptorImpl indexedType = null;

            for (QueryTypeIdKey typeKey : types.keySet()) {
                if (typeKey.cacheName().equals(cacheName)) {
                    if (indexedType != null) {
                        // More than one type for table - simplified message.
                        indexedType = null;
                        break;
                    }

                    indexedType = types.get(typeKey);
                }
            }

            boolean bin = ctx.cacheObjects().isBinaryObject(val);

            if (indexedType != null && bin &&
                !indexedType.valueTypeName().equals(((BinaryObject)val).type().typeName())) {

                return "expValType=" + indexedType.valueTypeName()
                    + ", actualValType=" + ((BinaryObject)val).type().typeName();
            }
            else if (bin)
                return "valType=" + ((BinaryObject)val).type().typeName();
            else
                return "val=" + val.toString();
        }
        catch (Exception e) {
            return val.getClass().getName();
        }
    }

    /**
     * @param cacheName Cache name.
     * @param coctx Cache context.
     * @param key Key.
     * @param val Value.
     * @param checkType If {@code true} checks that key and value type correspond to found TypeDescriptor.
     * @return Type descriptor if found and {@code null} otherwise.
     * @throws IgniteCheckedException If type check failed.
     */
    @SuppressWarnings("ConstantConditions")
    @Nullable public QueryTypeDescriptorImpl typeByValue(
        String cacheName,
        CacheObjectContext coctx,
        KeyCacheObject key,
        CacheObject val,
        boolean checkType
    ) throws IgniteCheckedException {
        Class<?> valCls = null;

        QueryTypeIdKey id;

        boolean binaryVal = ctx.cacheObjects().isBinaryObject(val);

        if (binaryVal) {
            int typeId = ctx.cacheObjects().typeId(val);

            id = new QueryTypeIdKey(cacheName, typeId);
        }
        else {
            valCls = val.value(coctx, false).getClass();

            id = new QueryTypeIdKey(cacheName, valCls);
        }

        QueryTypeDescriptorImpl desc = types.get(id);

        if (desc == null)
            return null;

        if (checkType) {
            if (!binaryVal && !desc.valueClass().isAssignableFrom(valCls))
                throw new IgniteCheckedException("Failed to update index due to class name conflict" +
                    "(multiple classes with same simple name are stored in the same cache) " +
                    "[expCls=" + desc.valueClass().getName() + ", actualCls=" + valCls.getName() + ']');

            if (!ctx.cacheObjects().isBinaryObject(key)) {
                Class<?> keyCls = key.value(coctx, false).getClass();

                if (!desc.keyClass().isAssignableFrom(keyCls))
                    throw new IgniteCheckedException("Failed to update index, incorrect key class [expCls=" +
                        desc.keyClass().getName() + ", actualCls=" + keyCls.getName() + "]");
            }
        }

        return desc;
    }

    /**
     * Gets type descriptor for cache by given object's type.
     *
     * @param cacheName Cache name.
     * @param val Object to determine type for.
     * @return Type descriptor.
     * @throws IgniteCheckedException If failed.
     */
    @SuppressWarnings("ConstantConditions")
    private QueryTypeDescriptorImpl type(String cacheName, CacheObject val) throws IgniteCheckedException {
        QueryTypeIdKey id;

        boolean binaryVal = ctx.cacheObjects().isBinaryObject(val);

        if (binaryVal)
            id = new QueryTypeIdKey(cacheName, ctx.cacheObjects().typeId(val));
        else {
            CacheObjectContext coctx = cacheObjectContext(cacheName);

            if (coctx == null)
                throw new IgniteCheckedException("Object context for cache not found: " + cacheName);

            id = new QueryTypeIdKey(cacheName, val.value(coctx, false).getClass());
        }

        return types.get(id);
    }

    /**
     * @throws IgniteCheckedException If failed.
     */
    private void checkIndexingEnabled() throws IgniteCheckedException {
        if (idx == null)
            throw new IgniteCheckedException("Indexing is disabled.");
    }

    /**
     * @throws IgniteException If indexing is disabled.
     */
    private void checkxIndexingEnabled() throws IgniteException {
        if (idx == null)
            throw new IgniteException("Failed to execute query because indexing is disabled (consider adding module " +
                INDEXING.module() + " to classpath or moving it from 'optional' to 'libs' folder).");
    }

    /**
     * @throws IgniteException If indexing is disabled.
     */
    private void checkxModuleEnabled() throws IgniteException {
        if (!moduleEnabled()) {
            throw new IgniteException("Failed to execute query because indexing is disabled and no query engine is " +
                "configured (consider adding module " + INDEXING.module() + " to classpath or moving it " +
                "from 'optional' to 'libs' folder or configuring any query engine with " +
                "IgniteConfiguration.SqlConfiguration.QueryEnginesConfiguration property).");
        }
    }

    /**
     * Query SQL fields.
     *
     * @param qry Query.
     * @param keepBinary Keep binary flag.
     * @return Cursor.
     */
    public List<FieldsQueryCursor<List<?>>> querySqlFields(final SqlFieldsQuery qry, final boolean keepBinary,
        final boolean failOnMultipleStmts) {
        return querySqlFields(
            null,
            qry,
            null,
            keepBinary,
            failOnMultipleStmts
        );
    }

    /**
     * Query SQL fields.
     *
     * @param qry Query.
     * @param keepBinary Keep binary flag.
     * @return Cursor.
     */
    public FieldsQueryCursor<List<?>> querySqlFields(final SqlFieldsQuery qry, final boolean keepBinary) {
        return querySqlFields(
            null,
            qry,
            null,
            keepBinary,
            true
        ).get(0);
    }

    /**
     * Query SQL fields.
     *
     * @param cctx Cache context.
     * @param qry Query.
     * @param cliCtx Client context.
     * @param keepBinary Keep binary flag.
     * @param failOnMultipleStmts If {@code true} the method must throws exception when query contains
     *      more then one SQL statement.
     * @return Cursor.
     */
    public List<FieldsQueryCursor<List<?>>> querySqlFields(
        @Nullable final GridCacheContext<?, ?> cctx,
        final SqlFieldsQuery qry,
        final SqlClientContext cliCtx,
        final boolean keepBinary,
        final boolean failOnMultipleStmts
    ) {
        return querySqlFields(
            cctx,
            qry,
            cliCtx,
            keepBinary,
            failOnMultipleStmts,
            GridCacheQueryType.SQL_FIELDS,
            null
        );
    }

    /**
     * Query SQL fields.
     *
     * @param cctx Cache context.
     * @param qry Query.
     * @param cliCtx Client context.
     * @param keepBinary Keep binary flag.
     * @param failOnMultipleStmts If {@code true} the method must throws exception when query contains
     *      more then one SQL statement.
     * @param cancel Hook for query cancellation.
     * @return Cursor.
     */
    public List<FieldsQueryCursor<List<?>>> querySqlFields(
        @Nullable final GridCacheContext<?, ?> cctx,
        final SqlFieldsQuery qry,
        final SqlClientContext cliCtx,
        final boolean keepBinary,
        final boolean failOnMultipleStmts,
        @Nullable final GridQueryCancel cancel
    ) {
        return querySqlFields(
            cctx,
            qry,
            cliCtx,
            keepBinary,
            failOnMultipleStmts,
            GridCacheQueryType.SQL_FIELDS,
            cancel
        );
    }

    /**
     * Query SQL fields.
     *
     * @param cctx Cache context.
     * @param qry Query.
     * @param cliCtx Client context.
     * @param keepBinary Keep binary flag.
     * @param failOnMultipleStmts If {@code true} the method must throws exception when query contains
     *      more then one SQL statement.
     * @param qryType Real query type.
     * @param cancel Hook for query cancellation.
     * @return Cursor.
     */
    public List<FieldsQueryCursor<List<?>>> querySqlFields(
        @Nullable final GridCacheContext<?, ?> cctx,
        final SqlFieldsQuery qry,
        final SqlClientContext cliCtx,
        final boolean keepBinary,
        final boolean failOnMultipleStmts,
        GridCacheQueryType qryType,
        @Nullable final GridQueryCancel cancel
    ) {
        checkxModuleEnabled();

        if (qry.isDistributedJoins() && qry.getPartitions() != null)
            throw new CacheException("Using both partitions and distributed JOINs is not supported for the same query");

        if (qry.isLocal() && ctx.clientNode())
            throw new CacheException("Execution of local SqlFieldsQuery on client node disallowed.");

        final GridNearTxLocal userTx = txAwareQueriesEnabled
            ? ctx.cache().context().tm().userTx()
            : null;

        return executeQuerySafe(cctx, userTx, () -> {
            final String schemaName = qry.getSchema() == null ? schemaName(cctx) : qry.getSchema();

            IgniteOutClosureX<List<FieldsQueryCursor<List<?>>>> clo =
                new IgniteOutClosureX<List<FieldsQueryCursor<List<?>>>>() {
                    @Override public List<FieldsQueryCursor<List<?>>> applyx() {
                        GridQueryCancel cancel0 = cancel != null ? cancel : new GridQueryCancel();

                        List<FieldsQueryCursor<List<?>>> res;

                        QueryEngine qryEngine = engineForQuery(cliCtx, qry);

                        if (qryEngine != null) {
                            QueryProperties qryProps = new QueryProperties(
                                cctx == null ? null : cctx.name(),
                                keepBinary,
                                failOnMultipleStmts
                            );

                            QueryContext qryCtx = QueryContext.of(
                                qry,
                                cliCtx,
                                cancel,
                                qryProps,
                                userTx == null ? null : userTx.xidVersion()
                            );

                            if (qry instanceof SqlFieldsQueryEx && ((SqlFieldsQueryEx)qry).isBatched()) {
                                res = qryEngine.queryBatched(
                                    qryCtx,
                                    schemaName,
                                    qry.getSql(),
                                    ((SqlFieldsQueryEx)qry).batchedArguments()
                                );
                            }
                            else {
                                res = qryEngine.query(
                                    qryCtx,
                                    schemaName,
                                    qry.getSql(),
                                    qry.getArgs() != null ? qry.getArgs() : X.EMPTY_OBJECT_ARRAY
                                );
                            }
                        }
                        else {
                            if (userTx != null && txAwareQueriesEnabled) {
                                throw new IgniteSQLException(
                                    "SQL aware queries are not supported by Indexing query engine",
                                    IgniteQueryErrorCode.UNSUPPORTED_OPERATION
                                );
                            }

                            res = idx.querySqlFields(
                                schemaName,
                                qry,
                                cliCtx,
                                keepBinary,
                                failOnMultipleStmts,
                                cancel0
                            );
                        }

                        if (cctx != null)
                            sendQueryExecutedEvent(qry.getSql(), qry.getArgs(), cctx, qryType);

                        return res;
                    }
                };

            return executeQuery(qryType, qry.getSql(), cctx, clo, true);
        });
    }

    /** */
    public List<JdbcParameterMeta> parameterMetaData(
        final SqlFieldsQuery qry,
        @Nullable final SqlClientContext cliCtx
    ) {
        checkxModuleEnabled();

        return executeQuerySafe(null, null, () -> {
            final String schemaName = qry.getSchema() == null ? QueryUtils.DFLT_SCHEMA : qry.getSchema();

            QueryEngine qryEngine = engineForQuery(cliCtx, qry);

            if (qryEngine != null) {
                List<List<GridQueryFieldMetadata>> meta = qryEngine.parameterMetaData(
                    QueryContext.of(qry, cliCtx),
                    schemaName,
                    qry.getSql());

                return meta.stream()
                    .flatMap(m -> m.stream().map(JdbcParameterMeta::new))
                    .collect(Collectors.toList());
            }
            else
                return idx.parameterMetaData(schemaName, qry);

        });
    }

    /** */
    public List<GridQueryFieldMetadata> resultSetMetaData(
        final SqlFieldsQuery qry,
        @Nullable final SqlClientContext cliCtx
    ) {
        checkxModuleEnabled();

        return executeQuerySafe(null, null, () -> {
            final String schemaName = qry.getSchema() == null ? QueryUtils.DFLT_SCHEMA : qry.getSchema();

            QueryEngine qryEngine = engineForQuery(cliCtx, qry);

            if (qryEngine != null) {
                List<List<GridQueryFieldMetadata>> meta = qryEngine.resultSetMetaData(
                    QueryContext.of(qry, cliCtx),
                    schemaName,
                    qry.getSql());

                if (meta.size() == 1)
                    return meta.get(0);

                return null;
            }
            else
                return idx.resultMetaData(schemaName, qry);
        });
    }

    /**
     * @param cctx Cache context.
     * @return Schema name.
     */
    public String schemaName(GridCacheContext<?, ?> cctx) {
        if (cctx != null) {
            String cacheSchemaName = schemaMgr.schemaName(cctx.name());

            if (!F.isEmpty(cacheSchemaName))
                return cacheSchemaName;
        }

        return QueryUtils.DFLT_SCHEMA;
    }

    /**
     * Finds query engine to execute given query.
     */
    private QueryEngine engineForQuery(SqlClientContext cliCtx, SqlFieldsQuery qry) {
        String engineName = null;

        // Check hint.
        Matcher hintMatcher = QRY_HINT_PATTERN.matcher(qry.getSql());

        if (hintMatcher.find()) {
            String hint = hintMatcher.group(1);

            Matcher engineMatcher = QRY_ENGINE_PATTERN.matcher(hint);

            if (engineMatcher.find())
                engineName = engineMatcher.group(1);
        }

        // Check engine in client context.
        if (engineName == null && cliCtx != null)
            engineName = cliCtx.queryEngine();

        if (engineName == null)
            return dfltQryEngine;

        if (qryEnginesCfg == null) // Query engines not configured.
            throw new IgniteException("Query engines not configured, but specified engine: " + engineName);

        // There are one or two query engines in array, it's faster to iterate in a loop than use hash map.
        for (int i = 0; i < qryEnginesCfg.length; i++) {
            if (engineName.equalsIgnoreCase(qryEnginesCfg[i].engineName()))
                return qryEngines[i];
        }

        throw new IgniteException("Query engine not found: " + engineName);
    }

    /**
     * Execute query setting busy lock, preserving current cache context and properly handling checked exceptions.
     *
     * @param cctx Cache context.
     * @param userTx User transaction.
     * @param supplier Code to be executed.
     * @return Result.
     */
    private <T> T executeQuerySafe(
        @Nullable final GridCacheContext<?, ?> cctx,
        @Nullable final GridNearTxLocal userTx,
        GridPlainOutClosure<T> supplier
    ) {
        GridCacheContext oldCctx = curCache.get();

        curCache.set(cctx);

        try {
            if (!busyLock.enterBusy())
                throw new IllegalStateException("Failed to execute query (grid is stopping).");

            if (userTx != null)
                userTx.suspend();

            try {
                return supplier.apply();
            }
            catch (IgniteCheckedException e) {
                throw new CacheException(e);
            }
            finally {
                curCache.set(oldCctx);

                busyLock.leaveBusy();

                if (userTx != null)
                    userTx.resume();
            }
        }
        catch (IgniteCheckedException e) {
            throw new IgniteException(e);
        }
    }

    /**
     * @param cacheName Cache name.
     * @param schemaName Schema name.
     * @param streamer Data streamer.
     * @param qry Query.
     * @return Update counter.
     */
    public long streamUpdateQuery(@Nullable final String cacheName, final String schemaName,
        final IgniteDataStreamer<?, ?> streamer, final String qry, final Object[] args,
        String qryInitiatorId) {
        assert streamer != null;

        if (!busyLock.enterBusy())
            throw new IllegalStateException("Failed to execute query (grid is stopping).");

        try {
            GridCacheContext cctx = ctx.cache().cache(cacheName).context();

            return executeQuery(GridCacheQueryType.SQL_FIELDS, qry, cctx, new IgniteOutClosureX<Long>() {
                @Override public Long applyx() throws IgniteCheckedException {
                    return idx.streamUpdateQuery(schemaName, qry, args, streamer, qryInitiatorId);
                }
            }, true);
        }
        catch (IgniteCheckedException e) {
            throw new CacheException(e);
        }
        finally {
            busyLock.leaveBusy();
        }
    }

    /**
     * @param schemaName Schema name.
     * @param cliCtx Client context.
     * @param qry Query.
     * @param args Query arguments.
     * @return Update counters.
     */
    public List<Long> streamBatchedUpdateQuery(final String schemaName, final SqlClientContext cliCtx,
        final String qry, final List<Object[]> args, String qryInitiatorId) {
        checkxIndexingEnabled();

        if (!busyLock.enterBusy())
            throw new IllegalStateException("Failed to execute query (grid is stopping).");

        try {
            return executeQuery(GridCacheQueryType.SQL_FIELDS, qry, null, new IgniteOutClosureX<List<Long>>() {
                @Override public List<Long> applyx() throws IgniteCheckedException {
                    return idx.streamBatchedUpdateQuery(schemaName, qry, args, cliCtx, qryInitiatorId);
                }
            }, true);
        }
        catch (IgniteCheckedException e) {
            throw new CacheException(e);
        }
        finally {
            busyLock.leaveBusy();
        }
    }

    /**
     * Execute distributed SQL query.
     *
     * @param cctx Cache context.
     * @param qry Query.
     * @param keepBinary Keep binary flag.
     * @return Cursor.
     */
    public <K, V> QueryCursor<Cache.Entry<K, V>> querySql(
        final GridCacheContext<?, ?> cctx,
        final SqlQuery qry,
        boolean keepBinary
    ) {
        // Generate.
        String type = qry.getType();

        String typeName = typeName(cctx.name(), type);

        qry.setType(typeName);

        SqlFieldsQuery fieldsQry = idx.generateFieldsQuery(cctx.name(), qry);

        // Execute.
        FieldsQueryCursor<List<?>> res = querySqlFields(
            cctx,
            fieldsQry,
            null,
            keepBinary,
            true,
            GridCacheQueryType.SQL,
            null
        ).get(0);

        // Convert.
        QueryKeyValueIterable<K, V> converted = new QueryKeyValueIterable<>(res);

        return new QueryCursorImpl<Cache.Entry<K, V>>(converted) {
            @Override public void close() {
                converted.cursor().close();
            }
        };
    }

    /**
     * Collect local queries that already running more than specified duration.
     *
     * @param duration Duration to check.
     * @return Collection of long running queries.
     */
    public Collection<GridRunningQueryInfo> runningQueries(long duration) {
        return runningQryMgr.runningQueries(duration);
    }

    /**
     * Cancel query running on remote or local Node.
     *
     * @param queryId Query id.
     * @param nodeId Node id, if {@code null}, cancel local query.
     * @param async If {@code true}, execute asynchronously.
     */
    public void cancelQuery(long queryId, @Nullable UUID nodeId, boolean async) {
        runningQryMgr.cancelQuery(queryId, nodeId, async);
    }

    /**
     * Cancel specified queries.
     *
     * @param queries Queries ID's to cancel.
     */
    public void cancelLocalQueries(Collection<Long> queries) {
        if (!F.isEmpty(queries)) {
            for (Long qryId : queries)
                runningQryMgr.cancelLocalQuery(qryId);
        }
    }

    /**
     * Entry point for index procedure.
     *
     * @param cacheName Cache name.
     * @param schemaName Schema name.
     * @param tblName Table name.
     * @param idx Index.
     * @param ifNotExists When set to {@code true} operation will fail if index already exists.
     * @param parallel Index creation parallelism level.
     * @return Future completed when index is created.
     */
    public IgniteInternalFuture<?> dynamicIndexCreate(String cacheName, String schemaName, String tblName,
        QueryIndex idx, boolean ifNotExists, int parallel) {
        SchemaAbstractOperation op = new SchemaIndexCreateOperation(UUID.randomUUID(), cacheName, schemaName, tblName,
            idx, ifNotExists, parallel);

        return startIndexOperationDistributed(op);
    }

    /**
     * Entry point for index drop procedure
     *
     * @param cacheName Cache name.
     * @param schemaName Schema name.
     * @param idxName Index name.
     * @param ifExists When set to {@code true} operation fill fail if index doesn't exists.
     * @return Future completed when index is created.
     */
    public IgniteInternalFuture<?> dynamicIndexDrop(String cacheName, String schemaName, String idxName,
        boolean ifExists) {
        SchemaAbstractOperation op = new SchemaIndexDropOperation(UUID.randomUUID(), cacheName, schemaName, idxName,
            ifExists);

        return startIndexOperationDistributed(op);
    }

    /**
     * Entry point for add column procedure.
     * @param schemaName Schema name.
     * @param tblName Target table name.
     * @param cols Columns to add.
     * @param ifTblExists Ignore operation if target table doesn't exist.
     * @param ifNotExists Ignore operation if column exists.
     */
    public IgniteInternalFuture<?> dynamicColumnAdd(String cacheName, String schemaName, String tblName,
        List<QueryField> cols, boolean ifTblExists, boolean ifNotExists) {

        SchemaAlterTableAddColumnOperation op = new SchemaAlterTableAddColumnOperation(UUID.randomUUID(), cacheName,
            schemaName, tblName, cols, ifTblExists, ifNotExists);

        return startIndexOperationDistributed(op);
    }

    /**
     * Entry point for drop column procedure.
     *
     * @param schemaName Schema name.
     * @param tblName Target table name.
     * @param cols Columns to drop.
     * @param ifTblExists Ignore operation if target table doesn't exist.
     * @param ifExists Ignore operation if column does not exist.
     */
    public IgniteInternalFuture<?> dynamicColumnRemove(String cacheName, String schemaName, String tblName,
        List<String> cols, boolean ifTblExists, boolean ifExists) {

        SchemaAlterTableDropColumnOperation op = new SchemaAlterTableDropColumnOperation(UUID.randomUUID(), cacheName,
            schemaName, tblName, cols, ifTblExists, ifExists);

        return startIndexOperationDistributed(op);
    }

    /**
     * Enable dynamically indexing of existing cache.
     *
     * @param cacheName Cache name
     * @param schemaName Target schema name.
     * @param entity Instance of {@code QueryEntity}.
     * @param qryParallelism Query parallelism.
     * @param sqlEscape Escape flag, see{@link QueryUtils#normalizeQueryEntity}.
     */
    public IgniteInternalFuture<?> dynamicAddQueryEntity(
        String cacheName,
        String schemaName,
        QueryEntity entity,
        Integer qryParallelism,
        boolean sqlEscape
    ) {
        assert qryParallelism == null || qryParallelism > 0;

        CacheConfiguration cfg = ctx.cache().cacheConfiguration(cacheName);

        if (qryParallelism != null && qryParallelism > 1 && cfg.getCacheMode() != PARTITIONED)
            throw new IgniteSQLException("Segmented indices are supported for PARTITIONED mode only.");

        QueryEntity entity0 = QueryUtils.normalizeQueryEntity(ctx, entity, sqlEscape);

        SchemaAddQueryEntityOperation op = new SchemaAddQueryEntityOperation(
                UUID.randomUUID(),
                cacheName,
                schemaName,
                Collections.singletonList(entity0),
                qryParallelism != null ? qryParallelism : CacheConfiguration.DFLT_QUERY_PARALLELISM,
                sqlEscape);

        return startIndexOperationDistributed(op);
    }

    /**
     * Start distributed index change operation.
     *
     * @param op Operation.
     * @return Future.
     */
    private IgniteInternalFuture<?> startIndexOperationDistributed(SchemaAbstractOperation op) {
        SchemaOperationClientFuture fut = new SchemaOperationClientFuture(op.id());

        SchemaOperationClientFuture oldFut = schemaCliFuts.put(op.id(), fut);

        assert oldFut == null;

        try {
            ctx.discovery().sendCustomEvent(new SchemaProposeDiscoveryMessage(op));

            if (log.isDebugEnabled())
                log.debug("Sent schema propose discovery message [opId=" + op.id() + ", op=" + op + ']');

            boolean disconnected0;

            synchronized (stateMux) {
                disconnected0 = disconnected;
            }

            if (disconnected0) {
                fut.onDone(new SchemaOperationException("Client node is disconnected (operation result is unknown)."));

                schemaCliFuts.remove(op.id());
            }
        }
        catch (Exception e) {
            if (e instanceof SchemaOperationException)
                fut.onDone(e);
            else {
                fut.onDone(new SchemaOperationException("Failed to start schema change operation due to " +
                    "unexpected exception [opId=" + op.id() + ", op=" + op + ']', e));
            }

            schemaCliFuts.remove(op.id());
        }

        return fut;
    }

    /**
     * @param sqlQry Sql query.
     * @param params Params of the query.
     * @param cctx cache context.
     * @param qryType actual query type, usually either SQL or SQL_FIELDS.
     */
    private void sendQueryExecutedEvent(
        String sqlQry,
        Object[] params,
        GridCacheContext<?, ?> cctx,
        GridCacheQueryType qryType
    ) {
        if (cctx.events().isRecordable(EVT_CACHE_QUERY_EXECUTED)) {
            ctx.event().record(new CacheQueryExecutedEvent<>(
                ctx.discovery().localNode(),
                qryType.name() + " query executed.",
                EVT_CACHE_QUERY_EXECUTED,
                qryType.name(),
                cctx.name(),
                null,
                sqlQry,
                null,
                null,
                params,
                ctx.localNodeId(),
                null));
        }
    }

    /**
     * Update type descriptor with new fields metadata.
     *
     * @param d Type descriptor to update.
     * @param cols Columns to add.
     * @throws IgniteCheckedException If failed to update type descriptor.
     */
    private void processDynamicAddColumn(QueryTypeDescriptorImpl d, List<QueryField> cols)
        throws IgniteCheckedException {
        List<GridQueryProperty> props = new ArrayList<>(cols.size());

        for (QueryField col : cols) {
            try {
                props.add(new QueryBinaryProperty(
                    ctx,
                    col.name(),
                    null,
                    Class.forName(col.typeName()),
                    false,
                    null,
                    !col.isNullable(),
                    null,
                    col.precision(),
                    col.scale()));
            }
            catch (ClassNotFoundException e) {
                throw new SchemaOperationException("Class not found for new property: " + col.typeName());
            }
        }

        for (GridQueryProperty p : props)
            d.addProperty(p, true);
    }

    /**
     * Remove fields from type descriptor.
     *
     * @param d Type descriptor to update.
     * @param cols Columns to remove.
     * @throws IgniteCheckedException If failed.
     */
    private void processDynamicDropColumn(QueryTypeDescriptorImpl d, List<String> cols)
        throws IgniteCheckedException {
        for (String field : cols)
            d.removeProperty(field);
    }

    /**
     * @param cctx Cache context.
     * @param row Row removed from cache.
     * @throws IgniteCheckedException Thrown in case of any errors.
     */
    public void remove(GridCacheContext cctx, CacheDataRow row)
        throws IgniteCheckedException {
        assert row != null;
        // No need to acquire busy lock here - operation is protected by GridCacheQueryManager.busyLock

        if (log.isDebugEnabled())
            log.debug("Remove [cacheName=" + cctx.name() + ", key=" + row.key() + ", val=" + row.value() + "]");

        QueryTypeDescriptorImpl desc = typeByValue(cctx.name(),
            cctx.cacheObjectContext(),
            row.key(),
            row.value(),
            false);

        if (desc == null)
            return;

        idxProc.remove(cctx.name(), row);

        if (indexingEnabled())
            idx.remove(cctx, desc, row);

        statsMgr.onRowUpdated(desc.schemaName(), desc.tableName(), row.partition(), row.key().valueBytes(cctx.cacheObjectContext()));
    }

    /**
     * @param cacheName Cache name.
     * @param clause Clause.
     * @param resType Result type.
     * @param filters Key and value filters.
     * @param <K> Key type.
     * @param <V> Value type.
     * @param limit Limits response records count. If 0 or less, the limit considered to be Integer.MAX_VALUE, that is virtually no limit.
     * @return Key/value rows.
     * @throws IgniteCheckedException If failed.
     */
    public <K, V> GridCloseableIterator<IgniteBiTuple<K, V>> queryText(final String cacheName, final String clause,
        final String resType, final IndexingQueryFilter filters, int limit) throws IgniteCheckedException {
        checkIndexingEnabled();

        if (!busyLock.enterBusy())
            throw new IllegalStateException("Failed to execute query (grid is stopping).");

        try {
            final GridCacheContext<?, ?> cctx = ctx.cache().internalCache(cacheName).context();

            return executeQuery(GridCacheQueryType.TEXT, clause, cctx,
                new IgniteOutClosureX<GridCloseableIterator<IgniteBiTuple<K, V>>>() {
                    @Override public GridCloseableIterator<IgniteBiTuple<K, V>> applyx() throws IgniteCheckedException {
                        String typeName = typeName(cacheName, resType);
                        String schemaName = schemaMgr.schemaName(cacheName);

                        return idx.queryLocalText(schemaName, cacheName, clause, typeName, filters, limit);
                    }
                }, true);
        }
        finally {
            busyLock.leaveBusy();
        }
    }

    /**
     * @param <K> Key type.
     * @param <V> Value type.
     * @param cacheName Cache name.
     * @param valCls Cache value class.
     * @param idxQryDesc Index query description.
     * @param entryFilter Optional user defined cache entries filter.
     * @param cacheFilter Ignite specific cache entries filters.
     * @param keepBinary Keep binary flag.
     * @param taskHash Hashcode of the task.
     * @return Key/value rows.
     * @throws IgniteCheckedException If failed.
     */
    public <K, V> IndexQueryResult<K, V> queryIndex(
        String cacheName,
        String valCls,
        final IndexQueryDesc idxQryDesc,
        @Nullable IgniteBiPredicate<K, V> entryFilter,
        final IndexingQueryFilter cacheFilter,
        boolean keepBinary,
        int taskHash
    ) throws IgniteCheckedException {
        if (!busyLock.enterBusy())
            throw new IllegalStateException("Failed to execute query (grid is stopping).");

        try {
            final GridCacheContext<K, V> cctx = (GridCacheContext<K, V>)ctx.cache().internalCache(cacheName).context();

            return executeQuery(GridCacheQueryType.INDEX, valCls, cctx,
                new IgniteOutClosureX<IndexQueryResult<K, V>>() {
                    @Override public IndexQueryResult<K, V> applyx() throws IgniteCheckedException {
                        try {
                            return idxQryPrc.queryLocal(cctx, idxQryDesc, entryFilter, cacheFilter, keepBinary, taskHash);
                        }
                        catch (IgniteCheckedException e) {
                            String msg = "Failed to execute IndexQuery: " + e.getMessage() + ". Query desc: " + idxQryDesc;

                            throw new IgniteCheckedException(msg, e);
                        }
                    }
                }, true);
        }
        finally {
            busyLock.leaveBusy();
        }
    }

    /**
     * Gets types for cache.
     *
     * @param cacheName Cache name.
     * @return Descriptors.
     */
    public Collection<GridQueryTypeDescriptor> types(@Nullable String cacheName) {
        Collection<GridQueryTypeDescriptor> cacheTypes = newSetFromMap(new IdentityHashMap<>());

        for (Map.Entry<QueryTypeIdKey, QueryTypeDescriptorImpl> e : types.entrySet()) {
            if (F.eq(e.getKey().cacheName(), cacheName))
                cacheTypes.add(e.getValue());
        }

        return cacheTypes;
    }

    /**
     * Get type descriptor for the given cache and table name.
     * @param cacheName Cache name.
     * @param tblName Table name.
     * @return Type (if any).
     */
    @Nullable private QueryTypeDescriptorImpl type(@Nullable String cacheName, String tblName) {
        for (QueryTypeDescriptorImpl type : types.values()) {
            if (F.eq(cacheName, type.cacheName()) && F.eq(tblName, type.tableName()))
                return type;
        }

        return null;
    }

    /**
     * Gets type name for provided cache name and type name if type is still valid.
     *
     * @param cacheName Cache name.
     * @param typeName Type name.
     * @return Type descriptor.
     */
    private String typeName(@Nullable String cacheName, String typeName) throws IgniteException {
        QueryTypeDescriptorImpl type = typesByName.get(new QueryTypeNameKey(cacheName, typeName));

        if (type == null)
            throw new IgniteException("Failed to find SQL table for type: " + typeName);

        return type.name();
    }

    /**
     * Gets type descriptor for provided cache name and type name if type is still valid.
     *
     * @param cacheName Cache name.
     * @param typeName Type name.
     * @return Query type descriptor or {@code null} if descriptor was not found.
     */
    public @Nullable GridQueryTypeDescriptor typeDescriptor(@Nullable String cacheName, String typeName) {
        return typesByName.get(new QueryTypeNameKey(cacheName, typeName));
    }

    /**
     * @param qryType Query type.
     * @param qry Query description.
     * @param cctx Cache context.
     * @param clo Closure.
     * @param complete Complete.
     */
    public <R> R executeQuery(GridCacheQueryType qryType, String qry, @Nullable GridCacheContext<?, ?> cctx,
        IgniteOutClosureX<R> clo, boolean complete) throws IgniteCheckedException {
        final long startTime = U.currentTimeMillis();

        Throwable err = null;

        R res = null;

        try {
            res = clo.apply();

            if (res instanceof CacheQueryFuture) {
                CacheQueryFuture fut = (CacheQueryFuture)res;

                err = fut.error();
            }

            return res;
        }
        catch (GridClosureException e) {
            err = e.unwrap();

            throw (IgniteCheckedException)err;
        }
        catch (CacheException | IgniteException e) {
            err = e;

            throw e;
        }
        catch (Exception e) {
            err = e;

            throw new IgniteCheckedException(e);
        }
        finally {
            boolean failed = err != null;

            long duration = U.currentTimeMillis() - startTime;

            if (complete || failed) {
                if (cctx != null)
                    cctx.queries().collectMetrics(qryType, qry, startTime, duration, failed);

                if (log.isTraceEnabled())
                    log.trace("Query execution [startTime=" + startTime + ", duration=" + duration +
                        ", fail=" + failed + ", res=" + res + ']');
            }
        }
    }

    /**
     * Send status message to coordinator node.
     *
     * @param destNodeId Destination node ID.
     * @param opId Operation ID.
     * @param err Error.
     * @param nop No-op flag.
     */
    public void sendStatusMessage(UUID destNodeId, UUID opId, SchemaOperationException err, boolean nop) {
        if (log.isDebugEnabled())
            log.debug("Sending schema operation status message [opId=" + opId + ", crdNode=" + destNodeId +
                ", err=" + err + ", nop=" + nop + ']');

        try {
            byte[] errBytes = marshalSchemaError(opId, err);

            SchemaOperationStatusMessage msg = new SchemaOperationStatusMessage(opId, errBytes, nop);

            // Messages must go to dedicated schema pool. We cannot push them to query pool because in this case
            // they could be blocked with other query requests.
            ctx.io().sendToGridTopic(destNodeId, TOPIC_SCHEMA, msg, SCHEMA_POOL);
        }
        catch (IgniteCheckedException e) {
            if (log.isDebugEnabled())
                log.debug("Failed to send schema status response [opId=" + opId + ", destNodeId=" + destNodeId +
                    ", err=" + e + ", nop=" + nop + ']');
        }
    }

    /**
     * Process status message.
     *
     * @param msg Status message.
     */
    private void processStatusMessage(SchemaOperationStatusMessage msg) {
        synchronized (stateMux) {
            if (completedOpIds.contains(msg.operationId())) {
                // Received message from a node which joined topology in the middle of operation execution.
                if (log.isDebugEnabled())
                    log.debug("Received status message for completed operation (will ignore) [" +
                        "opId=" + msg.operationId() + ", sndNodeId=" + msg.senderNodeId() + ']');

                return;
            }

            UUID opId = msg.operationId();

            SchemaProposeDiscoveryMessage proposeMsg = activeProposals.get(opId);

            if (proposeMsg != null) {
                SchemaOperation op = schemaOps.get(proposeMsg.schemaName());

                if (op != null && F.eq(op.id(), opId) && op.started() && coordinator().isLocal()) {
                    if (log.isDebugEnabled())
                        log.debug("Received status message [opId=" + msg.operationId() +
                            ", sndNodeId=" + msg.senderNodeId() + ']');

                    op.manager().onNodeFinished(msg.senderNodeId(), unmarshalSchemaError(msg.errorBytes()), msg.nop());

                    return;
                }
            }

            // Put to pending set if operation is not visible/ready yet.
            pendingMsgs.add(msg);

            if (log.isDebugEnabled())
                log.debug("Received status message (added to pending set) [opId=" + msg.operationId() +
                    ", sndNodeId=" + msg.senderNodeId() + ']');
        }
    }

    /**
     * Unwind pending messages for particular operation.
     *
     * @param opId Operation ID.
     * @param mgr Manager.
     */
    private void unwindPendingMessages(UUID opId, SchemaOperationManager mgr) {
        assert Thread.holdsLock(stateMux);

        Iterator<SchemaOperationStatusMessage> it = pendingMsgs.iterator();

        while (it.hasNext()) {
            SchemaOperationStatusMessage msg = it.next();

            if (F.eq(msg.operationId(), opId)) {
                mgr.onNodeFinished(msg.senderNodeId(), unmarshalSchemaError(msg.errorBytes()), msg.nop());

                it.remove();
            }
        }
    }

    /**
     * Marshal schema error.
     *
     * @param err Error.
     * @return Error bytes.
     */
    @Nullable private byte[] marshalSchemaError(UUID opId, @Nullable SchemaOperationException err) {
        if (err == null)
            return null;

        try {
            return U.marshal(marsh, err);
        }
        catch (Exception e) {
            U.warn(log, "Failed to marshal schema operation error [opId=" + opId + ", err=" + err + ']', e);

            try {
                return U.marshal(marsh, new SchemaOperationException("Operation failed, but error cannot be " +
                    "serialized (see local node log for more details) [opId=" + opId + ", nodeId=" +
                    ctx.localNodeId() + ']'));
            }
            catch (Exception e0) {
                assert false; // Impossible situation.

                return null;
            }
        }
    }

    /**
     * Unmarshal schema error.
     *
     * @param errBytes Error bytes.
     * @return Error.
     */
    @Nullable private SchemaOperationException unmarshalSchemaError(@Nullable byte[] errBytes) {
        if (errBytes == null)
            return null;

        try {
            return U.unmarshal(marsh, errBytes, U.resolveClassLoader(ctx.config()));
        }
        catch (Exception e) {
            return new SchemaOperationException("Operation failed, but error cannot be deserialized.");
        }
    }

    /**
     * @return Value object context.
     */
    public CacheQueryObjectValueContext objectContext() {
        return valCtx;
    }

    /**
     * Performs validation of provided key and value against configured constraints.
     * Throws runtime exception if validation fails.
     *
     * @param coctx Cache object context.
     * @param key Key.
     * @param val Value.
     * @throws IgniteCheckedException, If error happens.
     */
    public void validateKeyAndValue(CacheObjectContext coctx, KeyCacheObject key, CacheObject val)
        throws IgniteCheckedException {
        QueryTypeDescriptorImpl desc = typeByValue(coctx.cacheName(), coctx, key, val, true);

        if (desc == null)
            return;

        desc.validateKeyAndValue(key, val);
    }

    /**
     * Performs necessary actions on disconnect of a stateful client (say, one associated with a transaction).
     *
     * @throws IgniteCheckedException If failed.
     */
    public void onClientDisconnect() throws IgniteCheckedException {
        if (idx != null)
            idx.onClientDisconnect();
    }

    /**
     * @param ver Version.
     */
    public static void setRequestAffinityTopologyVersion(AffinityTopologyVersion ver) {
        requestTopVer.set(ver);
    }

    /**
     * @return Affinity topology version of the current request.
     */
    public static AffinityTopologyVersion getRequestAffinityTopologyVersion() {
        return requestTopVer.get();
    }

    /**
     * Create missed cache type key.
     *
     * @param cacheName Cache name.
     * @param typeId Type ID.
     * @return Key.
     */
    private static long missedCacheTypeKey(String cacheName, int typeId) {
        return ((long)CU.cacheId(cacheName) << 32) | typeId;
    }

    /**
     * @param key Key.
     * @param cacheName Cache name.
     * @return {@code True} if matches.
     */
    private static boolean missedCacheTypeKeyMatches(long key, String cacheName) {
        int cacheId = CU.cacheId(cacheName);

        long cacheIdShifted = ((long)cacheId << 32);

        return (key & cacheIdShifted) == cacheIdShifted;
    }

    /**
     * Schema operation.
     */
    private class SchemaOperation {
        /** Original propose msg. */
        private final SchemaProposeDiscoveryMessage proposeMsg;

        /** Next schema operation. */
        private SchemaOperation next;

        /** Operation manager. */
        private SchemaOperationManager mgr;

        /** Finish message. */
        private SchemaFinishDiscoveryMessage finishMsg;

        /** Finish guard. */
        private final AtomicBoolean finishGuard = new AtomicBoolean();

        /**
         * Constructor.
         *
         * @param proposeMsg Original propose message.
         */
        public SchemaOperation(SchemaProposeDiscoveryMessage proposeMsg) {
            this.proposeMsg = proposeMsg;
        }

        /**
         * @return Operation ID.
         */
        public UUID id() {
            return proposeMsg.operation().id();
        }

        /**
         * @return Original propose message.
         */
        public SchemaProposeDiscoveryMessage proposeMessage() {
            return proposeMsg;
        }

        /**
         * @return Next schema operation.
         */
        @Nullable public SchemaOperation next() {
            return next;
        }

        /**
         * @param next Next schema operation.
         */
        public void next(SchemaOperation next) {
            this.next = next;
        }

        /**
         * @param finishMsg Finish message.
         */
        public void finishMessage(SchemaFinishDiscoveryMessage finishMsg) {
            this.finishMsg = finishMsg;
        }

        /**
         * @return {@code True} if finish request already received.
         */
        public boolean hasFinishMessage() {
            return finishMsg != null;
        }

        /**
         * Handle finish message.
         */
        @SuppressWarnings("unchecked")
        public void doFinish() {
            assert started();

            if (!finishGuard.compareAndSet(false, true))
                return;

            final UUID opId = id();
            final String schemaName = proposeMsg.schemaName();

            // Operation might be still in progress on client nodes which are not tracked by coordinator,
            // so we chain to operation future instead of doing synchronous unwind.
            mgr.worker().future().listen(new IgniteInClosure<IgniteInternalFuture>() {
                @Override public void apply(IgniteInternalFuture fut) {
                    synchronized (stateMux) {
                        SchemaOperation op = schemaOps.remove(schemaName);

                        assert op != null;
                        assert F.eq(op.id(), opId);

                        // Complete client future (if any).
                        SchemaOperationClientFuture cliFut = schemaCliFuts.remove(opId);

                        if (cliFut != null) {
                            if (finishMsg.hasError())
                                cliFut.onDone(finishMsg.error());
                            else
                                cliFut.onDone();
                        }

                        // Chain to the next operation (if any).
                        final SchemaOperation nextOp = op.next();

                        if (nextOp != null) {
                            schemaOps.put(schemaName, nextOp);

                            if (log.isDebugEnabled())
                                log.debug("Next schema change operation started [opId=" + nextOp.id() + ']');

                            assert !nextOp.started();

                            // Cannot execute operation synchronously because it may cause starvation in exchange
                            // thread under load. Hence, moving short-lived operation to separate worker.
                            new IgniteThread(ctx.igniteInstanceName(), "schema-circuit-breaker-" + op.id(),
                                new Runnable() {
                                    @Override public void run() {
                                        onSchemaPropose(nextOp.proposeMessage());
                                    }
                                }).start();
                        }
                    }
                }
            });
        }

        /**
         * Unwind operation queue and get tail operation.
         *
         * @return Tail operation.
         */
        public SchemaOperation unwind() {
            if (next == null)
                return this;
            else
                return next.unwind();
        }

        /**
         * Whether operation started.
         *
         * @return {@code True} if started.
         */
        public boolean started() {
            return mgr != null;
        }

        /**
         * @return Operation manager.
         */
        public SchemaOperationManager manager() {
            return mgr;
        }

        /**
         * @param mgr Operation manager.
         */
        public void manager(SchemaOperationManager mgr) {
            assert this.mgr == null;

            this.mgr = mgr;
        }
    }

    /**
     * Removing futures of rebuilding indexes that should have been rebuilt on the exchange.
     *
     * @param fut Exchange future.
     * @param cacheIds Cache ids for which futures will be deleted,
     *      if {@code null} then ids will be taken from the {@code fut}.
     */
    public void removeIndexRebuildFuturesOnExchange(
        GridDhtPartitionsExchangeFuture fut,
        @Nullable Set<Integer> cacheIds
    ) {
        idxRebuildFutStorage.cancelRebuildIndexesOnExchange(
            cacheIds != null ? cacheIds : rebuildIndexCacheIds(fut),
            fut.initialVersion()
        );
    }

    /**
     * Checks that the indexes need to be rebuilt on the exchange.
     *
     * @param cacheId Cache id.
     * @param fut Exchange future.
     * @return {@code True} if need to rebuild.
     */
    public boolean rebuildIndexOnExchange(int cacheId, GridDhtPartitionsExchangeFuture fut) {
        return idxRebuildFutStorage.rebuildIndexesOnExchange(cacheId, fut.initialVersion());
    }

    /**
     * Preparing futures of rebuilding indexes for caches.
     * The future for the cache will be added only if the previous one is missing or completed.
     *
     * @param cacheIds Cache ids.
     * @return Cache ids for which features have not been added.
     */
    public Set<Integer> prepareRebuildIndexes(Set<Integer> cacheIds) {
        return idxRebuildFutStorage.prepareRebuildIndexes(cacheIds, null);
    }

    /**
     * Getting cache ids for which will need to rebuild the indexes on the exchange.
     *
     * @param fut Exchange future.
     * @return Cache ids.
     */
    private Set<Integer> rebuildIndexCacheIds(GridDhtPartitionsExchangeFuture fut) {
        ExchangeActions acts = fut.exchangeActions();

        Set<Integer> cacheIds = emptySet();

        if (acts != null) {
            if (!F.isEmpty(acts.cacheStartRequests())) {
                cacheIds = acts.cacheStartRequests().stream()
                    .map(d -> CU.cacheId(d.request().cacheName()))
                    .collect(toSet());
            }
            else if (acts.localJoinContext() != null && !F.isEmpty(acts.localJoinContext().caches())) {
                cacheIds = acts.localJoinContext().caches().stream()
                    .map(t2 -> t2.get1().cacheId())
                    .collect(toSet());
            }
        }

        return cacheIds;
    }

    /**
     * Callback on start of rebuild cache indexes.
     * <p/>
     * Adding an entry that rebuilding the cache indexes in progress.
     * If the cache is persistent, then add this entry to the MetaStorage.
     * <p/>
     * When restarting/reactivating the node, it will be possible to check if
     * the rebuilding of the indexes has been {@link #rebuildIndexesCompleted}.
     *
     * @param cacheCtx Cache context.
     * @param recreate {@code True} if index.bin recreating.
     * @see #onFinishRebuildIndexes
     * @see #rebuildIndexesCompleted
     */
    public void onStartRebuildIndexes(GridCacheContext cacheCtx, boolean recreate) {
        idxBuildStatusStorage.onStartRebuildIndexes(cacheCtx, recreate);
    }

    /**
     * Mark that index.bin recreating in progress.
     * @param cacheCtx Cache context.
     */
    public void markIndexRecreate(GridCacheContext cacheCtx) {
        idxBuildStatusStorage.markIndexRecreate(cacheCtx);
    }

    /**
     * Callback on finish of rebuild cache indexes.
     * <p/>
     * If the cache is persistent, then we mark that the rebuilding of the
     * indexes is completed and the entry will be deleted from the MetaStorage
     * at the end of the checkpoint. Otherwise, delete the index rebuild entry.
     *
     * @param cacheCtx Cache context.
     */
    public void onFinishRebuildIndexes(GridCacheContext cacheCtx) {
        idxBuildStatusStorage.onFinishRebuildIndexes(cacheCtx.name());
    }

    /**
     * Check if rebuilding of indexes for the cache has been completed.
     *
     * @param cacheCtx Cache context.
     * @return {@code True} if completed.
     */
    public boolean rebuildIndexesCompleted(GridCacheContext cacheCtx) {
        return idxBuildStatusStorage.rebuildCompleted(cacheCtx.name());
    }

    /**
     * @param cacheName Cache name.
     * @return {@code True} if index.bin recreating completed.
     */
    public boolean recreateCompleted(String cacheName) {
        return idxBuildStatusStorage.recreateCompleted(cacheName);
    }

    /**
     * Force a mark that the index rebuild for the cache has completed.
     * <p/>
     * If the cache is persistent, then we mark that the rebuilding of the
     * indexes is completed and the entry will be deleted from the MetaStorage
     * at the end of the checkpoint. Otherwise, delete the index rebuild entry.
     *
     * @param cacheName Cache name.
     */
    public void completeRebuildIndexes(String cacheName) {
        idxBuildStatusStorage.onFinishRebuildIndexes(cacheName);
    }

    /**
     * @return Index build status storage.
     */
    public IndexBuildStatusStorage getIdxBuildStatusStorage() {
        return idxBuildStatusStorage;
    }

    /**
     * @return Schema manager.
     */
    public SchemaManager schemaManager() {
        return schemaMgr;
    }

    /**
     * @return Schema SQL view manager.
     */
    public SchemaSqlViewManager sqlViewManager() {
        return schemaSqlViewMgr;
    }

    /** @return Statistics manager. */
    public IgniteStatisticsManager statsManager() {
        return statsMgr;
    }
}<|MERGE_RESOLUTION|>--- conflicted
+++ resolved
@@ -302,13 +302,11 @@
     /** Local schema manager. */
     private final SchemaManager schemaMgr;
 
-<<<<<<< HEAD
+    /** Global schema SQL views manager. */
+    private final SchemaSqlViewManager schemaSqlViewMgr;
+
     /** @see TransactionConfiguration#isTxAwareQueriesEnabled()  */
     private final boolean txAwareQueriesEnabled;
-=======
-    /** Global schema SQL views manager. */
-    private final SchemaSqlViewManager schemaSqlViewMgr;
->>>>>>> 03bbc2dc
 
     /**
      * Constructor.
