--- conflicted
+++ resolved
@@ -35,7 +35,6 @@
 import java.util.concurrent.ConcurrentMap;
 import java.util.concurrent.atomic.AtomicBoolean;
 import java.util.regex.Pattern;
-
 import javax.cache.Cache;
 import javax.cache.CacheException;
 import org.apache.ignite.IgniteCheckedException;
@@ -141,13 +140,10 @@
 import static java.util.Collections.singleton;
 import static java.util.Objects.isNull;
 import static java.util.Objects.nonNull;
-<<<<<<< HEAD
 import static java.util.regex.Pattern.CASE_INSENSITIVE;
+import static java.util.stream.Collectors.toSet;
 import static org.apache.ignite.IgniteSystemProperties.IGNITE_EXPERIMENTAL_SQL_ENGINE;
 import static org.apache.ignite.IgniteSystemProperties.getBoolean;
-=======
-import static java.util.stream.Collectors.toSet;
->>>>>>> b1529fbd
 import static org.apache.ignite.cache.CacheMode.PARTITIONED;
 import static org.apache.ignite.events.EventType.EVT_CACHE_QUERY_EXECUTED;
 import static org.apache.ignite.internal.GridTopic.TOPIC_SCHEMA;
@@ -175,7 +171,7 @@
     /** */
     private static final ThreadLocal<AffinityTopologyVersion> requestTopVer = new ThreadLocal<>();
 
-    /** Patter to test incoming query to decide whether this query should be executed with Calcite or H2. */
+    /** Pattern to test incoming query to decide whether this query should be executed with Calcite or H2. */
     public static final Pattern H2_REDIRECTION_RULES =
         Pattern.compile("\\s*(alter\\s*table|create\\s*index|drop\\s*index)", CASE_INSENSITIVE);
 
@@ -256,7 +252,9 @@
     /** Cache name - value typeId pairs for which type mismatch message was logged. */
     private final Set<Long> missedCacheTypes = ConcurrentHashMap.newKeySet();
 
-<<<<<<< HEAD
+    /** Index rebuild aware. */
+    private final IndexRebuildAware idxRebuildAware = new IndexRebuildAware();
+
     /** Experimental calcite query engine. */
     private QueryEngine experimentalQueryEngine;
 
@@ -265,10 +263,6 @@
 
     /** Use experimental engine flag. */
     private final boolean useExperimentalSqlEngine;
-=======
-    /** Index rebuild aware. */
-    private final IndexRebuildAware idxRebuildAware = new IndexRebuildAware();
->>>>>>> b1529fbd
 
     /**
      * @param ctx Kernal context.
@@ -2086,7 +2080,7 @@
 
         ccfg.setSqlSchema("\"" + schemaName + "\"");
         ccfg.setSqlEscapeAll(true);
-        ccfg.setQueryEntities(Collections.singleton(entity));
+        ccfg.setQueryEntities(singleton(entity));
 
         if (!QueryUtils.isCustomAffinityMapper(ccfg.getAffinityMapper()))
             ccfg.setAffinityMapper(null);
