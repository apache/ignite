--- conflicted
+++ resolved
@@ -3087,17 +3087,12 @@
                             }
                         }
                         else {
-<<<<<<< HEAD
-                            if (userTx != null && txAwareQueriesEnabled)
-                                throw new CacheException("SQL aware queries supported only for Calcite query engine");
-=======
                             if (userTx != null && txAwareQueriesEnabled) {
                                 throw new IgniteSQLException(
                                     "SQL aware queries are not supported by Indexing query engine",
                                     IgniteQueryErrorCode.UNSUPPORTED_OPERATION
                                 );
                             }
->>>>>>> 90f4aba7
 
                             res = idx.querySqlFields(
                                 schemaName,
