--- conflicted
+++ resolved
@@ -68,10 +68,6 @@
 import org.apache.ignite.internal.cache.query.index.IndexProcessor;
 import org.apache.ignite.internal.cache.query.index.IndexQueryProcessor;
 import org.apache.ignite.internal.cache.query.index.IndexQueryResult;
-<<<<<<< HEAD
-import org.apache.ignite.internal.cache.query.index.sorted.inline.IndexQueryContext;
-=======
->>>>>>> 9cf06362
 import org.apache.ignite.internal.managers.communication.GridMessageListener;
 import org.apache.ignite.internal.processors.GridProcessorAdapter;
 import org.apache.ignite.internal.processors.affinity.AffinityTopologyVersion;
@@ -118,7 +114,6 @@
 import org.apache.ignite.internal.processors.query.schema.operation.SchemaAddQueryEntityOperation;
 import org.apache.ignite.internal.processors.query.schema.operation.SchemaAlterTableAddColumnOperation;
 import org.apache.ignite.internal.processors.query.schema.operation.SchemaAlterTableDropColumnOperation;
-import org.apache.ignite.internal.processors.query.schema.operation.SchemaCommandOperation;
 import org.apache.ignite.internal.processors.query.schema.operation.SchemaIndexCreateOperation;
 import org.apache.ignite.internal.processors.query.schema.operation.SchemaIndexDropOperation;
 import org.apache.ignite.internal.processors.timeout.GridTimeoutProcessor;
@@ -154,14 +149,8 @@
 import static java.util.Collections.singleton;
 import static java.util.Objects.isNull;
 import static java.util.Objects.nonNull;
-<<<<<<< HEAD
-import static java.util.stream.Collectors.toSet;
-import static org.apache.ignite.IgniteSystemProperties.IGNITE_EXPERIMENTAL_SQL_ENGINE;
-import static org.apache.ignite.IgniteSystemProperties.getBoolean;
-=======
 import static java.util.regex.Pattern.CASE_INSENSITIVE;
 import static java.util.stream.Collectors.toSet;
->>>>>>> 9cf06362
 import static org.apache.ignite.cache.CacheMode.PARTITIONED;
 import static org.apache.ignite.events.EventType.EVT_CACHE_QUERY_EXECUTED;
 import static org.apache.ignite.internal.GridTopic.TOPIC_SCHEMA;
@@ -283,16 +272,6 @@
     /** Index build statuses. */
     private final IndexBuildStatusStorage idxBuildStatusStorage;
 
-<<<<<<< HEAD
-    /** Experimental calcite query engine. */
-    private QueryEngine experimentalQueryEngine;
-
-    /** @see IgniteSystemProperties#IGNITE_EXPERIMENTAL_SQL_ENGINE */
-    public static final boolean DFLT_IGNITE_EXPERIMENTAL_SQL_ENGINE = false;
-
-    /** Use experimental engine flag. */
-    private final boolean useExperimentalSqlEngine;
-=======
     /** Default query engine. */
     private QueryEngine dfltQryEngine;
 
@@ -301,7 +280,6 @@
 
     /** Query engines configuration. */
     private QueryEngineConfigurationEx[] qryEnginesCfg;
->>>>>>> 9cf06362
 
     /**
      * Constructor.
@@ -337,20 +315,7 @@
                 U.warn(log, "Unsupported IO message: " + msg);
         };
 
-<<<<<<< HEAD
-        for (GridComponent cmp : ctx.components()) {
-            if (!(cmp instanceof QueryEngine))
-                continue;
-
-            experimentalQueryEngine = (QueryEngine)cmp;
-
-            break;
-        }
-
-        useExperimentalSqlEngine = getBoolean(IGNITE_EXPERIMENTAL_SQL_ENGINE);
-=======
         initQueryEngines();
->>>>>>> 9cf06362
 
         idxBuildStatusStorage = new IndexBuildStatusStorage(ctx);
     }
@@ -549,8 +514,6 @@
     }
 
     /**
-<<<<<<< HEAD
-=======
      * Init query engines from the configuration.
      */
     private void initQueryEngines() throws IgniteCheckedException {
@@ -625,7 +588,6 @@
     }
 
     /**
->>>>>>> 9cf06362
      *
      * @return Information about secondary indexes inline size. Key is a full index name, value is a effective inline size.
      * @see GridQueryIndexing#secondaryIndexesInlineSize()
@@ -1053,21 +1015,12 @@
 
                 for (SchemaAbstractDiscoveryMessage msg: activeProposals.values()) {
                     if (msg.operation() instanceof SchemaAddQueryEntityOperation) {
-<<<<<<< HEAD
-                       SchemaAddQueryEntityOperation op = (SchemaAddQueryEntityOperation)msg.operation();
-
-                       if (op.cacheName().equals(cacheInfo.name())) {
-                           proceed = true;
-
-                           break;
-=======
                         SchemaAddQueryEntityOperation op = (SchemaAddQueryEntityOperation)msg.operation();
 
                         if (op.cacheName().equals(cacheInfo.name())) {
                             proceed = true;
 
                             break;
->>>>>>> 9cf06362
                         }
                     }
                 }
@@ -1376,11 +1329,7 @@
             GridCacheContextInfo<?, ?> cacheInfo,
             Collection<QueryEntity> entities,
             boolean escape
-<<<<<<< HEAD
-        ) throws IgniteCheckedException {
-=======
     ) throws IgniteCheckedException {
->>>>>>> 9cf06362
         Collection<QueryTypeCandidate> cands = new ArrayList<>();
 
         List<Class<?>> mustDeserializeClss = new ArrayList<>();
@@ -1853,18 +1802,6 @@
                 }
             }
         }
-        //add@byron
-        else if (op instanceof SchemaCommandOperation) {
-        	SchemaCommandOperation op0 = (SchemaCommandOperation) op;
-        	
-        	SqlFieldsQueryEx qry = new SqlFieldsQueryEx(op0.cmd(),false);
-        	qry.setLocal(true);
-        	qry.setSkipReducerOnUpdate(true);
-        	
-        	//nsql.getCmd().update();
-        	//idx.querySqlFields(op0.schemaName(),qry, null, false, true, null);             	
-        	//end@byron
-        }
         else
             err = new SchemaOperationException("Unsupported operation: " + op);
 
@@ -1985,14 +1922,8 @@
                     idxs.remove(idxKey);
                 }
                 else {
-<<<<<<< HEAD
-					//remove@byron
-                    //-assert (op instanceof SchemaAlterTableAddColumnOperation ||
-                    //-    op instanceof SchemaAlterTableDropColumnOperation);
-=======
                     assert (op instanceof SchemaAddQueryEntityOperation || op instanceof SchemaAlterTableAddColumnOperation ||
                         op instanceof SchemaAlterTableDropColumnOperation);
->>>>>>> 9cf06362
 
                     // No-op - all processing is done at "local" stage
                     // as we must update both table and type descriptor atomically.
@@ -2163,20 +2094,6 @@
                         log.info("Rebuilding indexes for the cache is already in progress: " + cacheInfo.name());
                 }
             }
-<<<<<<< HEAD
-			 else if(op instanceof SchemaCommandOperation) { //add@byron support other schemaCmd
-            	SchemaCommandOperation op0 = (SchemaCommandOperation) op;
-            	
-            	SqlFieldsQueryEx qry = new SqlFieldsQueryEx(op0.cmd(),false);
-            	qry.setLocal(true);
-            	qry.setSkipReducerOnUpdate(true);
-            	
-            	//nsql.getCmd().update();
-            	idx.querySqlFields(op0.schemaName(),qry, null, false, true, null);             	
-            	//end@byron
-            }
-=======
->>>>>>> 9cf06362
             else
                 throw new SchemaOperationException("Unsupported operation: " + op);
         }
@@ -2268,21 +2185,12 @@
         if (qryParallelism != null)
             ccfg.setQueryParallelism(qryParallelism);
 
-<<<<<<< HEAD
-        ccfg.setEncryptionEnabled(encrypted);
-        ccfg.setSqlSchema("\"" + schemaName + "\""); 
-		ccfg.setSqlSchema(schemaName); //modify@byron
-        ccfg.setSqlEscapeAll(true);  
-		ccfg.setSqlEscapeAll(false); //modify@byron
-        ccfg.setQueryEntities(Collections.singleton(entity));
-=======
         if (encrypted != null)
             ccfg.setEncryptionEnabled(encrypted);
 
         ccfg.setSqlSchema("\"" + schemaName + "\"");
         ccfg.setSqlEscapeAll(true);
         ccfg.setQueryEntities(singleton(entity));
->>>>>>> 9cf06362
 
         if (!QueryUtils.isCustomAffinityMapper(ccfg.getAffinityMapper()))
             ccfg.setAffinityMapper(null);
@@ -3071,11 +2979,6 @@
 
         if (qry.isLocal() && ctx.clientNode() && (cctx == null || cctx.config().getCacheMode() != CacheMode.LOCAL))
             throw new CacheException("Execution of local SqlFieldsQuery on client node disallowed.");
-
-        if (experimentalQueryEngine != null && useExperimentalSqlEngine) {
-            return experimentalQueryEngine.query(QueryContext.of(qry, cliCtx), qry.getSchema(), qry.getSql(),
-                X.EMPTY_OBJECT_ARRAY);
-        }
 
         return executeQuerySafe(cctx, () -> {
             assert idx != null;
@@ -3444,11 +3347,7 @@
         if (qryParallelism != null && qryParallelism > 1 && cfg.getCacheMode() != PARTITIONED)
             throw new IgniteSQLException("Segmented indices are supported for PARTITIONED mode only.");
 
-<<<<<<< HEAD
-        QueryEntity entity0 = QueryUtils.normalizeQueryEntity(entity, sqlEscape);
-=======
         QueryEntity entity0 = QueryUtils.normalizeQueryEntity(ctx, entity, sqlEscape);
->>>>>>> 9cf06362
 
         SchemaAddQueryEntityOperation op = new SchemaAddQueryEntityOperation(
                 UUID.randomUUID(),
@@ -3467,7 +3366,7 @@
      * @param op Operation.
      * @return Future.
      */
-    public IgniteInternalFuture<?> startIndexOperationDistributed(SchemaAbstractOperation op) {
+    private IgniteInternalFuture<?> startIndexOperationDistributed(SchemaAbstractOperation op) {
         SchemaOperationClientFuture fut = new SchemaOperationClientFuture(op.id());
 
         SchemaOperationClientFuture oldFut = schemaCliFuts.put(op.id(), fut);
@@ -3652,13 +3551,8 @@
      * @param cacheName Cache name.
      * @param valCls Cache value class.
      * @param idxQryDesc Index query description.
-<<<<<<< HEAD
-     * @param filter Optional user defined cache entries filter.
-     * @param filters Ignite specific cache entries filters.
-=======
      * @param entryFilter Optional user defined cache entries filter.
      * @param cacheFilter Ignite specific cache entries filters.
->>>>>>> 9cf06362
      * @param keepBinary Keep binary flag.
      * @return Key/value rows.
      * @throws IgniteCheckedException If failed.
@@ -3667,13 +3561,8 @@
         String cacheName,
         String valCls,
         final IndexQueryDesc idxQryDesc,
-<<<<<<< HEAD
-        @Nullable IgniteBiPredicate<K, V> filter,
-        final IndexingQueryFilter filters,
-=======
         @Nullable IgniteBiPredicate<K, V> entryFilter,
         final IndexingQueryFilter cacheFilter,
->>>>>>> 9cf06362
         boolean keepBinary
     ) throws IgniteCheckedException {
         if (!busyLock.enterBusy())
@@ -3685,14 +3574,7 @@
             return executeQuery(GridCacheQueryType.INDEX, valCls, cctx,
                 new IgniteOutClosureX<IndexQueryResult<K, V>>() {
                     @Override public IndexQueryResult<K, V> applyx() throws IgniteCheckedException {
-<<<<<<< HEAD
-                        IndexQueryContext qryCtx = new IndexQueryContext(filters, null);
-
-                        return idxQryPrc.queryLocal(cctx, idxQryDesc, filter, qryCtx, keepBinary);
-
-=======
                         return idxQryPrc.queryLocal(cctx, idxQryDesc, entryFilter, cacheFilter, keepBinary);
->>>>>>> 9cf06362
                     }
                 }, true);
         }
@@ -4304,8 +4186,6 @@
      */
     public void completeRebuildIndexes(String cacheName) {
         idxBuildStatusStorage.onFinishRebuildIndexes(cacheName);
-<<<<<<< HEAD
-=======
     }
 
     /**
@@ -4313,6 +4193,5 @@
      */
     public IndexBuildStatusStorage getIdxBuildStatusStorage() {
         return idxBuildStatusStorage;
->>>>>>> 9cf06362
     }
 }