--- conflicted
+++ resolved
@@ -1842,24 +1842,15 @@
         if (rebuildIsMeaningless(cctx))
             return;
 
-<<<<<<< HEAD
-        idx.markAsRebuldNeeded(cctx);
-=======
         idx.markAsRebuildNeeded(cctx);
->>>>>>> 4daa681f
     }
 
     /**
      * @param cctx Cache context.
-<<<<<<< HEAD
-     * @return True if index rebuild is meaningless (index module is disabled and so on).
-     */
-=======
      * @return True if index rebuild is meaningless (index module is disabled, local node is not an affinity
      *      node fro this cache or queries are not enabled for the cache).
      */
     @SuppressWarnings("RedundantIfStatement")
->>>>>>> 4daa681f
     private boolean rebuildIsMeaningless(GridCacheContext cctx) {
         // Indexing module is disabled, nothing to rebuild.
         if (idx == null)
