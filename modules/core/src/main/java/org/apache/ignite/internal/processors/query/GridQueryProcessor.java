/*
 * Licensed to the Apache Software Foundation (ASF) under one or more
 * contributor license agreements.  See the NOTICE file distributed with
 * this work for additional information regarding copyright ownership.
 * The ASF licenses this file to You under the Apache License, Version 2.0
 * (the "License"); you may not use this file except in compliance with
 * the License.  You may obtain a copy of the License at
 *
 *      http://www.apache.org/licenses/LICENSE-2.0
 *
 * Unless required by applicable law or agreed to in writing, software
 * distributed under the License is distributed on an "AS IS" BASIS,
 * WITHOUT WARRANTIES OR CONDITIONS OF ANY KIND, either express or implied.
 * See the License for the specific language governing permissions and
 * limitations under the License.
 */

package org.apache.ignite.internal.processors.query;

import java.io.Serializable;
import java.util.ArrayList;
import java.util.Collection;
import java.util.Collections;
import java.util.HashMap;
import java.util.HashSet;
import java.util.IdentityHashMap;
import java.util.Iterator;
import java.util.LinkedHashMap;
import java.util.LinkedList;
import java.util.List;
import java.util.Map;
import java.util.Set;
import java.util.UUID;
import java.util.concurrent.ConcurrentHashMap;
import java.util.concurrent.ConcurrentMap;
import java.util.concurrent.atomic.AtomicBoolean;
import javax.cache.Cache;
import javax.cache.CacheException;
import org.apache.ignite.IgniteCheckedException;
import org.apache.ignite.IgniteDataStreamer;
import org.apache.ignite.IgniteException;
import org.apache.ignite.IgniteSystemProperties;
import org.apache.ignite.binary.BinaryObject;
import org.apache.ignite.binary.BinaryObjectException;
import org.apache.ignite.binary.BinaryType;
import org.apache.ignite.binary.Binarylizable;
import org.apache.ignite.cache.CacheAtomicityMode;
import org.apache.ignite.cache.CacheKeyConfiguration;
import org.apache.ignite.cache.CacheMode;
import org.apache.ignite.cache.CacheWriteSynchronizationMode;
import org.apache.ignite.cache.QueryEntity;
import org.apache.ignite.cache.QueryIndex;
import org.apache.ignite.cache.query.FieldsQueryCursor;
import org.apache.ignite.cache.query.QueryCursor;
import org.apache.ignite.cache.query.SqlFieldsQuery;
import org.apache.ignite.cache.query.SqlQuery;
import org.apache.ignite.cluster.ClusterNode;
import org.apache.ignite.configuration.CacheConfiguration;
import org.apache.ignite.events.CacheQueryExecutedEvent;
import org.apache.ignite.internal.GridKernalContext;
import org.apache.ignite.internal.IgniteInternalFuture;
import org.apache.ignite.internal.NodeStoppingException;
import org.apache.ignite.internal.managers.communication.GridMessageListener;
import org.apache.ignite.internal.processors.GridProcessorAdapter;
import org.apache.ignite.internal.processors.affinity.AffinityTopologyVersion;
import org.apache.ignite.internal.processors.cache.CacheObject;
import org.apache.ignite.internal.processors.cache.CacheObjectContext;
import org.apache.ignite.internal.processors.cache.DynamicCacheChangeBatch;
import org.apache.ignite.internal.processors.cache.DynamicCacheChangeRequest;
import org.apache.ignite.internal.processors.cache.DynamicCacheDescriptor;
import org.apache.ignite.internal.processors.cache.GridCacheContext;
import org.apache.ignite.internal.processors.cache.GridCacheContextInfo;
import org.apache.ignite.internal.processors.cache.IgniteCacheOffheapManager;
import org.apache.ignite.internal.processors.cache.KeyCacheObject;
import org.apache.ignite.internal.processors.cache.QueryCursorImpl;
import org.apache.ignite.internal.processors.cache.binary.CacheObjectBinaryProcessorImpl;
import org.apache.ignite.internal.processors.cache.mvcc.MvccSnapshot;
import org.apache.ignite.internal.processors.cache.persistence.CacheDataRow;
import org.apache.ignite.internal.processors.cache.query.CacheQueryFuture;
import org.apache.ignite.internal.processors.cache.query.GridCacheQueryType;
import org.apache.ignite.internal.processors.cache.query.IgniteQueryErrorCode;
import org.apache.ignite.internal.processors.cacheobject.IgniteCacheObjectProcessor;
import org.apache.ignite.internal.processors.query.property.QueryBinaryProperty;
import org.apache.ignite.internal.processors.query.schema.SchemaIndexCacheFilter;
import org.apache.ignite.internal.processors.query.schema.SchemaIndexCacheVisitor;
import org.apache.ignite.internal.processors.query.schema.SchemaIndexCacheVisitorClosure;
import org.apache.ignite.internal.processors.query.schema.SchemaIndexCacheVisitorImpl;
import org.apache.ignite.internal.processors.query.schema.SchemaIndexOperationCancellationToken;
import org.apache.ignite.internal.processors.query.schema.SchemaOperationClientFuture;
import org.apache.ignite.internal.processors.query.schema.SchemaOperationException;
import org.apache.ignite.internal.processors.query.schema.SchemaOperationManager;
import org.apache.ignite.internal.processors.query.schema.SchemaOperationWorker;
import org.apache.ignite.internal.processors.query.schema.message.SchemaAbstractDiscoveryMessage;
import org.apache.ignite.internal.processors.query.schema.message.SchemaFinishDiscoveryMessage;
import org.apache.ignite.internal.processors.query.schema.message.SchemaOperationStatusMessage;
import org.apache.ignite.internal.processors.query.schema.message.SchemaProposeDiscoveryMessage;
import org.apache.ignite.internal.processors.query.schema.operation.SchemaAbstractOperation;
import org.apache.ignite.internal.processors.query.schema.operation.SchemaAlterTableAddColumnOperation;
import org.apache.ignite.internal.processors.query.schema.operation.SchemaAlterTableDropColumnOperation;
import org.apache.ignite.internal.processors.query.schema.operation.SchemaIndexCreateOperation;
import org.apache.ignite.internal.processors.query.schema.operation.SchemaIndexDropOperation;
import org.apache.ignite.internal.processors.timeout.GridTimeoutProcessor;
import org.apache.ignite.internal.util.GridBoundedConcurrentLinkedHashSet;
import org.apache.ignite.internal.util.GridSpinBusyLock;
import org.apache.ignite.internal.util.future.GridFinishedFuture;
import org.apache.ignite.internal.util.future.GridFutureAdapter;
import org.apache.ignite.internal.util.lang.GridCloseableIterator;
import org.apache.ignite.internal.util.lang.GridClosureException;
import org.apache.ignite.internal.util.lang.IgniteOutClosureX;
import org.apache.ignite.internal.util.tostring.GridToStringExclude;
import org.apache.ignite.internal.util.typedef.F;
import org.apache.ignite.internal.util.typedef.T2;
import org.apache.ignite.internal.util.typedef.T3;
import org.apache.ignite.internal.util.typedef.internal.CU;
import org.apache.ignite.internal.util.typedef.internal.LT;
import org.apache.ignite.internal.util.typedef.internal.S;
import org.apache.ignite.internal.util.typedef.internal.SB;
import org.apache.ignite.internal.util.typedef.internal.U;
import org.apache.ignite.lang.IgniteBiTuple;
import org.apache.ignite.lang.IgniteFuture;
import org.apache.ignite.lang.IgniteInClosure;
import org.apache.ignite.lang.IgniteUuid;
import org.apache.ignite.marshaller.jdk.JdkMarshaller;
import org.apache.ignite.spi.discovery.DiscoveryDataBag;
import org.apache.ignite.spi.indexing.IndexingQueryFilter;
import org.apache.ignite.thread.IgniteThread;
import org.jetbrains.annotations.Nullable;

import static java.util.Collections.newSetFromMap;
import static java.util.Objects.isNull;
import static java.util.Objects.nonNull;
import static org.apache.ignite.events.EventType.EVT_CACHE_QUERY_EXECUTED;
import static org.apache.ignite.internal.GridTopic.TOPIC_SCHEMA;
import static org.apache.ignite.internal.IgniteComponentType.INDEXING;
import static org.apache.ignite.internal.binary.BinaryUtils.fieldTypeName;
import static org.apache.ignite.internal.binary.BinaryUtils.typeByClass;
import static org.apache.ignite.internal.managers.communication.GridIoPolicy.SCHEMA_POOL;
import static org.apache.ignite.internal.processors.query.schema.SchemaOperationException.CODE_COLUMN_EXISTS;

/**
 * Indexing processor.
 */
public class GridQueryProcessor extends GridProcessorAdapter {
    /** */
    private static final String INLINE_SIZES_DISCO_BAG_KEY = "inline_sizes";

    /** Warn message if some indexes have different inline sizes on the nodes. */
    public static final String INLINE_SIZES_DIFFER_WARN_MSG_FORMAT = "Inline sizes on local node and node %s are different. Please drop and create again these indexes to avoid performance problems with SQL queries. Problem indexes: %s";

    /** Queries detail metrics eviction frequency. */
    private static final int QRY_DETAIL_METRICS_EVICTION_FREQ = 3_000;

    /** */
    private static final ThreadLocal<AffinityTopologyVersion> requestTopVer = new ThreadLocal<>();

    /** For tests. */
    public static Class<? extends GridQueryIndexing> idxCls;

    /** JDK marshaller to serialize errors. */
    private final JdkMarshaller marsh = new JdkMarshaller();

    /** */
    private final GridSpinBusyLock busyLock = new GridSpinBusyLock();

    /** */
    private GridTimeoutProcessor.CancelableTask qryDetailMetricsEvictTask;

    /** Type descriptors. */
    private final Map<QueryTypeIdKey, QueryTypeDescriptorImpl> types = new ConcurrentHashMap<>();

    /** Type descriptors. */
    private final ConcurrentMap<QueryTypeNameKey, QueryTypeDescriptorImpl> typesByName = new ConcurrentHashMap<>();

    /** */
    private final @Nullable GridQueryIndexing idx;

    /** Value object context. */
    private final CacheQueryObjectValueContext valCtx;

    /** All indexes. */
    private final ConcurrentMap<QueryIndexKey, QueryIndexDescriptorImpl> idxs = new ConcurrentHashMap<>();

    /** Schema operation futures created on client side. */
    private final ConcurrentMap<UUID, SchemaOperationClientFuture> schemaCliFuts = new ConcurrentHashMap<>();

    /** IO message listener. */
    private final GridMessageListener ioLsnr;

    /** Schema operations. */
    private final ConcurrentHashMap<String, SchemaOperation> schemaOps = new ConcurrentHashMap<>();

    /** Active propose messages. */
    private final LinkedHashMap<UUID, SchemaProposeDiscoveryMessage> activeProposals = new LinkedHashMap<>();

    /** General state mutex. */
    private final Object stateMux = new Object();

    /** Coordinator node (initialized lazily). */
    private ClusterNode crd;

    /** Registered cache names. */
    private final Collection<String> cacheNames = newSetFromMap(new ConcurrentHashMap<String, Boolean>());

    /** ID history for index create/drop discovery messages. */
    private final GridBoundedConcurrentLinkedHashSet<IgniteUuid> dscoMsgIdHist =
        new GridBoundedConcurrentLinkedHashSet<>(QueryUtils.discoveryHistorySize());

    /** History of already completed operations. */
    private final GridBoundedConcurrentLinkedHashSet<UUID> completedOpIds =
        new GridBoundedConcurrentLinkedHashSet<>(QueryUtils.discoveryHistorySize());

    /** Pending status messages. */
    private final LinkedList<SchemaOperationStatusMessage> pendingMsgs = new LinkedList<>();

    /** Current cache that has a query running on it. */
    private final ThreadLocal<GridCacheContext> curCache = new ThreadLocal<>();

    /** Disconnected flag. */
    private boolean disconnected;

    /** Whether exchange thread is ready to process further requests. */
    private boolean exchangeReady;

    /** */
    private boolean skipFieldLookup;

    /** Cache name - value typeId pairs for which type mismatch message was logged. */
    private final Set<Long> missedCacheTypes = newSetFromMap(new ConcurrentHashMap<>());

    /**
     * @param ctx Kernal context.
     */
    public GridQueryProcessor(GridKernalContext ctx) throws IgniteCheckedException {
        super(ctx);

        if (idxCls != null) {
            idx = U.newInstance(idxCls);

            idxCls = null;
        }
        else
            idx = INDEXING.inClassPath() ? U.<GridQueryIndexing>newInstance(INDEXING.className()) : null;

        valCtx = new CacheQueryObjectValueContext(ctx);

        ioLsnr = new GridMessageListener() {
            @Override public void onMessage(UUID nodeId, Object msg, byte plc) {
                if (msg instanceof SchemaOperationStatusMessage) {
                    SchemaOperationStatusMessage msg0 = (SchemaOperationStatusMessage)msg;

                    msg0.senderNodeId(nodeId);

                    processStatusMessage(msg0);
                }
                else
                    U.warn(log, "Unsupported IO message: " + msg);
            }
        };
    }

    /** {@inheritDoc} */
    @Override public void start() throws IgniteCheckedException {
        super.start();

        if (idx != null) {
            ctx.resource().injectGeneric(idx);

            idx.start(ctx, busyLock);
        }

        ctx.io().addMessageListener(TOPIC_SCHEMA, ioLsnr);

        // Schedule queries detail metrics eviction.
        qryDetailMetricsEvictTask = ctx.timeout().schedule(new Runnable() {
            @Override public void run() {
                for (GridCacheContext ctxs : ctx.cache().context().cacheContexts())
                    ctxs.queries().evictDetailMetrics();
            }
        }, QRY_DETAIL_METRICS_EVICTION_FREQ, QRY_DETAIL_METRICS_EVICTION_FREQ);

        registerMetadataForRegisteredCaches();
    }

    /** {@inheritDoc} */
    @Override public void onKernalStop(boolean cancel) {
        super.onKernalStop(cancel);

        if (cancel && idx != null) {
            try {
                while (!busyLock.tryBlock(500))
                    idx.onKernalStop();

                return;
            }
            catch (InterruptedException ignored) {
                U.warn(log, "Interrupted while waiting for active queries cancellation.");

                Thread.currentThread().interrupt();
            }
        }

        busyLock.block();
    }

    /** {@inheritDoc} */
    @Override public void stop(boolean cancel) throws IgniteCheckedException {
        super.stop(cancel);

        ctx.io().removeMessageListener(TOPIC_SCHEMA, ioLsnr);

        if (idx != null)
            idx.stop();

        U.closeQuiet(qryDetailMetricsEvictTask);
    }

    /**
     * Handle cache kernal start. At this point discovery and IO managers are operational, caches are not started yet.
     *
     * @throws IgniteCheckedException If failed.
     */
    public void onCacheKernalStart() throws IgniteCheckedException {
        synchronized (stateMux) {
            exchangeReady = true;

            // Re-run pending top-level proposals.
            for (SchemaOperation schemaOp : schemaOps.values())
                onSchemaPropose(schemaOp.proposeMessage());
        }
    }

    /**
     * Handle cache reconnect.
     *
     * @throws IgniteCheckedException If failed.
     */
    public void onCacheReconnect() throws IgniteCheckedException {
        synchronized (stateMux) {
            assert disconnected;

            disconnected = false;

            onCacheKernalStart();
        }
    }

    /** {@inheritDoc} */
    @Nullable @Override public DiscoveryDataExchangeType discoveryDataType() {
        return DiscoveryDataExchangeType.QUERY_PROC;
    }

    /** {@inheritDoc} */
    @Override public void collectGridNodeData(DiscoveryDataBag dataBag) {
        LinkedHashMap<UUID, SchemaProposeDiscoveryMessage> proposals;

        // Collect active proposals.
        synchronized (stateMux) {
            proposals = new LinkedHashMap<>(activeProposals);
        }

        dataBag.addGridCommonData(DiscoveryDataExchangeType.QUERY_PROC.ordinal(), proposals);

        // We should send inline index sizes information only to server nodes, but we can't distinguish easily daemon
        // node from server node.
        if (!dataBag.isJoiningNodeClient()) {
            HashMap<String, Serializable> nodeSpecificMap = new HashMap<>();

            Serializable oldVal = nodeSpecificMap.put(INLINE_SIZES_DISCO_BAG_KEY, collectSecondaryIndexesInlineSize());

            assert oldVal == null : oldVal;

            dataBag.addNodeSpecificData(DiscoveryDataExchangeType.QUERY_PROC.ordinal(), nodeSpecificMap);
        }
    }

    /** {@inheritDoc} */
    @Override public void onJoiningNodeDataReceived(DiscoveryDataBag.JoiningNodeDiscoveryData data) {
        if (data.hasJoiningNodeData() && data.joiningNodeData() instanceof Map) {
            Map<String, Serializable> nodeSpecificDataMap = (Map<String, Serializable>)data.joiningNodeData();

            if (nodeSpecificDataMap.containsKey(INLINE_SIZES_DISCO_BAG_KEY)) {
                Serializable serializable = nodeSpecificDataMap.get(INLINE_SIZES_DISCO_BAG_KEY);

                assert serializable instanceof Map : serializable;

                Map<String, Integer> joiningNodeIndexesInlineSize = (Map<String, Integer>)serializable;

                checkInlineSizes(secondaryIndexesInlineSize(), joiningNodeIndexesInlineSize, data.joiningNodeId());
            }
        }
    }

    /** {@inheritDoc} */
    @Override public void collectJoiningNodeData(DiscoveryDataBag dataBag) {
        HashMap<String, Serializable> dataMap = new HashMap<>();

        dataMap.put(INLINE_SIZES_DISCO_BAG_KEY, collectSecondaryIndexesInlineSize());

        dataBag.addJoiningNodeData(DiscoveryDataExchangeType.QUERY_PROC.ordinal(), dataMap);
    }

    /** {@inheritDoc} */
    @Override public void onGridDataReceived(DiscoveryDataBag.GridDiscoveryData data) {
        // Preserve proposals.
        LinkedHashMap<UUID, SchemaProposeDiscoveryMessage> activeProposals =
            (LinkedHashMap<UUID, SchemaProposeDiscoveryMessage>)data.commonData();

        // Process proposals as if they were received as regular discovery messages.
        if (!F.isEmpty(activeProposals)) {
            synchronized (stateMux) {
                for (SchemaProposeDiscoveryMessage activeProposal : activeProposals.values())
                    onSchemaProposeDiscovery0(activeProposal);
            }
        }

        if (!F.isEmpty(data.nodeSpecificData())) {
            Map<String, Integer> indexesInlineSize = secondaryIndexesInlineSize();

            if (!F.isEmpty(indexesInlineSize)) {
                for (UUID nodeId : data.nodeSpecificData().keySet()) {
                    Serializable serializable = data.nodeSpecificData().get(nodeId);

                    assert serializable instanceof Map : serializable;

                    Map<String, Serializable> nodeSpecificData = (Map<String, Serializable>)serializable;

                    if (nodeSpecificData.containsKey(INLINE_SIZES_DISCO_BAG_KEY))
                        checkInlineSizes(indexesInlineSize, (Map<String, Integer>)nodeSpecificData.get(INLINE_SIZES_DISCO_BAG_KEY), nodeId);
                }
            }
        }
    }

    /**
     *
     * @return Information about secondary indexes inline size. Key is a full index name, value is a effective inline size.
     * @see GridQueryIndexing#secondaryIndexesInlineSize()
     */
    public Map<String, Integer> secondaryIndexesInlineSize() {
        return idx != null ? idx.secondaryIndexesInlineSize() : Collections.emptyMap();
    }

    /**
     * Compares indexes inline size on remote and local and fires warn message, if difference found.
     *
     * @param local Information about indexes inline size on local node.
     * @param remote Information about indexes inline size on remote node.
     * @param remoteNodeId Remote node id.
     */
    private void checkInlineSizes(Map<String, Integer> local, Map<String, Integer> remote, UUID remoteNodeId) {
        if (log.isDebugEnabled())
            log.debug("Check inline sizes on remote node with node id: " + remoteNodeId + ". Local: " + local + ", remote: " + remote);

        if (F.isEmpty(local) || F.isEmpty(remote))
            return;

        SB sb = new SB();

        for (String indexFullname : local.keySet()) {
            if (remote.containsKey(indexFullname)) {
                int localInlineSize = local.get(indexFullname);
                int remoteInlineSize = remote.get(indexFullname);

                if (localInlineSize != remoteInlineSize)
                    sb.a(indexFullname).a("(").a(localInlineSize).a(",").a(remoteInlineSize).a(")").a(",");
            }
        }

        if (sb.length() > 0) {
            sb.setLength(sb.length() - 1);

            log.warning(String.format(INLINE_SIZES_DIFFER_WARN_MSG_FORMAT, remoteNodeId, sb));
        }
    }

    /**
     * @return Serializable information about secondary indexes inline size.
     * @see #secondaryIndexesInlineSize()
     */
    private Serializable collectSecondaryIndexesInlineSize() {
        Map<String, Integer> map = secondaryIndexesInlineSize();

        return map instanceof Serializable ? (Serializable)map : new HashMap<>(map);
    }

    /**
     * Process schema propose message from discovery thread.
     *
     * @param msg Message.
     * @return {@code True} if exchange should be triggered.
     */
    private boolean onSchemaProposeDiscovery(SchemaProposeDiscoveryMessage msg) {
        SchemaAbstractOperation op = msg.operation();

        UUID opId = op.id();
        String cacheName = op.cacheName();

        if (!msg.initialized()) {
            // Ensure cache exists on coordinator node.
            DynamicCacheDescriptor cacheDesc = ctx.cache().cacheDescriptor(cacheName);

            if (cacheDesc == null) {
                if (log.isDebugEnabled())
                    log.debug("Received schema propose discovery message, but cache doesn't exist " +
                        "(will report error) [opId=" + opId + ", msg=" + msg + ']');

                msg.onError(new SchemaOperationException(SchemaOperationException.CODE_CACHE_NOT_FOUND, cacheName));
            }
            else {
                CacheConfiguration ccfg = cacheDesc.cacheConfiguration();

                if (ccfg.getCacheMode() == CacheMode.LOCAL) {
                    // Distributed operation is not allowed on LOCAL caches.
                    if (log.isDebugEnabled())
                        log.debug("Received schema propose discovery message, but cache is LOCAL " +
                            "(will report error) [opId=" + opId + ", msg=" + msg + ']');

                    msg.onError(new SchemaOperationException("Schema changes are not supported for LOCAL cache."));
                }
                else if (failOnStaticCacheSchemaChanges(cacheDesc)) {
                    // Do not allow any schema changes when keep static cache configuration flag is set.
                    if (log.isDebugEnabled())
                        log.debug("Received schema propose discovery message, but cache is statically configured " +
                            "and " + IgniteSystemProperties.IGNITE_KEEP_STATIC_CACHE_CONFIGURATION +
                            " flag is set (will report error) [opId=" + opId + ", msg=" + msg + ']');

                    msg.onError(new SchemaOperationException("Schema changes are not supported for statically " +
                        "configured cache when " + IgniteSystemProperties.IGNITE_KEEP_STATIC_CACHE_CONFIGURATION +
                        " flag is set."));
                }
                else {
                    // Preserve deployment ID so that we can distinguish between different caches with the same name.
                    if (msg.deploymentId() == null)
                        msg.deploymentId(cacheDesc.deploymentId());

                    assert F.eq(cacheDesc.deploymentId(), msg.deploymentId());
                }
            }
        }

        // Complete client future and exit immediately in case of error.
        if (msg.hasError()) {
            SchemaOperationClientFuture cliFut = schemaCliFuts.remove(opId);

            if (cliFut != null)
                cliFut.onDone(msg.error());

            return false;
        }

        return onSchemaProposeDiscovery0(msg);
    }

    /**
     * @param cacheDesc Cache descriptor to check.
     * @return {@code true} if cache is statically configured, IGNITE_KEEP_STATIC_CACHE_CONFIGURATION system property
     *      is set and cache is persistent, {@code false} otherwise.
     */
    private boolean failOnStaticCacheSchemaChanges(DynamicCacheDescriptor cacheDesc) {
        return cacheDesc.staticallyConfigured() &&
            ctx.cache().keepStaticCacheConfiguration() &&
            cacheDesc.groupDescriptor().persistenceEnabled();
    }

    /**
     * Process schema propose message from discovery thread (or from cache start routine).
     *
     * @param msg Message.
     * @return {@code True} if exchange should be triggered.
     */
    private boolean onSchemaProposeDiscovery0(SchemaProposeDiscoveryMessage msg) {
        UUID opId = msg.operation().id();

        synchronized (stateMux) {
            if (disconnected) {
                if (log.isDebugEnabled())
                    log.debug("Processing discovery schema propose message, but node is disconnected (will ignore) " +
                        "[opId=" + opId + ", msg=" + msg + ']');

                return false;
            }

            if (log.isDebugEnabled())
                log.debug("Processing discovery schema propose message [opId=" + opId + ", msg=" + msg + ']');

            // Put message to active operations set.
            SchemaProposeDiscoveryMessage oldDesc = activeProposals.put(msg.operation().id(), msg);

            assert oldDesc == null;

            // Create schema operation and either trigger it immediately from exchange thread or append to already
            // running operation.
            SchemaOperation schemaOp = new SchemaOperation(msg);

            String schemaName = msg.schemaName();

            SchemaOperation prevSchemaOp = schemaOps.get(schemaName);

            if (prevSchemaOp != null) {
                prevSchemaOp = prevSchemaOp.unwind();

                if (log.isDebugEnabled())
                    log.debug("Schema change is enqueued and will be executed after previous operation is completed " +
                        "[opId=" + opId + ", prevOpId=" + prevSchemaOp.id() + ']');

                prevSchemaOp.next(schemaOp);

                return false;
            }
            else {
                schemaOps.put(schemaName, schemaOp);

                return exchangeReady;
            }
        }
    }

    /**
     * Handle schema propose from exchange thread.
     *
     * @param msg Discovery message.
     */
    public void onSchemaPropose(SchemaProposeDiscoveryMessage msg) {
        UUID opId = msg.operation().id();

        if (log.isDebugEnabled())
            log.debug("Processing schema propose message (exchange) [opId=" + opId + ']');

        synchronized (stateMux) {
            if (disconnected)
                return;

            SchemaOperation curOp = schemaOps.get(msg.schemaName());

            assert curOp != null;
            assert F.eq(opId, curOp.id());
            assert !curOp.started();

            startSchemaChange(curOp);
        }
    }

    /**
     * Process schema finish message from discovery thread.
     *
     * @param msg Message.
     */
    private void onSchemaFinishDiscovery(SchemaFinishDiscoveryMessage msg) {
        UUID opId = msg.operation().id();

        if (log.isDebugEnabled())
            log.debug("Received schema finish message (discovery) [opId=" + opId + ", msg=" + msg + ']');

        synchronized (stateMux) {
            if (disconnected)
                return;

            boolean completedOpAdded = completedOpIds.add(opId);

            assert completedOpAdded;

            // Remove propose message so that it will not be shared with joining nodes.
            SchemaProposeDiscoveryMessage proposeMsg = activeProposals.remove(opId);

            assert proposeMsg != null;

            // Apply changes to public cache schema if operation is successful and original cache is still there.
            if (!msg.hasError()) {
                DynamicCacheDescriptor cacheDesc = ctx.cache().cacheDescriptor(msg.operation().cacheName());

                if (cacheDesc != null && F.eq(cacheDesc.deploymentId(), proposeMsg.deploymentId())) {
                    cacheDesc.schemaChangeFinish(msg);

                    try {
                        ctx.cache().saveCacheConfiguration(cacheDesc);
                    }
                    catch (IgniteCheckedException e) {
                        U.error(log, "Error while saving cache configuration on disk, cfg = "
                            + cacheDesc.cacheConfiguration(), e);
                    }
                }
            }

            // Propose message will be used from exchange thread to
            msg.proposeMessage(proposeMsg);

            if (exchangeReady) {
                SchemaOperation op = schemaOps.get(proposeMsg.schemaName());

                if (F.eq(op.id(), opId)) {
                    // Completed top operation.
                    op.finishMessage(msg);

                    if (op.started())
                        op.doFinish();
                }
                else {
                    // Completed operation in the middle, will schedule completion later.
                    while (op != null) {
                        if (F.eq(op.id(), opId))
                            break;

                        op = op.next();
                    }

                    assert op != null;
                    assert !op.started();

                    op.finishMessage(msg);
                }
            }
            else {
                // Set next operation as top-level one.
                String schemaName = proposeMsg.schemaName();

                SchemaOperation op = schemaOps.remove(schemaName);

                assert op != null;
                assert F.eq(op.id(), opId);

                // Chain to the next operation (if any).
                SchemaOperation nextOp = op.next();

                if (nextOp != null)
                    schemaOps.put(schemaName, nextOp);
            }

            // Clean stale IO messages from just-joined nodes.
            cleanStaleStatusMessages(opId);
        }
    }

    /**
     * Initiate actual schema change operation.
     *
     * @param schemaOp Schema operation.
     */
    private void startSchemaChange(SchemaOperation schemaOp) {
        assert Thread.holdsLock(stateMux);
        assert !schemaOp.started();

        // Get current cache state.
        SchemaProposeDiscoveryMessage msg = schemaOp.proposeMessage();

        String cacheName = msg.operation().cacheName();

        DynamicCacheDescriptor cacheDesc = ctx.cache().cacheDescriptor(cacheName);

        boolean cacheExists = cacheDesc != null && F.eq(msg.deploymentId(), cacheDesc.deploymentId());

        boolean cacheRegistered = cacheExists && cacheNames.contains(cacheName);

        // Validate schema state and decide whether we should proceed or not.
        SchemaAbstractOperation op = msg.operation();

        QueryTypeDescriptorImpl type = null;
        SchemaOperationException err;

        boolean nop = false;

        if (cacheExists) {
            if (cacheRegistered) {
                // If cache is started, we perform validation against real schema.
                T3<QueryTypeDescriptorImpl, Boolean, SchemaOperationException> res = prepareChangeOnStartedCache(op);

                assert res.get2() != null;

                type = res.get1();
                nop = res.get2();
                err = res.get3();
            }
            else {
                // If cache is not started yet, there is no schema. Take schema from cache descriptor and validate.
                QuerySchema schema = cacheDesc.schema();

                T2<Boolean, SchemaOperationException> res = prepareChangeOnNotStartedCache(op, schema);

                assert res.get1() != null;

                type = null;
                nop = res.get1();
                err = res.get2();
            }
        }
        else
            err = new SchemaOperationException(SchemaOperationException.CODE_CACHE_NOT_FOUND, cacheName);

        // Start operation.
        SchemaOperationWorker worker =
            new SchemaOperationWorker(ctx, this, msg.deploymentId(), op, nop, err, cacheRegistered, type);

        SchemaOperationManager mgr = new SchemaOperationManager(ctx, this, worker,
            ctx.clientNode() ? null : coordinator());

        schemaOp.manager(mgr);

        mgr.start();

        // Unwind pending IO messages.
        if (!ctx.clientNode() && coordinator().isLocal())
            unwindPendingMessages(schemaOp.id(), mgr);

        // Schedule operation finish handling if needed.
        if (schemaOp.hasFinishMessage())
            schemaOp.doFinish();
    }

    /**
     * @return {@code true} If indexing module is in classpath and successfully initialized.
     */
    public boolean moduleEnabled() {
        return idx != null;
    }

    /**
     * @return Indexing.
     * @throws IgniteException If module is not enabled.
     */
    public GridQueryIndexing getIndexing() throws IgniteException {
        checkxEnabled();

        return idx;
    }

    /**
     * Create type descriptors from schema and initialize indexing for given cache.<p>
     * Use with {@link #busyLock} where appropriate.
     * @param cacheInfo Cache context info.
     * @param schema Initial schema.
     * @param isSql {@code true} in case create cache initialized from SQL.
     * @throws IgniteCheckedException If failed.
     */
    public void onCacheStart0(GridCacheContextInfo<?, ?> cacheInfo, QuerySchema schema, boolean isSql)
        throws IgniteCheckedException {
        if (!cacheSupportSql(cacheInfo.config()))
            return;

        ctx.cache().context().database().checkpointReadLock();

        try {
            if (cacheInfo.isClientCache() && cacheInfo.isCacheContextInited() && idx.initCacheContext(cacheInfo.cacheContext()))
                return;

            synchronized (stateMux) {
                boolean escape = cacheInfo.config().isSqlEscapeAll();

                String cacheName = cacheInfo.name();

                String schemaName = QueryUtils.normalizeSchemaName(cacheName, cacheInfo.config().getSqlSchema());

                // Prepare candidates.
                List<Class<?>> mustDeserializeClss = new ArrayList<>();

                Collection<QueryTypeCandidate> cands = new ArrayList<>();

                Collection<QueryEntity> qryEntities = schema.entities();

                if (!F.isEmpty(qryEntities)) {
                    for (QueryEntity qryEntity : qryEntities) {
                        QueryTypeCandidate cand = QueryUtils.typeForQueryEntity(
                            ctx,
                            cacheName,
                            schemaName,
                            cacheInfo,
                            qryEntity,
                            mustDeserializeClss,
                            escape
                        );

                        cands.add(cand);
                    }
                }

                // Ensure that candidates has unique index names.
                // Otherwise we will not be able to apply pending operations.
                Map<String, QueryTypeDescriptorImpl> tblTypMap = new HashMap<>();
                Map<String, QueryTypeDescriptorImpl> idxTypMap = new HashMap<>();

                for (QueryTypeCandidate cand : cands) {
                    QueryTypeDescriptorImpl desc = cand.descriptor();

                    QueryTypeDescriptorImpl oldDesc = tblTypMap.put(desc.tableName(), desc);

                    if (oldDesc != null)
                        throw new IgniteException("Duplicate table name [cache=" + cacheName +
                            ",tblName=" + desc.tableName() +
                            ", type1=" + desc.name() + ", type2=" + oldDesc.name() + ']');

                    for (String idxName : desc.indexes().keySet()) {
                        oldDesc = idxTypMap.put(idxName, desc);

                        if (oldDesc != null)
                            throw new IgniteException("Duplicate index name [cache=" + cacheName +
                                ",idxName=" + idxName +
                                ", type1=" + desc.name() + ", type2=" + oldDesc.name() + ']');
                    }
                }

                // Apply pending operation which could have been completed as no-op at this point.
                // There could be only one in-flight operation for a cache.
                for (SchemaOperation op : schemaOps.values()) {
                    if (F.eq(op.proposeMessage().deploymentId(), cacheInfo.dynamicDeploymentId())) {
                        if (op.started()) {
                            SchemaOperationWorker worker = op.manager().worker();

                            assert !worker.cacheRegistered();

                            if (!worker.nop()) {
                                IgniteInternalFuture fut = worker.future();

                                assert fut.isDone();

                                if (fut.error() == null) {
                                    SchemaAbstractOperation op0 = op.proposeMessage().operation();

                                    if (op0 instanceof SchemaIndexCreateOperation) {
                                        SchemaIndexCreateOperation opCreate = (SchemaIndexCreateOperation)op0;

                                        QueryTypeDescriptorImpl typeDesc = tblTypMap.get(opCreate.tableName());

                                        assert typeDesc != null;

                                        QueryUtils.processDynamicIndexChange(opCreate.indexName(), opCreate.index(),
                                            typeDesc);
                                    }
                                    else if (op0 instanceof SchemaIndexDropOperation) {
                                        SchemaIndexDropOperation opDrop = (SchemaIndexDropOperation)op0;

                                        QueryTypeDescriptorImpl typeDesc = idxTypMap.get(opDrop.indexName());

                                        assert typeDesc != null;

                                        QueryUtils.processDynamicIndexChange(opDrop.indexName(), null, typeDesc);
                                    }
                                    else if (op0 instanceof SchemaAlterTableAddColumnOperation) {
                                        SchemaAlterTableAddColumnOperation opAddCol =
                                            (SchemaAlterTableAddColumnOperation)op0;

                                        QueryTypeDescriptorImpl typeDesc = tblTypMap.get(opAddCol.tableName());

                                        assert typeDesc != null;

                                        processDynamicAddColumn(typeDesc, opAddCol.columns());
                                    }
                                    else if (op0 instanceof SchemaAlterTableDropColumnOperation) {
                                        SchemaAlterTableDropColumnOperation opDropCol =
                                            (SchemaAlterTableDropColumnOperation)op0;

                                        QueryTypeDescriptorImpl typeDesc = tblTypMap.get(opDropCol.tableName());

                                        assert typeDesc != null;

                                        processDynamicDropColumn(typeDesc, opDropCol.columns());
                                    }
                                    else
                                        assert false;
                                }
                            }
                        }

                        break;
                    }
                }

                // Ready to register at this point.
                registerCache0(cacheName, schemaName, cacheInfo, cands, isSql);

                // Warn about possible implicit deserialization.
                if (!mustDeserializeClss.isEmpty()) {
                    U.warnDevOnly(log, "Some classes in query configuration cannot be written in binary format " +
                        "because they either implement Externalizable interface or have writeObject/readObject " +
                        "methods. Instances of these classes will be deserialized in order to build indexes. Please " +
                        "ensure that all nodes have these classes in classpath. To enable binary serialization " +
                        "either implement " + Binarylizable.class.getSimpleName() + " interface or set explicit " +
                        "serializer using BinaryTypeConfiguration.setSerializer() method: " + mustDeserializeClss);
                }
            }
        }
        finally {
            ctx.cache().context().database().checkpointReadUnlock();
        }
    }

    /** {@inheritDoc} */
    @Override public void onDisconnected(IgniteFuture<?> reconnectFut) throws IgniteCheckedException {
        Collection<SchemaOperationClientFuture> futs;

        synchronized (stateMux) {
            disconnected = true;
            exchangeReady = false;

            // Clear client futures.
            futs = new ArrayList<>(schemaCliFuts.values());

            schemaCliFuts.clear();

            // Clear operations data.
            activeProposals.clear();
            schemaOps.clear();
        }

        // Complete client futures outside of synchronized block because they may have listeners/chains.
        for (SchemaOperationClientFuture fut : futs)
            fut.onDone(new SchemaOperationException("Client node is disconnected (operation result is unknown)."));

        if (idx != null)
            idx.onDisconnected(reconnectFut);
    }

    /**
     * Initialize query infrastructure for not started cache.
     *
     * @param cacheDesc Cache descriptor.
     * @throws IgniteCheckedException If failed.
     */
    public void initQueryStructuresForNotStartedCache(DynamicCacheDescriptor cacheDesc) throws IgniteCheckedException {
        QuerySchema schema = cacheDesc.schema() != null ? cacheDesc.schema() : new QuerySchema();

        GridCacheContextInfo cacheInfo = new GridCacheContextInfo(cacheDesc);

        onCacheStart(cacheInfo, schema, cacheDesc.sql());
    }

    /**
     * Handle cache start. Invoked either from GridCacheProcessor.onKernalStart() method or from exchange worker.
     * When called for the first time, we initialize topology thus understanding whether current node is coordinator
     * or not.
     *
     * @param cacheInfo Cache context info.
     * @param schema Index states.
     * @param isSql {@code true} in case create cache initialized from SQL.
     * @throws IgniteCheckedException If failed.
     */
    public void onCacheStart(GridCacheContextInfo cacheInfo, QuerySchema schema,
        boolean isSql) throws IgniteCheckedException {
        if (idx == null)
            return;

        if (!busyLock.enterBusy())
            return;

        try {
            onCacheStart0(cacheInfo, schema, isSql);
        }
        finally {
            busyLock.leaveBusy();
        }
    }

    /**
     * Destroy H2 structures for not started caches.
     *
     * @param cacheName Cache name.
     */
    public void onCacheStop(String cacheName) {
        if (idx == null)
            return;

        GridCacheContextInfo cacheInfo = idx.registeredCacheInfo(cacheName);

        if (cacheInfo != null)
            onCacheStop(cacheInfo, true);
    }

    /**
     * @param cacheInfo Cache context info.
     * @param removeIdx If {@code true}, will remove index.
     */
    public void onCacheStop(GridCacheContextInfo cacheInfo, boolean removeIdx) {
        if (idx == null)
            return;

        if (!busyLock.enterBusy())
            return;

        try {
            onCacheStop0(cacheInfo, removeIdx);
        }
        finally {
            busyLock.leaveBusy();
        }
    }

    /**
     * @return Skip field lookup flag.
     */
    public boolean skipFieldLookup() {
        return skipFieldLookup;
    }

    /**
     * @param skipFieldLookup Skip field lookup flag.
     */
    public void skipFieldLookup(boolean skipFieldLookup) {
        this.skipFieldLookup = skipFieldLookup;
    }

    /**
     * Register metadata locally for already registered caches.
     */
    private void registerMetadataForRegisteredCaches() {
        for (DynamicCacheDescriptor cacheDescriptor : ctx.cache().cacheDescriptors().values())
            registerBinaryMetadata(cacheDescriptor.cacheConfiguration(), cacheDescriptor.schema());
    }

    /**
     * Handle of cache change request.
     *
     * @param batch Dynamic cache change batch request.
     */
    public void onCacheChangeRequested(DynamicCacheChangeBatch batch) {
        for (DynamicCacheChangeRequest req : batch.requests()) {
            if (!req.start())
                continue;

            try {
                registerBinaryMetadata(req.startCacheConfiguration(), req.schema());
            }
            catch (BinaryObjectException e) {
                ctx.cache().completeCacheStartFuture(req, false, e);
            }
        }
    }

    /**
     * Register binary metadata locally.
     *
     * @param ccfg Cache configuration.
     * @param schema Schema for which register metadata is required.
     * @throws BinaryObjectException if register was failed.
     */
    private void registerBinaryMetadata(CacheConfiguration ccfg, QuerySchema schema) throws BinaryObjectException {
        if (schema != null) {
            Collection<QueryEntity> qryEntities = schema.entities();

            if (!F.isEmpty(qryEntities)) {
                boolean binaryEnabled = ctx.cacheObjects().isBinaryEnabled(ccfg);

                if (binaryEnabled) {
                    for (QueryEntity qryEntity : qryEntities) {
                        Class<?> keyCls = U.box(U.classForName(qryEntity.findKeyType(), null, true));
                        Class<?> valCls = U.box(U.classForName(qryEntity.findValueType(), null, true));

                        if (keyCls != null)
                            registerDescriptorLocallyIfNeeded(keyCls);

                        if (valCls != null)
                            registerDescriptorLocallyIfNeeded(valCls);
                    }
                }
            }
        }
    }

    /**
     * Register class metadata locally if it didn't do it earlier.
     *
     * @param cls Class for which the metadata should be registered.
     * @throws BinaryObjectException if register was failed.
     */
    private void registerDescriptorLocallyIfNeeded(Class<?> cls) throws BinaryObjectException {
        IgniteCacheObjectProcessor cacheObjProc = ctx.cacheObjects();

        if (cacheObjProc instanceof CacheObjectBinaryProcessorImpl) {
            ((CacheObjectBinaryProcessorImpl)cacheObjProc)
                .binaryContext()
                .registerClass(cls, true, false, true);
        }
    }

    /**
     * Handle custom discovery message.
     *
     * @param msg Message.
     */
    public void onDiscovery(SchemaAbstractDiscoveryMessage msg) {
        IgniteUuid id = msg.id();

        if (!dscoMsgIdHist.add(id)) {
            U.warn(log, "Received duplicate schema custom discovery message (will ignore) [opId=" +
<<<<<<< HEAD
                msg.operation().id() + ", msg=" + msg + ']');
=======
                msg.operation().id() + ", msg=" + msg  + ']');
>>>>>>> 6f33e5ff

            return;
        }

        if (msg instanceof SchemaProposeDiscoveryMessage) {
            SchemaProposeDiscoveryMessage msg0 = (SchemaProposeDiscoveryMessage)msg;

            boolean exchange = onSchemaProposeDiscovery(msg0);

            msg0.exchange(exchange);
        }
        else if (msg instanceof SchemaFinishDiscoveryMessage) {
            SchemaFinishDiscoveryMessage msg0 = (SchemaFinishDiscoveryMessage)msg;

            onSchemaFinishDiscovery(msg0);
        }
        else
            U.warn(log, "Received unsupported schema custom discovery message (will ignore) [opId=" +
<<<<<<< HEAD
                msg.operation().id() + ", msg=" + msg + ']');
=======
                msg.operation().id() + ", msg=" + msg  + ']');
>>>>>>> 6f33e5ff
    }

    /**
     * Prepare change on started cache.
     *
     * @param op Operation.
     * @return Result: affected type, nop flag, error.
     */
    private T3<QueryTypeDescriptorImpl, Boolean, SchemaOperationException> prepareChangeOnStartedCache(
        SchemaAbstractOperation op) {
        QueryTypeDescriptorImpl type = null;
        boolean nop = false;
        SchemaOperationException err = null;

        String cacheName = op.cacheName();

        if (op instanceof SchemaIndexCreateOperation) {
            SchemaIndexCreateOperation op0 = (SchemaIndexCreateOperation)op;

            QueryIndex idx = op0.index();

            // Make sure table exists.
            String tblName = op0.tableName();

            type = type(cacheName, tblName);

            if (type == null)
                err = new SchemaOperationException(SchemaOperationException.CODE_TABLE_NOT_FOUND, tblName);
            else {
                // Make sure that index can be applied to the given table.
                for (String idxField : idx.getFieldNames()) {
                    if (!type.fields().containsKey(idxField)) {
                        err = new SchemaOperationException(SchemaOperationException.CODE_COLUMN_NOT_FOUND,
                            idxField);

                        break;
                    }
                }
            }

            // Check conflict with other indexes.
            if (err == null) {
                String idxName = op0.index().getName();

                QueryIndexKey idxKey = new QueryIndexKey(op.schemaName(), idxName);

                if (idxs.get(idxKey) != null) {
                    if (op0.ifNotExists())
                        nop = true;
                    else
                        err = new SchemaOperationException(SchemaOperationException.CODE_INDEX_EXISTS, idxName);
                }
            }
        }
        else if (op instanceof SchemaIndexDropOperation) {
            SchemaIndexDropOperation op0 = (SchemaIndexDropOperation)op;

            String idxName = op0.indexName();

            QueryIndexDescriptorImpl oldIdx = idxs.get(new QueryIndexKey(op.schemaName(), idxName));

            if (oldIdx == null) {
                if (op0.ifExists())
                    nop = true;
                else
                    err = new SchemaOperationException(SchemaOperationException.CODE_INDEX_NOT_FOUND, idxName);
            }
            else
                type = oldIdx.typeDescriptor();
        }
        else if (op instanceof SchemaAlterTableAddColumnOperation) {
            SchemaAlterTableAddColumnOperation op0 = (SchemaAlterTableAddColumnOperation)op;

            type = type(cacheName, op0.tableName());

            if (type == null) {
                if (op0.ifTableExists())
                    nop = true;
                else
                    err = new SchemaOperationException(SchemaOperationException.CODE_TABLE_NOT_FOUND,
                        op0.tableName());
            }
            else {
                for (QueryField col : op0.columns()) {
                    if (type.hasField(col.name())) {
                        if (op0.ifNotExists()) {
                            assert op0.columns().size() == 1;

                            nop = true;
                        }
                        else
                            err = new SchemaOperationException(CODE_COLUMN_EXISTS, col.name());
                    }
                    else if (!checkFieldOnBinaryType(type.typeId(), col))
                        err = new SchemaOperationException(CODE_COLUMN_EXISTS, "with a different type.");
                }
            }
        }
        else if (op instanceof SchemaAlterTableDropColumnOperation) {
            SchemaAlterTableDropColumnOperation op0 = (SchemaAlterTableDropColumnOperation)op;

            type = type(cacheName, op0.tableName());

            if (type == null) {
                if (op0.ifTableExists())
                    nop = true;
                else
                    err = new SchemaOperationException(SchemaOperationException.CODE_TABLE_NOT_FOUND,
                        op0.tableName());
            }
            else {
                for (String name : op0.columns()) {
                    if (err != null)
                        break;

                    if (!type.hasField(name)) {
                        if (op0.ifExists()) {
                            assert op0.columns().size() == 1;

                            nop = true;
                        }
                        else
                            err = new SchemaOperationException(SchemaOperationException.CODE_COLUMN_NOT_FOUND, name);

                        break;
                    }

                    err = QueryUtils.validateDropColumn(type, name);
                }
            }
        }
        else
            err = new SchemaOperationException("Unsupported operation: " + op);

        return new T3<>(type, nop, err);
    }

    /**
     * It is checked that if a new column already existed in BinaryType,
     * then its type does not change.
     *
     * @param typeId Binary type id.
     * @param qryField New query field.
     * @return {@code True} if the field is not added or type does not change.
     */
    private boolean checkFieldOnBinaryType(int typeId, QueryField qryField) {
        assert nonNull(qryField);

        try {
            BinaryType binaryType = ctx.cacheObjects().metadata(typeId);
            String binaryFieldType = nonNull(binaryType) ? binaryType.fieldTypeName(qryField.name()) : null;

            return isNull(binaryFieldType) ||
                binaryFieldType.equals(fieldTypeName(typeByClass(Class.forName(qryField.typeName()))));
        }
        catch (ClassNotFoundException e) {
            throw new IgniteException(
                "Class not found for property [name=" + qryField.name() + ", type=" + qryField.typeName() + ']'
            );
        }
    }

    /**
     * Prepare operation on non-started cache.
     *
     * @param op Operation.
     * @param schema Known cache schema.
     * @return Result: nop flag, error.
     */
    private T2<Boolean, SchemaOperationException> prepareChangeOnNotStartedCache(SchemaAbstractOperation op,
        QuerySchema schema) {
        boolean nop = false;
        SchemaOperationException err = null;

        // Build table and index maps.
        Map<String, QueryEntity> tblMap = new HashMap<>();
        Map<String, T2<QueryEntity, QueryIndex>> idxMap = new HashMap<>();

        for (QueryEntity entity : schema.entities()) {
            String tblName = entity.getTableName();

            QueryEntity oldEntity = tblMap.put(tblName, entity);

            if (oldEntity != null) {
                err = new SchemaOperationException("Invalid schema state (duplicate table found): " + tblName);

                break;
            }

            for (QueryIndex entityIdx : entity.getIndexes()) {
                String idxName = entityIdx.getName();

                T2<QueryEntity, QueryIndex> oldIdxEntity = idxMap.put(idxName, new T2<>(entity, entityIdx));

                if (oldIdxEntity != null) {
                    err = new SchemaOperationException("Invalid schema state (duplicate index found): " +
                        idxName);

                    break;
                }
            }

            if (err != null)
                break;
        }

        // Now check whether operation can be applied to schema.
        if (op instanceof SchemaIndexCreateOperation) {
            SchemaIndexCreateOperation op0 = (SchemaIndexCreateOperation)op;

            String idxName = op0.indexName();

            T2<QueryEntity, QueryIndex> oldIdxEntity = idxMap.get(idxName);

            if (oldIdxEntity == null) {
                String tblName = op0.tableName();

                QueryEntity oldEntity = tblMap.get(tblName);

                if (oldEntity == null)
                    err = new SchemaOperationException(SchemaOperationException.CODE_TABLE_NOT_FOUND, tblName);
                else {
                    for (String fieldName : op0.index().getFields().keySet()) {
                        Set<String> oldEntityFields = new HashSet<>(oldEntity.getFields().keySet());

                        for (Map.Entry<String, String> alias : oldEntity.getAliases().entrySet()) {
                            oldEntityFields.remove(alias.getKey());
                            oldEntityFields.add(alias.getValue());
                        }

                        if (!oldEntityFields.contains(fieldName)) {
                            err = new SchemaOperationException(SchemaOperationException.CODE_COLUMN_NOT_FOUND,
                                fieldName);

                            break;
                        }
                    }
                }
            }
            else {
                if (op0.ifNotExists())
                    nop = true;
                else
                    err = new SchemaOperationException(SchemaOperationException.CODE_INDEX_EXISTS, idxName);
            }
        }
        else if (op instanceof SchemaIndexDropOperation) {
            SchemaIndexDropOperation op0 = (SchemaIndexDropOperation)op;

            String idxName = op0.indexName();

            T2<QueryEntity, QueryIndex> oldIdxEntity = idxMap.get(idxName);

            if (oldIdxEntity == null) {
                if (op0.ifExists())
                    nop = true;
                else
                    err = new SchemaOperationException(SchemaOperationException.CODE_INDEX_NOT_FOUND, idxName);
            }
        }
        else if (op instanceof SchemaAlterTableAddColumnOperation) {
            SchemaAlterTableAddColumnOperation op0 = (SchemaAlterTableAddColumnOperation)op;

            QueryEntity e = tblMap.get(op0.tableName());

            if (e == null) {
                if (op0.ifTableExists())
                    nop = true;
                else
                    err = new SchemaOperationException(SchemaOperationException.CODE_TABLE_NOT_FOUND,
                        op0.tableName());
            }
            else {
                for (QueryField fld : op0.columns()) {
                    if (e.getFields().containsKey(fld.name())) {
                        if (op0.ifNotExists()) {
                            assert op0.columns().size() == 1;

                            nop = true;
                        }
                        else
                            err = new SchemaOperationException(CODE_COLUMN_EXISTS, fld.name());
                    }
                }
            }
        }
        else if (op instanceof SchemaAlterTableDropColumnOperation) {
            SchemaAlterTableDropColumnOperation op0 = (SchemaAlterTableDropColumnOperation)op;

            QueryEntity e = tblMap.get(op0.tableName());

            if (e == null) {
                if (op0.ifTableExists())
                    nop = true;
                else
                    err = new SchemaOperationException(SchemaOperationException.CODE_TABLE_NOT_FOUND,
                        op0.tableName());
            }
            else {
                for (String colName : op0.columns()) {
                    if (err != null)
                        break;

                    String fldName = QueryUtils.fieldNameByAlias(e, colName);

                    if (!e.getFields().containsKey(fldName)) {
                        if (op0.ifExists()) {
                            assert op0.columns().size() == 1;

                            nop = true;
                        }
                        else
                            err = new SchemaOperationException(SchemaOperationException.CODE_COLUMN_NOT_FOUND, fldName);

                        break;
                    }

                    err = QueryUtils.validateDropColumn(e, fldName, colName);
                }
            }
        }
        else
            err = new SchemaOperationException("Unsupported operation: " + op);

        return new T2<>(nop, err);
    }

    /**
     * Invoked when coordinator finished ensuring that all participants are ready.
     *
     * @param op Operation.
     * @param err Error (if any).
     */
    public void onCoordinatorFinished(SchemaAbstractOperation op, @Nullable SchemaOperationException err) {
        synchronized (stateMux) {
            SchemaFinishDiscoveryMessage msg = new SchemaFinishDiscoveryMessage(op, err);

            try {
                ctx.discovery().sendCustomEvent(msg);
            }
            catch (Exception e) {
                // Failed to send finish message over discovery. This is something unrecoverable.
                U.warn(log, "Failed to send schema finish discovery message [opId=" + op.id() + ']', e);
            }
        }
    }

    /**
     * Get current coordinator node.
     *
     * @return Coordinator node.
     */
    private ClusterNode coordinator() {
        assert !ctx.clientNode();

        synchronized (stateMux) {
            if (crd == null) {
                ClusterNode crd0 = null;

                for (ClusterNode node : ctx.discovery().aliveServerNodes()) {
                    if (crd0 == null || crd0.order() > node.order())
                        crd0 = node;
                }

                assert crd0 != null;

                crd = crd0;
            }

            return crd;
        }
    }

    /**
     * Get rid of stale IO message received from other nodes which joined when operation had been in progress.
     *
     * @param opId Operation ID.
     */
    private void cleanStaleStatusMessages(UUID opId) {
        Iterator<SchemaOperationStatusMessage> it = pendingMsgs.iterator();

        while (it.hasNext()) {
            SchemaOperationStatusMessage statusMsg = it.next();

            if (F.eq(opId, statusMsg.operationId())) {
                it.remove();

                if (log.isDebugEnabled())
                    log.debug("Dropped operation status message because it is already completed [opId=" + opId +
                        ", rmtNode=" + statusMsg.senderNodeId() + ']');
            }
        }
    }

    /**
     * Apply positive index operation result.
     *
     * @param op Operation.
     * @param type Type descriptor (if available),
     */
    public void onLocalOperationFinished(SchemaAbstractOperation op, @Nullable QueryTypeDescriptorImpl type) {
        synchronized (stateMux) {
            if (disconnected)
                return;

            // No need to apply anything to obsolete type.
            if (type == null || type.obsolete()) {
                if (log.isDebugEnabled())
                    log.debug("Local operation finished, but type descriptor is either missing or obsolete " +
                        "(will ignore) [opId=" + op.id() + ']');

                return;
            }

            if (log.isDebugEnabled())
                log.debug("Local operation finished successfully [opId=" + op.id() + ']');

            String schemaName = op.schemaName();

            try {
                if (op instanceof SchemaIndexCreateOperation) {
                    SchemaIndexCreateOperation op0 = (SchemaIndexCreateOperation)op;

                    QueryUtils.processDynamicIndexChange(op0.indexName(), op0.index(), type);

                    QueryIndexDescriptorImpl idxDesc = type.index(op0.indexName());

                    QueryIndexKey idxKey = new QueryIndexKey(schemaName, op0.indexName());

                    idxs.put(idxKey, idxDesc);
                }
                else if (op instanceof SchemaIndexDropOperation) {
                    SchemaIndexDropOperation op0 = (SchemaIndexDropOperation)op;

                    QueryUtils.processDynamicIndexChange(op0.indexName(), null, type);

                    QueryIndexKey idxKey = new QueryIndexKey(schemaName, op0.indexName());

                    idxs.remove(idxKey);
                }
                else {
                    assert (op instanceof SchemaAlterTableAddColumnOperation ||
                        op instanceof SchemaAlterTableDropColumnOperation);

                    // No-op - all processing is done at "local" stage
                    // as we must update both table and type descriptor atomically.
                }
            }
            catch (IgniteCheckedException e) {
                U.warn(log, "Failed to finish index operation [opId=" + op.id() + " op=" + op + ']', e);
            }
        }
    }

    /**
     * Handle node leave.
     *
     * @param node Node.
     */
    public void onNodeLeave(ClusterNode node) {
        synchronized (stateMux) {
            // Clients do not send status messages and are never coordinators.
            if (ctx.clientNode())
                return;

            ClusterNode crd0 = coordinator();

            if (F.eq(node.id(), crd0.id())) {
                crd = null;

                crd0 = coordinator();
            }

            for (SchemaOperation op : schemaOps.values()) {
                if (op.started()) {
                    op.manager().onNodeLeave(node.id(), crd0);

                    if (crd0.isLocal())
                        unwindPendingMessages(op.id(), op.manager());
                }
            }
        }
    }

    /**
     * Process schema operation.
     *
     * @param op Operation.
     * @param type Type descriptor.
     * @param depId Cache deployment ID.
     * @param cancelTok Cancel token.
     * @throws SchemaOperationException If failed.
     */
    public void processSchemaOperationLocal(SchemaAbstractOperation op, QueryTypeDescriptorImpl type, IgniteUuid depId,
        SchemaIndexOperationCancellationToken cancelTok) throws SchemaOperationException {
        if (log.isDebugEnabled())
            log.debug("Started local index operation [opId=" + op.id() + ']');

        String cacheName = op.cacheName();

        GridCacheContextInfo cacheInfo = idx.registeredCacheInfo(cacheName);

        if (cacheInfo == null || !F.eq(depId, cacheInfo.dynamicDeploymentId()))
            throw new SchemaOperationException(SchemaOperationException.CODE_CACHE_NOT_FOUND, cacheName);

        try {
            if (op instanceof SchemaIndexCreateOperation) {
                SchemaIndexCreateOperation op0 = (SchemaIndexCreateOperation)op;

                QueryIndexDescriptorImpl idxDesc = QueryUtils.createIndexDescriptor(type, op0.index());

                SchemaIndexCacheVisitor visitor;

                if (cacheInfo.isCacheContextInited()) {
                    GridCacheContext cctx = cacheInfo.cacheContext();

                    int buildIdxPoolSize = ctx.config().getBuildIndexThreadPoolSize();
                    int parallel = op0.parallel();

                    if (parallel > buildIdxPoolSize) {
                        String idxName = op0.indexName();

                        log.warning("Provided parallelism " + parallel + " for creation of index " + idxName +
                            " is greater than the number of index building threads. Will use " + buildIdxPoolSize +
                            " threads to build index. Increase by IgniteConfiguration.setBuildIndexThreadPoolSize" +
                            " and restart the node if you want to use more threads. [tableName=" + op0.tableName() +
                            ", indexName=" + idxName + ", requestedParallelism=" + parallel + ", buildIndexPoolSize=" +
                            buildIdxPoolSize + "]");
                    }

                    GridFutureAdapter<Void> createIdxFut = new GridFutureAdapter<>();

                    visitor = new SchemaIndexCacheVisitorImpl(
                        cacheInfo.cacheContext(),
                        new TableCacheFilter(cctx, op0.tableName()),
                        cancelTok,
                        createIdxFut
                    ) {
                        /** {@inheritDoc} */
                        @Override public void visit(SchemaIndexCacheVisitorClosure clo) {
                            super.visit(clo);

                            try {
                                buildIdxFut.get();
                            }
                            catch (Exception e) {
                                throw new IgniteException(e);
                            }
                        }
                    };
                }
                else
                    //For not started caches we shouldn't add any data to index.
                    visitor = clo -> {};

                idx.dynamicIndexCreate(op0.schemaName(), op0.tableName(), idxDesc, op0.ifNotExists(), visitor);
            }
            else if (op instanceof SchemaIndexDropOperation) {
                SchemaIndexDropOperation op0 = (SchemaIndexDropOperation)op;

                idx.dynamicIndexDrop(op0.schemaName(), op0.indexName(), op0.ifExists());
            }
            else if (op instanceof SchemaAlterTableAddColumnOperation) {
                SchemaAlterTableAddColumnOperation op0 = (SchemaAlterTableAddColumnOperation)op;

                processDynamicAddColumn(type, op0.columns());

                idx.dynamicAddColumn(op0.schemaName(), op0.tableName(), op0.columns(), op0.ifTableExists(),
                    op0.ifNotExists());
            }
            else if (op instanceof SchemaAlterTableDropColumnOperation) {
                SchemaAlterTableDropColumnOperation op0 = (SchemaAlterTableDropColumnOperation)op;

                processDynamicDropColumn(type, op0.columns());

                idx.dynamicDropColumn(op0.schemaName(), op0.tableName(), op0.columns(), op0.ifTableExists(),
                    op0.ifExists());
            }
            else
                throw new SchemaOperationException("Unsupported operation: " + op);
        }
        catch (Throwable e) {
            if (e instanceof SchemaOperationException)
                throw (SchemaOperationException)e;
            else
                throw new SchemaOperationException("Schema change operation failed: " + e.getMessage(), e);
        }
    }

    /**
     * Create cache and table from given query entity.
     *
     * @param schemaName Schema name to create table in. Case sensitive, must not be \"quoted\".
     * @param entity Entity to create table from.
     * @param templateName Template name.
     * @param cacheName Cache name.
     * @param cacheGroup Cache group name.
     * @param dataRegion Data region name.
     * @param affinityKey Affinity key column name.
     * @param atomicityMode Atomicity mode.
     * @param writeSyncMode Write synchronization mode.
     * @param backups Backups.
     * @param ifNotExists Quietly ignore this command if table already exists.
     * @param encrypted Encrypted flag.
     * @param qryParallelism query parallelism value for configuration of underlying cache.
     * @throws IgniteCheckedException If failed.
     */
    public void dynamicTableCreate(
        String schemaName,
        QueryEntity entity,
        String templateName,
        String cacheName,
        String cacheGroup,
        @Nullable String dataRegion,
        String affinityKey,
        @Nullable CacheAtomicityMode atomicityMode,
        @Nullable CacheWriteSynchronizationMode writeSyncMode,
        @Nullable Integer backups,
        boolean ifNotExists,
        boolean encrypted,
        @Nullable Integer qryParallelism
    ) throws IgniteCheckedException {
        assert !F.isEmpty(templateName);
        assert backups == null || backups >= 0;
        assert qryParallelism == null || qryParallelism > 0;

        CacheConfiguration<?, ?> ccfg = ctx.cache().getConfigFromTemplate(templateName);

        if (ccfg == null) {
            if (QueryUtils.TEMPLATE_PARTITIONED.equalsIgnoreCase(templateName))
                ccfg = new CacheConfiguration<>().setCacheMode(CacheMode.PARTITIONED);
            else if (QueryUtils.TEMPLATE_REPLICATED.equalsIgnoreCase(templateName))
                ccfg = new CacheConfiguration<>().setCacheMode(CacheMode.REPLICATED);
            else
                throw new SchemaOperationException(SchemaOperationException.CODE_CACHE_NOT_FOUND, templateName);

            ccfg.setWriteSynchronizationMode(CacheWriteSynchronizationMode.FULL_SYNC);
        }

        if (!F.isEmpty(ccfg.getQueryEntities()))
            throw new SchemaOperationException("Template cache already contains query entities which it should not: " +
                templateName);

        if (!F.isEmpty(entity.getNotNullFields()))
            QueryUtils.checkNotNullAllowed(ccfg);

        if (F.isEmpty(cacheName))
            cacheName = QueryUtils.createTableCacheName(schemaName, entity.getTableName());

        ccfg.setName(cacheName);

        if (!F.isEmpty(cacheGroup))
            ccfg.setGroupName(cacheGroup);

        if (!F.isEmpty(dataRegion))
            ccfg.setDataRegionName(dataRegion);

        if (atomicityMode != null)
            ccfg.setAtomicityMode(atomicityMode);

        if (writeSyncMode != null)
            ccfg.setWriteSynchronizationMode(writeSyncMode);

        if (backups != null)
            ccfg.setBackups(backups);

        if (qryParallelism != null)
            ccfg.setQueryParallelism(qryParallelism);

        ccfg.setEncryptionEnabled(encrypted);
        ccfg.setSqlSchema("\"" + schemaName + "\"");
        ccfg.setSqlEscapeAll(true);
        ccfg.setQueryEntities(Collections.singleton(entity));

        if (!QueryUtils.isCustomAffinityMapper(ccfg.getAffinityMapper()))
            ccfg.setAffinityMapper(null);

        if (affinityKey != null)
            ccfg.setKeyConfiguration(new CacheKeyConfiguration(entity.getKeyType(), affinityKey));

        boolean res;

        try {
            res = ctx.grid().getOrCreateCache0(ccfg, true).get2();
        }
        catch (CacheException e) {
            if (e.getCause() instanceof SchemaOperationException)
                throw (SchemaOperationException)e.getCause();
            else
                throw e;
        }

        if (!res && !ifNotExists)
            throw new SchemaOperationException(SchemaOperationException.CODE_TABLE_EXISTS, entity.getTableName());
    }

    /**
     * Drop table by destroying its cache if it's an 1:1 per cache table.
     *
     * @param cacheName Cache name.
     * @param tblName Table name.
     * @param ifExists Quietly ignore this command if table does not exist.
     * @throws SchemaOperationException if {@code ifExists} is {@code false} and cache was not found.
     */
    public void dynamicTableDrop(String cacheName, String tblName, boolean ifExists) throws SchemaOperationException {
        GridCacheContext currCache = this.curCache.get();

        if (currCache != null && F.eq(currCache.name(), cacheName))
            throw new IgniteSQLException("DROP TABLE cannot be called from the same cache that holds " +
                "the table being dropped [cacheName-" + cacheName + ", tblName=" + tblName + ']',
                IgniteQueryErrorCode.UNSUPPORTED_OPERATION);

        boolean res = ctx.grid().destroyCache0(cacheName, true);

        if (!res && !ifExists)
            throw new SchemaOperationException(SchemaOperationException.CODE_TABLE_NOT_FOUND, tblName);
    }

    /**
     * Register cache in indexing SPI.
     *
     * @param cacheName Cache name.
     * @param schemaName Schema name.
     * @param cacheInfo Cache context info.
     * @param cands Candidates.
     * @param isSql {@code true} in case create cache initialized from SQL.
     * @throws IgniteCheckedException If failed.
     */
    private void registerCache0(
        String cacheName,
        String schemaName,
        GridCacheContextInfo<?, ?> cacheInfo,
        Collection<QueryTypeCandidate> cands,
        boolean isSql
    ) throws IgniteCheckedException {
        synchronized (stateMux) {
            if (idx != null)
                idx.registerCache(cacheName, schemaName, cacheInfo);

            try {
                for (QueryTypeCandidate cand : cands) {
                    QueryTypeIdKey typeId = cand.typeId();
                    QueryTypeIdKey altTypeId = cand.alternativeTypeId();
                    QueryTypeDescriptorImpl desc = cand.descriptor();

                    if (typesByName.putIfAbsent(new QueryTypeNameKey(cacheName, desc.name()), desc) != null)
                        throw new IgniteCheckedException("Type with name '" + desc.name() + "' already indexed " +
                            "in cache '" + cacheName + "'.");

                    types.put(typeId, desc);

                    if (altTypeId != null)
                        types.put(altTypeId, desc);

                    for (QueryIndexDescriptorImpl idx : desc.indexes0()) {
                        QueryIndexKey idxKey = new QueryIndexKey(schemaName, idx.name());

                        QueryIndexDescriptorImpl oldIdx = idxs.putIfAbsent(idxKey, idx);

                        if (oldIdx != null) {
                            throw new IgniteException("Duplicate index name [cache=" + cacheName +
                                ", schemaName=" + schemaName + ", idxName=" + idx.name() +
                                ", existingTable=" + oldIdx.typeDescriptor().tableName() +
                                ", table=" + desc.tableName() + ']');
                        }
                    }

                    if (idx != null)
                        idx.registerType(cacheInfo, desc, isSql);
                }

                cacheNames.add(CU.mask(cacheName));
            }
            catch (IgniteCheckedException | RuntimeException e) {
                onCacheStop0(cacheInfo, true);

                throw e;
            }
        }
    }

    /**
     * Unregister cache.<p>
     * Use with {@link #busyLock} where appropriate.
     *
     * @param cacheInfo Cache context info.
     * @param destroy Destroy flag.
     */
    public void onCacheStop0(GridCacheContextInfo cacheInfo, boolean destroy) {
        if (idx == null || !cacheSupportSql(cacheInfo.config()))
            return;

        String cacheName = cacheInfo.name();

        synchronized (stateMux) {
            // Clear types.
            Iterator<Map.Entry<QueryTypeIdKey, QueryTypeDescriptorImpl>> it = types.entrySet().iterator();

            while (it.hasNext()) {
                Map.Entry<QueryTypeIdKey, QueryTypeDescriptorImpl> entry = it.next();

                if (F.eq(cacheName, entry.getKey().cacheName())) {
                    it.remove();

                    typesByName.remove(new QueryTypeNameKey(cacheName, entry.getValue().name()));

                    entry.getValue().markObsolete();
                }
            }

            // Clear indexes.
            Iterator<Map.Entry<QueryIndexKey, QueryIndexDescriptorImpl>> idxIt = idxs.entrySet().iterator();

            while (idxIt.hasNext()) {
                Map.Entry<QueryIndexKey, QueryIndexDescriptorImpl> idxEntry = idxIt.next();

                if (F.eq(cacheName, idxEntry.getValue().typeDescriptor().cacheName()))
                    idxIt.remove();
            }

            // Notify in-progress index operations.
            for (SchemaOperation op : schemaOps.values()) {
                if (op.started())
                    op.manager().worker().cancel();
            }

            // Notify indexing.
            try {
                idx.unregisterCache(cacheInfo, destroy);
            }
            catch (Exception e) {
                U.error(log, "Failed to clear indexing on cache unregister (will ignore): " + cacheName, e);
            }

            cacheNames.remove(cacheName);

            Iterator<Long> missedCacheTypeIter = missedCacheTypes.iterator();

            while (missedCacheTypeIter.hasNext()) {
                long key = missedCacheTypeIter.next();

                if (missedCacheTypeKeyMatches(key, cacheName))
                    missedCacheTypeIter.remove();
            }
        }
    }

    /**
     * Check is cache configured for SQL.
     *
     * @param cfg Cache configuration.
     * @return {@code true} If cache configuration support SQL, {@code false} otherwise.
     */
    private boolean cacheSupportSql(CacheConfiguration cfg) {
        return !F.isEmpty(cfg.getQueryEntities())
            || !F.isEmpty(cfg.getSqlSchema())
            || !F.isEmpty(cfg.getSqlFunctionClasses());
    }

    /**
     * Check whether provided key and value belongs to expected cache and table.
     *
     * @param cctx Target cache context.
     * @param expCacheName Expected cache name.
     * @param expTblName Expected table name.
     * @param key Key.
     * @param val Value.
     * @return {@code True} if this key-value pair belongs to expected cache/table, {@code false} otherwise or
     *     if cache or table doesn't exist.
     * @throws IgniteCheckedException If failed.
     */
    @SuppressWarnings("ConstantConditions")
    public boolean belongsToTable(GridCacheContext cctx, String expCacheName, String expTblName, KeyCacheObject key,
        CacheObject val) throws IgniteCheckedException {
        QueryTypeDescriptorImpl desc = type(expCacheName, val);

        if (desc == null)
            return false;

        if (!F.eq(expTblName, desc.tableName()))
            return false;

        if (!cctx.cacheObjects().isBinaryObject(val)) {
            Class<?> valCls = val.value(cctx.cacheObjectContext(), false).getClass();

            if (!desc.valueClass().isAssignableFrom(valCls))
                return false;
        }

        if (!cctx.cacheObjects().isBinaryObject(key)) {
            Class<?> keyCls = key.value(cctx.cacheObjectContext(), false).getClass();

            if (!desc.keyClass().isAssignableFrom(keyCls))
                return false;
        }

        return true;
    }

    /**
     * Mark that for given cache index should/would be rebuilt.
     *
     * @param cctx Cache context.
     */
    public void markAsRebuildNeeded(GridCacheContext cctx) {
        if (rebuildIsMeaningless(cctx))
            return;

        idx.markAsRebuildNeeded(cctx);
    }

    /**
     * @param cctx Cache context.
     * @return True if index rebuild is meaningless (index module is disabled, local node is not an affinity
     *      node fro this cache or queries are not enabled for the cache).
     */
    @SuppressWarnings("RedundantIfStatement")
    private boolean rebuildIsMeaningless(GridCacheContext cctx) {
        // Indexing module is disabled, nothing to rebuild.
        if (idx == null)
            return true;

        // No data on non-affinity nodes.
        if (!cctx.affinityNode())
            return true;

        // No indexes to rebuild when there are no QueryEntities.
        if (!cctx.isQueryEnabled())
            return true;

        return false;
    }

    /**
     * Rebuilds indexes for provided caches from corresponding hash indexes.
     *
     * @param cctx Cache context.
     * @return Future that will be completed when rebuilding is finished.
     */
    public IgniteInternalFuture<?> rebuildIndexesFromHash(GridCacheContext cctx) {
        assert nonNull(cctx);

        // Indexing module is disabled, nothing to rebuild.
        if (rebuildIsMeaningless(cctx))
            return null;

        // No need to rebuild if cache has no data.
        boolean empty = true;

        for (IgniteCacheOffheapManager.CacheDataStore store : cctx.offheap().cacheDataStores()) {
            if (!store.isEmpty()) {
                empty = false;

                break;
            }
        }

        if (empty)
            return null;

        if (!busyLock.enterBusy()) {
            return new GridFinishedFuture<>(new NodeStoppingException("Failed to rebuild indexes from hash " +
                "(grid is stopping)."));
        }

        try {
            return idx.rebuildIndexesFromHash(cctx);
        }
        finally {
            busyLock.leaveBusy();
        }
    }

    /**
     * @param cacheName Cache name.
     * @return Cache object context.
     */
    private CacheObjectContext cacheObjectContext(String cacheName) {
        return ctx.cache().internalCache(cacheName).context().cacheObjectContext();
    }

    /**
     * @param cctx Cache context.
     * @param newRow New row.
     * @param prevRow Previous row.
     * @throws IgniteCheckedException In case of error.
     */
    public void store(GridCacheContext cctx, CacheDataRow newRow, @Nullable CacheDataRow prevRow,
        boolean prevRowAvailable)
        throws IgniteCheckedException {
        assert cctx != null;
        assert newRow != null;
        assert prevRowAvailable || prevRow == null;
        // No need to acquire busy lock here - operation is protected by GridCacheQueryManager.busyLock

        KeyCacheObject key = newRow.key();
        CacheObject val = newRow.value();

        if (log.isDebugEnabled())
            log.debug("Store [cache=" + cctx.name() + ", key=" + key + ", val=" + val + "]");

        if (idx == null)
            return;

        String cacheName = cctx.name();

        CacheObjectContext coctx = cctx.cacheObjectContext();

        QueryTypeDescriptorImpl desc = typeByValue(cacheName, coctx, key, val, true);

        if (prevRowAvailable && prevRow != null) {
            QueryTypeDescriptorImpl prevValDesc = typeByValue(cacheName,
                coctx,
                key,
                prevRow.value(),
                false);

            if (prevValDesc != desc) {
                if (prevValDesc != null)
                    idx.remove(cctx, prevValDesc, prevRow);

                // Row has already been removed from another table indexes
                prevRow = null;
            }
        }

        if (desc == null) {
            int typeId = ctx.cacheObjects().typeId(val);

            long missedCacheTypeKey = missedCacheTypeKey(cacheName, typeId);

            if (!missedCacheTypes.contains(missedCacheTypeKey)) {
                if (missedCacheTypes.add(missedCacheTypeKey)) {
                    LT.warn(log, "Key-value pair is not inserted into any SQL table [cacheName=" + cacheName +
                        ", " + describeTypeMismatch(cacheName, val) + "]");

                    LT.warn(log, "  ^-- Value type(s) are specified via CacheConfiguration.indexedTypes or CacheConfiguration.queryEntities");
                    LT.warn(log, "  ^-- Make sure that same type(s) used when adding Object or BinaryObject to cache");
                    LT.warn(log, "  ^-- Otherwise, entries will be stored in cache, but not appear as SQL Table rows");
                }
            }

            return;
        }

        idx.store(cctx, desc, newRow, prevRow, prevRowAvailable);
    }

    /**
     * Pretty-prints difference between expected and actual value types.
     *
     * @param cacheName Cache name.
     * @param val Value object.
     * @return Human readable type difference.
     */
    private String describeTypeMismatch(String cacheName, Object val) {
        try {
            QueryTypeDescriptorImpl indexedType = null;

            for (QueryTypeIdKey typeKey : types.keySet()) {
                if (typeKey.cacheName().equals(cacheName)) {
                    if (indexedType != null) {
                        // More than one type for table - simplified message.
                        indexedType = null;
                        break;
                    }

                    indexedType = types.get(typeKey);
                }
            }

            boolean bin = ctx.cacheObjects().isBinaryObject(val);

            if (indexedType != null && bin &&
                !indexedType.valueTypeName().equals(((BinaryObject)val).type().typeName())) {

                return "expValType=" + indexedType.valueTypeName()
                    + ", actualValType=" + ((BinaryObject)val).type().typeName();
            }
            else if (bin)
                return "valType=" + ((BinaryObject)val).type().typeName();
            else
                return "val=" + val.toString();
        }
        catch (Exception e) {
            return val.getClass().getName();
        }
    }

    /**
     * @param cacheName Cache name.
     * @param coctx Cache context.
     * @param key Key.
     * @param val Value.
     * @param checkType If {@code true} checks that key and value type correspond to found TypeDescriptor.
     * @return Type descriptor if found and {@code null} otherwise.
     * @throws IgniteCheckedException If type check failed.
     */
    @SuppressWarnings("ConstantConditions")
    @Nullable public QueryTypeDescriptorImpl typeByValue(
        String cacheName,
        CacheObjectContext coctx,
        KeyCacheObject key,
        CacheObject val,
        boolean checkType
    ) throws IgniteCheckedException {
        Class<?> valCls = null;

        QueryTypeIdKey id;

        boolean binaryVal = ctx.cacheObjects().isBinaryObject(val);

        if (binaryVal) {
            int typeId = ctx.cacheObjects().typeId(val);

            id = new QueryTypeIdKey(cacheName, typeId);
        }
        else {
            valCls = val.value(coctx, false).getClass();

            id = new QueryTypeIdKey(cacheName, valCls);
        }

        QueryTypeDescriptorImpl desc = types.get(id);

        if (desc == null)
            return null;

        if (checkType) {
            if (!binaryVal && !desc.valueClass().isAssignableFrom(valCls))
                throw new IgniteCheckedException("Failed to update index due to class name conflict" +
                    "(multiple classes with same simple name are stored in the same cache) " +
                    "[expCls=" + desc.valueClass().getName() + ", actualCls=" + valCls.getName() + ']');

            if (!ctx.cacheObjects().isBinaryObject(key)) {
                Class<?> keyCls = key.value(coctx, false).getClass();

                if (!desc.keyClass().isAssignableFrom(keyCls))
                    throw new IgniteCheckedException("Failed to update index, incorrect key class [expCls=" +
                        desc.keyClass().getName() + ", actualCls=" + keyCls.getName() + "]");
            }
        }

        return desc;
    }

    /**
     * Gets type descriptor for cache by given object's type.
     *
     * @param cacheName Cache name.
     * @param val Object to determine type for.
     * @return Type descriptor.
     * @throws IgniteCheckedException If failed.
     */
    @SuppressWarnings("ConstantConditions")
    private QueryTypeDescriptorImpl type(@Nullable String cacheName, CacheObject val) throws IgniteCheckedException {
        CacheObjectContext coctx = cacheObjectContext(cacheName);

        QueryTypeIdKey id;

        boolean binaryVal = ctx.cacheObjects().isBinaryObject(val);

        if (binaryVal)
            id = new QueryTypeIdKey(cacheName, ctx.cacheObjects().typeId(val));
        else
            id = new QueryTypeIdKey(cacheName, val.value(coctx, false).getClass());

        return types.get(id);
    }

    /**
     * @throws IgniteCheckedException If failed.
     */
    private void checkEnabled() throws IgniteCheckedException {
        if (idx == null)
            throw new IgniteCheckedException("Indexing is disabled.");
    }

    /**
     * @throws IgniteException If indexing is disabled.
     */
    private void checkxEnabled() throws IgniteException {
        if (idx == null)
            throw new IgniteException("Failed to execute query because indexing is disabled (consider adding module " +
                INDEXING.module() + " to classpath or moving it from 'optional' to 'libs' folder).");
    }

    /**
     * Execute update on DHT node (i.e. when it is possible to execute and update on all nodes independently).
     *
     * @param cctx Cache context.
     * @param cacheIds Involved cache ids.
     * @param parts Partitions.
     * @param schema Schema name.
     * @param qry Query string.
     * @param params Query parameters.
     * @param flags Flags.
     * @param pageSize Fetch page size.
     * @param timeout Timeout.
     * @param topVer Topology version.
     * @param mvccSnapshot MVCC snapshot.
     * @param cancel Query cancel object.
     * @return Cursor over entries which are going to be changed.
     * @throws IgniteCheckedException If failed.
     */
    public UpdateSourceIterator<?> executeUpdateOnDataNodeTransactional(
        GridCacheContext<?, ?> cctx,
        int[] cacheIds,
        int[] parts,
        String schema,
        String qry,
        Object[] params,
        int flags,
        int pageSize,
        int timeout,
        AffinityTopologyVersion topVer,
        MvccSnapshot mvccSnapshot,
        GridQueryCancel cancel
    ) throws IgniteCheckedException {
        checkxEnabled();

        return idx.executeUpdateOnDataNodeTransactional(
            cctx,
            cacheIds,
            parts,
            schema,
            qry,
            params,
            flags,
            pageSize,
            timeout,
            topVer,
            mvccSnapshot,
            cancel
        );
    }

    /**
     * Query SQL fields.
     *
     * @param qry Query.
     * @param keepBinary Keep binary flag.
     * @return Cursor.
     */
    public List<FieldsQueryCursor<List<?>>> querySqlFields(final SqlFieldsQuery qry, final boolean keepBinary,
        final boolean failOnMultipleStmts) {
        return querySqlFields(
            null,
            qry,
            null,
            keepBinary,
            failOnMultipleStmts
        );
    }

    /**
     * Query SQL fields.
     *
     * @param qry Query.
     * @param keepBinary Keep binary flag.
     * @return Cursor.
     */
    public FieldsQueryCursor<List<?>> querySqlFields(final SqlFieldsQuery qry, final boolean keepBinary) {
        return querySqlFields(
            null,
            qry,
            null,
            keepBinary,
            true
        ).get(0);
    }

    /**
     * Query SQL fields.
     *
     * @param cctx Cache context.
     * @param qry Query.
     * @param cliCtx Client context.
     * @param keepBinary Keep binary flag.
     * @param failOnMultipleStmts If {@code true} the method must throws exception when query contains
     *      more then one SQL statement.
     * @return Cursor.
     */
    public List<FieldsQueryCursor<List<?>>> querySqlFields(
        @Nullable final GridCacheContext<?, ?> cctx,
        final SqlFieldsQuery qry,
        final SqlClientContext cliCtx,
        final boolean keepBinary,
        final boolean failOnMultipleStmts
    ) {
        return querySqlFields(
            cctx,
            qry,
            cliCtx,
            keepBinary,
            failOnMultipleStmts,
            GridCacheQueryType.SQL_FIELDS,
            null
        );
    }

    /**
     * Query SQL fields.
     *
     * @param cctx Cache context.
     * @param qry Query.
     * @param cliCtx Client context.
     * @param keepBinary Keep binary flag.
     * @param failOnMultipleStmts If {@code true} the method must throws exception when query contains
     *      more then one SQL statement.
     * @param cancel Hook for query cancellation.
     * @return Cursor.
     */
    public List<FieldsQueryCursor<List<?>>> querySqlFields(
        @Nullable final GridCacheContext<?, ?> cctx,
        final SqlFieldsQuery qry,
        final SqlClientContext cliCtx,
        final boolean keepBinary,
        final boolean failOnMultipleStmts,
        @Nullable final GridQueryCancel cancel
    ) {
        return querySqlFields(
            cctx,
            qry,
            cliCtx,
            keepBinary,
            failOnMultipleStmts,
            GridCacheQueryType.SQL_FIELDS,
            cancel
        );
    }

    /**
     * Query SQL fields.
     *
     * @param cctx Cache context.
     * @param qry Query.
     * @param cliCtx Client context.
     * @param keepBinary Keep binary flag.
     * @param failOnMultipleStmts If {@code true} the method must throws exception when query contains
     *      more then one SQL statement.
     * @param qryType Real query type.
     * @param cancel Hook for query cancellation.
     * @return Cursor.
     */
    public List<FieldsQueryCursor<List<?>>> querySqlFields(
        @Nullable final GridCacheContext<?, ?> cctx,
        final SqlFieldsQuery qry,
        final SqlClientContext cliCtx,
        final boolean keepBinary,
        final boolean failOnMultipleStmts,
        GridCacheQueryType qryType,
        @Nullable final GridQueryCancel cancel
    ) {
        // Validate.
        checkxEnabled();

        if (qry.isDistributedJoins() && qry.getPartitions() != null)
            throw new CacheException("Using both partitions and distributed JOINs is not supported for the same query");

        if (qry.isLocal() && ctx.clientNode() && (cctx == null || cctx.config().getCacheMode() != CacheMode.LOCAL))
            throw new CacheException("Execution of local SqlFieldsQuery on client node disallowed.");

        return executeQuerySafe(cctx, () -> {
            assert idx != null;

            final String schemaName = getSchemaName(cctx, qry);

            IgniteOutClosureX<List<FieldsQueryCursor<List<?>>>> clo =
                new IgniteOutClosureX<List<FieldsQueryCursor<List<?>>>>() {
                    @Override public List<FieldsQueryCursor<List<?>>> applyx() {
                        GridQueryCancel cancel0 = cancel != null ? cancel : new GridQueryCancel();

                        List<FieldsQueryCursor<List<?>>> res = idx.querySqlFields(
                            schemaName,
                            qry,
                            cliCtx,
                            keepBinary,
                            failOnMultipleStmts,
                            cancel0
                        );

                        if (cctx != null)
                            sendQueryExecutedEvent(qry.getSql(), qry.getArgs(), cctx, qryType);

                        return res;
                    }
                };

            return executeQuery(qryType, qry.getSql(), cctx, clo, true);
        });
    }

    /**
     * @param cctx Cache context.
     * @param qry Query.
     * @return Schema name.
     */
    private String getSchemaName(GridCacheContext<?, ?> cctx, SqlFieldsQuery qry) {
        if (qry.getSchema() != null)
            return qry.getSchema();
        else if (cctx != null) {
            String cacheSchemaName = idx.schema(cctx.name());

            if (!F.isEmpty(cacheSchemaName))
                return cacheSchemaName;
        }

        return QueryUtils.DFLT_SCHEMA;
    }

    /**
     * Execute query setting busy lock, preserving current cache context and properly handling checked exceptions.
     *
     * @param cctx Cache context.
     * @param supplier Code to be executed.
     * @return Result.
     */
    private <T> T executeQuerySafe(@Nullable final GridCacheContext<?, ?> cctx, SupplierX<T> supplier) {
        GridCacheContext oldCctx = curCache.get();

        curCache.set(cctx);

        if (!busyLock.enterBusy())
            throw new IllegalStateException("Failed to execute query (grid is stopping).");

        try {
            return supplier.get();
        }
        catch (IgniteCheckedException e) {
            throw new CacheException(e);
        }
        finally {
            curCache.set(oldCctx);

            busyLock.leaveBusy();
        }
    }

    /**
     * @param cacheName Cache name.
     * @param schemaName Schema name.
     * @param streamer Data streamer.
     * @param qry Query.
     * @return Update counter.
     */
    public long streamUpdateQuery(@Nullable final String cacheName, final String schemaName,
        final IgniteDataStreamer<?, ?> streamer, final String qry, final Object[] args) {
        assert streamer != null;

        if (!busyLock.enterBusy())
            throw new IllegalStateException("Failed to execute query (grid is stopping).");

        try {
            GridCacheContext cctx = ctx.cache().cache(cacheName).context();

            return executeQuery(GridCacheQueryType.SQL_FIELDS, qry, cctx, new IgniteOutClosureX<Long>() {
                @Override public Long applyx() throws IgniteCheckedException {
                    return idx.streamUpdateQuery(schemaName, qry, args, streamer);
                }
            }, true);
        }
        catch (IgniteCheckedException e) {
            throw new CacheException(e);
        }
        finally {
            busyLock.leaveBusy();
        }
    }

    /**
     * @param schemaName Schema name.
     * @param cliCtx Client context.
     * @param qry Query.
     * @param args Query arguments.
     * @return Update counters.
     */
    public List<Long> streamBatchedUpdateQuery(final String schemaName, final SqlClientContext cliCtx,
        final String qry, final List<Object[]> args) {
        checkxEnabled();

        if (!busyLock.enterBusy())
            throw new IllegalStateException("Failed to execute query (grid is stopping).");

        try {
            return executeQuery(GridCacheQueryType.SQL_FIELDS, qry, null, new IgniteOutClosureX<List<Long>>() {
                @Override public List<Long> applyx() throws IgniteCheckedException {
                    return idx.streamBatchedUpdateQuery(schemaName, qry, args, cliCtx);
                }
            }, true);
        }
        catch (IgniteCheckedException e) {
            throw new CacheException(e);
        }
        finally {
            busyLock.leaveBusy();
        }
    }

    /**
     * Execute distributed SQL query.
     *
     * @param cctx Cache context.
     * @param qry Query.
     * @param keepBinary Keep binary flag.
     * @return Cursor.
     */
    public <K, V> QueryCursor<Cache.Entry<K, V>> querySql(
        final GridCacheContext<?, ?> cctx,
        final SqlQuery qry,
        boolean keepBinary
    ) {
        // Generate.
        String type = qry.getType();

        String typeName = typeName(cctx.name(), type);

        qry.setType(typeName);

        SqlFieldsQuery fieldsQry = idx.generateFieldsQuery(cctx.name(), qry);

        // Execute.
        FieldsQueryCursor<List<?>> res = querySqlFields(
            cctx,
            fieldsQry,
            null,
            keepBinary,
            true,
            GridCacheQueryType.SQL,
            null
        ).get(0);

        // Convert.
        QueryKeyValueIterable<K, V> converted = new QueryKeyValueIterable<>(res);

        return new QueryCursorImpl<Cache.Entry<K, V>>(converted) {
            @Override public void close() {
                converted.cursor().close();
            }
        };
    }

    /**
     * Collect queries that already running more than specified duration.
     *
     * @param duration Duration to check.
     * @return Collection of long running queries.
     */
    public Collection<GridRunningQueryInfo> runningQueries(long duration) {
        if (moduleEnabled())
            return idx.runningQueries(duration);

        return Collections.emptyList();
    }

    /**
     * Cancel specified queries.
     *
     * @param queries Queries ID's to cancel.
     */
    public void cancelQueries(Collection<Long> queries) {
        if (moduleEnabled())
            idx.cancelQueries(queries);
    }

    /**
     * Entry point for index procedure.
     *
     * @param cacheName Cache name.
     * @param schemaName Schema name.
     * @param tblName Table name.
     * @param idx Index.
     * @param ifNotExists When set to {@code true} operation will fail if index already exists.
     * @param parallel Index creation parallelism level.
     * @return Future completed when index is created.
     */
    public IgniteInternalFuture<?> dynamicIndexCreate(String cacheName, String schemaName, String tblName,
        QueryIndex idx, boolean ifNotExists, int parallel) {
        SchemaAbstractOperation op = new SchemaIndexCreateOperation(UUID.randomUUID(), cacheName, schemaName, tblName,
            idx, ifNotExists, parallel);

        return startIndexOperationDistributed(op);
    }

    /**
     * Entry point for index drop procedure
     *
     * @param cacheName Cache name.
     * @param schemaName Schema name.
     * @param idxName Index name.
     * @param ifExists When set to {@code true} operation fill fail if index doesn't exists.
     * @return Future completed when index is created.
     */
    public IgniteInternalFuture<?> dynamicIndexDrop(String cacheName, String schemaName, String idxName,
        boolean ifExists) {
        SchemaAbstractOperation op = new SchemaIndexDropOperation(UUID.randomUUID(), cacheName, schemaName, idxName,
            ifExists);

        return startIndexOperationDistributed(op);
    }

    /**
     * Entry point for add column procedure.
     * @param schemaName Schema name.
     * @param tblName Target table name.
     * @param cols Columns to add.
     * @param ifTblExists Ignore operation if target table doesn't exist.
     * @param ifNotExists Ignore operation if column exists.
     */
    public IgniteInternalFuture<?> dynamicColumnAdd(String cacheName, String schemaName, String tblName,
        List<QueryField> cols, boolean ifTblExists, boolean ifNotExists) {

        SchemaAlterTableAddColumnOperation op = new SchemaAlterTableAddColumnOperation(UUID.randomUUID(), cacheName,
            schemaName, tblName, cols, ifTblExists, ifNotExists);

        return startIndexOperationDistributed(op);
    }

    /**
     * Entry point for drop column procedure.
     *
     * @param schemaName Schema name.
     * @param tblName Target table name.
     * @param cols Columns to drop.
     * @param ifTblExists Ignore operation if target table doesn't exist.
     * @param ifExists Ignore operation if column does not exist.
     */
    public IgniteInternalFuture<?> dynamicColumnRemove(String cacheName, String schemaName, String tblName,
        List<String> cols, boolean ifTblExists, boolean ifExists) {

        SchemaAlterTableDropColumnOperation op = new SchemaAlterTableDropColumnOperation(UUID.randomUUID(), cacheName,
            schemaName, tblName, cols, ifTblExists, ifExists);

        return startIndexOperationDistributed(op);
    }

    /**
     * Start distributed index change operation.
     *
     * @param op Operation.
     * @return Future.
     */
    private IgniteInternalFuture<?> startIndexOperationDistributed(SchemaAbstractOperation op) {
        SchemaOperationClientFuture fut = new SchemaOperationClientFuture(op.id());

        SchemaOperationClientFuture oldFut = schemaCliFuts.put(op.id(), fut);

        assert oldFut == null;

        try {
            ctx.discovery().sendCustomEvent(new SchemaProposeDiscoveryMessage(op));

            if (log.isDebugEnabled())
                log.debug("Sent schema propose discovery message [opId=" + op.id() + ", op=" + op + ']');

            boolean disconnected0;

            synchronized (stateMux) {
                disconnected0 = disconnected;
            }

            if (disconnected0) {
                fut.onDone(new SchemaOperationException("Client node is disconnected (operation result is unknown)."));

                schemaCliFuts.remove(op.id());
            }
        }
        catch (Exception e) {
            if (e instanceof SchemaOperationException)
                fut.onDone(e);
            else {
                fut.onDone(new SchemaOperationException("Failed to start schema change operation due to " +
                    "unexpected exception [opId=" + op.id() + ", op=" + op + ']', e));
            }

            schemaCliFuts.remove(op.id());
        }

        return fut;
    }

    /**
     * @param sqlQry Sql query.
     * @param params Params of the query.
     * @param cctx cache context.
     * @param qryType actual query type, usually either SQL or SQL_FIELDS.
     */
    private void sendQueryExecutedEvent(
        String sqlQry,
        Object[] params,
        GridCacheContext<?, ?> cctx,
        GridCacheQueryType qryType
    ) {
        if (cctx.events().isRecordable(EVT_CACHE_QUERY_EXECUTED)) {
            ctx.event().record(new CacheQueryExecutedEvent<>(
                ctx.discovery().localNode(),
                qryType.name() + " query executed.",
                EVT_CACHE_QUERY_EXECUTED,
                qryType.name(),
                cctx.name(),
                null,
                sqlQry,
                null,
                null,
                params,
                ctx.localNodeId(),
                null));
        }
    }

    /**
     * Update type descriptor with new fields metadata.
     *
     * @param d Type descriptor to update.
     * @param cols Columns to add.
     * @throws IgniteCheckedException If failed to update type descriptor.
     */
    private void processDynamicAddColumn(QueryTypeDescriptorImpl d, List<QueryField> cols)
        throws IgniteCheckedException {
        List<GridQueryProperty> props = new ArrayList<>(cols.size());

        for (QueryField col : cols) {
            try {
                props.add(new QueryBinaryProperty(
                    ctx,
                    col.name(),
                    null,
                    Class.forName(col.typeName()),
                    false,
                    null,
                    !col.isNullable(),
                    null,
                    col.precision(),
                    col.scale()));
            }
            catch (ClassNotFoundException e) {
                throw new SchemaOperationException("Class not found for new property: " + col.typeName());
            }
        }

        for (GridQueryProperty p : props)
            d.addProperty(p, true);
    }

    /**
     * Remove fields from type descriptor.
     *
     * @param d Type descriptor to update.
     * @param cols Columns to remove.
     * @throws IgniteCheckedException If failed.
     */
    private void processDynamicDropColumn(QueryTypeDescriptorImpl d, List<String> cols)
        throws IgniteCheckedException {
        for (String field : cols)
            d.removeProperty(field);
    }

    /**
     * @param cctx Cache context.
     * @param row Row removed from cache.
     * @throws IgniteCheckedException Thrown in case of any errors.
     */
    public void remove(GridCacheContext cctx, CacheDataRow row)
        throws IgniteCheckedException {
        assert row != null;
        // No need to acquire busy lock here - operation is protected by GridCacheQueryManager.busyLock

        if (log.isDebugEnabled())
            log.debug("Remove [cacheName=" + cctx.name() + ", key=" + row.key() + ", val=" + row.value() + "]");

        if (idx == null)
            return;

        QueryTypeDescriptorImpl desc = typeByValue(cctx.name(),
            cctx.cacheObjectContext(),
            row.key(),
            row.value(),
            false);

        if (desc == null)
            return;

        idx.remove(cctx, desc, row);
    }

    /**
     * @param cacheName Cache name.
     * @param clause Clause.
     * @param resType Result type.
     * @param filters Key and value filters.
     * @param <K> Key type.
     * @param <V> Value type.
     * @param limit Limits response records count. If 0 or less, the limit considered to be Integer.MAX_VALUE, that is virtually no limit.
     * @return Key/value rows.
     * @throws IgniteCheckedException If failed.
     */
    public <K, V> GridCloseableIterator<IgniteBiTuple<K, V>> queryText(final String cacheName, final String clause,
        final String resType, final IndexingQueryFilter filters, int limit) throws IgniteCheckedException {
        checkEnabled();

        if (!busyLock.enterBusy())
            throw new IllegalStateException("Failed to execute query (grid is stopping).");

        try {
            final GridCacheContext<?, ?> cctx = ctx.cache().internalCache(cacheName).context();

            return executeQuery(GridCacheQueryType.TEXT, clause, cctx,
                new IgniteOutClosureX<GridCloseableIterator<IgniteBiTuple<K, V>>>() {
                    @Override public GridCloseableIterator<IgniteBiTuple<K, V>> applyx() throws IgniteCheckedException {
                        String typeName = typeName(cacheName, resType);
                        String schemaName = idx.schema(cacheName);

                        return idx.queryLocalText(schemaName, cacheName, clause, typeName, filters, limit);
                    }
                }, true);
        }
        finally {
            busyLock.leaveBusy();
        }
    }

    /**
     * Gets types for cache.
     *
     * @param cacheName Cache name.
     * @return Descriptors.
     */
    public Collection<GridQueryTypeDescriptor> types(@Nullable String cacheName) {
        Collection<GridQueryTypeDescriptor> cacheTypes = newSetFromMap(new IdentityHashMap<>());

        for (Map.Entry<QueryTypeIdKey, QueryTypeDescriptorImpl> e : types.entrySet()) {
            if (F.eq(e.getKey().cacheName(), cacheName))
                cacheTypes.add(e.getValue());
        }

        return cacheTypes;
    }

    /**
     * Get type descriptor for the given cache and table name.
     * @param cacheName Cache name.
     * @param tblName Table name.
     * @return Type (if any).
     */
    @Nullable private QueryTypeDescriptorImpl type(@Nullable String cacheName, String tblName) {
        for (QueryTypeDescriptorImpl type : types.values()) {
            if (F.eq(cacheName, type.cacheName()) && F.eq(tblName, type.tableName()))
                return type;
        }

        return null;
    }

    /**
     * Gets type name for provided cache name and type name if type is still valid.
     *
     * @param cacheName Cache name.
     * @param typeName Type name.
     * @return Type descriptor.
     */
    private String typeName(@Nullable String cacheName, String typeName) throws IgniteException {
        QueryTypeDescriptorImpl type = typesByName.get(new QueryTypeNameKey(cacheName, typeName));

        if (type == null)
            throw new IgniteException("Failed to find SQL table for type: " + typeName);

        return type.name();
    }

    /**
     * Gets type descriptor for provided cache name and type name if type is still valid.
     *
     * @param cacheName Cache name.
     * @param typeName Type name.
     * @return Query type descriptor or {@code null} if descriptor was not found.
     */
    public @Nullable GridQueryTypeDescriptor typeDescriptor(@Nullable String cacheName, String typeName) {
        return typesByName.get(new QueryTypeNameKey(cacheName, typeName));
    }

    /**
     * @param qryType Query type.
     * @param qry Query description.
     * @param cctx Cache context.
     * @param clo Closure.
     * @param complete Complete.
     */
    public <R> R executeQuery(GridCacheQueryType qryType, String qry, @Nullable GridCacheContext<?, ?> cctx,
        IgniteOutClosureX<R> clo, boolean complete) throws IgniteCheckedException {
        final long startTime = U.currentTimeMillis();

        Throwable err = null;

        R res = null;

        try {
            res = clo.apply();

            if (res instanceof CacheQueryFuture) {
                CacheQueryFuture fut = (CacheQueryFuture)res;

                err = fut.error();
            }

            return res;
        }
        catch (GridClosureException e) {
            err = e.unwrap();

            throw (IgniteCheckedException)err;
        }
        catch (CacheException | IgniteException e) {
            err = e;

            throw e;
        }
        catch (Exception e) {
            err = e;

            throw new IgniteCheckedException(e);
        }
        finally {
            boolean failed = err != null;

            long duration = U.currentTimeMillis() - startTime;

            if (complete || failed) {
                if (cctx != null)
                    cctx.queries().collectMetrics(qryType, qry, startTime, duration, failed);

                if (log.isTraceEnabled())
                    log.trace("Query execution [startTime=" + startTime + ", duration=" + duration +
                        ", fail=" + failed + ", res=" + res + ']');
            }
        }
    }

    /**
     * Send status message to coordinator node.
     *
     * @param destNodeId Destination node ID.
     * @param opId Operation ID.
     * @param err Error.
     */
    public void sendStatusMessage(UUID destNodeId, UUID opId, SchemaOperationException err) {
        if (log.isDebugEnabled())
            log.debug("Sending schema operation status message [opId=" + opId + ", crdNode=" + destNodeId +
                ", err=" + err + ']');

        try {
            byte[] errBytes = marshalSchemaError(opId, err);

            SchemaOperationStatusMessage msg = new SchemaOperationStatusMessage(opId, errBytes);

            // Messages must go to dedicated schema pool. We cannot push them to query pool because in this case
            // they could be blocked with other query requests.
            ctx.io().sendToGridTopic(destNodeId, TOPIC_SCHEMA, msg, SCHEMA_POOL);
        }
        catch (IgniteCheckedException e) {
            if (log.isDebugEnabled())
                log.debug("Failed to send schema status response [opId=" + opId + ", destNodeId=" + destNodeId +
                    ", err=" + e + ']');
        }
    }

    /**
     * Process status message.
     *
     * @param msg Status message.
     */
    private void processStatusMessage(SchemaOperationStatusMessage msg) {
        synchronized (stateMux) {
            if (completedOpIds.contains(msg.operationId())) {
                // Received message from a node which joined topology in the middle of operation execution.
                if (log.isDebugEnabled())
                    log.debug("Received status message for completed operation (will ignore) [" +
                        "opId=" + msg.operationId() + ", sndNodeId=" + msg.senderNodeId() + ']');

                return;
            }

            UUID opId = msg.operationId();

            SchemaProposeDiscoveryMessage proposeMsg = activeProposals.get(opId);

            if (proposeMsg != null) {
                SchemaOperation op = schemaOps.get(proposeMsg.schemaName());

                if (op != null && F.eq(op.id(), opId) && op.started() && coordinator().isLocal()) {
                    if (log.isDebugEnabled())
                        log.debug("Received status message [opId=" + msg.operationId() +
                            ", sndNodeId=" + msg.senderNodeId() + ']');

                    op.manager().onNodeFinished(msg.senderNodeId(), unmarshalSchemaError(msg.errorBytes()));

                    return;
                }
            }

            // Put to pending set if operation is not visible/ready yet.
            pendingMsgs.add(msg);

            if (log.isDebugEnabled())
                log.debug("Received status message (added to pending set) [opId=" + msg.operationId() +
                    ", sndNodeId=" + msg.senderNodeId() + ']');
        }
    }

    /**
     * Unwind pending messages for particular operation.
     *
     * @param opId Operation ID.
     * @param mgr Manager.
     */
    private void unwindPendingMessages(UUID opId, SchemaOperationManager mgr) {
        assert Thread.holdsLock(stateMux);

        Iterator<SchemaOperationStatusMessage> it = pendingMsgs.iterator();

        while (it.hasNext()) {
            SchemaOperationStatusMessage msg = it.next();

            if (F.eq(msg.operationId(), opId)) {
                mgr.onNodeFinished(msg.senderNodeId(), unmarshalSchemaError(msg.errorBytes()));

                it.remove();
            }
        }
    }

    /**
     * Marshal schema error.
     *
     * @param err Error.
     * @return Error bytes.
     */
    @Nullable private byte[] marshalSchemaError(UUID opId, @Nullable SchemaOperationException err) {
        if (err == null)
            return null;

        try {
            return U.marshal(marsh, err);
        }
        catch (Exception e) {
            U.warn(log, "Failed to marshal schema operation error [opId=" + opId + ", err=" + err + ']', e);

            try {
                return U.marshal(marsh, new SchemaOperationException("Operation failed, but error cannot be " +
                    "serialized (see local node log for more details) [opId=" + opId + ", nodeId=" +
                    ctx.localNodeId() + ']'));
            }
            catch (Exception e0) {
                assert false; // Impossible situation.

                return null;
            }
        }
    }

    /**
     * Unmarshal schema error.
     *
     * @param errBytes Error bytes.
     * @return Error.
     */
    @Nullable private SchemaOperationException unmarshalSchemaError(@Nullable byte[] errBytes) {
        if (errBytes == null)
            return null;

        try {
            return U.unmarshal(marsh, errBytes, U.resolveClassLoader(ctx.config()));
        }
        catch (Exception e) {
            return new SchemaOperationException("Operation failed, but error cannot be deserialized.");
        }
    }

    /**
     * @return Value object context.
     */
    public CacheQueryObjectValueContext objectContext() {
        return valCtx;
    }

    /**
     * Performs validation of provided key and value against configured constraints.
     * Throws runtime exception if validation fails.
     *
     * @param coctx Cache object context.
     * @param key Key.
     * @param val Value.
     * @throws IgniteCheckedException, If error happens.
     */
    public void validateKeyAndValue(CacheObjectContext coctx, KeyCacheObject key, CacheObject val)
        throws IgniteCheckedException {
        QueryTypeDescriptorImpl desc = typeByValue(coctx.cacheName(), coctx, key, val, true);

        if (desc == null)
            return;

        desc.validateKeyAndValue(key, val);
    }

    /**
     * @param ver Version.
     */
    public static void setRequestAffinityTopologyVersion(AffinityTopologyVersion ver) {
        requestTopVer.set(ver);
    }

    /**
     * @return Affinity topology version of the current request.
     */
    public static AffinityTopologyVersion getRequestAffinityTopologyVersion() {
        return requestTopVer.get();
    }

    /**
     * Create missed cache type key.
     *
     * @param cacheName Cache name.
     * @param typeId Type ID.
     * @return Key.
     */
    private static long missedCacheTypeKey(String cacheName, int typeId) {
        return ((long)CU.cacheId(cacheName) << 32) | typeId;
    }

    /**
     * @param key Key.
     * @param cacheName Cache name.
     * @return {@code True} if matches.
     */
    private static boolean missedCacheTypeKeyMatches(long key, String cacheName) {
        int cacheId = CU.cacheId(cacheName);

        long cacheIdShifted = ((long)cacheId << 32);

        return (key & cacheIdShifted) == cacheIdShifted;
    }

    /**
     * Schema operation.
     */
    private class SchemaOperation {
        /** Original propose msg. */
        private final SchemaProposeDiscoveryMessage proposeMsg;

        /** Next schema operation. */
        private SchemaOperation next;

        /** Operation manager. */
        private SchemaOperationManager mgr;

        /** Finish message. */
        private SchemaFinishDiscoveryMessage finishMsg;

        /** Finish guard. */
        private final AtomicBoolean finishGuard = new AtomicBoolean();

        /**
         * Constructor.
         *
         * @param proposeMsg Original propose message.
         */
        public SchemaOperation(SchemaProposeDiscoveryMessage proposeMsg) {
            this.proposeMsg = proposeMsg;
        }

        /**
         * @return Operation ID.
         */
        public UUID id() {
            return proposeMsg.operation().id();
        }

        /**
         * @return Original propose message.
         */
        public SchemaProposeDiscoveryMessage proposeMessage() {
            return proposeMsg;
        }

        /**
         * @return Next schema operation.
         */
        @Nullable public SchemaOperation next() {
            return next;
        }

        /**
         * @param next Next schema operation.
         */
        public void next(SchemaOperation next) {
            this.next = next;
        }

        /**
         * @param finishMsg Finish message.
         */
        public void finishMessage(SchemaFinishDiscoveryMessage finishMsg) {
            this.finishMsg = finishMsg;
        }

        /**
         * @return {@code True} if finish request already received.
         */
        public boolean hasFinishMessage() {
            return finishMsg != null;
        }

        /**
         * Handle finish message.
         */
        @SuppressWarnings("unchecked")
        public void doFinish() {
            assert started();

            if (!finishGuard.compareAndSet(false, true))
                return;

            final UUID opId = id();
            final String schemaName = proposeMsg.schemaName();

            // Operation might be still in progress on client nodes which are not tracked by coordinator,
            // so we chain to operation future instead of doing synchronous unwind.
            mgr.worker().future().listen(new IgniteInClosure<IgniteInternalFuture>() {
                @Override public void apply(IgniteInternalFuture fut) {
                    synchronized (stateMux) {
                        SchemaOperation op = schemaOps.remove(schemaName);

                        assert op != null;
                        assert F.eq(op.id(), opId);

                        // Complete client future (if any).
                        SchemaOperationClientFuture cliFut = schemaCliFuts.remove(opId);

                        if (cliFut != null) {
                            if (finishMsg.hasError())
                                cliFut.onDone(finishMsg.error());
                            else
                                cliFut.onDone();
                        }

                        // Chain to the next operation (if any).
                        final SchemaOperation nextOp = op.next();

                        if (nextOp != null) {
                            schemaOps.put(schemaName, nextOp);

                            if (log.isDebugEnabled())
                                log.debug("Next schema change operation started [opId=" + nextOp.id() + ']');

                            assert !nextOp.started();

                            // Cannot execute operation synchronously because it may cause starvation in exchange
                            // thread under load. Hence, moving short-lived operation to separate worker.
                            new IgniteThread(ctx.igniteInstanceName(), "schema-circuit-breaker-" + op.id(),
                                new Runnable() {
                                    @Override public void run() {
                                        onSchemaPropose(nextOp.proposeMessage());
                                    }
                                }).start();
                        }
                    }
                }
            });
        }

        /**
         * Unwind operation queue and get tail operation.
         *
         * @return Tail operation.
         */
        public SchemaOperation unwind() {
            if (next == null)
                return this;
            else
                return next.unwind();
        }

        /**
         * Whether operation started.
         *
         * @return {@code True} if started.
         */
        public boolean started() {
            return mgr != null;
        }

        /**
         * @return Operation manager.
         */
        public SchemaOperationManager manager() {
            return mgr;
        }

        /**
         * @param mgr Operation manager.
         */
        public void manager(SchemaOperationManager mgr) {
            assert this.mgr == null;

            this.mgr = mgr;
        }
    }

    /** */
    private static class TableCacheFilter implements SchemaIndexCacheFilter {
        /** */
        @GridToStringExclude
        private final GridCacheContext cctx;

        /** */
        @GridToStringExclude
        private final GridQueryProcessor query;

        /** */
        private final String cacheName;

        /** */
        private final String tableName;

        /**
         * @param cctx Cache context.
         * @param tableName Target table name.
         */
        TableCacheFilter(GridCacheContext cctx, String tableName) {
            this.cctx = cctx;
            this.tableName = tableName;

            cacheName = cctx.name();
            query = cctx.kernalContext().query();
        }

        /** {@inheritDoc} */
        @Override public boolean apply(CacheDataRow row) throws IgniteCheckedException {
            return query.belongsToTable(cctx, cacheName, tableName, row.key(), row.value());
        }

        /** {@inheritDoc} */
        @Override public String toString() {
            return S.toString(TableCacheFilter.class, this);
        }
    }

    /**
     * Function which can throw exception.
     */
    @FunctionalInterface
    private interface SupplierX<T> {
        /**
         * Get value.
         *
         * @return Value.
         * @throws IgniteCheckedException If failed.
         */
        T get() throws IgniteCheckedException;
    }
}<|MERGE_RESOLUTION|>--- conflicted
+++ resolved
@@ -1178,11 +1178,7 @@
 
         if (!dscoMsgIdHist.add(id)) {
             U.warn(log, "Received duplicate schema custom discovery message (will ignore) [opId=" +
-<<<<<<< HEAD
                 msg.operation().id() + ", msg=" + msg + ']');
-=======
-                msg.operation().id() + ", msg=" + msg  + ']');
->>>>>>> 6f33e5ff
 
             return;
         }
@@ -1201,11 +1197,7 @@
         }
         else
             U.warn(log, "Received unsupported schema custom discovery message (will ignore) [opId=" +
-<<<<<<< HEAD
                 msg.operation().id() + ", msg=" + msg + ']');
-=======
-                msg.operation().id() + ", msg=" + msg  + ']');
->>>>>>> 6f33e5ff
     }
 
     /**
