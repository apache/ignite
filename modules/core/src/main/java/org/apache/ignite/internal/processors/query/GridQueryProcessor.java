--- conflicted
+++ resolved
@@ -65,11 +65,8 @@
 import org.apache.ignite.internal.processors.cache.DynamicCacheDescriptor;
 import org.apache.ignite.internal.processors.cache.GridCacheAdapter;
 import org.apache.ignite.internal.processors.cache.GridCacheContext;
-<<<<<<< HEAD
+import org.apache.ignite.internal.processors.cache.GridCacheSharedContext;
 import org.apache.ignite.internal.processors.cache.GridCacheUtils;
-=======
-import org.apache.ignite.internal.processors.cache.GridCacheSharedContext;
->>>>>>> afaa5e03
 import org.apache.ignite.internal.processors.cache.KeyCacheObject;
 import org.apache.ignite.internal.processors.cache.StoredCacheData;
 import org.apache.ignite.internal.processors.cache.query.CacheQueryFuture;
@@ -1393,17 +1390,13 @@
             throw new SchemaOperationException("Template cache already contains query entities which it should not: " +
                 templateName);
 
-<<<<<<< HEAD
         if (!F.isEmpty(entity.getNotNullFields()))
             GridCacheUtils.checkNotNullFieldsRestrictions(ccfg);
 
-        ccfg.setName(QueryUtils.createTableCacheName(schemaName, entity.getTableName()));
-=======
         if (F.isEmpty(cacheName))
             cacheName = QueryUtils.createTableCacheName(schemaName, entity.getTableName());
 
         ccfg.setName(cacheName);
->>>>>>> afaa5e03
 
         if (!F.isEmpty(cacheGroup))
             ccfg.setGroupName(cacheGroup);
