/*
 * Licensed to the Apache Software Foundation (ASF) under one or more
 * contributor license agreements.  See the NOTICE file distributed with
 * this work for additional information regarding copyright ownership.
 * The ASF licenses this file to You under the Apache License, Version 2.0
 * (the "License"); you may not use this file except in compliance with
 * the License.  You may obtain a copy of the License at
 *
 *      http://www.apache.org/licenses/LICENSE-2.0
 *
 * Unless required by applicable law or agreed to in writing, software
 * distributed under the License is distributed on an "AS IS" BASIS,
 * WITHOUT WARRANTIES OR CONDITIONS OF ANY KIND, either express or implied.
 * See the License for the specific language governing permissions and
 * limitations under the License.
 */

package org.apache.ignite.internal.processors.query;

import org.apache.ignite.IgniteCheckedException;
import org.apache.ignite.IgniteDataStreamer;
import org.apache.ignite.IgniteException;
import org.apache.ignite.binary.Binarylizable;
import org.apache.ignite.cache.CacheMode;
import org.apache.ignite.cache.QueryEntity;
import org.apache.ignite.cache.QueryIndex;
import org.apache.ignite.cache.query.FieldsQueryCursor;
import org.apache.ignite.cache.query.QueryCursor;
import org.apache.ignite.cache.query.SqlFieldsQuery;
import org.apache.ignite.cache.query.SqlQuery;
import org.apache.ignite.cluster.ClusterNode;
import org.apache.ignite.configuration.CacheConfiguration;
import org.apache.ignite.events.CacheQueryExecutedEvent;
import org.apache.ignite.internal.GridKernalContext;
import org.apache.ignite.internal.IgniteInternalFuture;
import org.apache.ignite.internal.managers.communication.GridMessageListener;
import org.apache.ignite.internal.NodeStoppingException;
import org.apache.ignite.internal.processors.GridProcessorAdapter;
import org.apache.ignite.internal.processors.affinity.AffinityTopologyVersion;
import org.apache.ignite.internal.processors.cache.CacheObject;
import org.apache.ignite.internal.processors.cache.CacheObjectContext;
import org.apache.ignite.internal.processors.cache.DynamicCacheDescriptor;
import org.apache.ignite.internal.processors.cache.GridCacheAdapter;
import org.apache.ignite.internal.processors.cache.GridCacheContext;
import org.apache.ignite.internal.processors.cache.IgniteCacheProxy;
import org.apache.ignite.internal.processors.cache.KeyCacheObject;
import org.apache.ignite.internal.processors.cache.QueryCursorImpl;
import org.apache.ignite.internal.processors.cache.query.CacheQueryFuture;
import org.apache.ignite.internal.processors.cache.query.CacheQueryType;
import org.apache.ignite.internal.processors.cache.query.GridCacheQueryType;
import org.apache.ignite.internal.processors.cache.query.QueryCursorEx;
import org.apache.ignite.internal.processors.cache.version.GridCacheVersion;
import org.apache.ignite.internal.processors.query.schema.SchemaIndexCacheVisitor;
import org.apache.ignite.internal.processors.query.schema.SchemaIndexCacheVisitorImpl;
import org.apache.ignite.internal.processors.query.schema.SchemaIndexOperationCancellationToken;
import org.apache.ignite.internal.processors.query.schema.SchemaOperationClientFuture;
import org.apache.ignite.internal.processors.query.schema.SchemaOperationException;
import org.apache.ignite.internal.processors.query.schema.SchemaOperationManager;
import org.apache.ignite.internal.processors.query.schema.SchemaOperationWorker;
import org.apache.ignite.internal.processors.query.schema.message.SchemaAbstractDiscoveryMessage;
import org.apache.ignite.internal.processors.query.schema.message.SchemaFinishDiscoveryMessage;
import org.apache.ignite.internal.processors.query.schema.message.SchemaOperationStatusMessage;
import org.apache.ignite.internal.processors.query.schema.message.SchemaProposeDiscoveryMessage;
import org.apache.ignite.internal.processors.query.schema.operation.SchemaAbstractOperation;
import org.apache.ignite.internal.processors.query.schema.operation.SchemaIndexCreateOperation;
import org.apache.ignite.internal.processors.query.schema.operation.SchemaIndexDropOperation;
import org.apache.ignite.internal.processors.timeout.GridTimeoutProcessor;
import org.apache.ignite.internal.util.GridBoundedConcurrentLinkedHashSet;
import org.apache.ignite.internal.util.GridSpinBusyLock;
import org.apache.ignite.internal.util.future.GridCompoundFuture;
import org.apache.ignite.internal.util.future.GridFinishedFuture;
import org.apache.ignite.internal.util.lang.GridCloseableIterator;
import org.apache.ignite.internal.util.lang.GridClosureException;
import org.apache.ignite.internal.util.lang.IgniteOutClosureX;
import org.apache.ignite.internal.util.typedef.F;
import org.apache.ignite.internal.util.typedef.internal.CU;
import org.apache.ignite.internal.util.typedef.T2;
import org.apache.ignite.internal.util.typedef.T3;
import org.apache.ignite.internal.util.typedef.internal.U;
import org.apache.ignite.internal.util.worker.GridWorker;
import org.apache.ignite.internal.util.worker.GridWorkerFuture;
import org.apache.ignite.lang.IgniteBiTuple;
import org.apache.ignite.lang.IgniteFuture;
import org.apache.ignite.lang.IgniteInClosure;
import org.apache.ignite.lang.IgniteUuid;
import org.apache.ignite.marshaller.jdk.JdkMarshaller;
import org.apache.ignite.spi.discovery.DiscoveryDataBag;
import org.apache.ignite.spi.indexing.IndexingQueryFilter;
import org.apache.ignite.thread.IgniteThread;
import org.jetbrains.annotations.Nullable;

import javax.cache.Cache;
import javax.cache.CacheException;
import java.sql.PreparedStatement;
import java.sql.SQLException;
import java.util.ArrayList;
import java.util.Collection;
import java.util.Collections;
import java.util.HashMap;
import java.util.HashSet;
import java.util.Iterator;
import java.util.LinkedHashMap;
import java.util.LinkedList;
import java.util.List;
import java.util.Map;
import java.util.Set;
import java.util.UUID;
import java.util.concurrent.ConcurrentHashMap;
import java.util.concurrent.ConcurrentMap;
import java.util.concurrent.atomic.AtomicBoolean;

import static org.apache.ignite.events.EventType.EVT_CACHE_QUERY_EXECUTED;
import static org.apache.ignite.internal.GridTopic.TOPIC_SCHEMA;
import static org.apache.ignite.internal.IgniteComponentType.INDEXING;
import static org.apache.ignite.internal.managers.communication.GridIoPolicy.SCHEMA_POOL;

/**
 * Indexing processor.
 */
public class GridQueryProcessor extends GridProcessorAdapter {
    /** Queries detail metrics eviction frequency. */
    private static final int QRY_DETAIL_METRICS_EVICTION_FREQ = 3_000;

    /** */
    private static final ThreadLocal<AffinityTopologyVersion> requestTopVer = new ThreadLocal<>();

    /** For tests. */
    public static Class<? extends GridQueryIndexing> idxCls;

    /** JDK marshaller to serialize errors. */
    private final JdkMarshaller marsh = new JdkMarshaller();

    /** */
    private final GridSpinBusyLock busyLock = new GridSpinBusyLock();

    /** */
    private GridTimeoutProcessor.CancelableTask qryDetailMetricsEvictTask;

    /** Type descriptors. */
    private final Map<QueryTypeIdKey, QueryTypeDescriptorImpl> types = new ConcurrentHashMap<>();

    /** Type descriptors. */
    private final ConcurrentMap<QueryTypeNameKey, QueryTypeDescriptorImpl> typesByName = new ConcurrentHashMap<>();

    /** */
    private final GridQueryIndexing idx;

    /** All indexes. */
    private final ConcurrentMap<QueryIndexKey, QueryIndexDescriptorImpl> idxs = new ConcurrentHashMap<>();

    /** Schema operation futures created on client side. */
    private final ConcurrentMap<UUID, SchemaOperationClientFuture> schemaCliFuts = new ConcurrentHashMap<>();

    /** IO message listener. */
    private final GridMessageListener ioLsnr;

    /** Schema operations. */
    private final ConcurrentHashMap<String, SchemaOperation> schemaOps = new ConcurrentHashMap<>();

    /** Active propose messages. */
    private final LinkedHashMap<UUID, SchemaProposeDiscoveryMessage> activeProposals = new LinkedHashMap<>();

    /** General state mutex. */
    private final Object stateMux = new Object();

    /** Coordinator node (initialized lazily). */
    private ClusterNode crd;

    /** Registered cache names. */
    private final Collection<String> cacheNames = Collections.newSetFromMap(new ConcurrentHashMap<String, Boolean>());

    /** ID history for index create/drop discovery messages. */
    private final GridBoundedConcurrentLinkedHashSet<IgniteUuid> dscoMsgIdHist =
        new GridBoundedConcurrentLinkedHashSet<>(QueryUtils.discoveryHistorySize());

    /** History of already completed operations. */
    private final GridBoundedConcurrentLinkedHashSet<UUID> completedOpIds =
        new GridBoundedConcurrentLinkedHashSet<>(QueryUtils.discoveryHistorySize());

    /** Pending status messages. */
    private final LinkedList<SchemaOperationStatusMessage> pendingMsgs = new LinkedList<>();

    /** Disconnected flag. */
    private boolean disconnected;

    /** Whether exchange thread is ready to process further requests. */
    private boolean exchangeReady;

    /** */
    private boolean skipFieldLookup;

    /**
     * @param ctx Kernal context.
     */
    public GridQueryProcessor(GridKernalContext ctx) throws IgniteCheckedException {
        super(ctx);

        if (idxCls != null) {
            idx = U.newInstance(idxCls);

            idxCls = null;
        }
        else
            idx = INDEXING.inClassPath() ? U.<GridQueryIndexing>newInstance(INDEXING.className()) : null;

        ioLsnr = new GridMessageListener() {
            @Override public void onMessage(UUID nodeId, Object msg) {
                if (msg instanceof SchemaOperationStatusMessage) {
                    SchemaOperationStatusMessage msg0 = (SchemaOperationStatusMessage)msg;

                    msg0.senderNodeId(nodeId);

                    processStatusMessage(msg0);
                }
                else
                    U.warn(log, "Unsupported IO message: " + msg);
            }
        };
    }

    /** {@inheritDoc} */
    @Override public void start(boolean activeOnStart) throws IgniteCheckedException {
        super.start(activeOnStart);

        if (idx != null) {
            ctx.resource().injectGeneric(idx);

            idx.start(ctx, busyLock);
        }

        ctx.io().addMessageListener(TOPIC_SCHEMA, ioLsnr);

        // Schedule queries detail metrics eviction.
        qryDetailMetricsEvictTask = ctx.timeout().schedule(new Runnable() {
            @Override public void run() {
                for (IgniteCacheProxy cache : ctx.cache().jcaches())
                    cache.context().queries().evictDetailMetrics();
            }
        }, QRY_DETAIL_METRICS_EVICTION_FREQ, QRY_DETAIL_METRICS_EVICTION_FREQ);
    }

    /** {@inheritDoc} */
    @Override public void onKernalStop(boolean cancel) {
        super.onKernalStop(cancel);

        if (cancel && idx != null) {
            try {
                while (!busyLock.tryBlock(500))
                    idx.cancelAllQueries();

                return;
            } catch (InterruptedException ignored) {
                U.warn(log, "Interrupted while waiting for active queries cancellation.");

                Thread.currentThread().interrupt();
            }
        }

        busyLock.block();
    }

    /** {@inheritDoc} */
    @Override public void stop(boolean cancel) throws IgniteCheckedException {
        super.stop(cancel);

        ctx.io().removeMessageListener(TOPIC_SCHEMA, ioLsnr);

        if (idx != null)
            idx.stop();

        U.closeQuiet(qryDetailMetricsEvictTask);
    }

    /**
     * Handle cache kernal start. At this point discovery and IO managers are operational, caches are not started yet.
     *
     * @throws IgniteCheckedException If failed.
     */
    public void onCacheKernalStart() throws IgniteCheckedException {
        synchronized (stateMux) {
            exchangeReady = true;

            // Re-run pending top-level proposals.
            for (SchemaOperation schemaOp : schemaOps.values())
                onSchemaPropose(schemaOp.proposeMessage());
        }
    }

    /**
     * Handle cache reconnect.
     *
     * @throws IgniteCheckedException If failed.
     */
    public void onCacheReconnect() throws IgniteCheckedException {
        synchronized (stateMux) {
            assert disconnected;

            disconnected = false;

            onCacheKernalStart();
        }
    }

    /** {@inheritDoc} */
    @Nullable @Override public DiscoveryDataExchangeType discoveryDataType() {
        return DiscoveryDataExchangeType.QUERY_PROC;
    }

    /** {@inheritDoc} */
    @Override public void collectGridNodeData(DiscoveryDataBag dataBag) {
        // Collect active proposals.
        synchronized (stateMux) {
            LinkedHashMap<UUID, SchemaProposeDiscoveryMessage> data = new LinkedHashMap<>(activeProposals);

            dataBag.addGridCommonData(DiscoveryDataExchangeType.QUERY_PROC.ordinal(), data);
        }
    }

    /** {@inheritDoc} */
    @SuppressWarnings("unchecked")
    @Override public void onGridDataReceived(DiscoveryDataBag.GridDiscoveryData data) {
        synchronized (stateMux) {
            // Preserve proposals.
            LinkedHashMap<UUID, SchemaProposeDiscoveryMessage> data0 =
                (LinkedHashMap<UUID, SchemaProposeDiscoveryMessage>)data.commonData();

            // Process proposals as if they were received as regular discovery messages.
            if (data0 != null) {
                for (SchemaProposeDiscoveryMessage activeProposal : data0.values())
                    onSchemaProposeDiscovery0(activeProposal);
            }
        }
    }

    /**
     * Process schema propose message from discovery thread.
     *
     * @param msg Message.
     * @return {@code True} if exchange should be triggered.
     */
    private boolean onSchemaProposeDiscovery(SchemaProposeDiscoveryMessage msg) {
        SchemaAbstractOperation op = msg.operation();

        UUID opId = op.id();
        String cacheName = op.cacheName();

        if (!msg.initialized()) {
            // Ensure cache exists on coordinator node.
            DynamicCacheDescriptor cacheDesc = ctx.cache().cacheDescriptor(cacheName);

            if (cacheDesc == null) {
                if (log.isDebugEnabled())
                    log.debug("Received schema propose discovery message, but cache doesn't exist " +
                        "(will report error) [opId=" + opId + ", msg=" + msg + ']');

                msg.onError(new SchemaOperationException(SchemaOperationException.CODE_CACHE_NOT_FOUND, cacheName));
            }
            else {
                CacheConfiguration ccfg = cacheDesc.cacheConfiguration();

                if (ccfg.getCacheMode() == CacheMode.LOCAL) {
                    // Distributed operation is not allowed on LOCAL caches.
                    if (log.isDebugEnabled())
                        log.debug("Received schema propose discovery message, but cache is LOCAL " +
                            "(will report error) [opId=" + opId + ", msg=" + msg + ']');

                    msg.onError(new SchemaOperationException("Schema changes are not supported for LOCAL cache."));
                }
                else {
                    // Preserve deployment ID so that we can distinguish between different caches with the same name.
                    if (msg.deploymentId() == null)
                        msg.deploymentId(cacheDesc.deploymentId());

                    assert F.eq(cacheDesc.deploymentId(), msg.deploymentId());
                }
            }
        }

        // Complete client future and exit immediately in case of error.
        if (msg.hasError()) {
            SchemaOperationClientFuture cliFut = schemaCliFuts.remove(opId);

            if (cliFut != null)
                cliFut.onDone(msg.error());

            return false;
        }

        return onSchemaProposeDiscovery0(msg);
    }

    /**
     * Process schema propose message from discovery thread (or from cache start routine).
     *
     * @param msg Message.
     * @return {@code True} if exchange should be triggered.
     */
    private boolean onSchemaProposeDiscovery0(SchemaProposeDiscoveryMessage msg) {
        UUID opId = msg.operation().id();

        synchronized (stateMux) {
            if (disconnected) {
                if (log.isDebugEnabled())
                    log.debug("Processing discovery schema propose message, but node is disconnected (will ignore) " +
                        "[opId=" + opId + ", msg=" + msg + ']');

                return false;
            }

            if (log.isDebugEnabled())
                log.debug("Processing discovery schema propose message [opId=" + opId + ", msg=" + msg + ']');

            // Put message to active operations set.
            SchemaProposeDiscoveryMessage oldDesc = activeProposals.put(msg.operation().id(), msg);

            assert oldDesc == null;

            // Create schema operation and either trigger it immediately from exchange thread or append to already
            // running operation.
            SchemaOperation schemaOp = new SchemaOperation(msg);

            String schemaName = msg.schemaName();

            SchemaOperation prevSchemaOp = schemaOps.get(schemaName);

            if (prevSchemaOp != null) {
                prevSchemaOp = prevSchemaOp.unwind();

                if (log.isDebugEnabled())
                    log.debug("Schema change is enqueued and will be executed after previous operation is completed " +
                        "[opId=" + opId + ", prevOpId=" + prevSchemaOp.id() + ']');

                prevSchemaOp.next(schemaOp);

                return false;
            }
            else {
                schemaOps.put(schemaName, schemaOp);

                return exchangeReady;
            }
        }
    }

    /**
     * Handle schema propose from exchange thread.
     *
     * @param msg Discovery message.
     */
    @SuppressWarnings("ThrowableInstanceNeverThrown")
    public void onSchemaPropose(SchemaProposeDiscoveryMessage msg) {
        UUID opId = msg.operation().id();

        if (log.isDebugEnabled())
            log.debug("Processing schema propose message (exchange) [opId=" + opId + ']');

        synchronized (stateMux) {
            if (disconnected)
                return;

            SchemaOperation curOp = schemaOps.get(msg.schemaName());

            assert curOp != null;
            assert F.eq(opId, curOp.id());
            assert !curOp.started();

            startSchemaChange(curOp);
        }
    }

    /**
     * Process schema finish message from discovery thread.
     *
     * @param msg Message.
     */
    @SuppressWarnings("ThrowableResultOfMethodCallIgnored")
    private void onSchemaFinishDiscovery(SchemaFinishDiscoveryMessage msg) {
        UUID opId = msg.operation().id();

        if (log.isDebugEnabled())
            log.debug("Received schema finish message (discovery) [opId=" + opId + ", msg=" + msg + ']');

        synchronized (stateMux) {
            if (disconnected)
                return;

            boolean completedOpAdded = completedOpIds.add(opId);

            assert completedOpAdded;

            // Remove propose message so that it will not be shared with joining nodes.
            SchemaProposeDiscoveryMessage proposeMsg = activeProposals.remove(opId);

            assert proposeMsg != null;

            // Apply changes to public cache schema if operation is successful and original cache is still there.
            if (!msg.hasError()) {
                DynamicCacheDescriptor cacheDesc = ctx.cache().cacheDescriptor(msg.operation().cacheName());

                if (cacheDesc != null && F.eq(cacheDesc.deploymentId(), proposeMsg.deploymentId()))
                    cacheDesc.schemaChangeFinish(msg);
            }

            // Propose message will be used from exchange thread to
            msg.proposeMessage(proposeMsg);

            if (exchangeReady) {
                SchemaOperation op = schemaOps.get(proposeMsg.schemaName());

                if (F.eq(op.id(), opId)) {
                    // Completed top operation.
                    op.finishMessage(msg);

                    if (op.started())
                        op.doFinish();
                }
                else {
                    // Completed operation in the middle, will schedule completion later.
                    while (op != null) {
                        if (F.eq(op.id(), opId))
                            break;

                        op = op.next();
                    }

                    assert op != null;
                    assert !op.started();

                    op.finishMessage(msg);
                }
            }
            else {
                // Set next operation as top-level one.
                String schemaName = proposeMsg.schemaName();

                SchemaOperation op = schemaOps.remove(schemaName);

                assert op != null;
                assert F.eq(op.id(), opId);

                // Chain to the next operation (if any).
                SchemaOperation nextOp = op.next();

                if (nextOp != null)
                    schemaOps.put(schemaName, nextOp);
            }

            // Clean stale IO messages from just-joined nodes.
            cleanStaleStatusMessages(opId);
        }

        // Complete client future (if any).
        SchemaOperationClientFuture cliFut = schemaCliFuts.remove(opId);

        if (cliFut != null) {
            if (msg.hasError())
                cliFut.onDone(msg.error());
            else
                cliFut.onDone();
        }
    }

    /**
     * Initiate actual schema change operation.
     *
     * @param schemaOp Schema operation.
     */
    @SuppressWarnings({"unchecked", "ThrowableInstanceNeverThrown"})
    private void startSchemaChange(SchemaOperation schemaOp) {
        assert Thread.holdsLock(stateMux);
        assert !schemaOp.started();

        // Get current cache state.
        SchemaProposeDiscoveryMessage msg = schemaOp.proposeMessage();

        String cacheName = msg.operation().cacheName();

        DynamicCacheDescriptor cacheDesc = ctx.cache().cacheDescriptor(cacheName);

        boolean cacheExists = cacheDesc != null && F.eq(msg.deploymentId(), cacheDesc.deploymentId());

        boolean cacheRegistered = cacheExists && cacheNames.contains(cacheName);

        // Validate schema state and decide whether we should proceed or not.
        SchemaAbstractOperation op = msg.operation();

        QueryTypeDescriptorImpl type = null;
        SchemaOperationException err;

        boolean nop = false;

        if (cacheExists) {
            if (cacheRegistered) {
                // If cache is started, we perform validation against real schema.
                T3<QueryTypeDescriptorImpl, Boolean, SchemaOperationException> res = prepareChangeOnStartedCache(op);

                assert res.get2() != null;

                type = res.get1();
                nop = res.get2();
                err = res.get3();
            }
            else {
                // If cache is not started yet, there is no schema. Take schema from cache descriptor and validate.
                QuerySchema schema = cacheDesc.schema();

                T2<Boolean, SchemaOperationException> res = prepareChangeOnNotStartedCache(op, schema);

                assert res.get1() != null;

                type = null;
                nop = res.get1();
                err = res.get2();
            }
        }
        else
            err = new SchemaOperationException(SchemaOperationException.CODE_CACHE_NOT_FOUND, cacheName);

        // Start operation.
        SchemaOperationWorker worker =
            new SchemaOperationWorker(ctx, this, msg.deploymentId(), op, nop, err, cacheRegistered, type);

        SchemaOperationManager mgr = new SchemaOperationManager(ctx, this, worker,
            ctx.clientNode() ? null : coordinator());

        schemaOp.manager(mgr);

        mgr.start();

        // Unwind pending IO messages.
        if (!ctx.clientNode() && coordinator().isLocal())
            unwindPendingMessages(schemaOp.id(), mgr);

        // Schedule operation finish handling if needed.
        if (schemaOp.hasFinishMessage())
            schemaOp.doFinish();
    }

    /**
     * @return {@code true} If indexing module is in classpath and successfully initialized.
     */
    public boolean moduleEnabled() {
        return idx != null;
    }

    /**
     * @return Indexing.
     * @throws IgniteException If module is not enabled.
     */
    public GridQueryIndexing getIndexing() throws IgniteException {
        checkxEnabled();

        return idx;
    }

    /**
     * Create type descriptors from schema and initialize indexing for given cache.<p>
     * Use with {@link #busyLock} where appropriate.
     * @param cctx Cache context.
     * @param schema Initial schema.
     * @throws IgniteCheckedException If failed.
     */
    @SuppressWarnings({"deprecation", "ThrowableResultOfMethodCallIgnored"})
    public void onCacheStart0(GridCacheContext<?, ?> cctx, QuerySchema schema)
        throws IgniteCheckedException {

        cctx.shared().database().checkpointReadLock();

        try {
            synchronized (stateMux) {
                String cacheName = cctx.name();

                // Prepare candidates.
                List<Class<?>> mustDeserializeClss = new ArrayList<>();

                Collection<QueryTypeCandidate> cands = new ArrayList<>();

                Collection<QueryEntity> qryEntities = schema.entities();

                if (!F.isEmpty(qryEntities)) {
                    for (QueryEntity qryEntity : qryEntities) {
                        QueryTypeCandidate cand = QueryUtils.typeForQueryEntity(cacheName, cctx, qryEntity,
                            mustDeserializeClss);

                        cands.add(cand);
                    }
                }

                // Ensure that candidates has unique index names. Otherwise we will not be able to apply pending operations.
                Map<String, QueryTypeDescriptorImpl> tblTypMap = new HashMap<>();
                Map<String, QueryTypeDescriptorImpl> idxTypMap = new HashMap<>();

                for (QueryTypeCandidate cand : cands) {
                    QueryTypeDescriptorImpl desc = cand.descriptor();

                    QueryTypeDescriptorImpl oldDesc = tblTypMap.put(desc.tableName(), desc);

                    if (oldDesc != null)
                        throw new IgniteException("Duplicate table name [cache=" + cacheName +
                            ", tblName=" + desc.tableName() + ", type1=" + desc.name() + ", type2=" + oldDesc.name() + ']');

                    for (String idxName : desc.indexes().keySet()) {
                        oldDesc = idxTypMap.put(idxName, desc);

                        if (oldDesc != null)
                            throw new IgniteException("Duplicate index name [cache=" + cacheName +
                                ", idxName=" + idxName + ", type1=" + desc.name() + ", type2=" + oldDesc.name() + ']');
                    }
                }

                // Apply pending operation which could have been completed as no-op at this point.
                // There could be only one in-flight operation for a cache.
                for (SchemaOperation op : schemaOps.values()) {
                    if (F.eq(op.proposeMessage().deploymentId(), cctx.dynamicDeploymentId())) {
                        if (op.started()) {
                            SchemaOperationWorker worker = op.manager().worker();

                            assert !worker.cacheRegistered();

                            if (!worker.nop()) {
                                IgniteInternalFuture fut = worker.future();

                                assert fut.isDone();

                                if (fut.error() == null) {
                                    SchemaAbstractOperation op0 = op.proposeMessage().operation();

                                    if (op0 instanceof SchemaIndexCreateOperation) {
                                        SchemaIndexCreateOperation opCreate = (SchemaIndexCreateOperation) op0;

                                        QueryTypeDescriptorImpl typeDesc = tblTypMap.get(opCreate.tableName());

                                        assert typeDesc != null;

                                        QueryUtils.processDynamicIndexChange(opCreate.indexName(), opCreate.index(),
                                            typeDesc);
                                    }
                                    else if (op0 instanceof SchemaIndexDropOperation) {
                                        SchemaIndexDropOperation opDrop = (SchemaIndexDropOperation) op0;

                                        QueryTypeDescriptorImpl typeDesc = idxTypMap.get(opDrop.indexName());

                                        assert typeDesc != null;

                                        QueryUtils.processDynamicIndexChange(opDrop.indexName(), null, typeDesc);
                                    }
                                    else
                                        assert false;
                                }
                            }
                        }

                        break;
                    }
                }

                // Ready to register at this point.
                registerCache0(cacheName, cctx, cands);

                // Warn about possible implicit deserialization.
                if (!mustDeserializeClss.isEmpty()) {
                    U.warn(log, "Some classes in query configuration cannot be written in binary format " +
                        "because they either implement Externalizable interface or have writeObject/readObject " +
                        "methods. Instances of these classes will be deserialized in order to build indexes. Please " +
                        "ensure that all nodes have these classes in classpath. To enable binary serialization " +
                        "either implement " + Binarylizable.class.getSimpleName() + " interface or set explicit " +
                        "serializer using BinaryTypeConfiguration.setSerializer() method: " + mustDeserializeClss);
                }
            }
        }
        finally {
            cctx.shared().database().checkpointReadUnlock();
        }
    }

    /** {@inheritDoc} */
    @Override public void onDisconnected(IgniteFuture<?> reconnectFut) throws IgniteCheckedException {
        Collection<SchemaOperationClientFuture> futs;

        synchronized (stateMux) {
            disconnected = true;
            exchangeReady = false;

            // Clear client futures.
            futs = new ArrayList<>(schemaCliFuts.values());

            schemaCliFuts.clear();

            // Clear operations data.
            activeProposals.clear();
            schemaOps.clear();
        }

        // Complete client futures outside of synchronized block because they may have listeners/chains.
        for (SchemaOperationClientFuture fut : futs)
            fut.onDone(new SchemaOperationException("Client node is disconnected (operation result is unknown)."));

        if (idx != null)
            idx.onDisconnected(reconnectFut);
    }

    /**
     * Handle cache start. Invoked either from GridCacheProcessor.onKernalStart() method or from exchange worker.
     * When called for the first time, we initialize topology thus understanding whether current node is coordinator
     * or not.
     *
     * @param cctx Cache context.
     * @param schema Index states.
     * @throws IgniteCheckedException If failed.
     */
    public void onCacheStart(GridCacheContext cctx, QuerySchema schema) throws IgniteCheckedException {
        if (idx == null)
            return;

        if (!busyLock.enterBusy())
            return;

        try {
            onCacheStart0(cctx, schema);
        }
        finally {
            busyLock.leaveBusy();
        }
    }

    /**
     * @param cctx Cache context.
     */
    public void onCacheStop(GridCacheContext cctx) {
        if (idx == null)
            return;

        if (!busyLock.enterBusy())
            return;

        try {
            onCacheStop0(cctx.name());
        }
        finally {
            busyLock.leaveBusy();
        }
    }

    /**
     * @return Skip field lookup flag.
     */
    public boolean skipFieldLookup() {
        return skipFieldLookup;
    }

    /**
     * @param skipFieldLookup Skip field lookup flag.
     */
    public void skipFieldLookup(boolean skipFieldLookup) {
        this.skipFieldLookup = skipFieldLookup;
    }

    /**
     * Handle custom discovery message.
     *
     * @param msg Message.
     */
    public void onDiscovery(SchemaAbstractDiscoveryMessage msg) {
        IgniteUuid id = msg.id();

        if (!dscoMsgIdHist.add(id)) {
            U.warn(log, "Received duplicate schema custom discovery message (will ignore) [opId=" +
                msg.operation().id() + ", msg=" + msg  +']');

            return;
        }

        if (msg instanceof SchemaProposeDiscoveryMessage) {
            SchemaProposeDiscoveryMessage msg0 = (SchemaProposeDiscoveryMessage)msg;

            boolean exchange = onSchemaProposeDiscovery(msg0);

            msg0.exchange(exchange);
        }
        else if (msg instanceof SchemaFinishDiscoveryMessage) {
            SchemaFinishDiscoveryMessage msg0 = (SchemaFinishDiscoveryMessage)msg;

            onSchemaFinishDiscovery(msg0);
        }
        else
            U.warn(log, "Received unsupported schema custom discovery message (will ignore) [opId=" +
                msg.operation().id() + ", msg=" + msg  +']');
    }

    /**
     * Prepare change on started cache.
     *
     * @param op Operation.
     * @return Result: affected type, nop flag, error.
     */
    private T3<QueryTypeDescriptorImpl, Boolean, SchemaOperationException> prepareChangeOnStartedCache(
        SchemaAbstractOperation op) {
        QueryTypeDescriptorImpl type = null;
        boolean nop = false;
        SchemaOperationException err = null;

        String cacheName = op.cacheName();

        if (op instanceof SchemaIndexCreateOperation) {
            SchemaIndexCreateOperation op0 = (SchemaIndexCreateOperation) op;

            QueryIndex idx = op0.index();

            // Make sure table exists.
            String tblName = op0.tableName();

            type = type(cacheName, tblName);

            if (type == null)
                err = new SchemaOperationException(SchemaOperationException.CODE_TABLE_NOT_FOUND, tblName);
            else {
                // Make sure that index can be applied to the given table.
                for (String idxField : idx.getFieldNames()) {
                    if (!type.fields().containsKey(idxField)) {
                        err = new SchemaOperationException(SchemaOperationException.CODE_COLUMN_NOT_FOUND,
                            idxField);

                        break;
                    }
                }
            }

            // Check conflict with other indexes.
            if (err == null) {
                String idxName = op0.index().getName();

                QueryIndexKey idxKey = new QueryIndexKey(cacheName, idxName);

                if (idxs.get(idxKey) != null) {
                    if (op0.ifNotExists())
                        nop = true;
                    else
                        err = new SchemaOperationException(SchemaOperationException.CODE_INDEX_EXISTS, idxName);
                }
            }
        }
        else if (op instanceof SchemaIndexDropOperation) {
            SchemaIndexDropOperation op0 = (SchemaIndexDropOperation) op;

            String idxName = op0.indexName();

            QueryIndexDescriptorImpl oldIdx = idxs.get(new QueryIndexKey(cacheName, idxName));

            if (oldIdx == null) {
                if (op0.ifExists())
                    nop = true;
                else
                    err = new SchemaOperationException(SchemaOperationException.CODE_INDEX_NOT_FOUND, idxName);
            }
            else
                type = oldIdx.typeDescriptor();
        }
        else
            err = new SchemaOperationException("Unsupported operation: " + op);

        return new T3<>(type, nop, err);
    }

    /**
     * Prepare operation on non-started cache.
     *
     * @param op Operation.
     * @param schema Known cache schema.
     * @return Result: nop flag, error.
     */
    private T2<Boolean, SchemaOperationException> prepareChangeOnNotStartedCache(SchemaAbstractOperation op,
        QuerySchema schema) {
        boolean nop = false;
        SchemaOperationException err = null;

        // Build table and index maps.
        Map<String, QueryEntity> tblMap = new HashMap<>();
        Map<String, T2<QueryEntity, QueryIndex>> idxMap = new HashMap<>();

        for (QueryEntity entity : schema.entities()) {
            String tblName = QueryUtils.tableName(entity);

            QueryEntity oldEntity = tblMap.put(tblName, entity);

            if (oldEntity != null) {
                err = new SchemaOperationException("Invalid schema state (duplicate table found): " + tblName);

                break;
            }

            for (QueryIndex entityIdx : entity.getIndexes()) {
                String idxName = QueryUtils.indexName(entity, entityIdx);

                T2<QueryEntity, QueryIndex> oldIdxEntity = idxMap.put(idxName, new T2<>(entity, entityIdx));

                if (oldIdxEntity != null) {
                    err = new SchemaOperationException("Invalid schema state (duplicate index found): " +
                        idxName);

                    break;
                }
            }

            if (err != null)
                break;
        }

        // Now check whether operation can be applied to schema.
        if (op instanceof SchemaIndexCreateOperation) {
            SchemaIndexCreateOperation op0 = (SchemaIndexCreateOperation)op;

            String idxName = op0.indexName();

            T2<QueryEntity, QueryIndex> oldIdxEntity = idxMap.get(idxName);

            if (oldIdxEntity == null) {
                String tblName = op0.tableName();

                QueryEntity oldEntity = tblMap.get(tblName);

                if (oldEntity == null)
                    err = new SchemaOperationException(SchemaOperationException.CODE_TABLE_NOT_FOUND, tblName);
                else {
                    for (String fieldName : op0.index().getFields().keySet()) {
                        Set<String> oldEntityFields = new HashSet<>(oldEntity.getFields().keySet());

                        for (Map.Entry<String, String> alias : oldEntity.getAliases().entrySet()) {
                            oldEntityFields.remove(alias.getKey());
                            oldEntityFields.add(alias.getValue());
                        }

                        if (!oldEntityFields.contains(fieldName)) {
                            err = new SchemaOperationException(SchemaOperationException.CODE_COLUMN_NOT_FOUND,
                                fieldName);

                            break;
                        }
                    }
                }
            }
            else {
                if (op0.ifNotExists())
                    nop = true;
                else
                    err = new SchemaOperationException(SchemaOperationException.CODE_INDEX_EXISTS, idxName);
            }
        }
        else if (op instanceof SchemaIndexDropOperation) {
            SchemaIndexDropOperation op0 = (SchemaIndexDropOperation)op;

            String idxName = op0.indexName();

            T2<QueryEntity, QueryIndex> oldIdxEntity = idxMap.get(idxName);

            if (oldIdxEntity == null) {
                if (op0.ifExists())
                    nop = true;
                else
                    err = new SchemaOperationException(SchemaOperationException.CODE_INDEX_NOT_FOUND, idxName);
            }
        }
        else
            err = new SchemaOperationException("Unsupported operation: " + op);

        return new T2<>(nop, err);
    }

    /**
     * Invoked when coordinator finished ensuring that all participants are ready.
     *
     * @param op Operation.
     * @param err Error (if any).
     */
    public void onCoordinatorFinished(SchemaAbstractOperation op, @Nullable SchemaOperationException err) {
        synchronized (stateMux) {
            SchemaFinishDiscoveryMessage msg = new SchemaFinishDiscoveryMessage(op, err);

            try {
                ctx.discovery().sendCustomEvent(msg);
            }
            catch (Exception e) {
                // Failed to send finish message over discovery. This is something unrecoverable.
                U.warn(log, "Failed to send schema finish discovery message [opId=" + op.id() + ']', e);
            }
        }
    }

    /**
     * Get current coordinator node.
     *
     * @return Coordinator node.
     */
    private ClusterNode coordinator() {
        assert !ctx.clientNode();

        synchronized (stateMux) {
            if (crd == null) {
                ClusterNode crd0 = null;

                for (ClusterNode node : ctx.discovery().aliveServerNodes()) {
                    if (crd0 == null || crd0.order() > node.order())
                        crd0 = node;
                }

                assert crd0 != null;

                crd = crd0;
            }

            return crd;
        }
    }

    /**
     * Get rid of stale IO message received from other nodes which joined when operation had been in progress.
     *
     * @param opId Operation ID.
     */
    private void cleanStaleStatusMessages(UUID opId) {
        Iterator<SchemaOperationStatusMessage> it = pendingMsgs.iterator();

        while (it.hasNext()) {
            SchemaOperationStatusMessage statusMsg = it.next();

            if (F.eq(opId, statusMsg.operationId())) {
                it.remove();

                if (log.isDebugEnabled())
                    log.debug("Dropped operation status message because it is already completed [opId=" + opId +
                        ", rmtNode=" + statusMsg.senderNodeId() + ']');
            }
        }
    }

    /**
     * Apply positive index operation result.
     *
     * @param op Operation.
     * @param type Type descriptor (if available),
     */
    public void onLocalOperationFinished(SchemaAbstractOperation op, @Nullable QueryTypeDescriptorImpl type) {
        synchronized (stateMux) {
            if (disconnected)
                return;

            // No need to apply anything to obsolete type.
            if (type == null || type.obsolete()) {
                if (log.isDebugEnabled())
                    log.debug("Local operation finished, but type descriptor is either missing or obsolete " +
                        "(will ignore) [opId=" + op.id() + ']');

                return;
            }

            if (log.isDebugEnabled())
                log.debug("Local operation finished successfully [opId=" + op.id() + ']');

            String cacheName = op.cacheName();

            try {
                if (op instanceof SchemaIndexCreateOperation) {
                    SchemaIndexCreateOperation op0 = (SchemaIndexCreateOperation)op;

                    QueryUtils.processDynamicIndexChange(op0.indexName(), op0.index(), type);

                    QueryIndexDescriptorImpl idxDesc = type.index(op0.indexName());

                    QueryIndexKey idxKey = new QueryIndexKey(cacheName, op0.indexName());

                    idxs.put(idxKey, idxDesc);
                }
                else {
                    assert op instanceof SchemaIndexDropOperation;

                    SchemaIndexDropOperation op0 = (SchemaIndexDropOperation) op;

                    QueryUtils.processDynamicIndexChange(op0.indexName(), null, type);

                    QueryIndexKey idxKey = new QueryIndexKey(cacheName, op0.indexName());

                    idxs.remove(idxKey);
                }
            }
            catch (IgniteCheckedException e) {
                U.warn(log, "Failed to finish index operation [opId=" + op.id() + " op=" + op + ']', e);
            }
        }
    }

    /**
     * Handle node leave.
     *
     * @param node Node.
     */
    public void onNodeLeave(ClusterNode node) {
        synchronized (stateMux) {
            // Clients do not send status messages and are never coordinators.
            if (ctx.clientNode())
                return;

            ClusterNode crd0 = coordinator();

            if (F.eq(node.id(), crd0.id())) {
                crd = null;

                crd0 = coordinator();
            }

            for (SchemaOperation op : schemaOps.values()) {
                if (op.started()) {
                    op.manager().onNodeLeave(node.id(), crd0);

                    if (crd0.isLocal())
                        unwindPendingMessages(op.id(), op.manager());
                }
            }
        }
    }

    /**
     * Process index operation.
     *
     * @param op Operation.
     * @param type Type descriptor.
     * @param depId Cache deployment ID.
     * @param cancelTok Cancel token.
     * @throws SchemaOperationException If failed.
     */
    public void processIndexOperationLocal(SchemaAbstractOperation op, QueryTypeDescriptorImpl type, IgniteUuid depId,
        SchemaIndexOperationCancellationToken cancelTok) throws SchemaOperationException {
        if (log.isDebugEnabled())
            log.debug("Started local index operation [opId=" + op.id() + ']');

        String cacheName = op.cacheName();

        GridCacheAdapter cache = ctx.cache().internalCache(cacheName);

        if (cache == null || !F.eq(depId, cache.context().dynamicDeploymentId()))
            throw new SchemaOperationException(SchemaOperationException.CODE_CACHE_NOT_FOUND, cacheName);

        try {
            if (op instanceof SchemaIndexCreateOperation) {
                SchemaIndexCreateOperation op0 = (SchemaIndexCreateOperation) op;

                QueryIndexDescriptorImpl idxDesc = QueryUtils.createIndexDescriptor(type, op0.index());

                SchemaIndexCacheVisitor visitor =
                    new SchemaIndexCacheVisitorImpl(this, cache.context(), cacheName, op0.tableName(), cancelTok);

                idx.dynamicIndexCreate(cacheName, op0.tableName(), idxDesc, op0.ifNotExists(), visitor);
            }
            else if (op instanceof SchemaIndexDropOperation) {
                SchemaIndexDropOperation op0 = (SchemaIndexDropOperation) op;

                idx.dynamicIndexDrop(cacheName, op0.indexName(), op0.ifExists());
            }
            else
                throw new SchemaOperationException("Unsupported operation: " + op);
        }
        catch (Exception e) {
            if (e instanceof SchemaOperationException)
                throw (SchemaOperationException)e;
            else
                throw new SchemaOperationException("Schema change operation failed: " + e.getMessage(), e);
        }
    }

    /**
     * Register cache in indexing SPI.
     *
     * @param cacheName Cache name.
     * @param cctx Cache context.
     * @param cands Candidates.
     * @throws IgniteCheckedException If failed.
     */
    private void registerCache0(String cacheName, GridCacheContext<?, ?> cctx, Collection<QueryTypeCandidate> cands)
        throws IgniteCheckedException {
        synchronized (stateMux) {
            if (idx != null)
                idx.registerCache(cacheName, cctx, cctx.config());

            try {
                for (QueryTypeCandidate cand : cands) {
                    QueryTypeIdKey typeId = cand.typeId();
                    QueryTypeIdKey altTypeId = cand.alternativeTypeId();
                    QueryTypeDescriptorImpl desc = cand.descriptor();

                    if (typesByName.putIfAbsent(new QueryTypeNameKey(cacheName, desc.name()), desc) != null)
                        throw new IgniteCheckedException("Type with name '" + desc.name() + "' already indexed " +
                            "in cache '" + cacheName + "'.");

                    types.put(typeId, desc);

                    if (altTypeId != null)
                        types.put(altTypeId, desc);

                    for (QueryIndexDescriptorImpl idx : desc.indexes0()) {
                        QueryIndexKey idxKey = new QueryIndexKey(cacheName, idx.name());

                        QueryIndexDescriptorImpl oldIdx = idxs.putIfAbsent(idxKey, idx);

                        if (oldIdx != null) {
                            throw new IgniteException("Duplicate index name [cache=" + cacheName +
                                ", idxName=" + idx.name() + ", existingTable=" + oldIdx.typeDescriptor().tableName() +
                                ", table=" + desc.tableName() + ']');
                        }
                    }

                    if (idx != null)
                        idx.registerType(cacheName, desc);
                }

                cacheNames.add(CU.mask(cacheName));
            }
            catch (IgniteCheckedException | RuntimeException e) {
                onCacheStop0(cacheName);

                throw e;
            }
        }
    }

    /**
     * Unregister cache.<p>
     * Use with {@link #busyLock} where appropriate.
     *
     * @param cacheName Cache name.
     */
    public void onCacheStop0(String cacheName) {
        if (idx == null)
            return;

        synchronized (stateMux) {
            // Clear types.
            Iterator<Map.Entry<QueryTypeIdKey, QueryTypeDescriptorImpl>> it = types.entrySet().iterator();

            while (it.hasNext()) {
                Map.Entry<QueryTypeIdKey, QueryTypeDescriptorImpl> entry = it.next();

                if (F.eq(cacheName, entry.getKey().cacheName())) {
                    it.remove();

                    typesByName.remove(new QueryTypeNameKey(cacheName, entry.getValue().name()));

                    entry.getValue().markObsolete();
                }
            }

            // Clear indexes.
            Iterator<Map.Entry<QueryIndexKey, QueryIndexDescriptorImpl>> idxIt = idxs.entrySet().iterator();

            while (idxIt.hasNext()) {
                Map.Entry<QueryIndexKey, QueryIndexDescriptorImpl> idxEntry = idxIt.next();

                QueryIndexKey idxKey = idxEntry.getKey();

                if (F.eq(cacheName, idxKey.cacheName()))
                    idxIt.remove();
            }

            // Notify in-progress index operations.
            for (SchemaOperation op : schemaOps.values()) {
                if (op.started())
                    op.manager().worker().cancel();
            }

            // Notify indexing.
            try {
                idx.unregisterCache(cacheName);
            }
            catch (Exception e) {
                U.error(log, "Failed to clear indexing on cache unregister (will ignore): " + cacheName, e);
            }

            cacheNames.remove(cacheName);
        }
    }

    /**
     * Check whether provided key and value belongs to expected cache and table.
     *
     * @param cctx Target cache context.
     * @param expCacheName Expected cache name.
     * @param expTblName Expected table name.
     * @param key Key.
     * @param val Value.
     * @return {@code True} if this key-value pair belongs to expected cache/table, {@code false} otherwise or
     *     if cache or table doesn't exist.
     * @throws IgniteCheckedException If failed.
     */
    @SuppressWarnings("ConstantConditions")
    public boolean belongsToTable(GridCacheContext cctx, String expCacheName, String expTblName, KeyCacheObject key,
        CacheObject val) throws IgniteCheckedException {
        QueryTypeDescriptorImpl desc = type(expCacheName, val);

        if (desc == null)
            return false;

        if (!F.eq(expTblName, desc.tableName()))
            return false;

        if (!cctx.cacheObjects().isBinaryObject(val)) {
            Class<?> valCls = val.value(cctx.cacheObjectContext(), false).getClass();

            if (!desc.valueClass().isAssignableFrom(valCls))
                return false;
        }

        if (!cctx.cacheObjects().isBinaryObject(key)) {
            Class<?> keyCls = key.value(cctx.cacheObjectContext(), false).getClass();

            if (!desc.keyClass().isAssignableFrom(keyCls))
                return false;
        }

        return true;
    }

    /**
     * Rebuilds indexes for provided caches from corresponding hash indexes.
     *
     * @param cacheIds Cache IDs.
     * @return Future that will be completed when rebuilding is finished.
     */
    public IgniteInternalFuture<?> rebuildIndexesFromHash(Collection<Integer> cacheIds) {
        if (!busyLock.enterBusy())
            throw new IllegalStateException("Failed to rebuild indexes from hash (grid is stopping).");

        try {
            GridCompoundFuture<Object, ?> fut = new GridCompoundFuture<Object, Object>();

            for (Map.Entry<QueryTypeIdKey, QueryTypeDescriptorImpl> e : types.entrySet()) {
                if (cacheIds.contains(CU.cacheId(e.getKey().cacheName())))
                    fut.add(rebuildIndexesFromHash(e.getKey().cacheName(), e.getValue()));
            }

            fut.markInitialized();

            return fut;
        }
        finally {
            busyLock.leaveBusy();
        }
    }

    /**
     * @param cacheName Cache name.
     * @param desc Type descriptor.
     * @return Future that will be completed when rebuilding of all indexes is finished.
     */
    private IgniteInternalFuture<Object> rebuildIndexesFromHash(
        @Nullable final String cacheName,
        @Nullable final QueryTypeDescriptorImpl desc
    ) {
        if (idx == null)
            return new GridFinishedFuture<>(new IgniteCheckedException("Indexing is disabled."));

        if (desc == null)
            return new GridFinishedFuture<>();

        final GridWorkerFuture<Object> fut = new GridWorkerFuture<>();

        idx.markForRebuildFromHash(cacheName, desc);

        GridWorker w = new GridWorker(ctx.igniteInstanceName(), "index-rebuild-worker", log) {
            @Override protected void body() {
                try {
                    idx.rebuildIndexesFromHash(cacheName, desc);

                    fut.onDone();
                }
                catch (Exception e) {
                    fut.onDone(e);
                }
                catch (Throwable e) {
                    log.error("Failed to rebuild indexes for type: " + desc.name(), e);

                    fut.onDone(e);

                    throw e;
                }
            }
        };

        fut.setWorker(w);

        ctx.getExecutorService().execute(w);

        return fut;
    }

    /**
     * @param cacheName Cache name.
     * @return Cache object context.
     */
    private CacheObjectContext cacheObjectContext(String cacheName) {
        return ctx.cache().internalCache(cacheName).context().cacheObjectContext();
    }

    /**
     * Writes key-value pair to index.
     *
     * @param cacheName Cache name.
     * @param key Key.
     * @param val Value.
     * @param ver Cache entry version.
     * @param expirationTime Expiration time or 0 if never expires.
     * @throws IgniteCheckedException In case of error.
     */
    @SuppressWarnings({"unchecked", "ConstantConditions"})
    public void store(final String cacheName,
        final KeyCacheObject key,
        int partId,
        @Nullable CacheObject prevVal,
        @Nullable GridCacheVersion prevVer,
        final CacheObject val,
        GridCacheVersion ver,
        long expirationTime,
        long link) throws IgniteCheckedException {
        assert key != null;
        assert val != null;

        if (log.isDebugEnabled())
            log.debug("Store [cache=" + cacheName + ", key=" + key + ", val=" + val + "]");

        if (idx == null)
            return;

        if (!busyLock.enterBusy())
            throw new NodeStoppingException("Operation has been cancelled (node is stopping).");

        try {
            CacheObjectContext coctx = cacheObjectContext(cacheName);

            QueryTypeDescriptorImpl desc = typeByValue(coctx, key, val, true);

            if (prevVal != null) {
                QueryTypeDescriptorImpl prevValDesc = typeByValue(coctx, key, prevVal, false);

                if (prevValDesc != null && prevValDesc != desc)
                    idx.remove(cacheName, prevValDesc, key, partId, prevVal, prevVer);
            }

            if (desc == null)
                return;

            idx.store(cacheName, desc.name(), key, partId, val, ver, expirationTime, link);
        }
        finally {
            busyLock.leaveBusy();
        }
    }

    /**
     * @param coctx Cache context.
     * @param key Key.
     * @param val Value.
     * @param checkType If {@code true} checks that key and value type correspond to found TypeDescriptor.
     * @return Type descriptor if found.
     * @throws IgniteCheckedException If type check failed.
     */
    @SuppressWarnings("ConstantConditions")
    @Nullable private QueryTypeDescriptorImpl typeByValue(CacheObjectContext coctx,
        KeyCacheObject key,
        CacheObject val,
        boolean checkType)
        throws IgniteCheckedException {
        Class<?> valCls = null;

        QueryTypeIdKey id;

        boolean binaryVal = ctx.cacheObjects().isBinaryObject(val);

        if (binaryVal) {
            int typeId = ctx.cacheObjects().typeId(val);

            id = new QueryTypeIdKey(coctx.cacheName(), typeId);
        }
        else {
            valCls = val.value(coctx, false).getClass();

            id = new QueryTypeIdKey(coctx.cacheName(), valCls);
        }

        QueryTypeDescriptorImpl desc = types.get(id);

        if (desc == null)
            return null;

        if (checkType) {
            if (!binaryVal && !desc.valueClass().isAssignableFrom(valCls))
                throw new IgniteCheckedException("Failed to update index due to class name conflict" +
                    "(multiple classes with same simple name are stored in the same cache) " +
                    "[expCls=" + desc.valueClass().getName() + ", actualCls=" + valCls.getName() + ']');

            if (!ctx.cacheObjects().isBinaryObject(key)) {
                Class<?> keyCls = key.value(coctx, false).getClass();

                if (!desc.keyClass().isAssignableFrom(keyCls))
                    throw new IgniteCheckedException("Failed to update index, incorrect key class [expCls=" +
                        desc.keyClass().getName() + ", actualCls=" + keyCls.getName() + "]");
            }
        }

        return desc;
    }

    /**
     * Gets type descriptor for cache by given object's type.
     *
     * @param cacheName Cache name.
     * @param val Object to determine type for.
     * @return Type descriptor.
     * @throws IgniteCheckedException If failed.
     */
    @SuppressWarnings("ConstantConditions")
    private QueryTypeDescriptorImpl type(@Nullable String cacheName, CacheObject val) throws IgniteCheckedException {
        CacheObjectContext coctx = cacheObjectContext(cacheName);

        QueryTypeIdKey id;

        boolean binaryVal = ctx.cacheObjects().isBinaryObject(val);

        if (binaryVal)
            id = new QueryTypeIdKey(cacheName, ctx.cacheObjects().typeId(val));
        else
            id = new QueryTypeIdKey(cacheName, val.value(coctx, false).getClass());

        return types.get(id);
    }

    /**
     * @throws IgniteCheckedException If failed.
     */
    private void checkEnabled() throws IgniteCheckedException {
        if (idx == null)
            throw new IgniteCheckedException("Indexing is disabled.");
    }

    /**
     * @throws IgniteException If indexing is disabled.
     */
    private void checkxEnabled() throws IgniteException {
        if (idx == null)
            throw new IgniteException("Failed to execute query because indexing is disabled (consider adding module " +
                INDEXING.module() + " to classpath or moving it from 'optional' to 'libs' folder).");
    }

    /**
     * Query SQL fields.
     *
     * @param cctx Cache context.
     * @param qry Query.
     * @param keepBinary Keep binary flag.
     * @return Cursor.
     */
    @SuppressWarnings("unchecked")
<<<<<<< HEAD
    public QueryCursor<List<?>> querySqlFields(final GridCacheContext<?,?> cctx, final SqlFieldsQuery qry,
        final boolean keepBinary) {
=======
    public FieldsQueryCursor<List<?>> querySqlFields(final GridCacheContext<?,?> cctx, final SqlFieldsQuery qry) {
>>>>>>> cbf0b2a5
        checkxEnabled();

        if (qry.isReplicatedOnly() && qry.getPartitions() != null)
            throw new CacheException("Partitions are not supported in replicated only mode.");

        if (qry.isDistributedJoins() && qry.getPartitions() != null)
            throw new CacheException(
                "Using both partitions and distributed JOINs is not supported for the same query");

        boolean loc = (qry.isReplicatedOnly() && cctx.isReplicatedAffinityNode()) || cctx.isLocal() || qry.isLocal();

        if (!busyLock.enterBusy())
            throw new IllegalStateException("Failed to execute query (grid is stopping).");

        try {
            IgniteOutClosureX<FieldsQueryCursor<List<?>>> clo;

            if (loc) {
                clo = new IgniteOutClosureX<FieldsQueryCursor<List<?>>>() {
                    @Override public FieldsQueryCursor<List<?>> applyx() throws IgniteCheckedException {
                        GridQueryCancel cancel = new GridQueryCancel();

<<<<<<< HEAD
                        final QueryCursor<List<?>> cursor = idx.queryLocalSqlFields(cctx, qry, keepBinary,
=======
                        final FieldsQueryCursor<List<?>> cursor = idx.queryLocalSqlFields(cctx, qry,
>>>>>>> cbf0b2a5
                            idx.backupFilter(requestTopVer.get(), qry.getPartitions()), cancel);

                        Iterable<List<?>> iterExec = new Iterable<List<?>>() {
                            @Override public Iterator<List<?>> iterator() {
                                sendQueryExecutedEvent(qry.getSql(), qry.getArgs(), cctx.name());

                                return cursor.iterator();
                            }
                        };

                        return new QueryCursorImpl<List<?>>(iterExec, cancel) {
                            @Override public List<GridQueryFieldMetadata> fieldsMeta() {
                                if (cursor instanceof QueryCursorImpl)
                                    return ((QueryCursorEx)cursor).fieldsMeta();

                                return super.fieldsMeta();
                            }
                        };
                    }
                };
            }
            else {
<<<<<<< HEAD
                clo = new IgniteOutClosureX<QueryCursor<List<?>>>() {
                    @Override public QueryCursor<List<?>> applyx() throws IgniteCheckedException {
                        return idx.queryDistributedSqlFields(cctx, qry, keepBinary, null);
=======
                clo = new IgniteOutClosureX<FieldsQueryCursor<List<?>>>() {
                    @Override public FieldsQueryCursor<List<?>> applyx() throws IgniteCheckedException {
                        return idx.queryDistributedSqlFields(cctx, qry, null);
>>>>>>> cbf0b2a5
                    }
                };
            }

            return executeQuery(GridCacheQueryType.SQL_FIELDS, qry.getSql(), cctx, clo, true);
        }
        catch (IgniteCheckedException e) {
            throw new CacheException(e);
        }
        finally {
            busyLock.leaveBusy();
        }
    }

    /**
     * @param cacheName Cache name.
     * @param streamer Data streamer.
     * @param qry Query.
     * @return Iterator.
     */
    public long streamUpdateQuery(@Nullable final String cacheName,
        final IgniteDataStreamer<?, ?> streamer, final String qry, final Object[] args) {
        assert streamer != null;

        if (!busyLock.enterBusy())
            throw new IllegalStateException("Failed to execute query (grid is stopping).");

        try {
            GridCacheContext cctx = ctx.cache().cache(cacheName).context();

            return executeQuery(GridCacheQueryType.SQL_FIELDS, qry, cctx, new IgniteOutClosureX<Long>() {
                @Override public Long applyx() throws IgniteCheckedException {
                    return idx.streamUpdateQuery(cacheName, qry, args, streamer);
                }
            }, true);
        }
        catch (IgniteCheckedException e) {
            throw new CacheException(e);
        }
        finally {
            busyLock.leaveBusy();
        }
    }

    /**
     * Execute distributed SQL query.
     *
     * @param cctx Cache context.
     * @param qry Query.
     * @param keepBinary Keep binary flag.
     * @return Cursor.
     */
    public <K, V> QueryCursor<Cache.Entry<K,V>> querySql(final GridCacheContext<?,?> cctx, final SqlQuery qry,
        boolean keepBinary) {
        if (qry.isReplicatedOnly() && qry.getPartitions() != null)
            throw new CacheException("Partitions are not supported in replicated only mode.");

        if (qry.isDistributedJoins() && qry.getPartitions() != null)
            throw new CacheException(
                "Using both partitions and distributed JOINs is not supported for the same query");

        if ((qry.isReplicatedOnly() && cctx.isReplicatedAffinityNode()) || cctx.isLocal() || qry.isLocal())
            return queryLocalSql(cctx, qry, keepBinary);

        return queryDistributedSql(cctx, qry, keepBinary);
    }

    /**
     * @param cctx Cache context.
     * @param qry Query.
     * @param keepBinary Keep binary flag.
     * @return Cursor.
     */
    private <K,V> QueryCursor<Cache.Entry<K,V>> queryDistributedSql(final GridCacheContext<?,?> cctx,
        final SqlQuery qry, final boolean keepBinary) {
        checkxEnabled();

        if (!busyLock.enterBusy())
            throw new IllegalStateException("Failed to execute query (grid is stopping).");

        try {
            return executeQuery(GridCacheQueryType.SQL, qry.getSql(), cctx,
                new IgniteOutClosureX<QueryCursor<Cache.Entry<K, V>>>() {
                    @Override public QueryCursor<Cache.Entry<K, V>> applyx() throws IgniteCheckedException {
                        return idx.queryDistributedSql(cctx, qry, keepBinary);
                    }
                }, true);
        }
        catch (IgniteCheckedException e) {
            throw new IgniteException(e);
        }
        finally {
            busyLock.leaveBusy();
        }
    }

    /**
     * @param cctx Cache context.
     * @param qry Query.
     * @param keepBinary Keep binary flag.
     * @return Cursor.
     */
    private <K, V> QueryCursor<Cache.Entry<K, V>> queryLocalSql(final GridCacheContext<?, ?> cctx, final SqlQuery qry,
        final boolean keepBinary) {
        if (!busyLock.enterBusy())
            throw new IllegalStateException("Failed to execute query (grid is stopping).");

        try {
            return executeQuery(GridCacheQueryType.SQL, qry.getSql(), cctx,
                new IgniteOutClosureX<QueryCursor<Cache.Entry<K, V>>>() {
                    @Override public QueryCursor<Cache.Entry<K, V>> applyx() throws IgniteCheckedException {
                        String type = qry.getType();

                        String typeName = typeName(cctx.name(), type);

                        qry.setType(typeName);

                        sendQueryExecutedEvent(
                            qry.getSql(),
                            qry.getArgs(),
                            cctx.name());

                        return idx.queryLocalSql(cctx, qry, idx.backupFilter(requestTopVer.get(), qry.getPartitions()),
                            keepBinary);
                    }
                }, true);
        }
        catch (IgniteCheckedException e) {
            throw new CacheException(e);
        }
        finally {
            busyLock.leaveBusy();
        }
    }

    /**
     * Collect queries that already running more than specified duration.
     *
     * @param duration Duration to check.
     * @return Collection of long running queries.
     */
    public Collection<GridRunningQueryInfo> runningQueries(long duration) {
        if (moduleEnabled())
            return idx.runningQueries(duration);

        return Collections.emptyList();
    }

    /**
     * Cancel specified queries.
     *
     * @param queries Queries ID's to cancel.
     */
    public void cancelQueries(Collection<Long> queries) {
        if (moduleEnabled())
            idx.cancelQueries(queries);
    }

    /**
     * Entry point for index procedure.
     *
     * @param cacheName Cache name.
     * @param schemaName Schema name.
     * @param tblName Table name.
     * @param idx Index.
     * @param ifNotExists When set to {@code true} operation will fail if index already exists.
     * @return Future completed when index is created.
     */
    public IgniteInternalFuture<?> dynamicIndexCreate(String cacheName, String schemaName, String tblName,
        QueryIndex idx, boolean ifNotExists) {
        SchemaAbstractOperation op = new SchemaIndexCreateOperation(UUID.randomUUID(), cacheName, schemaName, tblName,
            idx, ifNotExists);

        return startIndexOperationDistributed(op);
    }

    /**
     * Entry point for index drop procedure
     *
     * @param cacheName Cache name.
     * @param schemaName Schema name.
     * @param idxName Index name.
     * @param ifExists When set to {@code true} operation fill fail if index doesn't exists.
     * @return Future completed when index is created.
     */
    public IgniteInternalFuture<?> dynamicIndexDrop(String cacheName, String schemaName, String idxName,
        boolean ifExists) {
        SchemaAbstractOperation op = new SchemaIndexDropOperation(UUID.randomUUID(), cacheName, schemaName, idxName,
            ifExists);

        return startIndexOperationDistributed(op);
    }

    /**
     * Start distributed index change operation.
     *
     * @param op Operation.
     * @return Future.
     */
    private IgniteInternalFuture<?> startIndexOperationDistributed(SchemaAbstractOperation op) {
        SchemaOperationClientFuture fut = new SchemaOperationClientFuture(op.id());

        SchemaOperationClientFuture oldFut = schemaCliFuts.put(op.id(), fut);

        assert oldFut == null;

        try {
            ctx.discovery().sendCustomEvent(new SchemaProposeDiscoveryMessage(op));

            if (log.isDebugEnabled())
                log.debug("Sent schema propose discovery message [opId=" + op.id() + ", op=" + op + ']');

            boolean disconnected0;

            synchronized (stateMux) {
                disconnected0 = disconnected;
            }

            if (disconnected0) {
                fut.onDone(new SchemaOperationException("Client node is disconnected (operation result is unknown)."));

                schemaCliFuts.remove(op.id());
            }
        }
        catch (Exception e) {
            if (e instanceof SchemaOperationException)
                fut.onDone(e);
            else {
                fut.onDone(new SchemaOperationException("Failed to start schema change operation due to " +
                    "unexpected exception [opId=" + op.id() + ", op=" + op + ']', e));
            }

            schemaCliFuts.remove(op.id());
        }

        return fut;
    }

    /**
     * @param sqlQry Sql query.
     * @param params Params.
     */
    private void sendQueryExecutedEvent(String sqlQry, Object[] params, String cacheName) {
        if (ctx.event().isRecordable(EVT_CACHE_QUERY_EXECUTED)) {
            ctx.event().record(new CacheQueryExecutedEvent<>(
                ctx.discovery().localNode(),
                "SQL query executed.",
                EVT_CACHE_QUERY_EXECUTED,
                CacheQueryType.SQL.name(),
                cacheName,
                null,
                sqlQry,
                null,
                null,
                params,
                null,
                null));
        }
    }

    /**
     *
     * @param cacheName Cache name.
     * @param sql Query.
     * @return {@link PreparedStatement} from underlying engine to supply metadata to Prepared - most likely H2.
     */
    public PreparedStatement prepareNativeStatement(String cacheName, String sql) throws SQLException {
        checkxEnabled();

        return idx.prepareNativeStatement(cacheName, sql);
    }

    /**
     * @param schema Schema name.
     * @return Cache name from schema name.
     */
<<<<<<< HEAD
    // TODO: To be removed
=======
>>>>>>> cbf0b2a5
    public String cacheName(String schema) throws SQLException {
        checkxEnabled();

        return idx.cacheName(schema);
    }

    /**
     * @param cacheName Cache name.
     * @param nativeStmt Native statement.
     * @param autoFlushFreq Automatic data flushing frequency, disabled if {@code 0}.
     * @param nodeBufSize Per node buffer size - see {@link IgniteDataStreamer#perNodeBufferSize(int)}
     * @param nodeParOps Per node parallel ops count - see {@link IgniteDataStreamer#perNodeParallelOperations(int)}
     * @param allowOverwrite Overwrite existing cache values on key duplication.
     * @see IgniteDataStreamer#allowOverwrite
     * @return {@link IgniteDataStreamer} tailored to specific needs of given native statement based on its metadata.
     */
    public IgniteDataStreamer<?, ?> createStreamer(String cacheName, PreparedStatement nativeStmt, long autoFlushFreq,
        int nodeBufSize, int nodeParOps, boolean allowOverwrite) {
        return idx.createStreamer(cacheName, nativeStmt, autoFlushFreq, nodeBufSize, nodeParOps, allowOverwrite);
    }

    /**
     * @param cacheName Cache name.
     * @param key Key.
     * @throws IgniteCheckedException Thrown in case of any errors.
     */
    public void remove(String cacheName, KeyCacheObject key, int partId, CacheObject val, GridCacheVersion ver)
        throws IgniteCheckedException {
        assert key != null;

        if (log.isDebugEnabled())
            log.debug("Remove [cacheName=" + cacheName + ", key=" + key + ", val=" + val + "]");

        if (idx == null)
            return;

        if (!busyLock.enterBusy())
            throw new IllegalStateException("Failed to remove from index (grid is stopping).");

        try {
            CacheObjectContext coctx = cacheObjectContext(cacheName);

            QueryTypeDescriptorImpl desc = typeByValue(coctx, key, val, false);

            if (desc == null)
                return;

            idx.remove(cacheName, desc, key, partId, val, ver);
        }
        finally {
            busyLock.leaveBusy();
        }
    }

    /**
     * @param cacheName Cache name.
     * @param clause Clause.
     * @param resType Result type.
     * @param filters Key and value filters.
     * @param <K> Key type.
     * @param <V> Value type.
     * @return Key/value rows.
     * @throws IgniteCheckedException If failed.
     */
    @SuppressWarnings("unchecked")
    public <K, V> GridCloseableIterator<IgniteBiTuple<K, V>> queryText(final String cacheName, final String clause,
        final String resType, final IndexingQueryFilter filters) throws IgniteCheckedException {
        checkEnabled();

        if (!busyLock.enterBusy())
            throw new IllegalStateException("Failed to execute query (grid is stopping).");

        try {
            final GridCacheContext<?, ?> cctx = ctx.cache().internalCache(cacheName).context();

            return executeQuery(GridCacheQueryType.TEXT, clause, cctx,
                new IgniteOutClosureX<GridCloseableIterator<IgniteBiTuple<K, V>>>() {
                    @Override public GridCloseableIterator<IgniteBiTuple<K, V>> applyx() throws IgniteCheckedException {
                        String typeName = typeName(cacheName, resType);

                        return idx.queryLocalText(cacheName, clause, typeName, filters);
                    }
                }, true);
        }
        finally {
            busyLock.leaveBusy();
        }
    }

    /**
     * Gets types for cache.
     *
     * @param cacheName Cache name.
     * @return Descriptors.
     */
    public Collection<GridQueryTypeDescriptor> types(@Nullable String cacheName) {
        Collection<GridQueryTypeDescriptor> cacheTypes = new ArrayList<>();

        for (Map.Entry<QueryTypeIdKey, QueryTypeDescriptorImpl> e : types.entrySet()) {
            QueryTypeDescriptorImpl desc = e.getValue();

            if (F.eq(e.getKey().cacheName(), cacheName))
                cacheTypes.add(desc);
        }

        return cacheTypes;
    }

    /**
     * Get type descriptor for the given cache and table name.
     * @param cacheName Cache name.
     * @param tblName Table name.
     * @return Type (if any).
     */
    @Nullable private QueryTypeDescriptorImpl type(@Nullable String cacheName, String tblName) {
        for (QueryTypeDescriptorImpl type : types.values()) {
            if (F.eq(cacheName, type.cacheName()) && F.eq(tblName, type.tableName()))
                return type;
        }

        return null;
    }

    /**
     * Gets type name for provided cache name and type name if type is still valid.
     *
     * @param cacheName Cache name.
     * @param typeName Type name.
     * @return Type descriptor.
     * @throws IgniteCheckedException If failed.
     */
    private String typeName(@Nullable String cacheName, String typeName) throws IgniteCheckedException {
        QueryTypeDescriptorImpl type = typesByName.get(new QueryTypeNameKey(cacheName, typeName));

        if (type == null)
            throw new IgniteCheckedException("Failed to find SQL table for type: " + typeName);

        return type.name();
    }

    /**
     * @param qryType Query type.
     * @param qry Query description.
     * @param cctx Cache context.
     * @param clo Closure.
     * @param complete Complete.
     */
    @SuppressWarnings("ThrowableResultOfMethodCallIgnored")
    public <R> R executeQuery(GridCacheQueryType qryType, String qry, GridCacheContext<?, ?> cctx,
        IgniteOutClosureX<R> clo, boolean complete) throws IgniteCheckedException {
        final long startTime = U.currentTimeMillis();

        Throwable err = null;

        R res = null;

        try {
            res = clo.apply();

            if (res instanceof CacheQueryFuture) {
                CacheQueryFuture fut = (CacheQueryFuture)res;

                err = fut.error();
            }

            return res;
        }
        catch (GridClosureException e) {
            err = e.unwrap();

            throw (IgniteCheckedException)err;
        }
        catch (CacheException | IgniteException e) {
            err = e;

            throw e;
        }
        catch (Exception e) {
            err = e;

            throw new IgniteCheckedException(e);
        }
        finally {
            boolean failed = err != null;

            long duration = U.currentTimeMillis() - startTime;

            if (complete || failed) {
                cctx.queries().collectMetrics(qryType, qry, startTime, duration, failed);

                if (log.isTraceEnabled())
                    log.trace("Query execution [startTime=" + startTime + ", duration=" + duration +
                        ", fail=" + failed + ", res=" + res + ']');
            }
        }
    }

    /**
     * Send status message to coordinator node.
     *
     * @param destNodeId Destination node ID.
     * @param opId Operation ID.
     * @param err Error.
     */
    public void sendStatusMessage(UUID destNodeId, UUID opId, SchemaOperationException err) {
        if (log.isDebugEnabled())
            log.debug("Sending schema operation status message [opId=" + opId + ", crdNode=" + destNodeId +
                ", err=" + err + ']');

        try {
            byte[] errBytes = marshalSchemaError(opId, err);

            SchemaOperationStatusMessage msg = new SchemaOperationStatusMessage(opId, errBytes);

            // Messages must go to dedicated schema pool. We cannot push them to query pool because in this case
            // they could be blocked with other query requests.
            ctx.io().sendToGridTopic(destNodeId, TOPIC_SCHEMA, msg, SCHEMA_POOL);
        }
        catch (IgniteCheckedException e) {
            if (log.isDebugEnabled())
                log.debug("Failed to send schema status response [opId=" + opId + ", destNodeId=" + destNodeId +
                    ", err=" + e + ']');
        }
    }

    /**
     * Process status message.
     *
     * @param msg Status message.
     */
    private void processStatusMessage(SchemaOperationStatusMessage msg) {
        synchronized (stateMux) {
            if (completedOpIds.contains(msg.operationId())) {
                // Received message from a node which joined topology in the middle of operation execution.
                if (log.isDebugEnabled())
                    log.debug("Received status message for completed operation (will ignore) [" +
                        "opId=" + msg.operationId() + ", sndNodeId=" + msg.senderNodeId() + ']');

                return;
            }

            UUID opId = msg.operationId();

            SchemaProposeDiscoveryMessage proposeMsg = activeProposals.get(opId);

            if (proposeMsg != null) {
                SchemaOperation op = schemaOps.get(proposeMsg.schemaName());

                if (op != null && F.eq(op.id(), opId) && op.started() && coordinator().isLocal()) {
                    if (log.isDebugEnabled())
                        log.debug("Received status message [opId=" + msg.operationId() +
                            ", sndNodeId=" + msg.senderNodeId() + ']');

                    op.manager().onNodeFinished(msg.senderNodeId(), unmarshalSchemaError(msg.errorBytes()));

                    return;
                }
            }

            // Put to pending set if operation is not visible/ready yet.
            pendingMsgs.add(msg);

            if (log.isDebugEnabled())
                log.debug("Received status message (added to pending set) [opId=" + msg.operationId() +
                    ", sndNodeId=" + msg.senderNodeId() + ']');
        }
    }

    /**
     * Unwind pending messages for particular operation.
     *
     * @param opId Operation ID.
     * @param mgr Manager.
     */
    private void unwindPendingMessages(UUID opId, SchemaOperationManager mgr) {
        assert Thread.holdsLock(stateMux);

        Iterator<SchemaOperationStatusMessage> it = pendingMsgs.iterator();

        while (it.hasNext()) {
            SchemaOperationStatusMessage msg = it.next();

            if (F.eq(msg.operationId(), opId)) {
                mgr.onNodeFinished(msg.senderNodeId(), unmarshalSchemaError(msg.errorBytes()));

                it.remove();
            }
        }
    }

    /**
     * Marshal schema error.
     *
     * @param err Error.
     * @return Error bytes.
     */
    @Nullable private byte[] marshalSchemaError(UUID opId, @Nullable SchemaOperationException err) {
        if (err == null)
            return null;

        try {
            return U.marshal(marsh, err);
        }
        catch (Exception e) {
            U.warn(log, "Failed to marshal schema operation error [opId=" + opId + ", err=" + err + ']', e);

            try {
                return U.marshal(marsh, new SchemaOperationException("Operation failed, but error cannot be " +
                    "serialized (see local node log for more details) [opId=" + opId + ", nodeId=" +
                    ctx.localNodeId() + ']'));
            }
            catch (Exception e0) {
                assert false; // Impossible situation.

                return null;
            }
        }
    }

    /**
     * Unmarshal schema error.
     *
     * @param errBytes Error bytes.
     * @return Error.
     */
    @Nullable private SchemaOperationException unmarshalSchemaError(@Nullable byte[] errBytes) {
        if (errBytes == null)
            return null;

        try {
            return U.unmarshal(marsh, errBytes, U.resolveClassLoader(ctx.config()));
        }
        catch (Exception e) {
            return new SchemaOperationException("Operation failed, but error cannot be deserialized.");
        }
    }

    /**
     * @param ver Version.
     */
    public static void setRequestAffinityTopologyVersion(AffinityTopologyVersion ver) {
        requestTopVer.set(ver);
    }

    /**
     * @return Affinity topology version of the current request.
     */
    public static AffinityTopologyVersion getRequestAffinityTopologyVersion() {
        return requestTopVer.get();
    }

    /**
     * Schema operation.
     */
    private class SchemaOperation {
        /** Original propose msg. */
        private final SchemaProposeDiscoveryMessage proposeMsg;

        /** Next schema operation. */
        private SchemaOperation next;

        /** Operation manager. */
        private SchemaOperationManager mgr;

        /** Finish message. */
        private SchemaFinishDiscoveryMessage finishMsg;

        /** Finish guard. */
        private final AtomicBoolean finishGuard = new AtomicBoolean();

        /**
         * Constructor.
         *
         * @param proposeMsg Original propose message.
         */
        public SchemaOperation(SchemaProposeDiscoveryMessage proposeMsg) {
            this.proposeMsg = proposeMsg;
        }

        /**
         * @return Operation ID.
         */
        public UUID id() {
            return proposeMsg.operation().id();
        }

        /**
         * @return Original propose message.
         */
        public SchemaProposeDiscoveryMessage proposeMessage() {
            return proposeMsg;
        }

        /**
         * @return Next schema operation.
         */
        @Nullable public SchemaOperation next() {
            return next;
        }

        /**
         * @param next Next schema operation.
         */
        public void next(SchemaOperation next) {
            this.next = next;
        }

        /**
         * @param finishMsg Finish message.
         */
        public void finishMessage(SchemaFinishDiscoveryMessage finishMsg) {
            this.finishMsg = finishMsg;
        }

        /**
         * @return {@code True} if finish request already received.
         */
        public boolean hasFinishMessage() {
            return finishMsg != null;
        }

        /**
         * Handle finish message.
         */
        @SuppressWarnings("unchecked")
        public void doFinish() {
            assert started();

            if (!finishGuard.compareAndSet(false, true))
                return;

            final UUID opId = id();
            final String schemaName = proposeMsg.schemaName();

            // Operation might be still in progress on client nodes which are not tracked by coordinator,
            // so we chain to operation future instead of doing synchronous unwind.
            mgr.worker().future().listen(new IgniteInClosure<IgniteInternalFuture>() {
                @Override public void apply(IgniteInternalFuture fut) {
                    synchronized (stateMux) {
                        SchemaOperation op = schemaOps.remove(schemaName);

                        assert op != null;
                        assert F.eq(op.id(), opId);

                        // Chain to the next operation (if any).
                        final SchemaOperation nextOp = op.next();

                        if (nextOp != null) {
                            schemaOps.put(schemaName, nextOp);

                            if (log.isDebugEnabled())
                                log.debug("Next schema change operation started [opId=" + nextOp.id() + ']');

                            assert !nextOp.started();

                            // Cannot execute operation synchronously because it may cause starvation in exchange
                            // thread under load. Hence, moving short-lived operation to separate worker.
                            new IgniteThread(ctx.igniteInstanceName(), "schema-circuit-breaker-" + op.id(),
                                new Runnable() {
                                @Override public void run() {
                                    onSchemaPropose(nextOp.proposeMessage());
                                }
                            }).start();
                        }
                    }
                }
            });
        }

        /**
         * Unwind operation queue and get tail operation.
         *
         * @return Tail operation.
         */
        public SchemaOperation unwind() {
            if (next == null)
                return this;
            else
                return next.unwind();
        }

        /**
         * Whether operation started.
         *
         * @return {@code True} if started.
         */
        public boolean started() {
            return mgr != null;
        }

        /**
         * @return Operation manager.
         */
        public SchemaOperationManager manager() {
            return mgr;
        }

        /**
         * @param mgr Operation manager.
         */
        public void manager(SchemaOperationManager mgr) {
            assert this.mgr == null;

            this.mgr = mgr;
        }
    }
}<|MERGE_RESOLUTION|>--- conflicted
+++ resolved
@@ -1655,12 +1655,8 @@
      * @return Cursor.
      */
     @SuppressWarnings("unchecked")
-<<<<<<< HEAD
-    public QueryCursor<List<?>> querySqlFields(final GridCacheContext<?,?> cctx, final SqlFieldsQuery qry,
+    public FieldsQueryCursor<List<?>> querySqlFields(final GridCacheContext<?,?> cctx, final SqlFieldsQuery qry,
         final boolean keepBinary) {
-=======
-    public FieldsQueryCursor<List<?>> querySqlFields(final GridCacheContext<?,?> cctx, final SqlFieldsQuery qry) {
->>>>>>> cbf0b2a5
         checkxEnabled();
 
         if (qry.isReplicatedOnly() && qry.getPartitions() != null)
@@ -1683,11 +1679,7 @@
                     @Override public FieldsQueryCursor<List<?>> applyx() throws IgniteCheckedException {
                         GridQueryCancel cancel = new GridQueryCancel();
 
-<<<<<<< HEAD
-                        final QueryCursor<List<?>> cursor = idx.queryLocalSqlFields(cctx, qry, keepBinary,
-=======
-                        final FieldsQueryCursor<List<?>> cursor = idx.queryLocalSqlFields(cctx, qry,
->>>>>>> cbf0b2a5
+                        final FieldsQueryCursor<List<?>> cursor = idx.queryLocalSqlFields(cctx, qry, keepBinary,
                             idx.backupFilter(requestTopVer.get(), qry.getPartitions()), cancel);
 
                         Iterable<List<?>> iterExec = new Iterable<List<?>>() {
@@ -1710,15 +1702,9 @@
                 };
             }
             else {
-<<<<<<< HEAD
-                clo = new IgniteOutClosureX<QueryCursor<List<?>>>() {
-                    @Override public QueryCursor<List<?>> applyx() throws IgniteCheckedException {
-                        return idx.queryDistributedSqlFields(cctx, qry, keepBinary, null);
-=======
                 clo = new IgniteOutClosureX<FieldsQueryCursor<List<?>>>() {
                     @Override public FieldsQueryCursor<List<?>> applyx() throws IgniteCheckedException {
-                        return idx.queryDistributedSqlFields(cctx, qry, null);
->>>>>>> cbf0b2a5
+                        return idx.queryDistributedSqlFields(cctx, qry, keepBinary, null);
                     }
                 };
             }
@@ -1995,10 +1981,6 @@
      * @param schema Schema name.
      * @return Cache name from schema name.
      */
-<<<<<<< HEAD
-    // TODO: To be removed
-=======
->>>>>>> cbf0b2a5
     public String cacheName(String schema) throws SQLException {
         checkxEnabled();
 
