/*
 * Licensed to the Apache Software Foundation (ASF) under one or more
 * contributor license agreements.  See the NOTICE file distributed with
 * this work for additional information regarding copyright ownership.
 * The ASF licenses this file to You under the Apache License, Version 2.0
 * (the "License"); you may not use this file except in compliance with
 * the License.  You may obtain a copy of the License at
 *
 *      http://www.apache.org/licenses/LICENSE-2.0
 *
 * Unless required by applicable law or agreed to in writing, software
 * distributed under the License is distributed on an "AS IS" BASIS,
 * WITHOUT WARRANTIES OR CONDITIONS OF ANY KIND, either express or implied.
 * See the License for the specific language governing permissions and
 * limitations under the License.
 */

package org.apache.ignite.internal.processors.query;

import java.sql.PreparedStatement;
import java.sql.SQLException;
import java.util.concurrent.TimeUnit;
import java.lang.reflect.Field;
import java.lang.reflect.Method;
import java.math.BigDecimal;
import java.sql.Time;
import java.sql.Timestamp;
import java.util.ArrayList;
import java.util.Collection;
import java.util.Collections;
import java.util.Comparator;
import java.util.HashMap;
import java.util.HashSet;
import java.util.Iterator;
import java.util.LinkedHashMap;
import java.util.List;
import java.util.Map;
import java.util.Set;
import java.util.TreeSet;
import java.util.UUID;
import java.util.concurrent.ConcurrentMap;
import java.util.concurrent.ExecutorService;
import javax.cache.Cache;
import javax.cache.CacheException;
import org.apache.ignite.IgniteCheckedException;
import org.apache.ignite.IgniteException;
import org.apache.ignite.binary.BinaryField;
import org.apache.ignite.binary.BinaryObject;
import org.apache.ignite.binary.BinaryObjectBuilder;
import org.apache.ignite.binary.BinaryType;
import org.apache.ignite.binary.Binarylizable;
import org.apache.ignite.cache.CacheTypeMetadata;
import org.apache.ignite.cache.QueryEntity;
import org.apache.ignite.cache.QueryIndex;
import org.apache.ignite.cache.QueryIndexType;
import org.apache.ignite.cache.affinity.AffinityKeyMapper;
import org.apache.ignite.cache.query.QueryCursor;
import org.apache.ignite.cache.query.SqlFieldsQuery;
import org.apache.ignite.cache.query.SqlQuery;
import org.apache.ignite.configuration.CacheConfiguration;
import org.apache.ignite.events.CacheQueryExecutedEvent;
import org.apache.ignite.internal.GridKernalContext;
import org.apache.ignite.internal.IgniteInternalFuture;
import org.apache.ignite.internal.binary.BinaryMarshaller;
import org.apache.ignite.internal.binary.BinaryObjectEx;
import org.apache.ignite.internal.processors.GridProcessorAdapter;
import org.apache.ignite.internal.processors.affinity.AffinityTopologyVersion;
import org.apache.ignite.internal.processors.cache.CacheEntryImpl;
import org.apache.ignite.internal.processors.cache.CacheObject;
import org.apache.ignite.internal.processors.cache.CacheObjectContext;
import org.apache.ignite.internal.processors.cache.GridCacheContext;
import org.apache.ignite.internal.processors.cache.GridCacheDefaultAffinityKeyMapper;
import org.apache.ignite.internal.processors.cache.IgniteCacheProxy;
import org.apache.ignite.internal.processors.cache.QueryCursorImpl;
import org.apache.ignite.internal.processors.cache.binary.CacheObjectBinaryProcessorImpl;
import org.apache.ignite.internal.processors.cache.query.CacheQueryFuture;
import org.apache.ignite.internal.processors.cache.query.CacheQueryType;
import org.apache.ignite.internal.processors.cache.query.GridCacheQueryType;
import org.apache.ignite.internal.processors.timeout.GridTimeoutProcessor;
import org.apache.ignite.internal.util.GridSpinBusyLock;
import org.apache.ignite.internal.util.future.GridCompoundFuture;
import org.apache.ignite.internal.util.future.GridFinishedFuture;
import org.apache.ignite.internal.util.lang.GridCloseableIterator;
import org.apache.ignite.internal.util.lang.GridClosureException;
import org.apache.ignite.internal.util.lang.IgniteOutClosureX;
import org.apache.ignite.internal.util.tostring.GridToStringExclude;
import org.apache.ignite.internal.util.tostring.GridToStringInclude;
import org.apache.ignite.internal.util.typedef.F;
import org.apache.ignite.internal.util.typedef.T2;
import org.apache.ignite.internal.util.typedef.internal.A;
import org.apache.ignite.internal.util.typedef.internal.S;
import org.apache.ignite.internal.util.typedef.internal.U;
import org.apache.ignite.internal.util.worker.GridWorker;
import org.apache.ignite.internal.util.worker.GridWorkerFuture;
import org.apache.ignite.lang.IgniteBiTuple;
import org.apache.ignite.lang.IgniteFuture;
import org.apache.ignite.spi.indexing.IndexingQueryFilter;
import org.jetbrains.annotations.Nullable;
import org.jsr166.ConcurrentHashMap8;

import static org.apache.ignite.events.EventType.EVT_CACHE_QUERY_EXECUTED;
import static org.apache.ignite.internal.IgniteComponentType.INDEXING;
import static org.apache.ignite.internal.processors.query.GridQueryIndexType.FULLTEXT;
import static org.apache.ignite.internal.processors.query.GridQueryIndexType.GEO_SPATIAL;
import static org.apache.ignite.internal.processors.query.GridQueryIndexType.SORTED;

/**
 * Indexing processor.
 */
public class GridQueryProcessor extends GridProcessorAdapter {
    /** */
    public static final String _VAL = "_val";

    /** */
    private static final Class<?> GEOMETRY_CLASS = U.classForName("com.vividsolutions.jts.geom.Geometry", null);

    /** Queries detail metrics eviction frequency. */
    private static final int QRY_DETAIL_METRICS_EVICTION_FREQ = 3_000;

    /** */
    private static final Set<Class<?>> SQL_TYPES = new HashSet<>(F.<Class<?>>asList(
        Integer.class,
        Boolean.class,
        Byte.class,
        Short.class,
        Long.class,
        BigDecimal.class,
        Double.class,
        Float.class,
        Time.class,
        Timestamp.class,
        java.util.Date.class,
        java.sql.Date.class,
        String.class,
        UUID.class,
        byte[].class
    ));

    /** For tests. */
    public static Class<? extends GridQueryIndexing> idxCls;

    /** */
    private final GridSpinBusyLock busyLock = new GridSpinBusyLock();

    /** Type descriptors. */
    private final Map<TypeId, TypeDescriptor> types = new ConcurrentHashMap8<>();

    /** Type descriptors. */
    private final ConcurrentMap<TypeName, TypeDescriptor> typesByName = new ConcurrentHashMap8<>();

    /** */
    private ExecutorService execSvc;

    /** */
    private final GridQueryIndexing idx;

    /** */
    private GridTimeoutProcessor.CancelableTask qryDetailMetricsEvictTask;

    /** */
    private static final ThreadLocal<AffinityTopologyVersion> requestTopVer = new ThreadLocal<>();

    /**
     * @param ctx Kernal context.
     */
    public GridQueryProcessor(GridKernalContext ctx) throws IgniteCheckedException {
        super(ctx);

        if (idxCls != null) {
            idx = U.newInstance(idxCls);

            idxCls = null;
        }
        else
            idx = INDEXING.inClassPath() ? U.<GridQueryIndexing>newInstance(INDEXING.className()) : null;
    }

    /** {@inheritDoc} */
    @Override public void start() throws IgniteCheckedException {
        super.start();

        if (idx != null) {
            ctx.resource().injectGeneric(idx);

            execSvc = ctx.getExecutorService();

            idx.start(ctx, busyLock);
        }

        // Schedule queries detail metrics eviction.
        qryDetailMetricsEvictTask = ctx.timeout().schedule(new Runnable() {
            @Override public void run() {
                for (IgniteCacheProxy cache : ctx.cache().jcaches())
                    cache.context().queries().evictDetailMetrics();
            }
        }, QRY_DETAIL_METRICS_EVICTION_FREQ, QRY_DETAIL_METRICS_EVICTION_FREQ);
    }

    /**
     * @param ccfg Cache configuration.
     * @return {@code true} If query index must be enabled for this cache.
     */
    public static boolean isEnabled(CacheConfiguration<?,?> ccfg) {
        return !F.isEmpty(ccfg.getIndexedTypes()) ||
            !F.isEmpty(ccfg.getTypeMetadata()) ||
            !F.isEmpty(ccfg.getQueryEntities());
    }

    /**
     * @return {@code true} If indexing module is in classpath and successfully initialized.
     */
    public boolean moduleEnabled() {
        return idx != null;
    }

    /**
     * @param cctx Cache context.
     * @throws IgniteCheckedException If failed.
     */
    private void initializeCache(GridCacheContext<?, ?> cctx) throws IgniteCheckedException {
        CacheConfiguration<?,?> ccfg = cctx.config();

        idx.registerCache(cctx, cctx.config());

        try {
            List<Class<?>> mustDeserializeClss = null;

            boolean binaryEnabled = ctx.cacheObjects().isBinaryEnabled(ccfg);

            CacheObjectContext coCtx = binaryEnabled ? ctx.cacheObjects().contextForCache(ccfg) : null;

            if (!F.isEmpty(ccfg.getQueryEntities())) {
                for (QueryEntity qryEntity : ccfg.getQueryEntities()) {
                    if (F.isEmpty(qryEntity.getValueType()))
                        throw new IgniteCheckedException("Value type is not set: " + qryEntity);

                    TypeDescriptor desc = new TypeDescriptor();

                    // Key and value classes still can be available if they are primitive or JDK part.
                    // We need that to set correct types for _key and _val columns.
                    Class<?> keyCls = U.classForName(qryEntity.getKeyType(), null);
                    Class<?> valCls = U.classForName(qryEntity.getValueType(), null);

                    // If local node has the classes and they are externalizable, we must use reflection properties.
                    boolean keyMustDeserialize = mustDeserializeBinary(keyCls);
                    boolean valMustDeserialize = mustDeserializeBinary(valCls);

                    boolean keyOrValMustDeserialize = keyMustDeserialize || valMustDeserialize;

                    if (keyCls == null)
                        keyCls = Object.class;

                    String simpleValType = ((valCls == null) ? typeName(qryEntity.getValueType()) : typeName(valCls));

                    desc.name(simpleValType);

                    desc.tableName(qryEntity.getTableName());

                    if (binaryEnabled && !keyOrValMustDeserialize) {
                        // Safe to check null.
                        if (SQL_TYPES.contains(valCls))
                            desc.valueClass(valCls);
                        else
                            desc.valueClass(Object.class);

                        if (SQL_TYPES.contains(keyCls))
                            desc.keyClass(keyCls);
                        else
                            desc.keyClass(Object.class);
                    }
                    else {
                        if (keyCls == null)
                            throw new IgniteCheckedException("Failed to find key class in the node classpath " +
                                "(use default marshaller to enable binary objects): " + qryEntity.getKeyType());

                        if (valCls == null)
                            throw new IgniteCheckedException("Failed to find value class in the node classpath " +
                                "(use default marshaller to enable binary objects) : " + qryEntity.getValueType());

                        desc.valueClass(valCls);
                        desc.keyClass(keyCls);
                    }

                    desc.keyTypeName(qryEntity.getKeyType());
                    desc.valueTypeName(qryEntity.getValueType());

                    if (binaryEnabled && keyOrValMustDeserialize) {
                        if (mustDeserializeClss == null)
                            mustDeserializeClss = new ArrayList<>();

                        if (keyMustDeserialize)
                            mustDeserializeClss.add(keyCls);

                        if (valMustDeserialize)
                            mustDeserializeClss.add(valCls);
                    }

                    TypeId typeId;
                    TypeId altTypeId = null;

                    if (valCls == null || (binaryEnabled && !keyOrValMustDeserialize)) {
                        processBinaryMeta(qryEntity, desc);

                        typeId = new TypeId(ccfg.getName(), ctx.cacheObjects().typeId(qryEntity.getValueType()));

                        if (valCls != null)
                            altTypeId = new TypeId(ccfg.getName(), valCls);

                        if (!cctx.customAffinityMapper() && qryEntity.getKeyType() != null) {
                            // Need to setup affinity key for distributed joins.
                            String affField = ctx.cacheObjects().affinityField(qryEntity.getKeyType());

                            if (affField != null)
                                desc.affinityKey(affField);
                        }
                    }
                    else {
                        processClassMeta(qryEntity, desc, coCtx);

                        AffinityKeyMapper keyMapper = cctx.config().getAffinityMapper();

                        if (keyMapper instanceof GridCacheDefaultAffinityKeyMapper) {
                            String affField =
                                ((GridCacheDefaultAffinityKeyMapper)keyMapper).affinityKeyPropertyName(desc.keyCls);

                            if (affField != null)
                                desc.affinityKey(affField);
                        }

                        typeId = new TypeId(ccfg.getName(), valCls);
                        altTypeId = new TypeId(ccfg.getName(), ctx.cacheObjects().typeId(qryEntity.getValueType()));
                    }

                    addTypeByName(ccfg, desc);
                    types.put(typeId, desc);

                    if (altTypeId != null)
                        types.put(altTypeId, desc);

                    desc.registered(idx.registerType(ccfg.getName(), desc));
                }
            }

            if (!F.isEmpty(ccfg.getTypeMetadata())) {
                for (CacheTypeMetadata meta : ccfg.getTypeMetadata()) {
                    if (F.isEmpty(meta.getValueType()))
                        throw new IgniteCheckedException("Value type is not set: " + meta);

                    if (meta.getQueryFields().isEmpty() && meta.getAscendingFields().isEmpty() &&
                        meta.getDescendingFields().isEmpty() && meta.getGroups().isEmpty())
                        continue;

                    TypeDescriptor desc = new TypeDescriptor();

                    // Key and value classes still can be available if they are primitive or JDK part.
                    // We need that to set correct types for _key and _val columns.
                    Class<?> keyCls = U.classForName(meta.getKeyType(), null);
                    Class<?> valCls = U.classForName(meta.getValueType(), null);

                    // If local node has the classes and they are externalizable, we must use reflection properties.
                    boolean keyMustDeserialize = mustDeserializeBinary(keyCls);
                    boolean valMustDeserialize = mustDeserializeBinary(valCls);

                    boolean keyOrValMustDeserialize = keyMustDeserialize || valMustDeserialize;

                    if (keyCls == null)
                        keyCls = Object.class;

                    String simpleValType = meta.getSimpleValueType();

                    if (simpleValType == null)
                        simpleValType = typeName(meta.getValueType());

                    desc.name(simpleValType);

                    if (binaryEnabled && !keyOrValMustDeserialize) {
                        // Safe to check null.
                        if (SQL_TYPES.contains(valCls))
                            desc.valueClass(valCls);
                        else
                            desc.valueClass(Object.class);

                        if (SQL_TYPES.contains(keyCls))
                            desc.keyClass(keyCls);
                        else
                            desc.keyClass(Object.class);
                    }
                    else {
                        desc.valueClass(valCls);
                        desc.keyClass(keyCls);
                    }

                    desc.keyTypeName(meta.getKeyType());
                    desc.valueTypeName(meta.getValueType());

                    if (binaryEnabled && keyOrValMustDeserialize) {
                        if (mustDeserializeClss == null)
                            mustDeserializeClss = new ArrayList<>();

                        if (keyMustDeserialize)
                            mustDeserializeClss.add(keyCls);

                        if (valMustDeserialize)
                            mustDeserializeClss.add(valCls);
                    }

                    TypeId typeId;
                    TypeId altTypeId = null;

                    if (valCls == null || (binaryEnabled && !keyOrValMustDeserialize)) {
                        processBinaryMeta(meta, desc);

                        typeId = new TypeId(ccfg.getName(), ctx.cacheObjects().typeId(meta.getValueType()));

                        if (valCls != null)
                            altTypeId = new TypeId(ccfg.getName(), valCls);
                    }
                    else {
                        processClassMeta(meta, desc, coCtx);

                        typeId = new TypeId(ccfg.getName(), valCls);
                        altTypeId = new TypeId(ccfg.getName(), ctx.cacheObjects().typeId(meta.getValueType()));
                    }

                    addTypeByName(ccfg, desc);
                    types.put(typeId, desc);

                    if (altTypeId != null)
                        types.put(altTypeId, desc);

                    desc.registered(idx.registerType(ccfg.getName(), desc));
                }
            }

            // Indexed types must be translated to CacheTypeMetadata in CacheConfiguration.

            if (mustDeserializeClss != null) {
                U.warn(log, "Some classes in query configuration cannot be written in binary format " +
                    "because they either implement Externalizable interface or have writeObject/readObject methods. " +
                    "Instances of these classes will be deserialized in order to build indexes. Please ensure that " +
                    "all nodes have these classes in classpath. To enable binary serialization either implement " +
                    Binarylizable.class.getSimpleName() + " interface or set explicit serializer using " +
                    "BinaryTypeConfiguration.setSerializer() method: " + mustDeserializeClss);
            }
        }
        catch (IgniteCheckedException | RuntimeException e) {
            idx.unregisterCache(ccfg);

            throw e;
        }
    }

    /**
     * Check whether type still must be deserialized when binary marshaller is set.
     *
     * @param cls Class.
     * @return {@code True} if will be deserialized.
     */
    private boolean mustDeserializeBinary(Class cls) {
        if (cls != null && ctx.config().getMarshaller() instanceof BinaryMarshaller) {
            CacheObjectBinaryProcessorImpl proc0 = (CacheObjectBinaryProcessorImpl)ctx.cacheObjects();

            return proc0.binaryContext().mustDeserialize(cls);
        }
        else
            return false;
    }

    /**
     * @param ccfg Cache configuration.
     * @param desc Type descriptor.
     * @throws IgniteCheckedException If failed.
     */
    private void addTypeByName(CacheConfiguration<?, ?> ccfg, TypeDescriptor desc) throws IgniteCheckedException {
        if (typesByName.putIfAbsent(new TypeName(ccfg.getName(), desc.name()), desc) != null)
            throw new IgniteCheckedException("Type with name '" + desc.name() + "' already indexed " +
                "in cache '" + ccfg.getName() + "'.");
    }

    /** {@inheritDoc} */
    @Override public void onKernalStop(boolean cancel) {
        super.onKernalStop(cancel);

        if (cancel && idx != null)
            try {
                while (!busyLock.tryBlock(500))
                    idx.cancelAllQueries();

                return;
            }
            catch (InterruptedException ignored) {
                U.warn(log, "Interrupted while waiting for active queries cancellation.");

                Thread.currentThread().interrupt();
            }

        busyLock.block();
    }

    /** {@inheritDoc} */
    @Override public void stop(boolean cancel) throws IgniteCheckedException {
        super.stop(cancel);

        if (idx != null)
            idx.stop();

        U.closeQuiet(qryDetailMetricsEvictTask);
    }

    /** {@inheritDoc} */
    @Override public void onDisconnected(IgniteFuture<?> reconnectFut) throws IgniteCheckedException {
        if (idx != null)
            idx.onDisconnected(reconnectFut);
    }

    /**
     * @param cctx Cache context.
     * @throws IgniteCheckedException If failed.
     */
    public void onCacheStart(GridCacheContext cctx) throws IgniteCheckedException {
        if (idx == null)
            return;

        if (!busyLock.enterBusy())
            return;

        try {
            initializeCache(cctx);
        }
        finally {
            busyLock.leaveBusy();
        }
    }

    /**
     * @param cctx Cache context.
     */
    public void onCacheStop(GridCacheContext cctx) {
        if (idx == null)
            return;

        if (!busyLock.enterBusy())
            return;

        try {
            idx.unregisterCache(cctx.config());

            Iterator<Map.Entry<TypeId, TypeDescriptor>> it = types.entrySet().iterator();

            while (it.hasNext()) {
                Map.Entry<TypeId, TypeDescriptor> entry = it.next();

                if (F.eq(cctx.name(), entry.getKey().space)) {
                    it.remove();

                    typesByName.remove(new TypeName(cctx.name(), entry.getValue().name()));
                }
            }
        }
        catch (IgniteCheckedException e) {
            U.error(log, "Failed to clear indexing on cache stop (will ignore): " + cctx.name(), e);
        }
        finally {
            busyLock.leaveBusy();
        }
    }

    /**
     * Rebuilds all search indexes of given value type for given space of spi.
     *
     * @param space Space.
     * @param valTypeName Value type name.
     * @return Future that will be completed when rebuilding of all indexes is finished.
     */
    public IgniteInternalFuture<?> rebuildIndexes(@Nullable final String space, String valTypeName) {
        if (!busyLock.enterBusy())
            throw new IllegalStateException("Failed to rebuild indexes (grid is stopping).");

        try {
            return rebuildIndexes(
                space,
                typesByName.get(
                    new TypeName(
                        space,
                        valTypeName)));
        }
        finally {
            busyLock.leaveBusy();
        }
    }

    /**
     * @param space Space.
     * @param desc Type descriptor.
     * @return Future that will be completed when rebuilding of all indexes is finished.
     */
    private IgniteInternalFuture<?> rebuildIndexes(@Nullable final String space, @Nullable final TypeDescriptor desc) {
        if (idx == null)
            return new GridFinishedFuture<>(new IgniteCheckedException("Indexing is disabled."));

        if (desc == null || !desc.registered())
            return new GridFinishedFuture<Void>();

        final GridWorkerFuture<?> fut = new GridWorkerFuture<Void>();

        GridWorker w = new GridWorker(ctx.gridName(), "index-rebuild-worker", log) {
            @Override protected void body() {
                try {
                    idx.rebuildIndexes(space, desc);

                    fut.onDone();
                }
                catch (Exception e) {
                    fut.onDone(e);
                }
                catch (Throwable e) {
                    log.error("Failed to rebuild indexes for type: " + desc.name(), e);

                    fut.onDone(e);

                    if (e instanceof Error)
                        throw e;
                }
            }
        };

        fut.setWorker(w);

        execSvc.execute(w);

        return fut;
    }

    /**
     * Rebuilds all search indexes for given spi.
     *
     * @return Future that will be completed when rebuilding of all indexes is finished.
     */
    @SuppressWarnings("unchecked")
    public IgniteInternalFuture<?> rebuildAllIndexes() {
        if (!busyLock.enterBusy())
            throw new IllegalStateException("Failed to get space size (grid is stopping).");

        try {
            GridCompoundFuture<?, ?> fut = new GridCompoundFuture<Object, Object>();

            for (Map.Entry<TypeId, TypeDescriptor> e : types.entrySet())
                fut.add((IgniteInternalFuture)rebuildIndexes(e.getKey().space, e.getValue()));

            fut.markInitialized();

            return fut;
        }
        finally {
            busyLock.leaveBusy();
        }
    }

    /**
     * @param space Space name.
     * @return Cache object context.
     */
    private CacheObjectContext cacheObjectContext(String space) {
        return ctx.cache().internalCache(space).context().cacheObjectContext();
    }

    /**
     * Writes key-value pair to index.
     *
     * @param space Space.
     * @param key Key.
     * @param val Value.
     * @param ver Cache entry version.
     * @param expirationTime Expiration time or 0 if never expires.
     * @throws IgniteCheckedException In case of error.
     */
    @SuppressWarnings("unchecked")
    public void store(final String space, final CacheObject key, final CacheObject val,
        byte[] ver, long expirationTime) throws IgniteCheckedException {
        assert key != null;
        assert val != null;

        if (log.isDebugEnabled())
            log.debug("Store [space=" + space + ", key=" + key + ", val=" + val + "]");

        CacheObjectContext coctx = null;

        if (idx == null)
            return;

        if (!busyLock.enterBusy())
            return;

        try {
            if (coctx == null)
                coctx = cacheObjectContext(space);

            Class<?> valCls = null;

            TypeId id;

            boolean binaryVal = ctx.cacheObjects().isBinaryObject(val);

            if (binaryVal) {
                int typeId = ctx.cacheObjects().typeId(val);

                id = new TypeId(space, typeId);
            }
            else {
                valCls = val.value(coctx, false).getClass();

                id = new TypeId(space, valCls);
            }

            TypeDescriptor desc = types.get(id);

            if (desc == null || !desc.registered())
                return;

            if (!binaryVal && !desc.valueClass().isAssignableFrom(valCls))
                throw new IgniteCheckedException("Failed to update index due to class name conflict" +
                    "(multiple classes with same simple name are stored in the same cache) " +
                    "[expCls=" + desc.valueClass().getName() + ", actualCls=" + valCls.getName() + ']');

            if (!ctx.cacheObjects().isBinaryObject(key)) {
                Class<?> keyCls = key.value(coctx, false).getClass();

                if (!desc.keyClass().isAssignableFrom(keyCls))
                    throw new IgniteCheckedException("Failed to update index, incorrect key class [expCls=" +
                        desc.keyClass().getName() + ", actualCls=" + keyCls.getName() + "]");
            }

            idx.store(space, desc, key, val, ver, expirationTime);
        }
        finally {
            busyLock.leaveBusy();
        }
    }

    /**
     * @throws IgniteCheckedException If failed.
     */
    private void checkEnabled() throws IgniteCheckedException {
        if (idx == null)
            throw new IgniteCheckedException("Indexing is disabled.");
    }

    /**
     * @throws IgniteException If indexing is disabled.
     */
    private void checkxEnabled() throws IgniteException {
        if (idx == null)
            throw new IgniteException("Failed to execute query because indexing is disabled (consider adding module " +
                INDEXING.module() + " to classpath or moving it from 'optional' to 'libs' folder).");
    }

<<<<<<< HEAD
=======
    /**
     * @param space Space.
     * @param clause Clause.
     * @param params Parameters collection.
     * @param resType Result type.
     * @param filters Filters.
     * @return Key/value rows.
     * @throws IgniteCheckedException If failed.
     */
    @SuppressWarnings("unchecked")
    public <K, V> GridCloseableIterator<IgniteBiTuple<K, V>> query(final String space, final String clause,
        final Collection<Object> params, final String resType, final IndexingQueryFilter filters)
        throws IgniteCheckedException {
        checkEnabled();

        if (!busyLock.enterBusy())
            throw new IllegalStateException("Failed to execute query (grid is stopping).");

        try {
            final GridCacheContext<?, ?> cctx = ctx.cache().internalCache(space).context();

            return executeQuery(GridCacheQueryType.SQL_FIELDS, clause, cctx, new IgniteOutClosureX<GridCloseableIterator<IgniteBiTuple<K, V>>>() {
                @Override public GridCloseableIterator<IgniteBiTuple<K, V>> applyx() throws IgniteCheckedException {
                    TypeDescriptor type = typesByName.get(new TypeName(space, resType));

                    if (type == null || !type.registered())
                        throw new CacheException("Failed to find SQL table for type: " + resType);

                    return idx.queryLocalSql(space, clause, null, params, type, filters);
                }
            }, false);
        }
        finally {
            busyLock.leaveBusy();
        }
    }
>>>>>>> 8613c163

    /**
     * @param cctx Cache context.
     * @param qry Query.
     * @return Cursor.
     */
    public QueryCursor<List<?>> queryTwoStep(final GridCacheContext<?,?> cctx, final SqlFieldsQuery qry) {
        checkxEnabled();

        if (!busyLock.enterBusy())
            throw new IllegalStateException("Failed to execute query (grid is stopping).");

        try {
            return executeQuery(GridCacheQueryType.SQL_FIELDS, qry.getSql(), cctx, new IgniteOutClosureX<QueryCursor<List<?>>>() {
                @Override public QueryCursor<List<?>> applyx() throws IgniteCheckedException {
                    return idx.queryTwoStep(cctx, qry, null);
                }
            }, true);
        }
        catch (IgniteCheckedException e) {
            throw new IgniteException(e);
        }
        finally {
            busyLock.leaveBusy();
        }
    }

    /**
     * @param cctx Cache context.
     * @param qry Query.
     * @return Cursor.
     */
    public <K,V> QueryCursor<Cache.Entry<K,V>> queryTwoStep(final GridCacheContext<?,?> cctx, final SqlQuery qry) {
        checkxEnabled();

        if (!busyLock.enterBusy())
            throw new IllegalStateException("Failed to execute query (grid is stopping).");

        try {
            return executeQuery(GridCacheQueryType.SQL, qry.getSql(), cctx,
                new IgniteOutClosureX<QueryCursor<Cache.Entry<K, V>>>() {
                    @Override public QueryCursor<Cache.Entry<K, V>> applyx() throws IgniteCheckedException {
                        return idx.queryTwoStep(cctx, qry);
                    }
                }, true);
        }
        catch (IgniteCheckedException e) {
            throw new IgniteException(e);
        }
        finally {
            busyLock.leaveBusy();
        }
    }

    /**
     * @param cctx Cache context.
     * @param qry Query.
     * @param keepBinary Keep binary flag.
     * @return Cursor.
     */
    public <K, V> QueryCursor<Cache.Entry<K, V>> queryLocal(
        final GridCacheContext<?, ?> cctx,
        final SqlQuery qry,
        final boolean keepBinary
    ) {
        if (!busyLock.enterBusy())
            throw new IllegalStateException("Failed to execute query (grid is stopping).");

        try {
            return executeQuery(GridCacheQueryType.SQL, qry.getSql(), cctx,
                new IgniteOutClosureX<QueryCursor<Cache.Entry<K, V>>>() {
                    @Override public QueryCursor<Cache.Entry<K, V>> applyx() throws IgniteCheckedException {
                        String type = qry.getType();

                        GridQueryProcessor.TypeDescriptor typeDesc = typesByName.get(
                            new GridQueryProcessor.TypeName(
                                cctx.name(),
                                type));

                        if (typeDesc == null || !typeDesc.registered())
                            throw new CacheException("Failed to find SQL table for type: " + type);

<<<<<<< HEAD
                        qry.setType(typeDesc.name());
=======
                        final GridCloseableIterator<IgniteBiTuple<K, V>> i = idx.queryLocalSql(
                            space,
                            qry.getSql(),
                            qry.getAlias(),
                            F.asList(params),
                            typeDesc,
                            idx.backupFilter(requestTopVer.get(), null));
>>>>>>> 8613c163

                        sendQueryExecutedEvent(
                            qry.getSql(),
                            qry.getArgs());

                        return idx.queryLocalSql(cctx, qry, idx.backupFilter(requestTopVer.get(), null));
                    }
                }, true);
        }
        catch (IgniteCheckedException e) {
            throw new CacheException(e);
        }
        finally {
            busyLock.leaveBusy();
        }
    }

    /**
     * Collect queries that already running more than specified duration.
     *
     * @param duration Duration to check.
     * @return Collection of long running queries.
     */
    public Collection<GridRunningQueryInfo> runningQueries(long duration) {
        if (moduleEnabled())
            return idx.runningQueries(duration);

        return Collections.emptyList();
    }

    /**
     * Cancel specified queries.
     *
     * @param queries Queries ID's to cancel.
     */
    public void cancelQueries(Collection<Long> queries) {
        if (moduleEnabled())
            idx.cancelQueries(queries);
    }

    /**
     * @param sqlQry Sql query.
     * @param params Params.
     */
    private void sendQueryExecutedEvent(String sqlQry, Object[] params) {
        if (ctx.event().isRecordable(EVT_CACHE_QUERY_EXECUTED)) {
            ctx.event().record(new CacheQueryExecutedEvent<>(
                ctx.discovery().localNode(),
                "SQL query executed.",
                EVT_CACHE_QUERY_EXECUTED,
                CacheQueryType.SQL.name(),
                null,
                null,
                sqlQry,
                null,
                null,
                params,
                null,
                null));
        }
    }

    /**
     *
     * @param schema Schema.
     * @param sql Query.
     * @return {@link PreparedStatement} from underlying engine to supply metadata to Prepared - most likely H2.
     */
    public PreparedStatement prepareNativeStatement(String schema, String sql) throws SQLException {
        checkxEnabled();

        return idx.prepareNativeStatement(schema, sql);
    }

    /**
     * @param timeout Timeout.
     * @param timeUnit Time unit.
     * @return Converted time.
     */
    public static int validateTimeout(int timeout, TimeUnit timeUnit) {
        A.ensure(timeUnit != TimeUnit.MICROSECONDS && timeUnit != TimeUnit.NANOSECONDS,
            "timeUnit minimal resolution is millisecond.");

        A.ensure(timeout >= 0, "timeout value should be non-negative.");

        long tmp = TimeUnit.MILLISECONDS.convert(timeout, timeUnit);

        A.ensure(timeout <= Integer.MAX_VALUE, "timeout value too large.");

        return (int) tmp;
    }

    /**
     * @param cctx Cache context.
     * @param qry Query.
     * @return Iterator.
     */
    public QueryCursor<List<?>> queryLocalFields(final GridCacheContext<?, ?> cctx, final SqlFieldsQuery qry) {
        if (!busyLock.enterBusy())
            throw new IllegalStateException("Failed to execute query (grid is stopping).");

        try {
            return executeQuery(GridCacheQueryType.SQL_FIELDS, qry.getSql(), cctx, new IgniteOutClosureX<QueryCursor<List<?>>>() {
                @Override public QueryCursor<List<?>> applyx() throws IgniteCheckedException {
                    GridQueryCancel cancel = new GridQueryCancel();

                    final QueryCursor<List<?>> cursor = idx.queryLocalSqlFields(cctx, qry,
                        idx.backupFilter(requestTopVer.get(), null), cancel);

                    return new QueryCursorImpl<List<?>>(new Iterable<List<?>>() {
                        @Override public Iterator<List<?>> iterator() {
                            sendQueryExecutedEvent(qry.getSql(), qry.getArgs());

                            return cursor.iterator();
                        }
                    }, cancel) {
                        @Override public List<GridQueryFieldMetadata> fieldsMeta() {
                            if (cursor instanceof QueryCursorImpl)
                                return ((QueryCursorImpl)cursor).fieldsMeta();
                            return super.fieldsMeta();
                        }
                    };
                }
            }, true);
        }
        catch (IgniteCheckedException e) {
            throw new CacheException(e);
        }
        finally {
            busyLock.leaveBusy();
        }
    }

    /**
     * @param space Space.
     * @param key Key.
     * @throws IgniteCheckedException Thrown in case of any errors.
     */
    public void remove(String space, CacheObject key, CacheObject val) throws IgniteCheckedException {
        assert key != null;

        if (log.isDebugEnabled())
            log.debug("Remove [space=" + space + ", key=" + key + ", val=" + val + "]");

        if (idx == null)
            return;

        if (!busyLock.enterBusy())
            throw new IllegalStateException("Failed to remove from index (grid is stopping).");

        try {
            idx.remove(space, key, val);
        }
        finally {
            busyLock.leaveBusy();
        }
    }

    /**
     * Checks if the given class can be mapped to a simple SQL type.
     *
     * @param cls Class.
     * @return {@code true} If can.
     */
    public static boolean isSqlType(Class<?> cls) {
        cls = U.box(cls);

        return SQL_TYPES.contains(cls) || isGeometryClass(cls);
    }

    /**
     * Checks if the given class is GEOMETRY.
     *
     * @param cls Class.
     * @return {@code true} If this is geometry.
     */
    public static boolean isGeometryClass(Class<?> cls) {
        return GEOMETRY_CLASS != null && GEOMETRY_CLASS.isAssignableFrom(cls);
    }

    /**
     * Gets type name by class.
     *
     * @param cls Class.
     * @return Type name.
     */
    public static String typeName(Class<?> cls) {
        String typeName = cls.getSimpleName();

        // To protect from failure on anonymous classes.
        if (F.isEmpty(typeName)) {
            String pkg = cls.getPackage().getName();

            typeName = cls.getName().substring(pkg.length() + (pkg.isEmpty() ? 0 : 1));
        }

        if (cls.isArray()) {
            assert typeName.endsWith("[]");

            typeName = typeName.substring(0, typeName.length() - 2) + "_array";
        }

        return typeName;
    }

    /**
     * Gets type name by class.
     *
     * @param clsName Class name.
     * @return Type name.
     */
    public static String typeName(String clsName) {
        int pkgEnd = clsName.lastIndexOf('.');

        if (pkgEnd >= 0 && pkgEnd < clsName.length() - 1)
            clsName = clsName.substring(pkgEnd + 1);

        if (clsName.endsWith("[]"))
            clsName = clsName.substring(0, clsName.length() - 2) + "_array";

        int parentEnd = clsName.lastIndexOf('$');

        if (parentEnd >= 0)
            clsName = clsName.substring(parentEnd + 1);

        return clsName;
    }

    /**
     * @param space Space.
     * @param clause Clause.
     * @param resType Result type.
     * @param filters Key and value filters.
     * @param <K> Key type.
     * @param <V> Value type.
     * @return Key/value rows.
     * @throws IgniteCheckedException If failed.
     */
    @SuppressWarnings("unchecked")
    public <K, V> GridCloseableIterator<IgniteBiTuple<K, V>> queryText(final String space, final String clause,
        final String resType, final IndexingQueryFilter filters) throws IgniteCheckedException {
        checkEnabled();

        if (!busyLock.enterBusy())
            throw new IllegalStateException("Failed to execute query (grid is stopping).");

        try {
            final GridCacheContext<?, ?> cctx = ctx.cache().internalCache(space).context();

            return executeQuery(GridCacheQueryType.TEXT, clause, cctx,
                new IgniteOutClosureX<GridCloseableIterator<IgniteBiTuple<K, V>>>() {
                    @Override public GridCloseableIterator<IgniteBiTuple<K, V>> applyx() throws IgniteCheckedException {
                        TypeDescriptor type = typesByName.get(new TypeName(space, resType));

                        if (type == null || !type.registered())
                            throw new CacheException("Failed to find SQL table for type: " + resType);

                        return idx.queryLocalText(
                            space,
                            clause,
                            type,
                            filters);
                    }
                }, true);
        }
        finally {
            busyLock.leaveBusy();
        }
    }

    /**
     * Will be called when entry for key will be swapped.
     *
     * @param spaceName Space name.
     * @param key key.
     * @throws IgniteCheckedException If failed.
     */
    public void onSwap(String spaceName, CacheObject key) throws IgniteCheckedException {
        if (log.isDebugEnabled())
            log.debug("Swap [space=" + spaceName + ", key=" + key + "]");

        if (idx == null)
            return;

        if (!busyLock.enterBusy())
            throw new IllegalStateException("Failed to process swap event (grid is stopping).");

        try {
            idx.onSwap(
                spaceName,
                key);
        }
        finally {
            busyLock.leaveBusy();
        }
    }

    /**
     * Will be called when entry for key will be unswapped.
     *
     * @param spaceName Space name.
     * @param key Key.
     * @param val Value.
     * @throws IgniteCheckedException If failed.
     */
    public void onUnswap(String spaceName, CacheObject key, CacheObject val)
        throws IgniteCheckedException {
        if (log.isDebugEnabled())
            log.debug("Unswap [space=" + spaceName + ", key=" + key + ", val=" + val + "]");

        if (idx == null)
            return;

        if (!busyLock.enterBusy())
            throw new IllegalStateException("Failed to process swap event (grid is stopping).");

        try {
            idx.onUnswap(spaceName, key, val);
        }
        finally {
            busyLock.leaveBusy();
        }
    }

    /**
     * Removes index tables for all classes belonging to given class loader.
     *
     * @param space Space name.
     * @param ldr Class loader to undeploy.
     * @throws IgniteCheckedException If undeploy failed.
     */
    public void onUndeploy(@Nullable String space, ClassLoader ldr) throws IgniteCheckedException {
        if (log.isDebugEnabled())
            log.debug("Undeploy [space=" + space + "]");

        if (idx == null)
            return;

        if (!busyLock.enterBusy())
            throw new IllegalStateException("Failed to process undeploy event (grid is stopping).");

        try {
            Iterator<Map.Entry<TypeId, TypeDescriptor>> it = types.entrySet().iterator();

            while (it.hasNext()) {
                Map.Entry<TypeId, TypeDescriptor> e = it.next();

                if (!F.eq(e.getKey().space, space))
                    continue;

                TypeDescriptor desc = e.getValue();

                if (ldr.equals(U.detectClassLoader(desc.valCls)) || ldr.equals(U.detectClassLoader(desc.keyCls))) {
                    idx.unregisterType(e.getKey().space, desc);

                    it.remove();
                }
            }
        }
        finally {
            busyLock.leaveBusy();
        }
    }

    /**
     * Processes declarative metadata for class.
     *
     * @param meta Type metadata.
     * @param d Type descriptor.
     * @param coCtx Cache object context.
     * @throws IgniteCheckedException If failed.
     */
    private void processClassMeta(CacheTypeMetadata meta, TypeDescriptor d, CacheObjectContext coCtx)
        throws IgniteCheckedException {
        Map<String,String> aliases = meta.getAliases();

        if (aliases == null)
            aliases = Collections.emptyMap();

        Class<?> keyCls = d.keyClass();
        Class<?> valCls = d.valueClass();

        assert keyCls != null;
        assert valCls != null;

        for (Map.Entry<String, Class<?>> entry : meta.getAscendingFields().entrySet())
            addToIndex(d, keyCls, valCls, entry.getKey(), entry.getValue(), 0, IndexType.ASC, null, aliases, coCtx);

        for (Map.Entry<String, Class<?>> entry : meta.getDescendingFields().entrySet())
            addToIndex(d, keyCls, valCls, entry.getKey(), entry.getValue(), 0, IndexType.DESC, null, aliases, coCtx);

        for (String txtField : meta.getTextFields())
            addToIndex(d, keyCls, valCls, txtField, String.class, 0, IndexType.TEXT, null, aliases, coCtx);

        Map<String, LinkedHashMap<String, IgniteBiTuple<Class<?>, Boolean>>> grps = meta.getGroups();

        if (grps != null) {
            for (Map.Entry<String, LinkedHashMap<String, IgniteBiTuple<Class<?>, Boolean>>> entry : grps.entrySet()) {
                String idxName = entry.getKey();

                LinkedHashMap<String, IgniteBiTuple<Class<?>, Boolean>> idxFields = entry.getValue();

                int order = 0;

                for (Map.Entry<String, IgniteBiTuple<Class<?>, Boolean>> idxField : idxFields.entrySet()) {
                    Boolean descending = idxField.getValue().get2();

                    if (descending == null)
                        descending = false;

                    addToIndex(d, keyCls, valCls, idxField.getKey(), idxField.getValue().get1(), order,
                        descending ? IndexType.DESC : IndexType.ASC, idxName, aliases, coCtx);

                    order++;
                }
            }
        }

        for (Map.Entry<String, Class<?>> entry : meta.getQueryFields().entrySet()) {
            ClassProperty prop = buildClassProperty(
                keyCls,
                valCls,
                entry.getKey(),
                entry.getValue(),
                aliases,
                coCtx);

            d.addProperty(prop, false);
        }
    }

    /**
     * @param d Type descriptor.
     * @param keyCls Key class.
     * @param valCls Value class.
     * @param pathStr Path string.
     * @param resType Result type.
     * @param idxOrder Order number in index or {@code -1} if no need to index.
     * @param idxType Index type.
     * @param idxName Index name.
     * @param aliases Aliases.
     * @throws IgniteCheckedException If failed.
     */
    private void addToIndex(
        TypeDescriptor d,
        Class<?> keyCls,
        Class<?> valCls,
        String pathStr,
        Class<?> resType,
        int idxOrder,
        IndexType idxType,
        String idxName,
        Map<String,String> aliases,
        CacheObjectContext coCtx
    ) throws IgniteCheckedException {
        String propName;
        Class<?> propCls;

        if (_VAL.equals(pathStr)) {
            propName = _VAL;
            propCls = valCls;
        }
        else {
            ClassProperty prop = buildClassProperty(
                keyCls,
                valCls,
                pathStr,
                resType,
                aliases,
                coCtx);

            d.addProperty(prop, false);

            propName = prop.name();
            propCls = prop.type();
        }

        if (idxType != null) {
            if (idxName == null)
                idxName = propName + "_idx";

            if (idxOrder == 0) // Add index only on the first field.
                d.addIndex(idxName, isGeometryClass(propCls) ? GEO_SPATIAL : SORTED);

            if (idxType == IndexType.TEXT)
                d.addFieldToTextIndex(propName);
            else
                d.addFieldToIndex(idxName, propName, idxOrder, idxType == IndexType.DESC);
        }
    }

    /**
     * Processes declarative metadata for binary object.
     *
     * @param meta Declared metadata.
     * @param d Type descriptor.
     * @throws IgniteCheckedException If failed.
     */
    private void processBinaryMeta(CacheTypeMetadata meta, TypeDescriptor d)
        throws IgniteCheckedException {
        Map<String,String> aliases = meta.getAliases();

        if (aliases == null)
            aliases = Collections.emptyMap();

        for (Map.Entry<String, Class<?>> entry : meta.getAscendingFields().entrySet()) {
            BinaryProperty prop = buildBinaryProperty(entry.getKey(), entry.getValue(), aliases, null);

            d.addProperty(prop, false);

            String idxName = prop.name() + "_idx";

            d.addIndex(idxName, isGeometryClass(prop.type()) ? GEO_SPATIAL : SORTED);

            d.addFieldToIndex(idxName, prop.name(), 0, false);
        }

        for (Map.Entry<String, Class<?>> entry : meta.getDescendingFields().entrySet()) {
            BinaryProperty prop = buildBinaryProperty(entry.getKey(), entry.getValue(), aliases, null);

            d.addProperty(prop, false);

            String idxName = prop.name() + "_idx";

            d.addIndex(idxName, isGeometryClass(prop.type()) ? GEO_SPATIAL : SORTED);

            d.addFieldToIndex(idxName, prop.name(), 0, true);
        }

        for (String txtIdx : meta.getTextFields()) {
            BinaryProperty prop = buildBinaryProperty(txtIdx, String.class, aliases, null);

            d.addProperty(prop, false);

            d.addFieldToTextIndex(prop.name());
        }

        Map<String, LinkedHashMap<String, IgniteBiTuple<Class<?>, Boolean>>> grps = meta.getGroups();

        if (grps != null) {
            for (Map.Entry<String, LinkedHashMap<String, IgniteBiTuple<Class<?>, Boolean>>> entry : grps.entrySet()) {
                String idxName = entry.getKey();

                LinkedHashMap<String, IgniteBiTuple<Class<?>, Boolean>> idxFields = entry.getValue();

                int order = 0;

                for (Map.Entry<String, IgniteBiTuple<Class<?>, Boolean>> idxField : idxFields.entrySet()) {
                    BinaryProperty prop = buildBinaryProperty(idxField.getKey(), idxField.getValue().get1(), aliases,
                        null);

                    d.addProperty(prop, false);

                    Boolean descending = idxField.getValue().get2();

                    d.addFieldToIndex(idxName, prop.name(), order, descending != null && descending);

                    order++;
                }
            }
        }

        for (Map.Entry<String, Class<?>> entry : meta.getQueryFields().entrySet()) {
            BinaryProperty prop = buildBinaryProperty(entry.getKey(), entry.getValue(), aliases, null);

            if (!d.props.containsKey(prop.name()))
                d.addProperty(prop, false);
        }
    }

    /**
     * Processes declarative metadata for binary object.
     *
     * @param qryEntity Declared metadata.
     * @param d Type descriptor.
     * @throws IgniteCheckedException If failed.
     */
    private void processBinaryMeta(QueryEntity qryEntity, TypeDescriptor d) throws IgniteCheckedException {
        Map<String,String> aliases = qryEntity.getAliases();

        if (aliases == null)
            aliases = Collections.emptyMap();

        Set<String> keyFields = qryEntity.getKeyFields();

        // We have to distinguish between empty and null keyFields when the key is not of SQL type -
        // when a key is not of SQL type, absence of a field in nonnull keyFields tell us that this field
        // is a value field, and null keyFields tells us that current configuration
        // does not tell us anything about this field's ownership.
        boolean hasKeyFields = (keyFields != null);

        boolean isKeyClsSqlType = isSqlType(d.keyClass());

        if (hasKeyFields && !isKeyClsSqlType) {
            //ensure that 'keyFields' is case sensitive subset of 'fields'
            for (String keyField : keyFields) {
                if (!qryEntity.getFields().containsKey(keyField))
                    throw new IgniteCheckedException("QueryEntity 'keyFields' property must be a subset of keys " +
                        "from 'fields' property (case sensitive): " + keyField);
            }
        }

        for (Map.Entry<String, String> entry : qryEntity.getFields().entrySet()) {
            Boolean isKeyField;

            if (isKeyClsSqlType) // We don't care about keyFields in this case - it might be null, or empty, or anything
                isKeyField = false;
            else
                isKeyField = (hasKeyFields ? keyFields.contains(entry.getKey()) : null);

            BinaryProperty prop = buildBinaryProperty(entry.getKey(), U.classForName(entry.getValue(), Object.class, true),
                aliases, isKeyField);

            d.addProperty(prop, false);
        }

        processIndexes(qryEntity, d);
    }

    /**
     * Processes declarative metadata for binary object.
     *
     * @param qryEntity Declared metadata.
     * @param d Type descriptor.
     * @throws IgniteCheckedException If failed.
     */
    private void processClassMeta(
        QueryEntity qryEntity,
        TypeDescriptor d,
        CacheObjectContext coCtx
    ) throws IgniteCheckedException {
        Map<String,String> aliases = qryEntity.getAliases();

        if (aliases == null)
            aliases = Collections.emptyMap();

        for (Map.Entry<String, String> entry : qryEntity.getFields().entrySet()) {
            ClassProperty prop = buildClassProperty(
                d.keyClass(),
                d.valueClass(),
                entry.getKey(),
                U.classForName(entry.getValue(), Object.class),
                aliases,
                coCtx);

            d.addProperty(prop, false);
        }

        processIndexes(qryEntity, d);
    }

    /**
     * Processes indexes based on query entity.
     *
     * @param qryEntity Query entity to process.
     * @param d Type descriptor to populate.
     * @throws IgniteCheckedException If failed to build index information.
     */
    private void processIndexes(QueryEntity qryEntity, TypeDescriptor d) throws IgniteCheckedException {
        if (!F.isEmpty(qryEntity.getIndexes())) {
            Map<String, String> aliases = qryEntity.getAliases();

            if (aliases == null)
                aliases = Collections.emptyMap();

            for (QueryIndex idx : qryEntity.getIndexes()) {
                String idxName = idx.getName();

                if (idxName == null)
                    idxName = QueryEntity.defaultIndexName(idx);

                if (idx.getIndexType() == QueryIndexType.SORTED || idx.getIndexType() == QueryIndexType.GEOSPATIAL) {
                    d.addIndex(idxName, idx.getIndexType() == QueryIndexType.SORTED ? SORTED : GEO_SPATIAL);

                    int i = 0;

                    for (Map.Entry<String, Boolean> entry : idx.getFields().entrySet()) {
                        String field = entry.getKey();
                        boolean asc = entry.getValue();

                        String alias = aliases.get(field);

                        if (alias != null)
                            field = alias;

                        d.addFieldToIndex(idxName, field, i++, !asc);
                    }
                }
                else {
                    assert idx.getIndexType() == QueryIndexType.FULLTEXT;

                    for (String field : idx.getFields().keySet()) {
                        String alias = aliases.get(field);

                        if (alias != null)
                            field = alias;

                        d.addFieldToTextIndex(field);
                    }
                }
            }
        }
    }

    /**
     * Builds binary object property.
     *
     * @param pathStr String representing path to the property. May contains dots '.' to identify
     *      nested fields.
     * @param resType Result type.
     * @param aliases Aliases.
     * @param isKeyField Key ownership flag, as defined in {@link QueryEntity#keyFields}: {@code true} if field belongs
     *      to key, {@code false} if it belongs to value, {@code null} if QueryEntity#keyFields is null.
     * @return Binary property.
     */
    private BinaryProperty buildBinaryProperty(String pathStr, Class<?> resType, Map<String, String> aliases,
        @Nullable Boolean isKeyField) throws IgniteCheckedException {
        String[] path = pathStr.split("\\.");

        BinaryProperty res = null;

        StringBuilder fullName = new StringBuilder();

        for (String prop : path) {
            if (fullName.length() != 0)
                fullName.append('.');

            fullName.append(prop);

            String alias = aliases.get(fullName.toString());

            // The key flag that we've found out is valid for the whole path.
            res = new BinaryProperty(prop, res, resType, isKeyField, alias);
        }

        return res;
    }

    /**
     * @param keyCls Key class.
     * @param valCls Value class.
     * @param pathStr Path string.
     * @param resType Result type.
     * @param aliases Aliases.
     * @return Class property.
     * @throws IgniteCheckedException If failed.
     */
    private static ClassProperty buildClassProperty(Class<?> keyCls, Class<?> valCls, String pathStr, Class<?> resType,
        Map<String,String> aliases, CacheObjectContext coCtx) throws IgniteCheckedException {
        ClassProperty res = buildClassProperty(
            true,
            keyCls,
            pathStr,
            resType,
            aliases,
            coCtx);

        if (res == null) // We check key before value consistently with BinaryProperty.
            res = buildClassProperty(false, valCls, pathStr, resType, aliases, coCtx);

        if (res == null)
            throw new IgniteCheckedException("Failed to initialize property '" + pathStr + "' of type '" +
                resType.getName() + "' for key class '" + keyCls + "' and value class '" + valCls + "'. " +
                "Make sure that one of these classes contains respective getter method or field.");

        return res;
    }

    /**
     * @param key If this is a key property.
     * @param cls Source type class.
     * @param pathStr String representing path to the property. May contains dots '.' to identify nested fields.
     * @param resType Expected result type.
     * @param aliases Aliases.
     * @return Property instance corresponding to the given path.
     */
    private static ClassProperty buildClassProperty(boolean key, Class<?> cls, String pathStr, Class<?> resType,
        Map<String,String> aliases, CacheObjectContext coCtx) {
        String[] path = pathStr.split("\\.");

        ClassProperty res = null;

        StringBuilder fullName = new StringBuilder();

        for (String prop : path) {
            if (fullName.length() != 0)
                fullName.append('.');

            fullName.append(prop);

            String alias = aliases.get(fullName.toString());

            PropertyAccessor accessor = findProperty(prop, cls);

            if (accessor == null)
                return null;

            ClassProperty tmp = new ClassProperty(accessor, key, alias, coCtx);

            tmp.parent(res);

            cls = tmp.type();

            res = tmp;
        }

        if (!U.box(resType).isAssignableFrom(U.box(res.type())))
            return null;

        return res;
    }

    /**
     * Gets types for space.
     *
     * @param space Space name.
     * @return Descriptors.
     */
    public Collection<GridQueryTypeDescriptor> types(@Nullable String space) {
        Collection<GridQueryTypeDescriptor> spaceTypes = new ArrayList<>(
            Math.min(10, types.size()));

        for (Map.Entry<TypeId, TypeDescriptor> e : types.entrySet()) {
            TypeDescriptor desc = e.getValue();

            if (desc.registered() && F.eq(e.getKey().space, space))
                spaceTypes.add(desc);
        }

        return spaceTypes;
    }

    /**
     * Gets type descriptor for space and type name.
     *
     * @param space Space name.
     * @param typeName Type name.
     * @return Type descriptor.
     * @throws IgniteCheckedException If failed.
     */
    public GridQueryTypeDescriptor type(@Nullable String space, String typeName) throws IgniteCheckedException {
        TypeDescriptor type = typesByName.get(new TypeName(space, typeName));

        if (type == null || !type.registered())
            throw new IgniteCheckedException("Failed to find type descriptor for type name: " + typeName);

        return type;
    }

    /**
     * @param qryType Query type.
     * @param qry Query description.
     * @param cctx Cache context.
     * @param clo Closure.
     * @param complete Complete.
     */
    public <R> R executeQuery(GridCacheQueryType qryType, String qry, GridCacheContext<?, ?> cctx, IgniteOutClosureX<R> clo, boolean complete)
        throws IgniteCheckedException {
        final long startTime = U.currentTimeMillis();

        Throwable err = null;

        R res = null;

        try {
            res = clo.apply();

            if (res instanceof CacheQueryFuture) {
                CacheQueryFuture fut = (CacheQueryFuture)res;

                err = fut.error();
            }

            return res;
        }
        catch (GridClosureException e) {
            err = e.unwrap();

            throw (IgniteCheckedException)err;
        }
        catch (CacheException e) {
            err = e;

            throw e;
        }
        catch (Exception e) {
            err = e;

            throw new IgniteCheckedException(e);
        }
        finally {
            boolean failed = err != null;

            long duration = U.currentTimeMillis() - startTime;

            if (complete || failed) {
                cctx.queries().collectMetrics(qryType, qry, startTime, duration, failed);

                if (log.isTraceEnabled())
                    log.trace("Query execution [startTime=" + startTime + ", duration=" + duration +
                        ", fail=" + failed + ", res=" + res + ']');
            }
        }
    }

    /**
     * Find a member (either a getter method or a field) with given name of given class.
     * @param prop Property name.
     * @param cls Class to search for a member in.
     * @return Member for given name.
     */
    @Nullable private static PropertyAccessor findProperty(String prop, Class<?> cls) {
        StringBuilder getBldr = new StringBuilder("get");
        getBldr.append(prop);
        getBldr.setCharAt(3, Character.toUpperCase(getBldr.charAt(3)));

        StringBuilder setBldr = new StringBuilder("set");
        setBldr.append(prop);
        setBldr.setCharAt(3, Character.toUpperCase(setBldr.charAt(3)));

        try {
            Method getter = cls.getMethod(getBldr.toString());

            Method setter;

            try {
                // Setter has to have the same name like 'setXxx' and single param of the same type
                // as the return type of the getter.
                setter = cls.getMethod(setBldr.toString(), getter.getReturnType());
            }
            catch (NoSuchMethodException ignore) {
                // Have getter, but no setter - return read-only accessor.
                return new ReadOnlyMethodsAccessor(getter, prop);
            }

            return new MethodsAccessor(getter, setter, prop);
        }
        catch (NoSuchMethodException ignore) {
            // No-op.
        }

        getBldr = new StringBuilder("is");
        getBldr.append(prop);
        getBldr.setCharAt(2, Character.toUpperCase(getBldr.charAt(2)));

        // We do nothing about setBldr here as it corresponds to setProperty name which is what we need
        // for boolean property setter as well
        try {
            Method getter = cls.getMethod(getBldr.toString());

            Method setter;

            try {
                // Setter has to have the same name like 'setXxx' and single param of the same type
                // as the return type of the getter.
                setter = cls.getMethod(setBldr.toString(), getter.getReturnType());
            }
            catch (NoSuchMethodException ignore) {
                // Have getter, but no setter - return read-only accessor.
                return new ReadOnlyMethodsAccessor(getter, prop);
            }

            return new MethodsAccessor(getter, setter, prop);
        }
        catch (NoSuchMethodException ignore) {
            // No-op.
        }

        Class cls0 = cls;

        while (cls0 != null)
            try {
                return new FieldAccessor(cls0.getDeclaredField(prop));
            }
            catch (NoSuchFieldException ignored) {
                cls0 = cls0.getSuperclass();
            }

        try {
            Method getter = cls.getMethod(prop);

            Method setter;

            try {
                // Setter has to have the same name and single param of the same type
                // as the return type of the getter.
                setter = cls.getMethod(prop, getter.getReturnType());
            }
            catch (NoSuchMethodException ignore) {
                // Have getter, but no setter - return read-only accessor.
                return new ReadOnlyMethodsAccessor(getter, prop);
            }

            return new MethodsAccessor(getter, setter, prop);
        }
        catch (NoSuchMethodException ignored) {
            // No-op.
        }

        // No luck.
        return null;
    }

    /**
     * @param ver Version.
     */
    public static void setRequestAffinityTopologyVersion(AffinityTopologyVersion ver) {
        requestTopVer.set(ver);
    }

    /**
     * @return Affinity topology version of the current request.
     */
    public static AffinityTopologyVersion getRequestAffinityTopologyVersion() {
        return requestTopVer.get();
    }

    /**
     * Description of type property.
     */
    private static class ClassProperty extends GridQueryProperty {
        /** */
        private final PropertyAccessor accessor;

        /** */
        private final boolean key;

        /** */
        private ClassProperty parent;

        /** */
        private final String name;

        /** */
        private final CacheObjectContext coCtx;

        /**
         * Constructor.
         *
         * @param accessor Way of accessing the property.
         */
        ClassProperty(PropertyAccessor accessor, boolean key, String name, @Nullable CacheObjectContext coCtx) {
            this.accessor = accessor;

            this.key = key;

            this.name = !F.isEmpty(name) ? name : accessor.getPropertyName();

            this.coCtx = coCtx;
        }

        /** {@inheritDoc} */
        @Override public Object value(Object key, Object val) throws IgniteCheckedException {
            Object x = unwrap(this.key ? key : val);

            if (parent != null)
                x = parent.value(key, val);

            if (x == null)
                return null;

            return accessor.getValue(x);
        }

        /** {@inheritDoc} */
        @Override public void setValue(Object key, Object val, Object propVal) throws IgniteCheckedException {
            Object x = unwrap(this.key ? key : val);

            if (parent != null)
                x = parent.value(key, val);

            if (x == null)
                return;

            accessor.setValue(x, propVal);
        }

        /** {@inheritDoc} */
        @Override public boolean key() {
            return key;
        }

        /**
         * Unwraps cache object, if needed.
         *
         * @param o Object to unwrap.
         * @return Unwrapped object.
         */
        private Object unwrap(Object o) {
            return coCtx == null ? o : o instanceof CacheObject ? ((CacheObject)o).value(coCtx, false) : o;
        }

        /** {@inheritDoc} */
        @Override public String name() {
            return name;
        }

        /** {@inheritDoc} */
        @Override public Class<?> type() {
            return accessor.getType();
        }

        /**
         * @param parent Parent property if this is embeddable element.
         */
        public void parent(ClassProperty parent) {
            this.parent = parent;
        }

        /** {@inheritDoc} */
        @Override public String toString() {
            return S.toString(ClassProperty.class, this);
        }
    }

    /**
     *
     */
    private class BinaryProperty extends GridQueryProperty {
        /** Property name. */
        private String propName;

        /** */
        private String alias;

        /** Parent property. */
        private BinaryProperty parent;

        /** Result class. */
        private Class<?> type;

        /** */
        private volatile int isKeyProp;

        /** Binary field to speed-up deserialization. */
        private volatile BinaryField field;

        /** Flag indicating that we already tried to take a field. */
        private volatile boolean fieldTaken;

        /** Whether user was warned about missing property. */
        private volatile boolean warned;

        /**
         * Constructor.
         *
         * @param propName Property name.
         * @param parent Parent property.
         * @param type Result type.
         * @param key {@code true} if key property, {@code false} otherwise, {@code null}  if unknown.
         * @param alias Field alias.
         */
        private BinaryProperty(String propName, BinaryProperty parent, Class<?> type, @Nullable Boolean key, String alias) {
            super();
            this.propName = propName;
            this.alias = F.isEmpty(alias) ? propName : alias;
            this.parent = parent;
            this.type = type;

            if (key != null)
                this.isKeyProp = key ? 1 : -1;
        }

        /** {@inheritDoc} */
        @Override public Object value(Object key, Object val) throws IgniteCheckedException {
            Object obj;

            if (parent != null) {
                obj = parent.value(key, val);

                if (obj == null)
                    return null;

                if (!ctx.cacheObjects().isBinaryObject(obj))
                    throw new IgniteCheckedException("Non-binary object received as a result of property extraction " +
                        "[parent=" + parent + ", propName=" + propName + ", obj=" + obj + ']');
            }
            else {
                int isKeyProp0 = isKeyProp;

                if (isKeyProp0 == 0) {
                    // Key is allowed to be a non-binary object here.
                    // We check key before value consistently with ClassProperty.
                    if (key instanceof BinaryObject && ((BinaryObject)key).hasField(propName))
                        isKeyProp = isKeyProp0 = 1;
                    else if (val instanceof BinaryObject && ((BinaryObject)val).hasField(propName))
                        isKeyProp = isKeyProp0 = -1;
                    else {
                        if (!warned) {
                            U.warn(log, "Neither key nor value have property \"" + propName + "\" " +
                                "(is cache indexing configured correctly?)");

                            warned = true;
                        }

                        return null;
                    }
                }

                obj = isKeyProp0 == 1 ? key : val;
            }

            assert obj instanceof BinaryObject;

            BinaryObject obj0 = (BinaryObject)obj;

            return fieldValue(obj0);
        }

        /** {@inheritDoc} */
        @Override public void setValue(Object key, Object val, Object propVal) throws IgniteCheckedException {
            Object obj = key() ? key : val;

            if (obj == null)
                return;

            if (!(obj instanceof BinaryObjectBuilder))
                throw new UnsupportedOperationException("Individual properties can be set for binary builders only");

            setValue0((BinaryObjectBuilder) obj, propName, propVal, type());
        }

        /**
         * @param builder Object builder.
         * @param field Field name.
         * @param val Value to set.
         * @param valType Type of {@code val}.
         * @param <T> Value type.
         */
        private <T> void setValue0(BinaryObjectBuilder builder, String field, Object val, Class<T> valType) {
            //noinspection unchecked
            builder.setField(field, (T)val, valType);
        }

        /**
         * Get binary field for the property.
         *
         * @param obj Target object.
         * @return Binary field.
         */
        private BinaryField binaryField(BinaryObject obj) {
            BinaryField field0 = field;

            if (field0 == null && !fieldTaken) {
                BinaryType type = obj instanceof BinaryObjectEx ? ((BinaryObjectEx)obj).rawType() : obj.type();

                if (type != null) {
                    field0 = type.field(propName);

                    assert field0 != null;

                    field = field0;
                }

                fieldTaken = true;
            }

            return field0;
        }

        /**
         * Gets field value for the given binary object.
         *
         * @param obj Binary object.
         * @return Field value.
         */
        @SuppressWarnings("IfMayBeConditional")
        private Object fieldValue(BinaryObject obj) {
            BinaryField field = binaryField(obj);

            if (field != null)
                return field.value(obj);
            else
                return obj.field(propName);
        }

        /** {@inheritDoc} */
        @Override public String name() {
            return alias;
        }

        /** {@inheritDoc} */
        @Override public Class<?> type() {
            return type;
        }

        /** {@inheritDoc} */
        @Override public boolean key() {
            int isKeyProp0 = isKeyProp;

            if (isKeyProp0 == 0)
                throw new IllegalStateException("Ownership flag not set for binary property. Have you set 'keyFields'" +
                    " property of QueryEntity in programmatic or XML configuration?");

            return isKeyProp0 == 1;
        }
    }

    /**
     * Descriptor of type.
     */
    private static class TypeDescriptor implements GridQueryTypeDescriptor {
        /** */
        private String name;

        /** */
        private String tblName;

        /** Value field names and types with preserved order. */
        @GridToStringInclude
        private final Map<String, Class<?>> fields = new LinkedHashMap<>();

        /** */
        @GridToStringExclude
        private final Map<String, GridQueryProperty> props = new HashMap<>();

        /** Map with upper cased property names to help find properties based on SQL INSERT and MERGE queries. */
        private final Map<String, GridQueryProperty> uppercaseProps = new HashMap<>();

        /** */
        @GridToStringInclude
        private final Map<String, IndexDescriptor> indexes = new HashMap<>();

        /** */
        private IndexDescriptor fullTextIdx;

        /** */
        private Class<?> keyCls;

        /** */
        private Class<?> valCls;

        /** */
        private String keyTypeName;

        /** */
        private String valTypeName;

        /** */
        private boolean valTextIdx;

        /** */
        private String affKey;

        /** SPI can decide not to register this type. */
        private boolean registered;

        /**
         * @return {@code True} if type registration in SPI was finished and type was not rejected.
         */
        boolean registered() {
            return registered;
        }

        /**
         * @param registered Sets registered flag.
         */
        void registered(boolean registered) {
            this.registered = registered;
        }

        /** {@inheritDoc} */
        @Override public String name() {
            return name;
        }

        /**
         * Sets type name.
         *
         * @param name Name.
         */
        void name(String name) {
            this.name = name;
        }

        /**
         * Gets table name for type.
         * @return Table name.
         */
        public String tableName() {
            return tblName;
        }

        /**
         * Sets table name for type.
         *
         * @param tblName Table name.
         */
        public void tableName(String tblName) {
            this.tblName = tblName;
        }

        /** {@inheritDoc} */
        @Override public Map<String, Class<?>> fields() {
            return fields;
        }

        /** {@inheritDoc} */
        @Override public GridQueryProperty property(String name) {
            return getProperty(name);
        }

        /** {@inheritDoc} */
        @SuppressWarnings("unchecked")
        @Override public <T> T value(String field, Object key, Object val) throws IgniteCheckedException {
            assert field != null;

            GridQueryProperty prop = getProperty(field);

            if (prop == null)
                throw new IgniteCheckedException("Failed to find field '" + field + "' in type '" + name + "'.");

            return (T)prop.value(key, val);
        }

        /** {@inheritDoc} */
        @SuppressWarnings("unchecked")
        @Override public void setValue(String field, Object key, Object val, Object propVal)
            throws IgniteCheckedException {
            assert field != null;

            GridQueryProperty prop = getProperty(field);

            if (prop == null)
                throw new IgniteCheckedException("Failed to find field '" + field + "' in type '" + name + "'.");

            prop.setValue(key, val, propVal);
        }

        /** {@inheritDoc} */
        @Override public Map<String, GridQueryIndexDescriptor> indexes() {
            return Collections.<String, GridQueryIndexDescriptor>unmodifiableMap(indexes);
        }

        /**
         * Adds index.
         *
         * @param idxName Index name.
         * @param type Index type.
         * @return Index descriptor.
         * @throws IgniteCheckedException In case of error.
         */
        public IndexDescriptor addIndex(String idxName, GridQueryIndexType type) throws IgniteCheckedException {
            IndexDescriptor idx = new IndexDescriptor(type);

            if (indexes.put(idxName, idx) != null)
                throw new IgniteCheckedException("Index with name '" + idxName + "' already exists.");

            return idx;
        }

        /**
         * Adds field to index.
         *
         * @param idxName Index name.
         * @param field Field name.
         * @param orderNum Fields order number in index.
         * @param descending Sorting order.
         * @throws IgniteCheckedException If failed.
         */
        public void addFieldToIndex(String idxName, String field, int orderNum,
            boolean descending) throws IgniteCheckedException {
            IndexDescriptor desc = indexes.get(idxName);

            if (desc == null)
                desc = addIndex(idxName, SORTED);

            desc.addField(field, orderNum, descending);
        }

        /**
         * Adds field to text index.
         *
         * @param field Field name.
         */
        public void addFieldToTextIndex(String field) {
            if (fullTextIdx == null) {
                fullTextIdx = new IndexDescriptor(FULLTEXT);

                indexes.put(null, fullTextIdx);
            }

            fullTextIdx.addField(field, 0, false);
        }

        /** {@inheritDoc} */
        @Override public Class<?> valueClass() {
            return valCls;
        }

        /**
         * Sets value class.
         *
         * @param valCls Value class.
         */
        void valueClass(Class<?> valCls) {
            A.notNull(valCls, "Value class must not be null");
            this.valCls = valCls;
        }

        /** {@inheritDoc} */
        @Override public Class<?> keyClass() {
            return keyCls;
        }

        /**
         * Set key class.
         *
         * @param keyCls Key class.
         */
        void keyClass(Class<?> keyCls) {
            this.keyCls = keyCls;
        }

        /** {@inheritDoc} */
        @Override public String keyTypeName() {
            return keyTypeName;
        }

        /**
         * Set key type name.
         *
         * @param keyTypeName Key type name.
         */
        public void keyTypeName(String keyTypeName) {
            this.keyTypeName = keyTypeName;
        }

        /** {@inheritDoc} */
        @Override public String valueTypeName() {
            return valTypeName;
        }

        /**
         * Set value type name.
         *
         * @param valTypeName Value type name.
         */
        public void valueTypeName(String valTypeName) {
            this.valTypeName = valTypeName;
        }

        /**
         * Adds property to the type descriptor.
         *
         * @param prop Property.
         * @param failOnDuplicate Fail on duplicate flag.
         * @throws IgniteCheckedException In case of error.
         */
        public void addProperty(GridQueryProperty prop, boolean failOnDuplicate) throws IgniteCheckedException {
            String name = prop.name();

            if (props.put(name, prop) != null && failOnDuplicate)
                throw new IgniteCheckedException("Property with name '" + name + "' already exists.");

            if (uppercaseProps.put(name.toUpperCase(), prop) != null && failOnDuplicate)
                throw new IgniteCheckedException("Property with upper cased name '" + name + "' already exists.");

            fields.put(name, prop.type());
        }

        /**
         * @param field Property name.
         * @return Property with given field name.
         */
        private GridQueryProperty getProperty(String field) {
            GridQueryProperty res = props.get(field);

            if (res == null)
                res = uppercaseProps.get(field.toUpperCase());

            return res;
        }

        /** {@inheritDoc} */
        @Override public boolean valueTextIndex() {
            return valTextIdx;
        }

        /**
         * Sets if this value should be text indexed.
         *
         * @param valTextIdx Flag value.
         */
        public void valueTextIndex(boolean valTextIdx) {
            this.valTextIdx = valTextIdx;
        }

        /** {@inheritDoc} */
        @Override public String affinityKey() {
            return affKey;
        }

        /**
         * @param affKey Affinity key field.
         */
        void affinityKey(String affKey) {
            this.affKey = affKey;
        }

        /** {@inheritDoc} */
        @Override public String toString() {
            return S.toString(TypeDescriptor.class, this);
        }
    }

    /**
     * Index descriptor.
     */
    private static class IndexDescriptor implements GridQueryIndexDescriptor {
        /** Fields sorted by order number. */
        private final Collection<T2<String, Integer>> fields = new TreeSet<>(
            new Comparator<T2<String, Integer>>() {
                @Override public int compare(T2<String, Integer> o1, T2<String, Integer> o2) {
                    if (o1.get2().equals(o2.get2())) // Order is equal, compare field names to avoid replace in Set.
                        return o1.get1().compareTo(o2.get1());

                    return o1.get2() < o2.get2() ? -1 : 1;
                }
            });

        /** Fields which should be indexed in descending order. */
        private Collection<String> descendings;

        /** */
        private final GridQueryIndexType type;

        /**
         * @param type Type.
         */
        private IndexDescriptor(GridQueryIndexType type) {
            assert type != null;

            this.type = type;
        }

        /** {@inheritDoc} */
        @Override public Collection<String> fields() {
            Collection<String> res = new ArrayList<>(fields.size());

            for (T2<String, Integer> t : fields)
                res.add(t.get1());

            return res;
        }

        /** {@inheritDoc} */
        @Override public boolean descending(String field) {
            return descendings != null && descendings.contains(field);
        }

        /**
         * Adds field to this index.
         *
         * @param field Field name.
         * @param orderNum Field order number in this index.
         * @param descending Sort order.
         */
        public void addField(String field, int orderNum, boolean descending) {
            fields.add(new T2<>(field, orderNum));

            if (descending) {
                if (descendings == null)
                    descendings  = new HashSet<>();

                descendings.add(field);
            }
        }

        /** {@inheritDoc} */
        @Override public GridQueryIndexType type() {
            return type;
        }

        /** {@inheritDoc} */
        @Override public String toString() {
            return S.toString(IndexDescriptor.class, this);
        }
    }

    /**
     * Identifying TypeDescriptor by space and value class.
     */
    private static class TypeId {
        /** */
        private final String space;

        /** Value type. */
        private final Class<?> valType;

        /** Value type ID. */
        private final int valTypeId;

        /**
         * Constructor.
         *
         * @param space Space name.
         * @param valType Value type.
         */
        private TypeId(String space, Class<?> valType) {
            assert valType != null;

            this.space = space;
            this.valType = valType;

            valTypeId = 0;
        }

        /**
         * Constructor.
         *
         * @param space Space name.
         * @param valTypeId Value type ID.
         */
        private TypeId(String space, int valTypeId) {
            this.space = space;
            this.valTypeId = valTypeId;

            valType = null;
        }

        /** {@inheritDoc} */
        @Override public boolean equals(Object o) {
            if (this == o)
                return true;

            if (o == null || getClass() != o.getClass())
                return false;

            TypeId typeId = (TypeId)o;

            return (valTypeId == typeId.valTypeId) &&
                (valType != null ? valType == typeId.valType : typeId.valType == null) &&
                (space != null ? space.equals(typeId.space) : typeId.space == null);
        }

        /** {@inheritDoc} */
        @Override public int hashCode() {
            return 31 * (space != null ? space.hashCode() : 0) + (valType != null ? valType.hashCode() : valTypeId);
        }

        /** {@inheritDoc} */
        @Override public String toString() {
            return S.toString(TypeId.class, this);
        }
    }

    /**
     *
     */
    private static class TypeName {
        /** */
        private final String space;

        /** */
        private final String typeName;

        /**
         * @param space Space name.
         * @param typeName Type name.
         */
        private TypeName(@Nullable String space, String typeName) {
            assert !F.isEmpty(typeName) : typeName;

            this.space = space;
            this.typeName = typeName;
        }

        /** {@inheritDoc} */
        @Override public boolean equals(Object o) {
            if (this == o)
                return true;

            if (o == null || getClass() != o.getClass())
                return false;

            TypeName other = (TypeName)o;

            return (space != null ? space.equals(other.space) : other.space == null) &&
                typeName.equals(other.typeName);
        }

        /** {@inheritDoc} */
        @Override public int hashCode() {
            return 31 * (space != null ? space.hashCode() : 0) + typeName.hashCode();
        }

        /** {@inheritDoc} */
        @Override public String toString() {
            return S.toString(TypeName.class, this);
        }
    }

    /**
     * The way to index.
     */
    private enum IndexType {
        /** Ascending index. */
        ASC,
        /** Descending index. */
        DESC,
        /** Text index. */
        TEXT
    }

    /** Way of accessing a property - either via field or getter and setter methods. */
    private interface PropertyAccessor {
        /**
         * Get property value from given object.
         *
         * @param obj Object to retrieve property value from.
         * @return Property value.
         * @throws IgniteCheckedException if failed.
         */
        public Object getValue(Object obj) throws IgniteCheckedException;

        /**
         * Set property value on given object.
         *
         * @param obj Object to set property value on.
         * @param newVal Property value.
         * @throws IgniteCheckedException if failed.
         */
        public void setValue(Object obj, Object newVal)throws IgniteCheckedException;

        /**
         * @return Name of this property.
         */
        public String getPropertyName();

        /**
         * @return Type of the value of this property.
         */
        public Class<?> getType();
    }

    /** Accessor that deals with fields. */
    private static final class FieldAccessor implements PropertyAccessor {
        /** Field to access. */
        private final Field fld;

        /** */
        private FieldAccessor(Field fld) {
            fld.setAccessible(true);

            this.fld = fld;
        }

        /** {@inheritDoc} */
        @Override public Object getValue(Object obj) throws IgniteCheckedException {
            try {
                return fld.get(obj);
            }
            catch (Exception e) {
                throw new IgniteCheckedException("Failed to get field value", e);
            }
        }

        /** {@inheritDoc} */
        @Override public void setValue(Object obj, Object newVal) throws IgniteCheckedException {
            try {
                fld.set(obj, newVal);
            }
            catch (Exception e) {
                throw new IgniteCheckedException("Failed to set field value", e);
            }
        }

        /** {@inheritDoc} */
        @Override public String getPropertyName() {
            return fld.getName();
        }

        /** {@inheritDoc} */
        @Override public Class<?> getType() {
            return fld.getType();
        }
    }

    /** Getter and setter methods based accessor. */
    private static final class MethodsAccessor implements PropertyAccessor {
        /** */
        private final Method getter;

        /** */
        private final Method setter;

        /** */
        private final String propName;

        /**
         * @param getter Getter method.
         * @param setter Setter method.
         * @param propName Property name.
         */
        private MethodsAccessor(Method getter, Method setter, String propName) {
            getter.setAccessible(true);
            setter.setAccessible(true);

            this.getter = getter;
            this.setter = setter;
            this.propName = propName;
        }

        /** {@inheritDoc} */
        @Override public Object getValue(Object obj) throws IgniteCheckedException {
            try {
                return getter.invoke(obj);
            }
            catch (Exception e) {
                throw new IgniteCheckedException("Failed to invoke getter method " +
                    "[type=" + getType() + ", property=" + propName + ']', e);
            }
        }

        /** {@inheritDoc} */
        @Override public void setValue(Object obj, Object newVal) throws IgniteCheckedException {
            try {
                setter.invoke(obj, newVal);
            }
            catch (Exception e) {
                throw new IgniteCheckedException("Failed to invoke setter method " +
                    "[type=" + getType() + ", property=" + propName + ']', e);
            }
        }

        /** {@inheritDoc} */
        @Override public String getPropertyName() {
            return propName;
        }

        /** {@inheritDoc} */
        @Override public Class<?> getType() {
            return getter.getReturnType();
        }
    }

    /** Accessor with getter only. */
    private static final class ReadOnlyMethodsAccessor implements PropertyAccessor {
        /** */
        private final Method getter;

        /** */
        private final String propName;

        /**
         * @param getter Getter method.
         * @param propName Property name.
         */
        private ReadOnlyMethodsAccessor(Method getter, String propName) {
            getter.setAccessible(true);

            this.getter = getter;
            this.propName = propName;
        }

        /** {@inheritDoc} */
        @Override public Object getValue(Object obj) throws IgniteCheckedException {
            try {
                return getter.invoke(obj);
            }
            catch (Exception e) {
                throw new IgniteCheckedException("Failed to invoke getter method " +
                    "[type=" + getType() + ", property=" + propName + ']', e);
            }
        }

        /** {@inheritDoc} */
        @Override public void setValue(Object obj, Object newVal) throws IgniteCheckedException {
            throw new UnsupportedOperationException("Property is read-only [type=" + getType() +
                ", property=" + propName + ']');
        }

        /** {@inheritDoc} */
        @Override public String getPropertyName() {
            return propName;
        }

        /** {@inheritDoc} */
        @Override public Class<?> getType() {
            return getter.getReturnType();
        }
    }
}<|MERGE_RESOLUTION|>--- conflicted
+++ resolved
@@ -754,45 +754,6 @@
                 INDEXING.module() + " to classpath or moving it from 'optional' to 'libs' folder).");
     }
 
-<<<<<<< HEAD
-=======
-    /**
-     * @param space Space.
-     * @param clause Clause.
-     * @param params Parameters collection.
-     * @param resType Result type.
-     * @param filters Filters.
-     * @return Key/value rows.
-     * @throws IgniteCheckedException If failed.
-     */
-    @SuppressWarnings("unchecked")
-    public <K, V> GridCloseableIterator<IgniteBiTuple<K, V>> query(final String space, final String clause,
-        final Collection<Object> params, final String resType, final IndexingQueryFilter filters)
-        throws IgniteCheckedException {
-        checkEnabled();
-
-        if (!busyLock.enterBusy())
-            throw new IllegalStateException("Failed to execute query (grid is stopping).");
-
-        try {
-            final GridCacheContext<?, ?> cctx = ctx.cache().internalCache(space).context();
-
-            return executeQuery(GridCacheQueryType.SQL_FIELDS, clause, cctx, new IgniteOutClosureX<GridCloseableIterator<IgniteBiTuple<K, V>>>() {
-                @Override public GridCloseableIterator<IgniteBiTuple<K, V>> applyx() throws IgniteCheckedException {
-                    TypeDescriptor type = typesByName.get(new TypeName(space, resType));
-
-                    if (type == null || !type.registered())
-                        throw new CacheException("Failed to find SQL table for type: " + resType);
-
-                    return idx.queryLocalSql(space, clause, null, params, type, filters);
-                }
-            }, false);
-        }
-        finally {
-            busyLock.leaveBusy();
-        }
-    }
->>>>>>> 8613c163
 
     /**
      * @param cctx Cache context.
@@ -875,17 +836,7 @@
                         if (typeDesc == null || !typeDesc.registered())
                             throw new CacheException("Failed to find SQL table for type: " + type);
 
-<<<<<<< HEAD
                         qry.setType(typeDesc.name());
-=======
-                        final GridCloseableIterator<IgniteBiTuple<K, V>> i = idx.queryLocalSql(
-                            space,
-                            qry.getSql(),
-                            qry.getAlias(),
-                            F.asList(params),
-                            typeDesc,
-                            idx.backupFilter(requestTopVer.get(), null));
->>>>>>> 8613c163
 
                         sendQueryExecutedEvent(
                             qry.getSql(),
