--- conflicted
+++ resolved
@@ -17,6 +17,8 @@
 
 package org.apache.ignite.internal.processors.query;
 
+import java.sql.PreparedStatement;
+import java.sql.SQLException;
 import java.util.concurrent.TimeUnit;
 import java.lang.reflect.AccessibleObject;
 import java.lang.reflect.Field;
@@ -95,35 +97,6 @@
 import org.apache.ignite.spi.indexing.IndexingQueryFilter;
 import org.jetbrains.annotations.Nullable;
 import org.jsr166.ConcurrentHashMap8;
-
-<<<<<<< HEAD
-import javax.cache.Cache;
-import javax.cache.CacheException;
-import java.lang.reflect.Field;
-import java.lang.reflect.Method;
-import java.math.BigDecimal;
-import java.sql.PreparedStatement;
-import java.sql.SQLException;
-import java.sql.Time;
-import java.sql.Timestamp;
-import java.util.ArrayList;
-import java.util.Collection;
-import java.util.Collections;
-import java.util.Comparator;
-import java.util.HashMap;
-import java.util.HashSet;
-import java.util.Iterator;
-import java.util.LinkedHashMap;
-import java.util.List;
-import java.util.Map;
-import java.util.Set;
-import java.util.TreeSet;
-import java.util.UUID;
-import java.util.concurrent.ConcurrentMap;
-import java.util.concurrent.ExecutorService;
-
-=======
->>>>>>> aacdcba6
 import static org.apache.ignite.events.EventType.EVT_CACHE_QUERY_EXECUTED;
 import static org.apache.ignite.internal.IgniteComponentType.INDEXING;
 import static org.apache.ignite.internal.processors.query.GridQueryIndexType.FULLTEXT;
@@ -818,7 +791,7 @@
 
         try {
             return executeQuery(cctx, new IgniteOutClosureX<QueryCursor<List<?>>>() {
-                @Override public QueryCursor<List<?>> applyx() {
+                @Override public QueryCursor<List<?>> applyx() throws IgniteCheckedException {
                     return idx.queryTwoStep(cctx, qry);
                 }
             }, true);
@@ -955,7 +928,6 @@
     }
 
     /**
-<<<<<<< HEAD
      *
      * @param schema Schema.
      * @param sql Query.
@@ -965,7 +937,9 @@
         checkxEnabled();
 
         return idx.prepareNativeStatement(schema, sql);
-=======
+    }
+
+    /**
      * @param timeout Timeout.
      * @param timeUnit Time unit.
      * @return Converted time.
@@ -981,7 +955,6 @@
         A.ensure(timeout <= Integer.MAX_VALUE, "timeout value too large.");
 
         return (int) tmp;
->>>>>>> aacdcba6
     }
 
     /**
@@ -1701,9 +1674,48 @@
 
             PropertyAccessor accessor = findProperty(prop, cls);
 
-<<<<<<< HEAD
             if (accessor == null)
-=======
+                return null;
+
+            ClassProperty tmp = new ClassProperty(accessor, key, alias, coCtx);
+
+            tmp.parent(res);
+
+            cls = tmp.type();
+
+            res = tmp;
+        }
+
+        if (!U.box(resType).isAssignableFrom(U.box(res.type())))
+            return null;
+
+        return res;
+    }
+
+    /*
+
+    static ClassProperty buildClassProperty(boolean key, Class<?> cls, String pathStr, Class<?> resType,
+        Map<String,String> aliases, CacheObjectContext coCtx) {
+        String[] path = pathStr.split("\\.");
+
+        ClassProperty res = null;
+
+        StringBuilder fullName = new StringBuilder();
+
+        for (String prop : path) {
+            if (fullName.length() != 0)
+                fullName.append('.');
+
+            fullName.append(prop);
+
+            String alias = aliases.get(fullName.toString());
+
+            StringBuilder bld = new StringBuilder("get");
+
+            bld.append(prop);
+
+            bld.setCharAt(3, Character.toUpperCase(bld.charAt(3)));
+
             ClassProperty tmp = null;
 
             try {
@@ -1748,10 +1760,7 @@
             }
 
             if (tmp == null)
->>>>>>> aacdcba6
                 return null;
-
-            ClassProperty tmp = new ClassProperty(accessor, key, alias, coCtx);
 
             tmp.parent(res);
 
@@ -1765,6 +1774,8 @@
 
         return res;
     }
+
+     */
 
     /**
      * Gets types for space.
