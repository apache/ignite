--- conflicted
+++ resolved
@@ -2090,44 +2090,6 @@
     }
 
     /**
-<<<<<<< HEAD
-     * @param schema Schema name.
-     * @return Cache name from schema name.
-     */
-    public String cacheName(String schema) throws SQLException {
-        checkxEnabled();
-
-        return idx.cacheName(schema);
-    }
-
-    /**
-     * @param cacheName Cache name.
-     * @param autoFlushFreq Automatic data flushing frequency, disabled if {@code 0}.
-     * @param nodeBufSize Per node buffer size - see {@link IgniteDataStreamer#perNodeBufferSize(int)}
-     * @param nodeParOps Per node parallel ops count - see {@link IgniteDataStreamer#perNodeParallelOperations(int)}
-     * @param allowOverwrite Overwrite existing cache values on key duplication.
-     * @see IgniteDataStreamer#allowOverwrite
-     * @return {@link IgniteDataStreamer} tailored to specific needs of given native statement based on its metadata.
-     */
-    public IgniteDataStreamer<?, ?> createStreamer(String cacheName, long autoFlushFreq,
-        int nodeBufSize, int nodeParOps, boolean allowOverwrite) {
-        return idx.createStreamer(cacheName, autoFlushFreq, nodeBufSize, nodeParOps, allowOverwrite);
-=======
-     *
-     * @param cacheName Cache name.
-     * @param sql Query.
-     * @return {@link PreparedStatement} from underlying engine to supply metadata to Prepared - most likely H2.
-     */
-    public PreparedStatement prepareNativeStatement(String cacheName, String sql) throws SQLException {
-        checkxEnabled();
-
-        String schemaName = idx.schema(cacheName);
-
-        return idx.prepareNativeStatement(schemaName, sql);
->>>>>>> c4883113
-    }
-
-    /**
      * @param cacheName Cache name.
      * @param key Key.
      * @throws IgniteCheckedException Thrown in case of any errors.
