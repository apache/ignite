/*
 * Licensed to the Apache Software Foundation (ASF) under one or more
 * contributor license agreements.  See the NOTICE file distributed with
 * this work for additional information regarding copyright ownership.
 * The ASF licenses this file to You under the Apache License, Version 2.0
 * (the "License"); you may not use this file except in compliance with
 * the License.  You may obtain a copy of the License at
 *
 *      http://www.apache.org/licenses/LICENSE-2.0
 *
 * Unless required by applicable law or agreed to in writing, software
 * distributed under the License is distributed on an "AS IS" BASIS,
 * WITHOUT WARRANTIES OR CONDITIONS OF ANY KIND, either express or implied.
 * See the License for the specific language governing permissions and
 * limitations under the License.
 */

package org.apache.ignite.internal.processors.query;

import java.sql.PreparedStatement;
import java.sql.SQLException;
import java.util.ArrayList;
import java.util.Collection;
import java.util.Collections;
import java.util.HashMap;
import java.util.HashSet;
import java.util.Iterator;
import java.util.LinkedHashMap;
import java.util.LinkedList;
import java.util.List;
import java.util.Map;
import java.util.Set;
import java.util.UUID;
import java.util.concurrent.ConcurrentHashMap;
import java.util.concurrent.ConcurrentMap;
import java.util.concurrent.atomic.AtomicBoolean;
import javax.cache.Cache;
import javax.cache.CacheException;
import org.apache.ignite.IgniteCheckedException;
import org.apache.ignite.IgniteDataStreamer;
import org.apache.ignite.IgniteException;
import org.apache.ignite.binary.Binarylizable;
import org.apache.ignite.cache.CacheAtomicityMode;
import org.apache.ignite.cache.CacheKeyConfiguration;
import org.apache.ignite.cache.CacheMode;
import org.apache.ignite.cache.CacheWriteSynchronizationMode;
import org.apache.ignite.cache.QueryEntity;
import org.apache.ignite.cache.QueryIndex;
import org.apache.ignite.cache.query.FieldsQueryCursor;
import org.apache.ignite.cache.query.QueryCursor;
import org.apache.ignite.cache.query.SqlFieldsQuery;
import org.apache.ignite.cache.query.SqlQuery;
import org.apache.ignite.cluster.ClusterNode;
import org.apache.ignite.configuration.CacheConfiguration;
import org.apache.ignite.events.CacheQueryExecutedEvent;
import org.apache.ignite.internal.GridKernalContext;
import org.apache.ignite.internal.IgniteInternalFuture;
import org.apache.ignite.internal.NodeStoppingException;
import org.apache.ignite.internal.managers.communication.GridMessageListener;
import org.apache.ignite.internal.processors.GridProcessorAdapter;
import org.apache.ignite.internal.processors.affinity.AffinityTopologyVersion;
import org.apache.ignite.internal.processors.cache.CacheObject;
import org.apache.ignite.internal.processors.cache.CacheObjectContext;
import org.apache.ignite.internal.processors.cache.DynamicCacheDescriptor;
import org.apache.ignite.internal.processors.cache.GridCacheAdapter;
import org.apache.ignite.internal.processors.cache.GridCacheContext;
import org.apache.ignite.internal.processors.cache.KeyCacheObject;
import org.apache.ignite.internal.processors.cache.mvcc.MvccSnapshot;
import org.apache.ignite.internal.processors.cache.mvcc.MvccVersion;
import org.apache.ignite.internal.processors.cache.persistence.CacheDataRow;
import org.apache.ignite.internal.processors.cache.query.CacheQueryFuture;
import org.apache.ignite.internal.processors.cache.query.CacheQueryType;
import org.apache.ignite.internal.processors.cache.query.GridCacheQueryType;
import org.apache.ignite.internal.processors.cache.query.IgniteQueryErrorCode;
import org.apache.ignite.internal.processors.query.property.QueryBinaryProperty;
import org.apache.ignite.internal.processors.query.schema.SchemaIndexCacheFilter;
import org.apache.ignite.internal.processors.query.schema.SchemaIndexCacheVisitor;
import org.apache.ignite.internal.processors.query.schema.SchemaIndexCacheVisitorImpl;
import org.apache.ignite.internal.processors.query.schema.SchemaIndexOperationCancellationToken;
import org.apache.ignite.internal.processors.query.schema.SchemaOperationClientFuture;
import org.apache.ignite.internal.processors.query.schema.SchemaOperationException;
import org.apache.ignite.internal.processors.query.schema.SchemaOperationManager;
import org.apache.ignite.internal.processors.query.schema.SchemaOperationWorker;
import org.apache.ignite.internal.processors.query.schema.message.SchemaAbstractDiscoveryMessage;
import org.apache.ignite.internal.processors.query.schema.message.SchemaFinishDiscoveryMessage;
import org.apache.ignite.internal.processors.query.schema.message.SchemaOperationStatusMessage;
import org.apache.ignite.internal.processors.query.schema.message.SchemaProposeDiscoveryMessage;
import org.apache.ignite.internal.processors.query.schema.operation.SchemaAbstractOperation;
import org.apache.ignite.internal.processors.query.schema.operation.SchemaAlterTableAddColumnOperation;
import org.apache.ignite.internal.processors.query.schema.operation.SchemaAlterTableDropColumnOperation;
import org.apache.ignite.internal.processors.query.schema.operation.SchemaIndexCreateOperation;
import org.apache.ignite.internal.processors.query.schema.operation.SchemaIndexDropOperation;
import org.apache.ignite.internal.processors.timeout.GridTimeoutProcessor;
import org.apache.ignite.internal.util.GridBoundedConcurrentLinkedHashSet;
import org.apache.ignite.internal.util.GridSpinBusyLock;
import org.apache.ignite.internal.util.future.GridCompoundFuture;
import org.apache.ignite.internal.util.future.GridFinishedFuture;
import org.apache.ignite.internal.util.lang.GridCloseableIterator;
import org.apache.ignite.internal.util.lang.GridClosureException;
import org.apache.ignite.internal.util.lang.IgniteOutClosureX;
import org.apache.ignite.internal.util.tostring.GridToStringExclude;
import org.apache.ignite.internal.util.typedef.F;
import org.apache.ignite.internal.util.typedef.T2;
import org.apache.ignite.internal.util.typedef.T3;
import org.apache.ignite.internal.util.typedef.internal.CU;
import org.apache.ignite.internal.util.typedef.internal.S;
import org.apache.ignite.internal.util.typedef.internal.U;
import org.apache.ignite.internal.util.worker.GridWorker;
import org.apache.ignite.internal.util.worker.GridWorkerFuture;
import org.apache.ignite.lang.IgniteBiTuple;
import org.apache.ignite.lang.IgniteFuture;
import org.apache.ignite.lang.IgniteInClosure;
import org.apache.ignite.lang.IgniteUuid;
import org.apache.ignite.marshaller.jdk.JdkMarshaller;
import org.apache.ignite.spi.discovery.DiscoveryDataBag;
import org.apache.ignite.spi.indexing.IndexingQueryFilter;
import org.apache.ignite.thread.IgniteThread;
import org.jetbrains.annotations.Nullable;

import static org.apache.ignite.events.EventType.EVT_CACHE_QUERY_EXECUTED;
import static org.apache.ignite.internal.GridTopic.TOPIC_SCHEMA;
import static org.apache.ignite.internal.IgniteComponentType.INDEXING;
import static org.apache.ignite.internal.managers.communication.GridIoPolicy.SCHEMA_POOL;

/**
 * Indexing processor.
 */
public class GridQueryProcessor extends GridProcessorAdapter {
    /** Queries detail metrics eviction frequency. */
    private static final int QRY_DETAIL_METRICS_EVICTION_FREQ = 3_000;

    /** */
    private static final ThreadLocal<AffinityTopologyVersion> requestTopVer = new ThreadLocal<>();

    /** For tests. */
    public static Class<? extends GridQueryIndexing> idxCls;

    /** JDK marshaller to serialize errors. */
    private final JdkMarshaller marsh = new JdkMarshaller();

    /** */
    private final GridSpinBusyLock busyLock = new GridSpinBusyLock();

    /** */
    private GridTimeoutProcessor.CancelableTask qryDetailMetricsEvictTask;

    /** Type descriptors. */
    private final Map<QueryTypeIdKey, QueryTypeDescriptorImpl> types = new ConcurrentHashMap<>();

    /** Type descriptors. */
    private final ConcurrentMap<QueryTypeNameKey, QueryTypeDescriptorImpl> typesByName = new ConcurrentHashMap<>();

    /** */
    private final GridQueryIndexing idx;

    /** Value object context. */
    private final CacheQueryObjectValueContext valCtx;

    /** All indexes. */
    private final ConcurrentMap<QueryIndexKey, QueryIndexDescriptorImpl> idxs = new ConcurrentHashMap<>();

    /** Schema operation futures created on client side. */
    private final ConcurrentMap<UUID, SchemaOperationClientFuture> schemaCliFuts = new ConcurrentHashMap<>();

    /** IO message listener. */
    private final GridMessageListener ioLsnr;

    /** Schema operations. */
    private final ConcurrentHashMap<String, SchemaOperation> schemaOps = new ConcurrentHashMap<>();

    /** Active propose messages. */
    private final LinkedHashMap<UUID, SchemaProposeDiscoveryMessage> activeProposals = new LinkedHashMap<>();

    /** General state mutex. */
    private final Object stateMux = new Object();

    /** Coordinator node (initialized lazily). */
    private ClusterNode crd;

    /** Registered cache names. */
    private final Collection<String> cacheNames = Collections.newSetFromMap(new ConcurrentHashMap<String, Boolean>());

    /** ID history for index create/drop discovery messages. */
    private final GridBoundedConcurrentLinkedHashSet<IgniteUuid> dscoMsgIdHist =
        new GridBoundedConcurrentLinkedHashSet<>(QueryUtils.discoveryHistorySize());

    /** History of already completed operations. */
    private final GridBoundedConcurrentLinkedHashSet<UUID> completedOpIds =
        new GridBoundedConcurrentLinkedHashSet<>(QueryUtils.discoveryHistorySize());

    /** Pending status messages. */
    private final LinkedList<SchemaOperationStatusMessage> pendingMsgs = new LinkedList<>();

    /** Current cache that has a query running on it. */
    private final ThreadLocal<GridCacheContext> curCache = new ThreadLocal<>();

    /** Disconnected flag. */
    private boolean disconnected;

    /** Whether exchange thread is ready to process further requests. */
    private boolean exchangeReady;

    /** */
    private boolean skipFieldLookup;

    /**
     * @param ctx Kernal context.
     */
    public GridQueryProcessor(GridKernalContext ctx) throws IgniteCheckedException {
        super(ctx);

        if (idxCls != null) {
            idx = U.newInstance(idxCls);

            idxCls = null;
        }
        else
            idx = INDEXING.inClassPath() ? U.<GridQueryIndexing>newInstance(INDEXING.className()) : null;

        valCtx = new CacheQueryObjectValueContext(ctx);

        ioLsnr = new GridMessageListener() {
            @Override public void onMessage(UUID nodeId, Object msg, byte plc) {
                if (msg instanceof SchemaOperationStatusMessage) {
                    SchemaOperationStatusMessage msg0 = (SchemaOperationStatusMessage)msg;

                    msg0.senderNodeId(nodeId);

                    processStatusMessage(msg0);
                }
                else
                    U.warn(log, "Unsupported IO message: " + msg);
            }
        };
    }

    /** {@inheritDoc} */
    @Override public void start() throws IgniteCheckedException {
        super.start();

        if (idx != null) {
            ctx.resource().injectGeneric(idx);

            idx.start(ctx, busyLock);
        }

        ctx.io().addMessageListener(TOPIC_SCHEMA, ioLsnr);

        // Schedule queries detail metrics eviction.
        qryDetailMetricsEvictTask = ctx.timeout().schedule(new Runnable() {
            @Override public void run() {
                for (GridCacheContext ctxs : ctx.cache().context().cacheContexts())
                    ctxs.queries().evictDetailMetrics();
            }
        }, QRY_DETAIL_METRICS_EVICTION_FREQ, QRY_DETAIL_METRICS_EVICTION_FREQ);
    }

    /** {@inheritDoc} */
    @Override public void onKernalStop(boolean cancel) {
        super.onKernalStop(cancel);

        if (cancel && idx != null) {
            try {
                while (!busyLock.tryBlock(500))
                    idx.cancelAllQueries();

                return;
            }
            catch (InterruptedException ignored) {
                U.warn(log, "Interrupted while waiting for active queries cancellation.");

                Thread.currentThread().interrupt();
            }
        }

        busyLock.block();
    }

    /** {@inheritDoc} */
    @Override public void stop(boolean cancel) throws IgniteCheckedException {
        super.stop(cancel);

        ctx.io().removeMessageListener(TOPIC_SCHEMA, ioLsnr);

        if (idx != null)
            idx.stop();

        U.closeQuiet(qryDetailMetricsEvictTask);
    }

    /**
     * Handle cache kernal start. At this point discovery and IO managers are operational, caches are not started yet.
     *
     * @throws IgniteCheckedException If failed.
     */
    public void onCacheKernalStart() throws IgniteCheckedException {
        synchronized (stateMux) {
            exchangeReady = true;

            // Re-run pending top-level proposals.
            for (SchemaOperation schemaOp : schemaOps.values())
                onSchemaPropose(schemaOp.proposeMessage());
        }
    }

    /**
     * Handle cache reconnect.
     *
     * @throws IgniteCheckedException If failed.
     */
    public void onCacheReconnect() throws IgniteCheckedException {
        synchronized (stateMux) {
            assert disconnected;

            disconnected = false;

            onCacheKernalStart();
        }
    }

    /** {@inheritDoc} */
    @Nullable @Override public DiscoveryDataExchangeType discoveryDataType() {
        return DiscoveryDataExchangeType.QUERY_PROC;
    }

    /** {@inheritDoc} */
    @Override public void collectGridNodeData(DiscoveryDataBag dataBag) {
        // Collect active proposals.
        synchronized (stateMux) {
            LinkedHashMap<UUID, SchemaProposeDiscoveryMessage> data = new LinkedHashMap<>(activeProposals);

            dataBag.addGridCommonData(DiscoveryDataExchangeType.QUERY_PROC.ordinal(), data);
        }
    }

    /** {@inheritDoc} */
    @SuppressWarnings("unchecked")
    @Override public void onGridDataReceived(DiscoveryDataBag.GridDiscoveryData data) {
        synchronized (stateMux) {
            // Preserve proposals.
            LinkedHashMap<UUID, SchemaProposeDiscoveryMessage> data0 =
                (LinkedHashMap<UUID, SchemaProposeDiscoveryMessage>)data.commonData();

            // Process proposals as if they were received as regular discovery messages.
            if (data0 != null) {
                for (SchemaProposeDiscoveryMessage activeProposal : data0.values())
                    onSchemaProposeDiscovery0(activeProposal);
            }
        }
    }

    /**
     * Process schema propose message from discovery thread.
     *
     * @param msg Message.
     * @return {@code True} if exchange should be triggered.
     */
    private boolean onSchemaProposeDiscovery(SchemaProposeDiscoveryMessage msg) {
        SchemaAbstractOperation op = msg.operation();

        UUID opId = op.id();
        String cacheName = op.cacheName();

        if (!msg.initialized()) {
            // Ensure cache exists on coordinator node.
            DynamicCacheDescriptor cacheDesc = ctx.cache().cacheDescriptor(cacheName);

            if (cacheDesc == null) {
                if (log.isDebugEnabled())
                    log.debug("Received schema propose discovery message, but cache doesn't exist " +
                        "(will report error) [opId=" + opId + ", msg=" + msg + ']');

                msg.onError(new SchemaOperationException(SchemaOperationException.CODE_CACHE_NOT_FOUND, cacheName));
            }
            else {
                CacheConfiguration ccfg = cacheDesc.cacheConfiguration();

                if (ccfg.getCacheMode() == CacheMode.LOCAL) {
                    // Distributed operation is not allowed on LOCAL caches.
                    if (log.isDebugEnabled())
                        log.debug("Received schema propose discovery message, but cache is LOCAL " +
                            "(will report error) [opId=" + opId + ", msg=" + msg + ']');

                    msg.onError(new SchemaOperationException("Schema changes are not supported for LOCAL cache."));
                }
                else {
                    // Preserve deployment ID so that we can distinguish between different caches with the same name.
                    if (msg.deploymentId() == null)
                        msg.deploymentId(cacheDesc.deploymentId());

                    assert F.eq(cacheDesc.deploymentId(), msg.deploymentId());
                }
            }
        }

        // Complete client future and exit immediately in case of error.
        if (msg.hasError()) {
            SchemaOperationClientFuture cliFut = schemaCliFuts.remove(opId);

            if (cliFut != null)
                cliFut.onDone(msg.error());

            return false;
        }

        return onSchemaProposeDiscovery0(msg);
    }

    /**
     * Process schema propose message from discovery thread (or from cache start routine).
     *
     * @param msg Message.
     * @return {@code True} if exchange should be triggered.
     */
    private boolean onSchemaProposeDiscovery0(SchemaProposeDiscoveryMessage msg) {
        UUID opId = msg.operation().id();

        synchronized (stateMux) {
            if (disconnected) {
                if (log.isDebugEnabled())
                    log.debug("Processing discovery schema propose message, but node is disconnected (will ignore) " +
                        "[opId=" + opId + ", msg=" + msg + ']');

                return false;
            }

            if (log.isDebugEnabled())
                log.debug("Processing discovery schema propose message [opId=" + opId + ", msg=" + msg + ']');

            // Put message to active operations set.
            SchemaProposeDiscoveryMessage oldDesc = activeProposals.put(msg.operation().id(), msg);

            assert oldDesc == null;

            // Create schema operation and either trigger it immediately from exchange thread or append to already
            // running operation.
            SchemaOperation schemaOp = new SchemaOperation(msg);

            String schemaName = msg.schemaName();

            SchemaOperation prevSchemaOp = schemaOps.get(schemaName);

            if (prevSchemaOp != null) {
                prevSchemaOp = prevSchemaOp.unwind();

                if (log.isDebugEnabled())
                    log.debug("Schema change is enqueued and will be executed after previous operation is completed " +
                        "[opId=" + opId + ", prevOpId=" + prevSchemaOp.id() + ']');

                prevSchemaOp.next(schemaOp);

                return false;
            }
            else {
                schemaOps.put(schemaName, schemaOp);

                return exchangeReady;
            }
        }
    }

    /**
     * Handle schema propose from exchange thread.
     *
     * @param msg Discovery message.
     */
    @SuppressWarnings("ThrowableInstanceNeverThrown")
    public void onSchemaPropose(SchemaProposeDiscoveryMessage msg) {
        UUID opId = msg.operation().id();

        if (log.isDebugEnabled())
            log.debug("Processing schema propose message (exchange) [opId=" + opId + ']');

        synchronized (stateMux) {
            if (disconnected)
                return;

            SchemaOperation curOp = schemaOps.get(msg.schemaName());

            assert curOp != null;
            assert F.eq(opId, curOp.id());
            assert !curOp.started();

            startSchemaChange(curOp);
        }
    }

    /**
     * Process schema finish message from discovery thread.
     *
     * @param msg Message.
     */
    @SuppressWarnings("ThrowableResultOfMethodCallIgnored")
    private void onSchemaFinishDiscovery(SchemaFinishDiscoveryMessage msg) {
        UUID opId = msg.operation().id();

        if (log.isDebugEnabled())
            log.debug("Received schema finish message (discovery) [opId=" + opId + ", msg=" + msg + ']');

        synchronized (stateMux) {
            if (disconnected)
                return;

            boolean completedOpAdded = completedOpIds.add(opId);

            assert completedOpAdded;

            // Remove propose message so that it will not be shared with joining nodes.
            SchemaProposeDiscoveryMessage proposeMsg = activeProposals.remove(opId);

            assert proposeMsg != null;

            // Apply changes to public cache schema if operation is successful and original cache is still there.
            if (!msg.hasError()) {
                DynamicCacheDescriptor cacheDesc = ctx.cache().cacheDescriptor(msg.operation().cacheName());

                if (cacheDesc != null && F.eq(cacheDesc.deploymentId(), proposeMsg.deploymentId())) {
                    cacheDesc.schemaChangeFinish(msg);

                    try {
                        ctx.cache().saveCacheConfiguration(cacheDesc);
                    }
                    catch (IgniteCheckedException e) {
                        U.error(log, "Error while saving cache configuration on disk, cfg = "
                            + cacheDesc.cacheConfiguration(), e);
                    }
                }
            }

            // Propose message will be used from exchange thread to
            msg.proposeMessage(proposeMsg);

            if (exchangeReady) {
                SchemaOperation op = schemaOps.get(proposeMsg.schemaName());

                if (F.eq(op.id(), opId)) {
                    // Completed top operation.
                    op.finishMessage(msg);

                    if (op.started())
                        op.doFinish();
                }
                else {
                    // Completed operation in the middle, will schedule completion later.
                    while (op != null) {
                        if (F.eq(op.id(), opId))
                            break;

                        op = op.next();
                    }

                    assert op != null;
                    assert !op.started();

                    op.finishMessage(msg);
                }
            }
            else {
                // Set next operation as top-level one.
                String schemaName = proposeMsg.schemaName();

                SchemaOperation op = schemaOps.remove(schemaName);

                assert op != null;
                assert F.eq(op.id(), opId);

                // Chain to the next operation (if any).
                SchemaOperation nextOp = op.next();

                if (nextOp != null)
                    schemaOps.put(schemaName, nextOp);
            }

            // Clean stale IO messages from just-joined nodes.
            cleanStaleStatusMessages(opId);
        }
    }

    /**
     * Initiate actual schema change operation.
     *
     * @param schemaOp Schema operation.
     */
    @SuppressWarnings({"unchecked", "ThrowableInstanceNeverThrown"})
    private void startSchemaChange(SchemaOperation schemaOp) {
        assert Thread.holdsLock(stateMux);
        assert !schemaOp.started();

        // Get current cache state.
        SchemaProposeDiscoveryMessage msg = schemaOp.proposeMessage();

        String cacheName = msg.operation().cacheName();

        DynamicCacheDescriptor cacheDesc = ctx.cache().cacheDescriptor(cacheName);

        boolean cacheExists = cacheDesc != null && F.eq(msg.deploymentId(), cacheDesc.deploymentId());

        boolean cacheRegistered = cacheExists && cacheNames.contains(cacheName);

        // Validate schema state and decide whether we should proceed or not.
        SchemaAbstractOperation op = msg.operation();

        QueryTypeDescriptorImpl type = null;
        SchemaOperationException err;

        boolean nop = false;

        if (cacheExists) {
            if (cacheRegistered) {
                // If cache is started, we perform validation against real schema.
                T3<QueryTypeDescriptorImpl, Boolean, SchemaOperationException> res = prepareChangeOnStartedCache(op);

                assert res.get2() != null;

                type = res.get1();
                nop = res.get2();
                err = res.get3();
            }
            else {
                // If cache is not started yet, there is no schema. Take schema from cache descriptor and validate.
                QuerySchema schema = cacheDesc.schema();

                T2<Boolean, SchemaOperationException> res = prepareChangeOnNotStartedCache(op, schema);

                assert res.get1() != null;

                type = null;
                nop = res.get1();
                err = res.get2();
            }
        }
        else
            err = new SchemaOperationException(SchemaOperationException.CODE_CACHE_NOT_FOUND, cacheName);

        // Start operation.
        SchemaOperationWorker worker =
            new SchemaOperationWorker(ctx, this, msg.deploymentId(), op, nop, err, cacheRegistered, type);

        SchemaOperationManager mgr = new SchemaOperationManager(ctx, this, worker,
            ctx.clientNode() ? null : coordinator());

        schemaOp.manager(mgr);

        mgr.start();

        // Unwind pending IO messages.
        if (!ctx.clientNode() && coordinator().isLocal())
            unwindPendingMessages(schemaOp.id(), mgr);

        // Schedule operation finish handling if needed.
        if (schemaOp.hasFinishMessage())
            schemaOp.doFinish();
    }

    /**
     * @return {@code true} If indexing module is in classpath and successfully initialized.
     */
    public boolean moduleEnabled() {
        return idx != null;
    }

    /**
     * @return Indexing.
     * @throws IgniteException If module is not enabled.
     */
    public GridQueryIndexing getIndexing() throws IgniteException {
        checkxEnabled();

        return idx;
    }

    /**
     * Create type descriptors from schema and initialize indexing for given cache.<p>
     * Use with {@link #busyLock} where appropriate.
     * @param cctx Cache context.
     * @param schema Initial schema.
     * @throws IgniteCheckedException If failed.
     */
    @SuppressWarnings({"deprecation", "ThrowableResultOfMethodCallIgnored"})
    public void onCacheStart0(GridCacheContext<?, ?> cctx, QuerySchema schema)
        throws IgniteCheckedException {

        cctx.shared().database().checkpointReadLock();

        try {
            synchronized (stateMux) {
                boolean escape = cctx.config().isSqlEscapeAll();

                String cacheName = cctx.name();

                String schemaName = QueryUtils.normalizeSchemaName(cacheName, cctx.config().getSqlSchema());

                // Prepare candidates.
                List<Class<?>> mustDeserializeClss = new ArrayList<>();

                Collection<QueryTypeCandidate> cands = new ArrayList<>();

                Collection<QueryEntity> qryEntities = schema.entities();

                if (!F.isEmpty(qryEntities)) {
                    for (QueryEntity qryEntity : qryEntities) {
                        QueryTypeCandidate cand = QueryUtils.typeForQueryEntity(cacheName, schemaName, cctx, qryEntity,
                            mustDeserializeClss, escape);

                        cands.add(cand);
                    }
                }

                // Ensure that candidates has unique index names.
                // Otherwise we will not be able to apply pending operations.
                Map<String, QueryTypeDescriptorImpl> tblTypMap = new HashMap<>();
                Map<String, QueryTypeDescriptorImpl> idxTypMap = new HashMap<>();

                for (QueryTypeCandidate cand : cands) {
                    QueryTypeDescriptorImpl desc = cand.descriptor();

                    QueryTypeDescriptorImpl oldDesc = tblTypMap.put(desc.tableName(), desc);

                    if (oldDesc != null)
                        throw new IgniteException("Duplicate table name [cache=" + cacheName +
                            ",tblName=" + desc.tableName() +
                            ", type1=" + desc.name() + ", type2=" + oldDesc.name() + ']');

                    for (String idxName : desc.indexes().keySet()) {
                        oldDesc = idxTypMap.put(idxName, desc);

                        if (oldDesc != null)
                            throw new IgniteException("Duplicate index name [cache=" + cacheName +
                                ",idxName=" + idxName +
                                ", type1=" + desc.name() + ", type2=" + oldDesc.name() + ']');
                    }
                }

                // Apply pending operation which could have been completed as no-op at this point.
                // There could be only one in-flight operation for a cache.
                for (SchemaOperation op : schemaOps.values()) {
                    if (F.eq(op.proposeMessage().deploymentId(), cctx.dynamicDeploymentId())) {
                        if (op.started()) {
                            SchemaOperationWorker worker = op.manager().worker();

                            assert !worker.cacheRegistered();

                            if (!worker.nop()) {
                                IgniteInternalFuture fut = worker.future();

                                assert fut.isDone();

                                if (fut.error() == null) {
                                    SchemaAbstractOperation op0 = op.proposeMessage().operation();

                                    if (op0 instanceof SchemaIndexCreateOperation) {
                                        SchemaIndexCreateOperation opCreate = (SchemaIndexCreateOperation) op0;

                                        QueryTypeDescriptorImpl typeDesc = tblTypMap.get(opCreate.tableName());

                                        assert typeDesc != null;

                                        QueryUtils.processDynamicIndexChange(opCreate.indexName(), opCreate.index(),
                                            typeDesc);
                                    }
                                    else if (op0 instanceof SchemaIndexDropOperation) {
                                        SchemaIndexDropOperation opDrop = (SchemaIndexDropOperation) op0;

                                        QueryTypeDescriptorImpl typeDesc = idxTypMap.get(opDrop.indexName());

                                        assert typeDesc != null;

                                        QueryUtils.processDynamicIndexChange(opDrop.indexName(), null, typeDesc);
                                    }
                                    else if (op0 instanceof SchemaAlterTableAddColumnOperation) {
                                        SchemaAlterTableAddColumnOperation opAddCol =
                                            (SchemaAlterTableAddColumnOperation)op0;

                                        QueryTypeDescriptorImpl typeDesc = tblTypMap.get(opAddCol.tableName());

                                        assert typeDesc != null;

                                        processDynamicAddColumn(typeDesc, opAddCol.columns());
                                    }
                                    else if (op0 instanceof SchemaAlterTableDropColumnOperation) {
                                        SchemaAlterTableDropColumnOperation opDropCol =
                                            (SchemaAlterTableDropColumnOperation)op0;

                                        QueryTypeDescriptorImpl typeDesc = tblTypMap.get(opDropCol.tableName());

                                        assert typeDesc != null;

                                        processDynamicDropColumn(typeDesc, opDropCol.columns());
                                    }
                                    else
                                        assert false;
                                }
                            }
                        }

                        break;
                    }
                }

                // Ready to register at this point.
                registerCache0(cacheName, schemaName, cctx, cands);

                // Warn about possible implicit deserialization.
                if (!mustDeserializeClss.isEmpty()) {
                    U.warnDevOnly(log, "Some classes in query configuration cannot be written in binary format " +
                        "because they either implement Externalizable interface or have writeObject/readObject " +
                        "methods. Instances of these classes will be deserialized in order to build indexes. Please " +
                        "ensure that all nodes have these classes in classpath. To enable binary serialization " +
                        "either implement " + Binarylizable.class.getSimpleName() + " interface or set explicit " +
                        "serializer using BinaryTypeConfiguration.setSerializer() method: " + mustDeserializeClss);
                }
            }
        }
        finally {
            cctx.shared().database().checkpointReadUnlock();
        }
    }

    /** {@inheritDoc} */
    @Override public void onDisconnected(IgniteFuture<?> reconnectFut) throws IgniteCheckedException {
        Collection<SchemaOperationClientFuture> futs;

        synchronized (stateMux) {
            disconnected = true;
            exchangeReady = false;

            // Clear client futures.
            futs = new ArrayList<>(schemaCliFuts.values());

            schemaCliFuts.clear();

            // Clear operations data.
            activeProposals.clear();
            schemaOps.clear();
        }

        // Complete client futures outside of synchronized block because they may have listeners/chains.
        for (SchemaOperationClientFuture fut : futs)
            fut.onDone(new SchemaOperationException("Client node is disconnected (operation result is unknown)."));

        if (idx != null)
            idx.onDisconnected(reconnectFut);
    }

    /**
     * Handle cache start. Invoked either from GridCacheProcessor.onKernalStart() method or from exchange worker.
     * When called for the first time, we initialize topology thus understanding whether current node is coordinator
     * or not.
     *
     * @param cctx Cache context.
     * @param schema Index states.
     * @throws IgniteCheckedException If failed.
     */
    public void onCacheStart(GridCacheContext cctx, QuerySchema schema) throws IgniteCheckedException {
        if (idx == null)
            return;

        if (!busyLock.enterBusy())
            return;

        try {
            onCacheStart0(cctx, schema);
        }
        finally {
            busyLock.leaveBusy();
        }
    }

    /**
     * @param cctx Cache context.
     * @param removeIdx If {@code true}, will remove index.
     */
    public void onCacheStop(GridCacheContext cctx, boolean removeIdx) {
        if (idx == null)
            return;

        if (!busyLock.enterBusy())
            return;

        try {
            onCacheStop0(cctx, removeIdx);
        }
        finally {
            busyLock.leaveBusy();
        }
    }

    /**
     * @return Skip field lookup flag.
     */
    public boolean skipFieldLookup() {
        return skipFieldLookup;
    }

    /**
     * @param skipFieldLookup Skip field lookup flag.
     */
    public void skipFieldLookup(boolean skipFieldLookup) {
        this.skipFieldLookup = skipFieldLookup;
    }

    /**
     * Handle custom discovery message.
     *
     * @param msg Message.
     */
    public void onDiscovery(SchemaAbstractDiscoveryMessage msg) {
        IgniteUuid id = msg.id();

        if (!dscoMsgIdHist.add(id)) {
            U.warn(log, "Received duplicate schema custom discovery message (will ignore) [opId=" +
                msg.operation().id() + ", msg=" + msg  +']');

            return;
        }

        if (msg instanceof SchemaProposeDiscoveryMessage) {
            SchemaProposeDiscoveryMessage msg0 = (SchemaProposeDiscoveryMessage)msg;

            boolean exchange = onSchemaProposeDiscovery(msg0);

            msg0.exchange(exchange);
        }
        else if (msg instanceof SchemaFinishDiscoveryMessage) {
            SchemaFinishDiscoveryMessage msg0 = (SchemaFinishDiscoveryMessage)msg;

            onSchemaFinishDiscovery(msg0);
        }
        else
            U.warn(log, "Received unsupported schema custom discovery message (will ignore) [opId=" +
                msg.operation().id() + ", msg=" + msg  +']');
    }

    /**
     * Prepare change on started cache.
     *
     * @param op Operation.
     * @return Result: affected type, nop flag, error.
     */
    private T3<QueryTypeDescriptorImpl, Boolean, SchemaOperationException> prepareChangeOnStartedCache(
        SchemaAbstractOperation op) {
        QueryTypeDescriptorImpl type = null;
        boolean nop = false;
        SchemaOperationException err = null;

        String cacheName = op.cacheName();

        if (op instanceof SchemaIndexCreateOperation) {
            SchemaIndexCreateOperation op0 = (SchemaIndexCreateOperation) op;

            QueryIndex idx = op0.index();

            // Make sure table exists.
            String tblName = op0.tableName();

            type = type(cacheName, tblName);

            if (type == null)
                err = new SchemaOperationException(SchemaOperationException.CODE_TABLE_NOT_FOUND, tblName);
            else {
                // Make sure that index can be applied to the given table.
                for (String idxField : idx.getFieldNames()) {
                    if (!type.fields().containsKey(idxField)) {
                        err = new SchemaOperationException(SchemaOperationException.CODE_COLUMN_NOT_FOUND,
                            idxField);

                        break;
                    }
                }
            }

            // Check conflict with other indexes.
            if (err == null) {
                String idxName = op0.index().getName();

                QueryIndexKey idxKey = new QueryIndexKey(op.schemaName(), idxName);

                if (idxs.get(idxKey) != null) {
                    if (op0.ifNotExists())
                        nop = true;
                    else
                        err = new SchemaOperationException(SchemaOperationException.CODE_INDEX_EXISTS, idxName);
                }
            }
        }
        else if (op instanceof SchemaIndexDropOperation) {
            SchemaIndexDropOperation op0 = (SchemaIndexDropOperation) op;

            String idxName = op0.indexName();

            QueryIndexDescriptorImpl oldIdx = idxs.get(new QueryIndexKey(op.schemaName(), idxName));

            if (oldIdx == null) {
                if (op0.ifExists())
                    nop = true;
                else
                    err = new SchemaOperationException(SchemaOperationException.CODE_INDEX_NOT_FOUND, idxName);
            }
            else
                type = oldIdx.typeDescriptor();
        }
        else if (op instanceof SchemaAlterTableAddColumnOperation) {
            SchemaAlterTableAddColumnOperation op0 = (SchemaAlterTableAddColumnOperation)op;

            type = type(cacheName, op0.tableName());

            if (type == null) {
                if (op0.ifTableExists())
                    nop = true;
                else
                    err = new SchemaOperationException(SchemaOperationException.CODE_TABLE_NOT_FOUND,
                        op0.tableName());
            }
            else {
                for (QueryField col : op0.columns()) {
                    if (type.hasField(col.name())) {
                        if (op0.ifNotExists()) {
                            assert op0.columns().size() == 1;

                            nop = true;
                        }
                        else
                            err = new SchemaOperationException(SchemaOperationException.CODE_COLUMN_EXISTS, col.name());
                    }
                }
            }
        }
        else if (op instanceof SchemaAlterTableDropColumnOperation) {
            SchemaAlterTableDropColumnOperation op0 = (SchemaAlterTableDropColumnOperation)op;

            type = type(cacheName, op0.tableName());

            if (type == null) {
                if (op0.ifTableExists())
                    nop = true;
                else
                    err = new SchemaOperationException(SchemaOperationException.CODE_TABLE_NOT_FOUND,
                        op0.tableName());
            }
            else {
                for (String name : op0.columns()) {
                    if (err != null)
                        break;

                    if (!type.hasField(name)) {
                        if (op0.ifExists()) {
                            assert op0.columns().size() == 1;

                            nop = true;
                        }
                        else
                            err = new SchemaOperationException(SchemaOperationException.CODE_COLUMN_NOT_FOUND, name);

                        break;
                    }

                    err = QueryUtils.validateDropColumn(type, name);
                }
            }
        }
        else
            err = new SchemaOperationException("Unsupported operation: " + op);

        return new T3<>(type, nop, err);
    }

    /**
     * Prepare operation on non-started cache.
     *
     * @param op Operation.
     * @param schema Known cache schema.
     * @return Result: nop flag, error.
     */
    private T2<Boolean, SchemaOperationException> prepareChangeOnNotStartedCache(SchemaAbstractOperation op,
        QuerySchema schema) {
        boolean nop = false;
        SchemaOperationException err = null;

        // Build table and index maps.
        Map<String, QueryEntity> tblMap = new HashMap<>();
        Map<String, T2<QueryEntity, QueryIndex>> idxMap = new HashMap<>();

        for (QueryEntity entity : schema.entities()) {
            String tblName = entity.getTableName();

            QueryEntity oldEntity = tblMap.put(tblName, entity);

            if (oldEntity != null) {
                err = new SchemaOperationException("Invalid schema state (duplicate table found): " + tblName);

                break;
            }

            for (QueryIndex entityIdx : entity.getIndexes()) {
                String idxName = entityIdx.getName();

                T2<QueryEntity, QueryIndex> oldIdxEntity = idxMap.put(idxName, new T2<>(entity, entityIdx));

                if (oldIdxEntity != null) {
                    err = new SchemaOperationException("Invalid schema state (duplicate index found): " +
                        idxName);

                    break;
                }
            }

            if (err != null)
                break;
        }

        // Now check whether operation can be applied to schema.
        if (op instanceof SchemaIndexCreateOperation) {
            SchemaIndexCreateOperation op0 = (SchemaIndexCreateOperation)op;

            String idxName = op0.indexName();

            T2<QueryEntity, QueryIndex> oldIdxEntity = idxMap.get(idxName);

            if (oldIdxEntity == null) {
                String tblName = op0.tableName();

                QueryEntity oldEntity = tblMap.get(tblName);

                if (oldEntity == null)
                    err = new SchemaOperationException(SchemaOperationException.CODE_TABLE_NOT_FOUND, tblName);
                else {
                    for (String fieldName : op0.index().getFields().keySet()) {
                        Set<String> oldEntityFields = new HashSet<>(oldEntity.getFields().keySet());

                        for (Map.Entry<String, String> alias : oldEntity.getAliases().entrySet()) {
                            oldEntityFields.remove(alias.getKey());
                            oldEntityFields.add(alias.getValue());
                        }

                        if (!oldEntityFields.contains(fieldName)) {
                            err = new SchemaOperationException(SchemaOperationException.CODE_COLUMN_NOT_FOUND,
                                fieldName);

                            break;
                        }
                    }
                }
            }
            else {
                if (op0.ifNotExists())
                    nop = true;
                else
                    err = new SchemaOperationException(SchemaOperationException.CODE_INDEX_EXISTS, idxName);
            }
        }
        else if (op instanceof SchemaIndexDropOperation) {
            SchemaIndexDropOperation op0 = (SchemaIndexDropOperation)op;

            String idxName = op0.indexName();

            T2<QueryEntity, QueryIndex> oldIdxEntity = idxMap.get(idxName);

            if (oldIdxEntity == null) {
                if (op0.ifExists())
                    nop = true;
                else
                    err = new SchemaOperationException(SchemaOperationException.CODE_INDEX_NOT_FOUND, idxName);
            }
        }
        else if (op instanceof SchemaAlterTableAddColumnOperation) {
            SchemaAlterTableAddColumnOperation op0 = (SchemaAlterTableAddColumnOperation)op;

            QueryEntity e = tblMap.get(op0.tableName());

            if (e == null) {
                if (op0.ifTableExists())
                    nop = true;
                else
                    err = new SchemaOperationException(SchemaOperationException.CODE_TABLE_NOT_FOUND,
                        op0.tableName());
            }
            else {
                for (QueryField fld : op0.columns()) {
                    if (e.getFields().containsKey(fld.name())) {
                        if (op0.ifNotExists()) {
                            assert op0.columns().size() == 1;

                            nop = true;
                        }
                        else
                            err = new SchemaOperationException(SchemaOperationException.CODE_COLUMN_EXISTS, fld.name());
                    }
                }
            }
        }
        else if (op instanceof SchemaAlterTableDropColumnOperation) {
            SchemaAlterTableDropColumnOperation op0 = (SchemaAlterTableDropColumnOperation)op;

            QueryEntity e = tblMap.get(op0.tableName());

            if (e == null) {
                if (op0.ifTableExists())
                    nop = true;
                else
                    err = new SchemaOperationException(SchemaOperationException.CODE_TABLE_NOT_FOUND,
                        op0.tableName());
            }
            else {
                Map<String, String> aliases = e.getAliases();

                for (String colName : op0.columns()) {
                    if (err != null)
                        break;

                    String fldName = colName;

                    if (!F.isEmpty(aliases)) {
                        for (Map.Entry<String, String> a : aliases.entrySet()) {
                            if (colName.equals(a.getValue())) {
                                fldName = a.getKey();

                                break;
                            }
                        }
                    }

                    if (!e.getFields().containsKey(fldName)) {
                        if (op0.ifExists()) {
                            assert op0.columns().size() == 1;

                            nop = true;
                        }
                        else
                            err = new SchemaOperationException(SchemaOperationException.CODE_COLUMN_NOT_FOUND, fldName);

                        break;
                    }

                    err = QueryUtils.validateDropColumn(e, fldName, colName);
                }
            }
        }
        else
            err = new SchemaOperationException("Unsupported operation: " + op);

        return new T2<>(nop, err);
    }

    /**
     * Invoked when coordinator finished ensuring that all participants are ready.
     *
     * @param op Operation.
     * @param err Error (if any).
     */
    public void onCoordinatorFinished(SchemaAbstractOperation op, @Nullable SchemaOperationException err) {
        synchronized (stateMux) {
            SchemaFinishDiscoveryMessage msg = new SchemaFinishDiscoveryMessage(op, err);

            try {
                ctx.discovery().sendCustomEvent(msg);
            }
            catch (Exception e) {
                // Failed to send finish message over discovery. This is something unrecoverable.
                U.warn(log, "Failed to send schema finish discovery message [opId=" + op.id() + ']', e);
            }
        }
    }

    /**
     * Get current coordinator node.
     *
     * @return Coordinator node.
     */
    private ClusterNode coordinator() {
        assert !ctx.clientNode();

        synchronized (stateMux) {
            if (crd == null) {
                ClusterNode crd0 = null;

                for (ClusterNode node : ctx.discovery().aliveServerNodes()) {
                    if (crd0 == null || crd0.order() > node.order())
                        crd0 = node;
                }

                assert crd0 != null;

                crd = crd0;
            }

            return crd;
        }
    }

    /**
     * Get rid of stale IO message received from other nodes which joined when operation had been in progress.
     *
     * @param opId Operation ID.
     */
    private void cleanStaleStatusMessages(UUID opId) {
        Iterator<SchemaOperationStatusMessage> it = pendingMsgs.iterator();

        while (it.hasNext()) {
            SchemaOperationStatusMessage statusMsg = it.next();

            if (F.eq(opId, statusMsg.operationId())) {
                it.remove();

                if (log.isDebugEnabled())
                    log.debug("Dropped operation status message because it is already completed [opId=" + opId +
                        ", rmtNode=" + statusMsg.senderNodeId() + ']');
            }
        }
    }

    /**
     * Apply positive index operation result.
     *
     * @param op Operation.
     * @param type Type descriptor (if available),
     */
    public void onLocalOperationFinished(SchemaAbstractOperation op, @Nullable QueryTypeDescriptorImpl type) {
        synchronized (stateMux) {
            if (disconnected)
                return;

            // No need to apply anything to obsolete type.
            if (type == null || type.obsolete()) {
                if (log.isDebugEnabled())
                    log.debug("Local operation finished, but type descriptor is either missing or obsolete " +
                        "(will ignore) [opId=" + op.id() + ']');

                return;
            }

            if (log.isDebugEnabled())
                log.debug("Local operation finished successfully [opId=" + op.id() + ']');

            String schemaName = op.schemaName();

            try {
                if (op instanceof SchemaIndexCreateOperation) {
                    SchemaIndexCreateOperation op0 = (SchemaIndexCreateOperation)op;

                    QueryUtils.processDynamicIndexChange(op0.indexName(), op0.index(), type);

                    QueryIndexDescriptorImpl idxDesc = type.index(op0.indexName());

                    QueryIndexKey idxKey = new QueryIndexKey(schemaName, op0.indexName());

                    idxs.put(idxKey, idxDesc);
                }
                else if (op instanceof SchemaIndexDropOperation) {
                    SchemaIndexDropOperation op0 = (SchemaIndexDropOperation) op;

                    QueryUtils.processDynamicIndexChange(op0.indexName(), null, type);

                    QueryIndexKey idxKey = new QueryIndexKey(schemaName, op0.indexName());

                    idxs.remove(idxKey);
                }
                else {
                    assert (op instanceof SchemaAlterTableAddColumnOperation ||
                        op instanceof SchemaAlterTableDropColumnOperation);

                    // No-op - all processing is done at "local" stage
                    // as we must update both table and type descriptor atomically.
                }
            }
            catch (IgniteCheckedException e) {
                U.warn(log, "Failed to finish index operation [opId=" + op.id() + " op=" + op + ']', e);
            }
        }
    }

    /**
     * Handle node leave.
     *
     * @param node Node.
     */
    public void onNodeLeave(ClusterNode node) {
        synchronized (stateMux) {
            // Clients do not send status messages and are never coordinators.
            if (ctx.clientNode())
                return;

            ClusterNode crd0 = coordinator();

            if (F.eq(node.id(), crd0.id())) {
                crd = null;

                crd0 = coordinator();
            }

            for (SchemaOperation op : schemaOps.values()) {
                if (op.started()) {
                    op.manager().onNodeLeave(node.id(), crd0);

                    if (crd0.isLocal())
                        unwindPendingMessages(op.id(), op.manager());
                }
            }
        }
    }

    /**
     * Process schema operation.
     *
     * @param op Operation.
     * @param type Type descriptor.
     * @param depId Cache deployment ID.
     * @param cancelTok Cancel token.
     * @throws SchemaOperationException If failed.
     */
    @SuppressWarnings("StatementWithEmptyBody")
    public void processSchemaOperationLocal(SchemaAbstractOperation op, QueryTypeDescriptorImpl type, IgniteUuid depId,
        SchemaIndexOperationCancellationToken cancelTok) throws SchemaOperationException {
        if (log.isDebugEnabled())
            log.debug("Started local index operation [opId=" + op.id() + ']');

        String cacheName = op.cacheName();

        GridCacheAdapter cache = ctx.cache().internalCache(cacheName);

        if (cache == null || !F.eq(depId, cache.context().dynamicDeploymentId()))
            throw new SchemaOperationException(SchemaOperationException.CODE_CACHE_NOT_FOUND, cacheName);

        try {
            if (op instanceof SchemaIndexCreateOperation) {
                final SchemaIndexCreateOperation op0 = (SchemaIndexCreateOperation)op;

                QueryIndexDescriptorImpl idxDesc = QueryUtils.createIndexDescriptor(type, op0.index());

                GridCacheContext cctx = cache.context();

                SchemaIndexCacheFilter filter = new TableCacheFilter(cctx, op0.tableName());

                SchemaIndexCacheVisitor visitor = new SchemaIndexCacheVisitorImpl(cctx, filter, cancelTok, op0.parallel());

                idx.dynamicIndexCreate(op0.schemaName(), op0.tableName(), idxDesc, op0.ifNotExists(), visitor);
            }
            else if (op instanceof SchemaIndexDropOperation) {
                SchemaIndexDropOperation op0 = (SchemaIndexDropOperation)op;

                idx.dynamicIndexDrop(op0.schemaName(), op0.indexName(), op0.ifExists());
            }
            else if (op instanceof SchemaAlterTableAddColumnOperation) {
                SchemaAlterTableAddColumnOperation op0 = (SchemaAlterTableAddColumnOperation)op;

                processDynamicAddColumn(type, op0.columns());

                idx.dynamicAddColumn(op0.schemaName(), op0.tableName(), op0.columns(), op0.ifTableExists(),
                    op0.ifNotExists());
            }
            else if (op instanceof SchemaAlterTableDropColumnOperation) {
                SchemaAlterTableDropColumnOperation op0 = (SchemaAlterTableDropColumnOperation)op;

                processDynamicDropColumn(type, op0.columns());

                idx.dynamicDropColumn(op0.schemaName(), op0.tableName(), op0.columns(), op0.ifTableExists(),
                    op0.ifExists());
            }
            else
                throw new SchemaOperationException("Unsupported operation: " + op);
        }
        catch (Exception e) {
            if (e instanceof SchemaOperationException)
                throw (SchemaOperationException)e;
            else
                throw new SchemaOperationException("Schema change operation failed: " + e.getMessage(), e);
        }
    }

    /**
     * Create cache and table from given query entity.
     *
     * @param schemaName Schema name to create table in.
     * @param entity Entity to create table from.
     * @param templateName Template name.
     * @param cacheName Cache name.
     * @param cacheGroup Cache group name.
     * @param dataRegion Data region name.
     * @param affinityKey Affinity key column name.
     * @param atomicityMode Atomicity mode.
     * @param writeSyncMode Write synchronization mode.
     * @param backups Backups.
     * @param ifNotExists Quietly ignore this command if table already exists.
     * @throws IgniteCheckedException If failed.
     */
    @SuppressWarnings("unchecked")
    public void dynamicTableCreate(String schemaName, QueryEntity entity, String templateName, String cacheName,
        String cacheGroup, @Nullable String dataRegion, String affinityKey, @Nullable CacheAtomicityMode atomicityMode,
        @Nullable CacheWriteSynchronizationMode writeSyncMode, int backups, boolean ifNotExists)
        throws IgniteCheckedException {
        assert !F.isEmpty(templateName);
        assert backups >= 0;

        CacheConfiguration<?, ?> ccfg = ctx.cache().getConfigFromTemplate(templateName);

        if (ccfg == null) {
            if (QueryUtils.TEMPLATE_PARTITIONED.equalsIgnoreCase(templateName))
                ccfg = new CacheConfiguration<>().setCacheMode(CacheMode.PARTITIONED);
            else if (QueryUtils.TEMPLATE_REPLICATED.equalsIgnoreCase(templateName))
                ccfg = new CacheConfiguration<>().setCacheMode(CacheMode.REPLICATED);
            else
                throw new SchemaOperationException(SchemaOperationException.CODE_CACHE_NOT_FOUND, templateName);

            ccfg.setWriteSynchronizationMode(CacheWriteSynchronizationMode.FULL_SYNC);
        }

        if (!F.isEmpty(ccfg.getQueryEntities()))
            throw new SchemaOperationException("Template cache already contains query entities which it should not: " +
                templateName);

        if (!F.isEmpty(entity.getNotNullFields()))
            QueryUtils.checkNotNullAllowed(ccfg);

        if (F.isEmpty(cacheName))
            cacheName = QueryUtils.createTableCacheName(schemaName, entity.getTableName());

        ccfg.setName(cacheName);

        if (!F.isEmpty(cacheGroup))
            ccfg.setGroupName(cacheGroup);

        if (!F.isEmpty(dataRegion))
            ccfg.setDataRegionName(dataRegion);

        if (atomicityMode != null)
            ccfg.setAtomicityMode(atomicityMode);

        if (writeSyncMode != null)
            ccfg.setWriteSynchronizationMode(writeSyncMode);

        ccfg.setBackups(backups);

        ccfg.setSqlSchema(schemaName);
        ccfg.setSqlEscapeAll(true);
        ccfg.setQueryEntities(Collections.singleton(entity));

        if (affinityKey != null)
            ccfg.setKeyConfiguration(new CacheKeyConfiguration(entity.getKeyType(), affinityKey));

        boolean res;

        try {
            res = ctx.grid().getOrCreateCache0(ccfg, true).get2();
        }
        catch (CacheException e) {
            if (e.getCause() instanceof SchemaOperationException)
                throw (SchemaOperationException)e.getCause();
            else
                throw e;
        }

        if (!res && !ifNotExists)
            throw new SchemaOperationException(SchemaOperationException.CODE_TABLE_EXISTS,  entity.getTableName());
    }

    /**
     * Drop table by destroying its cache if it's an 1:1 per cache table.
     *
     * @param cacheName Cache name.
     * @param tblName Table name.
     * @param ifExists Quietly ignore this command if table does not exist.
     * @throws SchemaOperationException if {@code ifExists} is {@code false} and cache was not found.
     */
    @SuppressWarnings("unchecked")
    public void dynamicTableDrop(String cacheName, String tblName, boolean ifExists) throws SchemaOperationException {
        GridCacheContext currCache = this.curCache.get();

        if (currCache != null && F.eq(currCache.name(), cacheName))
            throw new IgniteSQLException("DROP TABLE cannot be called from the same cache that holds " +
                "the table being dropped [cacheName-" + cacheName + ", tblName=" + tblName + ']',
                IgniteQueryErrorCode.UNSUPPORTED_OPERATION);

        boolean res = ctx.grid().destroyCache0(cacheName, true);

        if (!res && !ifExists)
            throw new SchemaOperationException(SchemaOperationException.CODE_TABLE_NOT_FOUND, tblName);
    }

    /**
     * Register cache in indexing SPI.
     *
     * @param cacheName Cache name.
     * @param schemaName Schema name.
     * @param cctx Cache context.
     * @param cands Candidates.
     * @throws IgniteCheckedException If failed.
     */
    private void registerCache0(
        String cacheName,
        String schemaName,
        GridCacheContext<?, ?> cctx,
        Collection<QueryTypeCandidate> cands
    ) throws IgniteCheckedException {
        synchronized (stateMux) {
            if (idx != null)
                idx.registerCache(cacheName, schemaName, cctx);

            try {
                for (QueryTypeCandidate cand : cands) {
                    QueryTypeIdKey typeId = cand.typeId();
                    QueryTypeIdKey altTypeId = cand.alternativeTypeId();
                    QueryTypeDescriptorImpl desc = cand.descriptor();

                    if (typesByName.putIfAbsent(new QueryTypeNameKey(cacheName, desc.name()), desc) != null)
                        throw new IgniteCheckedException("Type with name '" + desc.name() + "' already indexed " +
                            "in cache '" + cacheName + "'.");

                    types.put(typeId, desc);

                    if (altTypeId != null)
                        types.put(altTypeId, desc);

                    for (QueryIndexDescriptorImpl idx : desc.indexes0()) {
                        QueryIndexKey idxKey = new QueryIndexKey(schemaName, idx.name());

                        QueryIndexDescriptorImpl oldIdx = idxs.putIfAbsent(idxKey, idx);

                        if (oldIdx != null) {
                            throw new IgniteException("Duplicate index name [cache=" + cacheName +
                                ", schemaName=" + schemaName + ", idxName=" + idx.name() +
                                ", existingTable=" + oldIdx.typeDescriptor().tableName() +
                                ", table=" + desc.tableName() + ']');
                        }
                    }

                    if (idx != null)
                        idx.registerType(cctx, desc);
                }

                cacheNames.add(CU.mask(cacheName));
            }
            catch (IgniteCheckedException | RuntimeException e) {
                onCacheStop0(cctx, true);

                throw e;
            }
        }
    }

    /**
     * Unregister cache.<p>
     * Use with {@link #busyLock} where appropriate.
     *
     * @param cctx Cache context.
     * @param destroy Destroy flag.
     */
    public void onCacheStop0(GridCacheContext cctx, boolean destroy) {
        if (idx == null)
            return;

        String cacheName = cctx.name();

        synchronized (stateMux) {
            // Clear types.
            Iterator<Map.Entry<QueryTypeIdKey, QueryTypeDescriptorImpl>> it = types.entrySet().iterator();

            while (it.hasNext()) {
                Map.Entry<QueryTypeIdKey, QueryTypeDescriptorImpl> entry = it.next();

                if (F.eq(cacheName, entry.getKey().cacheName())) {
                    it.remove();

                    typesByName.remove(new QueryTypeNameKey(cacheName, entry.getValue().name()));

                    entry.getValue().markObsolete();
                }
            }

            // Clear indexes.
            Iterator<Map.Entry<QueryIndexKey, QueryIndexDescriptorImpl>> idxIt = idxs.entrySet().iterator();

            while (idxIt.hasNext()) {
                Map.Entry<QueryIndexKey, QueryIndexDescriptorImpl> idxEntry = idxIt.next();

                if (F.eq(cacheName, idxEntry.getValue().typeDescriptor().cacheName()))
                    idxIt.remove();
            }

            // Notify in-progress index operations.
            for (SchemaOperation op : schemaOps.values()) {
                if (op.started())
                    op.manager().worker().cancel();
            }

            // Notify indexing.
            try {
                idx.unregisterCache(cctx, destroy);
            }
            catch (Exception e) {
                U.error(log, "Failed to clear indexing on cache unregister (will ignore): " + cacheName, e);
            }

            cacheNames.remove(cacheName);
        }
    }

    /**
     * Check whether provided key and value belongs to expected cache and table.
     *
     * @param cctx Target cache context.
     * @param expCacheName Expected cache name.
     * @param expTblName Expected table name.
     * @param key Key.
     * @param val Value.
     * @return {@code True} if this key-value pair belongs to expected cache/table, {@code false} otherwise or
     *     if cache or table doesn't exist.
     * @throws IgniteCheckedException If failed.
     */
    @SuppressWarnings("ConstantConditions")
    public boolean belongsToTable(GridCacheContext cctx, String expCacheName, String expTblName, KeyCacheObject key,
        CacheObject val) throws IgniteCheckedException {
        QueryTypeDescriptorImpl desc = type(expCacheName, val);

        if (desc == null)
            return false;

        if (!F.eq(expTblName, desc.tableName()))
            return false;

        if (!cctx.cacheObjects().isBinaryObject(val)) {
            Class<?> valCls = val.value(cctx.cacheObjectContext(), false).getClass();

            if (!desc.valueClass().isAssignableFrom(valCls))
                return false;
        }

        if (!cctx.cacheObjects().isBinaryObject(key)) {
            Class<?> keyCls = key.value(cctx.cacheObjectContext(), false).getClass();

            if (!desc.keyClass().isAssignableFrom(keyCls))
                return false;
        }

        return true;
    }

    /**
     * Rebuilds indexes for provided caches from corresponding hash indexes.
     *
     * @param cacheIds Cache IDs.
     * @return Future that will be completed when rebuilding is finished.
     */
    public IgniteInternalFuture<?> rebuildIndexesFromHash(Set<Integer> cacheIds) {
        if (!busyLock.enterBusy())
            throw new IllegalStateException("Failed to rebuild indexes from hash (grid is stopping).");

        // Because of alt type ids, there can be few entries in 'types' for a single cache.
        // In order to avoid processing a cache more than once, let's track processed names.
        Set<String> processedCacheNames = new HashSet<>();

        try {
            GridCompoundFuture<Object, ?> fut = new GridCompoundFuture<Object, Object>();

            for (Map.Entry<QueryTypeIdKey, QueryTypeDescriptorImpl> e : types.entrySet()) {
                if (cacheIds.contains(CU.cacheId(e.getKey().cacheName())) &&
                    processedCacheNames.add(e.getKey().cacheName()))
                    fut.add(rebuildIndexesFromHash(e.getKey().cacheName(), e.getValue()));
            }

            fut.markInitialized();

            return fut;
        }
        finally {
            busyLock.leaveBusy();
        }
    }

    /**
     * @param cacheName Cache name.
     * @param desc Type descriptor.
     * @return Future that will be completed when rebuilding of all indexes is finished.
     */
    private IgniteInternalFuture<Object> rebuildIndexesFromHash(@Nullable final String cacheName,
        @Nullable final QueryTypeDescriptorImpl desc) {
        if (idx == null)
            return new GridFinishedFuture<>(new IgniteCheckedException("Indexing is disabled."));

        if (desc == null)
            return new GridFinishedFuture<>();

        final GridWorkerFuture<Object> fut = new GridWorkerFuture<>();

        idx.markForRebuildFromHash(cacheName);

        GridWorker w = new GridWorker(ctx.igniteInstanceName(), "index-rebuild-worker", log) {
            @Override protected void body() {
                try {
                    idx.rebuildIndexesFromHash(cacheName);

                    fut.onDone();
                }
                catch (Exception e) {
                    fut.onDone(e);
                }
                catch (Throwable e) {
                    U.error(log, "Failed to rebuild indexes for type [cache=" + cacheName +
                        ", name=" + desc.name() + ']', e);

                    fut.onDone(e);

                    throw e;
                }
            }
        };

        fut.setWorker(w);

        ctx.getExecutorService().execute(w);

        return fut;
    }

    /**
     * @param cacheName Cache name.
     * @return Cache object context.
     */
    private CacheObjectContext cacheObjectContext(String cacheName) {
        return ctx.cache().internalCache(cacheName).context().cacheObjectContext();
    }

    /**
     * @param cctx Cache context.
     * @param newRow New row.
     * @param prevRow Previous row.
     * @param idxRebuild If index rebuild is in progress.
     * @throws IgniteCheckedException In case of error.
     */
    @SuppressWarnings({"unchecked", "ConstantConditions"})
    public void store(GridCacheContext cctx, CacheDataRow newRow, @Nullable CacheDataRow prevRow,
        boolean prevRowAvailable, boolean idxRebuild)
        throws IgniteCheckedException {
        assert cctx != null;
        assert newRow != null;
        assert prevRowAvailable || prevRow == null;

        KeyCacheObject key = newRow.key();

        if (log.isDebugEnabled())
            log.debug("Store [cache=" + cctx.name() + ", key=" + key + ", val=" + newRow.value() + "]");

        if (idx == null)
            return;

        if (!busyLock.enterBusy())
            throw new NodeStoppingException("Operation has been cancelled (node is stopping).");

        try {
            String cacheName = cctx.name();

            CacheObjectContext coctx = cctx.cacheObjectContext();

            QueryTypeDescriptorImpl desc = typeByValue(cacheName, coctx, key, newRow.value(), true);

            if (prevRowAvailable && prevRow != null) {
                QueryTypeDescriptorImpl prevValDesc = typeByValue(cacheName,
                    coctx,
                    key,
                    prevRow.value(),
                    false);

                if (prevValDesc != desc) {
                    if (prevValDesc != null)
                        idx.remove(cctx, prevValDesc, prevRow);

                    // Row has already been removed from another table indexes
                    prevRow = null;
                }
            }

            if (desc == null)
                return;

            idx.store(cctx, desc, newRow, prevRow, prevRowAvailable, idxRebuild);
        }
        finally {
            busyLock.leaveBusy();
        }
    }

    /**
     * @param cacheName Cache name.
     * @param coctx Cache context.
     * @param key Key.
     * @param val Value.
     * @param checkType If {@code true} checks that key and value type correspond to found TypeDescriptor.
     * @return Type descriptor if found.
     * @throws IgniteCheckedException If type check failed.
     */
    @SuppressWarnings("ConstantConditions")
    @Nullable private QueryTypeDescriptorImpl typeByValue(String cacheName,
        CacheObjectContext coctx,
        KeyCacheObject key,
        CacheObject val,
        boolean checkType)
        throws IgniteCheckedException {
        Class<?> valCls = null;

        QueryTypeIdKey id;

        boolean binaryVal = ctx.cacheObjects().isBinaryObject(val);

        if (binaryVal) {
            int typeId = ctx.cacheObjects().typeId(val);

            id = new QueryTypeIdKey(cacheName, typeId);
        }
        else {
            valCls = val.value(coctx, false).getClass();

            id = new QueryTypeIdKey(cacheName, valCls);
        }

        QueryTypeDescriptorImpl desc = types.get(id);

        if (desc == null)
            return null;

        if (checkType) {
            if (!binaryVal && !desc.valueClass().isAssignableFrom(valCls))
                throw new IgniteCheckedException("Failed to update index due to class name conflict" +
                    "(multiple classes with same simple name are stored in the same cache) " +
                    "[expCls=" + desc.valueClass().getName() + ", actualCls=" + valCls.getName() + ']');

            if (!ctx.cacheObjects().isBinaryObject(key)) {
                Class<?> keyCls = key.value(coctx, false).getClass();

                if (!desc.keyClass().isAssignableFrom(keyCls))
                    throw new IgniteCheckedException("Failed to update index, incorrect key class [expCls=" +
                        desc.keyClass().getName() + ", actualCls=" + keyCls.getName() + "]");
            }
        }

        return desc;
    }

    /**
     * Gets type descriptor for cache by given object's type.
     *
     * @param cacheName Cache name.
     * @param val Object to determine type for.
     * @return Type descriptor.
     * @throws IgniteCheckedException If failed.
     */
    @SuppressWarnings("ConstantConditions")
    private QueryTypeDescriptorImpl type(@Nullable String cacheName, CacheObject val) throws IgniteCheckedException {
        CacheObjectContext coctx = cacheObjectContext(cacheName);

        QueryTypeIdKey id;

        boolean binaryVal = ctx.cacheObjects().isBinaryObject(val);

        if (binaryVal)
            id = new QueryTypeIdKey(cacheName, ctx.cacheObjects().typeId(val));
        else
            id = new QueryTypeIdKey(cacheName, val.value(coctx, false).getClass());

        return types.get(id);
    }

    /**
     * @throws IgniteCheckedException If failed.
     */
    private void checkEnabled() throws IgniteCheckedException {
        if (idx == null)
            throw new IgniteCheckedException("Indexing is disabled.");
    }

    /**
     * @throws IgniteException If indexing is disabled.
     */
    private void checkxEnabled() throws IgniteException {
        if (idx == null)
            throw new IgniteException("Failed to execute query because indexing is disabled (consider adding module " +
                INDEXING.module() + " to classpath or moving it from 'optional' to 'libs' folder).");
    }

    /**
     *
     * @param cctx Cache context.
     * @param cacheIds Involved cache ids.
     * @param parts Partitions.
     * @param schema Schema name.
     * @param qry Query string.
     * @param params Query parameters.
     * @param flags Flags.
     * @param pageSize Fetch page size.
     * @param timeout Timeout.
     * @param topVer Topology version.
     * @param mvccSnapshot MVCC snapshot.
     * @param cancel Query cancel object.
     * @return Cursor over entries which are going to be changed.
     * @throws IgniteCheckedException If failed.
     */
    public GridCloseableIterator<?> prepareDistributedUpdate(GridCacheContext<?, ?> cctx, int[] cacheIds,
        int[] parts, String schema, String qry, Object[] params, int flags, int pageSize, int timeout,
        AffinityTopologyVersion topVer, MvccSnapshot mvccSnapshot,
        GridQueryCancel cancel) throws IgniteCheckedException {
        checkxEnabled();

        return idx.prepareDistributedUpdate(cctx, cacheIds, parts, schema, qry, params, flags, pageSize, timeout, topVer, mvccSnapshot, cancel);
    }

    /**
     * Query SQL fields.
     *
     * @param qry Query.
     * @param keepBinary Keep binary flag.
     * @return Cursor.
     */
    public List<FieldsQueryCursor<List<?>>> querySqlFields(final SqlFieldsQuery qry, final boolean keepBinary,
        final boolean failOnMultipleStmts) {
        return querySqlFields(null, qry, null, keepBinary, failOnMultipleStmts);
    }

    /**
     * Query SQL fields.
     *
     * @param qry Query.
     * @param keepBinary Keep binary flag.
     * @return Cursor.
     */
    public FieldsQueryCursor<List<?>> querySqlFields(final SqlFieldsQuery qry, final boolean keepBinary) {
        return querySqlFields(null, qry, null, keepBinary, true).get(0);
    }

    /**
     * Query SQL fields.
     *
     * @param cctx Cache context.
     * @param qry Query.
     * @param cliCtx Client context.
     * @param keepBinary Keep binary flag.
     * @param failOnMultipleStmts If {@code true} the method must throws exception when query contains
     *      more then one SQL statement.
     * @return Cursor.
     */
    @SuppressWarnings("unchecked")
    public List<FieldsQueryCursor<List<?>>> querySqlFields(@Nullable final GridCacheContext<?, ?> cctx,
        final SqlFieldsQuery qry, final SqlClientContext cliCtx, final boolean keepBinary,
        final boolean failOnMultipleStmts) {
        checkxEnabled();

        validateSqlFieldsQuery(qry);

        if (!ctx.state().publicApiActiveState(true)) {
            throw new IgniteException("Can not perform the operation because the cluster is inactive. Note, that " +
                "the cluster is considered inactive by default if Ignite Persistent Store is used to let all the nodes " +
                "join the cluster. To activate the cluster call Ignite.active(true).");
        }

        if (!busyLock.enterBusy())
            throw new IllegalStateException("Failed to execute query (grid is stopping).");

        GridCacheContext oldCctx = curCache.get();

        curCache.set(cctx);

        final String schemaName = qry.getSchema() != null ? qry.getSchema()
            : (cctx != null ? idx.schema(cctx.name()) : QueryUtils.DFLT_SCHEMA);

        try {
            IgniteOutClosureX<List<FieldsQueryCursor<List<?>>>> clo =
                new IgniteOutClosureX<List<FieldsQueryCursor<List<?>>>>() {
                @Override public List<FieldsQueryCursor<List<?>>> applyx() throws IgniteCheckedException {
                    GridQueryCancel cancel = new GridQueryCancel();

                    List<FieldsQueryCursor<List<?>>> res =
<<<<<<< HEAD
                        idx.querySqlFields(schemaName, qry, keepBinary, failOnMultipleStmts, null, cancel);
=======
                        idx.querySqlFields(schemaName, qry, cliCtx, keepBinary, failOnMultipleStmts, cancel);
>>>>>>> 7366809e

                    if (cctx != null)
                        sendQueryExecutedEvent(qry.getSql(), qry.getArgs(), cctx);

                    return res;
                }
            };

            return executeQuery(GridCacheQueryType.SQL_FIELDS, qry.getSql(), cctx, clo, true);
        }
        catch (IgniteCheckedException e) {
            throw new CacheException(e);
        }
        finally {
            curCache.set(oldCctx);

            busyLock.leaveBusy();
        }
    }

    /**
     * Validate SQL fields query.
     *
     * @param qry Query.
     */
    private static void validateSqlFieldsQuery(SqlFieldsQuery qry) {
        if (qry.isReplicatedOnly() && qry.getPartitions() != null)
            throw new CacheException("Partitions are not supported in replicated only mode.");

        if (qry.isDistributedJoins() && qry.getPartitions() != null)
            throw new CacheException("Using both partitions and distributed JOINs is not supported for the same query");
    }

    /**
     * @param cacheName Cache name.
     * @param schemaName Schema name.
     * @param streamer Data streamer.
     * @param qry Query.
     * @return Update counter.
     */
    public long streamUpdateQuery(@Nullable final String cacheName, final String schemaName,
        final IgniteDataStreamer<?, ?> streamer, final String qry, final Object[] args) {
        assert streamer != null;

        if (!busyLock.enterBusy())
            throw new IllegalStateException("Failed to execute query (grid is stopping).");

        try {
            GridCacheContext cctx = ctx.cache().cache(cacheName).context();

            return executeQuery(GridCacheQueryType.SQL_FIELDS, qry, cctx, new IgniteOutClosureX<Long>() {
                @Override public Long applyx() throws IgniteCheckedException {
                    return idx.streamUpdateQuery(schemaName, qry, args, streamer);
                }
            }, true);
        }
        catch (IgniteCheckedException e) {
            throw new CacheException(e);
        }
        finally {
            busyLock.leaveBusy();
        }
    }

    /**
     * @param schemaName Schema name.
     * @param cliCtx Client context.
     * @param qry Query.
     * @param args Query arguments.
     * @return Update counters.
     */
    public List<Long> streamBatchedUpdateQuery(final String schemaName, final SqlClientContext cliCtx,
        final String qry, final List<Object[]> args) {
        if (!busyLock.enterBusy())
            throw new IllegalStateException("Failed to execute query (grid is stopping).");

        try {
            return executeQuery(GridCacheQueryType.SQL_FIELDS, qry, null, new IgniteOutClosureX<List<Long>>() {
                @Override public List<Long> applyx() throws IgniteCheckedException {
                    return idx.streamBatchedUpdateQuery(schemaName, qry, args, cliCtx);
                }
            }, true);
        }
        catch (IgniteCheckedException e) {
            throw new CacheException(e);
        }
        finally {
            busyLock.leaveBusy();
        }
    }

    /**
     * Execute distributed SQL query.
     *
     * @param cctx Cache context.
     * @param qry Query.
     * @param keepBinary Keep binary flag.
     * @return Cursor.
     */
    public <K, V> QueryCursor<Cache.Entry<K,V>> querySql(final GridCacheContext<?,?> cctx, final SqlQuery qry,
        boolean keepBinary) {
        if (qry.isReplicatedOnly() && qry.getPartitions() != null)
            throw new CacheException("Partitions are not supported in replicated only mode.");

        if (qry.isDistributedJoins() && qry.getPartitions() != null)
            throw new CacheException(
                "Using both partitions and distributed JOINs is not supported for the same query");

        if ((qry.isReplicatedOnly() && cctx.isReplicatedAffinityNode()) || cctx.isLocal() || qry.isLocal())
            return queryLocalSql(cctx, qry, keepBinary);

        return queryDistributedSql(cctx, qry, keepBinary);
    }

    /**
     * @param cctx Cache context.
     * @param qry Query.
     * @param keepBinary Keep binary flag.
     * @return Cursor.
     */
    private <K,V> QueryCursor<Cache.Entry<K,V>> queryDistributedSql(final GridCacheContext<?,?> cctx,
        final SqlQuery qry, final boolean keepBinary) {
        checkxEnabled();

        if (!busyLock.enterBusy())
            throw new IllegalStateException("Failed to execute query (grid is stopping).");

        try {
            final String schemaName = idx.schema(cctx.name());

            return executeQuery(GridCacheQueryType.SQL, qry.getSql(), cctx,
                new IgniteOutClosureX<QueryCursor<Cache.Entry<K, V>>>() {
                    @Override public QueryCursor<Cache.Entry<K, V>> applyx() throws IgniteCheckedException {
                        return idx.queryDistributedSql(schemaName, cctx.name(), qry, keepBinary);
                    }
                }, true);
        }
        catch (IgniteCheckedException e) {
            throw new IgniteException(e);
        }
        finally {
            busyLock.leaveBusy();
        }
    }

    /**
     * @param cctx Cache context.
     * @param qry Query.
     * @param keepBinary Keep binary flag.
     * @return Cursor.
     */
    private <K, V> QueryCursor<Cache.Entry<K, V>> queryLocalSql(final GridCacheContext<?, ?> cctx, final SqlQuery qry,
        final boolean keepBinary) {
        if (!busyLock.enterBusy())
            throw new IllegalStateException("Failed to execute query (grid is stopping).");

        final String schemaName = idx.schema(cctx.name());

        try {
            return executeQuery(GridCacheQueryType.SQL, qry.getSql(), cctx,
                new IgniteOutClosureX<QueryCursor<Cache.Entry<K, V>>>() {
                    @Override public QueryCursor<Cache.Entry<K, V>> applyx() throws IgniteCheckedException {
                        String type = qry.getType();

                        String typeName = typeName(cctx.name(), type);

                        qry.setType(typeName);

                        sendQueryExecutedEvent(
                            qry.getSql(),
                            qry.getArgs(),
                            cctx);

                        if (cctx.config().getQueryParallelism() > 1) {
                            qry.setDistributedJoins(true);

                            return idx.queryDistributedSql(schemaName, cctx.name(), qry, keepBinary);
                        }
                        else
                            return idx.queryLocalSql(schemaName, cctx.name(), qry, idx.backupFilter(requestTopVer.get(),
                                qry.getPartitions()), keepBinary);
                    }
                }, true);
        }
        catch (IgniteCheckedException e) {
            throw new CacheException(e);
        }
        finally {
            busyLock.leaveBusy();
        }
    }

    /**
     * Collect queries that already running more than specified duration.
     *
     * @param duration Duration to check.
     * @return Collection of long running queries.
     */
    public Collection<GridRunningQueryInfo> runningQueries(long duration) {
        if (moduleEnabled())
            return idx.runningQueries(duration);

        return Collections.emptyList();
    }

    /**
     * Cancel specified queries.
     *
     * @param queries Queries ID's to cancel.
     */
    public void cancelQueries(Collection<Long> queries) {
        if (moduleEnabled())
            idx.cancelQueries(queries);
    }

    /**
     * Entry point for index procedure.
     *
     * @param cacheName Cache name.
     * @param schemaName Schema name.
     * @param tblName Table name.
     * @param idx Index.
     * @param ifNotExists When set to {@code true} operation will fail if index already exists.
     * @param parallel Index creation parallelism level.
     * @return Future completed when index is created.
     */
    public IgniteInternalFuture<?> dynamicIndexCreate(String cacheName, String schemaName, String tblName,
        QueryIndex idx, boolean ifNotExists, int parallel) {
        SchemaAbstractOperation op = new SchemaIndexCreateOperation(UUID.randomUUID(), cacheName, schemaName, tblName,
            idx, ifNotExists, parallel);

        return startIndexOperationDistributed(op);
    }

    /**
     * Entry point for index drop procedure
     *
     * @param cacheName Cache name.
     * @param schemaName Schema name.
     * @param idxName Index name.
     * @param ifExists When set to {@code true} operation fill fail if index doesn't exists.
     * @return Future completed when index is created.
     */
    public IgniteInternalFuture<?> dynamicIndexDrop(String cacheName, String schemaName, String idxName,
        boolean ifExists) {
        SchemaAbstractOperation op = new SchemaIndexDropOperation(UUID.randomUUID(), cacheName, schemaName, idxName,
            ifExists);

        return startIndexOperationDistributed(op);
    }

    /**
     * Entry point for add column procedure.
     * @param schemaName Schema name.
     * @param tblName Target table name.
     * @param cols Columns to add.
     * @param ifTblExists Ignore operation if target table doesn't exist.
     * @param ifNotExists Ignore operation if column exists.
     */
    public IgniteInternalFuture<?> dynamicColumnAdd(String cacheName, String schemaName, String tblName,
        List<QueryField> cols, boolean ifTblExists, boolean ifNotExists) {

        SchemaAlterTableAddColumnOperation op = new SchemaAlterTableAddColumnOperation(UUID.randomUUID(), cacheName,
            schemaName, tblName, cols, ifTblExists, ifNotExists);

        return startIndexOperationDistributed(op);
    }

    /**
     * Entry point for drop column procedure.
     *
     * @param schemaName Schema name.
     * @param tblName Target table name.
     * @param cols Columns to drop.
     * @param ifTblExists Ignore operation if target table doesn't exist.
     * @param ifExists Ignore operation if column does not exist.
     */
    public IgniteInternalFuture<?> dynamicColumnRemove(String cacheName, String schemaName, String tblName,
        List<String> cols, boolean ifTblExists, boolean ifExists) {

        SchemaAlterTableDropColumnOperation op = new SchemaAlterTableDropColumnOperation(UUID.randomUUID(), cacheName,
            schemaName, tblName, cols, ifTblExists, ifExists);

        return startIndexOperationDistributed(op);
    }

    /**
     * Start distributed index change operation.
     *
     * @param op Operation.
     * @return Future.
     */
    private IgniteInternalFuture<?> startIndexOperationDistributed(SchemaAbstractOperation op) {
        SchemaOperationClientFuture fut = new SchemaOperationClientFuture(op.id());

        SchemaOperationClientFuture oldFut = schemaCliFuts.put(op.id(), fut);

        assert oldFut == null;

        try {
            ctx.discovery().sendCustomEvent(new SchemaProposeDiscoveryMessage(op));

            if (log.isDebugEnabled())
                log.debug("Sent schema propose discovery message [opId=" + op.id() + ", op=" + op + ']');

            boolean disconnected0;

            synchronized (stateMux) {
                disconnected0 = disconnected;
            }

            if (disconnected0) {
                fut.onDone(new SchemaOperationException("Client node is disconnected (operation result is unknown)."));

                schemaCliFuts.remove(op.id());
            }
        }
        catch (Exception e) {
            if (e instanceof SchemaOperationException)
                fut.onDone(e);
            else {
                fut.onDone(new SchemaOperationException("Failed to start schema change operation due to " +
                    "unexpected exception [opId=" + op.id() + ", op=" + op + ']', e));
            }

            schemaCliFuts.remove(op.id());
        }

        return fut;
    }

    /**
     * @param sqlQry Sql query.
     * @param params Params.
     */
    private void sendQueryExecutedEvent(String sqlQry, Object[] params, GridCacheContext<?, ?> cctx) {
        if (cctx.events().isRecordable(EVT_CACHE_QUERY_EXECUTED)) {
            ctx.event().record(new CacheQueryExecutedEvent<>(
                ctx.discovery().localNode(),
                "SQL query executed.",
                EVT_CACHE_QUERY_EXECUTED,
                CacheQueryType.SQL.name(),
                cctx.name(),
                null,
                sqlQry,
                null,
                null,
                params,
                null,
                null));
        }
    }

    /**
     * Update type descriptor with new fields metadata.
     *
     * @param d Type descriptor to update.
     * @param cols Columns to add.
     * @throws IgniteCheckedException If failed to update type descriptor.
     */
    private void processDynamicAddColumn(QueryTypeDescriptorImpl d, List<QueryField> cols)
        throws IgniteCheckedException {
        List<GridQueryProperty> props = new ArrayList<>(cols.size());

        for (QueryField col : cols) {
            try {
                props.add(new QueryBinaryProperty(ctx, col.name(), null, Class.forName(col.typeName()),
                    false, null, !col.isNullable(), null));
            }
            catch (ClassNotFoundException e) {
                throw new SchemaOperationException("Class not found for new property: " + col.typeName());
            }
        }

        for (GridQueryProperty p : props)
            d.addProperty(p, true);
    }

    /**
     * Remove fields from type descriptor.
     *
     * @param d Type descriptor to update.
     * @param cols Columns to remove.
     * @throws IgniteCheckedException
     */
    private void processDynamicDropColumn(QueryTypeDescriptorImpl d, List<String> cols)
        throws IgniteCheckedException {
        for (String field : cols)
            d.removeProperty(field);
    }

    /**
     * @param schemaName Schema name.
     * @param sql Query.
     * @return {@link PreparedStatement} from underlying engine to supply metadata to Prepared - most likely H2.
     * @throws SQLException On error.
     */
    public PreparedStatement prepareNativeStatement(String schemaName, String sql) throws SQLException {
        checkxEnabled();

        return idx.prepareNativeStatement(schemaName, sql);
    }

    /**
     * @param cctx Cache context.
     * @param row Row removed from cache.
     * @throws IgniteCheckedException Thrown in case of any errors.
     */
    public void remove(GridCacheContext cctx, CacheDataRow row)
        throws IgniteCheckedException {
        assert row != null;

        if (log.isDebugEnabled())
            log.debug("Remove [cacheName=" + cctx.name() + ", key=" + row.key()+ ", val=" + row.value() + "]");

        if (idx == null)
            return;

        if (!busyLock.enterBusy())
            throw new IllegalStateException("Failed to remove from index (grid is stopping).");

        try {
            QueryTypeDescriptorImpl desc = typeByValue(cctx.name(),
                cctx.cacheObjectContext(),
                row.key(),
                row.value(),
                false);

            if (desc == null)
                return;

                idx.remove(cctx, desc, row);
        }
        finally {
            busyLock.leaveBusy();
        }
    }

    /**
     * @param cacheName Cache name.
     * @param clause Clause.
     * @param resType Result type.
     * @param filters Key and value filters.
     * @param <K> Key type.
     * @param <V> Value type.
     * @return Key/value rows.
     * @throws IgniteCheckedException If failed.
     */
    @SuppressWarnings("unchecked")
    public <K, V> GridCloseableIterator<IgniteBiTuple<K, V>> queryText(final String cacheName, final String clause,
        final String resType, final IndexingQueryFilter filters) throws IgniteCheckedException {
        checkEnabled();

        if (!busyLock.enterBusy())
            throw new IllegalStateException("Failed to execute query (grid is stopping).");

        try {
            final GridCacheContext<?, ?> cctx = ctx.cache().internalCache(cacheName).context();

            return executeQuery(GridCacheQueryType.TEXT, clause, cctx,
                new IgniteOutClosureX<GridCloseableIterator<IgniteBiTuple<K, V>>>() {
                    @Override public GridCloseableIterator<IgniteBiTuple<K, V>> applyx() throws IgniteCheckedException {
                        String typeName = typeName(cacheName, resType);
                        String schemaName = idx.schema(cacheName);

                        return idx.queryLocalText(schemaName, cacheName, clause, typeName, filters);
                    }
                }, true);
        }
        finally {
            busyLock.leaveBusy();
        }
    }

    /**
     * Gets types for cache.
     *
     * @param cacheName Cache name.
     * @return Descriptors.
     */
    public Collection<GridQueryTypeDescriptor> types(@Nullable String cacheName) {
        Collection<GridQueryTypeDescriptor> cacheTypes = new ArrayList<>();

        for (Map.Entry<QueryTypeIdKey, QueryTypeDescriptorImpl> e : types.entrySet()) {
            QueryTypeDescriptorImpl desc = e.getValue();

            if (F.eq(e.getKey().cacheName(), cacheName))
                cacheTypes.add(desc);
        }

        return cacheTypes;
    }

    /**
     * Get type descriptor for the given cache and table name.
     * @param cacheName Cache name.
     * @param tblName Table name.
     * @return Type (if any).
     */
    @Nullable private QueryTypeDescriptorImpl type(@Nullable String cacheName, String tblName) {
        for (QueryTypeDescriptorImpl type : types.values()) {
            if (F.eq(cacheName, type.cacheName()) && F.eq(tblName, type.tableName()))
                return type;
        }

        return null;
    }

    /**
     * Gets type name for provided cache name and type name if type is still valid.
     *
     * @param cacheName Cache name.
     * @param typeName Type name.
     * @return Type descriptor.
     * @throws IgniteCheckedException If failed.
     */
    private String typeName(@Nullable String cacheName, String typeName) throws IgniteCheckedException {
        QueryTypeDescriptorImpl type = typesByName.get(new QueryTypeNameKey(cacheName, typeName));

        if (type == null)
            throw new IgniteCheckedException("Failed to find SQL table for type: " + typeName);

        return type.name();
    }

    /**
     * @param qryType Query type.
     * @param qry Query description.
     * @param cctx Cache context.
     * @param clo Closure.
     * @param complete Complete.
     */
    @SuppressWarnings("ThrowableResultOfMethodCallIgnored")
    public <R> R executeQuery(GridCacheQueryType qryType, String qry, @Nullable GridCacheContext<?, ?> cctx,
        IgniteOutClosureX<R> clo, boolean complete) throws IgniteCheckedException {
        final long startTime = U.currentTimeMillis();

        Throwable err = null;

        R res = null;

        try {
            res = clo.apply();

            if (res instanceof CacheQueryFuture) {
                CacheQueryFuture fut = (CacheQueryFuture)res;

                err = fut.error();
            }

            return res;
        }
        catch (GridClosureException e) {
            err = e.unwrap();

            throw (IgniteCheckedException)err;
        }
        catch (CacheException | IgniteException e) {
            err = e;

            throw e;
        }
        catch (Exception e) {
            err = e;

            throw new IgniteCheckedException(e);
        }
        finally {
            boolean failed = err != null;

            long duration = U.currentTimeMillis() - startTime;

            if (complete || failed) {
                if (cctx != null)
                    cctx.queries().collectMetrics(qryType, qry, startTime, duration, failed);

                if (log.isTraceEnabled())
                    log.trace("Query execution [startTime=" + startTime + ", duration=" + duration +
                        ", fail=" + failed + ", res=" + res + ']');
            }
        }
    }

    /**
     * Send status message to coordinator node.
     *
     * @param destNodeId Destination node ID.
     * @param opId Operation ID.
     * @param err Error.
     */
    public void sendStatusMessage(UUID destNodeId, UUID opId, SchemaOperationException err) {
        if (log.isDebugEnabled())
            log.debug("Sending schema operation status message [opId=" + opId + ", crdNode=" + destNodeId +
                ", err=" + err + ']');

        try {
            byte[] errBytes = marshalSchemaError(opId, err);

            SchemaOperationStatusMessage msg = new SchemaOperationStatusMessage(opId, errBytes);

            // Messages must go to dedicated schema pool. We cannot push them to query pool because in this case
            // they could be blocked with other query requests.
            ctx.io().sendToGridTopic(destNodeId, TOPIC_SCHEMA, msg, SCHEMA_POOL);
        }
        catch (IgniteCheckedException e) {
            if (log.isDebugEnabled())
                log.debug("Failed to send schema status response [opId=" + opId + ", destNodeId=" + destNodeId +
                    ", err=" + e + ']');
        }
    }

    /**
     * Process status message.
     *
     * @param msg Status message.
     */
    private void processStatusMessage(SchemaOperationStatusMessage msg) {
        synchronized (stateMux) {
            if (completedOpIds.contains(msg.operationId())) {
                // Received message from a node which joined topology in the middle of operation execution.
                if (log.isDebugEnabled())
                    log.debug("Received status message for completed operation (will ignore) [" +
                        "opId=" + msg.operationId() + ", sndNodeId=" + msg.senderNodeId() + ']');

                return;
            }

            UUID opId = msg.operationId();

            SchemaProposeDiscoveryMessage proposeMsg = activeProposals.get(opId);

            if (proposeMsg != null) {
                SchemaOperation op = schemaOps.get(proposeMsg.schemaName());

                if (op != null && F.eq(op.id(), opId) && op.started() && coordinator().isLocal()) {
                    if (log.isDebugEnabled())
                        log.debug("Received status message [opId=" + msg.operationId() +
                            ", sndNodeId=" + msg.senderNodeId() + ']');

                    op.manager().onNodeFinished(msg.senderNodeId(), unmarshalSchemaError(msg.errorBytes()));

                    return;
                }
            }

            // Put to pending set if operation is not visible/ready yet.
            pendingMsgs.add(msg);

            if (log.isDebugEnabled())
                log.debug("Received status message (added to pending set) [opId=" + msg.operationId() +
                    ", sndNodeId=" + msg.senderNodeId() + ']');
        }
    }

    /**
     * Unwind pending messages for particular operation.
     *
     * @param opId Operation ID.
     * @param mgr Manager.
     */
    private void unwindPendingMessages(UUID opId, SchemaOperationManager mgr) {
        assert Thread.holdsLock(stateMux);

        Iterator<SchemaOperationStatusMessage> it = pendingMsgs.iterator();

        while (it.hasNext()) {
            SchemaOperationStatusMessage msg = it.next();

            if (F.eq(msg.operationId(), opId)) {
                mgr.onNodeFinished(msg.senderNodeId(), unmarshalSchemaError(msg.errorBytes()));

                it.remove();
            }
        }
    }

    /**
     * Marshal schema error.
     *
     * @param err Error.
     * @return Error bytes.
     */
    @Nullable private byte[] marshalSchemaError(UUID opId, @Nullable SchemaOperationException err) {
        if (err == null)
            return null;

        try {
            return U.marshal(marsh, err);
        }
        catch (Exception e) {
            U.warn(log, "Failed to marshal schema operation error [opId=" + opId + ", err=" + err + ']', e);

            try {
                return U.marshal(marsh, new SchemaOperationException("Operation failed, but error cannot be " +
                    "serialized (see local node log for more details) [opId=" + opId + ", nodeId=" +
                    ctx.localNodeId() + ']'));
            }
            catch (Exception e0) {
                assert false; // Impossible situation.

                return null;
            }
        }
    }

    /**
     * Unmarshal schema error.
     *
     * @param errBytes Error bytes.
     * @return Error.
     */
    @Nullable private SchemaOperationException unmarshalSchemaError(@Nullable byte[] errBytes) {
        if (errBytes == null)
            return null;

        try {
            return U.unmarshal(marsh, errBytes, U.resolveClassLoader(ctx.config()));
        }
        catch (Exception e) {
            return new SchemaOperationException("Operation failed, but error cannot be deserialized.");
        }
    }


    /**
     * @return Value object context.
     */
    public CacheQueryObjectValueContext objectContext() {
        return valCtx;
    }

    /**
     * Performs validation of provided key and value against configured constraints.
     * Throws runtime exception if validation fails.
     *
     * @param coctx Cache object context.
     * @param key Key.
     * @param val Value.
     * @throws IgniteCheckedException, If error happens.
     */
    public void validateKeyAndValue(CacheObjectContext coctx, KeyCacheObject key, CacheObject val)
        throws IgniteCheckedException {
        QueryTypeDescriptorImpl desc = typeByValue(coctx.cacheName(), coctx, key, val, false);

        if (desc == null)
            return;

        desc.validateKeyAndValue(key, val);
    }

    /**
     * @param ver Version.
     */
    public static void setRequestAffinityTopologyVersion(AffinityTopologyVersion ver) {
        requestTopVer.set(ver);
    }

    /**
     * @return Affinity topology version of the current request.
     */
    public static AffinityTopologyVersion getRequestAffinityTopologyVersion() {
        return requestTopVer.get();
    }

    /**
     * Schema operation.
     */
    private class SchemaOperation {
        /** Original propose msg. */
        private final SchemaProposeDiscoveryMessage proposeMsg;

        /** Next schema operation. */
        private SchemaOperation next;

        /** Operation manager. */
        private SchemaOperationManager mgr;

        /** Finish message. */
        private SchemaFinishDiscoveryMessage finishMsg;

        /** Finish guard. */
        private final AtomicBoolean finishGuard = new AtomicBoolean();

        /**
         * Constructor.
         *
         * @param proposeMsg Original propose message.
         */
        public SchemaOperation(SchemaProposeDiscoveryMessage proposeMsg) {
            this.proposeMsg = proposeMsg;
        }

        /**
         * @return Operation ID.
         */
        public UUID id() {
            return proposeMsg.operation().id();
        }

        /**
         * @return Original propose message.
         */
        public SchemaProposeDiscoveryMessage proposeMessage() {
            return proposeMsg;
        }

        /**
         * @return Next schema operation.
         */
        @Nullable public SchemaOperation next() {
            return next;
        }

        /**
         * @param next Next schema operation.
         */
        public void next(SchemaOperation next) {
            this.next = next;
        }

        /**
         * @param finishMsg Finish message.
         */
        public void finishMessage(SchemaFinishDiscoveryMessage finishMsg) {
            this.finishMsg = finishMsg;
        }

        /**
         * @return {@code True} if finish request already received.
         */
        public boolean hasFinishMessage() {
            return finishMsg != null;
        }

        /**
         * Handle finish message.
         */
        @SuppressWarnings("unchecked")
        public void doFinish() {
            assert started();

            if (!finishGuard.compareAndSet(false, true))
                return;

            final UUID opId = id();
            final String schemaName = proposeMsg.schemaName();

            // Operation might be still in progress on client nodes which are not tracked by coordinator,
            // so we chain to operation future instead of doing synchronous unwind.
            mgr.worker().future().listen(new IgniteInClosure<IgniteInternalFuture>() {
                @Override public void apply(IgniteInternalFuture fut) {
                    synchronized (stateMux) {
                        SchemaOperation op = schemaOps.remove(schemaName);

                        assert op != null;
                        assert F.eq(op.id(), opId);

                        // Complete client future (if any).
                        SchemaOperationClientFuture cliFut = schemaCliFuts.remove(opId);

                        if (cliFut != null) {
                            if (finishMsg.hasError())
                                cliFut.onDone(finishMsg.error());
                            else
                                cliFut.onDone();
                        }

                        // Chain to the next operation (if any).
                        final SchemaOperation nextOp = op.next();

                        if (nextOp != null) {
                            schemaOps.put(schemaName, nextOp);

                            if (log.isDebugEnabled())
                                log.debug("Next schema change operation started [opId=" + nextOp.id() + ']');

                            assert !nextOp.started();

                            // Cannot execute operation synchronously because it may cause starvation in exchange
                            // thread under load. Hence, moving short-lived operation to separate worker.
                            new IgniteThread(ctx.igniteInstanceName(), "schema-circuit-breaker-" + op.id(),
                                new Runnable() {
                                @Override public void run() {
                                    onSchemaPropose(nextOp.proposeMessage());
                                }
                            }).start();
                        }
                    }
                }
            });
        }

        /**
         * Unwind operation queue and get tail operation.
         *
         * @return Tail operation.
         */
        public SchemaOperation unwind() {
            if (next == null)
                return this;
            else
                return next.unwind();
        }

        /**
         * Whether operation started.
         *
         * @return {@code True} if started.
         */
        public boolean started() {
            return mgr != null;
        }

        /**
         * @return Operation manager.
         */
        public SchemaOperationManager manager() {
            return mgr;
        }

        /**
         * @param mgr Operation manager.
         */
        public void manager(SchemaOperationManager mgr) {
            assert this.mgr == null;

            this.mgr = mgr;
        }
    }

    /** */
    private static class TableCacheFilter implements SchemaIndexCacheFilter {
        /** */
        @GridToStringExclude
        private final GridCacheContext cctx;

        /** */
        @GridToStringExclude
        private final GridQueryProcessor query;

        /** */
        private final String cacheName;

        /** */
        private final String tableName;

        /**
         * @param cctx Cache context.
         * @param tableName Target table name.
         */
        TableCacheFilter(GridCacheContext cctx, String tableName) {
            this.cctx = cctx;
            this.tableName = tableName;

            cacheName = cctx.name();
            query = cctx.kernalContext().query();
        }

        /** {@inheritDoc} */
        @Override public boolean apply(CacheDataRow row) throws IgniteCheckedException {
            return query.belongsToTable(cctx, cacheName, tableName, row.key(), row.value());
        }

        /** {@inheritDoc} */
        @Override public String toString() {
            return S.toString(TableCacheFilter.class, this);
        }
    }
}<|MERGE_RESOLUTION|>--- conflicted
+++ resolved
@@ -2065,11 +2065,7 @@
                     GridQueryCancel cancel = new GridQueryCancel();
 
                     List<FieldsQueryCursor<List<?>>> res =
-<<<<<<< HEAD
-                        idx.querySqlFields(schemaName, qry, keepBinary, failOnMultipleStmts, null, cancel);
-=======
-                        idx.querySqlFields(schemaName, qry, cliCtx, keepBinary, failOnMultipleStmts, cancel);
->>>>>>> 7366809e
+                        idx.querySqlFields(schemaName, qry, cliCtx, keepBinary, failOnMultipleStmts, null, cancel);
 
                     if (cctx != null)
                         sendQueryExecutedEvent(qry.getSql(), qry.getArgs(), cctx);
