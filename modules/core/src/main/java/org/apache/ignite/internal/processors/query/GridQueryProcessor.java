/*
 * Licensed to the Apache Software Foundation (ASF) under one or more
 * contributor license agreements.  See the NOTICE file distributed with
 * this work for additional information regarding copyright ownership.
 * The ASF licenses this file to You under the Apache License, Version 2.0
 * (the "License"); you may not use this file except in compliance with
 * the License.  You may obtain a copy of the License at
 *
 *      http://www.apache.org/licenses/LICENSE-2.0
 *
 * Unless required by applicable law or agreed to in writing, software
 * distributed under the License is distributed on an "AS IS" BASIS,
 * WITHOUT WARRANTIES OR CONDITIONS OF ANY KIND, either express or implied.
 * See the License for the specific language governing permissions and
 * limitations under the License.
 */

package org.apache.ignite.internal.processors.query;

import java.sql.PreparedStatement;
import java.sql.SQLException;
import java.util.ArrayList;
import java.util.Collection;
import java.util.Collections;
import java.util.HashMap;
import java.util.HashSet;
import java.util.Iterator;
import java.util.LinkedHashMap;
import java.util.LinkedList;
import java.util.List;
import java.util.Map;
import java.util.Set;
import java.util.UUID;
import java.util.concurrent.ConcurrentHashMap;
import java.util.concurrent.ConcurrentMap;
import java.util.concurrent.atomic.AtomicBoolean;
import javax.cache.Cache;
import javax.cache.CacheException;
import org.apache.ignite.IgniteCheckedException;
import org.apache.ignite.IgniteDataStreamer;
import org.apache.ignite.IgniteException;
import org.apache.ignite.binary.Binarylizable;
import org.apache.ignite.cache.CacheAtomicityMode;
import org.apache.ignite.cache.CacheMode;
import org.apache.ignite.cache.QueryEntity;
import org.apache.ignite.cache.QueryIndex;
import org.apache.ignite.cache.query.FieldsQueryCursor;
import org.apache.ignite.cache.query.QueryCursor;
import org.apache.ignite.cache.query.SqlFieldsQuery;
import org.apache.ignite.cache.query.SqlQuery;
import org.apache.ignite.cluster.ClusterNode;
import org.apache.ignite.configuration.CacheConfiguration;
import org.apache.ignite.events.CacheQueryExecutedEvent;
import org.apache.ignite.internal.GridKernalContext;
import org.apache.ignite.internal.IgniteInternalFuture;
import org.apache.ignite.internal.NodeStoppingException;
import org.apache.ignite.internal.managers.communication.GridMessageListener;
import org.apache.ignite.internal.processors.GridProcessorAdapter;
import org.apache.ignite.internal.processors.affinity.AffinityTopologyVersion;
import org.apache.ignite.internal.processors.cache.CacheObject;
import org.apache.ignite.internal.processors.cache.CacheObjectContext;
import org.apache.ignite.internal.processors.cache.DynamicCacheDescriptor;
import org.apache.ignite.internal.processors.cache.GridCacheAdapter;
import org.apache.ignite.internal.processors.cache.GridCacheContext;
import org.apache.ignite.internal.processors.cache.IgniteCacheProxy;
import org.apache.ignite.internal.processors.cache.KeyCacheObject;
import org.apache.ignite.internal.processors.cache.query.CacheQueryFuture;
import org.apache.ignite.internal.processors.cache.query.CacheQueryType;
import org.apache.ignite.internal.processors.cache.query.GridCacheQueryType;
import org.apache.ignite.internal.processors.cache.version.GridCacheVersion;
import org.apache.ignite.internal.processors.query.schema.SchemaIndexCacheVisitor;
import org.apache.ignite.internal.processors.query.schema.SchemaIndexCacheVisitorImpl;
import org.apache.ignite.internal.processors.query.schema.SchemaIndexOperationCancellationToken;
import org.apache.ignite.internal.processors.query.schema.SchemaOperationClientFuture;
import org.apache.ignite.internal.processors.query.schema.SchemaOperationException;
import org.apache.ignite.internal.processors.query.schema.SchemaOperationManager;
import org.apache.ignite.internal.processors.query.schema.SchemaOperationWorker;
import org.apache.ignite.internal.processors.query.schema.message.SchemaAbstractDiscoveryMessage;
import org.apache.ignite.internal.processors.query.schema.message.SchemaFinishDiscoveryMessage;
import org.apache.ignite.internal.processors.query.schema.message.SchemaOperationStatusMessage;
import org.apache.ignite.internal.processors.query.schema.message.SchemaProposeDiscoveryMessage;
import org.apache.ignite.internal.processors.query.schema.operation.SchemaAbstractOperation;
import org.apache.ignite.internal.processors.query.schema.operation.SchemaIndexCreateOperation;
import org.apache.ignite.internal.processors.query.schema.operation.SchemaIndexDropOperation;
import org.apache.ignite.internal.processors.timeout.GridTimeoutProcessor;
import org.apache.ignite.internal.util.GridBoundedConcurrentLinkedHashSet;
import org.apache.ignite.internal.util.GridSpinBusyLock;
import org.apache.ignite.internal.util.future.GridCompoundFuture;
import org.apache.ignite.internal.util.future.GridFinishedFuture;
import org.apache.ignite.internal.util.lang.GridCloseableIterator;
import org.apache.ignite.internal.util.lang.GridClosureException;
import org.apache.ignite.internal.util.lang.IgniteOutClosureX;
import org.apache.ignite.internal.util.typedef.F;
import org.apache.ignite.internal.util.typedef.T2;
import org.apache.ignite.internal.util.typedef.T3;
import org.apache.ignite.internal.util.typedef.internal.CU;
import org.apache.ignite.internal.util.typedef.internal.U;
import org.apache.ignite.internal.util.worker.GridWorker;
import org.apache.ignite.internal.util.worker.GridWorkerFuture;
import org.apache.ignite.lang.IgniteBiTuple;
import org.apache.ignite.lang.IgniteFuture;
import org.apache.ignite.lang.IgniteInClosure;
import org.apache.ignite.lang.IgniteUuid;
import org.apache.ignite.marshaller.jdk.JdkMarshaller;
import org.apache.ignite.spi.discovery.DiscoveryDataBag;
import org.apache.ignite.spi.indexing.IndexingQueryFilter;
import org.apache.ignite.thread.IgniteThread;
import org.jetbrains.annotations.Nullable;

import static org.apache.ignite.events.EventType.EVT_CACHE_QUERY_EXECUTED;
import static org.apache.ignite.internal.GridTopic.TOPIC_SCHEMA;
import static org.apache.ignite.internal.IgniteComponentType.INDEXING;
import static org.apache.ignite.internal.managers.communication.GridIoPolicy.SCHEMA_POOL;

/**
 * Indexing processor.
 */
public class GridQueryProcessor extends GridProcessorAdapter {
    /** Queries detail metrics eviction frequency. */
    private static final int QRY_DETAIL_METRICS_EVICTION_FREQ = 3_000;

    /** */
    private static final ThreadLocal<AffinityTopologyVersion> requestTopVer = new ThreadLocal<>();

    /** For tests. */
    public static Class<? extends GridQueryIndexing> idxCls;

    /** JDK marshaller to serialize errors. */
    private final JdkMarshaller marsh = new JdkMarshaller();

    /** */
    private final GridSpinBusyLock busyLock = new GridSpinBusyLock();

    /** */
    private GridTimeoutProcessor.CancelableTask qryDetailMetricsEvictTask;

    /** Type descriptors. */
    private final Map<QueryTypeIdKey, QueryTypeDescriptorImpl> types = new ConcurrentHashMap<>();

    /** Type descriptors. */
    private final ConcurrentMap<QueryTypeNameKey, QueryTypeDescriptorImpl> typesByName = new ConcurrentHashMap<>();

    /** */
    private final GridQueryIndexing idx;

    /** Value object context. */
    private final CacheQueryObjectValueContext valCtx;

    /** All indexes. */
    private final ConcurrentMap<QueryIndexKey, QueryIndexDescriptorImpl> idxs = new ConcurrentHashMap<>();

    /** Schema operation futures created on client side. */
    private final ConcurrentMap<UUID, SchemaOperationClientFuture> schemaCliFuts = new ConcurrentHashMap<>();

    /** IO message listener. */
    private final GridMessageListener ioLsnr;

    /** Schema operations. */
    private final ConcurrentHashMap<String, SchemaOperation> schemaOps = new ConcurrentHashMap<>();

    /** Active propose messages. */
    private final LinkedHashMap<UUID, SchemaProposeDiscoveryMessage> activeProposals = new LinkedHashMap<>();

    /** General state mutex. */
    private final Object stateMux = new Object();

    /** Coordinator node (initialized lazily). */
    private ClusterNode crd;

    /** Registered cache names. */
    private final Collection<String> cacheNames = Collections.newSetFromMap(new ConcurrentHashMap<String, Boolean>());

    /** ID history for index create/drop discovery messages. */
    private final GridBoundedConcurrentLinkedHashSet<IgniteUuid> dscoMsgIdHist =
        new GridBoundedConcurrentLinkedHashSet<>(QueryUtils.discoveryHistorySize());

    /** History of already completed operations. */
    private final GridBoundedConcurrentLinkedHashSet<UUID> completedOpIds =
        new GridBoundedConcurrentLinkedHashSet<>(QueryUtils.discoveryHistorySize());

    /** Pending status messages. */
    private final LinkedList<SchemaOperationStatusMessage> pendingMsgs = new LinkedList<>();

    /** Disconnected flag. */
    private boolean disconnected;

    /** Whether exchange thread is ready to process further requests. */
    private boolean exchangeReady;

    /** */
    private boolean skipFieldLookup;

    /**
     * @param ctx Kernal context.
     */
    public GridQueryProcessor(GridKernalContext ctx) throws IgniteCheckedException {
        super(ctx);

        if (idxCls != null) {
            idx = U.newInstance(idxCls);

            idxCls = null;
        }
        else
            idx = INDEXING.inClassPath() ? U.<GridQueryIndexing>newInstance(INDEXING.className()) : null;

        valCtx = new CacheQueryObjectValueContext(ctx);

        ioLsnr = new GridMessageListener() {
            @Override public void onMessage(UUID nodeId, Object msg) {
                if (msg instanceof SchemaOperationStatusMessage) {
                    SchemaOperationStatusMessage msg0 = (SchemaOperationStatusMessage)msg;

                    msg0.senderNodeId(nodeId);

                    processStatusMessage(msg0);
                }
                else
                    U.warn(log, "Unsupported IO message: " + msg);
            }
        };
    }

    /** {@inheritDoc} */
    @Override public void start(boolean activeOnStart) throws IgniteCheckedException {
        super.start(activeOnStart);

        if (idx != null) {
            ctx.resource().injectGeneric(idx);

            idx.start(ctx, busyLock);
        }

        ctx.io().addMessageListener(TOPIC_SCHEMA, ioLsnr);

        // Schedule queries detail metrics eviction.
        qryDetailMetricsEvictTask = ctx.timeout().schedule(new Runnable() {
            @Override public void run() {
                for (IgniteCacheProxy cache : ctx.cache().jcaches())
                    cache.context().queries().evictDetailMetrics();
            }
        }, QRY_DETAIL_METRICS_EVICTION_FREQ, QRY_DETAIL_METRICS_EVICTION_FREQ);
    }

    /** {@inheritDoc} */
    @Override public void onKernalStop(boolean cancel) {
        super.onKernalStop(cancel);

        if (cancel && idx != null) {
            try {
                while (!busyLock.tryBlock(500))
                    idx.cancelAllQueries();

                return;
            } catch (InterruptedException ignored) {
                U.warn(log, "Interrupted while waiting for active queries cancellation.");

                Thread.currentThread().interrupt();
            }
        }

        busyLock.block();
    }

    /** {@inheritDoc} */
    @Override public void stop(boolean cancel) throws IgniteCheckedException {
        super.stop(cancel);

        ctx.io().removeMessageListener(TOPIC_SCHEMA, ioLsnr);

        if (idx != null)
            idx.stop();

        U.closeQuiet(qryDetailMetricsEvictTask);
    }

    /**
     * Handle cache kernal start. At this point discovery and IO managers are operational, caches are not started yet.
     *
     * @throws IgniteCheckedException If failed.
     */
    public void onCacheKernalStart() throws IgniteCheckedException {
        synchronized (stateMux) {
            exchangeReady = true;

            // Re-run pending top-level proposals.
            for (SchemaOperation schemaOp : schemaOps.values())
                onSchemaPropose(schemaOp.proposeMessage());
        }
    }

    /**
     * Handle cache reconnect.
     *
     * @throws IgniteCheckedException If failed.
     */
    public void onCacheReconnect() throws IgniteCheckedException {
        synchronized (stateMux) {
            assert disconnected;

            disconnected = false;

            onCacheKernalStart();
        }
    }

    /** {@inheritDoc} */
    @Nullable @Override public DiscoveryDataExchangeType discoveryDataType() {
        return DiscoveryDataExchangeType.QUERY_PROC;
    }

    /** {@inheritDoc} */
    @Override public void collectGridNodeData(DiscoveryDataBag dataBag) {
        // Collect active proposals.
        synchronized (stateMux) {
            LinkedHashMap<UUID, SchemaProposeDiscoveryMessage> data = new LinkedHashMap<>(activeProposals);

            dataBag.addGridCommonData(DiscoveryDataExchangeType.QUERY_PROC.ordinal(), data);
        }
    }

    /** {@inheritDoc} */
    @SuppressWarnings("unchecked")
    @Override public void onGridDataReceived(DiscoveryDataBag.GridDiscoveryData data) {
        synchronized (stateMux) {
            // Preserve proposals.
            LinkedHashMap<UUID, SchemaProposeDiscoveryMessage> data0 =
                (LinkedHashMap<UUID, SchemaProposeDiscoveryMessage>)data.commonData();

            // Process proposals as if they were received as regular discovery messages.
            if (data0 != null) {
                for (SchemaProposeDiscoveryMessage activeProposal : data0.values())
                    onSchemaProposeDiscovery0(activeProposal);
            }
        }
    }

    /**
     * Process schema propose message from discovery thread.
     *
     * @param msg Message.
     * @return {@code True} if exchange should be triggered.
     */
    private boolean onSchemaProposeDiscovery(SchemaProposeDiscoveryMessage msg) {
        SchemaAbstractOperation op = msg.operation();

        UUID opId = op.id();
        String cacheName = op.cacheName();

        if (!msg.initialized()) {
            // Ensure cache exists on coordinator node.
            DynamicCacheDescriptor cacheDesc = ctx.cache().cacheDescriptor(cacheName);

            if (cacheDesc == null) {
                if (log.isDebugEnabled())
                    log.debug("Received schema propose discovery message, but cache doesn't exist " +
                        "(will report error) [opId=" + opId + ", msg=" + msg + ']');

                msg.onError(new SchemaOperationException(SchemaOperationException.CODE_CACHE_NOT_FOUND, cacheName));
            }
            else {
                CacheConfiguration ccfg = cacheDesc.cacheConfiguration();

                if (ccfg.getCacheMode() == CacheMode.LOCAL) {
                    // Distributed operation is not allowed on LOCAL caches.
                    if (log.isDebugEnabled())
                        log.debug("Received schema propose discovery message, but cache is LOCAL " +
                            "(will report error) [opId=" + opId + ", msg=" + msg + ']');

                    msg.onError(new SchemaOperationException("Schema changes are not supported for LOCAL cache."));
                }
                else {
                    // Preserve deployment ID so that we can distinguish between different caches with the same name.
                    if (msg.deploymentId() == null)
                        msg.deploymentId(cacheDesc.deploymentId());

                    assert F.eq(cacheDesc.deploymentId(), msg.deploymentId());
                }
            }
        }

        // Complete client future and exit immediately in case of error.
        if (msg.hasError()) {
            SchemaOperationClientFuture cliFut = schemaCliFuts.remove(opId);

            if (cliFut != null)
                cliFut.onDone(msg.error());

            return false;
        }

        return onSchemaProposeDiscovery0(msg);
    }

    /**
     * Process schema propose message from discovery thread (or from cache start routine).
     *
     * @param msg Message.
     * @return {@code True} if exchange should be triggered.
     */
    private boolean onSchemaProposeDiscovery0(SchemaProposeDiscoveryMessage msg) {
        UUID opId = msg.operation().id();

        synchronized (stateMux) {
            if (disconnected) {
                if (log.isDebugEnabled())
                    log.debug("Processing discovery schema propose message, but node is disconnected (will ignore) " +
                        "[opId=" + opId + ", msg=" + msg + ']');

                return false;
            }

            if (log.isDebugEnabled())
                log.debug("Processing discovery schema propose message [opId=" + opId + ", msg=" + msg + ']');

            // Put message to active operations set.
            SchemaProposeDiscoveryMessage oldDesc = activeProposals.put(msg.operation().id(), msg);

            assert oldDesc == null;

            // Create schema operation and either trigger it immediately from exchange thread or append to already
            // running operation.
            SchemaOperation schemaOp = new SchemaOperation(msg);

            String schemaName = msg.schemaName();

            SchemaOperation prevSchemaOp = schemaOps.get(schemaName);

            if (prevSchemaOp != null) {
                prevSchemaOp = prevSchemaOp.unwind();

                if (log.isDebugEnabled())
                    log.debug("Schema change is enqueued and will be executed after previous operation is completed " +
                        "[opId=" + opId + ", prevOpId=" + prevSchemaOp.id() + ']');

                prevSchemaOp.next(schemaOp);

                return false;
            }
            else {
                schemaOps.put(schemaName, schemaOp);

                return exchangeReady;
            }
        }
    }

    /**
     * Handle schema propose from exchange thread.
     *
     * @param msg Discovery message.
     */
    @SuppressWarnings("ThrowableInstanceNeverThrown")
    public void onSchemaPropose(SchemaProposeDiscoveryMessage msg) {
        UUID opId = msg.operation().id();

        if (log.isDebugEnabled())
            log.debug("Processing schema propose message (exchange) [opId=" + opId + ']');

        synchronized (stateMux) {
            if (disconnected)
                return;

            SchemaOperation curOp = schemaOps.get(msg.schemaName());

            assert curOp != null;
            assert F.eq(opId, curOp.id());
            assert !curOp.started();

            startSchemaChange(curOp);
        }
    }

    /**
     * Process schema finish message from discovery thread.
     *
     * @param msg Message.
     */
    @SuppressWarnings("ThrowableResultOfMethodCallIgnored")
    private void onSchemaFinishDiscovery(SchemaFinishDiscoveryMessage msg) {
        UUID opId = msg.operation().id();

        if (log.isDebugEnabled())
            log.debug("Received schema finish message (discovery) [opId=" + opId + ", msg=" + msg + ']');

        synchronized (stateMux) {
            if (disconnected)
                return;

            boolean completedOpAdded = completedOpIds.add(opId);

            assert completedOpAdded;

            // Remove propose message so that it will not be shared with joining nodes.
            SchemaProposeDiscoveryMessage proposeMsg = activeProposals.remove(opId);

            assert proposeMsg != null;

            // Apply changes to public cache schema if operation is successful and original cache is still there.
            if (!msg.hasError()) {
                DynamicCacheDescriptor cacheDesc = ctx.cache().cacheDescriptor(msg.operation().cacheName());

                if (cacheDesc != null && F.eq(cacheDesc.deploymentId(), proposeMsg.deploymentId()))
                    cacheDesc.schemaChangeFinish(msg);
            }

            // Propose message will be used from exchange thread to
            msg.proposeMessage(proposeMsg);

            if (exchangeReady) {
                SchemaOperation op = schemaOps.get(proposeMsg.schemaName());

                if (F.eq(op.id(), opId)) {
                    // Completed top operation.
                    op.finishMessage(msg);

                    if (op.started())
                        op.doFinish();
                }
                else {
                    // Completed operation in the middle, will schedule completion later.
                    while (op != null) {
                        if (F.eq(op.id(), opId))
                            break;

                        op = op.next();
                    }

                    assert op != null;
                    assert !op.started();

                    op.finishMessage(msg);
                }
            }
            else {
                // Set next operation as top-level one.
                String schemaName = proposeMsg.schemaName();

                SchemaOperation op = schemaOps.remove(schemaName);

                assert op != null;
                assert F.eq(op.id(), opId);

                // Chain to the next operation (if any).
                SchemaOperation nextOp = op.next();

                if (nextOp != null)
                    schemaOps.put(schemaName, nextOp);
            }

            // Clean stale IO messages from just-joined nodes.
            cleanStaleStatusMessages(opId);
        }

        // Complete client future (if any).
        SchemaOperationClientFuture cliFut = schemaCliFuts.remove(opId);

        if (cliFut != null) {
            if (msg.hasError())
                cliFut.onDone(msg.error());
            else
                cliFut.onDone();
        }
    }

    /**
     * Initiate actual schema change operation.
     *
     * @param schemaOp Schema operation.
     */
    @SuppressWarnings({"unchecked", "ThrowableInstanceNeverThrown"})
    private void startSchemaChange(SchemaOperation schemaOp) {
        assert Thread.holdsLock(stateMux);
        assert !schemaOp.started();

        // Get current cache state.
        SchemaProposeDiscoveryMessage msg = schemaOp.proposeMessage();

        String cacheName = msg.operation().cacheName();

        DynamicCacheDescriptor cacheDesc = ctx.cache().cacheDescriptor(cacheName);

        boolean cacheExists = cacheDesc != null && F.eq(msg.deploymentId(), cacheDesc.deploymentId());

        boolean cacheRegistered = cacheExists && cacheNames.contains(cacheName);

        // Validate schema state and decide whether we should proceed or not.
        SchemaAbstractOperation op = msg.operation();

        QueryTypeDescriptorImpl type = null;
        SchemaOperationException err;

        boolean nop = false;

        if (cacheExists) {
            if (cacheRegistered) {
                // If cache is started, we perform validation against real schema.
                T3<QueryTypeDescriptorImpl, Boolean, SchemaOperationException> res = prepareChangeOnStartedCache(op);

                assert res.get2() != null;

                type = res.get1();
                nop = res.get2();
                err = res.get3();
            }
            else {
                // If cache is not started yet, there is no schema. Take schema from cache descriptor and validate.
                QuerySchema schema = cacheDesc.schema();

                T2<Boolean, SchemaOperationException> res = prepareChangeOnNotStartedCache(op, schema);

                assert res.get1() != null;

                type = null;
                nop = res.get1();
                err = res.get2();
            }
        }
        else
            err = new SchemaOperationException(SchemaOperationException.CODE_CACHE_NOT_FOUND, cacheName);

        // Start operation.
        SchemaOperationWorker worker =
            new SchemaOperationWorker(ctx, this, msg.deploymentId(), op, nop, err, cacheRegistered, type);

        SchemaOperationManager mgr = new SchemaOperationManager(ctx, this, worker,
            ctx.clientNode() ? null : coordinator());

        schemaOp.manager(mgr);

        mgr.start();

        // Unwind pending IO messages.
        if (!ctx.clientNode() && coordinator().isLocal())
            unwindPendingMessages(schemaOp.id(), mgr);

        // Schedule operation finish handling if needed.
        if (schemaOp.hasFinishMessage())
            schemaOp.doFinish();
    }

    /**
     * @return {@code true} If indexing module is in classpath and successfully initialized.
     */
    public boolean moduleEnabled() {
        return idx != null;
    }

    /**
     * @return Indexing.
     * @throws IgniteException If module is not enabled.
     */
    public GridQueryIndexing getIndexing() throws IgniteException {
        checkxEnabled();

        return idx;
    }

    /**
     * Create type descriptors from schema and initialize indexing for given cache.<p>
     * Use with {@link #busyLock} where appropriate.
     * @param cctx Cache context.
     * @param schema Initial schema.
     * @throws IgniteCheckedException If failed.
     */
    @SuppressWarnings({"deprecation", "ThrowableResultOfMethodCallIgnored"})
    public void onCacheStart0(GridCacheContext<?, ?> cctx, QuerySchema schema)
        throws IgniteCheckedException {

        cctx.shared().database().checkpointReadLock();

        try {
            synchronized (stateMux) {
                boolean escape = cctx.config().isSqlEscapeAll();

                String cacheName = cctx.name();

                String schemaName = QueryUtils.normalizeSchemaName(cacheName, cctx.config().getSqlSchema());

                // Prepare candidates.
                List<Class<?>> mustDeserializeClss = new ArrayList<>();

                Collection<QueryTypeCandidate> cands = new ArrayList<>();

                Collection<QueryEntity> qryEntities = schema.entities();

                if (!F.isEmpty(qryEntities)) {
                    for (QueryEntity qryEntity : qryEntities) {
                        QueryTypeCandidate cand = QueryUtils.typeForQueryEntity(cacheName, cctx, qryEntity,
                            mustDeserializeClss, escape);

                        cands.add(cand);
                    }
                }

                // Ensure that candidates has unique index names. Otherwise we will not be able to apply pending operations.
                Map<String, QueryTypeDescriptorImpl> tblTypMap = new HashMap<>();
                Map<String, QueryTypeDescriptorImpl> idxTypMap = new HashMap<>();

                for (QueryTypeCandidate cand : cands) {
                    QueryTypeDescriptorImpl desc = cand.descriptor();

                    QueryTypeDescriptorImpl oldDesc = tblTypMap.put(desc.tableName(), desc);

                    if (oldDesc != null)
                        throw new IgniteException("Duplicate table name [cache=" + cacheName +
                            ", tblName=" + desc.tableName() + ", type1=" + desc.name() + ", type2=" + oldDesc.name() + ']');

                    for (String idxName : desc.indexes().keySet()) {
                        oldDesc = idxTypMap.put(idxName, desc);

                        if (oldDesc != null)
                            throw new IgniteException("Duplicate index name [cache=" + cacheName +
                                ", idxName=" + idxName + ", type1=" + desc.name() + ", type2=" + oldDesc.name() + ']');
                    }
                }

                // Apply pending operation which could have been completed as no-op at this point.
                // There could be only one in-flight operation for a cache.
                for (SchemaOperation op : schemaOps.values()) {
                    if (F.eq(op.proposeMessage().deploymentId(), cctx.dynamicDeploymentId())) {
                        if (op.started()) {
                            SchemaOperationWorker worker = op.manager().worker();

                            assert !worker.cacheRegistered();

                            if (!worker.nop()) {
                                IgniteInternalFuture fut = worker.future();

                                assert fut.isDone();

                                if (fut.error() == null) {
                                    SchemaAbstractOperation op0 = op.proposeMessage().operation();

                                    if (op0 instanceof SchemaIndexCreateOperation) {
                                        SchemaIndexCreateOperation opCreate = (SchemaIndexCreateOperation) op0;

                                        QueryTypeDescriptorImpl typeDesc = tblTypMap.get(opCreate.tableName());

                                        assert typeDesc != null;

                                        QueryUtils.processDynamicIndexChange(opCreate.indexName(), opCreate.index(),
                                            typeDesc);
                                    }
                                    else if (op0 instanceof SchemaIndexDropOperation) {
                                        SchemaIndexDropOperation opDrop = (SchemaIndexDropOperation) op0;

                                        QueryTypeDescriptorImpl typeDesc = idxTypMap.get(opDrop.indexName());

                                        assert typeDesc != null;

                                        QueryUtils.processDynamicIndexChange(opDrop.indexName(), null, typeDesc);
                                    }
                                    else
                                        assert false;
                                }
                            }
                        }

                        break;
                    }
                }

                // Ready to register at this point.
                registerCache0(cacheName, schemaName, cctx, cands);

                // Warn about possible implicit deserialization.
                if (!mustDeserializeClss.isEmpty()) {
                    U.warn(log, "Some classes in query configuration cannot be written in binary format " +
                        "because they either implement Externalizable interface or have writeObject/readObject " +
                        "methods. Instances of these classes will be deserialized in order to build indexes. Please " +
                        "ensure that all nodes have these classes in classpath. To enable binary serialization " +
                        "either implement " + Binarylizable.class.getSimpleName() + " interface or set explicit " +
                        "serializer using BinaryTypeConfiguration.setSerializer() method: " + mustDeserializeClss);
                }
            }
        }
        finally {
            cctx.shared().database().checkpointReadUnlock();
        }
    }

    /** {@inheritDoc} */
    @Override public void onDisconnected(IgniteFuture<?> reconnectFut) throws IgniteCheckedException {
        Collection<SchemaOperationClientFuture> futs;

        synchronized (stateMux) {
            disconnected = true;
            exchangeReady = false;

            // Clear client futures.
            futs = new ArrayList<>(schemaCliFuts.values());

            schemaCliFuts.clear();

            // Clear operations data.
            activeProposals.clear();
            schemaOps.clear();
        }

        // Complete client futures outside of synchronized block because they may have listeners/chains.
        for (SchemaOperationClientFuture fut : futs)
            fut.onDone(new SchemaOperationException("Client node is disconnected (operation result is unknown)."));

        if (idx != null)
            idx.onDisconnected(reconnectFut);
    }

    /**
     * Handle cache start. Invoked either from GridCacheProcessor.onKernalStart() method or from exchange worker.
     * When called for the first time, we initialize topology thus understanding whether current node is coordinator
     * or not.
     *
     * @param cctx Cache context.
     * @param schema Index states.
     * @throws IgniteCheckedException If failed.
     */
    public void onCacheStart(GridCacheContext cctx, QuerySchema schema) throws IgniteCheckedException {
        if (idx == null)
            return;

        if (!busyLock.enterBusy())
            return;

        try {
            onCacheStart0(cctx, schema);
        }
        finally {
            busyLock.leaveBusy();
        }
    }

    /**
     * @param cctx Cache context.
     */
    public void onCacheStop(GridCacheContext cctx) {
        if (idx == null)
            return;

        if (!busyLock.enterBusy())
            return;

        try {
            onCacheStop0(cctx.name());
        }
        finally {
            busyLock.leaveBusy();
        }
    }

    /**
     * @return Skip field lookup flag.
     */
    public boolean skipFieldLookup() {
        return skipFieldLookup;
    }

    /**
     * @param skipFieldLookup Skip field lookup flag.
     */
    public void skipFieldLookup(boolean skipFieldLookup) {
        this.skipFieldLookup = skipFieldLookup;
    }

    /**
     * Handle custom discovery message.
     *
     * @param msg Message.
     */
    public void onDiscovery(SchemaAbstractDiscoveryMessage msg) {
        IgniteUuid id = msg.id();

        if (!dscoMsgIdHist.add(id)) {
            U.warn(log, "Received duplicate schema custom discovery message (will ignore) [opId=" +
                msg.operation().id() + ", msg=" + msg  +']');

            return;
        }

        if (msg instanceof SchemaProposeDiscoveryMessage) {
            SchemaProposeDiscoveryMessage msg0 = (SchemaProposeDiscoveryMessage)msg;

            boolean exchange = onSchemaProposeDiscovery(msg0);

            msg0.exchange(exchange);
        }
        else if (msg instanceof SchemaFinishDiscoveryMessage) {
            SchemaFinishDiscoveryMessage msg0 = (SchemaFinishDiscoveryMessage)msg;

            onSchemaFinishDiscovery(msg0);
        }
        else
            U.warn(log, "Received unsupported schema custom discovery message (will ignore) [opId=" +
                msg.operation().id() + ", msg=" + msg  +']');
    }

    /**
     * Prepare change on started cache.
     *
     * @param op Operation.
     * @return Result: affected type, nop flag, error.
     */
    private T3<QueryTypeDescriptorImpl, Boolean, SchemaOperationException> prepareChangeOnStartedCache(
        SchemaAbstractOperation op) {
        QueryTypeDescriptorImpl type = null;
        boolean nop = false;
        SchemaOperationException err = null;

        String cacheName = op.cacheName();

        if (op instanceof SchemaIndexCreateOperation) {
            SchemaIndexCreateOperation op0 = (SchemaIndexCreateOperation) op;

            QueryIndex idx = op0.index();

            // Make sure table exists.
            String tblName = op0.tableName();

            type = type(cacheName, tblName);

            if (type == null)
                err = new SchemaOperationException(SchemaOperationException.CODE_TABLE_NOT_FOUND, tblName);
            else {
                // Make sure that index can be applied to the given table.
                for (String idxField : idx.getFieldNames()) {
                    if (!type.fields().containsKey(idxField)) {
                        err = new SchemaOperationException(SchemaOperationException.CODE_COLUMN_NOT_FOUND,
                            idxField);

                        break;
                    }
                }
            }

            // Check conflict with other indexes.
            if (err == null) {
                String idxName = op0.index().getName();

                QueryIndexKey idxKey = new QueryIndexKey(op.schemaName(), idxName);

                if (idxs.get(idxKey) != null) {
                    if (op0.ifNotExists())
                        nop = true;
                    else
                        err = new SchemaOperationException(SchemaOperationException.CODE_INDEX_EXISTS, idxName);
                }
            }
        }
        else if (op instanceof SchemaIndexDropOperation) {
            SchemaIndexDropOperation op0 = (SchemaIndexDropOperation) op;

            String idxName = op0.indexName();

            QueryIndexDescriptorImpl oldIdx = idxs.get(new QueryIndexKey(op.schemaName(), idxName));

            if (oldIdx == null) {
                if (op0.ifExists())
                    nop = true;
                else
                    err = new SchemaOperationException(SchemaOperationException.CODE_INDEX_NOT_FOUND, idxName);
            }
            else
                type = oldIdx.typeDescriptor();
        }
        else
            err = new SchemaOperationException("Unsupported operation: " + op);

        return new T3<>(type, nop, err);
    }

    /**
     * Prepare operation on non-started cache.
     *
     * @param op Operation.
     * @param schema Known cache schema.
     * @return Result: nop flag, error.
     */
    private T2<Boolean, SchemaOperationException> prepareChangeOnNotStartedCache(SchemaAbstractOperation op,
        QuerySchema schema) {
        boolean nop = false;
        SchemaOperationException err = null;

        // Build table and index maps.
        Map<String, QueryEntity> tblMap = new HashMap<>();
        Map<String, T2<QueryEntity, QueryIndex>> idxMap = new HashMap<>();

        for (QueryEntity entity : schema.entities()) {
            String tblName = entity.getTableName();

            QueryEntity oldEntity = tblMap.put(tblName, entity);

            if (oldEntity != null) {
                err = new SchemaOperationException("Invalid schema state (duplicate table found): " + tblName);

                break;
            }

            for (QueryIndex entityIdx : entity.getIndexes()) {
                String idxName = entityIdx.getName();

                T2<QueryEntity, QueryIndex> oldIdxEntity = idxMap.put(idxName, new T2<>(entity, entityIdx));

                if (oldIdxEntity != null) {
                    err = new SchemaOperationException("Invalid schema state (duplicate index found): " +
                        idxName);

                    break;
                }
            }

            if (err != null)
                break;
        }

        // Now check whether operation can be applied to schema.
        if (op instanceof SchemaIndexCreateOperation) {
            SchemaIndexCreateOperation op0 = (SchemaIndexCreateOperation)op;

            String idxName = op0.indexName();

            T2<QueryEntity, QueryIndex> oldIdxEntity = idxMap.get(idxName);

            if (oldIdxEntity == null) {
                String tblName = op0.tableName();

                QueryEntity oldEntity = tblMap.get(tblName);

                if (oldEntity == null)
                    err = new SchemaOperationException(SchemaOperationException.CODE_TABLE_NOT_FOUND, tblName);
                else {
                    for (String fieldName : op0.index().getFields().keySet()) {
                        Set<String> oldEntityFields = new HashSet<>(oldEntity.getFields().keySet());

                        for (Map.Entry<String, String> alias : oldEntity.getAliases().entrySet()) {
                            oldEntityFields.remove(alias.getKey());
                            oldEntityFields.add(alias.getValue());
                        }

                        if (!oldEntityFields.contains(fieldName)) {
                            err = new SchemaOperationException(SchemaOperationException.CODE_COLUMN_NOT_FOUND,
                                fieldName);

                            break;
                        }
                    }
                }
            }
            else {
                if (op0.ifNotExists())
                    nop = true;
                else
                    err = new SchemaOperationException(SchemaOperationException.CODE_INDEX_EXISTS, idxName);
            }
        }
        else if (op instanceof SchemaIndexDropOperation) {
            SchemaIndexDropOperation op0 = (SchemaIndexDropOperation)op;

            String idxName = op0.indexName();

            T2<QueryEntity, QueryIndex> oldIdxEntity = idxMap.get(idxName);

            if (oldIdxEntity == null) {
                if (op0.ifExists())
                    nop = true;
                else
                    err = new SchemaOperationException(SchemaOperationException.CODE_INDEX_NOT_FOUND, idxName);
            }
        }
        else
            err = new SchemaOperationException("Unsupported operation: " + op);

        return new T2<>(nop, err);
    }

    /**
     * Invoked when coordinator finished ensuring that all participants are ready.
     *
     * @param op Operation.
     * @param err Error (if any).
     */
    public void onCoordinatorFinished(SchemaAbstractOperation op, @Nullable SchemaOperationException err) {
        synchronized (stateMux) {
            SchemaFinishDiscoveryMessage msg = new SchemaFinishDiscoveryMessage(op, err);

            try {
                ctx.discovery().sendCustomEvent(msg);
            }
            catch (Exception e) {
                // Failed to send finish message over discovery. This is something unrecoverable.
                U.warn(log, "Failed to send schema finish discovery message [opId=" + op.id() + ']', e);
            }
        }
    }

    /**
     * Get current coordinator node.
     *
     * @return Coordinator node.
     */
    private ClusterNode coordinator() {
        assert !ctx.clientNode();

        synchronized (stateMux) {
            if (crd == null) {
                ClusterNode crd0 = null;

                for (ClusterNode node : ctx.discovery().aliveServerNodes()) {
                    if (crd0 == null || crd0.order() > node.order())
                        crd0 = node;
                }

                assert crd0 != null;

                crd = crd0;
            }

            return crd;
        }
    }

    /**
     * Get rid of stale IO message received from other nodes which joined when operation had been in progress.
     *
     * @param opId Operation ID.
     */
    private void cleanStaleStatusMessages(UUID opId) {
        Iterator<SchemaOperationStatusMessage> it = pendingMsgs.iterator();

        while (it.hasNext()) {
            SchemaOperationStatusMessage statusMsg = it.next();

            if (F.eq(opId, statusMsg.operationId())) {
                it.remove();

                if (log.isDebugEnabled())
                    log.debug("Dropped operation status message because it is already completed [opId=" + opId +
                        ", rmtNode=" + statusMsg.senderNodeId() + ']');
            }
        }
    }

    /**
     * Apply positive index operation result.
     *
     * @param op Operation.
     * @param type Type descriptor (if available),
     */
    public void onLocalOperationFinished(SchemaAbstractOperation op, @Nullable QueryTypeDescriptorImpl type) {
        synchronized (stateMux) {
            if (disconnected)
                return;

            // No need to apply anything to obsolete type.
            if (type == null || type.obsolete()) {
                if (log.isDebugEnabled())
                    log.debug("Local operation finished, but type descriptor is either missing or obsolete " +
                        "(will ignore) [opId=" + op.id() + ']');

                return;
            }

            if (log.isDebugEnabled())
                log.debug("Local operation finished successfully [opId=" + op.id() + ']');

            String schemaName = op.schemaName();

            try {
                if (op instanceof SchemaIndexCreateOperation) {
                    SchemaIndexCreateOperation op0 = (SchemaIndexCreateOperation)op;

                    QueryUtils.processDynamicIndexChange(op0.indexName(), op0.index(), type);

                    QueryIndexDescriptorImpl idxDesc = type.index(op0.indexName());

                    QueryIndexKey idxKey = new QueryIndexKey(schemaName, op0.indexName());

                    idxs.put(idxKey, idxDesc);
                }
                else {
                    assert op instanceof SchemaIndexDropOperation;

                    SchemaIndexDropOperation op0 = (SchemaIndexDropOperation) op;

                    QueryUtils.processDynamicIndexChange(op0.indexName(), null, type);

                    QueryIndexKey idxKey = new QueryIndexKey(schemaName, op0.indexName());

                    idxs.remove(idxKey);
                }
            }
            catch (IgniteCheckedException e) {
                U.warn(log, "Failed to finish index operation [opId=" + op.id() + " op=" + op + ']', e);
            }
        }
    }

    /**
     * Handle node leave.
     *
     * @param node Node.
     */
    public void onNodeLeave(ClusterNode node) {
        synchronized (stateMux) {
            // Clients do not send status messages and are never coordinators.
            if (ctx.clientNode())
                return;

            ClusterNode crd0 = coordinator();

            if (F.eq(node.id(), crd0.id())) {
                crd = null;

                crd0 = coordinator();
            }

            for (SchemaOperation op : schemaOps.values()) {
                if (op.started()) {
                    op.manager().onNodeLeave(node.id(), crd0);

                    if (crd0.isLocal())
                        unwindPendingMessages(op.id(), op.manager());
                }
            }
        }
    }

    /**
     * Process index operation.
     *
     * @param op Operation.
     * @param type Type descriptor.
     * @param depId Cache deployment ID.
     * @param cancelTok Cancel token.
     * @throws SchemaOperationException If failed.
     */
    public void processIndexOperationLocal(SchemaAbstractOperation op, QueryTypeDescriptorImpl type, IgniteUuid depId,
        SchemaIndexOperationCancellationToken cancelTok) throws SchemaOperationException {
        if (log.isDebugEnabled())
            log.debug("Started local index operation [opId=" + op.id() + ']');

        String cacheName = op.cacheName();

        GridCacheAdapter cache = ctx.cache().internalCache(cacheName);

        if (cache == null || !F.eq(depId, cache.context().dynamicDeploymentId()))
            throw new SchemaOperationException(SchemaOperationException.CODE_CACHE_NOT_FOUND, cacheName);

        try {
            if (op instanceof SchemaIndexCreateOperation) {
                SchemaIndexCreateOperation op0 = (SchemaIndexCreateOperation) op;

                QueryIndexDescriptorImpl idxDesc = QueryUtils.createIndexDescriptor(type, op0.index());

                SchemaIndexCacheVisitor visitor =
                    new SchemaIndexCacheVisitorImpl(this, cache.context(), cacheName, op0.tableName(), cancelTok);

                idx.dynamicIndexCreate(op0.schemaName(), op0.tableName(), idxDesc, op0.ifNotExists(), visitor);
            }
            else if (op instanceof SchemaIndexDropOperation) {
                SchemaIndexDropOperation op0 = (SchemaIndexDropOperation) op;

                idx.dynamicIndexDrop(op0.schemaName(), op0.indexName(), op0.ifExists());
            }
            else
                throw new SchemaOperationException("Unsupported operation: " + op);
        }
        catch (Exception e) {
            if (e instanceof SchemaOperationException)
                throw (SchemaOperationException)e;
            else
                throw new SchemaOperationException("Schema change operation failed: " + e.getMessage(), e);
        }
    }

    /**
     * Create cache and table from given query entity.
     *
     * @param schemaName Schema name to create table in.
     * @param entity Entity to create table from.
     * @param templateName Template name.
<<<<<<< HEAD
     * @param cacheGroup Cache group name.
=======
     * @param affinityKey Affinity key column name.
>>>>>>> bd5065b1
     * @param atomicityMode Atomicity mode.
     * @param backups Backups.
     * @param ifNotExists Quietly ignore this command if table already exists.
     * @throws IgniteCheckedException If failed.
     */
    @SuppressWarnings("unchecked")
<<<<<<< HEAD
    public void dynamicTableCreate(String schemaName, QueryEntity entity, String templateName,
                                   String cacheGroup, @Nullable CacheAtomicityMode atomicityMode, int backups, boolean ifNotExists) throws IgniteCheckedException {
=======
    public void dynamicTableCreate(String schemaName, QueryEntity entity, String templateName, String affinityKey,
        @Nullable CacheAtomicityMode atomicityMode, int backups, boolean ifNotExists) throws IgniteCheckedException {
>>>>>>> bd5065b1
        assert !F.isEmpty(templateName);
        assert backups >= 0;

        CacheConfiguration<?, ?> ccfg = ctx.cache().getConfigFromTemplate(templateName);

        if (ccfg == null) {
            if (QueryUtils.TEMPLATE_PARTITIONED.equalsIgnoreCase(templateName))
                ccfg = new CacheConfiguration<>().setCacheMode(CacheMode.PARTITIONED);
            else if (QueryUtils.TEMPLATE_REPLICÄTED.equalsIgnoreCase(templateName))
                ccfg = new CacheConfiguration<>().setCacheMode(CacheMode.REPLICATED);
            else
                throw new SchemaOperationException(SchemaOperationException.CODE_CACHE_NOT_FOUND, templateName);
        }

        if (!F.isEmpty(ccfg.getQueryEntities()))
            throw new SchemaOperationException("Template cache already contains query entities which it should not: " +
                templateName);

        ccfg.setName(QueryUtils.createTableCacheName(schemaName, entity.getTableName()));

        if (!F.isEmpty(cacheGroup))
            ccfg.setGroupName(cacheGroup);

        if (atomicityMode != null)
            ccfg.setAtomicityMode(atomicityMode);

        ccfg.setBackups(backups);

        ccfg.setSqlSchema(schemaName);
        ccfg.setSqlEscapeAll(true);
        ccfg.setQueryEntities(Collections.singleton(entity));

        if (affinityKey != null) {
            assert entity.getFields().containsKey(affinityKey) && entity.getKeyFields().contains(affinityKey);

            ccfg.setAffinityMapper(new DynamicTableAffinityKeyMapper(entity.getKeyType(), affinityKey));
        }

        boolean res;

        try {
            res = ctx.grid().getOrCreateCache0(ccfg, true).get2();
        }
        catch (CacheException e) {
            if (e.getCause() instanceof SchemaOperationException)
                throw (SchemaOperationException)e.getCause();
            else
                throw e;
        }

        if (!res && !ifNotExists)
            throw new SchemaOperationException(SchemaOperationException.CODE_TABLE_EXISTS,  entity.getTableName());
    }

    /**
     * Drop table by destroying its cache if it's an 1:1 per cache table.
     *
     * @param cacheName Cache name.
     * @param tblName Table name.
     * @param ifExists Quietly ignore this command if table does not exist.
     * @throws SchemaOperationException if {@code ifExists} is {@code false} and cache was not found.
     */
    @SuppressWarnings("unchecked")
    public void dynamicTableDrop(String cacheName, String tblName, boolean ifExists) throws SchemaOperationException {
        boolean res = ctx.grid().destroyCache0(cacheName, true);

        if (!res && !ifExists)
            throw new SchemaOperationException(SchemaOperationException.CODE_TABLE_NOT_FOUND, tblName);
    }

    /**
     * Register cache in indexing SPI.
     *
     * @param cacheName Cache name.
     * @param schemaName Schema name.
     * @param cctx Cache context.
     * @param cands Candidates.
     * @throws IgniteCheckedException If failed.
     */
    private void registerCache0(String cacheName, String schemaName, GridCacheContext<?, ?> cctx,
        Collection<QueryTypeCandidate> cands) throws IgniteCheckedException {
        synchronized (stateMux) {
            if (idx != null)
                idx.registerCache(cacheName, schemaName, cctx);

            try {
                for (QueryTypeCandidate cand : cands) {
                    QueryTypeIdKey typeId = cand.typeId();
                    QueryTypeIdKey altTypeId = cand.alternativeTypeId();
                    QueryTypeDescriptorImpl desc = cand.descriptor();

                    if (typesByName.putIfAbsent(new QueryTypeNameKey(cacheName, desc.name()), desc) != null)
                        throw new IgniteCheckedException("Type with name '" + desc.name() + "' already indexed " +
                            "in cache '" + cacheName + "'.");

                    types.put(typeId, desc);

                    if (altTypeId != null)
                        types.put(altTypeId, desc);

                    for (QueryIndexDescriptorImpl idx : desc.indexes0()) {
                        QueryIndexKey idxKey = new QueryIndexKey(schemaName, idx.name());

                        QueryIndexDescriptorImpl oldIdx = idxs.putIfAbsent(idxKey, idx);

                        if (oldIdx != null) {
                            throw new IgniteException("Duplicate index name [cache=" + cacheName +
                                ", schemaName=" + schemaName + ", idxName=" + idx.name() +
                                ", existingTable=" + oldIdx.typeDescriptor().tableName() +
                                ", table=" + desc.tableName() + ']');
                        }
                    }

                    if (idx != null)
                        idx.registerType(cctx, desc);
                }

                cacheNames.add(CU.mask(cacheName));
            }
            catch (IgniteCheckedException | RuntimeException e) {
                onCacheStop0(cacheName);

                throw e;
            }
        }
    }

    /**
     * Unregister cache.<p>
     * Use with {@link #busyLock} where appropriate.
     *
     * @param cacheName Cache name.
     */
    public void onCacheStop0(String cacheName) {
        if (idx == null)
            return;

        synchronized (stateMux) {
            // Clear types.
            Iterator<Map.Entry<QueryTypeIdKey, QueryTypeDescriptorImpl>> it = types.entrySet().iterator();

            while (it.hasNext()) {
                Map.Entry<QueryTypeIdKey, QueryTypeDescriptorImpl> entry = it.next();

                if (F.eq(cacheName, entry.getKey().cacheName())) {
                    it.remove();

                    typesByName.remove(new QueryTypeNameKey(cacheName, entry.getValue().name()));

                    entry.getValue().markObsolete();
                }
            }

            // Clear indexes.
            Iterator<Map.Entry<QueryIndexKey, QueryIndexDescriptorImpl>> idxIt = idxs.entrySet().iterator();

            while (idxIt.hasNext()) {
                Map.Entry<QueryIndexKey, QueryIndexDescriptorImpl> idxEntry = idxIt.next();

                if (F.eq(cacheName, idxEntry.getValue().typeDescriptor().cacheName()))
                    idxIt.remove();
            }

            // Notify in-progress index operations.
            for (SchemaOperation op : schemaOps.values()) {
                if (op.started())
                    op.manager().worker().cancel();
            }

            // Notify indexing.
            try {
                idx.unregisterCache(cacheName);
            }
            catch (Exception e) {
                U.error(log, "Failed to clear indexing on cache unregister (will ignore): " + cacheName, e);
            }

            cacheNames.remove(cacheName);
        }
    }

    /**
     * Check whether provided key and value belongs to expected cache and table.
     *
     * @param cctx Target cache context.
     * @param expCacheName Expected cache name.
     * @param expTblName Expected table name.
     * @param key Key.
     * @param val Value.
     * @return {@code True} if this key-value pair belongs to expected cache/table, {@code false} otherwise or
     *     if cache or table doesn't exist.
     * @throws IgniteCheckedException If failed.
     */
    @SuppressWarnings("ConstantConditions")
    public boolean belongsToTable(GridCacheContext cctx, String expCacheName, String expTblName, KeyCacheObject key,
        CacheObject val) throws IgniteCheckedException {
        QueryTypeDescriptorImpl desc = type(expCacheName, val);

        if (desc == null)
            return false;

        if (!F.eq(expTblName, desc.tableName()))
            return false;

        if (!cctx.cacheObjects().isBinaryObject(val)) {
            Class<?> valCls = val.value(cctx.cacheObjectContext(), false).getClass();

            if (!desc.valueClass().isAssignableFrom(valCls))
                return false;
        }

        if (!cctx.cacheObjects().isBinaryObject(key)) {
            Class<?> keyCls = key.value(cctx.cacheObjectContext(), false).getClass();

            if (!desc.keyClass().isAssignableFrom(keyCls))
                return false;
        }

        return true;
    }

    /**
     * Rebuilds indexes for provided caches from corresponding hash indexes.
     *
     * @param cacheIds Cache IDs.
     * @return Future that will be completed when rebuilding is finished.
     */
    public IgniteInternalFuture<?> rebuildIndexesFromHash(Collection<Integer> cacheIds) {
        if (!busyLock.enterBusy())
            throw new IllegalStateException("Failed to rebuild indexes from hash (grid is stopping).");

        try {
            GridCompoundFuture<Object, ?> fut = new GridCompoundFuture<Object, Object>();

            for (Map.Entry<QueryTypeIdKey, QueryTypeDescriptorImpl> e : types.entrySet()) {
                if (cacheIds.contains(CU.cacheId(e.getKey().cacheName())))
                    fut.add(rebuildIndexesFromHash(e.getKey().cacheName(), e.getValue()));
            }

            fut.markInitialized();

            return fut;
        }
        finally {
            busyLock.leaveBusy();
        }
    }

    /**
     * @param cacheName Cache name.
     * @param desc Type descriptor.
     * @return Future that will be completed when rebuilding of all indexes is finished.
     */
    private IgniteInternalFuture<Object> rebuildIndexesFromHash(@Nullable final String cacheName,
        @Nullable final QueryTypeDescriptorImpl desc) {
        if (idx == null)
            return new GridFinishedFuture<>(new IgniteCheckedException("Indexing is disabled."));

        if (desc == null)
            return new GridFinishedFuture<>();

        final GridWorkerFuture<Object> fut = new GridWorkerFuture<>();

        final String schemaName = idx.schema(cacheName);
        final String typeName = desc.name();

        idx.markForRebuildFromHash(schemaName, typeName);

        GridWorker w = new GridWorker(ctx.igniteInstanceName(), "index-rebuild-worker", log) {
            @Override protected void body() {
                try {
                    int cacheId = CU.cacheId(cacheName);

                    GridCacheContext cctx = ctx.cache().context().cacheContext(cacheId);

                    idx.rebuildIndexesFromHash(cctx, schemaName, typeName);

                    fut.onDone();
                }
                catch (Exception e) {
                    fut.onDone(e);
                }
                catch (Throwable e) {
                    U.error(log, "Failed to rebuild indexes for type [cache=" + cacheName +
                        ", type=" + typeName + ']', e);

                    fut.onDone(e);

                    throw e;
                }
            }
        };

        fut.setWorker(w);

        ctx.getExecutorService().execute(w);

        return fut;
    }

    /**
     * @param cacheName Cache name.
     * @return Cache object context.
     */
    private CacheObjectContext cacheObjectContext(String cacheName) {
        return ctx.cache().internalCache(cacheName).context().cacheObjectContext();
    }

    /**
     * Writes key-value pair to index.
     *
     * @param cacheName Cache name.
     * @param key Key.
     * @param val Value.
     * @param ver Cache entry version.
     * @param expirationTime Expiration time or 0 if never expires.
     * @throws IgniteCheckedException In case of error.
     */
    @SuppressWarnings({"unchecked", "ConstantConditions"})
    public void store(final String cacheName,
        final KeyCacheObject key,
        int partId,
        @Nullable CacheObject prevVal,
        @Nullable GridCacheVersion prevVer,
        final CacheObject val,
        GridCacheVersion ver,
        long expirationTime,
        long link) throws IgniteCheckedException {
        assert key != null;
        assert val != null;

        if (log.isDebugEnabled())
            log.debug("Store [cache=" + cacheName + ", key=" + key + ", val=" + val + "]");

        if (idx == null)
            return;

        if (!busyLock.enterBusy())
            throw new NodeStoppingException("Operation has been cancelled (node is stopping).");

        try {
            CacheObjectContext coctx = cacheObjectContext(cacheName);

            QueryTypeDescriptorImpl desc = typeByValue(cacheName, coctx, key, val, true);

            if (prevVal != null) {
                QueryTypeDescriptorImpl prevValDesc = typeByValue(cacheName, coctx, key, prevVal, false);

                if (prevValDesc != null && prevValDesc != desc)
                    idx.remove(cacheName, prevValDesc, key, partId, prevVal, prevVer);
            }

            if (desc == null)
                return;

            idx.store(cacheName, desc, key, partId, val, ver, expirationTime, link);
        }
        finally {
            busyLock.leaveBusy();
        }
    }

    /**
     * @param cacheName Cache name.
     * @param coctx Cache context.
     * @param key Key.
     * @param val Value.
     * @param checkType If {@code true} checks that key and value type correspond to found TypeDescriptor.
     * @return Type descriptor if found.
     * @throws IgniteCheckedException If type check failed.
     */
    @SuppressWarnings("ConstantConditions")
    @Nullable private QueryTypeDescriptorImpl typeByValue(String cacheName,
        CacheObjectContext coctx,
        KeyCacheObject key,
        CacheObject val,
        boolean checkType)
        throws IgniteCheckedException {
        Class<?> valCls = null;

        QueryTypeIdKey id;

        boolean binaryVal = ctx.cacheObjects().isBinaryObject(val);

        if (binaryVal) {
            int typeId = ctx.cacheObjects().typeId(val);

            id = new QueryTypeIdKey(cacheName, typeId);
        }
        else {
            valCls = val.value(coctx, false).getClass();

            id = new QueryTypeIdKey(cacheName, valCls);
        }

        QueryTypeDescriptorImpl desc = types.get(id);

        if (desc == null)
            return null;

        if (checkType) {
            if (!binaryVal && !desc.valueClass().isAssignableFrom(valCls))
                throw new IgniteCheckedException("Failed to update index due to class name conflict" +
                    "(multiple classes with same simple name are stored in the same cache) " +
                    "[expCls=" + desc.valueClass().getName() + ", actualCls=" + valCls.getName() + ']');

            if (!ctx.cacheObjects().isBinaryObject(key)) {
                Class<?> keyCls = key.value(coctx, false).getClass();

                if (!desc.keyClass().isAssignableFrom(keyCls))
                    throw new IgniteCheckedException("Failed to update index, incorrect key class [expCls=" +
                        desc.keyClass().getName() + ", actualCls=" + keyCls.getName() + "]");
            }
        }

        return desc;
    }

    /**
     * Gets type descriptor for cache by given object's type.
     *
     * @param cacheName Cache name.
     * @param val Object to determine type for.
     * @return Type descriptor.
     * @throws IgniteCheckedException If failed.
     */
    @SuppressWarnings("ConstantConditions")
    private QueryTypeDescriptorImpl type(@Nullable String cacheName, CacheObject val) throws IgniteCheckedException {
        CacheObjectContext coctx = cacheObjectContext(cacheName);

        QueryTypeIdKey id;

        boolean binaryVal = ctx.cacheObjects().isBinaryObject(val);

        if (binaryVal)
            id = new QueryTypeIdKey(cacheName, ctx.cacheObjects().typeId(val));
        else
            id = new QueryTypeIdKey(cacheName, val.value(coctx, false).getClass());

        return types.get(id);
    }

    /**
     * @throws IgniteCheckedException If failed.
     */
    private void checkEnabled() throws IgniteCheckedException {
        if (idx == null)
            throw new IgniteCheckedException("Indexing is disabled.");
    }

    /**
     * @throws IgniteException If indexing is disabled.
     */
    private void checkxEnabled() throws IgniteException {
        if (idx == null)
            throw new IgniteException("Failed to execute query because indexing is disabled (consider adding module " +
                INDEXING.module() + " to classpath or moving it from 'optional' to 'libs' folder).");
    }

    /**
     * Query SQL fields.
     *
     * @param cctx Cache context.
     * @param qry Query.
     * @param keepBinary Keep binary flag.
     * @return Cursor.
     */
    @SuppressWarnings("unchecked")
    public FieldsQueryCursor<List<?>> querySqlFields(final GridCacheContext<?,?> cctx, final SqlFieldsQuery qry,
        final boolean keepBinary) {
        checkxEnabled();

        validateSqlFieldsQuery(qry);

        boolean loc = (qry.isReplicatedOnly() && cctx.isReplicatedAffinityNode()) || cctx.isLocal() || qry.isLocal();

        if (!busyLock.enterBusy())
            throw new IllegalStateException("Failed to execute query (grid is stopping).");

        try {
            final String schemaName = qry.getSchema() != null ? qry.getSchema() : idx.schema(cctx.name());
            final int mainCacheId = CU.cacheId(cctx.name());

            IgniteOutClosureX<FieldsQueryCursor<List<?>>> clo;

            if (loc) {
                clo = new IgniteOutClosureX<FieldsQueryCursor<List<?>>>() {
                    @Override public FieldsQueryCursor<List<?>> applyx() throws IgniteCheckedException {
                        GridQueryCancel cancel = new GridQueryCancel();

                        FieldsQueryCursor<List<?>> cur;

                        if (cctx.config().getQueryParallelism() > 1) {
                            qry.setDistributedJoins(true);

                            cur = idx.queryDistributedSqlFields(schemaName, qry, keepBinary, cancel, mainCacheId);
                        }
                        else {
                            IndexingQueryFilter filter = idx.backupFilter(requestTopVer.get(), qry.getPartitions());

                            cur = idx.queryLocalSqlFields(schemaName, qry, keepBinary, filter, cancel);
                        }

                        sendQueryExecutedEvent(qry.getSql(), qry.getArgs(), cctx.name());

                        return cur;
                    }
                };
            }
            else {
                clo = new IgniteOutClosureX<FieldsQueryCursor<List<?>>>() {
                    @Override public FieldsQueryCursor<List<?>> applyx() throws IgniteCheckedException {
                        return idx.queryDistributedSqlFields(schemaName, qry, keepBinary, null, mainCacheId);
                    }
                };
            }

            return executeQuery(GridCacheQueryType.SQL_FIELDS, qry.getSql(), cctx, clo, true);
        }
        catch (IgniteCheckedException e) {
            throw new CacheException(e);
        }
        finally {
            busyLock.leaveBusy();
        }
    }

    /**
     * Query SQL fields without strict dependency on concrete cache.
     *
     * @param qry Query.
     * @param keepBinary Keep binary flag.
     * @return Cursor.
     */
    public FieldsQueryCursor<List<?>> querySqlFieldsNoCache(final SqlFieldsQuery qry, final boolean keepBinary) {
        checkxEnabled();

        validateSqlFieldsQuery(qry);

        if (qry.isLocal())
            throw new IgniteException("Local query is not supported without specific cache.");

        if (qry.getSchema() == null)
            qry.setSchema(QueryUtils.DFLT_SCHEMA);

        if (!busyLock.enterBusy())
            throw new IllegalStateException("Failed to execute query (grid is stopping).");

        try {
            IgniteOutClosureX<FieldsQueryCursor<List<?>>> clo = new IgniteOutClosureX<FieldsQueryCursor<List<?>>>() {
                @Override public FieldsQueryCursor<List<?>> applyx() throws IgniteCheckedException {
                    GridQueryCancel cancel = new GridQueryCancel();

                    return idx.queryDistributedSqlFields(qry.getSchema(), qry, keepBinary, cancel, null);
                }
            };

            return executeQuery(GridCacheQueryType.SQL_FIELDS, qry.getSql(), null, clo, true);
        }
        catch (IgniteCheckedException e) {
            throw new CacheException(e);
        }
        finally {
            busyLock.leaveBusy();
        }
    }

    /**
     * Validate SQL fields query.
     *
     * @param qry Query.
     */
    private static void validateSqlFieldsQuery(SqlFieldsQuery qry) {
        if (qry.isReplicatedOnly() && qry.getPartitions() != null)
            throw new CacheException("Partitions are not supported in replicated only mode.");

        if (qry.isDistributedJoins() && qry.getPartitions() != null)
            throw new CacheException("Using both partitions and distributed JOINs is not supported for the same query");
    }

    /**
     * @param cacheName Cache name.
     * @param schemaName Schema name.
     * @param streamer Data streamer.
     * @param qry Query.
     * @return Iterator.
     */
    public long streamUpdateQuery(@Nullable final String cacheName, final String schemaName,
        final IgniteDataStreamer<?, ?> streamer, final String qry, final Object[] args) {
        assert streamer != null;

        if (!busyLock.enterBusy())
            throw new IllegalStateException("Failed to execute query (grid is stopping).");

        try {
            GridCacheContext cctx = ctx.cache().cache(cacheName).context();

            return executeQuery(GridCacheQueryType.SQL_FIELDS, qry, cctx, new IgniteOutClosureX<Long>() {
                @Override public Long applyx() throws IgniteCheckedException {
                    return idx.streamUpdateQuery(schemaName, qry, args, streamer);
                }
            }, true);
        }
        catch (IgniteCheckedException e) {
            throw new CacheException(e);
        }
        finally {
            busyLock.leaveBusy();
        }
    }

    /**
     * Execute distributed SQL query.
     *
     * @param cctx Cache context.
     * @param qry Query.
     * @param keepBinary Keep binary flag.
     * @return Cursor.
     */
    public <K, V> QueryCursor<Cache.Entry<K,V>> querySql(final GridCacheContext<?,?> cctx, final SqlQuery qry,
        boolean keepBinary) {
        if (qry.isReplicatedOnly() && qry.getPartitions() != null)
            throw new CacheException("Partitions are not supported in replicated only mode.");

        if (qry.isDistributedJoins() && qry.getPartitions() != null)
            throw new CacheException(
                "Using both partitions and distributed JOINs is not supported for the same query");

        if ((qry.isReplicatedOnly() && cctx.isReplicatedAffinityNode()) || cctx.isLocal() || qry.isLocal())
            return queryLocalSql(cctx, qry, keepBinary);

        return queryDistributedSql(cctx, qry, keepBinary);
    }

    /**
     * @param cctx Cache context.
     * @param qry Query.
     * @param keepBinary Keep binary flag.
     * @return Cursor.
     */
    private <K,V> QueryCursor<Cache.Entry<K,V>> queryDistributedSql(final GridCacheContext<?,?> cctx,
        final SqlQuery qry, final boolean keepBinary) {
        checkxEnabled();

        if (!busyLock.enterBusy())
            throw new IllegalStateException("Failed to execute query (grid is stopping).");

        try {
            final String schemaName = idx.schema(cctx.name());
            final int mainCacheId = CU.cacheId(cctx.name());

            return executeQuery(GridCacheQueryType.SQL, qry.getSql(), cctx,
                new IgniteOutClosureX<QueryCursor<Cache.Entry<K, V>>>() {
                    @Override public QueryCursor<Cache.Entry<K, V>> applyx() throws IgniteCheckedException {
                        return idx.queryDistributedSql(schemaName, qry, keepBinary, mainCacheId);
                    }
                }, true);
        }
        catch (IgniteCheckedException e) {
            throw new IgniteException(e);
        }
        finally {
            busyLock.leaveBusy();
        }
    }

    /**
     * @param cctx Cache context.
     * @param qry Query.
     * @param keepBinary Keep binary flag.
     * @return Cursor.
     */
    private <K, V> QueryCursor<Cache.Entry<K, V>> queryLocalSql(final GridCacheContext<?, ?> cctx, final SqlQuery qry,
        final boolean keepBinary) {
        if (!busyLock.enterBusy())
            throw new IllegalStateException("Failed to execute query (grid is stopping).");

        final String schemaName = idx.schema(cctx.name());
        final int mainCacheId = CU.cacheId(cctx.name());

        try {
            return executeQuery(GridCacheQueryType.SQL, qry.getSql(), cctx,
                new IgniteOutClosureX<QueryCursor<Cache.Entry<K, V>>>() {
                    @Override public QueryCursor<Cache.Entry<K, V>> applyx() throws IgniteCheckedException {
                        String type = qry.getType();

                        String typeName = typeName(cctx.name(), type);

                        qry.setType(typeName);

                        sendQueryExecutedEvent(
                            qry.getSql(),
                            qry.getArgs(),
                            cctx.name());

                        if (cctx.config().getQueryParallelism() > 1) {
                            qry.setDistributedJoins(true);

                            return idx.queryDistributedSql(schemaName, qry, keepBinary, mainCacheId);
                        }
                        else
                            return idx.queryLocalSql(schemaName, qry, idx.backupFilter(requestTopVer.get(),
                                qry.getPartitions()), keepBinary);
                    }
                }, true);
        }
        catch (IgniteCheckedException e) {
            throw new CacheException(e);
        }
        finally {
            busyLock.leaveBusy();
        }
    }

    /**
     * Collect queries that already running more than specified duration.
     *
     * @param duration Duration to check.
     * @return Collection of long running queries.
     */
    public Collection<GridRunningQueryInfo> runningQueries(long duration) {
        if (moduleEnabled())
            return idx.runningQueries(duration);

        return Collections.emptyList();
    }

    /**
     * Cancel specified queries.
     *
     * @param queries Queries ID's to cancel.
     */
    public void cancelQueries(Collection<Long> queries) {
        if (moduleEnabled())
            idx.cancelQueries(queries);
    }

    /**
     * Entry point for index procedure.
     *
     * @param cacheName Cache name.
     * @param schemaName Schema name.
     * @param tblName Table name.
     * @param idx Index.
     * @param ifNotExists When set to {@code true} operation will fail if index already exists.
     * @return Future completed when index is created.
     */
    public IgniteInternalFuture<?> dynamicIndexCreate(String cacheName, String schemaName, String tblName,
        QueryIndex idx, boolean ifNotExists) {
        SchemaAbstractOperation op = new SchemaIndexCreateOperation(UUID.randomUUID(), cacheName, schemaName, tblName,
            idx, ifNotExists);

        return startIndexOperationDistributed(op);
    }

    /**
     * Entry point for index drop procedure
     *
     * @param cacheName Cache name.
     * @param schemaName Schema name.
     * @param idxName Index name.
     * @param ifExists When set to {@code true} operation fill fail if index doesn't exists.
     * @return Future completed when index is created.
     */
    public IgniteInternalFuture<?> dynamicIndexDrop(String cacheName, String schemaName, String idxName,
        boolean ifExists) {
        SchemaAbstractOperation op = new SchemaIndexDropOperation(UUID.randomUUID(), cacheName, schemaName, idxName,
            ifExists);

        return startIndexOperationDistributed(op);
    }

    /**
     * Start distributed index change operation.
     *
     * @param op Operation.
     * @return Future.
     */
    private IgniteInternalFuture<?> startIndexOperationDistributed(SchemaAbstractOperation op) {
        SchemaOperationClientFuture fut = new SchemaOperationClientFuture(op.id());

        SchemaOperationClientFuture oldFut = schemaCliFuts.put(op.id(), fut);

        assert oldFut == null;

        try {
            ctx.discovery().sendCustomEvent(new SchemaProposeDiscoveryMessage(op));

            if (log.isDebugEnabled())
                log.debug("Sent schema propose discovery message [opId=" + op.id() + ", op=" + op + ']');

            boolean disconnected0;

            synchronized (stateMux) {
                disconnected0 = disconnected;
            }

            if (disconnected0) {
                fut.onDone(new SchemaOperationException("Client node is disconnected (operation result is unknown)."));

                schemaCliFuts.remove(op.id());
            }
        }
        catch (Exception e) {
            if (e instanceof SchemaOperationException)
                fut.onDone(e);
            else {
                fut.onDone(new SchemaOperationException("Failed to start schema change operation due to " +
                    "unexpected exception [opId=" + op.id() + ", op=" + op + ']', e));
            }

            schemaCliFuts.remove(op.id());
        }

        return fut;
    }

    /**
     * @param sqlQry Sql query.
     * @param params Params.
     */
    private void sendQueryExecutedEvent(String sqlQry, Object[] params, String cacheName) {
        if (ctx.event().isRecordable(EVT_CACHE_QUERY_EXECUTED)) {
            ctx.event().record(new CacheQueryExecutedEvent<>(
                ctx.discovery().localNode(),
                "SQL query executed.",
                EVT_CACHE_QUERY_EXECUTED,
                CacheQueryType.SQL.name(),
                cacheName,
                null,
                sqlQry,
                null,
                null,
                params,
                null,
                null));
        }
    }

    /**
     *
     * @param cacheName Cache name.
     * @param sql Query.
     * @return {@link PreparedStatement} from underlying engine to supply metadata to Prepared - most likely H2.
     */
    public PreparedStatement prepareNativeStatement(String cacheName, String sql) throws SQLException {
        checkxEnabled();

        String schemaName = idx.schema(cacheName);

        return idx.prepareNativeStatement(schemaName, sql);
    }

    /**
     * @param cacheName Cache name.
     * @param key Key.
     * @throws IgniteCheckedException Thrown in case of any errors.
     */
    public void remove(String cacheName, KeyCacheObject key, int partId, CacheObject val, GridCacheVersion ver)
        throws IgniteCheckedException {
        assert key != null;

        if (log.isDebugEnabled())
            log.debug("Remove [cacheName=" + cacheName + ", key=" + key + ", val=" + val + "]");

        if (idx == null)
            return;

        if (!busyLock.enterBusy())
            throw new IllegalStateException("Failed to remove from index (grid is stopping).");

        try {
            CacheObjectContext coctx = cacheObjectContext(cacheName);

            QueryTypeDescriptorImpl desc = typeByValue(cacheName, coctx, key, val, false);

            if (desc == null)
                return;

            idx.remove(cacheName, desc, key, partId, val, ver);
        }
        finally {
            busyLock.leaveBusy();
        }
    }

    /**
     * @param cacheName Cache name.
     * @param clause Clause.
     * @param resType Result type.
     * @param filters Key and value filters.
     * @param <K> Key type.
     * @param <V> Value type.
     * @return Key/value rows.
     * @throws IgniteCheckedException If failed.
     */
    @SuppressWarnings("unchecked")
    public <K, V> GridCloseableIterator<IgniteBiTuple<K, V>> queryText(final String cacheName, final String clause,
        final String resType, final IndexingQueryFilter filters) throws IgniteCheckedException {
        checkEnabled();

        if (!busyLock.enterBusy())
            throw new IllegalStateException("Failed to execute query (grid is stopping).");

        try {
            final GridCacheContext<?, ?> cctx = ctx.cache().internalCache(cacheName).context();

            return executeQuery(GridCacheQueryType.TEXT, clause, cctx,
                new IgniteOutClosureX<GridCloseableIterator<IgniteBiTuple<K, V>>>() {
                    @Override public GridCloseableIterator<IgniteBiTuple<K, V>> applyx() throws IgniteCheckedException {
                        String typeName = typeName(cacheName, resType);
                        String schemaName = idx.schema(cacheName);

                        return idx.queryLocalText(schemaName, clause, typeName, filters);
                    }
                }, true);
        }
        finally {
            busyLock.leaveBusy();
        }
    }

    /**
     * Gets types for cache.
     *
     * @param cacheName Cache name.
     * @return Descriptors.
     */
    public Collection<GridQueryTypeDescriptor> types(@Nullable String cacheName) {
        Collection<GridQueryTypeDescriptor> cacheTypes = new ArrayList<>();

        for (Map.Entry<QueryTypeIdKey, QueryTypeDescriptorImpl> e : types.entrySet()) {
            QueryTypeDescriptorImpl desc = e.getValue();

            if (F.eq(e.getKey().cacheName(), cacheName))
                cacheTypes.add(desc);
        }

        return cacheTypes;
    }

    /**
     * Get type descriptor for the given cache and table name.
     * @param cacheName Cache name.
     * @param tblName Table name.
     * @return Type (if any).
     */
    @Nullable private QueryTypeDescriptorImpl type(@Nullable String cacheName, String tblName) {
        for (QueryTypeDescriptorImpl type : types.values()) {
            if (F.eq(cacheName, type.cacheName()) && F.eq(tblName, type.tableName()))
                return type;
        }

        return null;
    }

    /**
     * Gets type name for provided cache name and type name if type is still valid.
     *
     * @param cacheName Cache name.
     * @param typeName Type name.
     * @return Type descriptor.
     * @throws IgniteCheckedException If failed.
     */
    private String typeName(@Nullable String cacheName, String typeName) throws IgniteCheckedException {
        QueryTypeDescriptorImpl type = typesByName.get(new QueryTypeNameKey(cacheName, typeName));

        if (type == null)
            throw new IgniteCheckedException("Failed to find SQL table for type: " + typeName);

        return type.name();
    }

    /**
     * @param qryType Query type.
     * @param qry Query description.
     * @param cctx Cache context.
     * @param clo Closure.
     * @param complete Complete.
     */
    @SuppressWarnings("ThrowableResultOfMethodCallIgnored")
    public <R> R executeQuery(GridCacheQueryType qryType, String qry, @Nullable GridCacheContext<?, ?> cctx,
        IgniteOutClosureX<R> clo, boolean complete) throws IgniteCheckedException {
        final long startTime = U.currentTimeMillis();

        Throwable err = null;

        R res = null;

        try {
            res = clo.apply();

            if (res instanceof CacheQueryFuture) {
                CacheQueryFuture fut = (CacheQueryFuture)res;

                err = fut.error();
            }

            return res;
        }
        catch (GridClosureException e) {
            err = e.unwrap();

            throw (IgniteCheckedException)err;
        }
        catch (CacheException | IgniteException e) {
            err = e;

            throw e;
        }
        catch (Exception e) {
            err = e;

            throw new IgniteCheckedException(e);
        }
        finally {
            boolean failed = err != null;

            long duration = U.currentTimeMillis() - startTime;

            if (complete || failed) {
                if (cctx != null)
                    cctx.queries().collectMetrics(qryType, qry, startTime, duration, failed);

                if (log.isTraceEnabled())
                    log.trace("Query execution [startTime=" + startTime + ", duration=" + duration +
                        ", fail=" + failed + ", res=" + res + ']');
            }
        }
    }

    /**
     * Send status message to coordinator node.
     *
     * @param destNodeId Destination node ID.
     * @param opId Operation ID.
     * @param err Error.
     */
    public void sendStatusMessage(UUID destNodeId, UUID opId, SchemaOperationException err) {
        if (log.isDebugEnabled())
            log.debug("Sending schema operation status message [opId=" + opId + ", crdNode=" + destNodeId +
                ", err=" + err + ']');

        try {
            byte[] errBytes = marshalSchemaError(opId, err);

            SchemaOperationStatusMessage msg = new SchemaOperationStatusMessage(opId, errBytes);

            // Messages must go to dedicated schema pool. We cannot push them to query pool because in this case
            // they could be blocked with other query requests.
            ctx.io().sendToGridTopic(destNodeId, TOPIC_SCHEMA, msg, SCHEMA_POOL);
        }
        catch (IgniteCheckedException e) {
            if (log.isDebugEnabled())
                log.debug("Failed to send schema status response [opId=" + opId + ", destNodeId=" + destNodeId +
                    ", err=" + e + ']');
        }
    }

    /**
     * Process status message.
     *
     * @param msg Status message.
     */
    private void processStatusMessage(SchemaOperationStatusMessage msg) {
        synchronized (stateMux) {
            if (completedOpIds.contains(msg.operationId())) {
                // Received message from a node which joined topology in the middle of operation execution.
                if (log.isDebugEnabled())
                    log.debug("Received status message for completed operation (will ignore) [" +
                        "opId=" + msg.operationId() + ", sndNodeId=" + msg.senderNodeId() + ']');

                return;
            }

            UUID opId = msg.operationId();

            SchemaProposeDiscoveryMessage proposeMsg = activeProposals.get(opId);

            if (proposeMsg != null) {
                SchemaOperation op = schemaOps.get(proposeMsg.schemaName());

                if (op != null && F.eq(op.id(), opId) && op.started() && coordinator().isLocal()) {
                    if (log.isDebugEnabled())
                        log.debug("Received status message [opId=" + msg.operationId() +
                            ", sndNodeId=" + msg.senderNodeId() + ']');

                    op.manager().onNodeFinished(msg.senderNodeId(), unmarshalSchemaError(msg.errorBytes()));

                    return;
                }
            }

            // Put to pending set if operation is not visible/ready yet.
            pendingMsgs.add(msg);

            if (log.isDebugEnabled())
                log.debug("Received status message (added to pending set) [opId=" + msg.operationId() +
                    ", sndNodeId=" + msg.senderNodeId() + ']');
        }
    }

    /**
     * Unwind pending messages for particular operation.
     *
     * @param opId Operation ID.
     * @param mgr Manager.
     */
    private void unwindPendingMessages(UUID opId, SchemaOperationManager mgr) {
        assert Thread.holdsLock(stateMux);

        Iterator<SchemaOperationStatusMessage> it = pendingMsgs.iterator();

        while (it.hasNext()) {
            SchemaOperationStatusMessage msg = it.next();

            if (F.eq(msg.operationId(), opId)) {
                mgr.onNodeFinished(msg.senderNodeId(), unmarshalSchemaError(msg.errorBytes()));

                it.remove();
            }
        }
    }

    /**
     * Marshal schema error.
     *
     * @param err Error.
     * @return Error bytes.
     */
    @Nullable private byte[] marshalSchemaError(UUID opId, @Nullable SchemaOperationException err) {
        if (err == null)
            return null;

        try {
            return U.marshal(marsh, err);
        }
        catch (Exception e) {
            U.warn(log, "Failed to marshal schema operation error [opId=" + opId + ", err=" + err + ']', e);

            try {
                return U.marshal(marsh, new SchemaOperationException("Operation failed, but error cannot be " +
                    "serialized (see local node log for more details) [opId=" + opId + ", nodeId=" +
                    ctx.localNodeId() + ']'));
            }
            catch (Exception e0) {
                assert false; // Impossible situation.

                return null;
            }
        }
    }

    /**
     * Unmarshal schema error.
     *
     * @param errBytes Error bytes.
     * @return Error.
     */
    @Nullable private SchemaOperationException unmarshalSchemaError(@Nullable byte[] errBytes) {
        if (errBytes == null)
            return null;

        try {
            return U.unmarshal(marsh, errBytes, U.resolveClassLoader(ctx.config()));
        }
        catch (Exception e) {
            return new SchemaOperationException("Operation failed, but error cannot be deserialized.");
        }
    }


    /**
     * @return Value object context.
     */
    public CacheQueryObjectValueContext objectContext() {
        return valCtx;
    }

    /**
     * @param ver Version.
     */
    public static void setRequestAffinityTopologyVersion(AffinityTopologyVersion ver) {
        requestTopVer.set(ver);
    }

    /**
     * @return Affinity topology version of the current request.
     */
    public static AffinityTopologyVersion getRequestAffinityTopologyVersion() {
        return requestTopVer.get();
    }

    /**
     * Schema operation.
     */
    private class SchemaOperation {
        /** Original propose msg. */
        private final SchemaProposeDiscoveryMessage proposeMsg;

        /** Next schema operation. */
        private SchemaOperation next;

        /** Operation manager. */
        private SchemaOperationManager mgr;

        /** Finish message. */
        private SchemaFinishDiscoveryMessage finishMsg;

        /** Finish guard. */
        private final AtomicBoolean finishGuard = new AtomicBoolean();

        /**
         * Constructor.
         *
         * @param proposeMsg Original propose message.
         */
        public SchemaOperation(SchemaProposeDiscoveryMessage proposeMsg) {
            this.proposeMsg = proposeMsg;
        }

        /**
         * @return Operation ID.
         */
        public UUID id() {
            return proposeMsg.operation().id();
        }

        /**
         * @return Original propose message.
         */
        public SchemaProposeDiscoveryMessage proposeMessage() {
            return proposeMsg;
        }

        /**
         * @return Next schema operation.
         */
        @Nullable public SchemaOperation next() {
            return next;
        }

        /**
         * @param next Next schema operation.
         */
        public void next(SchemaOperation next) {
            this.next = next;
        }

        /**
         * @param finishMsg Finish message.
         */
        public void finishMessage(SchemaFinishDiscoveryMessage finishMsg) {
            this.finishMsg = finishMsg;
        }

        /**
         * @return {@code True} if finish request already received.
         */
        public boolean hasFinishMessage() {
            return finishMsg != null;
        }

        /**
         * Handle finish message.
         */
        @SuppressWarnings("unchecked")
        public void doFinish() {
            assert started();

            if (!finishGuard.compareAndSet(false, true))
                return;

            final UUID opId = id();
            final String schemaName = proposeMsg.schemaName();

            // Operation might be still in progress on client nodes which are not tracked by coordinator,
            // so we chain to operation future instead of doing synchronous unwind.
            mgr.worker().future().listen(new IgniteInClosure<IgniteInternalFuture>() {
                @Override public void apply(IgniteInternalFuture fut) {
                    synchronized (stateMux) {
                        SchemaOperation op = schemaOps.remove(schemaName);

                        assert op != null;
                        assert F.eq(op.id(), opId);

                        // Chain to the next operation (if any).
                        final SchemaOperation nextOp = op.next();

                        if (nextOp != null) {
                            schemaOps.put(schemaName, nextOp);

                            if (log.isDebugEnabled())
                                log.debug("Next schema change operation started [opId=" + nextOp.id() + ']');

                            assert !nextOp.started();

                            // Cannot execute operation synchronously because it may cause starvation in exchange
                            // thread under load. Hence, moving short-lived operation to separate worker.
                            new IgniteThread(ctx.igniteInstanceName(), "schema-circuit-breaker-" + op.id(),
                                new Runnable() {
                                @Override public void run() {
                                    onSchemaPropose(nextOp.proposeMessage());
                                }
                            }).start();
                        }
                    }
                }
            });
        }

        /**
         * Unwind operation queue and get tail operation.
         *
         * @return Tail operation.
         */
        public SchemaOperation unwind() {
            if (next == null)
                return this;
            else
                return next.unwind();
        }

        /**
         * Whether operation started.
         *
         * @return {@code True} if started.
         */
        public boolean started() {
            return mgr != null;
        }

        /**
         * @return Operation manager.
         */
        public SchemaOperationManager manager() {
            return mgr;
        }

        /**
         * @param mgr Operation manager.
         */
        public void manager(SchemaOperationManager mgr) {
            assert this.mgr == null;

            this.mgr = mgr;
        }
    }
}<|MERGE_RESOLUTION|>--- conflicted
+++ resolved
@@ -1278,24 +1278,17 @@
      * @param schemaName Schema name to create table in.
      * @param entity Entity to create table from.
      * @param templateName Template name.
-<<<<<<< HEAD
      * @param cacheGroup Cache group name.
-=======
      * @param affinityKey Affinity key column name.
->>>>>>> bd5065b1
      * @param atomicityMode Atomicity mode.
      * @param backups Backups.
      * @param ifNotExists Quietly ignore this command if table already exists.
      * @throws IgniteCheckedException If failed.
      */
     @SuppressWarnings("unchecked")
-<<<<<<< HEAD
-    public void dynamicTableCreate(String schemaName, QueryEntity entity, String templateName,
-                                   String cacheGroup, @Nullable CacheAtomicityMode atomicityMode, int backups, boolean ifNotExists) throws IgniteCheckedException {
-=======
-    public void dynamicTableCreate(String schemaName, QueryEntity entity, String templateName, String affinityKey,
-        @Nullable CacheAtomicityMode atomicityMode, int backups, boolean ifNotExists) throws IgniteCheckedException {
->>>>>>> bd5065b1
+    public void dynamicTableCreate(String schemaName, QueryEntity entity, String templateName, String cacheGroup,
+        String affinityKey, @Nullable CacheAtomicityMode atomicityMode, int backups, boolean ifNotExists)
+        throws IgniteCheckedException {
         assert !F.isEmpty(templateName);
         assert backups >= 0;
 
