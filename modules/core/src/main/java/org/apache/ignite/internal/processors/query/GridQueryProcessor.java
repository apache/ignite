/*
 * Licensed to the Apache Software Foundation (ASF) under one or more
 * contributor license agreements.  See the NOTICE file distributed with
 * this work for additional information regarding copyright ownership.
 * The ASF licenses this file to You under the Apache License, Version 2.0
 * (the "License"); you may not use this file except in compliance with
 * the License.  You may obtain a copy of the License at
 *
 *      http://www.apache.org/licenses/LICENSE-2.0
 *
 * Unless required by applicable law or agreed to in writing, software
 * distributed under the License is distributed on an "AS IS" BASIS,
 * WITHOUT WARRANTIES OR CONDITIONS OF ANY KIND, either express or implied.
 * See the License for the specific language governing permissions and
 * limitations under the License.
 */

package org.apache.ignite.internal.processors.query;

import java.sql.PreparedStatement;
import java.sql.SQLException;
import java.util.ArrayList;
import java.util.Collection;
import java.util.Collections;
import java.util.Iterator;
import java.util.List;
import java.util.Map;
import java.util.concurrent.ConcurrentMap;
import javax.cache.Cache;
import javax.cache.CacheException;
import org.apache.ignite.IgniteCheckedException;
import org.apache.ignite.IgniteDataStreamer;
import org.apache.ignite.IgniteException;
import org.apache.ignite.binary.Binarylizable;
import org.apache.ignite.cache.CacheTypeMetadata;
import org.apache.ignite.cache.QueryEntity;
import org.apache.ignite.cache.query.QueryCursor;
import org.apache.ignite.cache.query.SqlFieldsQuery;
import org.apache.ignite.cache.query.SqlQuery;
import org.apache.ignite.configuration.CacheConfiguration;
import org.apache.ignite.events.CacheQueryExecutedEvent;
import org.apache.ignite.internal.GridKernalContext;
import org.apache.ignite.internal.processors.GridProcessorAdapter;
import org.apache.ignite.internal.processors.affinity.AffinityTopologyVersion;
import org.apache.ignite.internal.processors.cache.CacheObject;
import org.apache.ignite.internal.processors.cache.CacheObjectContext;
import org.apache.ignite.internal.processors.cache.GridCacheContext;
import org.apache.ignite.internal.processors.cache.IgniteCacheProxy;
import org.apache.ignite.internal.processors.cache.QueryCursorImpl;
import org.apache.ignite.internal.processors.cache.query.CacheQueryFuture;
import org.apache.ignite.internal.processors.cache.query.CacheQueryType;
import org.apache.ignite.internal.processors.cache.query.GridCacheQueryType;
import org.apache.ignite.internal.processors.timeout.GridTimeoutProcessor;
import org.apache.ignite.internal.util.GridSpinBusyLock;
import org.apache.ignite.internal.util.lang.GridCloseableIterator;
import org.apache.ignite.internal.util.lang.GridClosureException;
import org.apache.ignite.internal.util.lang.IgniteOutClosureX;
import org.apache.ignite.internal.util.typedef.F;
import org.apache.ignite.internal.util.typedef.internal.U;
import org.apache.ignite.lang.IgniteBiTuple;
import org.apache.ignite.lang.IgniteFuture;
import org.apache.ignite.spi.indexing.IndexingQueryFilter;
import org.jetbrains.annotations.Nullable;
import org.jsr166.ConcurrentHashMap8;

import static org.apache.ignite.events.EventType.EVT_CACHE_QUERY_EXECUTED;
import static org.apache.ignite.internal.IgniteComponentType.INDEXING;

/**
 * Indexing processor.
 */
public class GridQueryProcessor extends GridProcessorAdapter {
    /** Queries detail metrics eviction frequency. */
    private static final int QRY_DETAIL_METRICS_EVICTION_FREQ = 3_000;

    /** For tests. */
    public static Class<? extends GridQueryIndexing> idxCls;

    /** */
    private final GridSpinBusyLock busyLock = new GridSpinBusyLock();

    /** Type descriptors. */
    private final Map<QueryTypeIdKey, QueryTypeDescriptorImpl> types = new ConcurrentHashMap8<>();

    /** Type descriptors. */
    private final ConcurrentMap<QueryTypeNameKey, QueryTypeDescriptorImpl> typesByName = new ConcurrentHashMap8<>();

    /** */
    private final GridQueryIndexing idx;

    /** */
    private GridTimeoutProcessor.CancelableTask qryDetailMetricsEvictTask;

    /** */
    private static final ThreadLocal<AffinityTopologyVersion> requestTopVer = new ThreadLocal<>();

    /**
     * @param ctx Kernal context.
     */
    public GridQueryProcessor(GridKernalContext ctx) throws IgniteCheckedException {
        super(ctx);

        if (idxCls != null) {
            idx = U.newInstance(idxCls);

            idxCls = null;
        }
        else
            idx = INDEXING.inClassPath() ? U.<GridQueryIndexing>newInstance(INDEXING.className()) : null;
    }

    /** {@inheritDoc} */
    @Override public void start() throws IgniteCheckedException {
        super.start();

        if (idx != null) {
            ctx.resource().injectGeneric(idx);

            idx.start(ctx, busyLock);
        }

        // Schedule queries detail metrics eviction.
        qryDetailMetricsEvictTask = ctx.timeout().schedule(new Runnable() {
            @Override public void run() {
                for (IgniteCacheProxy cache : ctx.cache().jcaches())
                    cache.context().queries().evictDetailMetrics();
            }
        }, QRY_DETAIL_METRICS_EVICTION_FREQ, QRY_DETAIL_METRICS_EVICTION_FREQ);
    }

    /**
     * @return {@code true} If indexing module is in classpath and successfully initialized.
     */
    public boolean moduleEnabled() {
        return idx != null;
    }

    /**
     * @param cctx Cache context.
     * @throws IgniteCheckedException If failed.
     */
    @SuppressWarnings("deprecation")
    private void initializeCache(GridCacheContext<?, ?> cctx) throws IgniteCheckedException {
        String space = cctx.name();

        CacheConfiguration<?,?> ccfg = cctx.config();

        // Prepare candidates.
        List<Class<?>> mustDeserializeClss = new ArrayList<>();

        Collection<QueryTypeCandidate> cands = new ArrayList<>();

        if (!F.isEmpty(ccfg.getQueryEntities())) {
            for (QueryEntity qryEntity : ccfg.getQueryEntities()) {
                QueryTypeCandidate cand = QueryUtils.typeForQueryEntity(space, cctx, qryEntity, mustDeserializeClss);

                cands.add(cand);
            }
        }

        if (!F.isEmpty(ccfg.getTypeMetadata())) {
            for (CacheTypeMetadata meta : ccfg.getTypeMetadata()) {
                QueryTypeCandidate cand = QueryUtils.typeForCacheMetadata(space, cctx, meta, mustDeserializeClss);

                if (cand != null)
                    cands.add(cand);
            }
        }

        // Register candidates.
        idx.registerCache(space, cctx, cctx.config());

        try {
            for (QueryTypeCandidate cand : cands) {
                QueryTypeIdKey typeId = cand.typeId();
                QueryTypeIdKey altTypeId = cand.alternativeTypeId();
                QueryTypeDescriptorImpl desc = cand.descriptor();

                if (typesByName.putIfAbsent(new QueryTypeNameKey(space, desc.name()), desc) != null)
                    throw new IgniteCheckedException("Type with name '" + desc.name() + "' already indexed " +
                        "in cache '" + space + "'.");

                types.put(typeId, desc);

                if (altTypeId != null)
                    types.put(altTypeId, desc);

                desc.registered(idx.registerType(space, desc));
            }
        }
        catch (IgniteCheckedException | RuntimeException e) {
            unregisterCache0(space);

            throw e;
        }

        // Warn about possible implicit deserialization.
        if (!mustDeserializeClss.isEmpty()) {
            U.warn(log, "Some classes in query configuration cannot be written in binary format " +
                "because they either implement Externalizable interface or have writeObject/readObject methods. " +
                "Instances of these classes will be deserialized in order to build indexes. Please ensure that " +
                "all nodes have these classes in classpath. To enable binary serialization either implement " +
                Binarylizable.class.getSimpleName() + " interface or set explicit serializer using " +
                "BinaryTypeConfiguration.setSerializer() method: " + mustDeserializeClss);
        }
    }

    /** {@inheritDoc} */
    @Override public void onKernalStop(boolean cancel) {
        super.onKernalStop(cancel);

        if (cancel && idx != null)
            try {
                while (!busyLock.tryBlock(500))
                    idx.cancelAllQueries();

                return;
            }
            catch (InterruptedException ignored) {
                U.warn(log, "Interrupted while waiting for active queries cancellation.");

                Thread.currentThread().interrupt();
            }

        busyLock.block();
    }

    /** {@inheritDoc} */
    @Override public void stop(boolean cancel) throws IgniteCheckedException {
        super.stop(cancel);

        if (idx != null)
            idx.stop();

        U.closeQuiet(qryDetailMetricsEvictTask);
    }

    /** {@inheritDoc} */
    @Override public void onDisconnected(IgniteFuture<?> reconnectFut) throws IgniteCheckedException {
        if (idx != null)
            idx.onDisconnected(reconnectFut);
    }

    /**
     * @param cctx Cache context.
     * @throws IgniteCheckedException If failed.
     */
    public void onCacheStart(GridCacheContext cctx) throws IgniteCheckedException {
        if (idx == null)
            return;

        if (!busyLock.enterBusy())
            return;

        try {
            initializeCache(cctx);
        }
        finally {
            busyLock.leaveBusy();
        }
    }

    /**
     * @param cctx Cache context.
     */
    public void onCacheStop(GridCacheContext cctx) {
        if (idx == null)
            return;

        if (!busyLock.enterBusy())
            return;

        try {
            unregisterCache0(cctx.name());
        }
        finally {
            busyLock.leaveBusy();
        }
    }

    /**
     * Unregister cache.
     *
     * @param space Space.
     */
    private void unregisterCache0(String space) {
        assert idx != null;

        try {
            idx.unregisterCache(space);
        }
        catch (Exception e) {
            U.error(log, "Failed to clear indexing on cache unregister (will ignore): " + space, e);
        }
        finally {
            Iterator<Map.Entry<QueryTypeIdKey, QueryTypeDescriptorImpl>> it = types.entrySet().iterator();

            while (it.hasNext()) {
                Map.Entry<QueryTypeIdKey, QueryTypeDescriptorImpl> entry = it.next();

                if (F.eq(space, entry.getKey().space())) {
                    it.remove();

                    typesByName.remove(new QueryTypeNameKey(space, entry.getValue().name()));
                }
            }
        }
    }

    /**
     * @param space Space name.
     * @return Cache object context.
     */
    private CacheObjectContext cacheObjectContext(String space) {
        return ctx.cache().internalCache(space).context().cacheObjectContext();
    }

    /**
     * Writes key-value pair to index.
     *
     * @param space Space.
     * @param key Key.
     * @param val Value.
     * @param ver Cache entry version.
     * @param expirationTime Expiration time or 0 if never expires.
     * @throws IgniteCheckedException In case of error.
     */
    @SuppressWarnings({"unchecked", "ConstantConditions"})
    public void store(final String space, final CacheObject key, final CacheObject val,
        byte[] ver, long expirationTime) throws IgniteCheckedException {
        assert key != null;
        assert val != null;

        if (log.isDebugEnabled())
            log.debug("Store [space=" + space + ", key=" + key + ", val=" + val + "]");

        if (idx == null)
            return;

        if (!busyLock.enterBusy())
            return;

        try {
            CacheObjectContext coctx = cacheObjectContext(space);

            Class<?> valCls = null;

            QueryTypeIdKey id;

            boolean binaryVal = ctx.cacheObjects().isBinaryObject(val);

            if (binaryVal) {
                int typeId = ctx.cacheObjects().typeId(val);

                id = new QueryTypeIdKey(space, typeId);
            }
            else {
                valCls = val.value(coctx, false).getClass();

                id = new QueryTypeIdKey(space, valCls);
            }

            QueryTypeDescriptorImpl desc = types.get(id);

            if (desc == null || !desc.registered())
                return;

            if (!binaryVal && !desc.valueClass().isAssignableFrom(valCls))
                throw new IgniteCheckedException("Failed to update index due to class name conflict" +
                    "(multiple classes with same simple name are stored in the same cache) " +
                    "[expCls=" + desc.valueClass().getName() + ", actualCls=" + valCls.getName() + ']');

            if (!ctx.cacheObjects().isBinaryObject(key)) {
                Class<?> keyCls = key.value(coctx, false).getClass();

                if (!desc.keyClass().isAssignableFrom(keyCls))
                    throw new IgniteCheckedException("Failed to update index, incorrect key class [expCls=" +
                        desc.keyClass().getName() + ", actualCls=" + keyCls.getName() + "]");
            }

            idx.store(space, desc, key, val, ver, expirationTime);
        }
        finally {
            busyLock.leaveBusy();
        }
    }

    /**
     * @throws IgniteCheckedException If failed.
     */
    private void checkEnabled() throws IgniteCheckedException {
        if (idx == null)
            throw new IgniteCheckedException("Indexing is disabled.");
    }

    /**
     * @throws IgniteException If indexing is disabled.
     */
    private void checkxEnabled() throws IgniteException {
        if (idx == null)
            throw new IgniteException("Failed to execute query because indexing is disabled (consider adding module " +
                INDEXING.module() + " to classpath or moving it from 'optional' to 'libs' folder).");
    }

    /**
     * @param cctx Cache context.
     * @param qry Query.
     * @return Cursor.
     */
    public QueryCursor<List<?>> queryTwoStep(final GridCacheContext<?,?> cctx, final SqlFieldsQuery qry) {
        checkxEnabled();

        if (!busyLock.enterBusy())
            throw new IllegalStateException("Failed to execute query (grid is stopping).");

        try {
            return executeQuery(GridCacheQueryType.SQL_FIELDS, qry.getSql(), cctx, new IgniteOutClosureX<QueryCursor<List<?>>>() {
                @Override public QueryCursor<List<?>> applyx() throws IgniteCheckedException {
                    return idx.queryTwoStep(cctx, qry, null);
                }
            }, true);
        }
        catch (IgniteCheckedException e) {
            throw new IgniteException(e);
        }
        finally {
            busyLock.leaveBusy();
        }
    }

    /**
     * @param spaceName Cache name.
     * @param streamer Data streamer.
     * @param qry Query.
     * @return Iterator.
     */
    public long streamUpdateQuery(@Nullable final String spaceName,
        final IgniteDataStreamer<?, ?> streamer, final String qry, final Object[] args) {
        assert streamer != null;

        if (!busyLock.enterBusy())
            throw new IllegalStateException("Failed to execute query (grid is stopping).");

        try {
            GridCacheContext cctx = ctx.cache().cache(spaceName).context();

            return executeQuery(GridCacheQueryType.SQL_FIELDS, qry, cctx, new IgniteOutClosureX<Long>() {
                @Override public Long applyx() throws IgniteCheckedException {
                    return idx.streamUpdateQuery(spaceName, qry, args, streamer);
                }
            }, true);
        }
        catch (IgniteCheckedException e) {
            throw new CacheException(e);
        }
        finally {
            busyLock.leaveBusy();
        }
    }

    /**
     * @param cctx Cache context.
     * @param qry Query.
     * @return Cursor.
     */
    public <K,V> QueryCursor<Cache.Entry<K,V>> queryTwoStep(final GridCacheContext<?,?> cctx, final SqlQuery qry) {
        checkxEnabled();

        if (!busyLock.enterBusy())
            throw new IllegalStateException("Failed to execute query (grid is stopping).");

        try {
            return executeQuery(GridCacheQueryType.SQL, qry.getSql(), cctx,
                new IgniteOutClosureX<QueryCursor<Cache.Entry<K, V>>>() {
                    @Override public QueryCursor<Cache.Entry<K, V>> applyx() throws IgniteCheckedException {
                        return idx.queryTwoStep(cctx, qry);
                    }
                }, true);
        }
        catch (IgniteCheckedException e) {
            throw new IgniteException(e);
        }
        finally {
            busyLock.leaveBusy();
        }
    }

    /**
     * @param cctx Cache context.
     * @param qry Query.
     * @param keepBinary Keep binary flag.
     * @return Cursor.
     */
    public <K, V> QueryCursor<Cache.Entry<K, V>> queryLocal(
        final GridCacheContext<?, ?> cctx,
        final SqlQuery qry,
        final boolean keepBinary
    ) {
        if (!busyLock.enterBusy())
            throw new IllegalStateException("Failed to execute query (grid is stopping).");

        try {
            return executeQuery(GridCacheQueryType.SQL, qry.getSql(), cctx,
                new IgniteOutClosureX<QueryCursor<Cache.Entry<K, V>>>() {
                    @Override public QueryCursor<Cache.Entry<K, V>> applyx() throws IgniteCheckedException {
                        String type = qry.getType();

                        QueryTypeDescriptorImpl typeDesc = type(cctx.name(), type);

                        qry.setType(typeDesc.name());

                        sendQueryExecutedEvent(
<<<<<<< HEAD
                            sqlQry,
                            params);

                        return new ClIter<Cache.Entry<K, V>>() {
                            @Override public void close() throws Exception {
                                i.close();
                            }

                            @Override public boolean hasNext() {
                                return i.hasNext();
                            }

                            @SuppressWarnings("unchecked")
                            @Override public Cache.Entry<K, V> next() {
                                IgniteBiTuple<K, V> t = i.next();

                                return new CacheEntryImpl<>(
                                    (K)cctx.unwrapBinaryIfNeeded(t.getKey(), keepBinary, false),
                                    (V)cctx.unwrapBinaryIfNeeded(t.getValue(), keepBinary, false));
                            }

                            @Override public void remove() {
                                throw new UnsupportedOperationException();
                            }
                        };
=======
                            qry.getSql(),
                            qry.getArgs());

                        return idx.queryLocalSql(cctx, qry, idx.backupFilter(requestTopVer.get(), null), keepBinary);
>>>>>>> aab4f30b
                    }
                }, true);
        }
        catch (IgniteCheckedException e) {
            throw new CacheException(e);
        }
        finally {
            busyLock.leaveBusy();
        }
    }

    /**
     * Collect queries that already running more than specified duration.
     *
     * @param duration Duration to check.
     * @return Collection of long running queries.
     */
    public Collection<GridRunningQueryInfo> runningQueries(long duration) {
        if (moduleEnabled())
            return idx.runningQueries(duration);

        return Collections.emptyList();
    }

    /**
     * Cancel specified queries.
     *
     * @param queries Queries ID's to cancel.
     */
    public void cancelQueries(Collection<Long> queries) {
        if (moduleEnabled())
            idx.cancelQueries(queries);
    }

    /**
     * @param sqlQry Sql query.
     * @param params Params.
     */
    private void sendQueryExecutedEvent(String sqlQry, Object[] params) {
        if (ctx.event().isRecordable(EVT_CACHE_QUERY_EXECUTED)) {
            ctx.event().record(new CacheQueryExecutedEvent<>(
                ctx.discovery().localNode(),
                "SQL query executed.",
                EVT_CACHE_QUERY_EXECUTED,
                CacheQueryType.SQL.name(),
                null,
                null,
                sqlQry,
                null,
                null,
                params,
                null,
                null));
        }
    }

    /**
     * @param schema Schema.
     * @param sql Query.
     * @return {@link PreparedStatement} from underlying engine to supply metadata to Prepared - most likely H2.
     */
    public PreparedStatement prepareNativeStatement(String schema, String sql) throws SQLException {
        checkxEnabled();

        return idx.prepareNativeStatement(schema, sql);
    }

    /**
<<<<<<< HEAD
     * Closeable iterator.
     */
    private interface ClIter<X> extends AutoCloseable, Iterator<X> {
        // No-op.
=======
     * @param schema Schema name.
     * @return space (cache) name from schema name.
     */
    public String space(String schema) throws SQLException {
        checkxEnabled();

        return idx.space(schema);
    }

    /**
     * @param spaceName Space name.
     * @param nativeStmt Native statement.
     * @param autoFlushFreq Automatic data flushing frequency, disabled if {@code 0}.
     * @param nodeBufSize Per node buffer size - see {@link IgniteDataStreamer#perNodeBufferSize(int)}
     * @param nodeParOps Per node parallel ops count - see {@link IgniteDataStreamer#perNodeParallelOperations(int)}
     * @param allowOverwrite Overwrite existing cache values on key duplication.
     * @see IgniteDataStreamer#allowOverwrite
     * @return {@link IgniteDataStreamer} tailored to specific needs of given native statement based on its metadata.
     */
    public IgniteDataStreamer<?, ?> createStreamer(String spaceName, PreparedStatement nativeStmt, long autoFlushFreq,
        int nodeBufSize, int nodeParOps, boolean allowOverwrite) {
        return idx.createStreamer(spaceName, nativeStmt, autoFlushFreq, nodeBufSize, nodeParOps, allowOverwrite);
    }

    /**
     * @param timeout Timeout.
     * @param timeUnit Time unit.
     * @return Converted time.
     */
    public static int validateTimeout(int timeout, TimeUnit timeUnit) {
        A.ensure(timeUnit != TimeUnit.MICROSECONDS && timeUnit != TimeUnit.NANOSECONDS,
            "timeUnit minimal resolution is millisecond.");

        A.ensure(timeout >= 0, "timeout value should be non-negative.");

        long tmp = TimeUnit.MILLISECONDS.convert(timeout, timeUnit);

        A.ensure(timeout <= Integer.MAX_VALUE, "timeout value too large.");

        return (int) tmp;
>>>>>>> aab4f30b
    }

    /**
     * @param cctx Cache context.
     * @param qry Query.
     * @return Iterator.
     */
    public QueryCursor<List<?>> queryLocalFields(final GridCacheContext<?, ?> cctx, final SqlFieldsQuery qry) {
        if (!busyLock.enterBusy())
            throw new IllegalStateException("Failed to execute query (grid is stopping).");

        try {
            return executeQuery(GridCacheQueryType.SQL_FIELDS, qry.getSql(), cctx, new IgniteOutClosureX<QueryCursor<List<?>>>() {
                @Override public QueryCursor<List<?>> applyx() throws IgniteCheckedException {
                    GridQueryCancel cancel = new GridQueryCancel();

                    final QueryCursor<List<?>> cursor = idx.queryLocalSqlFields(cctx, qry,
                        idx.backupFilter(requestTopVer.get(), null), cancel);

                    return new QueryCursorImpl<List<?>>(new Iterable<List<?>>() {
                        @Override public Iterator<List<?>> iterator() {
                            sendQueryExecutedEvent(qry.getSql(), qry.getArgs());

                            return cursor.iterator();
                        }
                    }, cancel) {
                        @Override public List<GridQueryFieldMetadata> fieldsMeta() {
                            if (cursor instanceof QueryCursorImpl)
                                return ((QueryCursorImpl)cursor).fieldsMeta();
                            return super.fieldsMeta();
                        }
                    };
                }
            }, true);
        }
        catch (IgniteCheckedException e) {
            throw new CacheException(e);
        }
        finally {
            busyLock.leaveBusy();
        }
    }

    /**
     * @param space Space.
     * @param key Key.
     * @throws IgniteCheckedException Thrown in case of any errors.
     */
    public void remove(String space, CacheObject key, CacheObject val) throws IgniteCheckedException {
        assert key != null;

        if (log.isDebugEnabled())
            log.debug("Remove [space=" + space + ", key=" + key + ", val=" + val + "]");

        if (idx == null)
            return;

        if (!busyLock.enterBusy())
            throw new IllegalStateException("Failed to remove from index (grid is stopping).");

        try {
            idx.remove(space, key, val);
        }
        finally {
            busyLock.leaveBusy();
        }
    }

    /**
     * @param space Space.
     * @param clause Clause.
     * @param resType Result type.
     * @param filters Key and value filters.
     * @param <K> Key type.
     * @param <V> Value type.
     * @return Key/value rows.
     * @throws IgniteCheckedException If failed.
     */
    @SuppressWarnings("unchecked")
    public <K, V> GridCloseableIterator<IgniteBiTuple<K, V>> queryText(final String space, final String clause,
        final String resType, final IndexingQueryFilter filters) throws IgniteCheckedException {
        checkEnabled();

        if (!busyLock.enterBusy())
            throw new IllegalStateException("Failed to execute query (grid is stopping).");

        try {
            final GridCacheContext<?, ?> cctx = ctx.cache().internalCache(space).context();

            return executeQuery(GridCacheQueryType.TEXT, clause, cctx,
                new IgniteOutClosureX<GridCloseableIterator<IgniteBiTuple<K, V>>>() {
                    @Override public GridCloseableIterator<IgniteBiTuple<K, V>> applyx() throws IgniteCheckedException {
                        QueryTypeDescriptorImpl type = type(space, resType);

                        return idx.queryLocalText(space, clause, type, filters);
                    }
                }, true);
        }
        finally {
            busyLock.leaveBusy();
        }
    }

    /**
     * Will be called when entry for key will be swapped.
     *
     * @param spaceName Space name.
     * @param key key.
     * @throws IgniteCheckedException If failed.
     */
    public void onSwap(String spaceName, CacheObject key) throws IgniteCheckedException {
        if (log.isDebugEnabled())
            log.debug("Swap [space=" + spaceName + ", key=" + key + "]");

        if (idx == null)
            return;

        if (!busyLock.enterBusy())
            throw new IllegalStateException("Failed to process swap event (grid is stopping).");

        try {
            idx.onSwap(
                spaceName,
                key);
        }
        finally {
            busyLock.leaveBusy();
        }
    }

    /**
     * Will be called when entry for key will be unswapped.
     *
     * @param spaceName Space name.
     * @param key Key.
     * @param val Value.
     * @throws IgniteCheckedException If failed.
     */
    public void onUnswap(String spaceName, CacheObject key, CacheObject val)
        throws IgniteCheckedException {
        if (log.isDebugEnabled())
            log.debug("Unswap [space=" + spaceName + ", key=" + key + ", val=" + val + "]");

        if (idx == null)
            return;

        if (!busyLock.enterBusy())
            throw new IllegalStateException("Failed to process swap event (grid is stopping).");

        try {
            idx.onUnswap(spaceName, key, val);
        }
        finally {
            busyLock.leaveBusy();
        }
    }

    /**
     * Removes index tables for all classes belonging to given class loader.
     *
     * @param space Space name.
     * @param ldr Class loader to undeploy.
     * @throws IgniteCheckedException If undeploy failed.
     */
    public void onUndeploy(@Nullable String space, ClassLoader ldr) throws IgniteCheckedException {
        if (log.isDebugEnabled())
            log.debug("Undeploy [space=" + space + "]");

        if (idx == null)
            return;

        if (!busyLock.enterBusy())
            throw new IllegalStateException("Failed to process undeploy event (grid is stopping).");

        try {
            Iterator<Map.Entry<QueryTypeIdKey, QueryTypeDescriptorImpl>> it = types.entrySet().iterator();

            while (it.hasNext()) {
                Map.Entry<QueryTypeIdKey, QueryTypeDescriptorImpl> e = it.next();

                if (!F.eq(e.getKey().space(), space))
                    continue;

                QueryTypeDescriptorImpl desc = e.getValue();

                if (ldr.equals(U.detectClassLoader(desc.valueClass())) ||
                    ldr.equals(U.detectClassLoader(desc.keyClass()))) {
                    idx.unregisterType(e.getKey().space(), desc);

                    it.remove();
                }
            }
        }
        finally {
            busyLock.leaveBusy();
        }
    }

    /**
     * Gets types for space.
     *
     * @param space Space name.
     * @return Descriptors.
     */
    public Collection<GridQueryTypeDescriptor> types(@Nullable String space) {
        Collection<GridQueryTypeDescriptor> spaceTypes = new ArrayList<>();

        for (Map.Entry<QueryTypeIdKey, QueryTypeDescriptorImpl> e : types.entrySet()) {
            QueryTypeDescriptorImpl desc = e.getValue();

            if (desc.registered() && F.eq(e.getKey().space(), space))
                spaceTypes.add(desc);
        }

        return spaceTypes;
    }

    /**
     * Gets type descriptor for space and type name.
     *
     * @param space Space name.
     * @param typeName Type name.
     * @return Type descriptor.
     * @throws IgniteCheckedException If failed.
     */
    public QueryTypeDescriptorImpl type(@Nullable String space, String typeName) throws IgniteCheckedException {
        QueryTypeDescriptorImpl type = typesByName.get(new QueryTypeNameKey(space, typeName));

        if (type == null || !type.registered())
            throw new IgniteCheckedException("Failed to find SQL table for type: " + typeName);

        return type;
    }

    /**
     * @param qryType Query type.
     * @param qry Query description.
     * @param cctx Cache context.
     * @param clo Closure.
     * @param complete Complete.
     */
    @SuppressWarnings("ThrowableResultOfMethodCallIgnored")
    public <R> R executeQuery(GridCacheQueryType qryType, String qry, GridCacheContext<?, ?> cctx,
        IgniteOutClosureX<R> clo, boolean complete) throws IgniteCheckedException {
        final long startTime = U.currentTimeMillis();

        Throwable err = null;

        R res = null;

        try {
            res = clo.apply();

            if (res instanceof CacheQueryFuture) {
                CacheQueryFuture fut = (CacheQueryFuture)res;

                err = fut.error();
            }

            return res;
        }
        catch (GridClosureException e) {
            err = e.unwrap();

            throw (IgniteCheckedException)err;
        }
        catch (CacheException e) {
            err = e;

            throw e;
        }
        catch (Exception e) {
            err = e;

            throw new IgniteCheckedException(e);
        }
        finally {
            boolean failed = err != null;

            long duration = U.currentTimeMillis() - startTime;

            if (complete || failed) {
                cctx.queries().collectMetrics(qryType, qry, startTime, duration, failed);

                if (log.isTraceEnabled())
                    log.trace("Query execution [startTime=" + startTime + ", duration=" + duration +
                        ", fail=" + failed + ", res=" + res + ']');
            }
        }
    }

    /**
     * @param ver Version.
     */
    public static void setRequestAffinityTopologyVersion(AffinityTopologyVersion ver) {
        requestTopVer.set(ver);
    }

    /**
     * @return Affinity topology version of the current request.
     */
    public static AffinityTopologyVersion getRequestAffinityTopologyVersion() {
        return requestTopVer.get();
    }
}<|MERGE_RESOLUTION|>--- conflicted
+++ resolved
@@ -510,38 +510,10 @@
                         qry.setType(typeDesc.name());
 
                         sendQueryExecutedEvent(
-<<<<<<< HEAD
-                            sqlQry,
-                            params);
-
-                        return new ClIter<Cache.Entry<K, V>>() {
-                            @Override public void close() throws Exception {
-                                i.close();
-                            }
-
-                            @Override public boolean hasNext() {
-                                return i.hasNext();
-                            }
-
-                            @SuppressWarnings("unchecked")
-                            @Override public Cache.Entry<K, V> next() {
-                                IgniteBiTuple<K, V> t = i.next();
-
-                                return new CacheEntryImpl<>(
-                                    (K)cctx.unwrapBinaryIfNeeded(t.getKey(), keepBinary, false),
-                                    (V)cctx.unwrapBinaryIfNeeded(t.getValue(), keepBinary, false));
-                            }
-
-                            @Override public void remove() {
-                                throw new UnsupportedOperationException();
-                            }
-                        };
-=======
                             qry.getSql(),
                             qry.getArgs());
 
                         return idx.queryLocalSql(cctx, qry, idx.backupFilter(requestTopVer.get(), null), keepBinary);
->>>>>>> aab4f30b
                     }
                 }, true);
         }
@@ -610,12 +582,6 @@
     }
 
     /**
-<<<<<<< HEAD
-     * Closeable iterator.
-     */
-    private interface ClIter<X> extends AutoCloseable, Iterator<X> {
-        // No-op.
-=======
      * @param schema Schema name.
      * @return space (cache) name from schema name.
      */
@@ -641,25 +607,6 @@
     }
 
     /**
-     * @param timeout Timeout.
-     * @param timeUnit Time unit.
-     * @return Converted time.
-     */
-    public static int validateTimeout(int timeout, TimeUnit timeUnit) {
-        A.ensure(timeUnit != TimeUnit.MICROSECONDS && timeUnit != TimeUnit.NANOSECONDS,
-            "timeUnit minimal resolution is millisecond.");
-
-        A.ensure(timeout >= 0, "timeout value should be non-negative.");
-
-        long tmp = TimeUnit.MILLISECONDS.convert(timeout, timeUnit);
-
-        A.ensure(timeout <= Integer.MAX_VALUE, "timeout value too large.");
-
-        return (int) tmp;
->>>>>>> aab4f30b
-    }
-
-    /**
      * @param cctx Cache context.
      * @param qry Query.
      * @return Iterator.
@@ -686,6 +633,7 @@
                         @Override public List<GridQueryFieldMetadata> fieldsMeta() {
                             if (cursor instanceof QueryCursorImpl)
                                 return ((QueryCursorImpl)cursor).fieldsMeta();
+
                             return super.fieldsMeta();
                         }
                     };
