/*
 * Licensed to the Apache Software Foundation (ASF) under one or more
 * contributor license agreements.  See the NOTICE file distributed with
 * this work for additional information regarding copyright ownership.
 * The ASF licenses this file to You under the Apache License, Version 2.0
 * (the "License"); you may not use this file except in compliance with
 * the License.  You may obtain a copy of the License at
 *
 *      http://www.apache.org/licenses/LICENSE-2.0
 *
 * Unless required by applicable law or agreed to in writing, software
 * distributed under the License is distributed on an "AS IS" BASIS,
 * WITHOUT WARRANTIES OR CONDITIONS OF ANY KIND, either express or implied.
 * See the License for the specific language governing permissions and
 * limitations under the License.
 */

package org.apache.ignite.internal.processors.query;

import org.apache.ignite.IgniteCheckedException;
import org.apache.ignite.IgniteDataStreamer;
import org.apache.ignite.IgniteException;
import org.apache.ignite.IgniteLogger;
import org.apache.ignite.binary.Binarylizable;
import org.apache.ignite.cache.CacheTypeMetadata;
import org.apache.ignite.cache.QueryEntity;
import org.apache.ignite.cache.QueryIndex;
import org.apache.ignite.cache.query.QueryCursor;
import org.apache.ignite.cache.query.SqlFieldsQuery;
import org.apache.ignite.cache.query.SqlQuery;
import org.apache.ignite.cluster.ClusterNode;
import org.apache.ignite.configuration.CacheConfiguration;
import org.apache.ignite.events.CacheQueryExecutedEvent;
import org.apache.ignite.internal.GridKernalContext;
import org.apache.ignite.internal.IgniteInternalFuture;
import org.apache.ignite.internal.IgniteInterruptedCheckedException;
import org.apache.ignite.internal.managers.communication.GridMessageListener;
import org.apache.ignite.internal.processors.GridProcessorAdapter;
import org.apache.ignite.internal.processors.affinity.AffinityTopologyVersion;
import org.apache.ignite.internal.processors.cache.CacheObject;
import org.apache.ignite.internal.processors.cache.CacheObjectContext;
import org.apache.ignite.internal.processors.cache.GridCacheContext;
import org.apache.ignite.internal.processors.cache.IgniteCacheProxy;
import org.apache.ignite.internal.processors.cache.QueryCursorImpl;
import org.apache.ignite.internal.processors.cache.query.CacheQueryFuture;
import org.apache.ignite.internal.processors.cache.query.CacheQueryType;
import org.apache.ignite.internal.processors.cache.query.GridCacheQueryType;
import org.apache.ignite.internal.processors.query.index.operation.IndexAbstractOperation;
import org.apache.ignite.internal.processors.query.index.operation.IndexCreateOperation;
import org.apache.ignite.internal.processors.query.index.operation.IndexDropOperation;
import org.apache.ignite.internal.processors.query.index.message.IndexAcceptDiscoveryMessage;
import org.apache.ignite.internal.processors.query.index.message.IndexFinishDiscoveryMessage;
import org.apache.ignite.internal.processors.query.index.IndexOperationCancellationToken;
import org.apache.ignite.internal.processors.query.index.IndexOperationHandler;
import org.apache.ignite.internal.processors.query.index.IndexOperationState;
import org.apache.ignite.internal.processors.query.index.message.IndexOperationStatusRequest;
import org.apache.ignite.internal.processors.query.index.message.IndexOperationStatusResponse;
import org.apache.ignite.internal.processors.query.index.message.IndexProposeDiscoveryMessage;
import org.apache.ignite.internal.processors.timeout.GridTimeoutProcessor;
import org.apache.ignite.internal.util.GridSpinBusyLock;
import org.apache.ignite.internal.util.future.GridFinishedFuture;
import org.apache.ignite.internal.util.lang.GridCloseableIterator;
import org.apache.ignite.internal.util.lang.GridClosureException;
import org.apache.ignite.internal.util.lang.IgniteOutClosureX;
import org.apache.ignite.internal.util.typedef.F;
import org.apache.ignite.internal.util.typedef.internal.U;
import org.apache.ignite.internal.util.worker.GridWorker;
import org.apache.ignite.lang.IgniteBiTuple;
import org.apache.ignite.lang.IgniteFuture;
import org.apache.ignite.spi.indexing.IndexingQueryFilter;
import org.apache.ignite.thread.IgniteThread;
import org.jetbrains.annotations.Nullable;

import javax.cache.Cache;
import javax.cache.CacheException;
import java.sql.PreparedStatement;
import java.sql.SQLException;
import java.util.ArrayList;
import java.util.Collection;
import java.util.Collections;
import java.util.HashMap;
import java.util.IdentityHashMap;
import java.util.Iterator;
import java.util.List;
import java.util.Map;
import java.util.Queue;
import java.util.UUID;
import java.util.concurrent.ConcurrentHashMap;
import java.util.concurrent.ConcurrentLinkedDeque;
import java.util.concurrent.ConcurrentMap;
import java.util.concurrent.locks.ReadWriteLock;
import java.util.concurrent.locks.ReentrantReadWriteLock;

import static org.apache.ignite.events.EventType.EVT_CACHE_QUERY_EXECUTED;
import static org.apache.ignite.internal.GridTopic.TOPIC_DYNAMIC_SCHEMA;
import static org.apache.ignite.internal.IgniteComponentType.INDEXING;
import static org.apache.ignite.internal.managers.communication.GridIoPolicy.PUBLIC_POOL;

/**
 * Indexing processor.
 */
public class GridQueryProcessor extends GridProcessorAdapter {
    /** Queries detail metrics eviction frequency. */
    private static final int QRY_DETAIL_METRICS_EVICTION_FREQ = 3_000;

    /** */
    private static final ThreadLocal<AffinityTopologyVersion> requestTopVer = new ThreadLocal<>();

    /** For tests. */
    public static Class<? extends GridQueryIndexing> idxCls;

    /** */
    private final GridSpinBusyLock busyLock = new GridSpinBusyLock();

    /** */
    private GridTimeoutProcessor.CancelableTask qryDetailMetricsEvictTask;

    /** Type descriptors. */
    private final Map<QueryTypeIdKey, QueryTypeDescriptorImpl> types = new ConcurrentHashMap<>();

    /** Type descriptors. */
    private final ConcurrentMap<QueryTypeNameKey, QueryTypeDescriptorImpl> typesByName = new ConcurrentHashMap<>();

    /** */
    private final GridQueryIndexing idx;

    /** RW lock for dynamic index create. */
    private final ReadWriteLock idxLock = new ReentrantReadWriteLock();

    /** All indexes. */
    private final ConcurrentMap<QueryIndexKey, QueryIndexDescriptorImpl> idxs = new ConcurrentHashMap<>();

    /** Index create/drop client futures. */
    private final ConcurrentMap<UUID, QueryIndexClientFuture> idxCliFuts = new ConcurrentHashMap<>();

    /** Index operation states. */
    private final ConcurrentHashMap<UUID, IndexOperationState> idxOpStates = new ConcurrentHashMap<>();

    /** IO message listener. */
    private final GridMessageListener ioLsnr;

    /** Queue with pending IO messages. */
    private final Queue<Object> ioMsgs = new ConcurrentLinkedDeque<>();

    /** IO init lock. */
    private final ReadWriteLock ioInitLock = new ReentrantReadWriteLock();

    /** IO init flag. */
    private volatile boolean ioInit;

    /** IO worker to process too early IO messages. */
    private volatile GridWorker ioWorker;

    /**
     * @param ctx Kernal context.
     */
    public GridQueryProcessor(GridKernalContext ctx) throws IgniteCheckedException {
        super(ctx);

        if (idxCls != null) {
            idx = U.newInstance(idxCls);

            idxCls = null;
        }
        else
            idx = INDEXING.inClassPath() ? U.<GridQueryIndexing>newInstance(INDEXING.className()) : null;

        ioLsnr = new GridMessageListener() {
            @Override public void onMessage(UUID nodeId, Object obj) {
                dispatchIoMessage(obj);
            }
        };
    }

    /** {@inheritDoc} */
    @Override public void start() throws IgniteCheckedException {
        super.start();

        if (idx != null) {
            ctx.resource().injectGeneric(idx);

            idx.start(ctx, busyLock);
        }

        ctx.io().addMessageListener(TOPIC_DYNAMIC_SCHEMA, ioLsnr);

        // Schedule queries detail metrics eviction.
        qryDetailMetricsEvictTask = ctx.timeout().schedule(new Runnable() {
            @Override public void run() {
                for (IgniteCacheProxy cache : ctx.cache().jcaches())
                    cache.context().queries().evictDetailMetrics();
            }
        }, QRY_DETAIL_METRICS_EVICTION_FREQ, QRY_DETAIL_METRICS_EVICTION_FREQ);
    }

    /**
     * Handle cache kernal start. At this point discovery and IO managers are operational,
     * GridCacheProcessor.onKernalStart() registered caches received on discovery stage, but exchange worker is not
     * started.
     * <p>
     * At this point we allow concurrent IO messages handling as initial cache state is consistent.
     *
     * @throws IgniteCheckedException If failed.
     */
    public void onCacheKernalStart() throws IgniteCheckedException {
        // Start IO worker to consume racy IO messages.
        boolean startIoWorker = false;

        ioInitLock.writeLock().lock();

        try {
            if (!ioMsgs.isEmpty())
                startIoWorker = true;

            ioInit = true;
        }
        finally {
            ioInitLock.writeLock().unlock();
        }

        if (startIoWorker) {
            ioWorker = new IoWorker(ctx.igniteInstanceName(), "query-proc-io-worker", log);

            new IgniteThread(ioWorker).start();
        }
    }

    /** {@inheritDoc} */
    @Override public void onKernalStop(boolean cancel) {
        super.onKernalStop(cancel);

        GridWorker ioWorker0 = ioWorker;

        if (ioWorker0 != null) {
            ioWorker0.cancel();

            try {
                ioWorker0.join();
            }
            catch (InterruptedException e) {
                Thread.currentThread().interrupt();

                if (log.isDebugEnabled())
                    log.debug("Got interrupted while waiting for IO worker to finish.");
            }
        }

        if (cancel && idx != null) {
            try {
                while (!busyLock.tryBlock(500))
                    idx.cancelAllQueries();

                return;
            } catch (InterruptedException ignored) {
                U.warn(log, "Interrupted while waiting for active queries cancellation.");

                Thread.currentThread().interrupt();
            }
        }

        busyLock.block();
    }

    /** {@inheritDoc} */
    @Override public void stop(boolean cancel) throws IgniteCheckedException {
        super.stop(cancel);

        ctx.io().removeMessageListener(TOPIC_DYNAMIC_SCHEMA, ioLsnr);

        if (idx != null)
            idx.stop();

        U.closeQuiet(qryDetailMetricsEvictTask);
    }

    /**
     * @return {@code true} If indexing module is in classpath and successfully initialized.
     */
    public boolean moduleEnabled() {
        return idx != null;
    }

    /**
     * @return Indexing.
     * @throws IgniteException If module is not enabled.
     */
    public GridQueryIndexing getIndexing() throws IgniteException {
        checkxEnabled();

        return idx;
    }

    /**
     * @param cctx Cache context.
     * @param initIdxStates Index states.
     * @throws IgniteCheckedException If failed.
     */
    @SuppressWarnings("deprecation")
    private void initializeCache(GridCacheContext<?, ?> cctx, @Nullable QueryIndexStates initIdxStates)
        throws IgniteCheckedException {
        String space = cctx.name();

        CacheConfiguration<?,?> ccfg = cctx.config();

        // Prepare candidates.
        List<Class<?>> mustDeserializeClss = new ArrayList<>();

        Collection<QueryTypeCandidate> cands = new ArrayList<>();

        if (!F.isEmpty(ccfg.getQueryEntities())) {
            for (QueryEntity qryEntity : ccfg.getQueryEntities()) {
                QueryTypeCandidate cand = QueryUtils.typeForQueryEntity(space, cctx, qryEntity, mustDeserializeClss);

                cands.add(cand);
            }
        }

        if (!F.isEmpty(ccfg.getTypeMetadata())) {
            for (CacheTypeMetadata meta : ccfg.getTypeMetadata()) {
                QueryTypeCandidate cand = QueryUtils.typeForCacheMetadata(space, cctx, meta, mustDeserializeClss);

                if (cand != null)
                    cands.add(cand);
            }
        }

        // Ensure that candidates has unique index names. Otherwise we will not be able to apply pending operations.
        Map<String, QueryTypeDescriptorImpl> idxTypMap = new HashMap<>();

        for (QueryTypeCandidate cand : cands) {
            QueryTypeDescriptorImpl desc = cand.descriptor();

            for (String idxName : desc.indexes().keySet()) {
                QueryTypeDescriptorImpl oldDesc = idxTypMap.put(idxName, desc);

                if (oldDesc != null)
                    throw new IgniteException("Duplicate index name [idxName=" + idxName +
                        ", type1=" + desc.name() + ", type2=" + oldDesc.name() + ']');
            }
        }

        IdentityHashMap<IndexAbstractOperation, String> activeOps = new IdentityHashMap<>();

        if (initIdxStates != null) {
            // Apply ready operations.
            for (Map.Entry<String, QueryIndexState> entry : initIdxStates.readyOperations().entrySet()) {
                String idxName = entry.getKey();
                QueryIndexState idxState = entry.getValue();

                if (idxState.removed()) {
                    // Handle remove. If relevant index is not found, this is not a problem as consistency between
                    // nodes are not compromised
                    QueryTypeDescriptorImpl desc = idxTypMap.remove(idxState.indexName());

                    if (desc != null)
                        QueryUtils.processDynamicIndexChange(idxName, null, desc);
                }
                else {
                    // Handle create.
                    QueryTypeDescriptorImpl desc = null;

                    for (QueryTypeCandidate cand : cands) {
                        if (F.eq(cand.descriptor().tableName(), idxState.tableName())) {
                            desc = cand.descriptor();

<<<<<<< HEAD
                            break;
                        }
                    }

                    if (desc == null)
                        throw new IgniteException("Table not found for index remove [idxName=" + idxName +
                            ", tblName=" + idxState.tableName() + ']');

                    QueryTypeDescriptorImpl oldDesc = idxTypMap.put(idxName, desc);

                    if (oldDesc != null)
                        throw new IgniteException("Duplicate index name [idxName=" + idxName +
                            ", type1=" + desc.name() + ", type2=" + oldDesc.name() + ']');

                    QueryUtils.processDynamicIndexChange(idxName, idxState.index(), desc);
                }
            }

            // Apply pending operations.
            for (Map.Entry<String, QueryIndexActiveOperation> acceptedOpEntry :
                initIdxStates.acceptedActiveOperations().entrySet()) {
                String errMsg = null;

                String idxName = acceptedOpEntry.getKey();
                IndexAbstractOperation op = acceptedOpEntry.getValue().operation();

                if (op instanceof IndexCreateOperation) {
                    // Handle create.
                    IndexCreateOperation op0 = (IndexCreateOperation)op;

                    QueryTypeDescriptorImpl desc = null;

                    for (QueryTypeCandidate cand : cands) {
                        if (F.eq(cand.descriptor().tableName(), op0.tableName())) {
                            desc = cand.descriptor();

                            break;
                        }
                    }

                    if (desc == null)
                        errMsg = "Table not found: " + op0.tableName();
                    else {
                        QueryTypeDescriptorImpl oldDesc = idxTypMap.get(idxName);

                        if (oldDesc != null) {
                            if (!op0.ifNotExists())
                                errMsg = "Index already exists: " + idxName;
                        }
                        else {
                            idxTypMap.put(idxName, desc);

                            QueryUtils.processDynamicIndexChange(idxName, op0.index(), desc);
                        }
                    }
                }
                else {
                    // Handle drop.
                    IndexDropOperation op0 = (IndexDropOperation)op;

                    QueryTypeDescriptorImpl desc = idxTypMap.get(op0.indexName());

                    if (desc == null) {
                        if (!op0.ifExists())
                            errMsg = "Index doesn't exist: " + idxName;
                    }
                    else {
                        idxTypMap.remove(idxName);

                        QueryUtils.processDynamicIndexChange(idxName, null, desc);
                    }
                }

                activeOps.put(op, errMsg);
=======
                idx.registerType(space, desc);
>>>>>>> ab516da1
            }
        }

        // Ready to register at this point.
        registerCache0(space, cctx, cands);

        // If cache was registered successfully, start pending operations.
        for (Map.Entry<IndexAbstractOperation, String> activeOp : activeOps.entrySet()) {
            String errMsg = activeOp.getValue();

            Exception err = errMsg != null ? new IgniteException(errMsg) : null;

            startIndexOperation(activeOp.getKey(), true, err);
        }

        // Warn about possible implicit deserialization.
        if (!mustDeserializeClss.isEmpty()) {
            U.warn(log, "Some classes in query configuration cannot be written in binary format " +
                "because they either implement Externalizable interface or have writeObject/readObject methods. " +
                "Instances of these classes will be deserialized in order to build indexes. Please ensure that " +
                "all nodes have these classes in classpath. To enable binary serialization either implement " +
                Binarylizable.class.getSimpleName() + " interface or set explicit serializer using " +
                "BinaryTypeConfiguration.setSerializer() method: " + mustDeserializeClss);
        }
    }

    /** {@inheritDoc} */
    @Override public void onDisconnected(IgniteFuture<?> reconnectFut) throws IgniteCheckedException {
        if (idx != null)
            idx.onDisconnected(reconnectFut);

        // TODO: Complete index client futures, clear pending index state.
    }

    /**
     * Handle cache start. Invoked either from GridCacheProcessor.onKernalStart() method or from exchange worker.
     * When called for the first time, we initialize topology thus understanding whether current node is coordinator
     * or not.
     *
     * @param cctx Cache context.
     * @param idxStates Index states.
     * @throws IgniteCheckedException If failed.
     */
    public void onCacheStart(GridCacheContext cctx, @Nullable QueryIndexStates idxStates)
        throws IgniteCheckedException {
        if (idx == null)
            return;

        if (!busyLock.enterBusy())
            return;

        try {
            initializeCache(cctx, idxStates);
        }
        finally {
            busyLock.leaveBusy();
        }
    }

    /**
     * @param cctx Cache context.
     */
    public void onCacheStop(GridCacheContext cctx) {
        if (idx == null)
            return;

        if (!busyLock.enterBusy())
            return;

        try {
            unregisterCache0(cctx.name());
        }
        finally {
            busyLock.leaveBusy();
        }
    }

    /**
     * Handle index accept message.
     *
     * @param msg Message.
     */
    public void onIndexAcceptMessage(IndexAcceptDiscoveryMessage msg) {
        idxLock.writeLock().lock();

        try {
            IndexAbstractOperation op = msg.operation();
            String space = op.space();

            boolean completed = false;
            String errMsg = null;

            // Validate.
            if (op instanceof IndexCreateOperation) {
                IndexCreateOperation op0 = (IndexCreateOperation)op;

                QueryIndex idx = op0.index();

                // Make sure table exists.
                String tblName = op0.tableName();

                QueryTypeDescriptorImpl type0 = null;

                for (QueryTypeDescriptorImpl type : types.values()) {
                    if (F.eq(tblName, type.tableName())) {
                        type0 = type;

                        break;
                    }
                }

                if (type0 == null) {
                    completed = true;
                    errMsg = "Table doesn't exist: " + tblName;
                }
                else {
                    // Make sure that index can be applied to the given table.
                    for (String idxField : idx.getFieldNames()) {
                        if (!type0.fields().containsKey(idxField)) {
                            completed = true;
                            errMsg = "Field doesn't exist: " + idxField;

                            break;
                        }
                    }
                }

                // Check conflict with other indexes.
                if (errMsg != null) {
                    String idxName = op0.index().getName();

                    QueryIndexKey idxKey = new QueryIndexKey(space, idxName);

                    if (idxs.get(idxKey) != null) {
                        completed = true;

                        if (!op0.ifNotExists())
                            errMsg = "Index already exists [space=" + space + ", index=" + idxName + ']';
                    }
                }
            }
            else if (op instanceof IndexDropOperation) {
                IndexDropOperation op0 = (IndexDropOperation)op;

                String idxName = op0.indexName();

                QueryIndexDescriptorImpl oldIdx = idxs.get(new QueryIndexKey(space, idxName));

                if (oldIdx == null) {
                    completed = true;

                    if (!op0.ifExists())
                        errMsg = "Index doesn't exist: " + idxName;
                }
            }
            else {
                completed = true;
                errMsg = "Unsupported operation: " + op;
            }

            // Start async operation.
            Exception err = errMsg != null ? new IgniteException(errMsg) : null;

            startIndexOperation(op, completed, err);
        }
        finally {
            idxLock.writeLock().unlock();
        }
    }

    /**
     * Handle index finish message.
     *
     * @param msg Message.
     */
    public void onIndexFinishMessage(IndexFinishDiscoveryMessage msg) {
        UUID opId = msg.operation().operationId();

        idxOpStates.remove(opId);

        QueryIndexClientFuture cliFut = idxCliFuts.remove(opId);

        if (cliFut != null) {
            if (msg.hasError()) {
                IgniteException err = new IgniteException(msg.errorMessage());

                cliFut.onDone(err); // TODO: Better message and code handling.
            }
            else
                cliFut.onDone();
        }
    }

    /**
     * Handle node leave.
     *
     * @param node Node.
     */
    public void onNodeLeave(ClusterNode node) {
        for (IndexOperationState idxOpState : idxOpStates.values())
            idxOpState.onNodeLeave(node.id());
    }

    /**
     * Process index operation.
     *
     * @param op Operation.
     * @param cancelToken Cancel token.
     */
    public void processIndexOperation(IndexAbstractOperation op, IndexOperationCancellationToken cancelToken) {
        // TODO.
    }

    /**
     * Register cache in indexing SPI.
     *
     * @param space Space.
     * @param cctx Cache context.
     * @param cands Candidates.
     * @throws IgniteCheckedException If failed.
     */
    private void registerCache0(String space, GridCacheContext<?, ?> cctx, Collection<QueryTypeCandidate> cands)
        throws IgniteCheckedException {
        idxLock.writeLock().lock();

        try {
            idx.registerCache(space, cctx, cctx.config());

            try {
                for (QueryTypeCandidate cand : cands) {
                    QueryTypeIdKey typeId = cand.typeId();
                    QueryTypeIdKey altTypeId = cand.alternativeTypeId();
                    QueryTypeDescriptorImpl desc = cand.descriptor();

                    if (typesByName.putIfAbsent(new QueryTypeNameKey(space, desc.name()), desc) != null)
                        throw new IgniteCheckedException("Type with name '" + desc.name() + "' already indexed " +
                            "in cache '" + space + "'.");

                    types.put(typeId, desc);

                    if (altTypeId != null)
                        types.put(altTypeId, desc);

                    for (QueryIndexDescriptorImpl idx : desc.indexes0()) {
                        QueryIndexKey idxKey = new QueryIndexKey(space, idx.name());

                        QueryIndexDescriptorImpl oldIdx = idxs.putIfAbsent(idxKey, idx);

                        if (oldIdx != null) {
                            throw new IgniteException("Duplicate index name [space=" + space + ", idxName=" + idx.name() +
                                ", existingTable=" + oldIdx.typeDescriptor().tableName() +
                                ", table=" + desc.tableName() + ']');
                        }
                    }

                    boolean registered = idx.registerType(space, desc);

                    desc.registered(registered);
                }
            }
            catch (IgniteCheckedException | RuntimeException e) {
                unregisterCache0(space);

                throw e;
            }
        }
        finally {
            idxLock.writeLock().unlock();
        }
    }

    /**
     * Unregister cache.
     *
     * @param space Space.
     */
    private void unregisterCache0(String space) {
        assert idx != null;

        idxLock.writeLock().lock();

        try {
            // Clear types.
            Iterator<Map.Entry<QueryTypeIdKey, QueryTypeDescriptorImpl>> it = types.entrySet().iterator();

            while (it.hasNext()) {
                Map.Entry<QueryTypeIdKey, QueryTypeDescriptorImpl> entry = it.next();

                if (F.eq(space, entry.getKey().space())) {
                    it.remove();

                    typesByName.remove(new QueryTypeNameKey(space, entry.getValue().name()));
                }
            }

            // Clear indexes.
            // TODO Clear pending index operations.

            // Notify indexing.
            try {
                idx.unregisterCache(space);
            }
            catch (Exception e) {
                U.error(log, "Failed to clear indexing on cache unregister (will ignore): " + space, e);
            }
        }
        finally {
            idxLock.writeLock().unlock();
        }
    }

    /**
     * Remove indexes during complete space unregister.
     *
     * @param space Space.
     */
    private void removeIndexesOnSpaceUnregister(String space) {
        Iterator<Map.Entry<QueryIndexKey, QueryIndexDescriptorImpl>> idxIt = idxs.entrySet().iterator();

        while (idxIt.hasNext()) {
            Map.Entry<QueryIndexKey, QueryIndexDescriptorImpl> idxEntry = idxIt.next();

            QueryIndexKey idxKey = idxEntry.getKey();

            if (F.eq(space, idxKey.space()))
                idxIt.remove();
        }
    }

    /**
     * Complete index client futures in case of cache stop or type unregistration.
     *
     * @param space Space.
     */
    private void completeIndexClientFuturesOnSpaceUnregister(String space) {
        Iterator<Map.Entry<UUID, QueryIndexClientFuture>> idxCliFutIt = idxCliFuts.entrySet().iterator();

        while (idxCliFutIt.hasNext()) {
            Map.Entry<UUID, QueryIndexClientFuture> idxCliFutEntry = idxCliFutIt.next();

            QueryIndexClientFuture idxCliFut = idxCliFutEntry.getValue();

            if (F.eq(space, idxCliFut.key().space())) {
                idxCliFut.onCacheStopped();

                idxCliFutIt.remove();
            }
        }
    }

    /**
     * @param space Space name.
     * @return Cache object context.
     */
    private CacheObjectContext cacheObjectContext(String space) {
        return ctx.cache().internalCache(space).context().cacheObjectContext();
    }

    /**
     * Writes key-value pair to index.
     *
     * @param space Space.
     * @param key Key.
     * @param val Value.
     * @param ver Cache entry version.
     * @param expirationTime Expiration time or 0 if never expires.
     * @throws IgniteCheckedException In case of error.
     */
    @SuppressWarnings({"unchecked", "ConstantConditions"})
    public void store(final String space, final CacheObject key, final CacheObject val,
        byte[] ver, long expirationTime) throws IgniteCheckedException {
        assert key != null;
        assert val != null;

        if (log.isDebugEnabled())
            log.debug("Store [space=" + space + ", key=" + key + ", val=" + val + "]");

        if (idx == null)
            return;

        if (!busyLock.enterBusy())
            return;

        try {
            CacheObjectContext coctx = cacheObjectContext(space);

            Class<?> valCls = null;

            QueryTypeIdKey id;

            boolean binaryVal = ctx.cacheObjects().isBinaryObject(val);

            if (binaryVal) {
                int typeId = ctx.cacheObjects().typeId(val);

                id = new QueryTypeIdKey(space, typeId);
            }
            else {
                valCls = val.value(coctx, false).getClass();

                id = new QueryTypeIdKey(space, valCls);
            }

            QueryTypeDescriptorImpl desc = types.get(id);

            if (desc == null)
                return;

            if (!binaryVal && !desc.valueClass().isAssignableFrom(valCls))
                throw new IgniteCheckedException("Failed to update index due to class name conflict" +
                    "(multiple classes with same simple name are stored in the same cache) " +
                    "[expCls=" + desc.valueClass().getName() + ", actualCls=" + valCls.getName() + ']');

            if (!ctx.cacheObjects().isBinaryObject(key)) {
                Class<?> keyCls = key.value(coctx, false).getClass();

                if (!desc.keyClass().isAssignableFrom(keyCls))
                    throw new IgniteCheckedException("Failed to update index, incorrect key class [expCls=" +
                        desc.keyClass().getName() + ", actualCls=" + keyCls.getName() + "]");
            }

            idx.store(space, desc.name(), key, val, ver, expirationTime);
        }
        finally {
            busyLock.leaveBusy();
        }
    }

    /**
     * @throws IgniteCheckedException If failed.
     */
    private void checkEnabled() throws IgniteCheckedException {
        if (idx == null)
            throw new IgniteCheckedException("Indexing is disabled.");
    }

    /**
     * @throws IgniteException If indexing is disabled.
     */
    private void checkxEnabled() throws IgniteException {
        if (idx == null)
            throw new IgniteException("Failed to execute query because indexing is disabled (consider adding module " +
                INDEXING.module() + " to classpath or moving it from 'optional' to 'libs' folder).");
    }

    /**
     * @param cctx Cache context.
     * @param qry Query.
     * @return Cursor.
     */
    public QueryCursor<List<?>> queryTwoStep(final GridCacheContext<?,?> cctx, final SqlFieldsQuery qry) {
        checkxEnabled();

        if (!busyLock.enterBusy())
            throw new IllegalStateException("Failed to execute query (grid is stopping).");

        try {
            return executeQuery(GridCacheQueryType.SQL_FIELDS, qry.getSql(), cctx, new IgniteOutClosureX<QueryCursor<List<?>>>() {
                @Override public QueryCursor<List<?>> applyx() throws IgniteCheckedException {
                    return idx.queryTwoStep(cctx, qry, null);
                }
            }, true);
        }
        catch (IgniteCheckedException e) {
            throw new IgniteException(e);
        }
        finally {
            busyLock.leaveBusy();
        }
    }

    /**
     * @param spaceName Cache name.
     * @param streamer Data streamer.
     * @param qry Query.
     * @return Iterator.
     */
    public long streamUpdateQuery(@Nullable final String spaceName,
        final IgniteDataStreamer<?, ?> streamer, final String qry, final Object[] args) {
        assert streamer != null;

        if (!busyLock.enterBusy())
            throw new IllegalStateException("Failed to execute query (grid is stopping).");

        try {
            GridCacheContext cctx = ctx.cache().cache(spaceName).context();

            return executeQuery(GridCacheQueryType.SQL_FIELDS, qry, cctx, new IgniteOutClosureX<Long>() {
                @Override public Long applyx() throws IgniteCheckedException {
                    return idx.streamUpdateQuery(spaceName, qry, args, streamer);
                }
            }, true);
        }
        catch (IgniteCheckedException e) {
            throw new CacheException(e);
        }
        finally {
            busyLock.leaveBusy();
        }
    }

    /**
     * @param cctx Cache context.
     * @param qry Query.
     * @return Cursor.
     */
    public <K,V> QueryCursor<Cache.Entry<K,V>> queryTwoStep(final GridCacheContext<?,?> cctx, final SqlQuery qry) {
        checkxEnabled();

        if (!busyLock.enterBusy())
            throw new IllegalStateException("Failed to execute query (grid is stopping).");

        try {
            return executeQuery(GridCacheQueryType.SQL, qry.getSql(), cctx,
                new IgniteOutClosureX<QueryCursor<Cache.Entry<K, V>>>() {
                    @Override public QueryCursor<Cache.Entry<K, V>> applyx() throws IgniteCheckedException {
                        return idx.queryTwoStep(cctx, qry);
                    }
                }, true);
        }
        catch (IgniteCheckedException e) {
            throw new IgniteException(e);
        }
        finally {
            busyLock.leaveBusy();
        }
    }

    /**
     * @param cctx Cache context.
     * @param qry Query.
     * @param keepBinary Keep binary flag.
     * @return Cursor.
     */
    public <K, V> QueryCursor<Cache.Entry<K, V>> queryLocal(
        final GridCacheContext<?, ?> cctx,
        final SqlQuery qry,
        final boolean keepBinary
    ) {
        if (!busyLock.enterBusy())
            throw new IllegalStateException("Failed to execute query (grid is stopping).");

        try {
            return executeQuery(GridCacheQueryType.SQL, qry.getSql(), cctx,
                new IgniteOutClosureX<QueryCursor<Cache.Entry<K, V>>>() {
                    @Override public QueryCursor<Cache.Entry<K, V>> applyx() throws IgniteCheckedException {
                        String type = qry.getType();

                        String typeName = type(cctx.name(), type);

                        qry.setType(typeName);

                        sendQueryExecutedEvent(
                            qry.getSql(),
                            qry.getArgs());

                        return idx.queryLocalSql(cctx, qry, idx.backupFilter(requestTopVer.get(), null), keepBinary);
                    }
                }, true);
        }
        catch (IgniteCheckedException e) {
            throw new CacheException(e);
        }
        finally {
            busyLock.leaveBusy();
        }
    }

    /**
     * Collect queries that already running more than specified duration.
     *
     * @param duration Duration to check.
     * @return Collection of long running queries.
     */
    public Collection<GridRunningQueryInfo> runningQueries(long duration) {
        if (moduleEnabled())
            return idx.runningQueries(duration);

        return Collections.emptyList();
    }

    /**
     * Cancel specified queries.
     *
     * @param queries Queries ID's to cancel.
     */
    public void cancelQueries(Collection<Long> queries) {
        if (moduleEnabled())
            idx.cancelQueries(queries);
    }

    /**
     * Create index.
     *
     * @param space Space name.
     * @param tblName Table name.
     * @param idx Index.
     * @param ifNotExists When set to {@code true} operation will fail if index already exists.
     * @return Future completed when index is created.
     */
    public IgniteInternalFuture<?> createIndex(String space, String tblName, QueryIndex idx, boolean ifNotExists) {
        String idxName = idx.getName() != null ? idx.getName() : QueryEntity.defaultIndexName(idx);

        QueryIndexKey idxKey = new QueryIndexKey(space, idxName);

        idxLock.readLock().lock();

        try {
            QueryIndexDescriptorImpl oldIdxDesc = idxs.get(idxKey);

            if (oldIdxDesc != null) {
                // Make sure that index is bound to the same table.
                String oldTblName = oldIdxDesc.typeDescriptor().tableName();

                if (!F.eq(oldTblName, tblName)) {
                    return new GridFinishedFuture<>(new IgniteException("Index already exists and is bound to " +
                        "another table [space=" + space + ", idxName=" + idxName + ", expTblName=" + oldTblName +
                        ", actualTblName=" + tblName + ']'));
                }

                if (ifNotExists)
                    return new GridFinishedFuture<>();
                else
                    return new GridFinishedFuture<>(new IgniteException("Index already exists [space=" + space +
                        ", idxName=" + idxName + ']'));
            }

            UUID opId = UUID.randomUUID();
            QueryIndexClientFuture fut = new QueryIndexClientFuture(opId, idxKey);

            IndexCreateOperation op = new IndexCreateOperation(ctx.localNodeId(), opId, space, tblName, idx,
                ifNotExists);

            try {
                ctx.discovery().sendCustomEvent(new IndexProposeDiscoveryMessage(op));
            }
            catch (IgniteCheckedException e) {
                return new GridFinishedFuture<>(new IgniteException("Failed to start index create opeartion due to " +
                    "unexpected exception [space=" + space + ", idxName=" + idxName + ']'));
            }

            QueryIndexClientFuture oldFut = idxCliFuts.put(opId, fut);

            assert oldFut == null;

            return fut;
        }
        finally {
            idxLock.readLock().unlock();
        }
    }

    /**
     * @param sqlQry Sql query.
     * @param params Params.
     */
    private void sendQueryExecutedEvent(String sqlQry, Object[] params) {
        if (ctx.event().isRecordable(EVT_CACHE_QUERY_EXECUTED)) {
            ctx.event().record(new CacheQueryExecutedEvent<>(
                ctx.discovery().localNode(),
                "SQL query executed.",
                EVT_CACHE_QUERY_EXECUTED,
                CacheQueryType.SQL.name(),
                null,
                null,
                sqlQry,
                null,
                null,
                params,
                null,
                null));
        }
    }

    /**
     *
     * @param space Space name.
     * @param sql Query.
     * @return {@link PreparedStatement} from underlying engine to supply metadata to Prepared - most likely H2.
     */
    public PreparedStatement prepareNativeStatement(String space, String sql) throws SQLException {
        checkxEnabled();

        return idx.prepareNativeStatement(space, sql);
    }

    /**
     * @param schema Schema name.
     * @return space (cache) name from schema name.
     */
    public String space(String schema) throws SQLException {
        checkxEnabled();

        return idx.space(schema);
    }

    /**
     * @param spaceName Space name.
     * @param nativeStmt Native statement.
     * @param autoFlushFreq Automatic data flushing frequency, disabled if {@code 0}.
     * @param nodeBufSize Per node buffer size - see {@link IgniteDataStreamer#perNodeBufferSize(int)}
     * @param nodeParOps Per node parallel ops count - see {@link IgniteDataStreamer#perNodeParallelOperations(int)}
     * @param allowOverwrite Overwrite existing cache values on key duplication.
     * @see IgniteDataStreamer#allowOverwrite
     * @return {@link IgniteDataStreamer} tailored to specific needs of given native statement based on its metadata.
     */
    public IgniteDataStreamer<?, ?> createStreamer(String spaceName, PreparedStatement nativeStmt, long autoFlushFreq,
        int nodeBufSize, int nodeParOps, boolean allowOverwrite) {
        return idx.createStreamer(spaceName, nativeStmt, autoFlushFreq, nodeBufSize, nodeParOps, allowOverwrite);
    }

    /**
     * @param cctx Cache context.
     * @param qry Query.
     * @return Iterator.
     */
    @SuppressWarnings("unchecked")
    public QueryCursor<List<?>> queryLocalFields(final GridCacheContext<?, ?> cctx, final SqlFieldsQuery qry) {
        if (!busyLock.enterBusy())
            throw new IllegalStateException("Failed to execute query (grid is stopping).");

        try {
            return executeQuery(GridCacheQueryType.SQL_FIELDS, qry.getSql(), cctx, new IgniteOutClosureX<QueryCursor<List<?>>>() {
                @Override public QueryCursor<List<?>> applyx() throws IgniteCheckedException {
                    GridQueryCancel cancel = new GridQueryCancel();

                    final QueryCursor<List<?>> cursor = idx.queryLocalSqlFields(cctx, qry,
                        idx.backupFilter(requestTopVer.get(), null), cancel);

                    return new QueryCursorImpl<List<?>>(new Iterable<List<?>>() {
                        @Override public Iterator<List<?>> iterator() {
                            sendQueryExecutedEvent(qry.getSql(), qry.getArgs());

                            return cursor.iterator();
                        }
                    }, cancel) {
                        @Override public List<GridQueryFieldMetadata> fieldsMeta() {
                            if (cursor instanceof QueryCursorImpl)
                                return ((QueryCursorImpl)cursor).fieldsMeta();

                            return super.fieldsMeta();
                        }
                    };
                }
            }, true);
        }
        catch (IgniteCheckedException e) {
            throw new CacheException(e);
        }
        finally {
            busyLock.leaveBusy();
        }
    }

    /**
     * @param space Space.
     * @param key Key.
     * @throws IgniteCheckedException Thrown in case of any errors.
     */
    public void remove(String space, CacheObject key, CacheObject val) throws IgniteCheckedException {
        assert key != null;

        if (log.isDebugEnabled())
            log.debug("Remove [space=" + space + ", key=" + key + ", val=" + val + "]");

        if (idx == null)
            return;

        if (!busyLock.enterBusy())
            throw new IllegalStateException("Failed to remove from index (grid is stopping).");

        try {
            idx.remove(space, key, val);
        }
        finally {
            busyLock.leaveBusy();
        }
    }

    /**
     * @param space Space.
     * @param clause Clause.
     * @param resType Result type.
     * @param filters Key and value filters.
     * @param <K> Key type.
     * @param <V> Value type.
     * @return Key/value rows.
     * @throws IgniteCheckedException If failed.
     */
    @SuppressWarnings("unchecked")
    public <K, V> GridCloseableIterator<IgniteBiTuple<K, V>> queryText(final String space, final String clause,
        final String resType, final IndexingQueryFilter filters) throws IgniteCheckedException {
        checkEnabled();

        if (!busyLock.enterBusy())
            throw new IllegalStateException("Failed to execute query (grid is stopping).");

        try {
            final GridCacheContext<?, ?> cctx = ctx.cache().internalCache(space).context();

            return executeQuery(GridCacheQueryType.TEXT, clause, cctx,
                new IgniteOutClosureX<GridCloseableIterator<IgniteBiTuple<K, V>>>() {
                    @Override public GridCloseableIterator<IgniteBiTuple<K, V>> applyx() throws IgniteCheckedException {
                        String typeName = type(space, resType);

                        return idx.queryLocalText(space, clause, typeName, filters);
                    }
                }, true);
        }
        finally {
            busyLock.leaveBusy();
        }
    }

    /**
     * Will be called when entry for key will be swapped.
     *
     * @param spaceName Space name.
     * @param key key.
     * @throws IgniteCheckedException If failed.
     */
    public void onSwap(String spaceName, CacheObject key) throws IgniteCheckedException {
        if (log.isDebugEnabled())
            log.debug("Swap [space=" + spaceName + ", key=" + key + "]");

        if (idx == null)
            return;

        if (!busyLock.enterBusy())
            throw new IllegalStateException("Failed to process swap event (grid is stopping).");

        try {
            idx.onSwap(
                spaceName,
                key);
        }
        finally {
            busyLock.leaveBusy();
        }
    }

    /**
     * Will be called when entry for key will be unswapped.
     *
     * @param spaceName Space name.
     * @param key Key.
     * @param val Value.
     * @throws IgniteCheckedException If failed.
     */
    public void onUnswap(String spaceName, CacheObject key, CacheObject val)
        throws IgniteCheckedException {
        if (log.isDebugEnabled())
            log.debug("Unswap [space=" + spaceName + ", key=" + key + ", val=" + val + "]");

        if (idx == null)
            return;

        if (!busyLock.enterBusy())
            throw new IllegalStateException("Failed to process swap event (grid is stopping).");

        try {
            idx.onUnswap(spaceName, key, val);
        }
        finally {
            busyLock.leaveBusy();
        }
    }

    /**
     * Gets types for space.
     *
     * @param space Space name.
     * @return Descriptors.
     */
    public Collection<GridQueryTypeDescriptor> types(@Nullable String space) {
        Collection<GridQueryTypeDescriptor> spaceTypes = new ArrayList<>();

        for (Map.Entry<QueryTypeIdKey, QueryTypeDescriptorImpl> e : types.entrySet()) {
            QueryTypeDescriptorImpl desc = e.getValue();

            if (F.eq(e.getKey().space(), space))
                spaceTypes.add(desc);
        }

        return spaceTypes;
    }

    /**
     * Gets type name for provided space and type name if type is still valid.
     *
     * @param space Space name.
     * @param typeName Type name.
     * @return Type descriptor.
     * @throws IgniteCheckedException If failed.
     */
    private String type(@Nullable String space, String typeName) throws IgniteCheckedException {
        QueryTypeDescriptorImpl type = typesByName.get(new QueryTypeNameKey(space, typeName));

        if (type == null)
            throw new IgniteCheckedException("Failed to find SQL table for type: " + typeName);

        return type.name();
    }

    /**
     * @param qryType Query type.
     * @param qry Query description.
     * @param cctx Cache context.
     * @param clo Closure.
     * @param complete Complete.
     */
    @SuppressWarnings("ThrowableResultOfMethodCallIgnored")
    public <R> R executeQuery(GridCacheQueryType qryType, String qry, GridCacheContext<?, ?> cctx,
        IgniteOutClosureX<R> clo, boolean complete) throws IgniteCheckedException {
        final long startTime = U.currentTimeMillis();

        Throwable err = null;

        R res = null;

        try {
            res = clo.apply();

            if (res instanceof CacheQueryFuture) {
                CacheQueryFuture fut = (CacheQueryFuture)res;

                err = fut.error();
            }

            return res;
        }
        catch (GridClosureException e) {
            err = e.unwrap();

            throw (IgniteCheckedException)err;
        }
        catch (CacheException | IgniteException e) {
            err = e;

            throw e;
        }
        catch (Exception e) {
            err = e;

            throw new IgniteCheckedException(e);
        }
        finally {
            boolean failed = err != null;

            long duration = U.currentTimeMillis() - startTime;

            if (complete || failed) {
                cctx.queries().collectMetrics(qryType, qry, startTime, duration, failed);

                if (log.isTraceEnabled())
                    log.trace("Query execution [startTime=" + startTime + ", duration=" + duration +
                        ", fail=" + failed + ", res=" + res + ']');
            }
        }
    }

    /**
     * Dispatch IO message.
     *
     * @param msg Message.
     */
    private void dispatchIoMessage(Object msg) {
        if (!ioInit) {
            ioInitLock.readLock().lock();

            try {
                if (!ioInit) {
                    ioMsgs.add(msg);

                    return;
                }
            }
            finally {
                ioInitLock.readLock().unlock();
            }
        }

        if (msg instanceof IndexOperationStatusRequest) {
            IndexOperationStatusRequest req = (IndexOperationStatusRequest)msg;

            processStatusRequest(req);
        }
        else if (msg instanceof IndexOperationStatusResponse) {
            IndexOperationStatusResponse resp = (IndexOperationStatusResponse)msg;

            processStatusResponse(resp);
        }
        else
            U.warn(log, "Unsupported IO message: " + msg);
    }

    /**
     * Start index operation.
     *
     * @param op Operation.
     * @param completed Completed flag.
     * @param err Error.
     */
    private void startIndexOperation(IndexAbstractOperation op, boolean completed, Exception err) {
        IndexOperationHandler hnd = new IndexOperationHandler(ctx, this, op, completed, err);

        hnd.init();

        IndexOperationState state = new IndexOperationState(ctx, this, hnd);

        idxOpStates.put(op.operationId(), state);

        state.tryMap();
    }

    /**
     * Process status request.
     *
     * @param req Status request.
     */
    private void processStatusRequest(IndexOperationStatusRequest req) {
        UUID opId = req.operationId();

        IndexOperationState idxOpState = idxOpStates.get(opId);

        if (idxOpState != null)
            idxOpState.onStatusRequest(req.senderNodeId());
        else
            // Operation completed successfully.
            sendStatusResponse(req.senderNodeId(), opId, null);
    }

    /**
     * Process status response.
     *
     * @param resp Status response.
     */
    private void processStatusResponse(IndexOperationStatusResponse resp) {
        IndexOperationState idxOpState = idxOpStates.get(resp.operationId());

        if (idxOpState != null)
            idxOpState.onNodeFinished(resp.senderNodeId(), resp.errorMessage());
        else {
            // TODO: Log!
        }
    }

    /**
     * Send status response.
     *
     * @param destNodeId Destination node ID.
     * @param opId Operation ID.
     * @param errMsg Error message.
     */
    public void sendStatusResponse(UUID destNodeId, UUID opId, String errMsg) {
        try {
            IndexOperationStatusResponse resp = new IndexOperationStatusResponse(ctx.localNodeId(), opId, errMsg);

            // TODO: Proper pool!
            ctx.io().sendToGridTopic(destNodeId, TOPIC_DYNAMIC_SCHEMA, resp, PUBLIC_POOL);
        }
        catch (IgniteCheckedException e) {
            // Node left, ignore.
            // TODO: Better logging all over the state and handler to simplify debug!
        }
    }

    /**
     * @param ver Version.
     */
    public static void setRequestAffinityTopologyVersion(AffinityTopologyVersion ver) {
        requestTopVer.set(ver);
    }

    /**
     * @return Affinity topology version of the current request.
     */
    public static AffinityTopologyVersion getRequestAffinityTopologyVersion() {
        return requestTopVer.get();
    }

    /**
     * IO worker to process pending IO messages.
     */
    private class IoWorker extends GridWorker {
        /**
         * Constructor.
         *
         * @param igniteInstanceName Ignite instance name.
         * @param name Worker name.
         * @param log Logger.
         */
        public IoWorker(@Nullable String igniteInstanceName, String name, IgniteLogger log) {
            super(igniteInstanceName, name, log);
        }

        /** {@inheritDoc} */
        @Override protected void body() throws InterruptedException, IgniteInterruptedCheckedException {
            while (!isCancelled()) {
                Object msg = ioMsgs.poll();

                if (msg == null)
                    break;

                dispatchIoMessage(msg);
            }
        }
    }
}<|MERGE_RESOLUTION|>--- conflicted
+++ resolved
@@ -363,7 +363,6 @@
                         if (F.eq(cand.descriptor().tableName(), idxState.tableName())) {
                             desc = cand.descriptor();
 
-<<<<<<< HEAD
                             break;
                         }
                     }
@@ -438,9 +437,6 @@
                 }
 
                 activeOps.put(op, errMsg);
-=======
-                idx.registerType(space, desc);
->>>>>>> ab516da1
             }
         }
 
@@ -696,9 +692,7 @@
                         }
                     }
 
-                    boolean registered = idx.registerType(space, desc);
-
-                    desc.registered(registered);
+                    idx.registerType(space, desc);
                 }
             }
             catch (IgniteCheckedException | RuntimeException e) {
