--- conflicted
+++ resolved
@@ -129,6 +129,7 @@
 import org.apache.ignite.internal.processors.query.schema.operation.SchemaIndexDropOperation;
 import org.apache.ignite.internal.processors.query.stat.IgniteStatisticsManager;
 import org.apache.ignite.internal.processors.query.stat.IgniteStatisticsManagerImpl;
+import org.apache.ignite.internal.processors.resource.GridResourceProcessor;
 import org.apache.ignite.internal.processors.timeout.GridTimeoutProcessor;
 import org.apache.ignite.internal.util.GridBoundedConcurrentLinkedHashSet;
 import org.apache.ignite.internal.util.GridSpinBusyLock;
@@ -3072,12 +3073,23 @@
                                 failOnMultipleStmts
                             );
 
+                            SessionContext sesCtx = null;
+
+                            if (cctx != null) {
+                                CacheOperationContext opCtx = cctx.operationContextPerCall();;
+
+                                if (opCtx != null && opCtx.applicationAttributes() != null)
+                                    sesCtx = new SessionContextImpl(opCtx.applicationAttributes());
+                            }
+
                             QueryContext qryCtx = QueryContext.of(
                                 qry,
                                 cliCtx,
                                 cancel,
                                 qryProps,
-                                userTx == null ? null : userTx.xidVersion()
+                                userTx == null ? null : userTx.xidVersion(),
+                                ctx.resource(),
+                                sesCtx
                             );
 
                             if (qry instanceof SqlFieldsQueryEx && ((SqlFieldsQueryEx)qry).isBatched()) {
@@ -3089,21 +3101,8 @@
                                 );
                             }
                             else {
-                                SessionContext sesCtx = null;
-
-                                if (cctx != null) {
-                                    CacheOperationContext opCtx = cctx.operationContextPerCall();;
-
-                                    if (opCtx != null && opCtx.applicationAttributes() != null)
-                                        sesCtx = new SessionContextImpl(opCtx.applicationAttributes());
-                                }
-
                                 res = qryEngine.query(
-<<<<<<< HEAD
-                                    QueryContext.of(qry, cliCtx, cancel, qryProps, ctx.resource(), sesCtx),
-=======
                                     qryCtx,
->>>>>>> 05f48742
                                     schemaName,
                                     qry.getSql(),
                                     qry.getArgs() != null ? qry.getArgs() : X.EMPTY_OBJECT_ARRAY
