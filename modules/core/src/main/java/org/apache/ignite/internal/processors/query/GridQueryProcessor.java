--- conflicted
+++ resolved
@@ -17,10 +17,6 @@
 
 package org.apache.ignite.internal.processors.query;
 
-<<<<<<< HEAD
-import java.sql.PreparedStatement;
-import java.util.concurrent.TimeUnit;
-=======
 import java.lang.reflect.AccessibleObject;
 import java.lang.reflect.Field;
 import java.lang.reflect.Member;
@@ -45,7 +41,6 @@
 import java.util.concurrent.ExecutorService;
 import javax.cache.Cache;
 import javax.cache.CacheException;
->>>>>>> 01ca6db7
 import org.apache.ignite.IgniteCheckedException;
 import org.apache.ignite.IgniteException;
 import org.apache.ignite.IgniteLogger;
@@ -971,15 +966,10 @@
                     final String sql = qry.getSql();
                     final Object[] args = qry.getArgs();
 
-<<<<<<< HEAD
                     final GridQueryCancel cancel = new GridQueryCancel();
-=======
-                    final GridQueryFieldsResult res = idx.queryFields(space, sql, F.asList(args),
-                        idx.backupFilter(null, requestTopVer.get(), null));
->>>>>>> 01ca6db7
 
                     final GridQueryFieldsResult res = idx.execute(space, sql, F.asList(args),
-                        idx.backupFilter(null, null, null), qry.getTimeout(), cancel);
+                        idx.backupFilter(null, requestTopVer.get(), null), qry.getTimeout(), cancel);
 
                     QueryCursorImpl<List<?>> cursor = new QueryCursorImpl<>(new Iterable<List<?>>() {
                         @Override public Iterator<List<?>> iterator() {
@@ -1535,12 +1525,12 @@
 
         for (Map.Entry<String, String> entry : qryEntity.getFields().entrySet()) {
             ClassProperty prop = buildClassProperty(
-                d.keyClass(),
-                d.valueClass(),
-                entry.getKey(),
-                U.classForName(entry.getValue(), Object.class),
-                aliases,
-                coCtx);
+                    d.keyClass(),
+                    d.valueClass(),
+                    entry.getKey(),
+                    U.classForName(entry.getValue(), Object.class),
+                    aliases,
+                    coCtx);
 
 
             d.addProperty(prop, false);
