/*
 * Licensed to the Apache Software Foundation (ASF) under one or more
 * contributor license agreements.  See the NOTICE file distributed with
 * this work for additional information regarding copyright ownership.
 * The ASF licenses this file to You under the Apache License, Version 2.0
 * (the "License"); you may not use this file except in compliance with
 * the License.  You may obtain a copy of the License at
 *
 *      http://www.apache.org/licenses/LICENSE-2.0
 *
 * Unless required by applicable law or agreed to in writing, software
 * distributed under the License is distributed on an "AS IS" BASIS,
 * WITHOUT WARRANTIES OR CONDITIONS OF ANY KIND, either express or implied.
 * See the License for the specific language governing permissions and
 * limitations under the License.
 */

package org.apache.ignite.internal.processors.query;

import java.sql.PreparedStatement;
import java.sql.SQLException;
import java.util.concurrent.TimeUnit;
import java.lang.reflect.Field;
import java.lang.reflect.Method;
import java.math.BigDecimal;
import java.sql.Time;
import java.sql.Timestamp;
import java.util.ArrayList;
import java.util.Collection;
import java.util.Collections;
import java.util.Comparator;
import java.util.HashMap;
import java.util.HashSet;
import java.util.Iterator;
import java.util.LinkedHashMap;
import java.util.List;
import java.util.Map;
import java.util.Set;
import java.util.TreeSet;
import java.util.UUID;
import java.util.concurrent.ConcurrentMap;
import java.util.concurrent.ExecutorService;
import javax.cache.Cache;
import javax.cache.CacheException;
import org.apache.ignite.IgniteCheckedException;
import org.apache.ignite.IgniteException;
import org.apache.ignite.IgniteSystemProperties;
import org.apache.ignite.binary.BinaryField;
import org.apache.ignite.binary.BinaryObject;
import org.apache.ignite.binary.BinaryObjectBuilder;
import org.apache.ignite.binary.BinaryType;
import org.apache.ignite.binary.Binarylizable;
import org.apache.ignite.cache.CacheTypeMetadata;
import org.apache.ignite.cache.QueryEntity;
import org.apache.ignite.cache.QueryIndex;
import org.apache.ignite.cache.QueryIndexType;
import org.apache.ignite.cache.affinity.AffinityKeyMapper;
import org.apache.ignite.cache.query.QueryCursor;
import org.apache.ignite.cache.query.SqlFieldsQuery;
import org.apache.ignite.cache.query.SqlQuery;
import org.apache.ignite.configuration.CacheConfiguration;
import org.apache.ignite.events.CacheQueryExecutedEvent;
import org.apache.ignite.internal.GridKernalContext;
import org.apache.ignite.internal.IgniteInternalFuture;
import org.apache.ignite.internal.binary.BinaryMarshaller;
import org.apache.ignite.internal.binary.BinaryObjectEx;
import org.apache.ignite.internal.binary.BinaryObjectExImpl;
import org.apache.ignite.internal.processors.GridProcessorAdapter;
import org.apache.ignite.internal.processors.affinity.AffinityTopologyVersion;
import org.apache.ignite.internal.processors.cache.CacheEntryImpl;
import org.apache.ignite.internal.processors.cache.CacheObject;
import org.apache.ignite.internal.processors.cache.CacheObjectContext;
import org.apache.ignite.internal.processors.cache.GridCacheContext;
import org.apache.ignite.internal.processors.cache.GridCacheDefaultAffinityKeyMapper;
import org.apache.ignite.internal.processors.cache.IgniteCacheProxy;
import org.apache.ignite.internal.processors.cache.QueryCursorImpl;
import org.apache.ignite.internal.processors.cache.binary.CacheObjectBinaryProcessorImpl;
import org.apache.ignite.internal.processors.cache.query.CacheQueryFuture;
import org.apache.ignite.internal.processors.cache.query.CacheQueryType;
import org.apache.ignite.internal.processors.cache.query.GridCacheQueryType;
import org.apache.ignite.internal.processors.timeout.GridTimeoutProcessor;
import org.apache.ignite.internal.util.GridSpinBusyLock;
import org.apache.ignite.internal.util.future.GridCompoundFuture;
import org.apache.ignite.internal.util.future.GridFinishedFuture;
import org.apache.ignite.internal.util.lang.GridCloseableIterator;
import org.apache.ignite.internal.util.lang.GridClosureException;
import org.apache.ignite.internal.util.lang.IgniteOutClosureX;
import org.apache.ignite.internal.util.tostring.GridToStringExclude;
import org.apache.ignite.internal.util.tostring.GridToStringInclude;
import org.apache.ignite.internal.util.typedef.F;
import org.apache.ignite.internal.util.typedef.T2;
import org.apache.ignite.internal.util.typedef.internal.A;
import org.apache.ignite.internal.util.typedef.internal.S;
import org.apache.ignite.internal.util.typedef.internal.U;
import org.apache.ignite.internal.util.worker.GridWorker;
import org.apache.ignite.internal.util.worker.GridWorkerFuture;
import org.apache.ignite.lang.IgniteBiTuple;
import org.apache.ignite.lang.IgniteFuture;
import org.apache.ignite.spi.indexing.IndexingQueryFilter;
import org.jetbrains.annotations.Nullable;
import org.jsr166.ConcurrentHashMap8;

import static org.apache.ignite.events.EventType.EVT_CACHE_QUERY_EXECUTED;
import static org.apache.ignite.internal.IgniteComponentType.INDEXING;
import static org.apache.ignite.internal.processors.query.GridQueryIndexType.FULLTEXT;
import static org.apache.ignite.internal.processors.query.GridQueryIndexType.GEO_SPATIAL;
import static org.apache.ignite.internal.processors.query.GridQueryIndexType.SORTED;

/**
 * Indexing processor.
 */
public class GridQueryProcessor extends GridProcessorAdapter {
    /** */
    public static final String _VAL = "_val";

    /** */
    private static final Class<?> GEOMETRY_CLASS = U.classForName("com.vividsolutions.jts.geom.Geometry", null);

    /** Queries detail metrics eviction frequency. */
    private static final int QRY_DETAIL_METRICS_EVICTION_FREQ = 3_000;

    /** */
    private static Set<Class<?>> SQL_TYPES = new HashSet<>(F.<Class<?>>asList(
        Integer.class,
        Boolean.class,
        Byte.class,
        Short.class,
        Long.class,
        BigDecimal.class,
        Double.class,
        Float.class,
        Time.class,
        Timestamp.class,
        java.util.Date.class,
        java.sql.Date.class,
        String.class,
        UUID.class,
        byte[].class
    ));

    /** For tests. */
    public static Class<? extends GridQueryIndexing> idxCls;

    /** */
    private final GridSpinBusyLock busyLock = new GridSpinBusyLock();

    /** Type descriptors. */
    private final Map<TypeId, TypeDescriptor> types = new ConcurrentHashMap8<>();

    /** Type descriptors. */
    private final ConcurrentMap<TypeName, TypeDescriptor> typesByName = new ConcurrentHashMap8<>();

    /** */
    private ExecutorService execSvc;

    /** */
    private final GridQueryIndexing idx;

    /** */
    private GridTimeoutProcessor.CancelableTask qryDetailMetricsEvictTask;

    /** */
    private static final ThreadLocal<AffinityTopologyVersion> requestTopVer = new ThreadLocal<>();

    /** Default is @{true} */
    private final boolean isIndexingSpiAllowsBinary = !IgniteSystemProperties.getBoolean(IgniteSystemProperties.IGNITE_UNWRAP_BINARY_FOR_INDEXING_SPI);

    /**
     * @param ctx Kernal context.
     */
    public GridQueryProcessor(GridKernalContext ctx) throws IgniteCheckedException {
        super(ctx);

        if (idxCls != null) {
            idx = U.newInstance(idxCls);

            idxCls = null;
        }
        else
            idx = INDEXING.inClassPath() ? U.<GridQueryIndexing>newInstance(INDEXING.className()) : null;
    }

    /** {@inheritDoc} */
    @Override public void start() throws IgniteCheckedException {
        super.start();

        if (idx != null) {
            ctx.resource().injectGeneric(idx);

            execSvc = ctx.getExecutorService();

            idx.start(ctx, busyLock);
        }

        // Schedule queries detail metrics eviction.
        qryDetailMetricsEvictTask = ctx.timeout().schedule(new Runnable() {
            @Override public void run() {
                for (IgniteCacheProxy cache : ctx.cache().jcaches())
                    cache.context().queries().evictDetailMetrics();
            }
        }, QRY_DETAIL_METRICS_EVICTION_FREQ, QRY_DETAIL_METRICS_EVICTION_FREQ);
    }

    /**
     * @param ccfg Cache configuration.
     * @return {@code true} If query index must be enabled for this cache.
     */
    public static boolean isEnabled(CacheConfiguration<?,?> ccfg) {
        return !F.isEmpty(ccfg.getIndexedTypes()) ||
            !F.isEmpty(ccfg.getTypeMetadata()) ||
            !F.isEmpty(ccfg.getQueryEntities());
    }

    /**
     * @return {@code true} If indexing module is in classpath and successfully initialized.
     */
    public boolean moduleEnabled() {
        return idx != null;
    }

    /**
     * @param cctx Cache context.
     * @throws IgniteCheckedException If failed.
     */
    private void initializeCache(GridCacheContext<?, ?> cctx) throws IgniteCheckedException {
        CacheConfiguration<?,?> ccfg = cctx.config();

        idx.registerCache(cctx, cctx.config());

        try {
            List<Class<?>> mustDeserializeClss = null;

            boolean binaryEnabled = ctx.cacheObjects().isBinaryEnabled(ccfg);

            CacheObjectContext coCtx = binaryEnabled ? ctx.cacheObjects().contextForCache(ccfg) : null;

            if (!F.isEmpty(ccfg.getQueryEntities())) {
                for (QueryEntity qryEntity : ccfg.getQueryEntities()) {
                    if (F.isEmpty(qryEntity.getValueType()))
                        throw new IgniteCheckedException("Value type is not set: " + qryEntity);

                    TypeDescriptor desc = new TypeDescriptor();

                    // Key and value classes still can be available if they are primitive or JDK part.
                    // We need that to set correct types for _key and _val columns.
                    Class<?> keyCls = U.classForName(qryEntity.getKeyType(), null);
                    Class<?> valCls = U.classForName(qryEntity.getValueType(), null);

                    // If local node has the classes and they are externalizable, we must use reflection properties.
                    boolean keyMustDeserialize = mustDeserializeBinary(keyCls);
                    boolean valMustDeserialize = mustDeserializeBinary(valCls);

                    boolean keyOrValMustDeserialize = keyMustDeserialize || valMustDeserialize;

                    if (keyCls == null)
                        keyCls = Object.class;

                    String simpleValType = valCls == null ? typeName(qryEntity.getValueType()) : typeName(valCls);

                    desc.name(simpleValType);

                    if (binaryEnabled && !keyOrValMustDeserialize) {
                        // Safe to check null.
                        if (SQL_TYPES.contains(valCls))
                            desc.valueClass(valCls);
                        else
                            desc.valueClass(Object.class);

                        if (SQL_TYPES.contains(keyCls))
                            desc.keyClass(keyCls);
                        else
                            desc.keyClass(Object.class);
                    }
                    else {
                        if (keyCls == null)
                            throw new IgniteCheckedException("Failed to find key class in the node classpath " +
                                "(use default marshaller to enable binary objects): " + qryEntity.getKeyType());

                        if (valCls == null)
                            throw new IgniteCheckedException("Failed to find value class in the node classpath " +
                                "(use default marshaller to enable binary objects) : " + qryEntity.getValueType());

                        desc.valueClass(valCls);
                        desc.keyClass(keyCls);
                    }

                    desc.keyTypeName(qryEntity.getKeyType());
                    desc.valueTypeName(qryEntity.getValueType());

                    if (binaryEnabled && keyOrValMustDeserialize) {
                        if (mustDeserializeClss == null)
                            mustDeserializeClss = new ArrayList<>();

                        if (keyMustDeserialize)
                            mustDeserializeClss.add(keyCls);

                        if (valMustDeserialize)
                            mustDeserializeClss.add(valCls);
                    }

                    TypeId typeId;
                    TypeId altTypeId = null;

                    if (valCls == null || (binaryEnabled && !keyOrValMustDeserialize)) {
                        processBinaryMeta(qryEntity, desc);

                        typeId = new TypeId(ccfg.getName(), ctx.cacheObjects().typeId(qryEntity.getValueType()));

                        if (valCls != null)
                            altTypeId = new TypeId(ccfg.getName(), valCls);

                        if (!cctx.customAffinityMapper() && qryEntity.getKeyType() != null) {
                            // Need to setup affinity key for distributed joins.
                            String affField = ctx.cacheObjects().affinityField(qryEntity.getKeyType());

                            if (affField != null)
                                desc.affinityKey(affField);
                        }
                    }
                    else {
                        processClassMeta(qryEntity, desc, coCtx);

                        AffinityKeyMapper keyMapper = cctx.config().getAffinityMapper();

                        if (keyMapper instanceof GridCacheDefaultAffinityKeyMapper) {
                            String affField =
                                ((GridCacheDefaultAffinityKeyMapper)keyMapper).affinityKeyPropertyName(desc.keyCls);

                            if (affField != null)
                                desc.affinityKey(affField);
                        }

                        typeId = new TypeId(ccfg.getName(), valCls);
                        altTypeId = new TypeId(ccfg.getName(), ctx.cacheObjects().typeId(qryEntity.getValueType()));
                    }

                    addTypeByName(ccfg, desc);
                    types.put(typeId, desc);

                    if (altTypeId != null)
                        types.put(altTypeId, desc);

                    desc.registered(idx.registerType(ccfg.getName(), desc));
                }
            }

            if (!F.isEmpty(ccfg.getTypeMetadata())) {
                for (CacheTypeMetadata meta : ccfg.getTypeMetadata()) {
                    if (F.isEmpty(meta.getValueType()))
                        throw new IgniteCheckedException("Value type is not set: " + meta);

                    if (meta.getQueryFields().isEmpty() && meta.getAscendingFields().isEmpty() &&
                        meta.getDescendingFields().isEmpty() && meta.getGroups().isEmpty())
                        continue;

                    TypeDescriptor desc = new TypeDescriptor();

                    // Key and value classes still can be available if they are primitive or JDK part.
                    // We need that to set correct types for _key and _val columns.
                    Class<?> keyCls = U.classForName(meta.getKeyType(), null);
                    Class<?> valCls = U.classForName(meta.getValueType(), null);

                    // If local node has the classes and they are externalizable, we must use reflection properties.
                    boolean keyMustDeserialize = mustDeserializeBinary(keyCls);
                    boolean valMustDeserialize = mustDeserializeBinary(valCls);

                    boolean keyOrValMustDeserialize = keyMustDeserialize || valMustDeserialize;

                    if (keyCls == null)
                        keyCls = Object.class;

                    String simpleValType = meta.getSimpleValueType();

                    if (simpleValType == null)
                        simpleValType = typeName(meta.getValueType());

                    desc.name(simpleValType);

                    if (binaryEnabled && !keyOrValMustDeserialize) {
                        // Safe to check null.
                        if (SQL_TYPES.contains(valCls))
                            desc.valueClass(valCls);
                        else
                            desc.valueClass(Object.class);

                        if (SQL_TYPES.contains(keyCls))
                            desc.keyClass(keyCls);
                        else
                            desc.keyClass(Object.class);
                    }
                    else {
                        desc.valueClass(valCls);
                        desc.keyClass(keyCls);
                    }

                    desc.keyTypeName(meta.getKeyType());
                    desc.valueTypeName(meta.getValueType());

                    if (binaryEnabled && keyOrValMustDeserialize) {
                        if (mustDeserializeClss == null)
                            mustDeserializeClss = new ArrayList<>();

                        if (keyMustDeserialize)
                            mustDeserializeClss.add(keyCls);

                        if (valMustDeserialize)
                            mustDeserializeClss.add(valCls);
                    }

                    TypeId typeId;
                    TypeId altTypeId = null;

                    if (valCls == null || (binaryEnabled && !keyOrValMustDeserialize)) {
                        processBinaryMeta(meta, desc);

                        typeId = new TypeId(ccfg.getName(), ctx.cacheObjects().typeId(meta.getValueType()));

                        if (valCls != null)
                            altTypeId = new TypeId(ccfg.getName(), valCls);
                    }
                    else {
                        processClassMeta(meta, desc, coCtx);

                        typeId = new TypeId(ccfg.getName(), valCls);
                        altTypeId = new TypeId(ccfg.getName(), ctx.cacheObjects().typeId(meta.getValueType()));
                    }

                    addTypeByName(ccfg, desc);
                    types.put(typeId, desc);

                    if (altTypeId != null)
                        types.put(altTypeId, desc);

                    desc.registered(idx.registerType(ccfg.getName(), desc));
                }
            }

            // Indexed types must be translated to CacheTypeMetadata in CacheConfiguration.

            if (mustDeserializeClss != null) {
                U.warn(log, "Some classes in query configuration cannot be written in binary format " +
                    "because they either implement Externalizable interface or have writeObject/readObject methods. " +
                    "Instances of these classes will be deserialized in order to build indexes. Please ensure that " +
                    "all nodes have these classes in classpath. To enable binary serialization either implement " +
                    Binarylizable.class.getSimpleName() + " interface or set explicit serializer using " +
                    "BinaryTypeConfiguration.setSerializer() method: " + mustDeserializeClss);
            }
        }
        catch (IgniteCheckedException | RuntimeException e) {
            idx.unregisterCache(ccfg);

            throw e;
        }
    }

    /**
     * Check whether type still must be deserialized when binary marshaller is set.
     *
     * @param cls Class.
     * @return {@code True} if will be deserialized.
     */
    private boolean mustDeserializeBinary(Class cls) {
        if (cls != null && ctx.config().getMarshaller() instanceof BinaryMarshaller) {
            CacheObjectBinaryProcessorImpl proc0 = (CacheObjectBinaryProcessorImpl)ctx.cacheObjects();

            return proc0.binaryContext().mustDeserialize(cls);
        }
        else
            return false;
    }

    /**
     * @param ccfg Cache configuration.
     * @param desc Type descriptor.
     * @throws IgniteCheckedException If failed.
     */
    private void addTypeByName(CacheConfiguration<?,?> ccfg, TypeDescriptor desc) throws IgniteCheckedException {
        if (typesByName.putIfAbsent(new TypeName(ccfg.getName(), desc.name()), desc) != null)
            throw new IgniteCheckedException("Type with name '" + desc.name() + "' already indexed " +
                "in cache '" + ccfg.getName() + "'.");
    }

    /** {@inheritDoc} */
    @Override public void onKernalStop(boolean cancel) {
        super.onKernalStop(cancel);

        if (cancel && idx != null)
            try {
                while (!busyLock.tryBlock(500))
                    idx.cancelAllQueries();

                return;
            }
            catch (InterruptedException ignored) {
                U.warn(log, "Interrupted while waiting for active queries cancellation.");

                Thread.currentThread().interrupt();
            }

        busyLock.block();
    }

    /** {@inheritDoc} */
    @Override public void stop(boolean cancel) throws IgniteCheckedException {
        super.stop(cancel);

        if (idx != null)
            idx.stop();

        U.closeQuiet(qryDetailMetricsEvictTask);
    }

    /** {@inheritDoc} */
    @Override public void onDisconnected(IgniteFuture<?> reconnectFut) throws IgniteCheckedException {
        if (idx != null)
            idx.onDisconnected(reconnectFut);
    }

    /**
     * @param cctx Cache context.
     * @throws IgniteCheckedException If failed.
     */
    public void onCacheStart(GridCacheContext cctx) throws IgniteCheckedException {
        if (idx == null)
            return;

        if (!busyLock.enterBusy())
            return;

        try {
            initializeCache(cctx);
        }
        finally {
            busyLock.leaveBusy();
        }
    }

    /**
     * @param cctx Cache context.
     */
    public void onCacheStop(GridCacheContext cctx) {
        if (idx == null)
            return;

        if (!busyLock.enterBusy())
            return;

        try {
            idx.unregisterCache(cctx.config());

            Iterator<Map.Entry<TypeId, TypeDescriptor>> it = types.entrySet().iterator();

            while (it.hasNext()) {
                Map.Entry<TypeId, TypeDescriptor> entry = it.next();

                if (F.eq(cctx.name(), entry.getKey().space)) {
                    it.remove();

                    typesByName.remove(new TypeName(cctx.name(), entry.getValue().name()));
                }
            }
        }
        catch (IgniteCheckedException e) {
            U.error(log, "Failed to clear indexing on cache stop (will ignore): " + cctx.name(), e);
        }
        finally {
            busyLock.leaveBusy();
        }
    }

    /**
     * Rebuilds all search indexes of given value type for given space of spi.
     *
     * @param space Space.
     * @param valTypeName Value type name.
     * @return Future that will be completed when rebuilding of all indexes is finished.
     */
    public IgniteInternalFuture<?> rebuildIndexes(@Nullable final String space, String valTypeName) {
        if (!busyLock.enterBusy())
            throw new IllegalStateException("Failed to rebuild indexes (grid is stopping).");

        try {
            return rebuildIndexes(
                space,
                typesByName.get(
                    new TypeName(
                        space,
                        valTypeName)));
        }
        finally {
            busyLock.leaveBusy();
        }
    }

    /**
     * @param space Space.
     * @param desc Type descriptor.
     * @return Future that will be completed when rebuilding of all indexes is finished.
     */
    private IgniteInternalFuture<?> rebuildIndexes(@Nullable final String space, @Nullable final TypeDescriptor desc) {
        if (idx == null)
            return new GridFinishedFuture<>(new IgniteCheckedException("Indexing is disabled."));

        if (desc == null || !desc.registered())
            return new GridFinishedFuture<Void>();

        final GridWorkerFuture<?> fut = new GridWorkerFuture<Void>();

        GridWorker w = new GridWorker(ctx.gridName(), "index-rebuild-worker", log) {
            @Override protected void body() {
                try {
                    idx.rebuildIndexes(space, desc);

                    fut.onDone();
                }
                catch (Exception e) {
                    fut.onDone(e);
                }
                catch (Throwable e) {
                    log.error("Failed to rebuild indexes for type: " + desc.name(), e);

                    fut.onDone(e);

                    if (e instanceof Error)
                        throw e;
                }
            }
        };

        fut.setWorker(w);

        execSvc.execute(w);

        return fut;
    }

    /**
     * Rebuilds all search indexes for given spi.
     *
     * @return Future that will be completed when rebuilding of all indexes is finished.
     */
    @SuppressWarnings("unchecked")
    public IgniteInternalFuture<?> rebuildAllIndexes() {
        if (!busyLock.enterBusy())
            throw new IllegalStateException("Failed to get space size (grid is stopping).");

        try {
            GridCompoundFuture<?, ?> fut = new GridCompoundFuture<Object, Object>();

            for (Map.Entry<TypeId, TypeDescriptor> e : types.entrySet())
                fut.add((IgniteInternalFuture)rebuildIndexes(e.getKey().space, e.getValue()));

            fut.markInitialized();

            return fut;
        }
        finally {
            busyLock.leaveBusy();
        }
    }

    /**
     * @param space Space name.
     * @return Cache object context.
     */
    private CacheObjectContext cacheObjectContext(String space) {
        return ctx.cache().internalCache(space).context().cacheObjectContext();
    }

    /**
     * Writes key-value pair to index.
     *
     * @param space Space.
     * @param key Key.
     * @param val Value.
     * @param ver Cache entry version.
     * @param expirationTime Expiration time or 0 if never expires.
     * @throws IgniteCheckedException In case of error.
     */
    @SuppressWarnings("unchecked")
    public void store(final String space, final CacheObject key, final CacheObject val,
        byte[] ver, long expirationTime) throws IgniteCheckedException {
        assert key != null;
        assert val != null;

        if (log.isDebugEnabled())
            log.debug("Store [space=" + space + ", key=" + key + ", val=" + val + "]");

        CacheObjectContext coctx = null;

        if (ctx.indexing().enabled()) {
            coctx = cacheObjectContext(space);

            Object key0 = unwrap(key, coctx);

            Object val0 = unwrap(val, coctx);

            ctx.indexing().store(space, key0, val0, expirationTime);
        }

        if (idx == null)
            return;

        if (!busyLock.enterBusy())
            return;

        try {
            if (coctx == null)
                coctx = cacheObjectContext(space);

            Class<?> valCls = null;

            TypeId id;

            boolean binaryVal = ctx.cacheObjects().isBinaryObject(val);

            if (binaryVal) {
                int typeId = ctx.cacheObjects().typeId(val);

                id = new TypeId(space, typeId);
            }
            else {
                valCls = val.value(coctx, false).getClass();

                id = new TypeId(space, valCls);
            }

            TypeDescriptor desc = types.get(id);

            if (desc == null || !desc.registered())
                return;

            if (!binaryVal && !desc.valueClass().isAssignableFrom(valCls))
                throw new IgniteCheckedException("Failed to update index due to class name conflict" +
                    "(multiple classes with same simple name are stored in the same cache) " +
                    "[expCls=" + desc.valueClass().getName() + ", actualCls=" + valCls.getName() + ']');

            if (!ctx.cacheObjects().isBinaryObject(key)) {
                Class<?> keyCls = key.value(coctx, false).getClass();

                if (!desc.keyClass().isAssignableFrom(keyCls))
                    throw new IgniteCheckedException("Failed to update index, incorrect key class [expCls=" +
                        desc.keyClass().getName() + ", actualCls=" + keyCls.getName() + "]");
            }

            idx.store(space, desc, key, val, ver, expirationTime);
        }
        finally {
            busyLock.leaveBusy();
        }
    }

    /**
     * Unwrap CacheObject if needed.
     */
    private Object unwrap(CacheObject obj, CacheObjectContext coctx) {
        return isIndexingSpiAllowsBinary && ctx.cacheObjects().isBinaryObject(obj) ? obj : obj.value(coctx, false);
    }

    /**
     * @throws IgniteCheckedException If failed.
     */
    private void checkEnabled() throws IgniteCheckedException {
        if (idx == null)
            throw new IgniteCheckedException("Indexing is disabled.");
    }

    /**
     * @throws IgniteException If indexing is disabled.
     */
    private void checkxEnabled() throws IgniteException {
        if (idx == null)
            throw new IgniteException("Failed to execute query because indexing is disabled (consider adding module " +
                INDEXING.module() + " to classpath or moving it from 'optional' to 'libs' folder).");
    }

    /**
     * @param space Space.
     * @param clause Clause.
     * @param params Parameters collection.
     * @param resType Result type.
     * @param filters Filters.
     * @return Key/value rows.
     * @throws IgniteCheckedException If failed.
     */
    @SuppressWarnings("unchecked")
    public <K, V> GridCloseableIterator<IgniteBiTuple<K, V>> query(final String space, final String clause,
        final Collection<Object> params, final String resType, final IndexingQueryFilter filters)
        throws IgniteCheckedException {
        checkEnabled();

        if (!busyLock.enterBusy())
            throw new IllegalStateException("Failed to execute query (grid is stopping).");

        try {
            final GridCacheContext<?, ?> cctx = ctx.cache().internalCache(space).context();

            return executeQuery(GridCacheQueryType.SQL_FIELDS, clause, cctx, new IgniteOutClosureX<GridCloseableIterator<IgniteBiTuple<K, V>>>() {
                @Override public GridCloseableIterator<IgniteBiTuple<K, V>> applyx() throws IgniteCheckedException {
                    TypeDescriptor type = typesByName.get(new TypeName(space, resType));

                    if (type == null || !type.registered())
                        throw new CacheException("Failed to find SQL table for type: " + resType);

                    return idx.queryLocalSql(space, clause, params, type, filters);
                }
            }, false);
        }
        finally {
            busyLock.leaveBusy();
        }
    }

    /**
     * @param cctx Cache context.
     * @param qry Query.
     * @return Cursor.
     */
    public QueryCursor<List<?>> queryTwoStep(final GridCacheContext<?,?> cctx, final SqlFieldsQuery qry) {
        checkxEnabled();

        if (!busyLock.enterBusy())
            throw new IllegalStateException("Failed to execute query (grid is stopping).");

        try {
            return executeQuery(GridCacheQueryType.SQL_FIELDS, qry.getSql(), cctx, new IgniteOutClosureX<QueryCursor<List<?>>>() {
                @Override public QueryCursor<List<?>> applyx() throws IgniteCheckedException {
                    return idx.queryTwoStep(cctx, qry, null);
                }
            }, true);
        }
        catch (IgniteCheckedException e) {
            throw new IgniteException(e);
        }
        finally {
            busyLock.leaveBusy();
        }
    }

    /**
     * @param cctx Cache context.
     * @param qry Query.
     * @return Cursor.
     */
    public <K,V> QueryCursor<Cache.Entry<K,V>> queryTwoStep(final GridCacheContext<?,?> cctx, final SqlQuery qry) {
        checkxEnabled();

        if (!busyLock.enterBusy())
            throw new IllegalStateException("Failed to execute query (grid is stopping).");

        try {
            return executeQuery(GridCacheQueryType.SQL, qry.getSql(), cctx, new IgniteOutClosureX<QueryCursor<Cache.Entry<K, V>>>() {
                @Override public QueryCursor<Cache.Entry<K, V>> applyx() throws IgniteCheckedException {
                    return idx.queryTwoStep(cctx, qry);
                }
            }, true);
        }
        catch (IgniteCheckedException e) {
            throw new IgniteException(e);
        }
        finally {
            busyLock.leaveBusy();
        }
    }

    /**
     * @param cctx Cache context.
     * @param qry Query.
     * @param keepBinary Keep binary flag.
     * @return Cursor.
     */
    public <K, V> Iterator<Cache.Entry<K, V>> queryLocal(
        final GridCacheContext<?, ?> cctx,
        final SqlQuery qry,
        final boolean keepBinary
    ) {
        if (!busyLock.enterBusy())
            throw new IllegalStateException("Failed to execute query (grid is stopping).");

        try {
            return executeQuery(GridCacheQueryType.SQL, qry.getSql(), cctx,
                new IgniteOutClosureX<Iterator<Cache.Entry<K, V>>>() {
                    @Override public Iterator<Cache.Entry<K, V>> applyx() throws IgniteCheckedException {
                        String space = cctx.name();
                        String type = qry.getType();
                        String sqlQry = qry.getSql();
                        Object[] params = qry.getArgs();

                        TypeDescriptor typeDesc = typesByName.get(
                            new TypeName(
                                space,
                                type));

                        if (typeDesc == null || !typeDesc.registered())
                            throw new CacheException("Failed to find SQL table for type: " + type);

                        final GridCloseableIterator<IgniteBiTuple<K, V>> i = idx.queryLocalSql(
                            space,
                            sqlQry,
                            F.asList(params),
                            typeDesc,
                            idx.backupFilter(requestTopVer.get(), null));

                        sendQueryExecutedEvent(
                            sqlQry,
                            params);

                        return new ClIter<Cache.Entry<K, V>>() {
                            @Override public void close() throws Exception {
                                i.close();
                            }

                            @Override public boolean hasNext() {
                                return i.hasNext();
                            }

                            @Override public Cache.Entry<K, V> next() {
                                IgniteBiTuple<K, V> t = i.next();

                                return new CacheEntryImpl<>(
                                    (K)cctx.unwrapBinaryIfNeeded(t.getKey(), keepBinary, false),
                                    (V)cctx.unwrapBinaryIfNeeded(t.getValue(), keepBinary, false));
                            }

                            @Override public void remove() {
                                throw new UnsupportedOperationException();
                            }
                        };
                    }
                }, true);
        }
        catch (IgniteCheckedException e) {
            throw new IgniteException(e);
        }
        finally {
            busyLock.leaveBusy();
        }
    }

    /**
     * @param sqlQry Sql query.
     * @param params Params.
     */
    private void sendQueryExecutedEvent(String sqlQry, Object[] params) {
        if (ctx.event().isRecordable(EVT_CACHE_QUERY_EXECUTED)) {
            ctx.event().record(new CacheQueryExecutedEvent<>(
                ctx.discovery().localNode(),
                "SQL query executed.",
                EVT_CACHE_QUERY_EXECUTED,
                CacheQueryType.SQL.name(),
                null,
                null,
                sqlQry,
                null,
                null,
                params,
                null,
                null));
        }
    }

    /**
     *
     * @param schema Schema.
     * @param sql Query.
     * @return {@link PreparedStatement} from underlying engine to supply metadata to Prepared - most likely H2.
     */
    public PreparedStatement prepareNativeStatement(String schema, String sql) throws SQLException {
        checkxEnabled();

        return idx.prepareNativeStatement(schema, sql);
    }

    /**
     * @param timeout Timeout.
     * @param timeUnit Time unit.
     * @return Converted time.
     */
    public static int validateTimeout(int timeout, TimeUnit timeUnit) {
        A.ensure(timeUnit != TimeUnit.MICROSECONDS && timeUnit != TimeUnit.NANOSECONDS,
            "timeUnit minimal resolution is millisecond.");

        A.ensure(timeout >= 0, "timeout value should be non-negative.");

        long tmp = TimeUnit.MILLISECONDS.convert(timeout, timeUnit);

        A.ensure(timeout <= Integer.MAX_VALUE, "timeout value too large.");

        return (int) tmp;
    }

    /**
     * Closeable iterator.
     */
    private interface ClIter<X> extends AutoCloseable, Iterator<X> {
        // No-op.
    }

    /**
     * @param cctx Cache context.
     * @param qry Query.
     * @return Iterator.
     */
    public QueryCursor<List<?>> queryLocalFields(final GridCacheContext<?, ?> cctx, final SqlFieldsQuery qry) {
        if (!busyLock.enterBusy())
            throw new IllegalStateException("Failed to execute query (grid is stopping).");

        try {
            final boolean keepBinary = cctx.keepBinary();

            return executeQuery(GridCacheQueryType.SQL_FIELDS, qry.getSql(), cctx, new IgniteOutClosureX<QueryCursor<List<?>>>() {
                @Override public QueryCursor<List<?>> applyx() throws IgniteCheckedException {
                    final String space = cctx.name();
                    final String sql = qry.getSql();
                    final Object[] args = qry.getArgs();
                    final GridQueryCancel cancel = new GridQueryCancel();

                    final GridQueryFieldsResult res = idx.queryLocalSqlFields(space, sql, F.asList(args),
                        idx.backupFilter(requestTopVer.get(), null), qry.isEnforceJoinOrder(), qry.getTimeout(), cancel);

                    QueryCursorImpl<List<?>> cursor = new QueryCursorImpl<>(new Iterable<List<?>>() {
                        @Override public Iterator<List<?>> iterator() {
                            try {
                                sendQueryExecutedEvent(sql, args);

                                return new GridQueryCacheObjectsIterator(res.iterator(), cctx, keepBinary);
                            }
                            catch (IgniteCheckedException e) {
                                throw new IgniteException(e);
                            }
                        }
                    }, cancel);

                    cursor.fieldsMeta(res.metaData());

                    return cursor;
                }
            }, true);
        }
        catch (IgniteCheckedException e) {
            throw new CacheException(e);
        }
        finally {
            busyLock.leaveBusy();
        }
    }

    /**
     * @param space Space.
     * @param key Key.
     * @throws IgniteCheckedException Thrown in case of any errors.
     */
    public void remove(String space, CacheObject key, CacheObject val) throws IgniteCheckedException {
        assert key != null;

        if (log.isDebugEnabled())
            log.debug("Remove [space=" + space + ", key=" + key + ", val=" + val + "]");

        if (ctx.indexing().enabled()) {
            CacheObjectContext coctx = cacheObjectContext(space);

            Object key0 = unwrap(key, coctx);

            ctx.indexing().remove(space, key0);
        }

        if (idx == null)
            return;

        if (!busyLock.enterBusy())
            throw new IllegalStateException("Failed to remove from index (grid is stopping).");

        try {
            idx.remove(space, key, val);
        }
        finally {
            busyLock.leaveBusy();
        }
    }

    /**
     * Checks if the given class can be mapped to a simple SQL type.
     *
     * @param cls Class.
     * @return {@code true} If can.
     */
    public static boolean isSqlType(Class<?> cls) {
        cls = U.box(cls);

        return SQL_TYPES.contains(cls) || isGeometryClass(cls);
    }

    /**
     * Checks if the given class is GEOMETRY.
     *
     * @param cls Class.
     * @return {@code true} If this is geometry.
     */
    public static boolean isGeometryClass(Class<?> cls) {
        return GEOMETRY_CLASS != null && GEOMETRY_CLASS.isAssignableFrom(cls);
    }

    /**
     * Gets type name by class.
     *
     * @param cls Class.
     * @return Type name.
     */
    public static String typeName(Class<?> cls) {
        String typeName = cls.getSimpleName();

        // To protect from failure on anonymous classes.
        if (F.isEmpty(typeName)) {
            String pkg = cls.getPackage().getName();

            typeName = cls.getName().substring(pkg.length() + (pkg.isEmpty() ? 0 : 1));
        }

        if (cls.isArray()) {
            assert typeName.endsWith("[]");

            typeName = typeName.substring(0, typeName.length() - 2) + "_array";
        }

        return typeName;
    }

    /**
     * Gets type name by class.
     *
     * @param clsName Class name.
     * @return Type name.
     */
    public static String typeName(String clsName) {
        int pkgEnd = clsName.lastIndexOf('.');

        if (pkgEnd >= 0 && pkgEnd < clsName.length() - 1)
            clsName = clsName.substring(pkgEnd + 1);

        if (clsName.endsWith("[]"))
            clsName = clsName.substring(0, clsName.length() - 2) + "_array";

        int parentEnd = clsName.lastIndexOf('$');

        if (parentEnd >= 0)
            clsName = clsName.substring(parentEnd + 1);

        return clsName;
    }

    /**
     * @param space Space.
     * @param clause Clause.
     * @param resType Result type.
     * @param filters Key and value filters.
     * @param <K> Key type.
     * @param <V> Value type.
     * @return Key/value rows.
     * @throws IgniteCheckedException If failed.
     */
    @SuppressWarnings("unchecked")
    public <K, V> GridCloseableIterator<IgniteBiTuple<K, V>> queryText(final String space, final String clause,
        final String resType, final IndexingQueryFilter filters) throws IgniteCheckedException {
        checkEnabled();

        if (!busyLock.enterBusy())
            throw new IllegalStateException("Failed to execute query (grid is stopping).");

        try {
            final GridCacheContext<?, ?> cctx = ctx.cache().internalCache(space).context();

            return executeQuery(GridCacheQueryType.TEXT, clause, cctx,
                new IgniteOutClosureX<GridCloseableIterator<IgniteBiTuple<K, V>>>() {
                    @Override public GridCloseableIterator<IgniteBiTuple<K, V>> applyx() throws IgniteCheckedException {
                        TypeDescriptor type = typesByName.get(new TypeName(space, resType));

                        if (type == null || !type.registered())
                            throw new CacheException("Failed to find SQL table for type: " + resType);

                        return idx.queryLocalText(
                            space,
                            clause,
                            type,
                            filters);
                    }
                }, true);
        }
        finally {
            busyLock.leaveBusy();
        }
    }

    /**
     * Will be called when entry for key will be swapped.
     *
     * @param spaceName Space name.
     * @param key key.
     * @throws IgniteCheckedException If failed.
     */
    public void onSwap(String spaceName, CacheObject key) throws IgniteCheckedException {
        if (log.isDebugEnabled())
            log.debug("Swap [space=" + spaceName + ", key=" + key + "]");

        if (ctx.indexing().enabled()) {
            CacheObjectContext coctx = cacheObjectContext(spaceName);

            Object key0 = unwrap(key, coctx);

            ctx.indexing().onSwap(spaceName, key0);
        }

        if (idx == null)
            return;

        if (!busyLock.enterBusy())
            throw new IllegalStateException("Failed to process swap event (grid is stopping).");

        try {
            idx.onSwap(
                spaceName,
                key);
        }
        finally {
            busyLock.leaveBusy();
        }
    }

    /**
     * Will be called when entry for key will be unswapped.
     *
     * @param spaceName Space name.
     * @param key Key.
     * @param val Value.
     * @throws IgniteCheckedException If failed.
     */
    public void onUnswap(String spaceName, CacheObject key, CacheObject val)
        throws IgniteCheckedException {
        if (log.isDebugEnabled())
            log.debug("Unswap [space=" + spaceName + ", key=" + key + ", val=" + val + "]");

        if (ctx.indexing().enabled()) {
            CacheObjectContext coctx = cacheObjectContext(spaceName);

            Object key0 = unwrap(key, coctx);

            Object val0 = unwrap(val, coctx);

            ctx.indexing().onUnswap(spaceName, key0, val0);
        }

        if (idx == null)
            return;

        if (!busyLock.enterBusy())
            throw new IllegalStateException("Failed to process swap event (grid is stopping).");

        try {
            idx.onUnswap(spaceName, key, val);
        }
        finally {
            busyLock.leaveBusy();
        }
    }

    /**
     * Removes index tables for all classes belonging to given class loader.
     *
     * @param space Space name.
     * @param ldr Class loader to undeploy.
     * @throws IgniteCheckedException If undeploy failed.
     */
    public void onUndeploy(@Nullable String space, ClassLoader ldr) throws IgniteCheckedException {
        if (log.isDebugEnabled())
            log.debug("Undeploy [space=" + space + "]");

        if (idx == null)
            return;

        if (!busyLock.enterBusy())
            throw new IllegalStateException("Failed to process undeploy event (grid is stopping).");

        try {
            Iterator<Map.Entry<TypeId, TypeDescriptor>> it = types.entrySet().iterator();

            while (it.hasNext()) {
                Map.Entry<TypeId, TypeDescriptor> e = it.next();

                if (!F.eq(e.getKey().space, space))
                    continue;

                TypeDescriptor desc = e.getValue();

                if (ldr.equals(U.detectClassLoader(desc.valCls)) || ldr.equals(U.detectClassLoader(desc.keyCls))) {
                    idx.unregisterType(e.getKey().space, desc);

                    it.remove();
                }
            }
        }
        finally {
            busyLock.leaveBusy();
        }
    }

    /**
     * Processes declarative metadata for class.
     *
     * @param meta Type metadata.
     * @param d Type descriptor.
     * @param coCtx Cache object context.
     * @throws IgniteCheckedException If failed.
     */
    private void processClassMeta(CacheTypeMetadata meta, TypeDescriptor d, CacheObjectContext coCtx)
        throws IgniteCheckedException {
        Map<String,String> aliases = meta.getAliases();

        if (aliases == null)
            aliases = Collections.emptyMap();

        Class<?> keyCls = d.keyClass();
        Class<?> valCls = d.valueClass();

        assert keyCls != null;
        assert valCls != null;

        for (Map.Entry<String, Class<?>> entry : meta.getAscendingFields().entrySet())
            addToIndex(d, keyCls, valCls, entry.getKey(), entry.getValue(), 0, IndexType.ASC, null, aliases, coCtx);

        for (Map.Entry<String, Class<?>> entry : meta.getDescendingFields().entrySet())
            addToIndex(d, keyCls, valCls, entry.getKey(), entry.getValue(), 0, IndexType.DESC, null, aliases, coCtx);

        for (String txtField : meta.getTextFields())
            addToIndex(d, keyCls, valCls, txtField, String.class, 0, IndexType.TEXT, null, aliases, coCtx);

        Map<String, LinkedHashMap<String, IgniteBiTuple<Class<?>, Boolean>>> grps = meta.getGroups();

        if (grps != null) {
            for (Map.Entry<String, LinkedHashMap<String, IgniteBiTuple<Class<?>, Boolean>>> entry : grps.entrySet()) {
                String idxName = entry.getKey();

                LinkedHashMap<String, IgniteBiTuple<Class<?>, Boolean>> idxFields = entry.getValue();

                int order = 0;

                for (Map.Entry<String, IgniteBiTuple<Class<?>, Boolean>> idxField : idxFields.entrySet()) {
                    Boolean descending = idxField.getValue().get2();

                    if (descending == null)
                        descending = false;

                    addToIndex(d, keyCls, valCls, idxField.getKey(), idxField.getValue().get1(), order,
                        descending ? IndexType.DESC : IndexType.ASC, idxName, aliases, coCtx);

                    order++;
                }
            }
        }

        for (Map.Entry<String, Class<?>> entry : meta.getQueryFields().entrySet()) {
            ClassProperty prop = buildClassProperty(
                keyCls,
                valCls,
                entry.getKey(),
                entry.getValue(),
                aliases,
                coCtx);

            d.addProperty(prop, false);
        }
    }

    /**
     * @param d Type descriptor.
     * @param keyCls Key class.
     * @param valCls Value class.
     * @param pathStr Path string.
     * @param resType Result type.
     * @param idxOrder Order number in index or {@code -1} if no need to index.
     * @param idxType Index type.
     * @param idxName Index name.
     * @param aliases Aliases.
     * @throws IgniteCheckedException If failed.
     */
    private void addToIndex(
        TypeDescriptor d,
        Class<?> keyCls,
        Class<?> valCls,
        String pathStr,
        Class<?> resType,
        int idxOrder,
        IndexType idxType,
        String idxName,
        Map<String,String> aliases,
        CacheObjectContext coCtx
    ) throws IgniteCheckedException {
        String propName;
        Class<?> propCls;

        if (_VAL.equals(pathStr)) {
            propName = _VAL;
            propCls = valCls;
        }
        else {
            ClassProperty prop = buildClassProperty(
                keyCls,
                valCls,
                pathStr,
                resType,
                aliases,
                coCtx);

            d.addProperty(prop, false);

            propName = prop.name();
            propCls = prop.type();
        }

        if (idxType != null) {
            if (idxName == null)
                idxName = propName + "_idx";

            if (idxOrder == 0) // Add index only on the first field.
                d.addIndex(idxName, isGeometryClass(propCls) ? GEO_SPATIAL : SORTED);

            if (idxType == IndexType.TEXT)
                d.addFieldToTextIndex(propName);
            else
                d.addFieldToIndex(idxName, propName, idxOrder, idxType == IndexType.DESC);
        }
    }

    /**
     * Processes declarative metadata for binary object.
     *
     * @param meta Declared metadata.
     * @param d Type descriptor.
     * @throws IgniteCheckedException If failed.
     */
    private void processBinaryMeta(CacheTypeMetadata meta, TypeDescriptor d)
        throws IgniteCheckedException {
        Map<String,String> aliases = meta.getAliases();

        if (aliases == null)
            aliases = Collections.emptyMap();

        for (Map.Entry<String, Class<?>> entry : meta.getAscendingFields().entrySet()) {
            BinaryProperty prop = buildBinaryProperty(entry.getKey(), entry.getValue(), aliases, null);

            d.addProperty(prop, false);

            String idxName = prop.name() + "_idx";

            d.addIndex(idxName, isGeometryClass(prop.type()) ? GEO_SPATIAL : SORTED);

            d.addFieldToIndex(idxName, prop.name(), 0, false);
        }

        for (Map.Entry<String, Class<?>> entry : meta.getDescendingFields().entrySet()) {
            BinaryProperty prop = buildBinaryProperty(entry.getKey(), entry.getValue(), aliases, null);

            d.addProperty(prop, false);

            String idxName = prop.name() + "_idx";

            d.addIndex(idxName, isGeometryClass(prop.type()) ? GEO_SPATIAL : SORTED);

            d.addFieldToIndex(idxName, prop.name(), 0, true);
        }

        for (String txtIdx : meta.getTextFields()) {
            BinaryProperty prop = buildBinaryProperty(txtIdx, String.class, aliases, null);

            d.addProperty(prop, false);

            d.addFieldToTextIndex(prop.name());
        }

        Map<String, LinkedHashMap<String, IgniteBiTuple<Class<?>, Boolean>>> grps = meta.getGroups();

        if (grps != null) {
            for (Map.Entry<String, LinkedHashMap<String, IgniteBiTuple<Class<?>, Boolean>>> entry : grps.entrySet()) {
                String idxName = entry.getKey();

                LinkedHashMap<String, IgniteBiTuple<Class<?>, Boolean>> idxFields = entry.getValue();

                int order = 0;

                for (Map.Entry<String, IgniteBiTuple<Class<?>, Boolean>> idxField : idxFields.entrySet()) {
                    BinaryProperty prop = buildBinaryProperty(idxField.getKey(), idxField.getValue().get1(), aliases,
                        null);

                    d.addProperty(prop, false);

                    Boolean descending = idxField.getValue().get2();

                    d.addFieldToIndex(idxName, prop.name(), order, descending != null && descending);

                    order++;
                }
            }
        }

        for (Map.Entry<String, Class<?>> entry : meta.getQueryFields().entrySet()) {
            BinaryProperty prop = buildBinaryProperty(entry.getKey(), entry.getValue(), aliases, null);

            if (!d.props.containsKey(prop.name()))
                d.addProperty(prop, false);
        }
    }

    /**
     * Processes declarative metadata for binary object.
     *
     * @param qryEntity Declared metadata.
     * @param d Type descriptor.
     * @throws IgniteCheckedException If failed.
     */
    private void processBinaryMeta(QueryEntity qryEntity, TypeDescriptor d) throws IgniteCheckedException {
        Map<String,String> aliases = qryEntity.getAliases();

        if (aliases == null)
            aliases = Collections.emptyMap();

        Set<String> keyFields = qryEntity.getKeyFields();

        // We have to distinguish between empty and null keyFields when the key is not of SQL type -
        // when a key is not of SQL type, absence of a field in nonnull keyFields tell us that this field
        // is a value field, and null keyFields tells us that current configuration
        // does not tell us anything about this field's ownership.
        boolean hasKeyFields = (keyFields != null);

        boolean isKeyClsSqlType = isSqlType(d.keyClass());

        for (Map.Entry<String, String> entry : qryEntity.getFields().entrySet()) {
            Boolean isKeyField;

            if (isKeyClsSqlType) // We don't care about keyFields in this case - it might be null, or empty, or anything
                isKeyField = false;
            else
                isKeyField = (hasKeyFields ? keyFields.contains(entry.getKey()) : null);

            BinaryProperty prop = buildBinaryProperty(entry.getKey(), U.classForName(entry.getValue(), Object.class, true),
                aliases, isKeyField);

            d.addProperty(prop, false);
        }

        processIndexes(qryEntity, d);
    }

    /**
     * Processes declarative metadata for binary object.
     *
     * @param qryEntity Declared metadata.
     * @param d Type descriptor.
     * @throws IgniteCheckedException If failed.
     */
    private void processClassMeta(
        QueryEntity qryEntity,
        TypeDescriptor d,
        CacheObjectContext coCtx
    ) throws IgniteCheckedException {
        Map<String,String> aliases = qryEntity.getAliases();

        if (aliases == null)
            aliases = Collections.emptyMap();

        for (Map.Entry<String, String> entry : qryEntity.getFields().entrySet()) {
            ClassProperty prop = buildClassProperty(
                d.keyClass(),
                d.valueClass(),
                entry.getKey(),
                U.classForName(entry.getValue(), Object.class),
                aliases,
                coCtx);

            d.addProperty(prop, false);
        }

        processIndexes(qryEntity, d);
    }

    /**
     * Processes indexes based on query entity.
     *
     * @param qryEntity Query entity to process.
     * @param d Type descriptor to populate.
     * @throws IgniteCheckedException If failed to build index information.
     */
    private void processIndexes(QueryEntity qryEntity, TypeDescriptor d) throws IgniteCheckedException {
        if (!F.isEmpty(qryEntity.getIndexes())) {
            Map<String, String> aliases = qryEntity.getAliases();

            if (aliases == null)
                aliases = Collections.emptyMap();

            for (QueryIndex idx : qryEntity.getIndexes()) {
                String idxName = idx.getName();

                if (idxName == null)
                    idxName = QueryEntity.defaultIndexName(idx);

                if (idx.getIndexType() == QueryIndexType.SORTED || idx.getIndexType() == QueryIndexType.GEOSPATIAL) {
                    d.addIndex(idxName, idx.getIndexType() == QueryIndexType.SORTED ? SORTED : GEO_SPATIAL);

                    int i = 0;

                    for (Map.Entry<String, Boolean> entry : idx.getFields().entrySet()) {
                        String field = entry.getKey();
                        boolean asc = entry.getValue();

                        String alias = aliases.get(field);

                        if (alias != null)
                            field = alias;

                        d.addFieldToIndex(idxName, field, i++, !asc);
                    }
                }
                else {
                    assert idx.getIndexType() == QueryIndexType.FULLTEXT;

                    for (String field : idx.getFields().keySet()) {
                        String alias = aliases.get(field);

                        if (alias != null)
                            field = alias;

                        d.addFieldToTextIndex(field);
                    }
                }
            }
        }
    }

    /**
     * Builds binary object property.
     *
     * @param pathStr String representing path to the property. May contains dots '.' to identify
     *      nested fields.
     * @param resType Result type.
     * @param aliases Aliases.
     * @param isKeyField Key ownership flag, as defined in {@link QueryEntity#keyFields}: {@code true} if field belongs
     *      to key, {@code false} if it belongs to value, {@code null} if QueryEntity#keyFields is null.
     * @return Binary property.
     */
    private BinaryProperty buildBinaryProperty(String pathStr, Class<?> resType, Map<String, String> aliases,
        @Nullable Boolean isKeyField) throws IgniteCheckedException {
        String[] path = pathStr.split("\\.");

        BinaryProperty res = null;

        StringBuilder fullName = new StringBuilder();

        for (String prop : path) {
            if (fullName.length() != 0)
                fullName.append('.');

            fullName.append(prop);

            String alias = aliases.get(fullName.toString());

            // The key flag that we've found out is valid for the whole path.
            res = new BinaryProperty(prop, res, resType, isKeyField, alias);
        }

        return res;
    }

    /**
     * @param keyCls Key class.
     * @param valCls Value class.
     * @param pathStr Path string.
     * @param resType Result type.
     * @param aliases Aliases.
     * @return Class property.
     * @throws IgniteCheckedException If failed.
     */
    private static ClassProperty buildClassProperty(Class<?> keyCls, Class<?> valCls, String pathStr, Class<?> resType,
        Map<String,String> aliases, CacheObjectContext coCtx) throws IgniteCheckedException {
        ClassProperty res = buildClassProperty(
            true,
            keyCls,
            pathStr,
            resType,
            aliases,
            coCtx);

        if (res == null) // We check key before value consistently with BinaryProperty.
            res = buildClassProperty(false, valCls, pathStr, resType, aliases, coCtx);

        if (res == null)
            throw new IgniteCheckedException("Failed to initialize property '" + pathStr + "' of type '" +
                resType.getName() + "' for key class '" + keyCls + "' and value class '" + valCls + "'. " +
                "Make sure that one of these classes contains respective getter method or field.");

        return res;
    }

    /**
     * @param key If this is a key property.
     * @param cls Source type class.
     * @param pathStr String representing path to the property. May contains dots '.' to identify nested fields.
     * @param resType Expected result type.
     * @param aliases Aliases.
     * @return Property instance corresponding to the given path.
     */
    private static ClassProperty buildClassProperty(boolean key, Class<?> cls, String pathStr, Class<?> resType,
        Map<String,String> aliases, CacheObjectContext coCtx) {
        String[] path = pathStr.split("\\.");

        ClassProperty res = null;

        StringBuilder fullName = new StringBuilder();

        for (String prop : path) {
            if (fullName.length() != 0)
                fullName.append('.');

            fullName.append(prop);

            String alias = aliases.get(fullName.toString());

            PropertyAccessor accessor = findProperty(prop, cls);

            if (accessor == null)
                return null;

            ClassProperty tmp = new ClassProperty(accessor, key, alias, coCtx);

            tmp.parent(res);

            cls = tmp.type();

            res = tmp;
        }

        if (!U.box(resType).isAssignableFrom(U.box(res.type())))
            return null;

        return res;
    }

    /**
     * Gets types for space.
     *
     * @param space Space name.
     * @return Descriptors.
     */
    public Collection<GridQueryTypeDescriptor> types(@Nullable String space) {
        Collection<GridQueryTypeDescriptor> spaceTypes = new ArrayList<>(
            Math.min(10, types.size()));

        for (Map.Entry<TypeId, TypeDescriptor> e : types.entrySet()) {
            TypeDescriptor desc = e.getValue();

            if (desc.registered() && F.eq(e.getKey().space, space))
                spaceTypes.add(desc);
        }

        return spaceTypes;
    }

    /**
     * Gets type descriptor for space and type name.
     *
     * @param space Space name.
     * @param typeName Type name.
     * @return Type descriptor.
     * @throws IgniteCheckedException If failed.
     */
    public GridQueryTypeDescriptor type(@Nullable String space, String typeName) throws IgniteCheckedException {
        TypeDescriptor type = typesByName.get(new TypeName(space, typeName));

        if (type == null || !type.registered())
            throw new IgniteCheckedException("Failed to find type descriptor for type name: " + typeName);

        return type;
    }

    /**
     * @param qryType Query type.
     * @param qry Query description.
     * @param cctx Cache context.
     * @param clo Closure.
     * @param complete Complete.
     */
    public <R> R executeQuery(GridCacheQueryType qryType, String qry, GridCacheContext<?, ?> cctx, IgniteOutClosureX<R> clo, boolean complete)
        throws IgniteCheckedException {
        final long startTime = U.currentTimeMillis();

        Throwable err = null;

        R res = null;

        try {
            res = clo.apply();

            if (res instanceof CacheQueryFuture) {
                CacheQueryFuture fut = (CacheQueryFuture)res;

                err = fut.error();
            }

            return res;
        }
        catch (GridClosureException e) {
            err = e.unwrap();

            throw (IgniteCheckedException)err;
        }
        catch (CacheException e) {
            err = e;

            throw e;
        }
        catch (Exception e) {
            err = e;

            throw new IgniteCheckedException(e);
        }
        finally {
            boolean failed = err != null;

            long duration = U.currentTimeMillis() - startTime;

            if (complete || failed) {
                cctx.queries().collectMetrics(qryType, qry, startTime, duration, failed);

                if (log.isTraceEnabled())
                    log.trace("Query execution [startTime=" + startTime + ", duration=" + duration +
                        ", fail=" + failed + ", res=" + res + ']');
            }
        }
    }

    /**
     * Find a member (either a getter method or a field) with given name of given class.
     * @param prop Property name.
     * @param cls Class to search for a member in.
     * @return Member for given name.
     */
    @Nullable private static PropertyAccessor findProperty(String prop, Class<?> cls) {
        StringBuilder getBldr = new StringBuilder("get");
        getBldr.append(prop);
        getBldr.setCharAt(3, Character.toUpperCase(getBldr.charAt(3)));

        StringBuilder setBldr = new StringBuilder("set");
        setBldr.append(prop);
        setBldr.setCharAt(3, Character.toUpperCase(setBldr.charAt(3)));

        try {
            Method getter = cls.getMethod(getBldr.toString());

            Method setter;

            try {
                // Setter has to have the same name like 'setXxx' and single param of the same type
                // as the return type of the getter.
                setter = cls.getMethod(setBldr.toString(), getter.getReturnType());
            }
            catch (NoSuchMethodException ignore) {
                // Have getter, but no setter - return read-only accessor.
                return new ReadOnlyMethodsAccessor(getter, prop);
            }

            return new MethodsAccessor(getter, setter, prop);
        }
        catch (NoSuchMethodException ignore) {
            // No-op.
        }

        getBldr = new StringBuilder("is");
        getBldr.append(prop);
        getBldr.setCharAt(2, Character.toUpperCase(getBldr.charAt(2)));

        // We do nothing about setBldr here as it corresponds to setProperty name which is what we need
        // for boolean property setter as well
        try {
            Method getter = cls.getMethod(getBldr.toString());

            Method setter;

            try {
                // Setter has to have the same name like 'setXxx' and single param of the same type
                // as the return type of the getter.
                setter = cls.getMethod(setBldr.toString(), getter.getReturnType());
            }
            catch (NoSuchMethodException ignore) {
                // Have getter, but no setter - return read-only accessor.
                return new ReadOnlyMethodsAccessor(getter, prop);
            }

            return new MethodsAccessor(getter, setter, prop);
        }
        catch (NoSuchMethodException ignore) {
            // No-op.
        }

        Class cls0 = cls;

        while (cls0 != null)
            try {
                return new FieldAccessor(cls0.getDeclaredField(prop));
            }
            catch (NoSuchFieldException ignored) {
                cls0 = cls0.getSuperclass();
            }

        try {
            Method getter = cls.getMethod(prop);

            Method setter;

            try {
                // Setter has to have the same name and single param of the same type
                // as the return type of the getter.
                setter = cls.getMethod(prop, getter.getReturnType());
            }
            catch (NoSuchMethodException ignore) {
                // Have getter, but no setter - return read-only accessor.
                return new ReadOnlyMethodsAccessor(getter, prop);
            }

            return new MethodsAccessor(getter, setter, prop);
        }
        catch (NoSuchMethodException ignored) {
            // No-op.
        }

        // No luck.
        return null;
    }

    /**
     * @param ver Version.
     */
    public static void setRequestAffinityTopologyVersion(AffinityTopologyVersion ver) {
        requestTopVer.set(ver);
    }

    /**
     * @return Affinity topology version of the current request.
     */
    public static AffinityTopologyVersion getRequestAffinityTopologyVersion() {
        return requestTopVer.get();
    }

    /**
     * Description of type property.
     */
    private static class ClassProperty implements GridQueryProperty {
        /** */
        private final PropertyAccessor accessor;

        /** */
        private final boolean key;

        /** */
        private ClassProperty parent;

        /** */
        private final String name;

        /** */
        private final CacheObjectContext coCtx;

        /**
         * Constructor.
         *
         * @param accessor Way of accessing the property.
         */
        ClassProperty(PropertyAccessor accessor, boolean key, String name, @Nullable CacheObjectContext coCtx) {
            this.accessor = accessor;

            this.key = key;

            this.name = !F.isEmpty(name) ? name : accessor.getPropertyName();

            this.coCtx = coCtx;
        }

        /** {@inheritDoc} */
        @Override public Object value(Object key, Object val) throws IgniteCheckedException {
            Object x = unwrap(this.key ? key : val);

            if (parent != null)
                x = parent.value(key, val);

            if (x == null)
                return null;

            return accessor.getValue(x);
        }

        /** {@inheritDoc} */
        @Override public void setValue(Object key, Object val, Object propVal) throws IgniteCheckedException {
            Object x = unwrap(this.key ? key : val);

            if (parent != null)
                x = parent.value(key, val);

            if (x == null)
                return;

            accessor.setValue(x, propVal);
        }

        /** {@inheritDoc} */
        @Override public boolean key() {
            return key;
        }

        /**
         * Unwraps cache object, if needed.
         *
         * @param o Object to unwrap.
         * @return Unwrapped object.
         */
        private Object unwrap(Object o) {
            return coCtx == null ? o : o instanceof CacheObject ? ((CacheObject)o).value(coCtx, false) : o;
        }

        /** {@inheritDoc} */
        @Override public String name() {
            return name;
        }

        /** {@inheritDoc} */
        @Override public Class<?> type() {
            return accessor.getType();
        }

        /**
         * @param parent Parent property if this is embeddable element.
         */
        public void parent(ClassProperty parent) {
            this.parent = parent;
        }

        /** {@inheritDoc} */
        @Override public String toString() {
            return S.toString(ClassProperty.class, this);
        }

        /** {@inheritDoc} */
        @Override public GridQueryProperty parent() {
            return parent;
        }
    }

    /**
     *
     */
    private class BinaryProperty implements GridQueryProperty {
        /** Property name. */
        private String propName;

        /** */
        private String alias;

        /** Parent property. */
        private BinaryProperty parent;

        /** Result class. */
        private Class<?> type;

        /** */
        private volatile int isKeyProp;

        /** Binary field to speed-up deserialization. */
        private volatile BinaryField field;

        /** Flag indicating that we already tried to take a field. */
        private volatile boolean fieldTaken;

        /** Whether user was warned about missing property. */
        private volatile boolean warned;

        /**
         * Constructor.
         *
         * @param propName Property name.
         * @param parent Parent property.
         * @param type Result type.
         * @param key {@code true} if key property, {@code false} otherwise, {@code null}  if unknown.
         * @param alias Field alias.
         */
        private BinaryProperty(String propName, BinaryProperty parent, Class<?> type, @Nullable Boolean key, String alias) {
            super();
            this.propName = propName;
            this.alias = F.isEmpty(alias) ? propName : alias;
            this.parent = parent;
            this.type = type;

            if (key != null)
                this.isKeyProp = key ? 1 : -1;
        }

        /** {@inheritDoc} */
        @Override public Object value(Object key, Object val) throws IgniteCheckedException {
            Object obj;

            if (parent != null) {
                obj = parent.value(key, val);

                if (obj == null)
                    return null;

                if (!ctx.cacheObjects().isBinaryObject(obj))
                    throw new IgniteCheckedException("Non-binary object received as a result of property extraction " +
                        "[parent=" + parent + ", propName=" + propName + ", obj=" + obj + ']');
            }
            else {
                int isKeyProp0 = isKeyProp;

                if (isKeyProp0 == 0) {
                    // Key is allowed to be a non-binary object here.
                    // We check key before value consistently with ClassProperty.
                    if (key instanceof BinaryObject && ((BinaryObject)key).hasField(propName))
                        isKeyProp = isKeyProp0 = 1;
                    else if (val instanceof BinaryObject && ((BinaryObject)val).hasField(propName))
                        isKeyProp = isKeyProp0 = -1;
                    else {
                        if (!warned) {
                            U.warn(log, "Neither key nor value have property \"" + propName + "\" " +
                                "(is cache indexing configured correctly?)");

                            warned = true;
                        }

                        return null;
                    }
                }

                obj = isKeyProp0 == 1 ? key : val;
            }

            if (obj instanceof BinaryObject) {
                BinaryObject obj0 = (BinaryObject) obj;
                return fieldValue(obj0);
            }
            else if (obj instanceof BinaryObjectBuilder) {
                BinaryObjectBuilder obj0 = (BinaryObjectBuilder)obj;

                return obj0.getField(name());
            }
            else
                throw new IgniteCheckedException("Unexpected type of binary object to get field value from [obj=" + obj
                    + ", type=" + obj.getClass() + ']');
        }

        /** {@inheritDoc} */
        @Override public void setValue(Object key, Object val, Object propVal) throws IgniteCheckedException {
            Object obj = key() ? key : val;

            if (obj == null)
                return;

            Object srcObj = obj;

            if (!(srcObj instanceof BinaryObjectBuilder))
                throw new UnsupportedOperationException("Individual properties can be set for binary builders only");

            if (parent != null)
                obj = parent.value(key, val);

            boolean needsBuild = false;

            if (obj instanceof BinaryObjectExImpl) {
                if (parent == null)
                    throw new UnsupportedOperationException("Individual properties can be set for binary builders only");

                needsBuild = true;

                obj = ((BinaryObjectExImpl) obj).toBuilder();
            }

            if (!(obj instanceof BinaryObjectBuilder))
                throw new UnsupportedOperationException("Individual properties can be set for binary builders only");

<<<<<<< HEAD
            setValue0((BinaryObjectBuilder) obj, name(), propVal, type());

            if (needsBuild) {
                obj = ((BinaryObjectBuilder) obj).build();

                assert parent != null;

                // And now let's set this newly constructed object to parent
                setValue0((BinaryObjectBuilder) srcObj, parent.name(), obj, obj.getClass());
            }
=======
            setValue0((BinaryObjectBuilder) obj, propName, propVal, type());
>>>>>>> 96527d92
        }

        /**
         * @param builder Object builder.
         * @param field Field name.
         * @param val Value to set.
         * @param valType Type of {@code val}.
         * @param <T> Value type.
         */
        private <T> void setValue0(BinaryObjectBuilder builder, String field, Object val, Class<T> valType) {
            //noinspection unchecked
            builder.setField(field, (T)val, valType);
        }

        /**
         * Get binary field for the property.
         *
         * @param obj Target object.
         * @return Binary field.
         */
        private BinaryField binaryField(BinaryObject obj) {
            BinaryField field0 = field;

            if (field0 == null && !fieldTaken) {
                BinaryType type = obj instanceof BinaryObjectEx ? ((BinaryObjectEx)obj).rawType() : obj.type();

                if (type != null) {
                    field0 = type.field(propName);

                    assert field0 != null;

                    field = field0;
                }

                fieldTaken = true;
            }

            return field0;
        }

        /**
         * Gets field value for the given binary object.
         *
         * @param obj Binary object.
         * @return Field value.
         */
        @SuppressWarnings("IfMayBeConditional")
        private Object fieldValue(BinaryObject obj) {
            BinaryField field = binaryField(obj);

            if (field != null)
                return field.value(obj);
            else
                return obj.field(propName);
        }

        /** {@inheritDoc} */
        @Override public String name() {
            return alias;
        }

        /** {@inheritDoc} */
        @Override public Class<?> type() {
            return type;
        }

        /** {@inheritDoc} */
        @Override public boolean key() {
            int isKeyProp0 = isKeyProp;

            if (isKeyProp0 == 0)
                throw new IllegalStateException("Ownership flag not set for binary property. Have you set 'keyFields'" +
                    " property of QueryEntity in programmatic or XML configuration?");

            return isKeyProp0 == 1;
        }

        /** {@inheritDoc} */
        @Override public GridQueryProperty parent() {
            return parent;
        }
    }

    /**
     * Descriptor of type.
     */
    private static class TypeDescriptor implements GridQueryTypeDescriptor {
        /** */
        private String name;

        /** Value field names and types with preserved order. */
        @GridToStringInclude
        private final Map<String, Class<?>> fields = new LinkedHashMap<>();

        /** */
        @GridToStringExclude
        private final Map<String, GridQueryProperty> props = new HashMap<>();

        /** Map with upper cased property names to help find properties based on SQL INSERT and MERGE queries. */
        private final Map<String, GridQueryProperty> uppercaseProps = new HashMap<>();

        /** */
        @GridToStringInclude
        private final Map<String, IndexDescriptor> indexes = new HashMap<>();

        /** */
        private IndexDescriptor fullTextIdx;

        /** */
        private Class<?> keyCls;

        /** */
        private Class<?> valCls;

        /** */
        private String keyTypeName;

        /** */
        private String valTypeName;

        /** */
        private boolean valTextIdx;

        /** */
        private String affKey;

        /** SPI can decide not to register this type. */
        private boolean registered;

        /**
         * @return {@code True} if type registration in SPI was finished and type was not rejected.
         */
        boolean registered() {
            return registered;
        }

        /**
         * @param registered Sets registered flag.
         */
        void registered(boolean registered) {
            this.registered = registered;
        }

        /** {@inheritDoc} */
        @Override public String name() {
            return name;
        }

        /**
         * Sets type name.
         *
         * @param name Name.
         */
        void name(String name) {
            this.name = name;
        }

        /** {@inheritDoc} */
        @Override public Map<String, Class<?>> fields() {
            return fields;
        }

        /** {@inheritDoc} */
        @Override public GridQueryProperty property(String name) {
            GridQueryProperty res = props.get(name);

            if (res == null)
                res = uppercaseProps.get(name.toUpperCase());

            return res;
        }

        /** {@inheritDoc} */
        @SuppressWarnings("unchecked")
        @Override public <T> T value(String field, Object key, Object val) throws IgniteCheckedException {
            assert field != null;

            GridQueryProperty prop = property(field);

            if (prop == null)
                throw new IgniteCheckedException("Failed to find field '" + field + "' in type '" + name + "'.");

            return (T)prop.value(key, val);
        }

        /** {@inheritDoc} */
        @SuppressWarnings("unchecked")
        @Override public void setValue(String field, Object key, Object val, Object propVal)
            throws IgniteCheckedException {
            assert field != null;

            GridQueryProperty prop = property(field);

            if (prop == null)
                throw new IgniteCheckedException("Failed to find field '" + field + "' in type '" + name + "'.");

            prop.setValue(key, val, propVal);
        }

        /** {@inheritDoc} */
        @Override public Map<String, GridQueryIndexDescriptor> indexes() {
            return Collections.<String, GridQueryIndexDescriptor>unmodifiableMap(indexes);
        }

        /**
         * Adds index.
         *
         * @param idxName Index name.
         * @param type Index type.
         * @return Index descriptor.
         * @throws IgniteCheckedException In case of error.
         */
        public IndexDescriptor addIndex(String idxName, GridQueryIndexType type) throws IgniteCheckedException {
            IndexDescriptor idx = new IndexDescriptor(type);

            if (indexes.put(idxName, idx) != null)
                throw new IgniteCheckedException("Index with name '" + idxName + "' already exists.");

            return idx;
        }

        /**
         * Adds field to index.
         *
         * @param idxName Index name.
         * @param field Field name.
         * @param orderNum Fields order number in index.
         * @param descending Sorting order.
         * @throws IgniteCheckedException If failed.
         */
        public void addFieldToIndex(String idxName, String field, int orderNum,
            boolean descending) throws IgniteCheckedException {
            IndexDescriptor desc = indexes.get(idxName);

            if (desc == null)
                desc = addIndex(idxName, SORTED);

            desc.addField(field, orderNum, descending);
        }

        /**
         * Adds field to text index.
         *
         * @param field Field name.
         */
        public void addFieldToTextIndex(String field) {
            if (fullTextIdx == null) {
                fullTextIdx = new IndexDescriptor(FULLTEXT);

                indexes.put(null, fullTextIdx);
            }

            fullTextIdx.addField(field, 0, false);
        }

        /** {@inheritDoc} */
        @Override public Class<?> valueClass() {
            return valCls;
        }

        /**
         * Sets value class.
         *
         * @param valCls Value class.
         */
        void valueClass(Class<?> valCls) {
            A.notNull(valCls, "Value class must not be null");
            this.valCls = valCls;
        }

        /** {@inheritDoc} */
        @Override public Class<?> keyClass() {
            return keyCls;
        }

        /**
         * Set key class.
         *
         * @param keyCls Key class.
         */
        void keyClass(Class<?> keyCls) {
            this.keyCls = keyCls;
        }

        /** {@inheritDoc} */
        @Override public String keyTypeName() {
            return keyTypeName;
        }

        /**
         * Set key type name.
         *
         * @param keyTypeName Key type name.
         */
        public void keyTypeName(String keyTypeName) {
            this.keyTypeName = keyTypeName;
        }

        /** {@inheritDoc} */
        @Override public String valueTypeName() {
            return valTypeName;
        }

        /**
         * Set value type name.
         *
         * @param valTypeName Value type name.
         */
        public void valueTypeName(String valTypeName) {
            this.valTypeName = valTypeName;
        }

        /**
         * Adds property to the type descriptor.
         *
         * @param prop Property.
         * @param failOnDuplicate Fail on duplicate flag.
         * @throws IgniteCheckedException In case of error.
         */
        public void addProperty(GridQueryProperty prop, boolean failOnDuplicate) throws IgniteCheckedException {
            String name = prop.name();

            if (props.put(name, prop) != null && failOnDuplicate)
                throw new IgniteCheckedException("Property with name '" + name + "' already exists.");

            if (uppercaseProps.put(name.toUpperCase(), prop) != null && failOnDuplicate)
                throw new IgniteCheckedException("Property with upper cased name '" + name + "' already exists.");

            fields.put(name, prop.type());
        }

        /** {@inheritDoc} */
        @Override public boolean valueTextIndex() {
            return valTextIdx;
        }

        /**
         * Sets if this value should be text indexed.
         *
         * @param valTextIdx Flag value.
         */
        public void valueTextIndex(boolean valTextIdx) {
            this.valTextIdx = valTextIdx;
        }

        /** {@inheritDoc} */
        @Override public String affinityKey() {
            return affKey;
        }

        /**
         * @param affKey Affinity key field.
         */
        void affinityKey(String affKey) {
            this.affKey = affKey;
        }

        /** {@inheritDoc} */
        @Override public String toString() {
            return S.toString(TypeDescriptor.class, this);
        }
    }

    /**
     * Index descriptor.
     */
    private static class IndexDescriptor implements GridQueryIndexDescriptor {
        /** Fields sorted by order number. */
        private final Collection<T2<String, Integer>> fields = new TreeSet<>(
            new Comparator<T2<String, Integer>>() {
                @Override public int compare(T2<String, Integer> o1, T2<String, Integer> o2) {
                    if (o1.get2().equals(o2.get2())) // Order is equal, compare field names to avoid replace in Set.
                        return o1.get1().compareTo(o2.get1());

                    return o1.get2() < o2.get2() ? -1 : 1;
                }
            });

        /** Fields which should be indexed in descending order. */
        private Collection<String> descendings;

        /** */
        private final GridQueryIndexType type;

        /**
         * @param type Type.
         */
        private IndexDescriptor(GridQueryIndexType type) {
            assert type != null;

            this.type = type;
        }

        /** {@inheritDoc} */
        @Override public Collection<String> fields() {
            Collection<String> res = new ArrayList<>(fields.size());

            for (T2<String, Integer> t : fields)
                res.add(t.get1());

            return res;
        }

        /** {@inheritDoc} */
        @Override public boolean descending(String field) {
            return descendings != null && descendings.contains(field);
        }

        /**
         * Adds field to this index.
         *
         * @param field Field name.
         * @param orderNum Field order number in this index.
         * @param descending Sort order.
         */
        public void addField(String field, int orderNum, boolean descending) {
            fields.add(new T2<>(field, orderNum));

            if (descending) {
                if (descendings == null)
                    descendings  = new HashSet<>();

                descendings.add(field);
            }
        }

        /** {@inheritDoc} */
        @Override public GridQueryIndexType type() {
            return type;
        }

        /** {@inheritDoc} */
        @Override public String toString() {
            return S.toString(IndexDescriptor.class, this);
        }
    }

    /**
     * Identifying TypeDescriptor by space and value class.
     */
    private static class TypeId {
        /** */
        private final String space;

        /** Value type. */
        private final Class<?> valType;

        /** Value type ID. */
        private final int valTypeId;

        /**
         * Constructor.
         *
         * @param space Space name.
         * @param valType Value type.
         */
        private TypeId(String space, Class<?> valType) {
            assert valType != null;

            this.space = space;
            this.valType = valType;

            valTypeId = 0;
        }

        /**
         * Constructor.
         *
         * @param space Space name.
         * @param valTypeId Value type ID.
         */
        private TypeId(String space, int valTypeId) {
            this.space = space;
            this.valTypeId = valTypeId;

            valType = null;
        }

        /** {@inheritDoc} */
        @Override public boolean equals(Object o) {
            if (this == o)
                return true;

            if (o == null || getClass() != o.getClass())
                return false;

            TypeId typeId = (TypeId)o;

            return (valTypeId == typeId.valTypeId) &&
                (valType != null ? valType == typeId.valType : typeId.valType == null) &&
                (space != null ? space.equals(typeId.space) : typeId.space == null);
        }

        /** {@inheritDoc} */
        @Override public int hashCode() {
            return 31 * (space != null ? space.hashCode() : 0) + (valType != null ? valType.hashCode() : valTypeId);
        }

        /** {@inheritDoc} */
        @Override public String toString() {
            return S.toString(TypeId.class, this);
        }
    }

    /**
     *
     */
    private static class TypeName {
        /** */
        private final String space;

        /** */
        private final String typeName;

        /**
         * @param space Space name.
         * @param typeName Type name.
         */
        private TypeName(@Nullable String space, String typeName) {
            assert !F.isEmpty(typeName) : typeName;

            this.space = space;
            this.typeName = typeName;
        }

        /** {@inheritDoc} */
        @Override public boolean equals(Object o) {
            if (this == o)
                return true;

            if (o == null || getClass() != o.getClass())
                return false;

            TypeName other = (TypeName)o;

            return (space != null ? space.equals(other.space) : other.space == null) &&
                typeName.equals(other.typeName);
        }

        /** {@inheritDoc} */
        @Override public int hashCode() {
            return 31 * (space != null ? space.hashCode() : 0) + typeName.hashCode();
        }

        /** {@inheritDoc} */
        @Override public String toString() {
            return S.toString(TypeName.class, this);
        }
    }

    /**
     * The way to index.
     */
    private enum IndexType {
        /** Ascending index. */
        ASC,
        /** Descending index. */
        DESC,
        /** Text index. */
        TEXT
    }

    /** Way of accessing a property - either via field or getter and setter methods. */
    private interface PropertyAccessor {
        /**
         * Get property value from given object.
         *
         * @param obj Object to retrieve property value from.
         * @return Property value.
         * @throws IgniteCheckedException if failed.
         */
        public Object getValue(Object obj) throws IgniteCheckedException;

        /**
         * Set property value on given object.
         *
         * @param obj Object to set property value on.
         * @param newVal Property value.
         * @throws IgniteCheckedException if failed.
         */
        public void setValue(Object obj, Object newVal)throws IgniteCheckedException;

        /**
         * @return Name of this property.
         */
        public String getPropertyName();

        /**
         * @return Type of the value of this property.
         */
        public Class<?> getType();
    }

    /** Accessor that deals with fields. */
    private final static class FieldAccessor implements PropertyAccessor {
        /** Field to access. */
        private final Field fld;

        /** */
        private FieldAccessor(Field fld) {
            fld.setAccessible(true);

            this.fld = fld;
        }

        /** {@inheritDoc} */
        @Override public Object getValue(Object obj) throws IgniteCheckedException {
            try {
                return fld.get(obj);
            }
            catch (Exception e) {
                throw new IgniteCheckedException("Failed to get field value", e);
            }
        }

        /** {@inheritDoc} */
        @Override public void setValue(Object obj, Object newVal) throws IgniteCheckedException {
            try {
                fld.set(obj, newVal);
            }
            catch (Exception e) {
                throw new IgniteCheckedException("Failed to set field value", e);
            }
        }

        /** {@inheritDoc} */
        @Override public String getPropertyName() {
            return fld.getName();
        }

        /** {@inheritDoc} */
        @Override public Class<?> getType() {
            return fld.getType();
        }
    }

    /** Getter and setter methods based accessor. */
    private final static class MethodsAccessor implements PropertyAccessor {
        /** */
        private final Method getter;

        /** */
        private final Method setter;

        /** */
        private final String propName;

        /**
         * @param getter Getter method.
         * @param setter Setter method.
         * @param propName Property name.
         */
        private MethodsAccessor(Method getter, Method setter, String propName) {
            getter.setAccessible(true);
            setter.setAccessible(true);

            this.getter = getter;
            this.setter = setter;
            this.propName = propName;
        }

        /** {@inheritDoc} */
        @Override public Object getValue(Object obj) throws IgniteCheckedException {
            try {
                return getter.invoke(obj);
            }
            catch (Exception e) {
                throw new IgniteCheckedException("Failed to invoke getter method " +
                    "[type=" + getType() + ", property=" + propName + ']', e);
            }
        }

        /** {@inheritDoc} */
        @Override public void setValue(Object obj, Object newVal) throws IgniteCheckedException {
            try {
                setter.invoke(obj, newVal);
            }
            catch (Exception e) {
                throw new IgniteCheckedException("Failed to invoke setter method " +
                    "[type=" + getType() + ", property=" + propName + ']', e);
            }
        }

        /** {@inheritDoc} */
        @Override public String getPropertyName() {
            return propName;
        }

        /** {@inheritDoc} */
        @Override public Class<?> getType() {
            return getter.getReturnType();
        }
    }

    /** Accessor with getter only. */
    private final static class ReadOnlyMethodsAccessor implements PropertyAccessor {
        /** */
        private final Method getter;

        /** */
        private final String propName;

        /**
         * @param getter Getter method.
         * @param propName Property name.
         */
        private ReadOnlyMethodsAccessor(Method getter, String propName) {
            getter.setAccessible(true);

            this.getter = getter;
            this.propName = propName;
        }

        /** {@inheritDoc} */
        @Override public Object getValue(Object obj) throws IgniteCheckedException {
            try {
                return getter.invoke(obj);
            }
            catch (Exception e) {
                throw new IgniteCheckedException("Failed to invoke getter method " +
                    "[type=" + getType() + ", property=" + propName + ']', e);
            }
        }

        /** {@inheritDoc} */
        @Override public void setValue(Object obj, Object newVal) throws IgniteCheckedException {
            throw new UnsupportedOperationException("Property is read-only [type=" + getType() +
                ", property=" + propName + ']');
        }

        /** {@inheritDoc} */
        @Override public String getPropertyName() {
            return propName;
        }

        /** {@inheritDoc} */
        @Override public Class<?> getType() {
            return getter.getReturnType();
        }
    }
}<|MERGE_RESOLUTION|>--- conflicted
+++ resolved
@@ -2179,8 +2179,7 @@
             if (!(obj instanceof BinaryObjectBuilder))
                 throw new UnsupportedOperationException("Individual properties can be set for binary builders only");
 
-<<<<<<< HEAD
-            setValue0((BinaryObjectBuilder) obj, name(), propVal, type());
+            setValue0((BinaryObjectBuilder) obj, propName, propVal, type());
 
             if (needsBuild) {
                 obj = ((BinaryObjectBuilder) obj).build();
@@ -2188,11 +2187,8 @@
                 assert parent != null;
 
                 // And now let's set this newly constructed object to parent
-                setValue0((BinaryObjectBuilder) srcObj, parent.name(), obj, obj.getClass());
-            }
-=======
-            setValue0((BinaryObjectBuilder) obj, propName, propVal, type());
->>>>>>> 96527d92
+                setValue0((BinaryObjectBuilder) srcObj, parent.propName, obj, obj.getClass());
+            }
         }
 
         /**
