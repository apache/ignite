--- conflicted
+++ resolved
@@ -1540,13 +1540,8 @@
                     fut.onDone(e);
                 }
                 catch (Throwable e) {
-<<<<<<< HEAD
-                    U.error(log, "Failed to rebuild indexes for type [cacheName=" + cacheName +
+                    U.error(log, "Failed to rebuild indexes for type [cache=" + cacheName +
                         ", name=" + desc.name() + ']', e);
-=======
-                    U.error(log, "Failed to rebuild indexes for type [cache=" + cacheName +
-                        ", type=" + typeName + ']', e);
->>>>>>> f270533b
 
                     fut.onDone(e);
 
