/*
 * Licensed to the Apache Software Foundation (ASF) under one or more
 * contributor license agreements.  See the NOTICE file distributed with
 * this work for additional information regarding copyright ownership.
 * The ASF licenses this file to You under the Apache License, Version 2.0
 * (the "License"); you may not use this file except in compliance with
 * the License.  You may obtain a copy of the License at
 *
 *      http://www.apache.org/licenses/LICENSE-2.0
 *
 * Unless required by applicable law or agreed to in writing, software
 * distributed under the License is distributed on an "AS IS" BASIS,
 * WITHOUT WARRANTIES OR CONDITIONS OF ANY KIND, either express or implied.
 * See the License for the specific language governing permissions and
 * limitations under the License.
 */

package org.apache.ignite.internal.processors.query;

import java.lang.reflect.AccessibleObject;
import java.lang.reflect.Field;
import java.lang.reflect.Member;
import java.lang.reflect.Method;
import java.math.BigDecimal;
import java.sql.Time;
import java.sql.Timestamp;
import java.util.ArrayList;
import java.util.Collection;
import java.util.Collections;
import java.util.Comparator;
import java.util.HashMap;
import java.util.HashSet;
import java.util.Iterator;
import java.util.LinkedHashMap;
import java.util.List;
import java.util.Map;
import java.util.Set;
import java.util.TreeSet;
import java.util.UUID;
import java.util.concurrent.ConcurrentMap;
import java.util.concurrent.ExecutorService;
import javax.cache.Cache;
import javax.cache.CacheException;
import org.apache.ignite.IgniteCheckedException;
import org.apache.ignite.IgniteException;
import org.apache.ignite.IgniteLogger;
import org.apache.ignite.binary.BinaryField;
import org.apache.ignite.binary.BinaryType;
import org.apache.ignite.cache.CacheTypeMetadata;
import org.apache.ignite.cache.QueryEntity;
import org.apache.ignite.cache.QueryIndex;
import org.apache.ignite.cache.QueryIndexType;
import org.apache.ignite.cache.query.QueryCursor;
import org.apache.ignite.cache.query.SqlFieldsQuery;
import org.apache.ignite.cache.query.SqlQuery;
import org.apache.ignite.configuration.CacheConfiguration;
import org.apache.ignite.events.CacheQueryExecutedEvent;
import org.apache.ignite.binary.BinaryObject;
import org.apache.ignite.internal.GridKernalContext;
import org.apache.ignite.internal.IgniteInternalFuture;
import org.apache.ignite.internal.processors.GridProcessorAdapter;
import org.apache.ignite.internal.processors.cache.CacheEntryImpl;
import org.apache.ignite.internal.processors.cache.CacheObject;
import org.apache.ignite.internal.processors.cache.CacheObjectContext;
import org.apache.ignite.internal.processors.cache.GridCacheContext;
import org.apache.ignite.internal.processors.cache.QueryCursorImpl;
import org.apache.ignite.internal.processors.cache.query.CacheQueryFuture;
import org.apache.ignite.internal.processors.cache.query.CacheQueryType;
import org.apache.ignite.internal.util.GridSpinBusyLock;
import org.apache.ignite.internal.util.future.GridCompoundFuture;
import org.apache.ignite.internal.util.future.GridFinishedFuture;
import org.apache.ignite.internal.util.lang.GridCloseableIterator;
import org.apache.ignite.internal.util.lang.GridClosureException;
import org.apache.ignite.internal.util.lang.IgniteOutClosureX;
import org.apache.ignite.internal.util.tostring.GridToStringExclude;
import org.apache.ignite.internal.util.tostring.GridToStringInclude;
import org.apache.ignite.internal.util.typedef.F;
import org.apache.ignite.internal.util.typedef.T2;
import org.apache.ignite.internal.util.typedef.internal.S;
import org.apache.ignite.internal.util.typedef.internal.U;
import org.apache.ignite.internal.util.worker.GridWorker;
import org.apache.ignite.internal.util.worker.GridWorkerFuture;
import org.apache.ignite.lang.IgniteBiTuple;
import org.apache.ignite.lang.IgniteFuture;
import org.apache.ignite.spi.indexing.IndexingQueryFilter;
import org.jetbrains.annotations.Nullable;
import org.jsr166.ConcurrentHashMap8;

import static org.apache.ignite.events.EventType.EVT_CACHE_QUERY_EXECUTED;
import static org.apache.ignite.internal.IgniteComponentType.INDEXING;
import static org.apache.ignite.internal.processors.query.GridQueryIndexType.FULLTEXT;
import static org.apache.ignite.internal.processors.query.GridQueryIndexType.GEO_SPATIAL;
import static org.apache.ignite.internal.processors.query.GridQueryIndexType.SORTED;

/**
 * Indexing processor.
 */
public class GridQueryProcessor extends GridProcessorAdapter {
    /** */
    public static final String _VAL = "_val";

    /** */
    private static final Class<?> GEOMETRY_CLASS = U.classForName("com.vividsolutions.jts.geom.Geometry", null);

    /** */
    private static Set<Class<?>> SQL_TYPES = new HashSet<>(F.<Class<?>>asList(
        Integer.class,
        Boolean.class,
        Byte.class,
        Short.class,
        Long.class,
        BigDecimal.class,
        Double.class,
        Float.class,
        Time.class,
        Timestamp.class,
        java.util.Date.class,
        java.sql.Date.class,
        String.class,
        UUID.class,
        byte[].class
    ));

    /** For tests. */
    public static Class<? extends GridQueryIndexing> idxCls;

    /** */
    private final GridSpinBusyLock busyLock = new GridSpinBusyLock();

    /** Type descriptors. */
    private final Map<TypeId, TypeDescriptor> types = new ConcurrentHashMap8<>();

    /** Type descriptors. */
    private final ConcurrentMap<TypeName, TypeDescriptor> typesByName = new ConcurrentHashMap8<>();

    /** */
    private ExecutorService execSvc;

    /** */
    private final GridQueryIndexing idx;

    /**
     * @param ctx Kernal context.
     */
    public GridQueryProcessor(GridKernalContext ctx) throws IgniteCheckedException {
        super(ctx);

        if (idxCls != null) {
            idx = U.newInstance(idxCls);

            idxCls = null;
        }
        else
            idx = INDEXING.inClassPath() ? U.<GridQueryIndexing>newInstance(INDEXING.className()) : null;
    }

    /** {@inheritDoc} */
    @Override public void start() throws IgniteCheckedException {
        super.start();

        if (idx != null) {
            ctx.resource().injectGeneric(idx);

            execSvc = ctx.getExecutorService();

            idx.start(ctx, busyLock);
        }
    }

    /**
     * @param ccfg Cache configuration.
     * @return {@code true} If query index must be enabled for this cache.
     */
    public static boolean isEnabled(CacheConfiguration<?,?> ccfg) {
        return !F.isEmpty(ccfg.getIndexedTypes()) ||
            !F.isEmpty(ccfg.getTypeMetadata()) ||
            !F.isEmpty(ccfg.getQueryEntities());
    }

    /**
     * @return {@code true} If indexing module is in classpath and successfully initialized.
     */
    public boolean moduleEnabled() {
        return idx != null;
    }

    /**
     * @param cctx Cache context.
     * @throws IgniteCheckedException If failed.
     */
    private void initializeCache(GridCacheContext<?, ?> cctx) throws IgniteCheckedException {
        CacheConfiguration<?,?> ccfg = cctx.config();

        idx.registerCache(cctx, cctx.config());

        try {
            if (!F.isEmpty(ccfg.getQueryEntities())) {
                for (QueryEntity qryEntity : ccfg.getQueryEntities()) {
                    if (F.isEmpty(qryEntity.getValueType()))
                        throw new IgniteCheckedException("Value type is not set: " + qryEntity);

                    TypeDescriptor desc = new TypeDescriptor();

                    // Key and value classes still can be available if they are primitive or JDK part.
                    // We need that to set correct types for _key and _val columns.
                    Class<?> keyCls = U.classForName(qryEntity.getKeyType(), Object.class);
                    Class<?> valCls = U.classForName(qryEntity.getValueType(), null);

                    String simpleValType = valCls == null ? typeName(qryEntity.getValueType()) : typeName(valCls);

                    desc.name(simpleValType);

                    if (ctx.cacheObjects().isBinaryEnabled(ccfg)) {
                        // Safe to check null.
                        if (SQL_TYPES.contains(valCls))
                            desc.valueClass(valCls);
                        else
                            desc.valueClass(Object.class);

                        if (SQL_TYPES.contains(keyCls))
                            desc.keyClass(keyCls);
                        else
                            desc.keyClass(Object.class);
                    }
                    else {
                        if (keyCls == null)
                            throw new IgniteCheckedException("Failed to find key class in the node classpath " +
                                "(use default marshaller to enable binary objects): " + qryEntity.getKeyType());

                        if (valCls == null)
                            throw new IgniteCheckedException("Failed to find value class in the node classpath " +
                                "(use default marshaller to enable binary objects) : " + qryEntity.getValueType());

                        desc.valueClass(valCls);
                        desc.keyClass(keyCls);
                    }

                    TypeId typeId;
                    TypeId altTypeId = null;

                    if (valCls == null || ctx.cacheObjects().isBinaryEnabled(ccfg)) {
                        processBinaryMeta(qryEntity, desc);

                        typeId = new TypeId(ccfg.getName(), ctx.cacheObjects().typeId(qryEntity.getValueType()));

                        if (valCls != null)
                            altTypeId = new TypeId(ccfg.getName(), valCls);

                        // Need to setup affinity key for distributed joins.
                        String affField = ctx.cacheObjects().affinityField(qryEntity.getKeyType());

                        if (affField != null)
                            desc.affinityKey(affField);
                    }
                    else {
                        processClassMeta(qryEntity, desc);

                        typeId = new TypeId(ccfg.getName(), valCls);
                        altTypeId = new TypeId(ccfg.getName(), ctx.cacheObjects().typeId(qryEntity.getValueType()));
                    }

                    addTypeByName(ccfg, desc);
                    types.put(typeId, desc);

                    if (altTypeId != null)
                        types.put(altTypeId, desc);

                    desc.registered(idx.registerType(ccfg.getName(), desc));

                }
            }

            if (!F.isEmpty(ccfg.getTypeMetadata())) {
                for (CacheTypeMetadata meta : ccfg.getTypeMetadata()) {
                    if (F.isEmpty(meta.getValueType()))
                        throw new IgniteCheckedException("Value type is not set: " + meta);

                    if (meta.getQueryFields().isEmpty() && meta.getAscendingFields().isEmpty() &&
                        meta.getDescendingFields().isEmpty() && meta.getGroups().isEmpty())
                        continue;

                    TypeDescriptor desc = new TypeDescriptor();

                    // Key and value classes still can be available if they are primitive or JDK part.
                    // We need that to set correct types for _key and _val columns.
                    Class<?> keyCls = U.classForName(meta.getKeyType(), Object.class);
                    Class<?> valCls = U.classForName(meta.getValueType(), null);

                    desc.name(meta.getSimpleValueType());

                    if (ctx.cacheObjects().isBinaryEnabled(ccfg)) {
                        // Safe to check null.
                        if (SQL_TYPES.contains(valCls))
                            desc.valueClass(valCls);
                        else
                            desc.valueClass(Object.class);

                        if (SQL_TYPES.contains(keyCls))
                            desc.keyClass(keyCls);
                        else
                            desc.keyClass(Object.class);
                    }
                    else {
                        desc.valueClass(valCls);
                        desc.keyClass(keyCls);
                    }

                    TypeId typeId;
                    TypeId altTypeId = null;

                    if (valCls == null || ctx.cacheObjects().isBinaryEnabled(ccfg)) {
                        processBinaryMeta(meta, desc);

                        typeId = new TypeId(ccfg.getName(), ctx.cacheObjects().typeId(meta.getValueType()));

                        if (valCls != null)
                            altTypeId = new TypeId(ccfg.getName(), valCls);
                    }
                    else {
                        processClassMeta(meta, desc);

                        typeId = new TypeId(ccfg.getName(), valCls);
                        altTypeId = new TypeId(ccfg.getName(), ctx.cacheObjects().typeId(meta.getValueType()));
                    }

                    addTypeByName(ccfg, desc);
                    types.put(typeId, desc);

                    if (altTypeId != null)
                        types.put(altTypeId, desc);

                    desc.registered(idx.registerType(ccfg.getName(), desc));
                }
            }

            // Indexed types must be translated to CacheTypeMetadata in CacheConfiguration.
        }
        catch (IgniteCheckedException | RuntimeException e) {
            idx.unregisterCache(ccfg);

            throw e;
        }
    }

    /**
     * @param ccfg Cache configuration.
     * @param desc Type descriptor.
     * @throws IgniteCheckedException If failed.
     */
    private void addTypeByName(CacheConfiguration<?,?> ccfg, TypeDescriptor desc) throws IgniteCheckedException {
        if (typesByName.putIfAbsent(new TypeName(ccfg.getName(), desc.name()), desc) != null)
            throw new IgniteCheckedException("Type with name '" + desc.name() + "' already indexed " +
                "in cache '" + ccfg.getName() + "'.");
    }

    /** {@inheritDoc} */
    @Override public void onKernalStop(boolean cancel) {
        super.onKernalStop(cancel);

        busyLock.block();
    }

    /** {@inheritDoc} */
    @Override public void stop(boolean cancel) throws IgniteCheckedException {
        super.stop(cancel);

        if (idx != null)
            idx.stop();
    }

    /** {@inheritDoc} */
    @Override public void onDisconnected(IgniteFuture<?> reconnectFut) throws IgniteCheckedException {
        if (idx != null)
            idx.onDisconnected(reconnectFut);
    }

    /**
     * @param cctx Cache context.
     * @throws IgniteCheckedException If failed.
     */
    public void onCacheStart(GridCacheContext cctx) throws IgniteCheckedException {
        if (idx == null)
            return;

        if (!busyLock.enterBusy())
            return;

        try {
            initializeCache(cctx);
        }
        finally {
            busyLock.leaveBusy();
        }
    }

    /**
     * @param cctx Cache context.
     */
    public void onCacheStop(GridCacheContext cctx) {
        if (idx == null)
            return;

        if (!busyLock.enterBusy())
            return;

        try {
            idx.unregisterCache(cctx.config());

            Iterator<Map.Entry<TypeId, TypeDescriptor>> it = types.entrySet().iterator();

            while (it.hasNext()) {
                Map.Entry<TypeId, TypeDescriptor> entry = it.next();

                if (F.eq(cctx.name(), entry.getKey().space)) {
                    it.remove();

                    typesByName.remove(new TypeName(cctx.name(), entry.getValue().name()));
                }
            }
        }
        catch (IgniteCheckedException e) {
            U.error(log, "Failed to clear indexing on cache stop (will ignore): " + cctx.name(), e);
        }
        finally {
            busyLock.leaveBusy();
        }
    }

    /**
     * Rebuilds all search indexes of given value type for given space of spi.
     *
     * @param space Space.
     * @param valTypeName Value type name.
     * @return Future that will be completed when rebuilding of all indexes is finished.
     */
    public IgniteInternalFuture<?> rebuildIndexes(@Nullable final String space, String valTypeName) {
        if (!busyLock.enterBusy())
            throw new IllegalStateException("Failed to rebuild indexes (grid is stopping).");

        try {
            return rebuildIndexes(
                space,
                typesByName.get(
                    new TypeName(
                        space,
                        valTypeName)));
        }
        finally {
            busyLock.leaveBusy();
        }
    }

    /**
     * @param space Space.
     * @param desc Type descriptor.
     * @return Future that will be completed when rebuilding of all indexes is finished.
     */
    private IgniteInternalFuture<?> rebuildIndexes(@Nullable final String space, @Nullable final TypeDescriptor desc) {
        if (idx == null)
            return new GridFinishedFuture<>(new IgniteCheckedException("Indexing is disabled."));

        if (desc == null || !desc.registered())
            return new GridFinishedFuture<Void>();

        final GridWorkerFuture<?> fut = new GridWorkerFuture<Void>();

        GridWorker w = new GridWorker(ctx.gridName(), "index-rebuild-worker", log) {
            @Override protected void body() {
                try {
                    idx.rebuildIndexes(space, desc);

                    fut.onDone();
                }
                catch (Exception e) {
                    fut.onDone(e);
                }
                catch (Throwable e) {
                    log.error("Failed to rebuild indexes for type: " + desc.name(), e);

                    fut.onDone(e);

                    if (e instanceof Error)
                        throw e;
                }
            }
        };

        fut.setWorker(w);

        execSvc.execute(w);

        return fut;
    }

    /**
     * Rebuilds all search indexes for given spi.
     *
     * @return Future that will be completed when rebuilding of all indexes is finished.
     */
    @SuppressWarnings("unchecked")
    public IgniteInternalFuture<?> rebuildAllIndexes() {
        if (!busyLock.enterBusy())
            throw new IllegalStateException("Failed to get space size (grid is stopping).");

        try {
            GridCompoundFuture<?, ?> fut = new GridCompoundFuture<Object, Object>();

            for (Map.Entry<TypeId, TypeDescriptor> e : types.entrySet())
                fut.add((IgniteInternalFuture)rebuildIndexes(e.getKey().space, e.getValue()));

            fut.markInitialized();

            return fut;
        }
        finally {
            busyLock.leaveBusy();
        }
    }

    /**
     * @param space Space name.
     * @return Cache object context.
     */
    private CacheObjectContext cacheObjectContext(String space) {
        return ctx.cache().internalCache(space).context().cacheObjectContext();
    }

    /**
     * Writes key-value pair to index.
     *
     * @param space Space.
     * @param key Key.
     * @param val Value.
     * @param ver Cache entry version.
     * @param expirationTime Expiration time or 0 if never expires.
     * @throws IgniteCheckedException In case of error.
     */
    @SuppressWarnings("unchecked")
    public void store(final String space, final CacheObject key, final CacheObject val,
        byte[] ver, long expirationTime) throws IgniteCheckedException {
        assert key != null;
        assert val != null;

        if (log.isDebugEnabled())
            log.debug("Store [space=" + space + ", key=" + key + ", val=" + val + "]");

        CacheObjectContext coctx = null;

        if (ctx.indexing().enabled()) {
            coctx = cacheObjectContext(space);

            ctx.indexing().store(space, key.value(coctx, false), val.value(coctx, false), expirationTime);
        }

        if (idx == null)
            return;

        if (!busyLock.enterBusy())
            throw new IllegalStateException("Failed to write to index (grid is stopping).");

        try {
            if (coctx == null)
                coctx = cacheObjectContext(space);

            Class<?> valCls = null;

            TypeId id;

            boolean binaryVal = ctx.cacheObjects().isBinaryObject(val);

            if (binaryVal) {
                int typeId = ctx.cacheObjects().typeId(val);

                id = new TypeId(space, typeId);
            }
            else {
                valCls = val.value(coctx, false).getClass();

                id = new TypeId(space, valCls);
            }

            TypeDescriptor desc = types.get(id);

            if (desc == null || !desc.registered())
                return;

            if (!binaryVal && !desc.valueClass().isAssignableFrom(valCls))
                throw new IgniteCheckedException("Failed to update index due to class name conflict" +
                    "(multiple classes with same simple name are stored in the same cache) " +
                    "[expCls=" + desc.valueClass().getName() + ", actualCls=" + valCls.getName() + ']');

            if (!ctx.cacheObjects().isBinaryObject(key)) {
                Class<?> keyCls = key.value(coctx, false).getClass();

                if (!desc.keyClass().isAssignableFrom(keyCls))
                    throw new IgniteCheckedException("Failed to update index, incorrect key class [expCls=" +
                        desc.keyClass().getName() + ", actualCls=" + keyCls.getName() + "]");
            }

            idx.store(space, desc, key, val, ver, expirationTime);
        }
        finally {
            busyLock.leaveBusy();
        }
    }

    /**
     * @throws IgniteCheckedException If failed.
     */
    private void checkEnabled() throws IgniteCheckedException {
        if (idx == null)
            throw new IgniteCheckedException("Indexing is disabled.");
    }

    /**
     * @throws IgniteException If indexing is disabled.
     */
    private void checkxEnabled() throws IgniteException {
        if (idx == null)
            throw new IgniteException("Failed to execute query because indexing is disabled (consider adding module " +
                INDEXING.module() + " to classpath or moving it from 'optional' to 'libs' folder).");
    }

    /**
<<<<<<< HEAD
=======
     * @param space Space.
     * @param clause Clause.
     * @param params Parameters collection.
     * @param resType Result type.
     * @param filters Filters.
     * @return Key/value rows.
     * @throws IgniteCheckedException If failed.
     */
    @SuppressWarnings("unchecked")
    public <K, V> GridCloseableIterator<IgniteBiTuple<K, V>> query(final String space, final String clause,
        final Collection<Object> params, final String resType, final IndexingQueryFilter filters)
        throws IgniteCheckedException {
        checkEnabled();

        if (!busyLock.enterBusy())
            throw new IllegalStateException("Failed to execute query (grid is stopping).");

        try {
            final GridCacheContext<?, ?> cctx = ctx.cache().internalCache(space).context();

            return executeQuery(cctx, new IgniteOutClosureX<GridCloseableIterator<IgniteBiTuple<K, V>>>() {
                @Override public GridCloseableIterator<IgniteBiTuple<K, V>> applyx() throws IgniteCheckedException {
                    TypeDescriptor type = typesByName.get(new TypeName(space, resType));

                    if (type == null || !type.registered())
                        throw new CacheException("Failed to find SQL table for type: " + resType);

                    return idx.query(space, clause, params, type, filters);
                }
            }, false);
        }
        finally {
            busyLock.leaveBusy();
        }
    }

    /**
     * @param space Space name.
     * @param qry Query.
     * @return Cursor.
     */
    public Iterable<List<?>> queryTwoStep(String space, final GridCacheTwoStepQuery qry) {
        checkxEnabled();

        if (!busyLock.enterBusy())
            throw new IllegalStateException("Failed to execute query (grid is stopping).");

        try {
            final GridCacheContext<Object, Object> cctx = ctx.cache().internalCache(space).context();

            return executeQuery(cctx, new IgniteOutClosureX<Iterable<List<?>>>() {
                @Override public Iterable<List<?>> applyx() throws IgniteCheckedException {
                    return idx.queryTwoStep(
                        cctx,
                        qry,
                        cctx.keepBinary());
                }
            }, false);
        }
        catch (IgniteCheckedException e) {
            throw new IgniteException(e);
        }
        finally {
            busyLock.leaveBusy();
        }
    }

    /**
>>>>>>> a3a8138a
     * @param cctx Cache context.
     * @param qry Query.
     * @return Cursor.
     */
    public QueryCursor<List<?>> queryTwoStep(final GridCacheContext<?,?> cctx, final SqlFieldsQuery qry) {
        checkxEnabled();

        if (!busyLock.enterBusy())
            throw new IllegalStateException("Failed to execute query (grid is stopping).");

        try {
            return executeQuery(cctx, new IgniteOutClosureX<QueryCursor<List<?>>>() {
                @Override public QueryCursor<List<?>> applyx() throws IgniteCheckedException {
                    return idx.queryTwoStep(cctx, qry);
                }
            }, true);
        }
        catch (IgniteCheckedException e) {
            throw new IgniteException(e);
        }
        finally {
            busyLock.leaveBusy();
        }
    }

    /**
     * @param cctx Cache context.
     * @param qry Query.
     * @return Cursor.
     */
    public <K,V> QueryCursor<Cache.Entry<K,V>> queryTwoStep(final GridCacheContext<?,?> cctx, final SqlQuery qry) {
        checkxEnabled();

        if (!busyLock.enterBusy())
            throw new IllegalStateException("Failed to execute query (grid is stopping).");

        try {
            return executeQuery(cctx, new IgniteOutClosureX<QueryCursor<Cache.Entry<K, V>>>() {
                @Override public QueryCursor<Cache.Entry<K, V>> applyx() throws IgniteCheckedException {
                    return idx.queryTwoStep(cctx, qry);
                }
            }, false);
        }
        catch (IgniteCheckedException e) {
            throw new IgniteException(e);
        }
        finally {
            busyLock.leaveBusy();
        }
    }

    /**
     * @param cctx Cache context.
     * @param qry Query.
     * @return Cursor.
     */
    public <K, V> Iterator<Cache.Entry<K, V>> queryLocal(final GridCacheContext<?, ?> cctx, final SqlQuery qry) {
        if (!busyLock.enterBusy())
            throw new IllegalStateException("Failed to execute query (grid is stopping).");

        try {
            return executeQuery(
                cctx,
                new IgniteOutClosureX<Iterator<Cache.Entry<K, V>>>() {
                    @Override public Iterator<Cache.Entry<K, V>> applyx() throws IgniteCheckedException {
                        String space = cctx.name();
                        String type = qry.getType();
                        String sqlQry = qry.getSql();
                        Object[] params = qry.getArgs();

                        TypeDescriptor typeDesc = typesByName.get(
                            new TypeName(
                                space,
                                type));

                        if (typeDesc == null || !typeDesc.registered())
                            throw new CacheException("Failed to find SQL table for type: " + type);

                        final GridCloseableIterator<IgniteBiTuple<K, V>> i = idx.queryLocalSql(
                            space,
                            sqlQry,
                            F.asList(params),
                            typeDesc,
                            idx.backupFilter(null, null));

                        sendQueryExecutedEvent(
                            sqlQry,
                            params);

                        return new ClIter<Cache.Entry<K, V>>() {
                            @Override public void close() throws Exception {
                                i.close();
                            }

                            @Override public boolean hasNext() {
                                return i.hasNext();
                            }

                            @Override public Cache.Entry<K, V> next() {
                                IgniteBiTuple<K, V> t = i.next();

                                return new CacheEntryImpl<>(
                                    t.getKey(),
                                    t.getValue());
                            }

                            @Override public void remove() {
                                throw new UnsupportedOperationException();
                            }
                        };
                    }
                }, false);
        }
        catch (IgniteCheckedException e) {
            throw new IgniteException(e);
        }
        finally {
            busyLock.leaveBusy();
        }
    }

    /**
     * @param sqlQry Sql query.
     * @param params Params.
     */
    private void sendQueryExecutedEvent(String sqlQry, Object[] params) {
        if (ctx.event().isRecordable(EVT_CACHE_QUERY_EXECUTED)) {
            ctx.event().record(new CacheQueryExecutedEvent<>(
                ctx.discovery().localNode(),
                "SQL query executed.",
                EVT_CACHE_QUERY_EXECUTED,
                CacheQueryType.SQL.name(),
                null,
                null,
                sqlQry,
                null,
                null,
                params,
                null,
                null));
        }
    }

    /**
     * Closeable iterator.
     */
    private interface ClIter<X> extends AutoCloseable, Iterator<X> {
        // No-op.
    }

    /**
     * @param cctx Cache context.
     * @param qry Query.
     * @return Iterator.
     */
    public QueryCursor<List<?>> queryLocalFields(final GridCacheContext<?,?> cctx, final SqlFieldsQuery qry) {
        if (!busyLock.enterBusy())
            throw new IllegalStateException("Failed to execute query (grid is stopping).");

        try {
            final boolean keepBinary = cctx.keepBinary();

            return executeQuery(cctx, new IgniteOutClosureX<QueryCursor<List<?>>>() {
                @Override public QueryCursor<List<?>> applyx() throws IgniteCheckedException {
                    String space = cctx.name();
                    String sql = qry.getSql();
                    Object[] args = qry.getArgs();

                    final GridQueryFieldsResult res = idx.queryLocalSqlFields(space, sql, F.asList(args),
                        idx.backupFilter(null, null), qry.isEnforceJoinOrder());

                    sendQueryExecutedEvent(sql, args);

                    QueryCursorImpl<List<?>> cursor = new QueryCursorImpl<>(new Iterable<List<?>>() {
                        @Override public Iterator<List<?>> iterator() {
                            return new GridQueryCacheObjectsIterator(res.iterator(), cctx, keepBinary);
                        }
                    });

                    cursor.fieldsMeta(res.metaData());

                    return cursor;
                }
            }, true);
        }
        catch (IgniteCheckedException e) {
            throw new CacheException(e);
        }
        finally {
            busyLock.leaveBusy();
        }
    }

    /**
     * @param space Space.
     * @param key Key.
     * @throws IgniteCheckedException Thrown in case of any errors.
     */
    public void remove(String space, CacheObject key, CacheObject val) throws IgniteCheckedException {
        assert key != null;

        if (log.isDebugEnabled())
            log.debug("Remove [space=" + space + ", key=" + key + ", val=" + val + "]");

        if (ctx.indexing().enabled()) {
            CacheObjectContext coctx = cacheObjectContext(space);

            ctx.indexing().remove(space, key.value(coctx, false));
        }

        if (idx == null)
            return;

        if (!busyLock.enterBusy())
            throw new IllegalStateException("Failed to remove from index (grid is stopping).");

        try {
            idx.remove(space, key, val);
        }
        finally {
            busyLock.leaveBusy();
        }
    }

    /**
     * Checks if the given class can be mapped to a simple SQL type.
     *
     * @param cls Class.
     * @return {@code true} If can.
     */
    public static boolean isSqlType(Class<?> cls) {
        cls = U.box(cls);

        return SQL_TYPES.contains(cls) || isGeometryClass(cls);
    }

    /**
     * Checks if the given class is GEOMETRY.
     *
     * @param cls Class.
     * @return {@code true} If this is geometry.
     */
    public static boolean isGeometryClass(Class<?> cls) {
        return GEOMETRY_CLASS != null && GEOMETRY_CLASS.isAssignableFrom(cls);
    }

    /**
     * Gets type name by class.
     *
     * @param cls Class.
     * @return Type name.
     */
    public static String typeName(Class<?> cls) {
        String typeName = cls.getSimpleName();

        // To protect from failure on anonymous classes.
        if (F.isEmpty(typeName)) {
            String pkg = cls.getPackage().getName();

            typeName = cls.getName().substring(pkg.length() + (pkg.isEmpty() ? 0 : 1));
        }

        if (cls.isArray()) {
            assert typeName.endsWith("[]");

            typeName = typeName.substring(0, typeName.length() - 2) + "_array";
        }

        return typeName;
    }

    /**
     * Gets type name by class.
     *
     * @param clsName Class name.
     * @return Type name.
     */
    public static String typeName(String clsName) {
        int packageEnd = clsName.lastIndexOf('.');

        if (packageEnd >= 0 && packageEnd < clsName.length() - 1)
            clsName = clsName.substring(packageEnd + 1);

        if (clsName.endsWith("[]")) {
            clsName = clsName.substring(0, clsName.length() - 2) + "_array";
        }

        return clsName;
    }

    /**
     * @param space Space.
     * @param clause Clause.
     * @param resType Result type.
     * @param filters Key and value filters.
     * @param <K> Key type.
     * @param <V> Value type.
     * @return Key/value rows.
     * @throws IgniteCheckedException If failed.
     */
    @SuppressWarnings("unchecked")
    public <K, V> GridCloseableIterator<IgniteBiTuple<K, V>> queryText(final String space, final String clause,
        final String resType, final IndexingQueryFilter filters) throws IgniteCheckedException {
        checkEnabled();

        if (!busyLock.enterBusy())
            throw new IllegalStateException("Failed to execute query (grid is stopping).");

        try {
            final GridCacheContext<?, ?> cctx = ctx.cache().internalCache(space).context();

            return executeQuery(cctx, new IgniteOutClosureX<GridCloseableIterator<IgniteBiTuple<K, V>>>() {
                @Override public GridCloseableIterator<IgniteBiTuple<K, V>> applyx() throws IgniteCheckedException {
                    TypeDescriptor type = typesByName.get(new TypeName(space, resType));

                    if (type == null || !type.registered())
                        throw new CacheException("Failed to find SQL table for type: " + resType);

                    return idx.queryLocalText(
                        space,
                        clause,
                        type,
                        filters);
                }
            }, false);
        }
        finally {
            busyLock.leaveBusy();
        }
    }

    /**
     * Will be called when entry for key will be swapped.
     *
     * @param spaceName Space name.
     * @param key key.
     * @throws IgniteCheckedException If failed.
     */
    public void onSwap(String spaceName, CacheObject key) throws IgniteCheckedException {
        if (log.isDebugEnabled())
            log.debug("Swap [space=" + spaceName + ", key=" + key + "]");

        if (ctx.indexing().enabled()) {
            CacheObjectContext coctx = cacheObjectContext(spaceName);

            ctx.indexing().onSwap(
                spaceName,
                key.value(
                    coctx,
                    false));
        }

        if (idx == null)
            return;

        if (!busyLock.enterBusy())
            throw new IllegalStateException("Failed to process swap event (grid is stopping).");

        try {
            idx.onSwap(
                spaceName,
                key);
        }
        finally {
            busyLock.leaveBusy();
        }
    }

    /**
     * Will be called when entry for key will be unswapped.
     *
     * @param spaceName Space name.
     * @param key Key.
     * @param val Value.
     * @throws IgniteCheckedException If failed.
     */
    public void onUnswap(String spaceName, CacheObject key, CacheObject val)
        throws IgniteCheckedException {
        if (log.isDebugEnabled())
            log.debug("Unswap [space=" + spaceName + ", key=" + key + ", val=" + val + "]");

        if (ctx.indexing().enabled()) {
            CacheObjectContext coctx = cacheObjectContext(spaceName);

            ctx.indexing().onUnswap(spaceName, key.value(coctx, false), val.value(coctx, false));
        }

        if (idx == null)
            return;

        if (!busyLock.enterBusy())
            throw new IllegalStateException("Failed to process swap event (grid is stopping).");

        try {
            idx.onUnswap(spaceName, key, val);
        }
        finally {
            busyLock.leaveBusy();
        }
    }

    /**
     * Removes index tables for all classes belonging to given class loader.
     *
     * @param space Space name.
     * @param ldr Class loader to undeploy.
     * @throws IgniteCheckedException If undeploy failed.
     */
    public void onUndeploy(@Nullable String space, ClassLoader ldr) throws IgniteCheckedException {
        if (log.isDebugEnabled())
            log.debug("Undeploy [space=" + space + "]");

        if (idx == null)
            return;

        if (!busyLock.enterBusy())
            throw new IllegalStateException("Failed to process undeploy event (grid is stopping).");

        try {
            Iterator<Map.Entry<TypeId, TypeDescriptor>> it = types.entrySet().iterator();

            while (it.hasNext()) {
                Map.Entry<TypeId, TypeDescriptor> e = it.next();

                if (!F.eq(e.getKey().space, space))
                    continue;

                TypeDescriptor desc = e.getValue();

                if (ldr.equals(U.detectClassLoader(desc.valCls)) || ldr.equals(U.detectClassLoader(desc.keyCls))) {
                    idx.unregisterType(e.getKey().space, desc);

                    it.remove();
                }
            }
        }
        finally {
            busyLock.leaveBusy();
        }
    }

    /**
     * Processes declarative metadata for class.
     *
     * @param meta Type metadata.
     * @param d Type descriptor.
     * @throws IgniteCheckedException If failed.
     */
    private void processClassMeta(CacheTypeMetadata meta, TypeDescriptor d)
        throws IgniteCheckedException {
        Map<String,String> aliases = meta.getAliases();

        if (aliases == null)
            aliases = Collections.emptyMap();

        Class<?> keyCls = d.keyClass();
        Class<?> valCls = d.valueClass();

        assert keyCls != null;
        assert valCls != null;

        for (Map.Entry<String, Class<?>> entry : meta.getAscendingFields().entrySet())
            addToIndex(d, keyCls, valCls, entry.getKey(), entry.getValue(), 0, IndexType.ASC, null, aliases);

        for (Map.Entry<String, Class<?>> entry : meta.getDescendingFields().entrySet())
            addToIndex(d, keyCls, valCls, entry.getKey(), entry.getValue(), 0, IndexType.DESC, null, aliases);

        for (String txtField : meta.getTextFields())
            addToIndex(d, keyCls, valCls, txtField, String.class, 0, IndexType.TEXT, null, aliases);

        Map<String, LinkedHashMap<String, IgniteBiTuple<Class<?>, Boolean>>> grps = meta.getGroups();

        if (grps != null) {
            for (Map.Entry<String, LinkedHashMap<String, IgniteBiTuple<Class<?>, Boolean>>> entry : grps.entrySet()) {
                String idxName = entry.getKey();

                LinkedHashMap<String, IgniteBiTuple<Class<?>, Boolean>> idxFields = entry.getValue();

                int order = 0;

                for (Map.Entry<String, IgniteBiTuple<Class<?>, Boolean>> idxField : idxFields.entrySet()) {
                    Boolean descending = idxField.getValue().get2();

                    if (descending == null)
                        descending = false;

                    addToIndex(d, keyCls, valCls, idxField.getKey(), idxField.getValue().get1(), order,
                        descending ? IndexType.DESC : IndexType.ASC, idxName, aliases);

                    order++;
                }
            }
        }

        for (Map.Entry<String, Class<?>> entry : meta.getQueryFields().entrySet()) {
            ClassProperty prop = buildClassProperty(
                keyCls,
                valCls,
                entry.getKey(),
                entry.getValue(),
                aliases);

            d.addProperty(prop, false);
        }
    }

    /**
     * @param d Type descriptor.
     * @param keyCls Key class.
     * @param valCls Value class.
     * @param pathStr Path string.
     * @param resType Result type.
     * @param idxOrder Order number in index or {@code -1} if no need to index.
     * @param idxType Index type.
     * @param idxName Index name.
     * @param aliases Aliases.
     * @throws IgniteCheckedException If failed.
     */
    private void addToIndex(
        TypeDescriptor d,
        Class<?> keyCls,
        Class<?> valCls,
        String pathStr,
        Class<?> resType,
        int idxOrder,
        IndexType idxType,
        String idxName,
        Map<String,String> aliases
    ) throws IgniteCheckedException {
        String propName;
        Class<?> propCls;

        if (_VAL.equals(pathStr)) {
            propName = _VAL;
            propCls = valCls;
        }
        else {
            ClassProperty prop = buildClassProperty(
                keyCls,
                valCls,
                pathStr,
                resType,
                aliases);

            d.addProperty(prop, false);

            propName = prop.name();
            propCls = prop.type();
        }

        if (idxType != null) {
            if (idxName == null)
                idxName = propName + "_idx";

            if (idxOrder == 0) // Add index only on the first field.
                d.addIndex(idxName, isGeometryClass(propCls) ? GEO_SPATIAL : SORTED);

            if (idxType == IndexType.TEXT)
                d.addFieldToTextIndex(propName);
            else
                d.addFieldToIndex(idxName, propName, idxOrder, idxType == IndexType.DESC);
        }
    }

    /**
     * Processes declarative metadata for binary object.
     *
     * @param meta Declared metadata.
     * @param d Type descriptor.
     * @throws IgniteCheckedException If failed.
     */
    private void processBinaryMeta(CacheTypeMetadata meta, TypeDescriptor d)
        throws IgniteCheckedException {
        Map<String,String> aliases = meta.getAliases();

        if (aliases == null)
            aliases = Collections.emptyMap();

        for (Map.Entry<String, Class<?>> entry : meta.getAscendingFields().entrySet()) {
            BinaryProperty prop = buildBinaryProperty(entry.getKey(), entry.getValue(), aliases);

            d.addProperty(prop, false);

            String idxName = prop.name() + "_idx";

            d.addIndex(idxName, isGeometryClass(prop.type()) ? GEO_SPATIAL : SORTED);

            d.addFieldToIndex(idxName, prop.name(), 0, false);
        }

        for (Map.Entry<String, Class<?>> entry : meta.getDescendingFields().entrySet()) {
            BinaryProperty prop = buildBinaryProperty(entry.getKey(), entry.getValue(), aliases);

            d.addProperty(prop, false);

            String idxName = prop.name() + "_idx";

            d.addIndex(idxName, isGeometryClass(prop.type()) ? GEO_SPATIAL : SORTED);

            d.addFieldToIndex(idxName, prop.name(), 0, true);
        }

        for (String txtIdx : meta.getTextFields()) {
            BinaryProperty prop = buildBinaryProperty(txtIdx, String.class, aliases);

            d.addProperty(prop, false);

            d.addFieldToTextIndex(prop.name());
        }

        Map<String, LinkedHashMap<String, IgniteBiTuple<Class<?>, Boolean>>> grps = meta.getGroups();

        if (grps != null) {
            for (Map.Entry<String, LinkedHashMap<String, IgniteBiTuple<Class<?>, Boolean>>> entry : grps.entrySet()) {
                String idxName = entry.getKey();

                LinkedHashMap<String, IgniteBiTuple<Class<?>, Boolean>> idxFields = entry.getValue();

                int order = 0;

                for (Map.Entry<String, IgniteBiTuple<Class<?>, Boolean>> idxField : idxFields.entrySet()) {
                    BinaryProperty prop = buildBinaryProperty(idxField.getKey(), idxField.getValue().get1(), aliases);

                    d.addProperty(prop, false);

                    Boolean descending = idxField.getValue().get2();

                    d.addFieldToIndex(idxName, prop.name(), order, descending != null && descending);

                    order++;
                }
            }
        }

        for (Map.Entry<String, Class<?>> entry : meta.getQueryFields().entrySet()) {
            BinaryProperty prop = buildBinaryProperty(entry.getKey(), entry.getValue(), aliases);

            if (!d.props.containsKey(prop.name()))
                d.addProperty(prop, false);
        }
    }

    /**
     * Processes declarative metadata for binary object.
     *
     * @param qryEntity Declared metadata.
     * @param d Type descriptor.
     * @throws IgniteCheckedException If failed.
     */
    private void processBinaryMeta(QueryEntity qryEntity, TypeDescriptor d) throws IgniteCheckedException {
        Map<String,String> aliases = qryEntity.getAliases();

        if (aliases == null)
            aliases = Collections.emptyMap();

        for (Map.Entry<String, String> entry : qryEntity.getFields().entrySet()) {
            BinaryProperty prop = buildBinaryProperty(entry.getKey(), U.classForName(entry.getValue(), Object.class), aliases);

            d.addProperty(prop, false);
        }

        processIndexes(qryEntity, d);
    }

    /**
     * Processes declarative metadata for binary object.
     *
     * @param qryEntity Declared metadata.
     * @param d Type descriptor.
     * @throws IgniteCheckedException If failed.
     */
    private void processClassMeta(QueryEntity qryEntity, TypeDescriptor d) throws IgniteCheckedException {
        Map<String,String> aliases = qryEntity.getAliases();

        if (aliases == null)
            aliases = Collections.emptyMap();

        for (Map.Entry<String, String> entry : qryEntity.getFields().entrySet()) {
            ClassProperty prop = buildClassProperty(
                d.keyClass(),
                d.valueClass(),
                entry.getKey(),
                U.classForName(entry.getValue(), Object.class),
                aliases);


            d.addProperty(prop, false);
        }

        processIndexes(qryEntity, d);
    }

    /**
     * Processes indexes based on query entity.
     *
     * @param qryEntity Query entity to process.
     * @param d Type descriptor to populate.
     * @throws IgniteCheckedException If failed to build index information.
     */
    private void processIndexes(QueryEntity qryEntity, TypeDescriptor d) throws IgniteCheckedException {
        if (!F.isEmpty(qryEntity.getIndexes())) {
            Map<String, String> aliases = qryEntity.getAliases();

            if (aliases == null)
                aliases = Collections.emptyMap();

            for (QueryIndex idx : qryEntity.getIndexes()) {
                String idxName = idx.getName();

                if (idxName == null)
                    idxName = QueryEntity.defaultIndexName(idx);

                if (idx.getIndexType() == QueryIndexType.SORTED || idx.getIndexType() == QueryIndexType.GEOSPATIAL) {
                    d.addIndex(idxName, idx.getIndexType() == QueryIndexType.SORTED ? SORTED : GEO_SPATIAL);

                    int i = 0;

                    for (Map.Entry<String, Boolean> entry : idx.getFields().entrySet()) {
                        String field = entry.getKey();
                        boolean asc = entry.getValue();

                        String alias = aliases.get(field);

                        if (alias != null)
                            field = alias;

                        d.addFieldToIndex(idxName, field, i++, !asc);
                    }
                }
                else {
                    assert idx.getIndexType() == QueryIndexType.FULLTEXT;

                    for (String field : idx.getFields().keySet()) {
                        String alias = aliases.get(field);

                        if (alias != null)
                            field = alias;

                        d.addFieldToTextIndex(field);
                    }
                }
            }
        }
    }

    /**
     * Builds binary object property.
     *
     * @param pathStr String representing path to the property. May contains dots '.' to identify
     *      nested fields.
     * @param resType Result type.
     * @param aliases Aliases.
     * @return Binary property.
     */
    private BinaryProperty buildBinaryProperty(String pathStr, Class<?> resType, Map<String,String> aliases) {
        String[] path = pathStr.split("\\.");

        BinaryProperty res = null;

        StringBuilder fullName = new StringBuilder();

        for (String prop : path) {
            if (fullName.length() != 0)
                fullName.append('.');

            fullName.append(prop);

            String alias = aliases.get(fullName.toString());

            res = new BinaryProperty(prop, res, resType, alias);
        }

        return res;
    }

    /**
     * @param keyCls Key class.
     * @param valCls Value class.
     * @param pathStr Path string.
     * @param resType Result type.
     * @param aliases Aliases.
     * @return Class property.
     * @throws IgniteCheckedException If failed.
     */
    private static ClassProperty buildClassProperty(Class<?> keyCls, Class<?> valCls, String pathStr, Class<?> resType,
        Map<String,String> aliases) throws IgniteCheckedException {
        ClassProperty res = buildClassProperty(
            true,
            keyCls,
            pathStr,
            resType,
            aliases);

        if (res == null) // We check key before value consistently with BinaryProperty.
            res = buildClassProperty(false, valCls, pathStr, resType, aliases);

        if (res == null)
            throw new IgniteCheckedException("Failed to initialize property '" + pathStr + "' for " +
                "key class '" + keyCls + "' and value class '" + valCls + "'. " +
                "Make sure that one of these classes contains respective getter method or field.");

        return res;
    }

    /**
     * @param key If this is a key property.
     * @param cls Source type class.
     * @param pathStr String representing path to the property. May contains dots '.' to identify nested fields.
     * @param resType Expected result type.
     * @param aliases Aliases.
     * @return Property instance corresponding to the given path.
     */
    static ClassProperty buildClassProperty(boolean key, Class<?> cls, String pathStr, Class<?> resType,
        Map<String,String> aliases) {
        String[] path = pathStr.split("\\.");

        ClassProperty res = null;

        StringBuilder fullName = new StringBuilder();

        for (String prop : path) {
            if (fullName.length() != 0)
                fullName.append('.');

            fullName.append(prop);

            String alias = aliases.get(fullName.toString());

            StringBuilder bld = new StringBuilder("get");

            bld.append(prop);

            bld.setCharAt(3, Character.toUpperCase(bld.charAt(3)));

            ClassProperty tmp = null;

            try {
                tmp = new ClassProperty(cls.getMethod(bld.toString()), key, alias);
            }
            catch (NoSuchMethodException ignore) {
                // No-op.
            }

            if (tmp == null) {
                try {
                    tmp = new ClassProperty(cls.getDeclaredField(prop), key, alias);
                }
                catch (NoSuchFieldException ignored) {
                    // No-op.
                }
            }

            if (tmp == null) {
                try {
                    tmp = new ClassProperty(cls.getMethod(prop), key, alias);
                }
                catch (NoSuchMethodException ignored) {
                    // No-op.
                }
            }

            if (tmp == null)
                return null;

            tmp.parent(res);

            cls = tmp.type();

            res = tmp;
        }

        if (!U.box(resType).isAssignableFrom(U.box(res.type())))
            return null;

        return res;
    }

    /**
     * Gets types for space.
     *
     * @param space Space name.
     * @return Descriptors.
     */
    public Collection<GridQueryTypeDescriptor> types(@Nullable String space) {
        Collection<GridQueryTypeDescriptor> spaceTypes = new ArrayList<>(
            Math.min(10, types.size()));

        for (Map.Entry<TypeId, TypeDescriptor> e : types.entrySet()) {
            TypeDescriptor desc = e.getValue();

            if (desc.registered() && F.eq(e.getKey().space, space))
                spaceTypes.add(desc);
        }

        return spaceTypes;
    }

    /**
     * Gets type descriptor for space and type name.
     *
     * @param space Space name.
     * @param typeName Type name.
     * @return Type descriptor.
     * @throws IgniteCheckedException If failed.
     */
    public GridQueryTypeDescriptor type(@Nullable String space, String typeName) throws IgniteCheckedException {
        TypeDescriptor type = typesByName.get(new TypeName(space, typeName));

        if (type == null || !type.registered())
            throw new IgniteCheckedException("Failed to find type descriptor for type name: " + typeName);

        return type;
    }

    /**
     * @param cctx Cache context.
     * @param clo Closure.
     * @param complete Complete.
     */
    public <R> R executeQuery(GridCacheContext<?, ?> cctx, IgniteOutClosureX<R> clo, boolean complete)
        throws IgniteCheckedException {
        final long startTime = U.currentTimeMillis();

        Throwable err = null;

        R res = null;

        try {
            res = clo.apply();

            if (res instanceof CacheQueryFuture) {
                CacheQueryFuture fut = (CacheQueryFuture) res;

                err = fut.error();
            }

            return res;
        }
        catch (GridClosureException e) {
            err = e.unwrap();

            throw (IgniteCheckedException)err;
        }
        catch (Exception e) {
            err = e;

            throw new IgniteCheckedException(e);
        }
        finally {
            cctx.queries().onExecuted(err != null);

            if (complete && err == null)
                onCompleted(cctx, res, null, startTime, U.currentTimeMillis() - startTime, log);
        }
    }

    /**
     * @param cctx Cctx.
     * @param res Result.
     * @param err Err.
     * @param startTime Start time.
     * @param duration Duration.
     * @param log Logger.
     */
    public static void onCompleted(GridCacheContext<?, ?> cctx, Object res, Throwable err,
        long startTime, long duration, IgniteLogger log) {
        boolean fail = err != null;

        cctx.queries().onCompleted(duration, fail);

        if (log.isTraceEnabled())
            log.trace("Query execution completed [startTime=" + startTime +
                ", duration=" + duration + ", fail=" + fail + ", res=" + res + ']');
    }

    /**
     * Description of type property.
     */
    private static class ClassProperty extends GridQueryProperty {
        /** */
        private final Member member;

        /** */
        private ClassProperty parent;

        /** */
        private String name;

        /** */
        private boolean field;

        /** */
        private boolean key;

        /**
         * Constructor.
         *
         * @param member Element.
         */
        ClassProperty(Member member, boolean key, String name) {
            this.member = member;
            this.key = key;

            this.name = !F.isEmpty(name) ? name :
                member instanceof Method && member.getName().startsWith("get") && member.getName().length() > 3 ?
                member.getName().substring(3) : member.getName();

            ((AccessibleObject) member).setAccessible(true);

            field = member instanceof Field;
        }

        /** {@inheritDoc} */
        @Override public Object value(Object key, Object val) throws IgniteCheckedException {
            Object x = this.key ? key : val;

            if (parent != null)
                x = parent.value(key, val);

            if (x == null)
                return null;

            try {
                if (field) {
                    Field field = (Field)member;

                    return field.get(x);
                }
                else {
                    Method mtd = (Method)member;

                    return mtd.invoke(x);
                }
            }
            catch (Exception e) {
                throw new IgniteCheckedException(e);
            }
        }

        /** {@inheritDoc} */
        @Override public String name() {
            return name;
        }

        /** {@inheritDoc} */
        @Override public Class<?> type() {
            return member instanceof Field ? ((Field)member).getType() : ((Method)member).getReturnType();
        }

        /**
         * @param parent Parent property if this is embeddable element.
         */
        public void parent(ClassProperty parent) {
            this.parent = parent;
        }

        /** {@inheritDoc} */
        @Override public String toString() {
            return S.toString(ClassProperty.class, this);
        }

        /**
         * @param cls Class.
         * @return {@code true} If this property or some parent relates to member of the given class.
         */
        public boolean knowsClass(Class<?> cls) {
            return member.getDeclaringClass() == cls || (parent != null && parent.knowsClass(cls));
        }
    }

    /**
     *
     */
    private class BinaryProperty extends GridQueryProperty {
        /** Property name. */
        private String propName;

        /** */
        private String alias;

        /** Parent property. */
        private BinaryProperty parent;

        /** Result class. */
        private Class<?> type;

        /** */
        private volatile int isKeyProp;

        /** Binary field to speed-up deserialization. */
        private volatile BinaryField field;

        /** Flag indicating that we already tried to take a field. */
        private volatile boolean fieldTaken;

        /**
         * Constructor.
         *
         * @param propName Property name.
         * @param parent Parent property.
         * @param type Result type.
         */
        private BinaryProperty(String propName, BinaryProperty parent, Class<?> type, String alias) {
            this.propName = propName;
            this.alias = F.isEmpty(alias) ? propName : alias;
            this.parent = parent;
            this.type = type;
        }

        /** {@inheritDoc} */
        @Override public Object value(Object key, Object val) throws IgniteCheckedException {
            Object obj;

            if (parent != null) {
                obj = parent.value(key, val);

                if (obj == null)
                    return null;

                if (!ctx.cacheObjects().isBinaryObject(obj))
                    throw new IgniteCheckedException("Non-binary object received as a result of property extraction " +
                        "[parent=" + parent + ", propName=" + propName + ", obj=" + obj + ']');
            }
            else {
                int isKeyProp0 = isKeyProp;

                if (isKeyProp0 == 0) {
                    // Key is allowed to be a non-binary object here.
                    // We check key before value consistently with ClassProperty.
                    if (key instanceof BinaryObject && ((BinaryObject)key).hasField(propName))
                        isKeyProp = isKeyProp0 = 1;
                    else if (val instanceof BinaryObject && ((BinaryObject)val).hasField(propName))
                        isKeyProp = isKeyProp0 = -1;
                    else {
                        U.warn(log, "Neither key nor value have property " +
                            "[propName=" + propName + ", key=" + key + ", val=" + val + "]");

                        return null;
                    }
                }

                obj = isKeyProp0 == 1 ? key : val;
            }

            assert obj instanceof BinaryObject;

            BinaryObject obj0 = (BinaryObject)obj;

            return fieldValue(obj0);
        }

        /**
         * Get binary field for the property.
         *
         * @param obj Target object.
         * @return Binary field.
         */
        private BinaryField binaryField(BinaryObject obj) {
            BinaryField field0 = field;

            if (field0 == null && !fieldTaken) {
                BinaryType type = obj.type();

                if (type != null) {
                    field0 = type.field(propName);

                    assert field0 != null;

                    field = field0;
                }

                fieldTaken = true;
            }

            return field0;
        }

        /**
         * Gets field value for the given binary object.
         *
         * @param obj Binary object.
         * @return Field value.
         */
        @SuppressWarnings("IfMayBeConditional")
        private Object fieldValue(BinaryObject obj) {
            BinaryField field = binaryField(obj);

            if (field != null)
                return field.value(obj);
            else
                return obj.field(propName);
        }

        /** {@inheritDoc} */
        @Override public String name() {
            return alias;
        }

        /** {@inheritDoc} */
        @Override public Class<?> type() {
            return type;
        }
    }

    /**
     * Descriptor of type.
     */
    private static class TypeDescriptor implements GridQueryTypeDescriptor {
        /** */
        private String name;

        /** Value field names and types with preserved order. */
        @GridToStringInclude
        private final Map<String, Class<?>> fields = new LinkedHashMap<>();

        /** */
        @GridToStringExclude
        private final Map<String, GridQueryProperty> props = new HashMap<>();

        /** */
        @GridToStringInclude
        private final Map<String, IndexDescriptor> indexes = new HashMap<>();

        /** */
        private IndexDescriptor fullTextIdx;

        /** */
        private Class<?> keyCls;

        /** */
        private Class<?> valCls;

        /** */
        private boolean valTextIdx;

        /** */
        private String affKey;

        /** SPI can decide not to register this type. */
        private boolean registered;

        /**
         * @return {@code True} if type registration in SPI was finished and type was not rejected.
         */
        boolean registered() {
            return registered;
        }

        /**
         * @param registered Sets registered flag.
         */
        void registered(boolean registered) {
            this.registered = registered;
        }

        /** {@inheritDoc} */
        @Override public String name() {
            return name;
        }

        /**
         * Sets type name.
         *
         * @param name Name.
         */
        void name(String name) {
            this.name = name;
        }

        /** {@inheritDoc} */
        @Override public Map<String, Class<?>> fields() {
            return fields;
        }

        /** {@inheritDoc} */
        @Override public GridQueryProperty property(String name) {
            return props.get(name);
        }

        /** {@inheritDoc} */
        @SuppressWarnings("unchecked")
        @Override public <T> T value(String field, Object key, Object val) throws IgniteCheckedException {
            assert field != null;

            GridQueryProperty prop = props.get(field);

            if (prop == null)
                throw new IgniteCheckedException("Failed to find field '" + field + "' in type '" + name + "'.");

            return (T)prop.value(key, val);
        }

        /** {@inheritDoc} */
        @Override public Map<String, GridQueryIndexDescriptor> indexes() {
            return Collections.<String, GridQueryIndexDescriptor>unmodifiableMap(indexes);
        }

        /**
         * Adds index.
         *
         * @param idxName Index name.
         * @param type Index type.
         * @return Index descriptor.
         * @throws IgniteCheckedException In case of error.
         */
        public IndexDescriptor addIndex(String idxName, GridQueryIndexType type) throws IgniteCheckedException {
            IndexDescriptor idx = new IndexDescriptor(type);

            if (indexes.put(idxName, idx) != null)
                throw new IgniteCheckedException("Index with name '" + idxName + "' already exists.");

            return idx;
        }

        /**
         * Adds field to index.
         *
         * @param idxName Index name.
         * @param field Field name.
         * @param orderNum Fields order number in index.
         * @param descending Sorting order.
         * @throws IgniteCheckedException If failed.
         */
        public void addFieldToIndex(String idxName, String field, int orderNum,
            boolean descending) throws IgniteCheckedException {
            IndexDescriptor desc = indexes.get(idxName);

            if (desc == null)
                desc = addIndex(idxName, SORTED);

            desc.addField(field, orderNum, descending);
        }

        /**
         * Adds field to text index.
         *
         * @param field Field name.
         */
        public void addFieldToTextIndex(String field) {
            if (fullTextIdx == null) {
                fullTextIdx = new IndexDescriptor(FULLTEXT);

                indexes.put(null, fullTextIdx);
            }

            fullTextIdx.addField(field, 0, false);
        }

        /** {@inheritDoc} */
        @Override public Class<?> valueClass() {
            return valCls;
        }

        /**
         * Sets value class.
         *
         * @param valCls Value class.
         */
        void valueClass(Class<?> valCls) {
            this.valCls = valCls;
        }

        /** {@inheritDoc} */
        @Override public Class<?> keyClass() {
            return keyCls;
        }

        /**
         * Set key class.
         *
         * @param keyCls Key class.
         */
        void keyClass(Class<?> keyCls) {
            this.keyCls = keyCls;
        }

        /**
         * Adds property to the type descriptor.
         *
         * @param prop Property.
         * @param failOnDuplicate Fail on duplicate flag.
         * @throws IgniteCheckedException In case of error.
         */
        public void addProperty(GridQueryProperty prop, boolean failOnDuplicate) throws IgniteCheckedException {
            String name = prop.name();

            if (props.put(name, prop) != null && failOnDuplicate)
                throw new IgniteCheckedException("Property with name '" + name + "' already exists.");

            fields.put(name, prop.type());
        }

        /** {@inheritDoc} */
        @Override public boolean valueTextIndex() {
            return valTextIdx;
        }

        /**
         * Sets if this value should be text indexed.
         *
         * @param valTextIdx Flag value.
         */
        public void valueTextIndex(boolean valTextIdx) {
            this.valTextIdx = valTextIdx;
        }

        /** {@inheritDoc} */
        @Override public String affinityKey() {
            return affKey;
        }

        /**
         * @param affKey Affinity key field.
         */
        void affinityKey(String affKey) {
            this.affKey = affKey;
        }

        /** {@inheritDoc} */
        @Override public String toString() {
            return S.toString(TypeDescriptor.class, this);
        }
    }

    /**
     * Index descriptor.
     */
    private static class IndexDescriptor implements GridQueryIndexDescriptor {
        /** Fields sorted by order number. */
        private final Collection<T2<String, Integer>> fields = new TreeSet<>(
            new Comparator<T2<String, Integer>>() {
                @Override public int compare(T2<String, Integer> o1, T2<String, Integer> o2) {
                    if (o1.get2().equals(o2.get2())) // Order is equal, compare field names to avoid replace in Set.
                        return o1.get1().compareTo(o2.get1());

                    return o1.get2() < o2.get2() ? -1 : 1;
                }
            });

        /** Fields which should be indexed in descending order. */
        private Collection<String> descendings;

        /** */
        private final GridQueryIndexType type;

        /**
         * @param type Type.
         */
        private IndexDescriptor(GridQueryIndexType type) {
            assert type != null;

            this.type = type;
        }

        /** {@inheritDoc} */
        @Override public Collection<String> fields() {
            Collection<String> res = new ArrayList<>(fields.size());

            for (T2<String, Integer> t : fields)
                res.add(t.get1());

            return res;
        }

        /** {@inheritDoc} */
        @Override public boolean descending(String field) {
            return descendings != null && descendings.contains(field);
        }

        /**
         * Adds field to this index.
         *
         * @param field Field name.
         * @param orderNum Field order number in this index.
         * @param descending Sort order.
         */
        public void addField(String field, int orderNum, boolean descending) {
            fields.add(new T2<>(field, orderNum));

            if (descending) {
                if (descendings == null)
                    descendings  = new HashSet<>();

                descendings.add(field);
            }
        }

        /** {@inheritDoc} */
        @Override public GridQueryIndexType type() {
            return type;
        }

        /** {@inheritDoc} */
        @Override public String toString() {
            return S.toString(IndexDescriptor.class, this);
        }
    }

    /**
     * Identifying TypeDescriptor by space and value class.
     */
    private static class TypeId {
        /** */
        private final String space;

        /** Value type. */
        private final Class<?> valType;

        /** Value type ID. */
        private final int valTypeId;

        /**
         * Constructor.
         *
         * @param space Space name.
         * @param valType Value type.
         */
        private TypeId(String space, Class<?> valType) {
            assert valType != null;

            this.space = space;
            this.valType = valType;

            valTypeId = 0;
        }

        /**
         * Constructor.
         *
         * @param space Space name.
         * @param valTypeId Value type ID.
         */
        private TypeId(String space, int valTypeId) {
            this.space = space;
            this.valTypeId = valTypeId;

            valType = null;
        }

        /** {@inheritDoc} */
        @Override public boolean equals(Object o) {
            if (this == o)
                return true;

            if (o == null || getClass() != o.getClass())
                return false;

            TypeId typeId = (TypeId)o;

            return (valTypeId == typeId.valTypeId) &&
                (valType != null ? valType == typeId.valType : typeId.valType == null) &&
                (space != null ? space.equals(typeId.space) : typeId.space == null);
        }

        /** {@inheritDoc} */
        @Override public int hashCode() {
            return 31 * (space != null ? space.hashCode() : 0) + (valType != null ? valType.hashCode() : valTypeId);
        }

        /** {@inheritDoc} */
        @Override public String toString() {
            return S.toString(TypeId.class, this);
        }
    }

    /**
     *
     */
    private static class TypeName {
        /** */
        private final String space;

        /** */
        private final String typeName;

        /**
         * @param space Space name.
         * @param typeName Type name.
         */
        private TypeName(@Nullable String space, String typeName) {
            assert !F.isEmpty(typeName) : typeName;

            this.space = space;
            this.typeName = typeName;
        }

        /** {@inheritDoc} */
        @Override public boolean equals(Object o) {
            if (this == o)
                return true;

            if (o == null || getClass() != o.getClass())
                return false;

            TypeName other = (TypeName)o;

            return (space != null ? space.equals(other.space) : other.space == null) &&
                typeName.equals(other.typeName);
        }

        /** {@inheritDoc} */
        @Override public int hashCode() {
            return 31 * (space != null ? space.hashCode() : 0) + typeName.hashCode();
        }

        /** {@inheritDoc} */
        @Override public String toString() {
            return S.toString(TypeName.class, this);
        }
    }

    /**
     * The way to index.
     */
    private enum IndexType {
        ASC, DESC, TEXT
    }
}<|MERGE_RESOLUTION|>--- conflicted
+++ resolved
@@ -622,77 +622,6 @@
     }
 
     /**
-<<<<<<< HEAD
-=======
-     * @param space Space.
-     * @param clause Clause.
-     * @param params Parameters collection.
-     * @param resType Result type.
-     * @param filters Filters.
-     * @return Key/value rows.
-     * @throws IgniteCheckedException If failed.
-     */
-    @SuppressWarnings("unchecked")
-    public <K, V> GridCloseableIterator<IgniteBiTuple<K, V>> query(final String space, final String clause,
-        final Collection<Object> params, final String resType, final IndexingQueryFilter filters)
-        throws IgniteCheckedException {
-        checkEnabled();
-
-        if (!busyLock.enterBusy())
-            throw new IllegalStateException("Failed to execute query (grid is stopping).");
-
-        try {
-            final GridCacheContext<?, ?> cctx = ctx.cache().internalCache(space).context();
-
-            return executeQuery(cctx, new IgniteOutClosureX<GridCloseableIterator<IgniteBiTuple<K, V>>>() {
-                @Override public GridCloseableIterator<IgniteBiTuple<K, V>> applyx() throws IgniteCheckedException {
-                    TypeDescriptor type = typesByName.get(new TypeName(space, resType));
-
-                    if (type == null || !type.registered())
-                        throw new CacheException("Failed to find SQL table for type: " + resType);
-
-                    return idx.query(space, clause, params, type, filters);
-                }
-            }, false);
-        }
-        finally {
-            busyLock.leaveBusy();
-        }
-    }
-
-    /**
-     * @param space Space name.
-     * @param qry Query.
-     * @return Cursor.
-     */
-    public Iterable<List<?>> queryTwoStep(String space, final GridCacheTwoStepQuery qry) {
-        checkxEnabled();
-
-        if (!busyLock.enterBusy())
-            throw new IllegalStateException("Failed to execute query (grid is stopping).");
-
-        try {
-            final GridCacheContext<Object, Object> cctx = ctx.cache().internalCache(space).context();
-
-            return executeQuery(cctx, new IgniteOutClosureX<Iterable<List<?>>>() {
-                @Override public Iterable<List<?>> applyx() throws IgniteCheckedException {
-                    return idx.queryTwoStep(
-                        cctx,
-                        qry,
-                        cctx.keepBinary());
-                }
-            }, false);
-        }
-        catch (IgniteCheckedException e) {
-            throw new IgniteException(e);
-        }
-        finally {
-            busyLock.leaveBusy();
-        }
-    }
-
-    /**
->>>>>>> a3a8138a
      * @param cctx Cache context.
      * @param qry Query.
      * @return Cursor.
