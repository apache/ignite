/*
 * Licensed to the Apache Software Foundation (ASF) under one or more
 * contributor license agreements.  See the NOTICE file distributed with
 * this work for additional information regarding copyright ownership.
 * The ASF licenses this file to You under the Apache License, Version 2.0
 * (the "License"); you may not use this file except in compliance with
 * the License.  You may obtain a copy of the License at
 *
 *      http://www.apache.org/licenses/LICENSE-2.0
 *
 * Unless required by applicable law or agreed to in writing, software
 * distributed under the License is distributed on an "AS IS" BASIS,
 * WITHOUT WARRANTIES OR CONDITIONS OF ANY KIND, either express or implied.
 * See the License for the specific language governing permissions and
 * limitations under the License.
 */

package org.apache.ignite.internal.processors.query;

import java.io.Serializable;
import java.util.ArrayList;
import java.util.Collection;
import java.util.Collections;
import java.util.HashMap;
import java.util.HashSet;
import java.util.IdentityHashMap;
import java.util.Iterator;
import java.util.LinkedHashMap;
import java.util.LinkedList;
import java.util.List;
import java.util.Map;
import java.util.Set;
import java.util.UUID;
import java.util.concurrent.ConcurrentHashMap;
import java.util.concurrent.ConcurrentMap;
import java.util.concurrent.atomic.AtomicBoolean;
import java.util.regex.Pattern;
import javax.cache.Cache;
import javax.cache.CacheException;
import org.apache.ignite.IgniteCheckedException;
import org.apache.ignite.IgniteDataStreamer;
import org.apache.ignite.IgniteException;
import org.apache.ignite.IgniteSystemProperties;
import org.apache.ignite.binary.BinaryObject;
import org.apache.ignite.binary.BinaryObjectException;
import org.apache.ignite.binary.BinaryType;
import org.apache.ignite.binary.Binarylizable;
import org.apache.ignite.cache.CacheAtomicityMode;
import org.apache.ignite.cache.CacheKeyConfiguration;
import org.apache.ignite.cache.CacheMode;
import org.apache.ignite.cache.CacheWriteSynchronizationMode;
import org.apache.ignite.cache.QueryEntity;
import org.apache.ignite.cache.QueryIndex;
import org.apache.ignite.cache.query.FieldsQueryCursor;
import org.apache.ignite.cache.query.QueryCursor;
import org.apache.ignite.cache.query.SqlFieldsQuery;
import org.apache.ignite.cache.query.SqlQuery;
import org.apache.ignite.cluster.ClusterNode;
import org.apache.ignite.configuration.CacheConfiguration;
import org.apache.ignite.events.CacheQueryExecutedEvent;
import org.apache.ignite.internal.GridComponent;
import org.apache.ignite.internal.GridKernalContext;
import org.apache.ignite.internal.IgniteInternalFuture;
import org.apache.ignite.internal.NodeStoppingException;
import org.apache.ignite.internal.binary.BinaryMetadata;
import org.apache.ignite.internal.cache.query.index.IndexProcessor;
import org.apache.ignite.internal.managers.communication.GridMessageListener;
import org.apache.ignite.internal.processors.GridProcessorAdapter;
import org.apache.ignite.internal.processors.affinity.AffinityTopologyVersion;
import org.apache.ignite.internal.processors.cache.CacheObject;
import org.apache.ignite.internal.processors.cache.CacheObjectContext;
import org.apache.ignite.internal.processors.cache.DynamicCacheChangeBatch;
import org.apache.ignite.internal.processors.cache.DynamicCacheChangeRequest;
import org.apache.ignite.internal.processors.cache.DynamicCacheDescriptor;
import org.apache.ignite.internal.processors.cache.ExchangeActions;
import org.apache.ignite.internal.processors.cache.GridCacheAdapter;
import org.apache.ignite.internal.processors.cache.GridCacheContext;
import org.apache.ignite.internal.processors.cache.GridCacheContextInfo;
import org.apache.ignite.internal.processors.cache.IgniteCacheOffheapManager;
import org.apache.ignite.internal.processors.cache.KeyCacheObject;
import org.apache.ignite.internal.processors.cache.QueryCursorImpl;
import org.apache.ignite.internal.processors.cache.binary.CacheObjectBinaryProcessorImpl;
import org.apache.ignite.internal.processors.cache.distributed.dht.preloader.GridDhtPartitionsExchangeFuture;
import org.apache.ignite.internal.processors.cache.mvcc.MvccSnapshot;
import org.apache.ignite.internal.processors.cache.persistence.CacheDataRow;
import org.apache.ignite.internal.processors.cache.query.CacheQueryFuture;
import org.apache.ignite.internal.processors.cache.query.GridCacheQueryType;
import org.apache.ignite.internal.processors.cache.query.IgniteQueryErrorCode;
import org.apache.ignite.internal.processors.cacheobject.IgniteCacheObjectProcessor;
import org.apache.ignite.internal.processors.platform.PlatformContext;
import org.apache.ignite.internal.processors.platform.PlatformProcessor;
import org.apache.ignite.internal.processors.query.aware.IndexBuildStatusStorage;
import org.apache.ignite.internal.processors.query.aware.IndexRebuildFutureStorage;
import org.apache.ignite.internal.processors.query.property.QueryBinaryProperty;
import org.apache.ignite.internal.processors.query.schema.SchemaIndexCacheVisitor;
import org.apache.ignite.internal.processors.query.schema.SchemaIndexCacheVisitorClosure;
import org.apache.ignite.internal.processors.query.schema.SchemaIndexCacheVisitorImpl;
import org.apache.ignite.internal.processors.query.schema.SchemaIndexOperationCancellationToken;
import org.apache.ignite.internal.processors.query.schema.SchemaOperationClientFuture;
import org.apache.ignite.internal.processors.query.schema.SchemaOperationException;
import org.apache.ignite.internal.processors.query.schema.SchemaOperationManager;
import org.apache.ignite.internal.processors.query.schema.SchemaOperationWorker;
import org.apache.ignite.internal.processors.query.schema.message.SchemaAbstractDiscoveryMessage;
import org.apache.ignite.internal.processors.query.schema.message.SchemaFinishDiscoveryMessage;
import org.apache.ignite.internal.processors.query.schema.message.SchemaOperationStatusMessage;
import org.apache.ignite.internal.processors.query.schema.message.SchemaProposeDiscoveryMessage;
import org.apache.ignite.internal.processors.query.schema.operation.SchemaAbstractOperation;
import org.apache.ignite.internal.processors.query.schema.operation.SchemaAddQueryEntityOperation;
import org.apache.ignite.internal.processors.query.schema.operation.SchemaAlterTableAddColumnOperation;
import org.apache.ignite.internal.processors.query.schema.operation.SchemaAlterTableDropColumnOperation;
import org.apache.ignite.internal.processors.query.schema.operation.SchemaIndexCreateOperation;
import org.apache.ignite.internal.processors.query.schema.operation.SchemaIndexDropOperation;
import org.apache.ignite.internal.processors.timeout.GridTimeoutProcessor;
import org.apache.ignite.internal.util.GridBoundedConcurrentLinkedHashSet;
import org.apache.ignite.internal.util.GridSpinBusyLock;
import org.apache.ignite.internal.util.future.GridFinishedFuture;
import org.apache.ignite.internal.util.future.GridFutureAdapter;
import org.apache.ignite.internal.util.lang.GridCloseableIterator;
import org.apache.ignite.internal.util.lang.GridClosureException;
import org.apache.ignite.internal.util.lang.GridPlainOutClosure;
import org.apache.ignite.internal.util.lang.IgniteOutClosureX;
import org.apache.ignite.internal.util.typedef.F;
import org.apache.ignite.internal.util.typedef.T2;
import org.apache.ignite.internal.util.typedef.T3;
import org.apache.ignite.internal.util.typedef.X;
import org.apache.ignite.internal.util.typedef.internal.CU;
import org.apache.ignite.internal.util.typedef.internal.LT;
import org.apache.ignite.internal.util.typedef.internal.SB;
import org.apache.ignite.internal.util.typedef.internal.U;
import org.apache.ignite.lang.IgniteBiTuple;
import org.apache.ignite.lang.IgniteFuture;
import org.apache.ignite.lang.IgniteInClosure;
import org.apache.ignite.lang.IgniteUuid;
import org.apache.ignite.marshaller.jdk.JdkMarshaller;
import org.apache.ignite.spi.discovery.DiscoveryDataBag;
import org.apache.ignite.spi.indexing.IndexingQueryFilter;
import org.apache.ignite.thread.IgniteThread;
import org.jetbrains.annotations.Nullable;

import static java.util.Collections.emptySet;
import static java.util.Collections.newSetFromMap;
import static java.util.Collections.singleton;
import static java.util.Objects.isNull;
import static java.util.Objects.nonNull;
import static java.util.regex.Pattern.CASE_INSENSITIVE;
import static java.util.stream.Collectors.toSet;
import static org.apache.ignite.IgniteSystemProperties.IGNITE_EXPERIMENTAL_SQL_ENGINE;
import static org.apache.ignite.IgniteSystemProperties.getBoolean;
import static org.apache.ignite.cache.CacheMode.PARTITIONED;
import static org.apache.ignite.events.EventType.EVT_CACHE_QUERY_EXECUTED;
import static org.apache.ignite.internal.GridTopic.TOPIC_SCHEMA;
import static org.apache.ignite.internal.IgniteComponentType.INDEXING;
import static org.apache.ignite.internal.binary.BinaryUtils.fieldTypeName;
import static org.apache.ignite.internal.binary.BinaryUtils.typeByClass;
import static org.apache.ignite.internal.managers.communication.GridIoPolicy.SCHEMA_POOL;
import static org.apache.ignite.internal.processors.query.schema.SchemaOperationException.CODE_COLUMN_EXISTS;

/**
 * Indexing processor.
 */
@SuppressWarnings("rawtypes")
public class GridQueryProcessor extends GridProcessorAdapter {
    /** */
    private static final String INLINE_SIZES_DISCO_BAG_KEY = "inline_sizes";

    /** Warn message if some indexes have different inline sizes on the nodes. */
    public static final String INLINE_SIZES_DIFFER_WARN_MSG_FORMAT = "Inline sizes on local node and node %s are different. " +
        "Please drop and create again these indexes to avoid performance problems with SQL queries. Problem indexes: %s";

    /** Queries detail metrics eviction frequency. */
    private static final int QRY_DETAIL_METRICS_EVICTION_FREQ = 3_000;

    /** */
    private static final ThreadLocal<AffinityTopologyVersion> requestTopVer = new ThreadLocal<>();

    /** Pattern to test incoming query to decide whether this query should be executed with Calcite or H2. */
    public static final Pattern H2_REDIRECTION_RULES =
        Pattern.compile("\\s*(alter\\s*table|create\\s*index|drop\\s*index)", CASE_INSENSITIVE);

    /** For tests. */
    public static Class<? extends GridQueryIndexing> idxCls;

    /** JDK marshaller to serialize errors. */
    private final JdkMarshaller marsh = new JdkMarshaller();

    /** */
    private final GridSpinBusyLock busyLock = new GridSpinBusyLock();

    /** */
    private GridTimeoutProcessor.CancelableTask qryDetailMetricsEvictTask;

    /** Type descriptors. */
    private final Map<QueryTypeIdKey, QueryTypeDescriptorImpl> types = new ConcurrentHashMap<>();

    /** Type descriptors. */
    private final ConcurrentMap<QueryTypeNameKey, QueryTypeDescriptorImpl> typesByName = new ConcurrentHashMap<>();

    /** */
    private final @Nullable GridQueryIndexing idx;

    /** Indexing manager. */
    private final IndexProcessor idxProc;

    /** Value object context. */
    private final CacheQueryObjectValueContext valCtx;

    /** All indexes. */
    private final ConcurrentMap<QueryIndexKey, QueryIndexDescriptorImpl> idxs = new ConcurrentHashMap<>();

    /** Schema operation futures created on client side. */
    private final ConcurrentMap<UUID, SchemaOperationClientFuture> schemaCliFuts = new ConcurrentHashMap<>();

    /** IO message listener. */
    private final GridMessageListener ioLsnr;

    /** Schema operations. */
    private final ConcurrentHashMap<String, SchemaOperation> schemaOps = new ConcurrentHashMap<>();

    /** Active propose messages. */
    private final LinkedHashMap<UUID, SchemaProposeDiscoveryMessage> activeProposals = new LinkedHashMap<>();

    /** General state mutex. */
    private final Object stateMux = new Object();

    /** Coordinator node (initialized lazily). */
    private ClusterNode crd;

    /** Registered cache names. */
    private final Collection<String> cacheNames = ConcurrentHashMap.newKeySet();

    /** ID history for index create/drop discovery messages. */
    private final GridBoundedConcurrentLinkedHashSet<IgniteUuid> dscoMsgIdHist =
        new GridBoundedConcurrentLinkedHashSet<>(QueryUtils.discoveryHistorySize());

    /** History of already completed operations. */
    private final GridBoundedConcurrentLinkedHashSet<UUID> completedOpIds =
        new GridBoundedConcurrentLinkedHashSet<>(QueryUtils.discoveryHistorySize());

    /** Pending status messages. */
    private final LinkedList<SchemaOperationStatusMessage> pendingMsgs = new LinkedList<>();

    /** Current cache that has a query running on it. */
    private final ThreadLocal<GridCacheContext> curCache = new ThreadLocal<>();

    /** Disconnected flag. */
    private boolean disconnected;

    /** Whether exchange thread is ready to process further requests. */
    private boolean exchangeReady;

    /** */
    private boolean skipFieldLookup;

    /** Cache name - value typeId pairs for which type mismatch message was logged. */
    private final Set<Long> missedCacheTypes = ConcurrentHashMap.newKeySet();

    /** Index rebuild futures. */
    private final IndexRebuildFutureStorage idxRebuildFutStorage = new IndexRebuildFutureStorage();

    /** Index build statuses. */
    private final IndexBuildStatusStorage idxBuildStatusStorage;

    /** Experimental calcite query engine. */
    private QueryEngine experimentalQueryEngine;

    /** @see IgniteSystemProperties#IGNITE_EXPERIMENTAL_SQL_ENGINE */
    public static final boolean DFLT_IGNITE_EXPERIMENTAL_SQL_ENGINE = false;

    /** Use experimental engine flag. */
    private final boolean useExperimentalSqlEngine;

    /**
     * Constructor.
     *
     * @param ctx Kernal context.
     */
    public GridQueryProcessor(GridKernalContext ctx) throws IgniteCheckedException {
        super(ctx);

        if (idxCls != null) {
            idx = U.newInstance(idxCls);

            idxCls = null;
        }
        else
            idx = INDEXING.inClassPath() ? U.newInstance(INDEXING.className()) : null;

        idxProc = ctx.indexProcessor();

        valCtx = new CacheQueryObjectValueContext(ctx);

        ioLsnr = (nodeId, msg, plc) -> {
            if (msg instanceof SchemaOperationStatusMessage) {
                SchemaOperationStatusMessage msg0 = (SchemaOperationStatusMessage)msg;

                msg0.senderNodeId(nodeId);

                processStatusMessage(msg0);
            }
            else
                U.warn(log, "Unsupported IO message: " + msg);
        };

<<<<<<< HEAD
        for (GridComponent cmp : ctx.components()) {
            if (!(cmp instanceof QueryEngine))
                continue;

            experimentalQueryEngine = (QueryEngine) cmp;

            break;
        }

        useExperimentalSqlEngine = getBoolean(IGNITE_EXPERIMENTAL_SQL_ENGINE);
=======
        idxBuildStatusStorage = new IndexBuildStatusStorage(ctx);
>>>>>>> 102c64f3
    }

    /** {@inheritDoc} */
    @Override public void start() throws IgniteCheckedException {
        super.start();

        if (idx != null) {
            ctx.resource().injectGeneric(idx);

            idx.start(ctx, busyLock);
        }

        ctx.io().addMessageListener(TOPIC_SCHEMA, ioLsnr);

        // Schedule queries detail metrics eviction.
        qryDetailMetricsEvictTask = ctx.timeout().schedule(() -> {
            for (GridCacheContext ctxs : ctx.cache().context().cacheContexts())
                ctxs.queries().evictDetailMetrics();
        }, QRY_DETAIL_METRICS_EVICTION_FREQ, QRY_DETAIL_METRICS_EVICTION_FREQ);

        idxBuildStatusStorage.start();

        registerMetadataForRegisteredCaches(false);
    }

    /** {@inheritDoc} */
    @Override public void onKernalStop(boolean cancel) {
        super.onKernalStop(cancel);

        if (cancel && idx != null) {
            try {
                while (!busyLock.tryBlock(500))
                    idx.onKernalStop();

                return;
            }
            catch (InterruptedException ignored) {
                U.warn(log, "Interrupted while waiting for active queries cancellation.");

                Thread.currentThread().interrupt();
            }
        }

        busyLock.block();

        idxBuildStatusStorage.stop();
    }

    /** {@inheritDoc} */
    @Override public void stop(boolean cancel) throws IgniteCheckedException {
        super.stop(cancel);

        ctx.io().removeMessageListener(TOPIC_SCHEMA, ioLsnr);

        if (idx != null)
            idx.stop();

        U.closeQuiet(qryDetailMetricsEvictTask);
    }

    /**
     * Handle cache kernal start. At this point discovery and IO managers are operational, caches are not started yet.
     *
     * @throws IgniteCheckedException If failed.
     */
    public void onCacheKernalStart() throws IgniteCheckedException {
        synchronized (stateMux) {
            exchangeReady = true;

            // Re-run pending top-level proposals.
            for (SchemaOperation schemaOp : schemaOps.values())
                onSchemaPropose(schemaOp.proposeMessage());
        }

        idxBuildStatusStorage.onCacheKernalStart();
    }

    /**
     * Handle cache reconnect.
     *
     * @throws IgniteCheckedException If failed.
     */
    public void onCacheReconnect() throws IgniteCheckedException {
        synchronized (stateMux) {
            assert disconnected;

            disconnected = false;

            onCacheKernalStart();
        }
    }

    /** {@inheritDoc} */
    @Nullable @Override public DiscoveryDataExchangeType discoveryDataType() {
        return DiscoveryDataExchangeType.QUERY_PROC;
    }

    /** {@inheritDoc} */
    @Override public void collectGridNodeData(DiscoveryDataBag dataBag) {
        LinkedHashMap<UUID, SchemaProposeDiscoveryMessage> proposals;

        // Collect active proposals.
        synchronized (stateMux) {
            proposals = new LinkedHashMap<>(activeProposals);
        }

        dataBag.addGridCommonData(DiscoveryDataExchangeType.QUERY_PROC.ordinal(), proposals);

        // We should send inline index sizes information only to server nodes, but we can't distinguish easily daemon
        // node from server node.
        if (!dataBag.isJoiningNodeClient()) {
            HashMap<String, Serializable> nodeSpecificMap = new HashMap<>();

            Serializable oldVal = nodeSpecificMap.put(INLINE_SIZES_DISCO_BAG_KEY, collectSecondaryIndexesInlineSize());

            assert oldVal == null : oldVal;

            dataBag.addNodeSpecificData(DiscoveryDataExchangeType.QUERY_PROC.ordinal(), nodeSpecificMap);
        }
    }

    /** {@inheritDoc} */
    @Override public void onJoiningNodeDataReceived(DiscoveryDataBag.JoiningNodeDiscoveryData data) {
        if (data.hasJoiningNodeData() && data.joiningNodeData() instanceof Map) {
            Map<String, Serializable> nodeSpecificDataMap = (Map<String, Serializable>)data.joiningNodeData();

            if (nodeSpecificDataMap.containsKey(INLINE_SIZES_DISCO_BAG_KEY)) {
                Serializable serializable = nodeSpecificDataMap.get(INLINE_SIZES_DISCO_BAG_KEY);

                assert serializable instanceof Map : serializable;

                Map<String, Integer> joiningNodeIndexesInlineSize = (Map<String, Integer>)serializable;

                checkInlineSizes(secondaryIndexesInlineSize(), joiningNodeIndexesInlineSize, data.joiningNodeId());
            }
        }
    }

    /** {@inheritDoc} */
    @Override public void collectJoiningNodeData(DiscoveryDataBag dataBag) {
        HashMap<String, Serializable> dataMap = new HashMap<>();

        dataMap.put(INLINE_SIZES_DISCO_BAG_KEY, collectSecondaryIndexesInlineSize());

        dataBag.addJoiningNodeData(DiscoveryDataExchangeType.QUERY_PROC.ordinal(), dataMap);
    }

    /** {@inheritDoc} */
    @Override public void onGridDataReceived(DiscoveryDataBag.GridDiscoveryData data) {
        // Preserve proposals.
        LinkedHashMap<UUID, SchemaProposeDiscoveryMessage> activeProposals =
            (LinkedHashMap<UUID, SchemaProposeDiscoveryMessage>)data.commonData();

        // Process proposals as if they were received as regular discovery messages.
        if (!F.isEmpty(activeProposals)) {
            synchronized (stateMux) {
                for (SchemaProposeDiscoveryMessage activeProposal : activeProposals.values())
                    onSchemaProposeDiscovery0(activeProposal);
            }
        }

        if (!F.isEmpty(data.nodeSpecificData())) {
            Map<String, Integer> indexesInlineSize = secondaryIndexesInlineSize();

            if (!F.isEmpty(indexesInlineSize)) {
                for (UUID nodeId : data.nodeSpecificData().keySet()) {
                    Serializable serializable = data.nodeSpecificData().get(nodeId);

                    assert serializable instanceof Map : serializable;

                    Map<String, Serializable> nodeSpecificData = (Map<String, Serializable>)serializable;

                    if (nodeSpecificData.containsKey(INLINE_SIZES_DISCO_BAG_KEY))
                        checkInlineSizes(indexesInlineSize, (Map<String, Integer>)nodeSpecificData.get(INLINE_SIZES_DISCO_BAG_KEY), nodeId);
                }
            }
        }
    }

    /**
     * Prepare index rebuild futures if needed before exchange.
     *
     * @param fut Exchange future.
     */
    public void beforeExchange(GridDhtPartitionsExchangeFuture fut) {
        Set<Integer> cacheIds = rebuildIndexCacheIds(fut);

        Set<Integer> rejected = idxRebuildFutStorage.prepareRebuildIndexes(cacheIds, fut.initialVersion());

        if (log.isDebugEnabled()) {
            log.debug("Preparing features of rebuilding indexes for caches on exchange [requested=" + cacheIds +
                ", rejected=" + rejected + ']');
        }
    }

    /**
     *
     * @return Information about secondary indexes inline size. Key is a full index name, value is a effective inline size.
     * @see GridQueryIndexing#secondaryIndexesInlineSize()
     */
    public Map<String, Integer> secondaryIndexesInlineSize() {
        return idx != null ? idx.secondaryIndexesInlineSize() : Collections.emptyMap();
    }

    /**
     * Compares indexes inline size on remote and local and fires warn message, if difference found.
     *
     * @param local Information about indexes inline size on local node.
     * @param remote Information about indexes inline size on remote node.
     * @param remoteNodeId Remote node id.
     */
    private void checkInlineSizes(Map<String, Integer> local, Map<String, Integer> remote, UUID remoteNodeId) {
        if (log.isDebugEnabled())
            log.debug("Check inline sizes on remote node with node id: " + remoteNodeId + ". Local: " + local + ", remote: " + remote);

        if (F.isEmpty(local) || F.isEmpty(remote))
            return;

        SB sb = new SB();

        for (String indexFullname : local.keySet()) {
            if (remote.containsKey(indexFullname)) {
                int localInlineSize = local.get(indexFullname);
                int remoteInlineSize = remote.get(indexFullname);

                if (localInlineSize != remoteInlineSize)
                    sb.a(indexFullname).a("(").a(localInlineSize).a(",").a(remoteInlineSize).a(")").a(",");
            }
        }

        if (sb.length() > 0) {
            sb.setLength(sb.length() - 1);

            log.warning(String.format(INLINE_SIZES_DIFFER_WARN_MSG_FORMAT, remoteNodeId, sb));
        }
    }

    /**
     * @return Serializable information about secondary indexes inline size.
     * @see #secondaryIndexesInlineSize()
     */
    private Serializable collectSecondaryIndexesInlineSize() {
        Map<String, Integer> map = secondaryIndexesInlineSize();

        return map instanceof Serializable ? (Serializable)map : new HashMap<>(map);
    }

    /**
     * Process schema propose message from discovery thread.
     *
     * @param msg Message.
     * @return {@code True} if exchange should be triggered.
     */
    private boolean onSchemaProposeDiscovery(SchemaProposeDiscoveryMessage msg) {
        SchemaAbstractOperation op = msg.operation();

        UUID opId = op.id();
        String cacheName = op.cacheName();

        if (!msg.initialized()) {
            // Ensure cache exists on coordinator node.
            DynamicCacheDescriptor cacheDesc = ctx.cache().cacheDescriptor(cacheName);

            if (cacheDesc == null) {
                if (log.isDebugEnabled())
                    log.debug("Received schema propose discovery message, but cache doesn't exist " +
                        "(will report error) [opId=" + opId + ", msg=" + msg + ']');

                msg.onError(new SchemaOperationException(SchemaOperationException.CODE_CACHE_NOT_FOUND, cacheName));
            }
            else {
                CacheConfiguration ccfg = cacheDesc.cacheConfiguration();

                if (ccfg.getCacheMode() == CacheMode.LOCAL) {
                    // Distributed operation is not allowed on LOCAL caches.
                    if (log.isDebugEnabled())
                        log.debug("Received schema propose discovery message, but cache is LOCAL " +
                            "(will report error) [opId=" + opId + ", msg=" + msg + ']');

                    msg.onError(new SchemaOperationException("Schema changes are not supported for LOCAL cache."));
                }
                else if (failOnStaticCacheSchemaChanges(cacheDesc)) {
                    // Do not allow any schema changes when keep static cache configuration flag is set.
                    if (log.isDebugEnabled())
                        log.debug("Received schema propose discovery message, but cache is statically configured " +
                            "and " + IgniteSystemProperties.IGNITE_KEEP_STATIC_CACHE_CONFIGURATION +
                            " flag is set (will report error) [opId=" + opId + ", msg=" + msg + ']');

                    msg.onError(new SchemaOperationException("Schema changes are not supported for statically " +
                        "configured cache when " + IgniteSystemProperties.IGNITE_KEEP_STATIC_CACHE_CONFIGURATION +
                        " flag is set."));
                }
                else {
                    // Preserve deployment ID so that we can distinguish between different caches with the same name.
                    if (msg.deploymentId() == null)
                        msg.deploymentId(cacheDesc.deploymentId());

                    assert F.eq(cacheDesc.deploymentId(), msg.deploymentId());

                    if (msg.operation() instanceof SchemaAlterTableAddColumnOperation) {
                        SchemaAlterTableAddColumnOperation alterOp = (SchemaAlterTableAddColumnOperation) msg.operation();

                        try {
                            for (QueryField field : alterOp.columns()) {
                                if (!field.isNullable())
                                    QueryUtils.checkNotNullAllowed(ccfg);
                            }
                        } catch (IgniteSQLException ex) {
                            msg.onError(new SchemaOperationException("Received schema propose discovery message, but " +
                                "cache doesn't applicable for this modification", ex));
                        }
                    }
                }
            }
        }

        // Complete client future and exit immediately in case of error.
        if (msg.hasError()) {
            SchemaOperationClientFuture cliFut = schemaCliFuts.remove(opId);

            if (cliFut != null)
                cliFut.onDone(msg.error());

            return false;
        }

        return onSchemaProposeDiscovery0(msg);
    }

    /**
     * @param cacheDesc Cache descriptor to check.
     * @return {@code true} if cache is statically configured, IGNITE_KEEP_STATIC_CACHE_CONFIGURATION system property
     *      is set and cache is persistent, {@code false} otherwise.
     */
    private boolean failOnStaticCacheSchemaChanges(DynamicCacheDescriptor cacheDesc) {
        return cacheDesc.staticallyConfigured() &&
            ctx.cache().keepStaticCacheConfiguration() &&
            cacheDesc.groupDescriptor().persistenceEnabled();
    }

    /**
     * Process schema propose message from discovery thread (or from cache start routine).
     *
     * @param msg Message.
     * @return {@code True} if exchange should be triggered.
     */
    private boolean onSchemaProposeDiscovery0(SchemaProposeDiscoveryMessage msg) {
        UUID opId = msg.operation().id();

        synchronized (stateMux) {
            if (disconnected) {
                if (log.isDebugEnabled())
                    log.debug("Processing discovery schema propose message, but node is disconnected (will ignore) " +
                        "[opId=" + opId + ", msg=" + msg + ']');

                return false;
            }

            if (log.isDebugEnabled())
                log.debug("Processing discovery schema propose message [opId=" + opId + ", msg=" + msg + ']');

            // Put message to active operations set.
            SchemaProposeDiscoveryMessage oldDesc = activeProposals.put(msg.operation().id(), msg);

            assert oldDesc == null;

            // Create schema operation and either trigger it immediately from exchange thread or append to already
            // running operation.
            SchemaOperation schemaOp = new SchemaOperation(msg);

            String schemaName = msg.schemaName();

            SchemaOperation prevSchemaOp = schemaOps.get(schemaName);

            if (prevSchemaOp != null) {
                prevSchemaOp = prevSchemaOp.unwind();

                if (log.isDebugEnabled())
                    log.debug("Schema change is enqueued and will be executed after previous operation is completed " +
                        "[opId=" + opId + ", prevOpId=" + prevSchemaOp.id() + ']');

                prevSchemaOp.next(schemaOp);

                return false;
            }
            else {
                schemaOps.put(schemaName, schemaOp);

                return exchangeReady;
            }
        }
    }

    /**
     * Handle schema propose from exchange thread.
     *
     * @param msg Discovery message.
     */
    public void onSchemaPropose(SchemaProposeDiscoveryMessage msg) {
        UUID opId = msg.operation().id();

        if (log.isDebugEnabled())
            log.debug("Processing schema propose message (exchange) [opId=" + opId + ']');

        synchronized (stateMux) {
            if (disconnected)
                return;

            SchemaOperation curOp = schemaOps.get(msg.schemaName());

            assert curOp != null;
            assert F.eq(opId, curOp.id());
            assert !curOp.started();

            startSchemaChange(curOp);
        }
    }

    /**
     * Process schema finish message from discovery thread.
     *
     * @param msg Message.
     */
    private void onSchemaFinishDiscovery(SchemaFinishDiscoveryMessage msg) {
        UUID opId = msg.operation().id();

        if (log.isDebugEnabled())
            log.debug("Received schema finish message (discovery) [opId=" + opId + ", msg=" + msg + ']');

        synchronized (stateMux) {
            if (disconnected)
                return;

            boolean completedOpAdded = completedOpIds.add(opId);

            assert completedOpAdded;

            // Remove propose message so that it will not be shared with joining nodes.
            SchemaProposeDiscoveryMessage proposeMsg = activeProposals.remove(opId);

            assert proposeMsg != null;

            // Apply changes to public cache schema if operation is successful and original cache is still there.
            if (!msg.hasError()) {
                DynamicCacheDescriptor cacheDesc = ctx.cache().cacheDescriptor(msg.operation().cacheName());

                if (cacheDesc != null && F.eq(cacheDesc.deploymentId(), proposeMsg.deploymentId())) {
                    cacheDesc.schemaChangeFinish(msg);

                    try {
                        ctx.cache().saveCacheConfiguration(cacheDesc);
                    }
                    catch (IgniteCheckedException e) {
                        U.error(log, "Error while saving cache configuration on disk, cfg = "
                            + cacheDesc.cacheConfiguration(), e);
                    }
                }
            }

            // Propose message will be used from exchange thread to
            msg.proposeMessage(proposeMsg);

            if (exchangeReady) {
                SchemaOperation op = schemaOps.get(proposeMsg.schemaName());

                if (F.eq(op.id(), opId)) {
                    // Completed top operation.
                    op.finishMessage(msg);

                    if (op.started())
                        op.doFinish();
                }
                else {
                    // Completed operation in the middle, will schedule completion later.
                    while (op != null) {
                        if (F.eq(op.id(), opId))
                            break;

                        op = op.next();
                    }

                    assert op != null;
                    assert !op.started();

                    op.finishMessage(msg);
                }
            }
            else {
                // Set next operation as top-level one.
                String schemaName = proposeMsg.schemaName();

                SchemaOperation op = schemaOps.remove(schemaName);

                assert op != null;
                assert F.eq(op.id(), opId);

                // Chain to the next operation (if any).
                SchemaOperation nextOp = op.next();

                if (nextOp != null)
                    schemaOps.put(schemaName, nextOp);
            }

            // Clean stale IO messages from just-joined nodes.
            cleanStaleStatusMessages(opId);
        }
    }

    /**
     * Initiate actual schema change operation.
     *
     * @param schemaOp Schema operation.
     */
    private void startSchemaChange(SchemaOperation schemaOp) {
        assert Thread.holdsLock(stateMux);
        assert !schemaOp.started();

        // Get current cache state.
        SchemaProposeDiscoveryMessage msg = schemaOp.proposeMessage();

        String cacheName = msg.operation().cacheName();

        DynamicCacheDescriptor cacheDesc = ctx.cache().cacheDescriptor(cacheName);

        boolean cacheExists = cacheDesc != null && F.eq(msg.deploymentId(), cacheDesc.deploymentId());

        boolean cacheRegistered = cacheExists && cacheNames.contains(cacheName);

        // Validate schema state and decide whether we should proceed or not.
        SchemaAbstractOperation op = msg.operation();

        QueryTypeDescriptorImpl type = null;
        SchemaOperationException err;

        boolean nop = false;

        if (cacheExists) {
            if (cacheRegistered) {
                // If cache is started, we perform validation against real schema.
                T3<QueryTypeDescriptorImpl, Boolean, SchemaOperationException> res = prepareChangeOnStartedCache(op);

                assert res.get2() != null;

                type = res.get1();
                nop = res.get2();
                err = res.get3();
            }
            else {
                T2<Boolean, SchemaOperationException> res = prepareChangeOnNotStartedCache(op, cacheDesc);

                assert res.get1() != null;

                type = null;
                nop = res.get1();
                err = res.get2();
            }
        }
        else
            err = new SchemaOperationException(SchemaOperationException.CODE_CACHE_NOT_FOUND, cacheName);

        // Start operation.
        SchemaOperationWorker worker =
            new SchemaOperationWorker(ctx, this, msg.deploymentId(), op, nop, err, cacheRegistered, type);

        SchemaOperationManager mgr = new SchemaOperationManager(ctx, this, worker,
            ctx.clientNode() ? null : coordinator());

        schemaOp.manager(mgr);

        mgr.start();

        // Unwind pending IO messages.
        if (!ctx.clientNode() && coordinator().isLocal())
            unwindPendingMessages(schemaOp.id(), mgr);

        // Schedule operation finish handling if needed.
        if (schemaOp.hasFinishMessage())
            schemaOp.doFinish();
    }

    /**
     * @return {@code true} If indexing module is in classpath and successfully initialized.
     */
    public boolean moduleEnabled() {
        return idx != null;
    }

    /**
     * @return Indexing.
     * @throws IgniteException If module is not enabled.
     */
    public GridQueryIndexing getIndexing() throws IgniteException {
        checkxEnabled();

        return idx;
    }

    /**
     * Create type descriptors from schema and initialize indexing for given cache.<p>
     * Use with {@link #busyLock} where appropriate.
     * @param cacheInfo Cache context info.
     * @param schema Initial schema.
     * @param isSql {@code true} in case create cache initialized from SQL.
     * @throws IgniteCheckedException If failed.
     */
    public void onCacheStart0(GridCacheContextInfo<?, ?> cacheInfo, QuerySchema schema, boolean isSql)
        throws IgniteCheckedException {
        if (!cacheSupportSql(cacheInfo.config())) {
            synchronized (stateMux) {
                boolean proceed = false;

                for (SchemaAbstractDiscoveryMessage msg: activeProposals.values()) {
                    if (msg.operation() instanceof SchemaAddQueryEntityOperation) {
                       SchemaAddQueryEntityOperation op = (SchemaAddQueryEntityOperation)msg.operation();

                       if (op.cacheName().equals(cacheInfo.name())) {
                           proceed = true;

                           break;
                        }
                    }
                }

                if (!proceed)
                    return;
            }
        }

        ctx.cache().context().database().checkpointReadLock();

        try {
            if (cacheInfo.isClientCache() && cacheInfo.isCacheContextInited() && idx.initCacheContext(cacheInfo.cacheContext()))
                return;

            synchronized (stateMux) {
                boolean escape = cacheInfo.config().isSqlEscapeAll();

                String cacheName = cacheInfo.name();

                String schemaName = QueryUtils.normalizeSchemaName(cacheName, cacheInfo.config().getSqlSchema());

                T3<Collection<QueryTypeCandidate>, Map<String, QueryTypeDescriptorImpl>, Map<String, QueryTypeDescriptorImpl>>
                    candRes = createQueryCandidates(cacheName, schemaName, cacheInfo, schema.entities(), escape);

                // Ensure that candidates has unique index names.
                // Otherwise we will not be able to apply pending operations.
                Collection<QueryTypeCandidate> cands = candRes.get1();
                Map<String, QueryTypeDescriptorImpl> tblTypMap = candRes.get2();
                Map<String, QueryTypeDescriptorImpl> idxTypMap = candRes.get3();

                // Apply pending operation which could have been completed as no-op at this point.
                // There could be only one in-flight operation for a cache.
                for (SchemaOperation op : schemaOps.values()) {
                    if (F.eq(op.proposeMessage().deploymentId(), cacheInfo.dynamicDeploymentId())) {
                        if (op.started()) {
                            SchemaOperationWorker worker = op.manager().worker();

                            assert !worker.cacheRegistered();

                            if (!worker.nop()) {
                                IgniteInternalFuture fut = worker.future();

                                assert fut.isDone();

                                if (fut.error() == null) {
                                    SchemaAbstractOperation op0 = op.proposeMessage().operation();

                                    if (op0 instanceof SchemaIndexCreateOperation) {
                                        SchemaIndexCreateOperation opCreate = (SchemaIndexCreateOperation)op0;

                                        QueryTypeDescriptorImpl typeDesc = tblTypMap.get(opCreate.tableName());

                                        assert typeDesc != null;

                                        QueryUtils.processDynamicIndexChange(opCreate.indexName(), opCreate.index(),
                                            typeDesc);
                                    }
                                    else if (op0 instanceof SchemaIndexDropOperation) {
                                        SchemaIndexDropOperation opDrop = (SchemaIndexDropOperation)op0;

                                        QueryTypeDescriptorImpl typeDesc = idxTypMap.get(opDrop.indexName());

                                        assert typeDesc != null;

                                        QueryUtils.processDynamicIndexChange(opDrop.indexName(), null, typeDesc);
                                    }
                                    else if (op0 instanceof SchemaAlterTableAddColumnOperation) {
                                        SchemaAlterTableAddColumnOperation opAddCol =
                                            (SchemaAlterTableAddColumnOperation)op0;

                                        QueryTypeDescriptorImpl typeDesc = tblTypMap.get(opAddCol.tableName());

                                        assert typeDesc != null;

                                        processDynamicAddColumn(typeDesc, opAddCol.columns());
                                    }
                                    else if (op0 instanceof SchemaAlterTableDropColumnOperation) {
                                        SchemaAlterTableDropColumnOperation opDropCol =
                                            (SchemaAlterTableDropColumnOperation)op0;

                                        QueryTypeDescriptorImpl typeDesc = tblTypMap.get(opDropCol.tableName());

                                        assert typeDesc != null;

                                        processDynamicDropColumn(typeDesc, opDropCol.columns());
                                    }
                                    else if (op0 instanceof SchemaAddQueryEntityOperation) {
                                        SchemaAddQueryEntityOperation opEnableIdx =
                                                (SchemaAddQueryEntityOperation)op0;

                                        cacheInfo.onSchemaAddQueryEntity(opEnableIdx);

                                        cands = createQueryCandidates(
                                                    opEnableIdx.cacheName(),
                                                    opEnableIdx.schemaName(),
                                                    cacheInfo,
                                                    opEnableIdx.entities(),
                                                    opEnableIdx.isSqlEscape()
                                                ).get1();

                                        schemaName = opEnableIdx.schemaName();
                                    }
                                    else
                                        assert false : "Unsupported operation: " + op0;
                                }
                            }
                        }

                        break;
                    }
                }

                // Ready to register at this point.
                registerCache0(cacheName, schemaName, cacheInfo, cands, isSql);
            }
        }
        finally {
            ctx.cache().context().database().checkpointReadUnlock();
        }
    }

    /** {@inheritDoc} */
    @Override public void onDisconnected(IgniteFuture<?> reconnectFut) throws IgniteCheckedException {
        Collection<SchemaOperationClientFuture> futs;

        synchronized (stateMux) {
            disconnected = true;
            exchangeReady = false;

            // Clear client futures.
            futs = new ArrayList<>(schemaCliFuts.values());

            schemaCliFuts.clear();

            // Clear operations data.
            activeProposals.clear();
            schemaOps.clear();
        }

        // Complete client futures outside of synchronized block because they may have listeners/chains.
        for (SchemaOperationClientFuture fut : futs)
            fut.onDone(new SchemaOperationException("Client node is disconnected (operation result is unknown)."));

        if (idx != null)
            idx.onDisconnected(reconnectFut);
    }

    /**
     * Initialize query infrastructure for not started cache.
     *
     * @param cacheDesc Cache descriptor.
     * @throws IgniteCheckedException If failed.
     */
    public void initQueryStructuresForNotStartedCache(DynamicCacheDescriptor cacheDesc) throws IgniteCheckedException {
        QuerySchema schema = cacheDesc.schema() != null ? cacheDesc.schema() : new QuerySchema();

        GridCacheContextInfo cacheInfo = new GridCacheContextInfo(cacheDesc);

        onCacheStart(cacheInfo, schema, cacheDesc.sql());
    }

    /**
     * Handle cache start. Invoked either from GridCacheProcessor.onKernalStart() method or from exchange worker.
     * When called for the first time, we initialize topology thus understanding whether current node is coordinator
     * or not.
     *
     * @param cacheInfo Cache context info.
     * @param schema Index states.
     * @param isSql {@code true} in case create cache initialized from SQL.
     * @throws IgniteCheckedException If failed.
     */
    public void onCacheStart(GridCacheContextInfo cacheInfo, QuerySchema schema,
        boolean isSql) throws IgniteCheckedException {
        if (idx == null)
            return;

        if (!busyLock.enterBusy())
            return;

        try {
            onCacheStart0(cacheInfo, schema, isSql);
        }
        finally {
            busyLock.leaveBusy();
        }
    }

    /**
     * Destroy H2 structures for not started caches.
     *
     * @param cacheName Cache name.
     */
    public void onCacheStop(String cacheName) {
        if (idx == null)
            return;

        GridCacheContextInfo cacheInfo = idx.registeredCacheInfo(cacheName);

        if (cacheInfo != null)
            onCacheStop(cacheInfo, true);
    }

    /**
     * @param cacheInfo Cache context info.
     * @param removeIdx If {@code true}, will remove index.
     */
    public void onCacheStop(GridCacheContextInfo cacheInfo, boolean removeIdx) {
        if (idx == null)
            return;

        if (!busyLock.enterBusy())
            return;

        try {
            onCacheStop0(cacheInfo, removeIdx);
        }
        finally {
            busyLock.leaveBusy();
        }
    }

    /**
     * @return Skip field lookup flag.
     */
    public boolean skipFieldLookup() {
        return skipFieldLookup;
    }

    /**
     * @param skipFieldLookup Skip field lookup flag.
     */
    public void skipFieldLookup(boolean skipFieldLookup) {
        this.skipFieldLookup = skipFieldLookup;
    }

    /**
     * Register metadata locally for already registered caches.
     *
     * @param platformOnly Whether to register non-Java platformOnly types only.
     */
    public void registerMetadataForRegisteredCaches(boolean platformOnly) {
        for (DynamicCacheDescriptor cacheDescriptor : ctx.cache().cacheDescriptors().values())
            registerBinaryMetadata(cacheDescriptor.cacheConfiguration(), cacheDescriptor.schema(), platformOnly);
    }

    /**
     * Handle of cache change request.
     *
     * @param batch Dynamic cache change batch request.
     */
    public void onCacheChangeRequested(DynamicCacheChangeBatch batch) {
        for (DynamicCacheChangeRequest req : batch.requests()) {
            if (!req.start())
                continue;

            try {
                registerBinaryMetadata(req.startCacheConfiguration(), req.schema(), false);
            }
            catch (BinaryObjectException e) {
                ctx.cache().completeCacheStartFuture(req, false, e);
            }
        }
    }

    /**
     * Register binary metadata locally.
     *
     * @param ccfg Cache configuration.
     * @param schema Schema for which register metadata is required.
     * @param platformOnly Whether to register non-Java platformOnly types only.
     * @throws BinaryObjectException if register was failed.
     */
    private void registerBinaryMetadata(CacheConfiguration ccfg, QuerySchema schema, boolean platformOnly) throws BinaryObjectException {
        if (schema != null) {
            Collection<QueryEntity> qryEntities = schema.entities();

            if (!F.isEmpty(qryEntities)) {
                boolean binaryEnabled = ctx.cacheObjects().isBinaryEnabled(ccfg);

                if (binaryEnabled) {
                    for (QueryEntity qryEntity : qryEntities) {
                        registerTypeLocally(qryEntity.findKeyType(), platformOnly);
                        registerTypeLocally(qryEntity.findValueType(), platformOnly);
                    }
                }
            }
        }
    }

    /**
     * Create query candidates and mappings of index and type descriptors names to them.
     *
     * @param cacheName Cache name.
     * @param schemaName Schema name.
     * @param cacheInfo Grid cache info.
     * @param entities Collection of query entities.
     * @param escape Sql escale flag.
     * @return Triple of query candidates and mappings of index and type descriptors names to them.
     * @throws IgniteCheckedException If failed.
     */
    private T3<Collection<QueryTypeCandidate>, Map<String, QueryTypeDescriptorImpl>, Map<String, QueryTypeDescriptorImpl>>
        createQueryCandidates(
            String cacheName,
            String schemaName,
            GridCacheContextInfo<?, ?> cacheInfo,
            Collection<QueryEntity> entities,
            boolean escape
        ) throws IgniteCheckedException {
        Collection<QueryTypeCandidate> cands = new ArrayList<>();

        List<Class<?>> mustDeserializeClss = new ArrayList<>();

        if (!F.isEmpty(entities)) {
            for (QueryEntity qryEntity : entities) {
                QueryTypeCandidate cand = QueryUtils.typeForQueryEntity(
                    ctx,
                    cacheName,
                    schemaName,
                    cacheInfo,
                    qryEntity,
                    mustDeserializeClss,
                    escape
                );

                cands.add(cand);
            }
        }

        // Ensure that candidates has unique index names.
        // Otherwise we will not be able to apply pending operations.
        Map<String, QueryTypeDescriptorImpl> tblTypMap = new HashMap<>();
        Map<String, QueryTypeDescriptorImpl> idxTypMap = new HashMap<>();

        for (QueryTypeCandidate cand : cands) {
            QueryTypeDescriptorImpl desc = cand.descriptor();

            QueryTypeDescriptorImpl oldDesc = tblTypMap.put(desc.tableName(), desc);

            if (oldDesc != null)
                throw new IgniteException("Duplicate table name [cache=" + cacheName +
                    ",tblName=" + desc.tableName() +
                    ", type1=" + desc.name() + ", type2=" + oldDesc.name() + ']');

            for (String idxName : desc.indexes().keySet()) {
                oldDesc = idxTypMap.put(idxName, desc);

                if (oldDesc != null)
                    throw new IgniteException("Duplicate index name [cache=" + cacheName +
                        ",idxName=" + idxName +
                        ", type1=" + desc.name() + ", type2=" + oldDesc.name() + ']');
            }
        }

        // Warn about possible implicit deserialization.
        if (!mustDeserializeClss.isEmpty()) {
            U.warnDevOnly(log, "Some classes in query configuration cannot be written in binary format " +
                "because they either implement Externalizable interface or have writeObject/readObject " +
                "methods. Instances of these classes will be deserialized in order to build indexes. Please " +
                "ensure that all nodes have these classes in classpath. To enable binary serialization " +
                "either implement " + Binarylizable.class.getSimpleName() + " interface or set explicit " +
                "serializer using BinaryTypeConfiguration.setSerializer() method: " + mustDeserializeClss);
        }

        return new T3<>(cands, tblTypMap, idxTypMap);
    }

    /**
     * Register class metadata locally if it didn't do it earlier.
     *
     * @param clsName Class name for which the metadata should be registered.
     * @param platformOnly Whether to only register non-Java platform types only.
     * @throws BinaryObjectException if register was failed.
     */
    private void registerTypeLocally(String clsName, boolean platformOnly) throws BinaryObjectException {
        if (clsName == null)
            return;

        IgniteCacheObjectProcessor cacheObjProc = ctx.cacheObjects();

        if (cacheObjProc instanceof CacheObjectBinaryProcessorImpl) {
            CacheObjectBinaryProcessorImpl binProc = (CacheObjectBinaryProcessorImpl) cacheObjProc;

            Class<?> cls = U.box(U.classForName(clsName, null, true));

            if (cls != null) {
                if (!platformOnly)
                    binProc.binaryContext().registerClass(cls, true, false, true);
            }
            else
                registerPlatformTypeLocally(clsName, binProc);
        }
    }

    /**
     * Registers platform type locally.
     *
     * @param clsName Class name.
     * @param binProc Binary processor.
     */
    private void registerPlatformTypeLocally(String clsName, CacheObjectBinaryProcessorImpl binProc) {
        PlatformProcessor platformProc = ctx.platform();

        if (platformProc == null || !platformProc.hasContext())
            return;

        PlatformContext platformCtx = platformProc.context();
        BinaryMetadata meta = platformCtx.getBinaryType(clsName);

        if (meta != null)
            binProc.binaryContext().registerClassLocally(
                    meta.wrap(binProc.binaryContext()),
                    false,
                    platformCtx.getMarshallerPlatformId());
    }

    /**
     * Handle custom discovery message.
     *
     * @param msg Message.
     */
    public void onDiscovery(SchemaAbstractDiscoveryMessage msg) {
        IgniteUuid id = msg.id();

        if (!dscoMsgIdHist.add(id)) {
            U.warn(log, "Received duplicate schema custom discovery message (will ignore) [opId=" +
                msg.operation().id() + ", msg=" + msg + ']');

            return;
        }

        if (msg instanceof SchemaProposeDiscoveryMessage) {
            SchemaProposeDiscoveryMessage msg0 = (SchemaProposeDiscoveryMessage)msg;

            boolean exchange = onSchemaProposeDiscovery(msg0);

            msg0.exchange(exchange);
        }
        else if (msg instanceof SchemaFinishDiscoveryMessage) {
            SchemaFinishDiscoveryMessage msg0 = (SchemaFinishDiscoveryMessage)msg;

            onSchemaFinishDiscovery(msg0);
        }
        else
            U.warn(log, "Received unsupported schema custom discovery message (will ignore) [opId=" +
                msg.operation().id() + ", msg=" + msg + ']');
    }

    /**
     * Prepare change on started cache.
     *
     * @param op Operation.
     * @return Result: affected type, nop flag, error.
     */
    private T3<QueryTypeDescriptorImpl, Boolean, SchemaOperationException> prepareChangeOnStartedCache(
        SchemaAbstractOperation op) {
        QueryTypeDescriptorImpl type = null;
        boolean nop = false;
        SchemaOperationException err = null;

        String cacheName = op.cacheName();

        if (op instanceof SchemaIndexCreateOperation) {
            SchemaIndexCreateOperation op0 = (SchemaIndexCreateOperation)op;

            QueryIndex idx = op0.index();

            // Make sure table exists.
            String tblName = op0.tableName();

            type = type(cacheName, tblName);

            if (type == null)
                err = new SchemaOperationException(SchemaOperationException.CODE_TABLE_NOT_FOUND, tblName);
            else {
                // Make sure that index can be applied to the given table.
                for (String idxField : idx.getFieldNames()) {
                    if (!type.fields().containsKey(idxField)) {
                        err = new SchemaOperationException(SchemaOperationException.CODE_COLUMN_NOT_FOUND,
                            idxField);

                        break;
                    }
                }
            }

            // Check conflict with other indexes.
            if (err == null) {
                String idxName = op0.index().getName();

                QueryIndexKey idxKey = new QueryIndexKey(op.schemaName(), idxName);

                if (idxs.get(idxKey) != null) {
                    if (op0.ifNotExists())
                        nop = true;
                    else
                        err = new SchemaOperationException(SchemaOperationException.CODE_INDEX_EXISTS, idxName);
                }
            }
        }
        else if (op instanceof SchemaIndexDropOperation) {
            SchemaIndexDropOperation op0 = (SchemaIndexDropOperation)op;

            String idxName = op0.indexName();

            QueryIndexDescriptorImpl oldIdx = idxs.get(new QueryIndexKey(op.schemaName(), idxName));

            if (oldIdx == null) {
                if (op0.ifExists())
                    nop = true;
                else
                    err = new SchemaOperationException(SchemaOperationException.CODE_INDEX_NOT_FOUND, idxName);
            }
            else
                type = oldIdx.typeDescriptor();
        }
        else if (op instanceof SchemaAlterTableAddColumnOperation) {
            SchemaAlterTableAddColumnOperation op0 = (SchemaAlterTableAddColumnOperation)op;

            type = type(cacheName, op0.tableName());

            if (type == null) {
                if (op0.ifTableExists())
                    nop = true;
                else
                    err = new SchemaOperationException(SchemaOperationException.CODE_TABLE_NOT_FOUND,
                        op0.tableName());
            }
            else {
                for (QueryField col : op0.columns()) {
                    if (type.hasField(col.name())) {
                        if (op0.ifNotExists()) {
                            assert op0.columns().size() == 1;

                            nop = true;
                        }
                        else
                            err = new SchemaOperationException(CODE_COLUMN_EXISTS, col.name());
                    }
                    else if (!checkFieldOnBinaryType(type.typeId(), col))
                        err = new SchemaOperationException(CODE_COLUMN_EXISTS, "with a different type.");
                }
            }
        }
        else if (op instanceof SchemaAlterTableDropColumnOperation) {
            SchemaAlterTableDropColumnOperation op0 = (SchemaAlterTableDropColumnOperation)op;

            type = type(cacheName, op0.tableName());

            if (type == null) {
                if (op0.ifTableExists())
                    nop = true;
                else
                    err = new SchemaOperationException(SchemaOperationException.CODE_TABLE_NOT_FOUND,
                        op0.tableName());
            }
            else {
                for (String name : op0.columns()) {
                    if (err != null)
                        break;

                    if (!type.hasField(name)) {
                        if (op0.ifExists()) {
                            assert op0.columns().size() == 1;

                            nop = true;
                        }
                        else
                            err = new SchemaOperationException(SchemaOperationException.CODE_COLUMN_NOT_FOUND, name);

                        break;
                    }

                    err = QueryUtils.validateDropColumn(type, name);
                }
            }
        }
        else if (op instanceof SchemaAddQueryEntityOperation) {
            if (cacheNames.contains(op.cacheName()))
                err = new SchemaOperationException(SchemaOperationException.CODE_CACHE_ALREADY_INDEXED, op.cacheName());
        }
        else
            err = new SchemaOperationException("Unsupported operation: " + op);

        return new T3<>(type, nop, err);
    }

    /**
     * It is checked that if a new column already existed in BinaryType,
     * then its type does not change.
     *
     * @param typeId Binary type id.
     * @param qryField New query field.
     * @return {@code True} if the field is not added or type does not change.
     */
    private boolean checkFieldOnBinaryType(int typeId, QueryField qryField) {
        assert nonNull(qryField);

        try {
            BinaryType binaryType = ctx.cacheObjects().metadata(typeId);
            String binaryFieldType = nonNull(binaryType) ? binaryType.fieldTypeName(qryField.name()) : null;

            return isNull(binaryFieldType) ||
                binaryFieldType.equals(fieldTypeName(typeByClass(Class.forName(qryField.typeName()))));
        }
        catch (ClassNotFoundException e) {
            throw new IgniteException(
                "Class not found for property [name=" + qryField.name() + ", type=" + qryField.typeName() + ']'
            );
        }
    }

    /**
     * Prepare operation on non-started cache.
     *
     * @param op Operation.
     * @param desc Dynamic cache descriptor.
     * @return Result: nop flag, error.
     */
    private T2<Boolean, SchemaOperationException> prepareChangeOnNotStartedCache(
        SchemaAbstractOperation op,
        DynamicCacheDescriptor desc
    ) {
        boolean nop = false;
        SchemaOperationException err = null;

        if (op instanceof SchemaAddQueryEntityOperation) {
            if (cacheSupportSql(desc.cacheConfiguration()))
                err = new SchemaOperationException(SchemaOperationException.CODE_CACHE_ALREADY_INDEXED, desc.cacheName());

            return new T2<>(nop, err);
        }

        // Build table and index maps.
        QuerySchema schema = desc.schema();
        Map<String, QueryEntity> tblMap = new HashMap<>();
        Map<String, T2<QueryEntity, QueryIndex>> idxMap = new HashMap<>();

        for (QueryEntity entity : schema.entities()) {
            String tblName = entity.getTableName();

            QueryEntity oldEntity = tblMap.put(tblName, entity);

            if (oldEntity != null) {
                err = new SchemaOperationException("Invalid schema state (duplicate table found): " + tblName);

                break;
            }

            for (QueryIndex entityIdx : entity.getIndexes()) {
                String idxName = entityIdx.getName();

                T2<QueryEntity, QueryIndex> oldIdxEntity = idxMap.put(idxName, new T2<>(entity, entityIdx));

                if (oldIdxEntity != null) {
                    err = new SchemaOperationException("Invalid schema state (duplicate index found): " +
                        idxName);

                    break;
                }
            }

            if (err != null)
                break;
        }

        // Now check whether operation can be applied to schema.
        if (op instanceof SchemaIndexCreateOperation) {
            SchemaIndexCreateOperation op0 = (SchemaIndexCreateOperation)op;

            String idxName = op0.indexName();

            T2<QueryEntity, QueryIndex> oldIdxEntity = idxMap.get(idxName);

            if (oldIdxEntity == null) {
                String tblName = op0.tableName();

                QueryEntity oldEntity = tblMap.get(tblName);

                if (oldEntity == null)
                    err = new SchemaOperationException(SchemaOperationException.CODE_TABLE_NOT_FOUND, tblName);
                else {
                    for (String fieldName : op0.index().getFields().keySet()) {
                        Set<String> oldEntityFields = new HashSet<>(oldEntity.getFields().keySet());

                        for (Map.Entry<String, String> alias : oldEntity.getAliases().entrySet()) {
                            oldEntityFields.remove(alias.getKey());
                            oldEntityFields.add(alias.getValue());
                        }

                        if (!oldEntityFields.contains(fieldName)) {
                            err = new SchemaOperationException(SchemaOperationException.CODE_COLUMN_NOT_FOUND,
                                fieldName);

                            break;
                        }
                    }
                }
            }
            else {
                if (op0.ifNotExists())
                    nop = true;
                else
                    err = new SchemaOperationException(SchemaOperationException.CODE_INDEX_EXISTS, idxName);
            }
        }
        else if (op instanceof SchemaIndexDropOperation) {
            SchemaIndexDropOperation op0 = (SchemaIndexDropOperation)op;

            String idxName = op0.indexName();

            T2<QueryEntity, QueryIndex> oldIdxEntity = idxMap.get(idxName);

            if (oldIdxEntity == null) {
                if (op0.ifExists())
                    nop = true;
                else
                    err = new SchemaOperationException(SchemaOperationException.CODE_INDEX_NOT_FOUND, idxName);
            }
        }
        else if (op instanceof SchemaAlterTableAddColumnOperation) {
            SchemaAlterTableAddColumnOperation op0 = (SchemaAlterTableAddColumnOperation)op;

            QueryEntity e = tblMap.get(op0.tableName());

            if (e == null) {
                if (op0.ifTableExists())
                    nop = true;
                else
                    err = new SchemaOperationException(SchemaOperationException.CODE_TABLE_NOT_FOUND,
                        op0.tableName());
            }
            else {
                for (QueryField fld : op0.columns()) {
                    if (e.getFields().containsKey(fld.name())) {
                        if (op0.ifNotExists()) {
                            assert op0.columns().size() == 1;

                            nop = true;
                        }
                        else
                            err = new SchemaOperationException(CODE_COLUMN_EXISTS, fld.name());
                    }
                }
            }
        }
        else if (op instanceof SchemaAlterTableDropColumnOperation) {
            SchemaAlterTableDropColumnOperation op0 = (SchemaAlterTableDropColumnOperation)op;

            QueryEntity e = tblMap.get(op0.tableName());

            if (e == null) {
                if (op0.ifTableExists())
                    nop = true;
                else
                    err = new SchemaOperationException(SchemaOperationException.CODE_TABLE_NOT_FOUND,
                        op0.tableName());
            }
            else {
                for (String colName : op0.columns()) {
                    if (err != null)
                        break;

                    String fldName = QueryUtils.fieldNameByAlias(e, colName);

                    if (!e.getFields().containsKey(fldName)) {
                        if (op0.ifExists()) {
                            assert op0.columns().size() == 1;

                            nop = true;
                        }
                        else
                            err = new SchemaOperationException(SchemaOperationException.CODE_COLUMN_NOT_FOUND, fldName);

                        break;
                    }

                    err = QueryUtils.validateDropColumn(e, fldName, colName);
                }
            }
        }
        else
            err = new SchemaOperationException("Unsupported operation: " + op);

        return new T2<>(nop, err);
    }

    /**
     * Invoked when coordinator finished ensuring that all participants are ready.
     *
     * @param op Operation.
     * @param err Error (if any).
     */
    public void onCoordinatorFinished(SchemaAbstractOperation op, @Nullable SchemaOperationException err) {
        synchronized (stateMux) {
            SchemaFinishDiscoveryMessage msg = new SchemaFinishDiscoveryMessage(op, err);

            try {
                ctx.discovery().sendCustomEvent(msg);
            }
            catch (Exception e) {
                // Failed to send finish message over discovery. This is something unrecoverable.
                U.warn(log, "Failed to send schema finish discovery message [opId=" + op.id() + ']', e);
            }
        }
    }

    /**
     * Get current coordinator node.
     *
     * @return Coordinator node.
     */
    private ClusterNode coordinator() {
        assert !ctx.clientNode();

        synchronized (stateMux) {
            if (crd == null) {
                ClusterNode crd0 = null;

                for (ClusterNode node : ctx.discovery().aliveServerNodes()) {
                    if (crd0 == null || crd0.order() > node.order())
                        crd0 = node;
                }

                assert crd0 != null;

                crd = crd0;
            }

            return crd;
        }
    }

    /**
     * Get rid of stale IO message received from other nodes which joined when operation had been in progress.
     *
     * @param opId Operation ID.
     */
    private void cleanStaleStatusMessages(UUID opId) {
        Iterator<SchemaOperationStatusMessage> it = pendingMsgs.iterator();

        while (it.hasNext()) {
            SchemaOperationStatusMessage statusMsg = it.next();

            if (F.eq(opId, statusMsg.operationId())) {
                it.remove();

                if (log.isDebugEnabled())
                    log.debug("Dropped operation status message because it is already completed [opId=" + opId +
                        ", rmtNode=" + statusMsg.senderNodeId() + ']');
            }
        }
    }

    /**
     * Apply positive index operation result.
     *
     * @param op Operation.
     * @param type Type descriptor (if available),
     */
    public void onLocalOperationFinished(SchemaAbstractOperation op, @Nullable QueryTypeDescriptorImpl type) {
        synchronized (stateMux) {
            if (disconnected)
                return;

            // No need to apply anything to obsolete type.
            if (type == null || type.obsolete()) {
                if (log.isDebugEnabled())
                    log.debug("Local operation finished, but type descriptor is either missing or obsolete " +
                        "(will ignore) [opId=" + op.id() + ']');

                return;
            }

            if (log.isDebugEnabled())
                log.debug("Local operation finished successfully [opId=" + op.id() + ']');

            String schemaName = op.schemaName();

            try {
                if (op instanceof SchemaIndexCreateOperation) {
                    SchemaIndexCreateOperation op0 = (SchemaIndexCreateOperation)op;

                    QueryUtils.processDynamicIndexChange(op0.indexName(), op0.index(), type);

                    QueryIndexDescriptorImpl idxDesc = type.index(op0.indexName());

                    QueryIndexKey idxKey = new QueryIndexKey(schemaName, op0.indexName());

                    idxs.put(idxKey, idxDesc);
                }
                else if (op instanceof SchemaIndexDropOperation) {
                    SchemaIndexDropOperation op0 = (SchemaIndexDropOperation)op;

                    QueryUtils.processDynamicIndexChange(op0.indexName(), null, type);

                    QueryIndexKey idxKey = new QueryIndexKey(schemaName, op0.indexName());

                    idxs.remove(idxKey);
                }
                else {
                    assert (op instanceof SchemaAddQueryEntityOperation || op instanceof SchemaAlterTableAddColumnOperation ||
                        op instanceof SchemaAlterTableDropColumnOperation);

                    // No-op - all processing is done at "local" stage
                    // as we must update both table and type descriptor atomically.
                }
            }
            catch (IgniteCheckedException e) {
                U.warn(log, "Failed to finish index operation [opId=" + op.id() + " op=" + op + ']', e);
            }
        }
    }

    /**
     * Handle node leave.
     *
     * @param node Node.
     */
    public void onNodeLeave(ClusterNode node) {
        synchronized (stateMux) {
            // Clients do not send status messages and are never coordinators.
            if (ctx.clientNode())
                return;

            ClusterNode crd0 = coordinator();

            if (F.eq(node.id(), crd0.id())) {
                crd = null;

                crd0 = coordinator();
            }

            for (SchemaOperation op : schemaOps.values()) {
                if (op.started()) {
                    op.manager().onNodeLeave(node.id(), crd0);

                    if (crd0.isLocal())
                        unwindPendingMessages(op.id(), op.manager());
                }
            }
        }
    }

    /**
     * Process schema operation.
     *
     * @param op Operation.
     * @param type Type descriptor.
     * @param depId Cache deployment ID.
     * @param cancelTok Cancel token.
     * @throws SchemaOperationException If failed.
     */
    public void processSchemaOperationLocal(SchemaAbstractOperation op, QueryTypeDescriptorImpl type, IgniteUuid depId,
        SchemaIndexOperationCancellationToken cancelTok) throws SchemaOperationException {
        if (log.isDebugEnabled())
            log.debug("Started local index operation [opId=" + op.id() + ']');

        String cacheName = op.cacheName();

        GridCacheContextInfo<?, ?> cacheInfo = null;

        if (op instanceof SchemaAddQueryEntityOperation) {
            GridCacheContext<?, ?> cctx = ctx.cache().context().cacheContext(CU.cacheId(cacheName));

            if (cctx != null)
                cacheInfo = new GridCacheContextInfo<>(cctx, false);
            else
                return;

        }
        else
            cacheInfo = idx.registeredCacheInfo(cacheName);

        if (cacheInfo == null || !F.eq(depId, cacheInfo.dynamicDeploymentId()))
            throw new SchemaOperationException(SchemaOperationException.CODE_CACHE_NOT_FOUND, cacheName);

        try {
            if (op instanceof SchemaIndexCreateOperation) {
                SchemaIndexCreateOperation op0 = (SchemaIndexCreateOperation)op;

                QueryIndexDescriptorImpl idxDesc = QueryUtils.createIndexDescriptor(type, op0.index());

                SchemaIndexCacheVisitor visitor;

                if (cacheInfo.isCacheContextInited()) {
                    int buildIdxPoolSize = ctx.config().getBuildIndexThreadPoolSize();
                    int parallel = op0.parallel();

                    if (parallel > buildIdxPoolSize) {
                        String idxName = op0.indexName();

                        log.warning("Provided parallelism " + parallel + " for creation of index " + idxName +
                            " is greater than the number of index building threads. Will use " + buildIdxPoolSize +
                            " threads to build index. Increase by IgniteConfiguration.setBuildIndexThreadPoolSize" +
                            " and restart the node if you want to use more threads. [tableName=" + op0.tableName() +
                            ", indexName=" + idxName + ", requestedParallelism=" + parallel + ", buildIndexPoolSize=" +
                            buildIdxPoolSize + "]");
                    }

                    GridFutureAdapter<Void> createIdxFut = new GridFutureAdapter<>();

                    GridCacheContext<?, ?> cacheCtx = cacheInfo.cacheContext();

                    visitor = new SchemaIndexCacheVisitorImpl(
                        cacheCtx,
                        cancelTok,
                        createIdxFut
                    ) {
                        /** {@inheritDoc} */
                        @Override public void visit(SchemaIndexCacheVisitorClosure clo) {
                            idxBuildStatusStorage.onStartBuildNewIndex(cacheCtx);

                            try {
                                super.visit(clo);

                                buildIdxFut.get();
                            }
                            catch (Exception e) {
                                throw new IgniteException(e);
                            } finally {
                                idxBuildStatusStorage.onFinishBuildNewIndex(cacheName);
                            }
                        }
                    };
                }
                else
                    //For not started caches we shouldn't add any data to index.
                    visitor = clo -> {};

                idx.dynamicIndexCreate(op0.schemaName(), op0.tableName(), idxDesc, op0.ifNotExists(), visitor);
            }
            else if (op instanceof SchemaIndexDropOperation) {
                SchemaIndexDropOperation op0 = (SchemaIndexDropOperation)op;

                idx.dynamicIndexDrop(op0.schemaName(), op0.indexName(), op0.ifExists());
            }
            else if (op instanceof SchemaAlterTableAddColumnOperation) {
                SchemaAlterTableAddColumnOperation op0 = (SchemaAlterTableAddColumnOperation)op;

                processDynamicAddColumn(type, op0.columns());

                idx.dynamicAddColumn(op0.schemaName(), op0.tableName(), op0.columns(), op0.ifTableExists(),
                    op0.ifNotExists());
            }
            else if (op instanceof SchemaAlterTableDropColumnOperation) {
                SchemaAlterTableDropColumnOperation op0 = (SchemaAlterTableDropColumnOperation)op;

                processDynamicDropColumn(type, op0.columns());

                idx.dynamicDropColumn(op0.schemaName(), op0.tableName(), op0.columns(), op0.ifTableExists(),
                    op0.ifExists());
            }
            else if (op instanceof SchemaAddQueryEntityOperation) {
                SchemaAddQueryEntityOperation op0 = (SchemaAddQueryEntityOperation)op;

                if (!cacheNames.contains(op0.cacheName())) {
                    cacheInfo.onSchemaAddQueryEntity(op0);

                    T3<Collection<QueryTypeCandidate>, Map<String, QueryTypeDescriptorImpl>, Map<String, QueryTypeDescriptorImpl>>
                        candRes = createQueryCandidates(op0.cacheName(), op0.schemaName(), cacheInfo, op0.entities(),
                        op0.isSqlEscape());

                    registerCache0(op0.cacheName(), op.schemaName(), cacheInfo, candRes.get1(), false);
                }

                if (idxRebuildFutStorage.prepareRebuildIndexes(singleton(cacheInfo.cacheId()), null).isEmpty())
                    rebuildIndexesFromHash0(cacheInfo.cacheContext(), false);
                else {
                    if (log.isInfoEnabled())
                        log.info("Rebuilding indexes for the cache is already in progress: " + cacheInfo.name());
                }
            }
            else
                throw new SchemaOperationException("Unsupported operation: " + op);
        }
        catch (Throwable e) {
            if (e instanceof SchemaOperationException)
                throw (SchemaOperationException)e;
            else
                throw new SchemaOperationException("Schema change operation failed: " + e.getMessage(), e);
        }
    }

    /**
     * Create cache and table from given query entity.
     *
     * @param schemaName Schema name to create table in. Case sensitive, must not be \"quoted\".
     * @param entity Entity to create table from.
     * @param templateName Template name.
     * @param cacheName Cache name.
     * @param cacheGroup Cache group name.
     * @param dataRegion Data region name.
     * @param affinityKey Affinity key column name.
     * @param atomicityMode Atomicity mode.
     * @param writeSyncMode Write synchronization mode.
     * @param backups Backups.
     * @param ifNotExists Quietly ignore this command if table already exists.
     * @param encrypted Encrypted flag.
     * @param qryParallelism query parallelism value for configuration of underlying cache.
     * @throws IgniteCheckedException If failed.
     */
    public void dynamicTableCreate(
        String schemaName,
        QueryEntity entity,
        String templateName,
        String cacheName,
        String cacheGroup,
        @Nullable String dataRegion,
        String affinityKey,
        @Nullable CacheAtomicityMode atomicityMode,
        @Nullable CacheWriteSynchronizationMode writeSyncMode,
        @Nullable Integer backups,
        boolean ifNotExists,
        @Nullable Boolean encrypted,
        @Nullable Integer qryParallelism
    ) throws IgniteCheckedException {
        assert !F.isEmpty(templateName);
        assert backups == null || backups >= 0;
        assert qryParallelism == null || qryParallelism > 0;

        CacheConfiguration<?, ?> ccfg = ctx.cache().getConfigFromTemplate(templateName);

        if (ccfg == null) {
            if (QueryUtils.TEMPLATE_PARTITIONED.equalsIgnoreCase(templateName))
                ccfg = new CacheConfiguration<>().setCacheMode(CacheMode.PARTITIONED);
            else if (QueryUtils.TEMPLATE_REPLICATED.equalsIgnoreCase(templateName))
                ccfg = new CacheConfiguration<>().setCacheMode(CacheMode.REPLICATED);
            else
                throw new SchemaOperationException(SchemaOperationException.CODE_CACHE_NOT_FOUND, templateName);

            ccfg.setWriteSynchronizationMode(CacheWriteSynchronizationMode.FULL_SYNC);
        }

        if (!F.isEmpty(ccfg.getQueryEntities()))
            throw new SchemaOperationException("Template cache already contains query entities which it should not: " +
                templateName);

        if (!F.isEmpty(entity.getNotNullFields()))
            QueryUtils.checkNotNullAllowed(ccfg);

        if (F.isEmpty(cacheName))
            cacheName = QueryUtils.createTableCacheName(schemaName, entity.getTableName());

        ccfg.setName(cacheName);

        if (!F.isEmpty(cacheGroup))
            ccfg.setGroupName(cacheGroup);

        if (!F.isEmpty(dataRegion))
            ccfg.setDataRegionName(dataRegion);

        if (atomicityMode != null)
            ccfg.setAtomicityMode(atomicityMode);

        if (writeSyncMode != null)
            ccfg.setWriteSynchronizationMode(writeSyncMode);

        if (backups != null)
            ccfg.setBackups(backups);

        if (qryParallelism != null)
            ccfg.setQueryParallelism(qryParallelism);

        if (encrypted != null)
            ccfg.setEncryptionEnabled(encrypted);

        ccfg.setSqlSchema("\"" + schemaName + "\"");
        ccfg.setSqlEscapeAll(true);
        ccfg.setQueryEntities(singleton(entity));

        if (!QueryUtils.isCustomAffinityMapper(ccfg.getAffinityMapper()))
            ccfg.setAffinityMapper(null);

        if (affinityKey != null)
            ccfg.setKeyConfiguration(new CacheKeyConfiguration(entity.getKeyType(), affinityKey));

        boolean res;

        try {
            res = ctx.grid().getOrCreateCache0(ccfg, true).get2();
        }
        catch (CacheException e) {
            if (e.getCause() instanceof SchemaOperationException)
                throw (SchemaOperationException)e.getCause();
            else
                throw e;
        }

        if (!res && !ifNotExists)
            throw new SchemaOperationException(SchemaOperationException.CODE_TABLE_EXISTS, entity.getTableName());
    }

    /**
     * Drop table by destroying its cache if it's an 1:1 per cache table.
     *
     * @param cacheName Cache name.
     * @param tblName Table name.
     * @param ifExists Quietly ignore this command if table does not exist.
     * @throws SchemaOperationException if {@code ifExists} is {@code false} and cache was not found.
     */
    public void dynamicTableDrop(String cacheName, String tblName, boolean ifExists) throws SchemaOperationException {
        GridCacheContext currCache = this.curCache.get();

        if (currCache != null && F.eq(currCache.name(), cacheName))
            throw new IgniteSQLException("DROP TABLE cannot be called from the same cache that holds " +
                "the table being dropped [cacheName-" + cacheName + ", tblName=" + tblName + ']',
                IgniteQueryErrorCode.UNSUPPORTED_OPERATION);

        boolean res = ctx.grid().destroyCache0(cacheName, true);

        if (!res && !ifExists)
            throw new SchemaOperationException(SchemaOperationException.CODE_TABLE_NOT_FOUND, tblName);
    }

    /**
     * Register cache in indexing SPI.
     *
     * @param cacheName Cache name.
     * @param schemaName Schema name.
     * @param cacheInfo Cache context info.
     * @param cands Candidates.
     * @param isSql {@code true} in case create cache initialized from SQL.
     * @throws IgniteCheckedException If failed.
     */
    private void registerCache0(
        String cacheName,
        String schemaName,
        GridCacheContextInfo<?, ?> cacheInfo,
        Collection<QueryTypeCandidate> cands,
        boolean isSql
    ) throws IgniteCheckedException {
        synchronized (stateMux) {
            if (idx != null)
                idx.registerCache(cacheName, schemaName, cacheInfo);

            try {
                for (QueryTypeCandidate cand : cands) {
                    QueryTypeIdKey typeId = cand.typeId();
                    QueryTypeIdKey altTypeId = cand.alternativeTypeId();
                    QueryTypeDescriptorImpl desc = cand.descriptor();

                    if (typesByName.putIfAbsent(new QueryTypeNameKey(cacheName, desc.name()), desc) != null)
                        throw new IgniteCheckedException("Type with name '" + desc.name() + "' already indexed " +
                            "in cache '" + cacheName + "'.");

                    types.put(typeId, desc);

                    if (altTypeId != null)
                        types.put(altTypeId, desc);

                    for (QueryIndexDescriptorImpl idx : desc.indexes0()) {
                        QueryIndexKey idxKey = new QueryIndexKey(schemaName, idx.name());

                        QueryIndexDescriptorImpl oldIdx = idxs.putIfAbsent(idxKey, idx);

                        if (oldIdx != null) {
                            throw new IgniteException("Duplicate index name [cache=" + cacheName +
                                ", schemaName=" + schemaName + ", idxName=" + idx.name() +
                                ", existingTable=" + oldIdx.typeDescriptor().tableName() +
                                ", table=" + desc.tableName() + ']');
                        }
                    }

                    if (idx != null)
                        idx.registerType(cacheInfo, desc, isSql);
                }

                cacheNames.add(CU.mask(cacheName));
            }
            catch (IgniteCheckedException | RuntimeException e) {
                onCacheStop0(cacheInfo, true);

                throw e;
            }
        }
    }

    /**
     * Unregister cache.<p>
     * Use with {@link #busyLock} where appropriate.
     *
     * @param cacheInfo Cache context info.
     * @param destroy Destroy flag.
     */
    public void onCacheStop0(GridCacheContextInfo cacheInfo, boolean destroy) {
        if (idx == null || !cacheNames.contains(cacheInfo.name()))
            return;

        String cacheName = cacheInfo.name();

        synchronized (stateMux) {
            // Clear types.
            Iterator<Map.Entry<QueryTypeIdKey, QueryTypeDescriptorImpl>> it = types.entrySet().iterator();

            while (it.hasNext()) {
                Map.Entry<QueryTypeIdKey, QueryTypeDescriptorImpl> entry = it.next();

                if (F.eq(cacheName, entry.getKey().cacheName())) {
                    it.remove();

                    typesByName.remove(new QueryTypeNameKey(cacheName, entry.getValue().name()));

                    entry.getValue().markObsolete();
                }
            }

            // Clear indexes.
            Iterator<Map.Entry<QueryIndexKey, QueryIndexDescriptorImpl>> idxIt = idxs.entrySet().iterator();

            while (idxIt.hasNext()) {
                Map.Entry<QueryIndexKey, QueryIndexDescriptorImpl> idxEntry = idxIt.next();

                if (F.eq(cacheName, idxEntry.getValue().typeDescriptor().cacheName()))
                    idxIt.remove();
            }

            // Notify in-progress index operations.
            for (SchemaOperation op : schemaOps.values()) {
                if (op.started())
                    op.manager().worker().cancel();
            }

            // Notify indexing.
            try {
                idx.unregisterCache(cacheInfo, destroy);
            }
            catch (Exception e) {
                U.error(log, "Failed to clear indexing on cache unregister (will ignore): " + cacheName, e);
            }

            cacheNames.remove(cacheName);

            Iterator<Long> missedCacheTypeIter = missedCacheTypes.iterator();

            while (missedCacheTypeIter.hasNext()) {
                long key = missedCacheTypeIter.next();

                if (missedCacheTypeKeyMatches(key, cacheName))
                    missedCacheTypeIter.remove();
            }
        }
    }

    /**
     * Check is cache configured for SQL.
     *
     * @param cfg Cache configuration.
     * @return {@code true} If cache configuration support SQL, {@code false} otherwise.
     */
    private boolean cacheSupportSql(CacheConfiguration cfg) {
        return !F.isEmpty(cfg.getQueryEntities())
            || !F.isEmpty(cfg.getSqlSchema())
            || !F.isEmpty(cfg.getSqlFunctionClasses());
    }

    /**
     * Check whether provided key and value belongs to expected cache and table.
     *
     * @param cctx Target cache context.
     * @param expCacheName Expected cache name.
     * @param expTblName Expected table name.
     * @param key Key.
     * @param val Value.
     * @return {@code True} if this key-value pair belongs to expected cache/table, {@code false} otherwise or
     *     if cache or table doesn't exist.
     * @throws IgniteCheckedException If failed.
     */
    @SuppressWarnings("ConstantConditions")
    public boolean belongsToTable(GridCacheContext cctx, String expCacheName, String expTblName, KeyCacheObject key,
        CacheObject val) throws IgniteCheckedException {
        QueryTypeDescriptorImpl desc = type(expCacheName, val);

        if (desc == null)
            return false;

        if (!F.eq(expTblName, desc.tableName()))
            return false;

        if (!cctx.cacheObjects().isBinaryObject(val)) {
            Class<?> valCls = val.value(cctx.cacheObjectContext(), false).getClass();

            if (!desc.valueClass().isAssignableFrom(valCls))
                return false;
        }

        if (!cctx.cacheObjects().isBinaryObject(key)) {
            Class<?> keyCls = key.value(cctx.cacheObjectContext(), false).getClass();

            if (!desc.keyClass().isAssignableFrom(keyCls))
                return false;
        }

        return true;
    }

    /**
     * Mark that for given cache index should/would be rebuilt.
     *
     * @param cctx Cache context.
     */
    public void markAsRebuildNeeded(GridCacheContext cctx, boolean val) {
        if (rebuildIsMeaningless(cctx))
            return;

        idxProc.markRebuildIndexesForCache(cctx, val);

        idx.markAsRebuildNeeded(cctx, val);
    }

    /**
     * @param cctx Cache context.
     * @return True if index rebuild is meaningless (index module is disabled, local node is not an affinity
     *      node fro this cache or queries are not enabled for the cache).
     */
    @SuppressWarnings("RedundantIfStatement")
    private boolean rebuildIsMeaningless(GridCacheContext cctx) {
        // Indexing module is disabled, nothing to rebuild.
        if (idx == null)
            return true;

        // No data on non-affinity nodes.
        if (!cctx.affinityNode())
            return true;

        // No indexes to rebuild when there are no QueryEntities.
        if (!cctx.isQueryEnabled())
            return true;

        return false;
    }

    /**
     * Rebuilds indexes for provided caches from corresponding hash indexes.
     *
     * @param cctx Cache context.
     * @param force Force rebuild indexes.
     * @return Future that will be completed when rebuilding is finished.
     */
    public IgniteInternalFuture<?> rebuildIndexesFromHash(GridCacheContext cctx, boolean force) {
        assert nonNull(cctx);

        // Indexing module is disabled, nothing to rebuild.
        if (rebuildIsMeaningless(cctx))
            return chainIndexRebuildFuture(null, cctx);

        // No need to rebuild if cache has no data.
        boolean empty = true;

        for (IgniteCacheOffheapManager.CacheDataStore store : cctx.offheap().cacheDataStores()) {
            if (!store.isEmpty()) {
                empty = false;

                break;
            }
        }

        if (empty)
            return chainIndexRebuildFuture(null, cctx);

        if (!busyLock.enterBusy()) {
            return new GridFinishedFuture<>(new NodeStoppingException("Failed to rebuild indexes from hash " +
                "(grid is stopping)."));
        }

        try {
            return rebuildIndexesFromHash0(cctx, force);
        }
        finally {
            busyLock.leaveBusy();
        }
    }

    /**
     * Rebuild indexes for cache.
     *
     * @param cctx Cache context.
     * @param force Force rebuild indexes.
     */
    private IgniteInternalFuture<?> rebuildIndexesFromHash0(GridCacheContext<?, ?> cctx, boolean force) {
        IgniteInternalFuture<?> idxFut = idxProc.rebuildIndexesForCache(cctx, force);

        return chainIndexRebuildFuture(idxFut, cctx);
    }

    /**
     * Chain real index rebuild future with user future and do some post processing.
     *
     * @param idxFut Real index future. If {@code null} simply completes existing user future.
     * @param cctx Cache context.
     * @return Chained user future.
     */
    private @Nullable IgniteInternalFuture<?> chainIndexRebuildFuture(
        @Nullable IgniteInternalFuture<?> idxFut,
        GridCacheContext<?, ?> cctx
    ) {
        GridFutureAdapter<Void> res = idxRebuildFutStorage.indexRebuildFuture(cctx.cacheId());

        assert res != null;

        if (idxFut != null) {
            String cacheInfo = "[name=" + cctx.name() + ", grpName=" + cctx.group().name() + "]";

            if (log.isInfoEnabled())
                log.info("Started indexes rebuilding for cache " + cacheInfo);

            idxFut.listen(fut -> {
                Throwable err = fut.error();

                if (isNull(err) && log.isInfoEnabled())
                    log.info("Finished indexes rebuilding for cache " + cacheInfo);
                else if (!(err instanceof NodeStoppingException))
                    log.error("Failed to rebuild indexes for cache " + cacheInfo, err);

                idxRebuildFutStorage.onFinishRebuildIndexes(cctx.cacheId(), err);
            });

            return res;
        }
        else {
            idxRebuildFutStorage.onFinishRebuildIndexes(cctx.cacheId(), null);

            return null;
        }
    }

    /**
     * @return Future that will be completed when indexes for given cache are restored.
     */
    @Nullable public IgniteInternalFuture<?> indexRebuildFuture(int cacheId) {
        return idxRebuildFutStorage.indexRebuildFuture(cacheId);
    }

    /**
     * Getting the cache object context.
     *
     * @param cacheName Cache name.
     * @return Cache object context, {@code null} if the cache was not found.
     */
    @Nullable private CacheObjectContext cacheObjectContext(String cacheName) {
        GridCacheAdapter<Object, Object> cache = ctx.cache().internalCache(cacheName);

        return cache == null ? null : cache.context().cacheObjectContext();
    }

    /**
     * @param cctx Cache context.
     * @param newRow New row.
     * @param prevRow Previous row.
     * @throws IgniteCheckedException In case of error.
     */
    public void store(GridCacheContext cctx, CacheDataRow newRow, @Nullable CacheDataRow prevRow,
        boolean prevRowAvailable)
        throws IgniteCheckedException {
        assert cctx != null;
        assert newRow != null;
        assert prevRowAvailable || prevRow == null;
        // No need to acquire busy lock here - operation is protected by GridCacheQueryManager.busyLock

        KeyCacheObject key = newRow.key();
        CacheObject val = newRow.value();

        if (log.isDebugEnabled())
            log.debug("Store [cache=" + cctx.name() + ", key=" + key + ", val=" + val + "]");

        String cacheName = cctx.name();

        CacheObjectContext coctx = cctx.cacheObjectContext();

        QueryTypeDescriptorImpl desc = typeByValue(cacheName, coctx, key, val, true);

        if (prevRowAvailable && prevRow != null) {
            QueryTypeDescriptorImpl prevValDesc = typeByValue(cacheName,
                coctx,
                key,
                prevRow.value(),
                false);

            if (prevValDesc != desc) {
                if (prevValDesc != null) {
                    idxProc.remove(cacheName, prevRow);

                    if (idx != null)
                        idx.remove(cctx, prevValDesc, prevRow);
                }

                // Row has already been removed from another table indexes
                prevRow = null;
            }
        }

        if (desc == null) {
            int typeId = ctx.cacheObjects().typeId(val);

            long missedCacheTypeKey = missedCacheTypeKey(cacheName, typeId);

            if (!missedCacheTypes.contains(missedCacheTypeKey)) {
                if (missedCacheTypes.add(missedCacheTypeKey)) {
                    LT.warn(log, "Key-value pair is not inserted into any SQL table [cacheName=" + cacheName +
                        ", " + describeTypeMismatch(cacheName, val) + "]");

                    LT.warn(
                        log,
                        "  ^-- Value type(s) are specified via CacheConfiguration.indexedTypes or CacheConfiguration.queryEntities"
                    );
                    LT.warn(log, "  ^-- Make sure that same type(s) used when adding Object or BinaryObject to cache");
                    LT.warn(log, "  ^-- Otherwise, entries will be stored in cache, but not appear as SQL Table rows");
                }
            }

            return;
        }

        idxProc.store(cctx, newRow, prevRow, prevRowAvailable);

        if (idx != null)
            idx.store(cctx, desc, newRow, prevRow, prevRowAvailable);
    }

    /**
     * Pretty-prints difference between expected and actual value types.
     *
     * @param cacheName Cache name.
     * @param val Value object.
     * @return Human readable type difference.
     */
    private String describeTypeMismatch(String cacheName, Object val) {
        try {
            QueryTypeDescriptorImpl indexedType = null;

            for (QueryTypeIdKey typeKey : types.keySet()) {
                if (typeKey.cacheName().equals(cacheName)) {
                    if (indexedType != null) {
                        // More than one type for table - simplified message.
                        indexedType = null;
                        break;
                    }

                    indexedType = types.get(typeKey);
                }
            }

            boolean bin = ctx.cacheObjects().isBinaryObject(val);

            if (indexedType != null && bin &&
                !indexedType.valueTypeName().equals(((BinaryObject)val).type().typeName())) {

                return "expValType=" + indexedType.valueTypeName()
                    + ", actualValType=" + ((BinaryObject)val).type().typeName();
            }
            else if (bin)
                return "valType=" + ((BinaryObject)val).type().typeName();
            else
                return "val=" + val.toString();
        }
        catch (Exception e) {
            return val.getClass().getName();
        }
    }

    /**
     * @param cacheName Cache name.
     * @param coctx Cache context.
     * @param key Key.
     * @param val Value.
     * @param checkType If {@code true} checks that key and value type correspond to found TypeDescriptor.
     * @return Type descriptor if found and {@code null} otherwise.
     * @throws IgniteCheckedException If type check failed.
     */
    @SuppressWarnings("ConstantConditions")
    @Nullable public QueryTypeDescriptorImpl typeByValue(
        String cacheName,
        CacheObjectContext coctx,
        KeyCacheObject key,
        CacheObject val,
        boolean checkType
    ) throws IgniteCheckedException {
        Class<?> valCls = null;

        QueryTypeIdKey id;

        boolean binaryVal = ctx.cacheObjects().isBinaryObject(val);

        if (binaryVal) {
            int typeId = ctx.cacheObjects().typeId(val);

            id = new QueryTypeIdKey(cacheName, typeId);
        }
        else {
            valCls = val.value(coctx, false).getClass();

            id = new QueryTypeIdKey(cacheName, valCls);
        }

        QueryTypeDescriptorImpl desc = types.get(id);

        if (desc == null)
            return null;

        if (checkType) {
            if (!binaryVal && !desc.valueClass().isAssignableFrom(valCls))
                throw new IgniteCheckedException("Failed to update index due to class name conflict" +
                    "(multiple classes with same simple name are stored in the same cache) " +
                    "[expCls=" + desc.valueClass().getName() + ", actualCls=" + valCls.getName() + ']');

            if (!ctx.cacheObjects().isBinaryObject(key)) {
                Class<?> keyCls = key.value(coctx, false).getClass();

                if (!desc.keyClass().isAssignableFrom(keyCls))
                    throw new IgniteCheckedException("Failed to update index, incorrect key class [expCls=" +
                        desc.keyClass().getName() + ", actualCls=" + keyCls.getName() + "]");
            }
        }

        return desc;
    }

    /**
     * Gets type descriptor for cache by given object's type.
     *
     * @param cacheName Cache name.
     * @param val Object to determine type for.
     * @return Type descriptor.
     * @throws IgniteCheckedException If failed.
     */
    @SuppressWarnings("ConstantConditions")
    private QueryTypeDescriptorImpl type(String cacheName, CacheObject val) throws IgniteCheckedException {
        QueryTypeIdKey id;

        boolean binaryVal = ctx.cacheObjects().isBinaryObject(val);

        if (binaryVal)
            id = new QueryTypeIdKey(cacheName, ctx.cacheObjects().typeId(val));
        else {
            CacheObjectContext coctx = cacheObjectContext(cacheName);

            if (coctx == null)
                throw new IgniteCheckedException("Object context for cache not found: " + cacheName);

            id = new QueryTypeIdKey(cacheName, val.value(coctx, false).getClass());
        }

        return types.get(id);
    }

    /**
     * @throws IgniteCheckedException If failed.
     */
    private void checkEnabled() throws IgniteCheckedException {
        if (idx == null)
            throw new IgniteCheckedException("Indexing is disabled.");
    }

    /**
     * @throws IgniteException If indexing is disabled.
     */
    private void checkxEnabled() throws IgniteException {
        if (idx == null)
            throw new IgniteException("Failed to execute query because indexing is disabled (consider adding module " +
                INDEXING.module() + " to classpath or moving it from 'optional' to 'libs' folder).");
    }

    /**
     * Execute update on DHT node (i.e. when it is possible to execute and update on all nodes independently).
     *
     * @param cctx Cache context.
     * @param cacheIds Involved cache ids.
     * @param parts Partitions.
     * @param schema Schema name.
     * @param qry Query string.
     * @param params Query parameters.
     * @param flags Flags.
     * @param pageSize Fetch page size.
     * @param timeout Timeout.
     * @param topVer Topology version.
     * @param mvccSnapshot MVCC snapshot.
     * @param cancel Query cancel object.
     * @return Cursor over entries which are going to be changed.
     * @throws IgniteCheckedException If failed.
     */
    public UpdateSourceIterator<?> executeUpdateOnDataNodeTransactional(
        GridCacheContext<?, ?> cctx,
        int[] cacheIds,
        int[] parts,
        String schema,
        String qry,
        Object[] params,
        int flags,
        int pageSize,
        int timeout,
        AffinityTopologyVersion topVer,
        MvccSnapshot mvccSnapshot,
        GridQueryCancel cancel
    ) throws IgniteCheckedException {
        checkxEnabled();

        return idx.executeUpdateOnDataNodeTransactional(
            cctx,
            cacheIds,
            parts,
            schema,
            qry,
            params,
            flags,
            pageSize,
            timeout,
            topVer,
            mvccSnapshot,
            cancel
        );
    }

    /**
     * Query SQL fields.
     *
     * @param qry Query.
     * @param keepBinary Keep binary flag.
     * @return Cursor.
     */
    public List<FieldsQueryCursor<List<?>>> querySqlFields(final SqlFieldsQuery qry, final boolean keepBinary,
        final boolean failOnMultipleStmts) {
        return querySqlFields(
            null,
            qry,
            null,
            keepBinary,
            failOnMultipleStmts
        );
    }

    /**
     * Query SQL fields.
     *
     * @param qry Query.
     * @param keepBinary Keep binary flag.
     * @return Cursor.
     */
    public FieldsQueryCursor<List<?>> querySqlFields(final SqlFieldsQuery qry, final boolean keepBinary) {
        return querySqlFields(
            null,
            qry,
            null,
            keepBinary,
            true
        ).get(0);
    }

    /**
     * Query SQL fields.
     *
     * @param cctx Cache context.
     * @param qry Query.
     * @param cliCtx Client context.
     * @param keepBinary Keep binary flag.
     * @param failOnMultipleStmts If {@code true} the method must throws exception when query contains
     *      more then one SQL statement.
     * @return Cursor.
     */
    public List<FieldsQueryCursor<List<?>>> querySqlFields(
        @Nullable final GridCacheContext<?, ?> cctx,
        final SqlFieldsQuery qry,
        final SqlClientContext cliCtx,
        final boolean keepBinary,
        final boolean failOnMultipleStmts
    ) {
        return querySqlFields(
            cctx,
            qry,
            cliCtx,
            keepBinary,
            failOnMultipleStmts,
            GridCacheQueryType.SQL_FIELDS,
            null
        );
    }

    /**
     * Query SQL fields.
     *
     * @param cctx Cache context.
     * @param qry Query.
     * @param cliCtx Client context.
     * @param keepBinary Keep binary flag.
     * @param failOnMultipleStmts If {@code true} the method must throws exception when query contains
     *      more then one SQL statement.
     * @param cancel Hook for query cancellation.
     * @return Cursor.
     */
    public List<FieldsQueryCursor<List<?>>> querySqlFields(
        @Nullable final GridCacheContext<?, ?> cctx,
        final SqlFieldsQuery qry,
        final SqlClientContext cliCtx,
        final boolean keepBinary,
        final boolean failOnMultipleStmts,
        @Nullable final GridQueryCancel cancel
    ) {
        return querySqlFields(
            cctx,
            qry,
            cliCtx,
            keepBinary,
            failOnMultipleStmts,
            GridCacheQueryType.SQL_FIELDS,
            cancel
        );
    }

    /**
     * Query SQL fields.
     *
     * @param cctx Cache context.
     * @param qry Query.
     * @param cliCtx Client context.
     * @param keepBinary Keep binary flag.
     * @param failOnMultipleStmts If {@code true} the method must throws exception when query contains
     *      more then one SQL statement.
     * @param qryType Real query type.
     * @param cancel Hook for query cancellation.
     * @return Cursor.
     */
    public List<FieldsQueryCursor<List<?>>> querySqlFields(
        @Nullable final GridCacheContext<?, ?> cctx,
        final SqlFieldsQuery qry,
        final SqlClientContext cliCtx,
        final boolean keepBinary,
        final boolean failOnMultipleStmts,
        GridCacheQueryType qryType,
        @Nullable final GridQueryCancel cancel
    ) {
        // Validate.
        checkxEnabled();

        if (qry.isDistributedJoins() && qry.getPartitions() != null)
            throw new CacheException("Using both partitions and distributed JOINs is not supported for the same query");

        if (qry.isLocal() && ctx.clientNode() && (cctx == null || cctx.config().getCacheMode() != CacheMode.LOCAL))
            throw new CacheException("Execution of local SqlFieldsQuery on client node disallowed.");

        if (experimentalQueryEngine != null && useExperimentalSqlEngine) {
            if (executeWithExperimentalEngine(qry.getSql()))
                return experimentalQueryEngine.query(QueryContext.of(qry), qry.getSchema(), qry.getSql(), X.EMPTY_OBJECT_ARRAY);
        }

        return executeQuerySafe(cctx, () -> {
            assert idx != null;

            final String schemaName = getSchemaName(cctx, qry);

            IgniteOutClosureX<List<FieldsQueryCursor<List<?>>>> clo =
                new IgniteOutClosureX<List<FieldsQueryCursor<List<?>>>>() {
                    @Override public List<FieldsQueryCursor<List<?>>> applyx() {
                        GridQueryCancel cancel0 = cancel != null ? cancel : new GridQueryCancel();

                        List<FieldsQueryCursor<List<?>>> res = idx.querySqlFields(
                            schemaName,
                            qry,
                            cliCtx,
                            keepBinary,
                            failOnMultipleStmts,
                            cancel0
                        );

                        if (cctx != null)
                            sendQueryExecutedEvent(qry.getSql(), qry.getArgs(), cctx, qryType);

                        return res;
                    }
                };

            return executeQuery(qryType, qry.getSql(), cctx, clo, true);
        });
    }

    /**
     * @param cctx Cache context.
     * @param qry Query.
     * @return Schema name.
     */
    private String getSchemaName(GridCacheContext<?, ?> cctx, SqlFieldsQuery qry) {
        if (qry.getSchema() != null)
            return qry.getSchema();
        else if (cctx != null) {
            String cacheSchemaName = idx.schema(cctx.name());

            if (!F.isEmpty(cacheSchemaName))
                return cacheSchemaName;
        }

        return QueryUtils.DFLT_SCHEMA;
    }

    /**
     * Execute query setting busy lock, preserving current cache context and properly handling checked exceptions.
     *
     * @param cctx Cache context.
     * @param supplier Code to be executed.
     * @return Result.
     */
    private <T> T executeQuerySafe(@Nullable final GridCacheContext<?, ?> cctx, GridPlainOutClosure<T> supplier) {
        GridCacheContext oldCctx = curCache.get();

        curCache.set(cctx);

        if (!busyLock.enterBusy())
            throw new IllegalStateException("Failed to execute query (grid is stopping).");

        try {
            return supplier.apply();
        }
        catch (IgniteCheckedException e) {
            throw new CacheException(e);
        }
        finally {
            curCache.set(oldCctx);

            busyLock.leaveBusy();
        }
    }

    /**
     * @param cacheName Cache name.
     * @param schemaName Schema name.
     * @param streamer Data streamer.
     * @param qry Query.
     * @return Update counter.
     */
    public long streamUpdateQuery(@Nullable final String cacheName, final String schemaName,
        final IgniteDataStreamer<?, ?> streamer, final String qry, final Object[] args,
        String qryInitiatorId) {
        assert streamer != null;

        if (!busyLock.enterBusy())
            throw new IllegalStateException("Failed to execute query (grid is stopping).");

        try {
            GridCacheContext cctx = ctx.cache().cache(cacheName).context();

            return executeQuery(GridCacheQueryType.SQL_FIELDS, qry, cctx, new IgniteOutClosureX<Long>() {
                @Override public Long applyx() throws IgniteCheckedException {
                    return idx.streamUpdateQuery(schemaName, qry, args, streamer, qryInitiatorId);
                }
            }, true);
        }
        catch (IgniteCheckedException e) {
            throw new CacheException(e);
        }
        finally {
            busyLock.leaveBusy();
        }
    }

    /**
     * @param schemaName Schema name.
     * @param cliCtx Client context.
     * @param qry Query.
     * @param args Query arguments.
     * @return Update counters.
     */
    public List<Long> streamBatchedUpdateQuery(final String schemaName, final SqlClientContext cliCtx,
        final String qry, final List<Object[]> args, String qryInitiatorId) {
        checkxEnabled();

        if (!busyLock.enterBusy())
            throw new IllegalStateException("Failed to execute query (grid is stopping).");

        try {
            return executeQuery(GridCacheQueryType.SQL_FIELDS, qry, null, new IgniteOutClosureX<List<Long>>() {
                @Override public List<Long> applyx() throws IgniteCheckedException {
                    return idx.streamBatchedUpdateQuery(schemaName, qry, args, cliCtx, qryInitiatorId);
                }
            }, true);
        }
        catch (IgniteCheckedException e) {
            throw new CacheException(e);
        }
        finally {
            busyLock.leaveBusy();
        }
    }

    /**
     * Execute distributed SQL query.
     *
     * @param cctx Cache context.
     * @param qry Query.
     * @param keepBinary Keep binary flag.
     * @return Cursor.
     */
    public <K, V> QueryCursor<Cache.Entry<K, V>> querySql(
        final GridCacheContext<?, ?> cctx,
        final SqlQuery qry,
        boolean keepBinary
    ) {
        // Generate.
        String type = qry.getType();

        String typeName = typeName(cctx.name(), type);

        qry.setType(typeName);

        SqlFieldsQuery fieldsQry = idx.generateFieldsQuery(cctx.name(), qry);

        // Execute.
        FieldsQueryCursor<List<?>> res = querySqlFields(
            cctx,
            fieldsQry,
            null,
            keepBinary,
            true,
            GridCacheQueryType.SQL,
            null
        ).get(0);

        // Convert.
        QueryKeyValueIterable<K, V> converted = new QueryKeyValueIterable<>(res);

        return new QueryCursorImpl<Cache.Entry<K, V>>(converted) {
            @Override public void close() {
                converted.cursor().close();
            }
        };
    }

    /**
     * Collect queries that already running more than specified duration.
     *
     * @param duration Duration to check.
     * @return Collection of long running queries.
     */
    public Collection<GridRunningQueryInfo> runningQueries(long duration) {
        if (moduleEnabled())
            return idx.runningQueries(duration);

        return Collections.emptyList();
    }

    /**
     * Cancel specified queries.
     *
     * @param queries Queries ID's to cancel.
     */
    public void cancelQueries(Collection<Long> queries) {
        if (moduleEnabled())
            idx.cancelQueries(queries);
    }

    /**
     * Entry point for index procedure.
     *
     * @param cacheName Cache name.
     * @param schemaName Schema name.
     * @param tblName Table name.
     * @param idx Index.
     * @param ifNotExists When set to {@code true} operation will fail if index already exists.
     * @param parallel Index creation parallelism level.
     * @return Future completed when index is created.
     */
    public IgniteInternalFuture<?> dynamicIndexCreate(String cacheName, String schemaName, String tblName,
        QueryIndex idx, boolean ifNotExists, int parallel) {
        SchemaAbstractOperation op = new SchemaIndexCreateOperation(UUID.randomUUID(), cacheName, schemaName, tblName,
            idx, ifNotExists, parallel);

        return startIndexOperationDistributed(op);
    }

    /**
     * Entry point for index drop procedure
     *
     * @param cacheName Cache name.
     * @param schemaName Schema name.
     * @param idxName Index name.
     * @param ifExists When set to {@code true} operation fill fail if index doesn't exists.
     * @return Future completed when index is created.
     */
    public IgniteInternalFuture<?> dynamicIndexDrop(String cacheName, String schemaName, String idxName,
        boolean ifExists) {
        SchemaAbstractOperation op = new SchemaIndexDropOperation(UUID.randomUUID(), cacheName, schemaName, idxName,
            ifExists);

        return startIndexOperationDistributed(op);
    }

    /**
     * Entry point for add column procedure.
     * @param schemaName Schema name.
     * @param tblName Target table name.
     * @param cols Columns to add.
     * @param ifTblExists Ignore operation if target table doesn't exist.
     * @param ifNotExists Ignore operation if column exists.
     */
    public IgniteInternalFuture<?> dynamicColumnAdd(String cacheName, String schemaName, String tblName,
        List<QueryField> cols, boolean ifTblExists, boolean ifNotExists) {

        SchemaAlterTableAddColumnOperation op = new SchemaAlterTableAddColumnOperation(UUID.randomUUID(), cacheName,
            schemaName, tblName, cols, ifTblExists, ifNotExists);

        return startIndexOperationDistributed(op);
    }

    /**
     * Entry point for drop column procedure.
     *
     * @param schemaName Schema name.
     * @param tblName Target table name.
     * @param cols Columns to drop.
     * @param ifTblExists Ignore operation if target table doesn't exist.
     * @param ifExists Ignore operation if column does not exist.
     */
    public IgniteInternalFuture<?> dynamicColumnRemove(String cacheName, String schemaName, String tblName,
        List<String> cols, boolean ifTblExists, boolean ifExists) {

        SchemaAlterTableDropColumnOperation op = new SchemaAlterTableDropColumnOperation(UUID.randomUUID(), cacheName,
            schemaName, tblName, cols, ifTblExists, ifExists);

        return startIndexOperationDistributed(op);
    }

    /**
     * Enable dynamically indexing of existing cache.
     *
     * @param cacheName Cache name
     * @param schemaName Target schema name.
     * @param entity Instance of {@code QueryEntity}.
     * @param qryParallelism Query parallelism.
     * @param sqlEscape Escape flag, see{@link QueryUtils#normalizeQueryEntity}.
     */
    public IgniteInternalFuture<?> dynamicAddQueryEntity(
        String cacheName,
        String schemaName,
        QueryEntity entity,
        Integer qryParallelism,
        boolean sqlEscape
    ) {
        assert qryParallelism == null || qryParallelism > 0;

        CacheConfiguration cfg = ctx.cache().cacheConfiguration(cacheName);

        if (qryParallelism != null && qryParallelism > 1 && cfg.getCacheMode() != PARTITIONED)
            throw new IgniteSQLException("Segmented indices are supported for PARTITIONED mode only.");

        QueryEntity entity0 = QueryUtils.normalizeQueryEntity(entity, sqlEscape);

        SchemaAddQueryEntityOperation op = new SchemaAddQueryEntityOperation(
                UUID.randomUUID(),
                cacheName,
                schemaName,
                Collections.singletonList(entity0),
                qryParallelism != null ? qryParallelism : CacheConfiguration.DFLT_QUERY_PARALLELISM,
                sqlEscape);

        return startIndexOperationDistributed(op);
    }

    /**
     * Start distributed index change operation.
     *
     * @param op Operation.
     * @return Future.
     */
    private IgniteInternalFuture<?> startIndexOperationDistributed(SchemaAbstractOperation op) {
        SchemaOperationClientFuture fut = new SchemaOperationClientFuture(op.id());

        SchemaOperationClientFuture oldFut = schemaCliFuts.put(op.id(), fut);

        assert oldFut == null;

        try {
            ctx.discovery().sendCustomEvent(new SchemaProposeDiscoveryMessage(op));

            if (log.isDebugEnabled())
                log.debug("Sent schema propose discovery message [opId=" + op.id() + ", op=" + op + ']');

            boolean disconnected0;

            synchronized (stateMux) {
                disconnected0 = disconnected;
            }

            if (disconnected0) {
                fut.onDone(new SchemaOperationException("Client node is disconnected (operation result is unknown)."));

                schemaCliFuts.remove(op.id());
            }
        }
        catch (Exception e) {
            if (e instanceof SchemaOperationException)
                fut.onDone(e);
            else {
                fut.onDone(new SchemaOperationException("Failed to start schema change operation due to " +
                    "unexpected exception [opId=" + op.id() + ", op=" + op + ']', e));
            }

            schemaCliFuts.remove(op.id());
        }

        return fut;
    }

    /**
     * @param sqlQry Sql query.
     * @param params Params of the query.
     * @param cctx cache context.
     * @param qryType actual query type, usually either SQL or SQL_FIELDS.
     */
    private void sendQueryExecutedEvent(
        String sqlQry,
        Object[] params,
        GridCacheContext<?, ?> cctx,
        GridCacheQueryType qryType
    ) {
        if (cctx.events().isRecordable(EVT_CACHE_QUERY_EXECUTED)) {
            ctx.event().record(new CacheQueryExecutedEvent<>(
                ctx.discovery().localNode(),
                qryType.name() + " query executed.",
                EVT_CACHE_QUERY_EXECUTED,
                qryType.name(),
                cctx.name(),
                null,
                sqlQry,
                null,
                null,
                params,
                ctx.localNodeId(),
                null));
        }
    }

    /**
     * Update type descriptor with new fields metadata.
     *
     * @param d Type descriptor to update.
     * @param cols Columns to add.
     * @throws IgniteCheckedException If failed to update type descriptor.
     */
    private void processDynamicAddColumn(QueryTypeDescriptorImpl d, List<QueryField> cols)
        throws IgniteCheckedException {
        List<GridQueryProperty> props = new ArrayList<>(cols.size());

        for (QueryField col : cols) {
            try {
                props.add(new QueryBinaryProperty(
                    ctx,
                    col.name(),
                    null,
                    Class.forName(col.typeName()),
                    false,
                    null,
                    !col.isNullable(),
                    null,
                    col.precision(),
                    col.scale()));
            }
            catch (ClassNotFoundException e) {
                throw new SchemaOperationException("Class not found for new property: " + col.typeName());
            }
        }

        for (GridQueryProperty p : props)
            d.addProperty(p, true);
    }

    /**
     * Remove fields from type descriptor.
     *
     * @param d Type descriptor to update.
     * @param cols Columns to remove.
     * @throws IgniteCheckedException If failed.
     */
    private void processDynamicDropColumn(QueryTypeDescriptorImpl d, List<String> cols)
        throws IgniteCheckedException {
        for (String field : cols)
            d.removeProperty(field);
    }

    /**
     * @param cctx Cache context.
     * @param row Row removed from cache.
     * @throws IgniteCheckedException Thrown in case of any errors.
     */
    public void remove(GridCacheContext cctx, CacheDataRow row)
        throws IgniteCheckedException {
        assert row != null;
        // No need to acquire busy lock here - operation is protected by GridCacheQueryManager.busyLock

        if (log.isDebugEnabled())
            log.debug("Remove [cacheName=" + cctx.name() + ", key=" + row.key() + ", val=" + row.value() + "]");

        QueryTypeDescriptorImpl desc = typeByValue(cctx.name(),
            cctx.cacheObjectContext(),
            row.key(),
            row.value(),
            false);

        if (desc == null)
            return;

        idxProc.remove(cctx.name(), row);

        if (idx != null)
            idx.remove(cctx, desc, row);
    }

    /**
     * @param cacheName Cache name.
     * @param clause Clause.
     * @param resType Result type.
     * @param filters Key and value filters.
     * @param <K> Key type.
     * @param <V> Value type.
     * @param limit Limits response records count. If 0 or less, the limit considered to be Integer.MAX_VALUE, that is virtually no limit.
     * @return Key/value rows.
     * @throws IgniteCheckedException If failed.
     */
    public <K, V> GridCloseableIterator<IgniteBiTuple<K, V>> queryText(final String cacheName, final String clause,
        final String resType, final IndexingQueryFilter filters, int limit) throws IgniteCheckedException {
        checkEnabled();

        if (!busyLock.enterBusy())
            throw new IllegalStateException("Failed to execute query (grid is stopping).");

        try {
            final GridCacheContext<?, ?> cctx = ctx.cache().internalCache(cacheName).context();

            return executeQuery(GridCacheQueryType.TEXT, clause, cctx,
                new IgniteOutClosureX<GridCloseableIterator<IgniteBiTuple<K, V>>>() {
                    @Override public GridCloseableIterator<IgniteBiTuple<K, V>> applyx() throws IgniteCheckedException {
                        String typeName = typeName(cacheName, resType);
                        String schemaName = idx.schema(cacheName);

                        return idx.queryLocalText(schemaName, cacheName, clause, typeName, filters, limit);
                    }
                }, true);
        }
        finally {
            busyLock.leaveBusy();
        }
    }

    /**
     * Gets types for cache.
     *
     * @param cacheName Cache name.
     * @return Descriptors.
     */
    public Collection<GridQueryTypeDescriptor> types(@Nullable String cacheName) {
        Collection<GridQueryTypeDescriptor> cacheTypes = newSetFromMap(new IdentityHashMap<>());

        for (Map.Entry<QueryTypeIdKey, QueryTypeDescriptorImpl> e : types.entrySet()) {
            if (F.eq(e.getKey().cacheName(), cacheName))
                cacheTypes.add(e.getValue());
        }

        return cacheTypes;
    }

    /**
     * Get type descriptor for the given cache and table name.
     * @param cacheName Cache name.
     * @param tblName Table name.
     * @return Type (if any).
     */
    @Nullable private QueryTypeDescriptorImpl type(@Nullable String cacheName, String tblName) {
        for (QueryTypeDescriptorImpl type : types.values()) {
            if (F.eq(cacheName, type.cacheName()) && F.eq(tblName, type.tableName()))
                return type;
        }

        return null;
    }

    /**
     * Gets type name for provided cache name and type name if type is still valid.
     *
     * @param cacheName Cache name.
     * @param typeName Type name.
     * @return Type descriptor.
     */
    private String typeName(@Nullable String cacheName, String typeName) throws IgniteException {
        QueryTypeDescriptorImpl type = typesByName.get(new QueryTypeNameKey(cacheName, typeName));

        if (type == null)
            throw new IgniteException("Failed to find SQL table for type: " + typeName);

        return type.name();
    }

    /**
     * Gets type descriptor for provided cache name and type name if type is still valid.
     *
     * @param cacheName Cache name.
     * @param typeName Type name.
     * @return Query type descriptor or {@code null} if descriptor was not found.
     */
    public @Nullable GridQueryTypeDescriptor typeDescriptor(@Nullable String cacheName, String typeName) {
        return typesByName.get(new QueryTypeNameKey(cacheName, typeName));
    }

    /**
     * @param qryType Query type.
     * @param qry Query description.
     * @param cctx Cache context.
     * @param clo Closure.
     * @param complete Complete.
     */
    public <R> R executeQuery(GridCacheQueryType qryType, String qry, @Nullable GridCacheContext<?, ?> cctx,
        IgniteOutClosureX<R> clo, boolean complete) throws IgniteCheckedException {
        final long startTime = U.currentTimeMillis();

        Throwable err = null;

        R res = null;

        try {
            res = clo.apply();

            if (res instanceof CacheQueryFuture) {
                CacheQueryFuture fut = (CacheQueryFuture)res;

                err = fut.error();
            }

            return res;
        }
        catch (GridClosureException e) {
            err = e.unwrap();

            throw (IgniteCheckedException)err;
        }
        catch (CacheException | IgniteException e) {
            err = e;

            throw e;
        }
        catch (Exception e) {
            err = e;

            throw new IgniteCheckedException(e);
        }
        finally {
            boolean failed = err != null;

            long duration = U.currentTimeMillis() - startTime;

            if (complete || failed) {
                if (cctx != null)
                    cctx.queries().collectMetrics(qryType, qry, startTime, duration, failed);

                if (log.isTraceEnabled())
                    log.trace("Query execution [startTime=" + startTime + ", duration=" + duration +
                        ", fail=" + failed + ", res=" + res + ']');
            }
        }
    }

    /**
     * Send status message to coordinator node.
     *
     * @param destNodeId Destination node ID.
     * @param opId Operation ID.
     * @param err Error.
     */
    public void sendStatusMessage(UUID destNodeId, UUID opId, SchemaOperationException err) {
        if (log.isDebugEnabled())
            log.debug("Sending schema operation status message [opId=" + opId + ", crdNode=" + destNodeId +
                ", err=" + err + ']');

        try {
            byte[] errBytes = marshalSchemaError(opId, err);

            SchemaOperationStatusMessage msg = new SchemaOperationStatusMessage(opId, errBytes);

            // Messages must go to dedicated schema pool. We cannot push them to query pool because in this case
            // they could be blocked with other query requests.
            ctx.io().sendToGridTopic(destNodeId, TOPIC_SCHEMA, msg, SCHEMA_POOL);
        }
        catch (IgniteCheckedException e) {
            if (log.isDebugEnabled())
                log.debug("Failed to send schema status response [opId=" + opId + ", destNodeId=" + destNodeId +
                    ", err=" + e + ']');
        }
    }

    /**
     * Process status message.
     *
     * @param msg Status message.
     */
    private void processStatusMessage(SchemaOperationStatusMessage msg) {
        synchronized (stateMux) {
            if (completedOpIds.contains(msg.operationId())) {
                // Received message from a node which joined topology in the middle of operation execution.
                if (log.isDebugEnabled())
                    log.debug("Received status message for completed operation (will ignore) [" +
                        "opId=" + msg.operationId() + ", sndNodeId=" + msg.senderNodeId() + ']');

                return;
            }

            UUID opId = msg.operationId();

            SchemaProposeDiscoveryMessage proposeMsg = activeProposals.get(opId);

            if (proposeMsg != null) {
                SchemaOperation op = schemaOps.get(proposeMsg.schemaName());

                if (op != null && F.eq(op.id(), opId) && op.started() && coordinator().isLocal()) {
                    if (log.isDebugEnabled())
                        log.debug("Received status message [opId=" + msg.operationId() +
                            ", sndNodeId=" + msg.senderNodeId() + ']');

                    op.manager().onNodeFinished(msg.senderNodeId(), unmarshalSchemaError(msg.errorBytes()));

                    return;
                }
            }

            // Put to pending set if operation is not visible/ready yet.
            pendingMsgs.add(msg);

            if (log.isDebugEnabled())
                log.debug("Received status message (added to pending set) [opId=" + msg.operationId() +
                    ", sndNodeId=" + msg.senderNodeId() + ']');
        }
    }

    /**
     * Unwind pending messages for particular operation.
     *
     * @param opId Operation ID.
     * @param mgr Manager.
     */
    private void unwindPendingMessages(UUID opId, SchemaOperationManager mgr) {
        assert Thread.holdsLock(stateMux);

        Iterator<SchemaOperationStatusMessage> it = pendingMsgs.iterator();

        while (it.hasNext()) {
            SchemaOperationStatusMessage msg = it.next();

            if (F.eq(msg.operationId(), opId)) {
                mgr.onNodeFinished(msg.senderNodeId(), unmarshalSchemaError(msg.errorBytes()));

                it.remove();
            }
        }
    }

    /**
     * Marshal schema error.
     *
     * @param err Error.
     * @return Error bytes.
     */
    @Nullable private byte[] marshalSchemaError(UUID opId, @Nullable SchemaOperationException err) {
        if (err == null)
            return null;

        try {
            return U.marshal(marsh, err);
        }
        catch (Exception e) {
            U.warn(log, "Failed to marshal schema operation error [opId=" + opId + ", err=" + err + ']', e);

            try {
                return U.marshal(marsh, new SchemaOperationException("Operation failed, but error cannot be " +
                    "serialized (see local node log for more details) [opId=" + opId + ", nodeId=" +
                    ctx.localNodeId() + ']'));
            }
            catch (Exception e0) {
                assert false; // Impossible situation.

                return null;
            }
        }
    }

    /**
     * Unmarshal schema error.
     *
     * @param errBytes Error bytes.
     * @return Error.
     */
    @Nullable private SchemaOperationException unmarshalSchemaError(@Nullable byte[] errBytes) {
        if (errBytes == null)
            return null;

        try {
            return U.unmarshal(marsh, errBytes, U.resolveClassLoader(ctx.config()));
        }
        catch (Exception e) {
            return new SchemaOperationException("Operation failed, but error cannot be deserialized.");
        }
    }

    /**
     * @return Value object context.
     */
    public CacheQueryObjectValueContext objectContext() {
        return valCtx;
    }

    /**
     * Performs validation of provided key and value against configured constraints.
     * Throws runtime exception if validation fails.
     *
     * @param coctx Cache object context.
     * @param key Key.
     * @param val Value.
     * @throws IgniteCheckedException, If error happens.
     */
    public void validateKeyAndValue(CacheObjectContext coctx, KeyCacheObject key, CacheObject val)
        throws IgniteCheckedException {
        QueryTypeDescriptorImpl desc = typeByValue(coctx.cacheName(), coctx, key, val, true);

        if (desc == null)
            return;

        desc.validateKeyAndValue(key, val);
    }

    /**
     * @param ver Version.
     */
    public static void setRequestAffinityTopologyVersion(AffinityTopologyVersion ver) {
        requestTopVer.set(ver);
    }

    /**
     * @param sql Query to execute.
     * @return {@code true} if the given query should be executed with Calcite-based engine.
     */
    public static boolean executeWithExperimentalEngine(String sql) {
        return !H2_REDIRECTION_RULES.matcher(sql).find();
    }

    /**
     * @return Affinity topology version of the current request.
     */
    public static AffinityTopologyVersion getRequestAffinityTopologyVersion() {
        return requestTopVer.get();
    }

    /**
     * Create missed cache type key.
     *
     * @param cacheName Cache name.
     * @param typeId Type ID.
     * @return Key.
     */
    private static long missedCacheTypeKey(String cacheName, int typeId) {
        return ((long)CU.cacheId(cacheName) << 32) | typeId;
    }

    /**
     * @param key Key.
     * @param cacheName Cache name.
     * @return {@code True} if matches.
     */
    private static boolean missedCacheTypeKeyMatches(long key, String cacheName) {
        int cacheId = CU.cacheId(cacheName);

        long cacheIdShifted = ((long)cacheId << 32);

        return (key & cacheIdShifted) == cacheIdShifted;
    }

    /**
     * Schema operation.
     */
    private class SchemaOperation {
        /** Original propose msg. */
        private final SchemaProposeDiscoveryMessage proposeMsg;

        /** Next schema operation. */
        private SchemaOperation next;

        /** Operation manager. */
        private SchemaOperationManager mgr;

        /** Finish message. */
        private SchemaFinishDiscoveryMessage finishMsg;

        /** Finish guard. */
        private final AtomicBoolean finishGuard = new AtomicBoolean();

        /**
         * Constructor.
         *
         * @param proposeMsg Original propose message.
         */
        public SchemaOperation(SchemaProposeDiscoveryMessage proposeMsg) {
            this.proposeMsg = proposeMsg;
        }

        /**
         * @return Operation ID.
         */
        public UUID id() {
            return proposeMsg.operation().id();
        }

        /**
         * @return Original propose message.
         */
        public SchemaProposeDiscoveryMessage proposeMessage() {
            return proposeMsg;
        }

        /**
         * @return Next schema operation.
         */
        @Nullable public SchemaOperation next() {
            return next;
        }

        /**
         * @param next Next schema operation.
         */
        public void next(SchemaOperation next) {
            this.next = next;
        }

        /**
         * @param finishMsg Finish message.
         */
        public void finishMessage(SchemaFinishDiscoveryMessage finishMsg) {
            this.finishMsg = finishMsg;
        }

        /**
         * @return {@code True} if finish request already received.
         */
        public boolean hasFinishMessage() {
            return finishMsg != null;
        }

        /**
         * Handle finish message.
         */
        @SuppressWarnings("unchecked")
        public void doFinish() {
            assert started();

            if (!finishGuard.compareAndSet(false, true))
                return;

            final UUID opId = id();
            final String schemaName = proposeMsg.schemaName();

            // Operation might be still in progress on client nodes which are not tracked by coordinator,
            // so we chain to operation future instead of doing synchronous unwind.
            mgr.worker().future().listen(new IgniteInClosure<IgniteInternalFuture>() {
                @Override public void apply(IgniteInternalFuture fut) {
                    synchronized (stateMux) {
                        SchemaOperation op = schemaOps.remove(schemaName);

                        assert op != null;
                        assert F.eq(op.id(), opId);

                        // Complete client future (if any).
                        SchemaOperationClientFuture cliFut = schemaCliFuts.remove(opId);

                        if (cliFut != null) {
                            if (finishMsg.hasError())
                                cliFut.onDone(finishMsg.error());
                            else
                                cliFut.onDone();
                        }

                        // Chain to the next operation (if any).
                        final SchemaOperation nextOp = op.next();

                        if (nextOp != null) {
                            schemaOps.put(schemaName, nextOp);

                            if (log.isDebugEnabled())
                                log.debug("Next schema change operation started [opId=" + nextOp.id() + ']');

                            assert !nextOp.started();

                            // Cannot execute operation synchronously because it may cause starvation in exchange
                            // thread under load. Hence, moving short-lived operation to separate worker.
                            new IgniteThread(ctx.igniteInstanceName(), "schema-circuit-breaker-" + op.id(),
                                new Runnable() {
                                    @Override public void run() {
                                        onSchemaPropose(nextOp.proposeMessage());
                                    }
                                }).start();
                        }
                    }
                }
            });
        }

        /**
         * Unwind operation queue and get tail operation.
         *
         * @return Tail operation.
         */
        public SchemaOperation unwind() {
            if (next == null)
                return this;
            else
                return next.unwind();
        }

        /**
         * Whether operation started.
         *
         * @return {@code True} if started.
         */
        public boolean started() {
            return mgr != null;
        }

        /**
         * @return Operation manager.
         */
        public SchemaOperationManager manager() {
            return mgr;
        }

        /**
         * @param mgr Operation manager.
         */
        public void manager(SchemaOperationManager mgr) {
            assert this.mgr == null;

            this.mgr = mgr;
        }
    }

    /**
     * Removing futures of rebuilding indexes that should have been rebuilt on the exchange.
     *
     * @param fut Exchange future.
     * @param cacheIds Cache ids for which futures will be deleted,
     *      if {@code null} then ids will be taken from the {@code fut}.
     */
    public void removeIndexRebuildFuturesOnExchange(
        GridDhtPartitionsExchangeFuture fut,
        @Nullable Set<Integer> cacheIds
    ) {
        idxRebuildFutStorage.cancelRebuildIndexesOnExchange(
            cacheIds != null ? cacheIds : rebuildIndexCacheIds(fut),
            fut.initialVersion()
        );
    }

    /**
     * Checks that the indexes need to be rebuilt on the exchange.
     *
     * @param cacheId Cache id.
     * @param fut Exchange future.
     * @return {@code True} if need to rebuild.
     */
    public boolean rebuildIndexOnExchange(int cacheId, GridDhtPartitionsExchangeFuture fut) {
        return idxRebuildFutStorage.rebuildIndexesOnExchange(cacheId, fut.initialVersion());
    }

    /**
     * Preparing futures of rebuilding indexes for caches.
     * The future for the cache will be added only if the previous one is missing or completed.
     *
     * @param cacheIds Cache ids.
     * @return Cache ids for which features have not been added.
     */
    public Set<Integer> prepareRebuildIndexes(Set<Integer> cacheIds) {
        return idxRebuildFutStorage.prepareRebuildIndexes(cacheIds, null);
    }

    /**
     * Getting cache ids for which will need to rebuild the indexes on the exchange.
     *
     * @param fut Exchange future.
     * @return Cache ids.
     */
    private Set<Integer> rebuildIndexCacheIds(GridDhtPartitionsExchangeFuture fut) {
        ExchangeActions acts = fut.exchangeActions();

        Set<Integer> cacheIds = emptySet();

        if (acts != null) {
            if (!F.isEmpty(acts.cacheStartRequests())) {
                cacheIds = acts.cacheStartRequests().stream()
                    .map(d -> CU.cacheId(d.request().cacheName()))
                    .collect(toSet());
            }
            else if (acts.localJoinContext() != null && !F.isEmpty(acts.localJoinContext().caches())) {
                cacheIds = acts.localJoinContext().caches().stream()
                    .map(t2 -> t2.get1().cacheId())
                    .collect(toSet());
            }
        }

        return cacheIds;
    }

    /**
     * Callback on start of rebuild cache indexes.
     * <p/>
     * Adding an entry that rebuilding the cache indexes in progress.
     * If the cache is persistent, then add this entry to the MetaStorage.
     * <p/>
     * When restarting/reactivating the node, it will be possible to check if
     * the rebuilding of the indexes has been {@link #rebuildIndexesCompleted}.
     *
     * @param cacheCtx Cache context.
     * @see #onFinishRebuildIndexes
     * @see #rebuildIndexesCompleted
     */
    public void onStartRebuildIndexes(GridCacheContext cacheCtx) {
        idxBuildStatusStorage.onStartRebuildIndexes(cacheCtx);
    }

    /**
     * Callback on finish of rebuild cache indexes.
     * <p/>
     * If the cache is persistent, then we mark that the rebuilding of the
     * indexes is completed and the entry will be deleted from the MetaStorage
     * at the end of the checkpoint. Otherwise, delete the index rebuild entry.
     *
     * @param cacheCtx Cache context.
     */
    public void onFinishRebuildIndexes(GridCacheContext cacheCtx) {
        idxBuildStatusStorage.onFinishRebuildIndexes(cacheCtx.name());
    }

    /**
     * Check if rebuilding of indexes for the cache has been completed.
     *
     * @param cacheCtx Cache context.
     * @return {@code True} if completed.
     */
    public boolean rebuildIndexesCompleted(GridCacheContext cacheCtx) {
        return idxBuildStatusStorage.rebuildCompleted(cacheCtx.name());
    }

    /**
     * Force a mark that the index rebuild for the cache has completed.
     * <p/>
     * If the cache is persistent, then we mark that the rebuilding of the
     * indexes is completed and the entry will be deleted from the MetaStorage
     * at the end of the checkpoint. Otherwise, delete the index rebuild entry.
     *
     * @param cacheName Cache name.
     */
    public void completeRebuildIndexes(String cacheName) {
        idxBuildStatusStorage.onFinishRebuildIndexes(cacheName);
    }
}<|MERGE_RESOLUTION|>--- conflicted
+++ resolved
@@ -301,7 +301,6 @@
                 U.warn(log, "Unsupported IO message: " + msg);
         };
 
-<<<<<<< HEAD
         for (GridComponent cmp : ctx.components()) {
             if (!(cmp instanceof QueryEngine))
                 continue;
@@ -312,9 +311,8 @@
         }
 
         useExperimentalSqlEngine = getBoolean(IGNITE_EXPERIMENTAL_SQL_ENGINE);
-=======
+
         idxBuildStatusStorage = new IndexBuildStatusStorage(ctx);
->>>>>>> 102c64f3
     }
 
     /** {@inheritDoc} */
