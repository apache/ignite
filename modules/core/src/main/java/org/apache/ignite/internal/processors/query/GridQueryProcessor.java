/*
 * Licensed to the Apache Software Foundation (ASF) under one or more
 * contributor license agreements.  See the NOTICE file distributed with
 * this work for additional information regarding copyright ownership.
 * The ASF licenses this file to You under the Apache License, Version 2.0
 * (the "License"); you may not use this file except in compliance with
 * the License.  You may obtain a copy of the License at
 *
 *      http://www.apache.org/licenses/LICENSE-2.0
 *
 * Unless required by applicable law or agreed to in writing, software
 * distributed under the License is distributed on an "AS IS" BASIS,
 * WITHOUT WARRANTIES OR CONDITIONS OF ANY KIND, either express or implied.
 * See the License for the specific language governing permissions and
 * limitations under the License.
 */

package org.apache.ignite.internal.processors.query;

import java.sql.PreparedStatement;
import java.sql.SQLException;
import java.util.ArrayList;
import java.util.Collection;
import java.util.Collections;
import java.util.HashMap;
import java.util.HashSet;
import java.util.Iterator;
import java.util.LinkedHashMap;
import java.util.LinkedList;
import java.util.List;
import java.util.Map;
import java.util.Set;
import java.util.UUID;
import java.util.concurrent.ConcurrentHashMap;
import java.util.concurrent.ConcurrentMap;
import java.util.concurrent.atomic.AtomicBoolean;
import javax.cache.Cache;
import javax.cache.CacheException;
import org.apache.ignite.IgniteCheckedException;
import org.apache.ignite.IgniteDataStreamer;
import org.apache.ignite.IgniteException;
import org.apache.ignite.binary.BinaryObject;
import org.apache.ignite.binary.Binarylizable;
import org.apache.ignite.cache.CacheAtomicityMode;
import org.apache.ignite.cache.CacheKeyConfiguration;
import org.apache.ignite.cache.CacheMode;
import org.apache.ignite.cache.CacheWriteSynchronizationMode;
import org.apache.ignite.cache.QueryEntity;
import org.apache.ignite.cache.QueryIndex;
import org.apache.ignite.cache.query.FieldsQueryCursor;
import org.apache.ignite.cache.query.QueryCursor;
import org.apache.ignite.cache.query.SqlFieldsQuery;
import org.apache.ignite.cache.query.SqlQuery;
import org.apache.ignite.cluster.ClusterNode;
import org.apache.ignite.configuration.CacheConfiguration;
import org.apache.ignite.events.CacheQueryExecutedEvent;
import org.apache.ignite.internal.GridKernalContext;
import org.apache.ignite.internal.IgniteInternalFuture;
import org.apache.ignite.internal.NodeStoppingException;
import org.apache.ignite.internal.managers.communication.GridMessageListener;
import org.apache.ignite.internal.processors.GridProcessorAdapter;
import org.apache.ignite.internal.processors.affinity.AffinityTopologyVersion;
import org.apache.ignite.internal.processors.cache.CacheObject;
import org.apache.ignite.internal.processors.cache.CacheObjectContext;
import org.apache.ignite.internal.processors.cache.DynamicCacheDescriptor;
import org.apache.ignite.internal.processors.cache.GridCacheContext;
import org.apache.ignite.internal.processors.cache.GridCacheContextInfo;
import org.apache.ignite.internal.processors.cache.IgniteCacheOffheapManager;
import org.apache.ignite.internal.processors.cache.KeyCacheObject;
import org.apache.ignite.internal.processors.cache.QueryCursorImpl;
import org.apache.ignite.internal.processors.cache.mvcc.MvccSnapshot;
import org.apache.ignite.internal.processors.cache.persistence.CacheDataRow;
import org.apache.ignite.internal.processors.cache.query.CacheQueryFuture;
import org.apache.ignite.internal.processors.cache.query.GridCacheQueryType;
import org.apache.ignite.internal.processors.cache.query.IgniteQueryErrorCode;
import org.apache.ignite.internal.processors.query.property.QueryBinaryProperty;
import org.apache.ignite.internal.processors.query.schema.SchemaIndexCacheFilter;
import org.apache.ignite.internal.processors.query.schema.SchemaIndexCacheVisitor;
import org.apache.ignite.internal.processors.query.schema.SchemaIndexCacheVisitorImpl;
import org.apache.ignite.internal.processors.query.schema.SchemaIndexOperationCancellationToken;
import org.apache.ignite.internal.processors.query.schema.SchemaOperationClientFuture;
import org.apache.ignite.internal.processors.query.schema.SchemaOperationException;
import org.apache.ignite.internal.processors.query.schema.SchemaOperationManager;
import org.apache.ignite.internal.processors.query.schema.SchemaOperationWorker;
import org.apache.ignite.internal.processors.query.schema.message.SchemaAbstractDiscoveryMessage;
import org.apache.ignite.internal.processors.query.schema.message.SchemaFinishDiscoveryMessage;
import org.apache.ignite.internal.processors.query.schema.message.SchemaOperationStatusMessage;
import org.apache.ignite.internal.processors.query.schema.message.SchemaProposeDiscoveryMessage;
import org.apache.ignite.internal.processors.query.schema.operation.SchemaAbstractOperation;
import org.apache.ignite.internal.processors.query.schema.operation.SchemaAlterTableAddColumnOperation;
import org.apache.ignite.internal.processors.query.schema.operation.SchemaAlterTableDropColumnOperation;
import org.apache.ignite.internal.processors.query.schema.operation.SchemaIndexCreateOperation;
import org.apache.ignite.internal.processors.query.schema.operation.SchemaIndexDropOperation;
import org.apache.ignite.internal.processors.timeout.GridTimeoutProcessor;
import org.apache.ignite.internal.util.GridBoundedConcurrentLinkedHashSet;
import org.apache.ignite.internal.util.GridSpinBusyLock;
import org.apache.ignite.internal.util.future.GridFinishedFuture;
import org.apache.ignite.internal.util.lang.GridCloseableIterator;
import org.apache.ignite.internal.util.lang.GridClosureException;
import org.apache.ignite.internal.util.lang.IgniteOutClosureX;
import org.apache.ignite.internal.util.tostring.GridToStringExclude;
import org.apache.ignite.internal.util.typedef.F;
import org.apache.ignite.internal.util.typedef.T2;
import org.apache.ignite.internal.util.typedef.T3;
import org.apache.ignite.internal.util.typedef.internal.CU;
import org.apache.ignite.internal.util.typedef.internal.LT;
import org.apache.ignite.internal.util.typedef.internal.S;
import org.apache.ignite.internal.util.typedef.internal.U;
import org.apache.ignite.lang.IgniteBiTuple;
import org.apache.ignite.lang.IgniteFuture;
import org.apache.ignite.lang.IgniteInClosure;
import org.apache.ignite.lang.IgniteUuid;
import org.apache.ignite.marshaller.jdk.JdkMarshaller;
import org.apache.ignite.spi.discovery.DiscoveryDataBag;
import org.apache.ignite.spi.indexing.IndexingQueryFilter;
import org.apache.ignite.thread.IgniteThread;
import org.jetbrains.annotations.NotNull;
import org.jetbrains.annotations.Nullable;

import static org.apache.ignite.events.EventType.EVT_CACHE_QUERY_EXECUTED;
import static org.apache.ignite.internal.GridTopic.TOPIC_SCHEMA;
import static org.apache.ignite.internal.IgniteComponentType.INDEXING;
import static org.apache.ignite.internal.managers.communication.GridIoPolicy.SCHEMA_POOL;

/**
 * Indexing processor.
 */
public class GridQueryProcessor extends GridProcessorAdapter {
    /** Queries detail metrics eviction frequency. */
    private static final int QRY_DETAIL_METRICS_EVICTION_FREQ = 3_000;

    /** */
    private static final ThreadLocal<AffinityTopologyVersion> requestTopVer = new ThreadLocal<>();

    /** For tests. */
    public static Class<? extends GridQueryIndexing> idxCls;

    /** JDK marshaller to serialize errors. */
    private final JdkMarshaller marsh = new JdkMarshaller();

    /** */
    private final GridSpinBusyLock busyLock = new GridSpinBusyLock();

    /** */
    private GridTimeoutProcessor.CancelableTask qryDetailMetricsEvictTask;

    /** Type descriptors. */
    private final Map<QueryTypeIdKey, QueryTypeDescriptorImpl> types = new ConcurrentHashMap<>();

    /** Type descriptors. */
    private final ConcurrentMap<QueryTypeNameKey, QueryTypeDescriptorImpl> typesByName = new ConcurrentHashMap<>();

    /** */
    private final @Nullable GridQueryIndexing idx;

    /** Value object context. */
    private final CacheQueryObjectValueContext valCtx;

    /** All indexes. */
    private final ConcurrentMap<QueryIndexKey, QueryIndexDescriptorImpl> idxs = new ConcurrentHashMap<>();

    /** Schema operation futures created on client side. */
    private final ConcurrentMap<UUID, SchemaOperationClientFuture> schemaCliFuts = new ConcurrentHashMap<>();

    /** IO message listener. */
    private final GridMessageListener ioLsnr;

    /** Schema operations. */
    private final ConcurrentHashMap<String, SchemaOperation> schemaOps = new ConcurrentHashMap<>();

    /** Active propose messages. */
    private final LinkedHashMap<UUID, SchemaProposeDiscoveryMessage> activeProposals = new LinkedHashMap<>();

    /** General state mutex. */
    private final Object stateMux = new Object();

    /** Coordinator node (initialized lazily). */
    private ClusterNode crd;

    /** Registered cache names. */
    private final Collection<String> cacheNames = Collections.newSetFromMap(new ConcurrentHashMap<String, Boolean>());

    /** ID history for index create/drop discovery messages. */
    private final GridBoundedConcurrentLinkedHashSet<IgniteUuid> dscoMsgIdHist =
        new GridBoundedConcurrentLinkedHashSet<>(QueryUtils.discoveryHistorySize());

    /** History of already completed operations. */
    private final GridBoundedConcurrentLinkedHashSet<UUID> completedOpIds =
        new GridBoundedConcurrentLinkedHashSet<>(QueryUtils.discoveryHistorySize());

    /** Pending status messages. */
    private final LinkedList<SchemaOperationStatusMessage> pendingMsgs = new LinkedList<>();

    /** Current cache that has a query running on it. */
    private final ThreadLocal<GridCacheContext> curCache = new ThreadLocal<>();

    /** Disconnected flag. */
    private boolean disconnected;

    /** Whether exchange thread is ready to process further requests. */
    private boolean exchangeReady;

    /** */
    private boolean skipFieldLookup;

    /** Cache name - value typeId pairs for which type mismatch message was logged. */
    private final Set<Long> missedCacheTypes = Collections.newSetFromMap(new ConcurrentHashMap<>());

    /**
     * @param ctx Kernal context.
     */
    public GridQueryProcessor(GridKernalContext ctx) throws IgniteCheckedException {
        super(ctx);

        if (idxCls != null) {
            idx = U.newInstance(idxCls);

            idxCls = null;
        }
        else
            idx = INDEXING.inClassPath() ? U.<GridQueryIndexing>newInstance(INDEXING.className()) : null;

        valCtx = new CacheQueryObjectValueContext(ctx);

        ioLsnr = new GridMessageListener() {
            @Override public void onMessage(UUID nodeId, Object msg, byte plc) {
                if (msg instanceof SchemaOperationStatusMessage) {
                    SchemaOperationStatusMessage msg0 = (SchemaOperationStatusMessage)msg;

                    msg0.senderNodeId(nodeId);

                    processStatusMessage(msg0);
                }
                else
                    U.warn(log, "Unsupported IO message: " + msg);
            }
        };
    }

    /** {@inheritDoc} */
    @Override public void start() throws IgniteCheckedException {
        super.start();

        if (idx != null) {
            ctx.resource().injectGeneric(idx);

            idx.start(ctx, busyLock);
        }

        ctx.io().addMessageListener(TOPIC_SCHEMA, ioLsnr);

        // Schedule queries detail metrics eviction.
        qryDetailMetricsEvictTask = ctx.timeout().schedule(new Runnable() {
            @Override public void run() {
                for (GridCacheContext ctxs : ctx.cache().context().cacheContexts())
                    ctxs.queries().evictDetailMetrics();
            }
        }, QRY_DETAIL_METRICS_EVICTION_FREQ, QRY_DETAIL_METRICS_EVICTION_FREQ);
    }

    /** {@inheritDoc} */
    @Override public void onKernalStop(boolean cancel) {
        super.onKernalStop(cancel);

        if (cancel && idx != null) {
            try {
                while (!busyLock.tryBlock(500))
                    idx.onKernalStop();

                return;
            }
            catch (InterruptedException ignored) {
                U.warn(log, "Interrupted while waiting for active queries cancellation.");

                Thread.currentThread().interrupt();
            }
        }

        busyLock.block();
    }

    /** {@inheritDoc} */
    @Override public void stop(boolean cancel) throws IgniteCheckedException {
        super.stop(cancel);

        ctx.io().removeMessageListener(TOPIC_SCHEMA, ioLsnr);

        if (idx != null)
            idx.stop();

        U.closeQuiet(qryDetailMetricsEvictTask);
    }

    /**
     * Handle cache kernal start. At this point discovery and IO managers are operational, caches are not started yet.
     *
     * @throws IgniteCheckedException If failed.
     */
    public void onCacheKernalStart() throws IgniteCheckedException {
        synchronized (stateMux) {
            exchangeReady = true;

            // Re-run pending top-level proposals.
            for (SchemaOperation schemaOp : schemaOps.values())
                onSchemaPropose(schemaOp.proposeMessage());
        }
    }

    /**
     * Handle cache reconnect.
     *
     * @throws IgniteCheckedException If failed.
     */
    public void onCacheReconnect() throws IgniteCheckedException {
        synchronized (stateMux) {
            assert disconnected;

            disconnected = false;

            onCacheKernalStart();
        }
    }

    /** {@inheritDoc} */
    @Nullable @Override public DiscoveryDataExchangeType discoveryDataType() {
        return DiscoveryDataExchangeType.QUERY_PROC;
    }

    /** {@inheritDoc} */
    @Override public void collectGridNodeData(DiscoveryDataBag dataBag) {
        // Collect active proposals.
        synchronized (stateMux) {
            LinkedHashMap<UUID, SchemaProposeDiscoveryMessage> data = new LinkedHashMap<>(activeProposals);

            dataBag.addGridCommonData(DiscoveryDataExchangeType.QUERY_PROC.ordinal(), data);
        }
    }

    /** {@inheritDoc} */
    @Override public void onGridDataReceived(DiscoveryDataBag.GridDiscoveryData data) {
        synchronized (stateMux) {
            // Preserve proposals.
            LinkedHashMap<UUID, SchemaProposeDiscoveryMessage> data0 =
                (LinkedHashMap<UUID, SchemaProposeDiscoveryMessage>)data.commonData();

            // Process proposals as if they were received as regular discovery messages.
            if (data0 != null) {
                for (SchemaProposeDiscoveryMessage activeProposal : data0.values())
                    onSchemaProposeDiscovery0(activeProposal);
            }
        }
    }

    /**
     * Process schema propose message from discovery thread.
     *
     * @param msg Message.
     * @return {@code True} if exchange should be triggered.
     */
    private boolean onSchemaProposeDiscovery(SchemaProposeDiscoveryMessage msg) {
        SchemaAbstractOperation op = msg.operation();

        UUID opId = op.id();
        String cacheName = op.cacheName();

        if (!msg.initialized()) {
            // Ensure cache exists on coordinator node.
            DynamicCacheDescriptor cacheDesc = ctx.cache().cacheDescriptor(cacheName);

            if (cacheDesc == null) {
                if (log.isDebugEnabled())
                    log.debug("Received schema propose discovery message, but cache doesn't exist " +
                        "(will report error) [opId=" + opId + ", msg=" + msg + ']');

                msg.onError(new SchemaOperationException(SchemaOperationException.CODE_CACHE_NOT_FOUND, cacheName));
            }
            else {
                CacheConfiguration ccfg = cacheDesc.cacheConfiguration();

                if (ccfg.getCacheMode() == CacheMode.LOCAL) {
                    // Distributed operation is not allowed on LOCAL caches.
                    if (log.isDebugEnabled())
                        log.debug("Received schema propose discovery message, but cache is LOCAL " +
                            "(will report error) [opId=" + opId + ", msg=" + msg + ']');

                    msg.onError(new SchemaOperationException("Schema changes are not supported for LOCAL cache."));
                }
                else {
                    // Preserve deployment ID so that we can distinguish between different caches with the same name.
                    if (msg.deploymentId() == null)
                        msg.deploymentId(cacheDesc.deploymentId());

                    assert F.eq(cacheDesc.deploymentId(), msg.deploymentId());
                }
            }
        }

        // Complete client future and exit immediately in case of error.
        if (msg.hasError()) {
            SchemaOperationClientFuture cliFut = schemaCliFuts.remove(opId);

            if (cliFut != null)
                cliFut.onDone(msg.error());

            return false;
        }

        return onSchemaProposeDiscovery0(msg);
    }

    /**
     * Process schema propose message from discovery thread (or from cache start routine).
     *
     * @param msg Message.
     * @return {@code True} if exchange should be triggered.
     */
    private boolean onSchemaProposeDiscovery0(SchemaProposeDiscoveryMessage msg) {
        UUID opId = msg.operation().id();

        synchronized (stateMux) {
            if (disconnected) {
                if (log.isDebugEnabled())
                    log.debug("Processing discovery schema propose message, but node is disconnected (will ignore) " +
                        "[opId=" + opId + ", msg=" + msg + ']');

                return false;
            }

            if (log.isDebugEnabled())
                log.debug("Processing discovery schema propose message [opId=" + opId + ", msg=" + msg + ']');

            // Put message to active operations set.
            SchemaProposeDiscoveryMessage oldDesc = activeProposals.put(msg.operation().id(), msg);

            assert oldDesc == null;

            // Create schema operation and either trigger it immediately from exchange thread or append to already
            // running operation.
            SchemaOperation schemaOp = new SchemaOperation(msg);

            String schemaName = msg.schemaName();

            SchemaOperation prevSchemaOp = schemaOps.get(schemaName);

            if (prevSchemaOp != null) {
                prevSchemaOp = prevSchemaOp.unwind();

                if (log.isDebugEnabled())
                    log.debug("Schema change is enqueued and will be executed after previous operation is completed " +
                        "[opId=" + opId + ", prevOpId=" + prevSchemaOp.id() + ']');

                prevSchemaOp.next(schemaOp);

                return false;
            }
            else {
                schemaOps.put(schemaName, schemaOp);

                return exchangeReady;
            }
        }
    }

    /**
     * Handle schema propose from exchange thread.
     *
     * @param msg Discovery message.
     */
    public void onSchemaPropose(SchemaProposeDiscoveryMessage msg) {
        UUID opId = msg.operation().id();

        if (log.isDebugEnabled())
            log.debug("Processing schema propose message (exchange) [opId=" + opId + ']');

        synchronized (stateMux) {
            if (disconnected)
                return;

            SchemaOperation curOp = schemaOps.get(msg.schemaName());

            assert curOp != null;
            assert F.eq(opId, curOp.id());
            assert !curOp.started();

            startSchemaChange(curOp);
        }
    }

    /**
     * Process schema finish message from discovery thread.
     *
     * @param msg Message.
     */
    private void onSchemaFinishDiscovery(SchemaFinishDiscoveryMessage msg) {
        UUID opId = msg.operation().id();

        if (log.isDebugEnabled())
            log.debug("Received schema finish message (discovery) [opId=" + opId + ", msg=" + msg + ']');

        synchronized (stateMux) {
            if (disconnected)
                return;

            boolean completedOpAdded = completedOpIds.add(opId);

            assert completedOpAdded;

            // Remove propose message so that it will not be shared with joining nodes.
            SchemaProposeDiscoveryMessage proposeMsg = activeProposals.remove(opId);

            assert proposeMsg != null;

            // Apply changes to public cache schema if operation is successful and original cache is still there.
            if (!msg.hasError()) {
                DynamicCacheDescriptor cacheDesc = ctx.cache().cacheDescriptor(msg.operation().cacheName());

                if (cacheDesc != null && F.eq(cacheDesc.deploymentId(), proposeMsg.deploymentId())) {
                    cacheDesc.schemaChangeFinish(msg);

                    try {
                        ctx.cache().saveCacheConfiguration(cacheDesc);
                    }
                    catch (IgniteCheckedException e) {
                        U.error(log, "Error while saving cache configuration on disk, cfg = "
                            + cacheDesc.cacheConfiguration(), e);
                    }
                }
            }

            // Propose message will be used from exchange thread to
            msg.proposeMessage(proposeMsg);

            if (exchangeReady) {
                SchemaOperation op = schemaOps.get(proposeMsg.schemaName());

                if (F.eq(op.id(), opId)) {
                    // Completed top operation.
                    op.finishMessage(msg);

                    if (op.started())
                        op.doFinish();
                }
                else {
                    // Completed operation in the middle, will schedule completion later.
                    while (op != null) {
                        if (F.eq(op.id(), opId))
                            break;

                        op = op.next();
                    }

                    assert op != null;
                    assert !op.started();

                    op.finishMessage(msg);
                }
            }
            else {
                // Set next operation as top-level one.
                String schemaName = proposeMsg.schemaName();

                SchemaOperation op = schemaOps.remove(schemaName);

                assert op != null;
                assert F.eq(op.id(), opId);

                // Chain to the next operation (if any).
                SchemaOperation nextOp = op.next();

                if (nextOp != null)
                    schemaOps.put(schemaName, nextOp);
            }

            // Clean stale IO messages from just-joined nodes.
            cleanStaleStatusMessages(opId);
        }
    }

    /**
     * Initiate actual schema change operation.
     *
     * @param schemaOp Schema operation.
     */
    private void startSchemaChange(SchemaOperation schemaOp) {
        assert Thread.holdsLock(stateMux);
        assert !schemaOp.started();

        // Get current cache state.
        SchemaProposeDiscoveryMessage msg = schemaOp.proposeMessage();

        String cacheName = msg.operation().cacheName();

        DynamicCacheDescriptor cacheDesc = ctx.cache().cacheDescriptor(cacheName);

        boolean cacheExists = cacheDesc != null && F.eq(msg.deploymentId(), cacheDesc.deploymentId());

        boolean cacheRegistered = cacheExists && cacheNames.contains(cacheName);

        // Validate schema state and decide whether we should proceed or not.
        SchemaAbstractOperation op = msg.operation();

        QueryTypeDescriptorImpl type = null;
        SchemaOperationException err;

        boolean nop = false;

        if (cacheExists) {
            if (cacheRegistered) {
                // If cache is started, we perform validation against real schema.
                T3<QueryTypeDescriptorImpl, Boolean, SchemaOperationException> res = prepareChangeOnStartedCache(op);

                assert res.get2() != null;

                type = res.get1();
                nop = res.get2();
                err = res.get3();
            }
            else {
                // If cache is not started yet, there is no schema. Take schema from cache descriptor and validate.
                QuerySchema schema = cacheDesc.schema();

                T2<Boolean, SchemaOperationException> res = prepareChangeOnNotStartedCache(op, schema);

                assert res.get1() != null;

                type = null;
                nop = res.get1();
                err = res.get2();
            }
        }
        else
            err = new SchemaOperationException(SchemaOperationException.CODE_CACHE_NOT_FOUND, cacheName);

        // Start operation.
        SchemaOperationWorker worker =
            new SchemaOperationWorker(ctx, this, msg.deploymentId(), op, nop, err, cacheRegistered, type);

        SchemaOperationManager mgr = new SchemaOperationManager(ctx, this, worker,
            ctx.clientNode() ? null : coordinator());

        schemaOp.manager(mgr);

        mgr.start();

        // Unwind pending IO messages.
        if (!ctx.clientNode() && coordinator().isLocal())
            unwindPendingMessages(schemaOp.id(), mgr);

        // Schedule operation finish handling if needed.
        if (schemaOp.hasFinishMessage())
            schemaOp.doFinish();
    }

    /**
     * @return {@code true} If indexing module is in classpath and successfully initialized.
     */
    public boolean moduleEnabled() {
        return idx != null;
    }

    /**
     * @return Indexing.
     * @throws IgniteException If module is not enabled.
     */
    public GridQueryIndexing getIndexing() throws IgniteException {
        checkxEnabled();

        return idx;
    }

    /**
     * Create type descriptors from schema and initialize indexing for given cache.<p>
     * Use with {@link #busyLock} where appropriate.
     * @param cacheInfo Cache context info.
     * @param schema Initial schema.
     * @param isSql {@code true} in case create cache initialized from SQL.
     * @throws IgniteCheckedException If failed.
     */
    public void onCacheStart0(GridCacheContextInfo<?, ?> cacheInfo, QuerySchema schema, boolean isSql)
        throws IgniteCheckedException {

        ctx.cache().context().database().checkpointReadLock();

        try {
            if (cacheInfo.isClientCache() && cacheInfo.isCacheContextInited() && idx.initCacheContext(cacheInfo.cacheContext()))
                return;

            synchronized (stateMux) {
                boolean escape = cacheInfo.config().isSqlEscapeAll();

                String cacheName = cacheInfo.name();

                String schemaName = QueryUtils.normalizeSchemaName(cacheName, cacheInfo.config().getSqlSchema());

                // Prepare candidates.
                List<Class<?>> mustDeserializeClss = new ArrayList<>();

                Collection<QueryTypeCandidate> cands = new ArrayList<>();

                Collection<QueryEntity> qryEntities = schema.entities();

                if (!F.isEmpty(qryEntities)) {
                    for (QueryEntity qryEntity : qryEntities) {
                        QueryTypeCandidate cand = QueryUtils.typeForQueryEntity(
                            ctx,
                            cacheName,
                            schemaName,
                            cacheInfo,
                            qryEntity,
                            mustDeserializeClss,
                            escape
                        );

                        cands.add(cand);
                    }
                }

                // Ensure that candidates has unique index names.
                // Otherwise we will not be able to apply pending operations.
                Map<String, QueryTypeDescriptorImpl> tblTypMap = new HashMap<>();
                Map<String, QueryTypeDescriptorImpl> idxTypMap = new HashMap<>();

                for (QueryTypeCandidate cand : cands) {
                    QueryTypeDescriptorImpl desc = cand.descriptor();

                    QueryTypeDescriptorImpl oldDesc = tblTypMap.put(desc.tableName(), desc);

                    if (oldDesc != null)
                        throw new IgniteException("Duplicate table name [cache=" + cacheName +
                            ",tblName=" + desc.tableName() +
                            ", type1=" + desc.name() + ", type2=" + oldDesc.name() + ']');

                    for (String idxName : desc.indexes().keySet()) {
                        oldDesc = idxTypMap.put(idxName, desc);

                        if (oldDesc != null)
                            throw new IgniteException("Duplicate index name [cache=" + cacheName +
                                ",idxName=" + idxName +
                                ", type1=" + desc.name() + ", type2=" + oldDesc.name() + ']');
                    }
                }

                // Apply pending operation which could have been completed as no-op at this point.
                // There could be only one in-flight operation for a cache.
                for (SchemaOperation op : schemaOps.values()) {
                    if (F.eq(op.proposeMessage().deploymentId(), cacheInfo.dynamicDeploymentId())) {
                        if (op.started()) {
                            SchemaOperationWorker worker = op.manager().worker();

                            assert !worker.cacheRegistered();

                            if (!worker.nop()) {
                                IgniteInternalFuture fut = worker.future();

                                assert fut.isDone();

                                if (fut.error() == null) {
                                    SchemaAbstractOperation op0 = op.proposeMessage().operation();

                                    if (op0 instanceof SchemaIndexCreateOperation) {
                                        SchemaIndexCreateOperation opCreate = (SchemaIndexCreateOperation) op0;

                                        QueryTypeDescriptorImpl typeDesc = tblTypMap.get(opCreate.tableName());

                                        assert typeDesc != null;

                                        QueryUtils.processDynamicIndexChange(opCreate.indexName(), opCreate.index(),
                                            typeDesc);
                                    }
                                    else if (op0 instanceof SchemaIndexDropOperation) {
                                        SchemaIndexDropOperation opDrop = (SchemaIndexDropOperation) op0;

                                        QueryTypeDescriptorImpl typeDesc = idxTypMap.get(opDrop.indexName());

                                        assert typeDesc != null;

                                        QueryUtils.processDynamicIndexChange(opDrop.indexName(), null, typeDesc);
                                    }
                                    else if (op0 instanceof SchemaAlterTableAddColumnOperation) {
                                        SchemaAlterTableAddColumnOperation opAddCol =
                                            (SchemaAlterTableAddColumnOperation)op0;

                                        QueryTypeDescriptorImpl typeDesc = tblTypMap.get(opAddCol.tableName());

                                        assert typeDesc != null;

                                        processDynamicAddColumn(typeDesc, opAddCol.columns());
                                    }
                                    else if (op0 instanceof SchemaAlterTableDropColumnOperation) {
                                        SchemaAlterTableDropColumnOperation opDropCol =
                                            (SchemaAlterTableDropColumnOperation)op0;

                                        QueryTypeDescriptorImpl typeDesc = tblTypMap.get(opDropCol.tableName());

                                        assert typeDesc != null;

                                        processDynamicDropColumn(typeDesc, opDropCol.columns());
                                    }
                                    else
                                        assert false;
                                }
                            }
                        }

                        break;
                    }
                }

                // Ready to register at this point.
                registerCache0(cacheName, schemaName, cacheInfo, cands, isSql);

                // Warn about possible implicit deserialization.
                if (!mustDeserializeClss.isEmpty()) {
                    U.warnDevOnly(log, "Some classes in query configuration cannot be written in binary format " +
                        "because they either implement Externalizable interface or have writeObject/readObject " +
                        "methods. Instances of these classes will be deserialized in order to build indexes. Please " +
                        "ensure that all nodes have these classes in classpath. To enable binary serialization " +
                        "either implement " + Binarylizable.class.getSimpleName() + " interface or set explicit " +
                        "serializer using BinaryTypeConfiguration.setSerializer() method: " + mustDeserializeClss);
                }
            }
        }
        finally {
            ctx.cache().context().database().checkpointReadUnlock();
        }
    }

    /** {@inheritDoc} */
    @Override public void onDisconnected(IgniteFuture<?> reconnectFut) throws IgniteCheckedException {
        Collection<SchemaOperationClientFuture> futs;

        synchronized (stateMux) {
            disconnected = true;
            exchangeReady = false;

            // Clear client futures.
            futs = new ArrayList<>(schemaCliFuts.values());

            schemaCliFuts.clear();

            // Clear operations data.
            activeProposals.clear();
            schemaOps.clear();
        }

        // Complete client futures outside of synchronized block because they may have listeners/chains.
        for (SchemaOperationClientFuture fut : futs)
            fut.onDone(new SchemaOperationException("Client node is disconnected (operation result is unknown)."));

        if (idx != null)
            idx.onDisconnected(reconnectFut);
    }

    /**
     * Handle cache start. Invoked either from GridCacheProcessor.onKernalStart() method or from exchange worker.
     * When called for the first time, we initialize topology thus understanding whether current node is coordinator
     * or not.
     *
     * @param cacheInfo Cache context info.
     * @param schema Index states.
     * @param isSql {@code true} in case create cache initialized from SQL.
     * @throws IgniteCheckedException If failed.
     */
    public void onCacheStart(GridCacheContextInfo cacheInfo, QuerySchema schema,
        boolean isSql) throws IgniteCheckedException {
        if (idx == null)
            return;

        if (!busyLock.enterBusy())
            return;

        try {
            onCacheStart0(cacheInfo, schema, isSql);
        }
        finally {
            busyLock.leaveBusy();
        }
    }

    /**
     * Destroy H2 structures for not started caches.
     *
     * @param cacheName Cache name.
     */
    public void onCacheStop(String cacheName) {
        if (idx == null)
            return;

        GridCacheContextInfo cacheInfo = idx.registeredCacheInfo(cacheName);

        if (cacheInfo != null)
            onCacheStop(cacheInfo, true);
    }


    /**
     * @param cacheInfo Cache context info.
     * @param removeIdx If {@code true}, will remove index.
     */
    public void onCacheStop(GridCacheContextInfo cacheInfo, boolean removeIdx) {
        if (idx == null)
            return;

        if (!busyLock.enterBusy())
            return;

        try {
            onCacheStop0(cacheInfo, removeIdx);
        }
        finally {
            busyLock.leaveBusy();
        }
    }

    /**
     * @return Skip field lookup flag.
     */
    public boolean skipFieldLookup() {
        return skipFieldLookup;
    }

    /**
     * @param skipFieldLookup Skip field lookup flag.
     */
    public void skipFieldLookup(boolean skipFieldLookup) {
        this.skipFieldLookup = skipFieldLookup;
    }

    /**
     * Handle custom discovery message.
     *
     * @param msg Message.
     */
    public void onDiscovery(SchemaAbstractDiscoveryMessage msg) {
        IgniteUuid id = msg.id();

        if (!dscoMsgIdHist.add(id)) {
            U.warn(log, "Received duplicate schema custom discovery message (will ignore) [opId=" +
                msg.operation().id() + ", msg=" + msg  +']');

            return;
        }

        if (msg instanceof SchemaProposeDiscoveryMessage) {
            SchemaProposeDiscoveryMessage msg0 = (SchemaProposeDiscoveryMessage)msg;

            boolean exchange = onSchemaProposeDiscovery(msg0);

            msg0.exchange(exchange);
        }
        else if (msg instanceof SchemaFinishDiscoveryMessage) {
            SchemaFinishDiscoveryMessage msg0 = (SchemaFinishDiscoveryMessage)msg;

            onSchemaFinishDiscovery(msg0);
        }
        else
            U.warn(log, "Received unsupported schema custom discovery message (will ignore) [opId=" +
                msg.operation().id() + ", msg=" + msg  +']');
    }

    /**
     * Prepare change on started cache.
     *
     * @param op Operation.
     * @return Result: affected type, nop flag, error.
     */
    private T3<QueryTypeDescriptorImpl, Boolean, SchemaOperationException> prepareChangeOnStartedCache(
        SchemaAbstractOperation op) {
        QueryTypeDescriptorImpl type = null;
        boolean nop = false;
        SchemaOperationException err = null;

        String cacheName = op.cacheName();

        if (op instanceof SchemaIndexCreateOperation) {
            SchemaIndexCreateOperation op0 = (SchemaIndexCreateOperation) op;

            QueryIndex idx = op0.index();

            // Make sure table exists.
            String tblName = op0.tableName();

            type = type(cacheName, tblName);

            if (type == null)
                err = new SchemaOperationException(SchemaOperationException.CODE_TABLE_NOT_FOUND, tblName);
            else {
                // Make sure that index can be applied to the given table.
                for (String idxField : idx.getFieldNames()) {
                    if (!type.fields().containsKey(idxField)) {
                        err = new SchemaOperationException(SchemaOperationException.CODE_COLUMN_NOT_FOUND,
                            idxField);

                        break;
                    }
                }
            }

            // Check conflict with other indexes.
            if (err == null) {
                String idxName = op0.index().getName();

                QueryIndexKey idxKey = new QueryIndexKey(op.schemaName(), idxName);

                if (idxs.get(idxKey) != null) {
                    if (op0.ifNotExists())
                        nop = true;
                    else
                        err = new SchemaOperationException(SchemaOperationException.CODE_INDEX_EXISTS, idxName);
                }
            }
        }
        else if (op instanceof SchemaIndexDropOperation) {
            SchemaIndexDropOperation op0 = (SchemaIndexDropOperation) op;

            String idxName = op0.indexName();

            QueryIndexDescriptorImpl oldIdx = idxs.get(new QueryIndexKey(op.schemaName(), idxName));

            if (oldIdx == null) {
                if (op0.ifExists())
                    nop = true;
                else
                    err = new SchemaOperationException(SchemaOperationException.CODE_INDEX_NOT_FOUND, idxName);
            }
            else
                type = oldIdx.typeDescriptor();
        }
        else if (op instanceof SchemaAlterTableAddColumnOperation) {
            SchemaAlterTableAddColumnOperation op0 = (SchemaAlterTableAddColumnOperation)op;

            type = type(cacheName, op0.tableName());

            if (type == null) {
                if (op0.ifTableExists())
                    nop = true;
                else
                    err = new SchemaOperationException(SchemaOperationException.CODE_TABLE_NOT_FOUND,
                        op0.tableName());
            }
            else {
                for (QueryField col : op0.columns()) {
                    if (type.hasField(col.name())) {
                        if (op0.ifNotExists()) {
                            assert op0.columns().size() == 1;

                            nop = true;
                        }
                        else
                            err = new SchemaOperationException(SchemaOperationException.CODE_COLUMN_EXISTS, col.name());
                    }
                }
            }
        }
        else if (op instanceof SchemaAlterTableDropColumnOperation) {
            SchemaAlterTableDropColumnOperation op0 = (SchemaAlterTableDropColumnOperation)op;

            type = type(cacheName, op0.tableName());

            if (type == null) {
                if (op0.ifTableExists())
                    nop = true;
                else
                    err = new SchemaOperationException(SchemaOperationException.CODE_TABLE_NOT_FOUND,
                        op0.tableName());
            }
            else {
                for (String name : op0.columns()) {
                    if (err != null)
                        break;

                    if (!type.hasField(name)) {
                        if (op0.ifExists()) {
                            assert op0.columns().size() == 1;

                            nop = true;
                        }
                        else
                            err = new SchemaOperationException(SchemaOperationException.CODE_COLUMN_NOT_FOUND, name);

                        break;
                    }

                    err = QueryUtils.validateDropColumn(type, name);
                }
            }
        }
        else
            err = new SchemaOperationException("Unsupported operation: " + op);

        return new T3<>(type, nop, err);
    }

    /**
     * Prepare operation on non-started cache.
     *
     * @param op Operation.
     * @param schema Known cache schema.
     * @return Result: nop flag, error.
     */
    private T2<Boolean, SchemaOperationException> prepareChangeOnNotStartedCache(SchemaAbstractOperation op,
        QuerySchema schema) {
        boolean nop = false;
        SchemaOperationException err = null;

        // Build table and index maps.
        Map<String, QueryEntity> tblMap = new HashMap<>();
        Map<String, T2<QueryEntity, QueryIndex>> idxMap = new HashMap<>();

        for (QueryEntity entity : schema.entities()) {
            String tblName = entity.getTableName();

            QueryEntity oldEntity = tblMap.put(tblName, entity);

            if (oldEntity != null) {
                err = new SchemaOperationException("Invalid schema state (duplicate table found): " + tblName);

                break;
            }

            for (QueryIndex entityIdx : entity.getIndexes()) {
                String idxName = entityIdx.getName();

                T2<QueryEntity, QueryIndex> oldIdxEntity = idxMap.put(idxName, new T2<>(entity, entityIdx));

                if (oldIdxEntity != null) {
                    err = new SchemaOperationException("Invalid schema state (duplicate index found): " +
                        idxName);

                    break;
                }
            }

            if (err != null)
                break;
        }

        // Now check whether operation can be applied to schema.
        if (op instanceof SchemaIndexCreateOperation) {
            SchemaIndexCreateOperation op0 = (SchemaIndexCreateOperation)op;

            String idxName = op0.indexName();

            T2<QueryEntity, QueryIndex> oldIdxEntity = idxMap.get(idxName);

            if (oldIdxEntity == null) {
                String tblName = op0.tableName();

                QueryEntity oldEntity = tblMap.get(tblName);

                if (oldEntity == null)
                    err = new SchemaOperationException(SchemaOperationException.CODE_TABLE_NOT_FOUND, tblName);
                else {
                    for (String fieldName : op0.index().getFields().keySet()) {
                        Set<String> oldEntityFields = new HashSet<>(oldEntity.getFields().keySet());

                        for (Map.Entry<String, String> alias : oldEntity.getAliases().entrySet()) {
                            oldEntityFields.remove(alias.getKey());
                            oldEntityFields.add(alias.getValue());
                        }

                        if (!oldEntityFields.contains(fieldName)) {
                            err = new SchemaOperationException(SchemaOperationException.CODE_COLUMN_NOT_FOUND,
                                fieldName);

                            break;
                        }
                    }
                }
            }
            else {
                if (op0.ifNotExists())
                    nop = true;
                else
                    err = new SchemaOperationException(SchemaOperationException.CODE_INDEX_EXISTS, idxName);
            }
        }
        else if (op instanceof SchemaIndexDropOperation) {
            SchemaIndexDropOperation op0 = (SchemaIndexDropOperation)op;

            String idxName = op0.indexName();

            T2<QueryEntity, QueryIndex> oldIdxEntity = idxMap.get(idxName);

            if (oldIdxEntity == null) {
                if (op0.ifExists())
                    nop = true;
                else
                    err = new SchemaOperationException(SchemaOperationException.CODE_INDEX_NOT_FOUND, idxName);
            }
        }
        else if (op instanceof SchemaAlterTableAddColumnOperation) {
            SchemaAlterTableAddColumnOperation op0 = (SchemaAlterTableAddColumnOperation)op;

            QueryEntity e = tblMap.get(op0.tableName());

            if (e == null) {
                if (op0.ifTableExists())
                    nop = true;
                else
                    err = new SchemaOperationException(SchemaOperationException.CODE_TABLE_NOT_FOUND,
                        op0.tableName());
            }
            else {
                for (QueryField fld : op0.columns()) {
                    if (e.getFields().containsKey(fld.name())) {
                        if (op0.ifNotExists()) {
                            assert op0.columns().size() == 1;

                            nop = true;
                        }
                        else
                            err = new SchemaOperationException(SchemaOperationException.CODE_COLUMN_EXISTS, fld.name());
                    }
                }
            }
        }
        else if (op instanceof SchemaAlterTableDropColumnOperation) {
            SchemaAlterTableDropColumnOperation op0 = (SchemaAlterTableDropColumnOperation)op;

            QueryEntity e = tblMap.get(op0.tableName());

            if (e == null) {
                if (op0.ifTableExists())
                    nop = true;
                else
                    err = new SchemaOperationException(SchemaOperationException.CODE_TABLE_NOT_FOUND,
                        op0.tableName());
            }
            else {
                Map<String, String> aliases = e.getAliases();

                for (String colName : op0.columns()) {
                    if (err != null)
                        break;

                    String fldName = colName;

                    if (!F.isEmpty(aliases)) {
                        for (Map.Entry<String, String> a : aliases.entrySet()) {
                            if (colName.equals(a.getValue())) {
                                fldName = a.getKey();

                                break;
                            }
                        }
                    }

                    if (!e.getFields().containsKey(fldName)) {
                        if (op0.ifExists()) {
                            assert op0.columns().size() == 1;

                            nop = true;
                        }
                        else
                            err = new SchemaOperationException(SchemaOperationException.CODE_COLUMN_NOT_FOUND, fldName);

                        break;
                    }

                    err = QueryUtils.validateDropColumn(e, fldName, colName);
                }
            }
        }
        else
            err = new SchemaOperationException("Unsupported operation: " + op);

        return new T2<>(nop, err);
    }

    /**
     * Invoked when coordinator finished ensuring that all participants are ready.
     *
     * @param op Operation.
     * @param err Error (if any).
     */
    public void onCoordinatorFinished(SchemaAbstractOperation op, @Nullable SchemaOperationException err) {
        synchronized (stateMux) {
            SchemaFinishDiscoveryMessage msg = new SchemaFinishDiscoveryMessage(op, err);

            try {
                ctx.discovery().sendCustomEvent(msg);
            }
            catch (Exception e) {
                // Failed to send finish message over discovery. This is something unrecoverable.
                U.warn(log, "Failed to send schema finish discovery message [opId=" + op.id() + ']', e);
            }
        }
    }

    /**
     * Get current coordinator node.
     *
     * @return Coordinator node.
     */
    private ClusterNode coordinator() {
        assert !ctx.clientNode();

        synchronized (stateMux) {
            if (crd == null) {
                ClusterNode crd0 = null;

                for (ClusterNode node : ctx.discovery().aliveServerNodes()) {
                    if (crd0 == null || crd0.order() > node.order())
                        crd0 = node;
                }

                assert crd0 != null;

                crd = crd0;
            }

            return crd;
        }
    }

    /**
     * Get rid of stale IO message received from other nodes which joined when operation had been in progress.
     *
     * @param opId Operation ID.
     */
    private void cleanStaleStatusMessages(UUID opId) {
        Iterator<SchemaOperationStatusMessage> it = pendingMsgs.iterator();

        while (it.hasNext()) {
            SchemaOperationStatusMessage statusMsg = it.next();

            if (F.eq(opId, statusMsg.operationId())) {
                it.remove();

                if (log.isDebugEnabled())
                    log.debug("Dropped operation status message because it is already completed [opId=" + opId +
                        ", rmtNode=" + statusMsg.senderNodeId() + ']');
            }
        }
    }

    /**
     * Apply positive index operation result.
     *
     * @param op Operation.
     * @param type Type descriptor (if available),
     */
    public void onLocalOperationFinished(SchemaAbstractOperation op, @Nullable QueryTypeDescriptorImpl type) {
        synchronized (stateMux) {
            if (disconnected)
                return;

            // No need to apply anything to obsolete type.
            if (type == null || type.obsolete()) {
                if (log.isDebugEnabled())
                    log.debug("Local operation finished, but type descriptor is either missing or obsolete " +
                        "(will ignore) [opId=" + op.id() + ']');

                return;
            }

            if (log.isDebugEnabled())
                log.debug("Local operation finished successfully [opId=" + op.id() + ']');

            String schemaName = op.schemaName();

            try {
                if (op instanceof SchemaIndexCreateOperation) {
                    SchemaIndexCreateOperation op0 = (SchemaIndexCreateOperation)op;

                    QueryUtils.processDynamicIndexChange(op0.indexName(), op0.index(), type);

                    QueryIndexDescriptorImpl idxDesc = type.index(op0.indexName());

                    QueryIndexKey idxKey = new QueryIndexKey(schemaName, op0.indexName());

                    idxs.put(idxKey, idxDesc);
                }
                else if (op instanceof SchemaIndexDropOperation) {
                    SchemaIndexDropOperation op0 = (SchemaIndexDropOperation) op;

                    QueryUtils.processDynamicIndexChange(op0.indexName(), null, type);

                    QueryIndexKey idxKey = new QueryIndexKey(schemaName, op0.indexName());

                    idxs.remove(idxKey);
                }
                else {
                    assert (op instanceof SchemaAlterTableAddColumnOperation ||
                        op instanceof SchemaAlterTableDropColumnOperation);

                    // No-op - all processing is done at "local" stage
                    // as we must update both table and type descriptor atomically.
                }
            }
            catch (IgniteCheckedException e) {
                U.warn(log, "Failed to finish index operation [opId=" + op.id() + " op=" + op + ']', e);
            }
        }
    }

    /**
     * Handle node leave.
     *
     * @param node Node.
     */
    public void onNodeLeave(ClusterNode node) {
        synchronized (stateMux) {
            // Clients do not send status messages and are never coordinators.
            if (ctx.clientNode())
                return;

            ClusterNode crd0 = coordinator();

            if (F.eq(node.id(), crd0.id())) {
                crd = null;

                crd0 = coordinator();
            }

            for (SchemaOperation op : schemaOps.values()) {
                if (op.started()) {
                    op.manager().onNodeLeave(node.id(), crd0);

                    if (crd0.isLocal())
                        unwindPendingMessages(op.id(), op.manager());
                }
            }
        }
    }

    /**
     * Process schema operation.
     *
     * @param op Operation.
     * @param type Type descriptor.
     * @param depId Cache deployment ID.
     * @param cancelTok Cancel token.
     * @throws SchemaOperationException If failed.
     */
    public void processSchemaOperationLocal(SchemaAbstractOperation op, QueryTypeDescriptorImpl type, IgniteUuid depId,
        SchemaIndexOperationCancellationToken cancelTok) throws SchemaOperationException {
        if (log.isDebugEnabled())
            log.debug("Started local index operation [opId=" + op.id() + ']');

        String cacheName = op.cacheName();

        GridCacheContextInfo cacheInfo = idx.registeredCacheInfo(cacheName);

        if (cacheInfo == null || !F.eq(depId, cacheInfo.dynamicDeploymentId()))
            throw new SchemaOperationException(SchemaOperationException.CODE_CACHE_NOT_FOUND, cacheName);

        try {
            if (op instanceof SchemaIndexCreateOperation) {
                final SchemaIndexCreateOperation op0 = (SchemaIndexCreateOperation)op;

                QueryIndexDescriptorImpl idxDesc = QueryUtils.createIndexDescriptor(type, op0.index());

                SchemaIndexCacheVisitor visitor;

                if (cacheInfo.isCacheContextInited()) {
                    GridCacheContext cctx = cacheInfo.cacheContext();

                    SchemaIndexCacheFilter filter = new TableCacheFilter(cctx, op0.tableName());

                    visitor = new SchemaIndexCacheVisitorImpl(cctx, filter, cancelTok, op0.parallel());
                }
                else
                    //For not started caches we shouldn't add any data to index.
                    visitor = clo -> {};

                idx.dynamicIndexCreate(op0.schemaName(), op0.tableName(), idxDesc, op0.ifNotExists(), visitor);
            }
            else if (op instanceof SchemaIndexDropOperation) {
                SchemaIndexDropOperation op0 = (SchemaIndexDropOperation)op;

                idx.dynamicIndexDrop(op0.schemaName(), op0.indexName(), op0.ifExists());
            }
            else if (op instanceof SchemaAlterTableAddColumnOperation) {
                SchemaAlterTableAddColumnOperation op0 = (SchemaAlterTableAddColumnOperation)op;

                processDynamicAddColumn(type, op0.columns());

                idx.dynamicAddColumn(op0.schemaName(), op0.tableName(), op0.columns(), op0.ifTableExists(),
                    op0.ifNotExists());
            }
            else if (op instanceof SchemaAlterTableDropColumnOperation) {
                SchemaAlterTableDropColumnOperation op0 = (SchemaAlterTableDropColumnOperation)op;

                processDynamicDropColumn(type, op0.columns());

                idx.dynamicDropColumn(op0.schemaName(), op0.tableName(), op0.columns(), op0.ifTableExists(),
                    op0.ifExists());
            }
            else
                throw new SchemaOperationException("Unsupported operation: " + op);
        }
        catch (Exception e) {
            if (e instanceof SchemaOperationException)
                throw (SchemaOperationException)e;
            else
                throw new SchemaOperationException("Schema change operation failed: " + e.getMessage(), e);
        }
    }

    /**
     * Create cache and table from given query entity.
     *
     * @param schemaName Schema name to create table in.
     * @param entity Entity to create table from.
     * @param templateName Template name.
     * @param cacheName Cache name.
     * @param cacheGroup Cache group name.
     * @param dataRegion Data region name.
     * @param affinityKey Affinity key column name.
     * @param atomicityMode Atomicity mode.
     * @param writeSyncMode Write synchronization mode.
     * @param backups Backups.
     * @param ifNotExists Quietly ignore this command if table already exists.
     * @param encrypted Encrypted flag.
     * @param qryParallelism query parallelism value for configuration of underlying cache.
     * @throws IgniteCheckedException If failed.
     */
    public void dynamicTableCreate(
        String schemaName,
        QueryEntity entity,
        String templateName,
        String cacheName,
        String cacheGroup,
        @Nullable String dataRegion,
        String affinityKey,
        @Nullable CacheAtomicityMode atomicityMode,
        @Nullable CacheWriteSynchronizationMode writeSyncMode,
        @Nullable Integer backups,
        boolean ifNotExists,
        boolean encrypted,
        @Nullable Integer qryParallelism
    ) throws IgniteCheckedException {
        assert !F.isEmpty(templateName);
        assert backups == null || backups >= 0;
        assert qryParallelism == null || qryParallelism > 0;

        CacheConfiguration<?, ?> ccfg = ctx.cache().getConfigFromTemplate(templateName);

        if (ccfg == null) {
            if (QueryUtils.TEMPLATE_PARTITIONED.equalsIgnoreCase(templateName))
                ccfg = new CacheConfiguration<>().setCacheMode(CacheMode.PARTITIONED);
            else if (QueryUtils.TEMPLATE_REPLICATED.equalsIgnoreCase(templateName))
                ccfg = new CacheConfiguration<>().setCacheMode(CacheMode.REPLICATED);
            else
                throw new SchemaOperationException(SchemaOperationException.CODE_CACHE_NOT_FOUND, templateName);

            ccfg.setWriteSynchronizationMode(CacheWriteSynchronizationMode.FULL_SYNC);
        }

        if (!F.isEmpty(ccfg.getQueryEntities()))
            throw new SchemaOperationException("Template cache already contains query entities which it should not: " +
                templateName);

        if (!F.isEmpty(entity.getNotNullFields()))
            QueryUtils.checkNotNullAllowed(ccfg);

        if (F.isEmpty(cacheName))
            cacheName = QueryUtils.createTableCacheName(schemaName, entity.getTableName());

        ccfg.setName(cacheName);

        if (!F.isEmpty(cacheGroup))
            ccfg.setGroupName(cacheGroup);

        if (!F.isEmpty(dataRegion))
            ccfg.setDataRegionName(dataRegion);

        if (atomicityMode != null)
            ccfg.setAtomicityMode(atomicityMode);

        if (writeSyncMode != null)
            ccfg.setWriteSynchronizationMode(writeSyncMode);

        if (backups != null)
            ccfg.setBackups(backups);

        if (qryParallelism != null)
            ccfg.setQueryParallelism(qryParallelism);

        ccfg.setEncryptionEnabled(encrypted);
        ccfg.setSqlSchema(schemaName);
        ccfg.setSqlEscapeAll(true);
        ccfg.setQueryEntities(Collections.singleton(entity));

        if (!QueryUtils.isCustomAffinityMapper(ccfg.getAffinityMapper()))
            ccfg.setAffinityMapper(null);

        if (affinityKey != null)
            ccfg.setKeyConfiguration(new CacheKeyConfiguration(entity.getKeyType(), affinityKey));

        boolean res;

        try {
            res = ctx.grid().getOrCreateCache0(ccfg, true).get2();
        }
        catch (CacheException e) {
            if (e.getCause() instanceof SchemaOperationException)
                throw (SchemaOperationException)e.getCause();
            else
                throw e;
        }

        if (!res && !ifNotExists)
            throw new SchemaOperationException(SchemaOperationException.CODE_TABLE_EXISTS,  entity.getTableName());
    }

    /**
     * Drop table by destroying its cache if it's an 1:1 per cache table.
     *
     * @param cacheName Cache name.
     * @param tblName Table name.
     * @param ifExists Quietly ignore this command if table does not exist.
     * @throws SchemaOperationException if {@code ifExists} is {@code false} and cache was not found.
     */
    public void dynamicTableDrop(String cacheName, String tblName, boolean ifExists) throws SchemaOperationException {
        GridCacheContext currCache = this.curCache.get();

        if (currCache != null && F.eq(currCache.name(), cacheName))
            throw new IgniteSQLException("DROP TABLE cannot be called from the same cache that holds " +
                "the table being dropped [cacheName-" + cacheName + ", tblName=" + tblName + ']',
                IgniteQueryErrorCode.UNSUPPORTED_OPERATION);

        boolean res = ctx.grid().destroyCache0(cacheName, true);

        if (!res && !ifExists)
            throw new SchemaOperationException(SchemaOperationException.CODE_TABLE_NOT_FOUND, tblName);
    }

    /**
     * Register cache in indexing SPI.
     *
     * @param cacheName Cache name.
     * @param schemaName Schema name.
     * @param cacheInfo Cache context info.
     * @param cands Candidates.
     * @param isSql {@code true} in case create cache initialized from SQL.
     * @throws IgniteCheckedException If failed.
     */
    private void registerCache0(
        String cacheName,
        String schemaName,
        GridCacheContextInfo<?, ?> cacheInfo,
        Collection<QueryTypeCandidate> cands,
        boolean isSql
    ) throws IgniteCheckedException {
        synchronized (stateMux) {
            if (idx != null)
                idx.registerCache(cacheName, schemaName, cacheInfo);

            try {
                for (QueryTypeCandidate cand : cands) {
                    QueryTypeIdKey typeId = cand.typeId();
                    QueryTypeIdKey altTypeId = cand.alternativeTypeId();
                    QueryTypeDescriptorImpl desc = cand.descriptor();

                    if (typesByName.putIfAbsent(new QueryTypeNameKey(cacheName, desc.name()), desc) != null)
                        throw new IgniteCheckedException("Type with name '" + desc.name() + "' already indexed " +
                            "in cache '" + cacheName + "'.");

                    types.put(typeId, desc);

                    if (altTypeId != null)
                        types.put(altTypeId, desc);

                    for (QueryIndexDescriptorImpl idx : desc.indexes0()) {
                        QueryIndexKey idxKey = new QueryIndexKey(schemaName, idx.name());

                        QueryIndexDescriptorImpl oldIdx = idxs.putIfAbsent(idxKey, idx);

                        if (oldIdx != null) {
                            throw new IgniteException("Duplicate index name [cache=" + cacheName +
                                ", schemaName=" + schemaName + ", idxName=" + idx.name() +
                                ", existingTable=" + oldIdx.typeDescriptor().tableName() +
                                ", table=" + desc.tableName() + ']');
                        }
                    }

                    if (idx != null)
                        idx.registerType(cacheInfo, desc, isSql);
                }

                cacheNames.add(CU.mask(cacheName));
            }
            catch (IgniteCheckedException | RuntimeException e) {
                onCacheStop0(cacheInfo, true);

                throw e;
            }
        }
    }

    /**
     * Unregister cache.<p>
     * Use with {@link #busyLock} where appropriate.
     *
     * @param cacheInfo Cache context info.
     * @param destroy Destroy flag.
     */
    public void onCacheStop0(GridCacheContextInfo cacheInfo, boolean destroy) {
        if (idx == null)
            return;

        String cacheName = cacheInfo.name();

        synchronized (stateMux) {
            // Clear types.
            Iterator<Map.Entry<QueryTypeIdKey, QueryTypeDescriptorImpl>> it = types.entrySet().iterator();

            while (it.hasNext()) {
                Map.Entry<QueryTypeIdKey, QueryTypeDescriptorImpl> entry = it.next();

                if (F.eq(cacheName, entry.getKey().cacheName())) {
                    it.remove();

                    typesByName.remove(new QueryTypeNameKey(cacheName, entry.getValue().name()));

                    entry.getValue().markObsolete();
                }
            }

            // Clear indexes.
            Iterator<Map.Entry<QueryIndexKey, QueryIndexDescriptorImpl>> idxIt = idxs.entrySet().iterator();

            while (idxIt.hasNext()) {
                Map.Entry<QueryIndexKey, QueryIndexDescriptorImpl> idxEntry = idxIt.next();

                if (F.eq(cacheName, idxEntry.getValue().typeDescriptor().cacheName()))
                    idxIt.remove();
            }

            // Notify in-progress index operations.
            for (SchemaOperation op : schemaOps.values()) {
                if (op.started())
                    op.manager().worker().cancel();
            }

            // Notify indexing.
            try {
                idx.unregisterCache(cacheInfo, destroy);
            }
            catch (Exception e) {
                U.error(log, "Failed to clear indexing on cache unregister (will ignore): " + cacheName, e);
            }

            cacheNames.remove(cacheName);

            Iterator<Long> missedCacheTypeIter = missedCacheTypes.iterator();

            while (missedCacheTypeIter.hasNext()) {
                long key = missedCacheTypeIter.next();

                if (missedCacheTypeKeyMatches(key, cacheName))
                    missedCacheTypeIter.remove();
            }
        }
    }

    /**
     * Check whether provided key and value belongs to expected cache and table.
     *
     * @param cctx Target cache context.
     * @param expCacheName Expected cache name.
     * @param expTblName Expected table name.
     * @param key Key.
     * @param val Value.
     * @return {@code True} if this key-value pair belongs to expected cache/table, {@code false} otherwise or
     *     if cache or table doesn't exist.
     * @throws IgniteCheckedException If failed.
     */
    @SuppressWarnings("ConstantConditions")
    public boolean belongsToTable(GridCacheContext cctx, String expCacheName, String expTblName, KeyCacheObject key,
        CacheObject val) throws IgniteCheckedException {
        QueryTypeDescriptorImpl desc = type(expCacheName, val);

        if (desc == null)
            return false;

        if (!F.eq(expTblName, desc.tableName()))
            return false;

        if (!cctx.cacheObjects().isBinaryObject(val)) {
            Class<?> valCls = val.value(cctx.cacheObjectContext(), false).getClass();

            if (!desc.valueClass().isAssignableFrom(valCls))
                return false;
        }

        if (!cctx.cacheObjects().isBinaryObject(key)) {
            Class<?> keyCls = key.value(cctx.cacheObjectContext(), false).getClass();

            if (!desc.keyClass().isAssignableFrom(keyCls))
                return false;
        }

        return true;
    }

    /**
     * Rebuilds indexes for provided caches from corresponding hash indexes.
     *
     * @param cctx Cache context.
     * @return Future that will be completed when rebuilding is finished.
     */
    public IgniteInternalFuture<?> rebuildIndexesFromHash(GridCacheContext cctx) {
        // Indexing module is disabled, nothing to rebuild.
        if (idx == null)
            return null;

        // No data on non-affinity nodes.
        if (!cctx.affinityNode())
            return null;

        // No indexes to rebuild when there are no QueryEntities.
        if (!cctx.isQueryEnabled())
            return null;

        // No need to rebuild if cache has no data.
        boolean empty = true;

        for (IgniteCacheOffheapManager.CacheDataStore store : cctx.offheap().cacheDataStores()) {
            if (!store.isEmpty()) {
                empty = false;

                break;
            }
        }

        if (empty)
            return null;

        if (!busyLock.enterBusy())
            return new GridFinishedFuture<>(new NodeStoppingException("Failed to rebuild indexes from hash " +
                "(grid is stopping)."));

        try {
            return idx.rebuildIndexesFromHash(cctx);
        }
        finally {
            busyLock.leaveBusy();
        }
    }

    /**
     * @param cacheName Cache name.
     * @return Cache object context.
     */
    private CacheObjectContext cacheObjectContext(String cacheName) {
        return ctx.cache().internalCache(cacheName).context().cacheObjectContext();
    }

    /**
     * @param cctx Cache context.
     * @param newRow New row.
     * @param prevRow Previous row.
     * @throws IgniteCheckedException In case of error.
     */
    public void store(GridCacheContext cctx, CacheDataRow newRow, @Nullable CacheDataRow prevRow,
        boolean prevRowAvailable)
        throws IgniteCheckedException {
        assert cctx != null;
        assert newRow != null;
        assert prevRowAvailable || prevRow == null;
        // No need to acquire busy lock here - operation is protected by GridCacheQueryManager.busyLock

        KeyCacheObject key = newRow.key();
        CacheObject val = newRow.value();

        if (log.isDebugEnabled())
            log.debug("Store [cache=" + cctx.name() + ", key=" + key + ", val=" + val + "]");

        if (idx == null)
            return;

        String cacheName = cctx.name();

        CacheObjectContext coctx = cctx.cacheObjectContext();

        QueryTypeDescriptorImpl desc = typeByValue(cacheName, coctx, key, val, true);

        if (prevRowAvailable && prevRow != null) {
            QueryTypeDescriptorImpl prevValDesc = typeByValue(cacheName,
                coctx,
                key,
                prevRow.value(),
                false);

            if (prevValDesc != desc) {
                if (prevValDesc != null)
                    idx.remove(cctx, prevValDesc, prevRow);

                // Row has already been removed from another table indexes
                prevRow = null;
            }
        }

        if (desc == null) {
            int typeId = ctx.cacheObjects().typeId(val);

            long missedCacheTypeKey = missedCacheTypeKey(cacheName, typeId);

            if (!missedCacheTypes.contains(missedCacheTypeKey)) {
                if (missedCacheTypes.add(missedCacheTypeKey)) {
                    LT.warn(log, "Key-value pair is not inserted into any SQL table [cacheName=" + cacheName +
                        ", " + describeTypeMismatch(cacheName, val) + "]");

                    LT.warn(log, "  ^-- Value type(s) are specified via CacheConfiguration.indexedTypes or CacheConfiguration.queryEntities");
                    LT.warn(log, "  ^-- Make sure that same type(s) used when adding Object or BinaryObject to cache");
                    LT.warn(log, "  ^-- Otherwise, entries will be stored in cache, but not appear as SQL Table rows");
                }
            }

            return;
        }

        idx.store(cctx, desc, newRow, prevRow, prevRowAvailable);
    }

    /**
     * Pretty-prints difference between expected and actual value types.
     *
     * @param cacheName Cache name.
     * @param val Value object.
     * @return Human readable type difference.
     */
    private String describeTypeMismatch(String cacheName, Object val) {
        try {
            QueryTypeDescriptorImpl indexedType = null;

            for (QueryTypeIdKey typeKey : types.keySet()) {
                if (typeKey.cacheName().equals(cacheName)) {
                    if (indexedType != null) {
                        // More than one type for table - simplified message.
                        indexedType = null;
                        break;
                    }

                    indexedType = types.get(typeKey);
                }
            }

            boolean bin = ctx.cacheObjects().isBinaryObject(val);

            if (indexedType != null && bin &&
                !indexedType.valueTypeName().equals(((BinaryObject)val).type().typeName())) {

                return "expValType=" + indexedType.valueTypeName()
                    + ", actualValType=" + ((BinaryObject)val).type().typeName();
            }
            else if (bin)
                return "valType=" + ((BinaryObject)val).type().typeName();
            else
                return "val=" + val.toString();
        }
        catch (Exception e) {
            return val.getClass().getName();
        }
    }

    /**
     * @param cacheName Cache name.
     * @param coctx Cache context.
     * @param key Key.
     * @param val Value.
     * @param checkType If {@code true} checks that key and value type correspond to found TypeDescriptor.
     * @return Type descriptor if found.
     * @throws IgniteCheckedException If type check failed.
     */
    @SuppressWarnings("ConstantConditions")
    @Nullable private QueryTypeDescriptorImpl typeByValue(String cacheName,
        CacheObjectContext coctx,
        KeyCacheObject key,
        CacheObject val,
        boolean checkType)
        throws IgniteCheckedException {
        Class<?> valCls = null;

        QueryTypeIdKey id;

        boolean binaryVal = ctx.cacheObjects().isBinaryObject(val);

        if (binaryVal) {
            int typeId = ctx.cacheObjects().typeId(val);

            id = new QueryTypeIdKey(cacheName, typeId);
        }
        else {
            valCls = val.value(coctx, false).getClass();

            id = new QueryTypeIdKey(cacheName, valCls);
        }

        QueryTypeDescriptorImpl desc = types.get(id);

        if (desc == null)
            return null;

        if (checkType) {
            if (!binaryVal && !desc.valueClass().isAssignableFrom(valCls))
                throw new IgniteCheckedException("Failed to update index due to class name conflict" +
                    "(multiple classes with same simple name are stored in the same cache) " +
                    "[expCls=" + desc.valueClass().getName() + ", actualCls=" + valCls.getName() + ']');

            if (!ctx.cacheObjects().isBinaryObject(key)) {
                Class<?> keyCls = key.value(coctx, false).getClass();

                if (!desc.keyClass().isAssignableFrom(keyCls))
                    throw new IgniteCheckedException("Failed to update index, incorrect key class [expCls=" +
                        desc.keyClass().getName() + ", actualCls=" + keyCls.getName() + "]");
            }
        }

        return desc;
    }

    /**
     * Gets type descriptor for cache by given object's type.
     *
     * @param cacheName Cache name.
     * @param val Object to determine type for.
     * @return Type descriptor.
     * @throws IgniteCheckedException If failed.
     */
    @SuppressWarnings("ConstantConditions")
    private QueryTypeDescriptorImpl type(@Nullable String cacheName, CacheObject val) throws IgniteCheckedException {
        CacheObjectContext coctx = cacheObjectContext(cacheName);

        QueryTypeIdKey id;

        boolean binaryVal = ctx.cacheObjects().isBinaryObject(val);

        if (binaryVal)
            id = new QueryTypeIdKey(cacheName, ctx.cacheObjects().typeId(val));
        else
            id = new QueryTypeIdKey(cacheName, val.value(coctx, false).getClass());

        return types.get(id);
    }

    /**
     * @throws IgniteCheckedException If failed.
     */
    private void checkEnabled() throws IgniteCheckedException {
        if (idx == null)
            throw new IgniteCheckedException("Indexing is disabled.");
    }

    /**
     * @throws IgniteException If indexing is disabled.
     */
    private void checkxEnabled() throws IgniteException {
        if (idx == null)
            throw new IgniteException("Failed to execute query because indexing is disabled (consider adding module " +
                INDEXING.module() + " to classpath or moving it from 'optional' to 'libs' folder).");
    }

    /**
     * Execute update on DHT node (i.e. when it is possible to execute and update on all nodes independently).
     *
     * @param cctx Cache context.
     * @param cacheIds Involved cache ids.
     * @param parts Partitions.
     * @param schema Schema name.
     * @param qry Query string.
     * @param params Query parameters.
     * @param flags Flags.
     * @param pageSize Fetch page size.
     * @param timeout Timeout.
     * @param topVer Topology version.
     * @param mvccSnapshot MVCC snapshot.
     * @param cancel Query cancel object.
     * @return Cursor over entries which are going to be changed.
     * @throws IgniteCheckedException If failed.
     */
    public UpdateSourceIterator<?> executeUpdateOnDataNodeTransactional(
        GridCacheContext<?, ?> cctx,
        int[] cacheIds,
        int[] parts,
        String schema,
        String qry,
        Object[] params,
        int flags,
        int pageSize,
        int timeout,
        AffinityTopologyVersion topVer,
        MvccSnapshot mvccSnapshot,
        GridQueryCancel cancel
    ) throws IgniteCheckedException {
        checkxEnabled();

        return idx.executeUpdateOnDataNodeTransactional(
            cctx,
            cacheIds,
            parts,
            schema,
            qry,
            params,
            flags,
            pageSize,
            timeout,
            topVer,
            mvccSnapshot,
            cancel
        );
    }

    /**
     * Query SQL fields.
     *
     * @param qry Query.
     * @param keepBinary Keep binary flag.
     * @return Cursor.
     */
    public List<FieldsQueryCursor<List<?>>> querySqlFields(final SqlFieldsQuery qry, final boolean keepBinary,
        final boolean failOnMultipleStmts) {
        return querySqlFields(
            null,
            qry,
            null,
            keepBinary,
            failOnMultipleStmts
        );
    }

    /**
     * Query SQL fields.
     *
     * @param qry Query.
     * @param keepBinary Keep binary flag.
     * @return Cursor.
     */
    public FieldsQueryCursor<List<?>> querySqlFields(final SqlFieldsQuery qry, final boolean keepBinary) {
        return querySqlFields(
            null,
            qry,
            null,
            keepBinary,
            true
        ).get(0);
    }

    /**
     * Query SQL fields.
     *
     * @param cctx Cache context.
     * @param qry Query.
     * @param cliCtx Client context.
     * @param keepBinary Keep binary flag.
     * @param failOnMultipleStmts If {@code true} the method must throws exception when query contains
     *      more then one SQL statement.
     * @return Cursor.
     */
    public List<FieldsQueryCursor<List<?>>> querySqlFields(
        @Nullable final GridCacheContext<?, ?> cctx,
        final SqlFieldsQuery qry,
        final SqlClientContext cliCtx,
        final boolean keepBinary,
        final boolean failOnMultipleStmts
    ) {
        return querySqlFields(
            cctx,
            qry,
            cliCtx,
            keepBinary,
            failOnMultipleStmts,
            GridCacheQueryType.SQL_FIELDS,
            null
        );
    }

    /**
     * Query SQL fields.
     *
     * @param cctx Cache context.
     * @param qry Query.
     * @param cliCtx Client context.
     * @param keepBinary Keep binary flag.
     * @param failOnMultipleStmts If {@code true} the method must throws exception when query contains
     *      more then one SQL statement.
     * @param cancel Hook for query cancellation.
     * @return Cursor.
     */
    public List<FieldsQueryCursor<List<?>>> querySqlFields(
        @Nullable final GridCacheContext<?, ?> cctx,
        final SqlFieldsQuery qry,
        final SqlClientContext cliCtx,
        final boolean keepBinary,
        final boolean failOnMultipleStmts,
        @Nullable final GridQueryCancel cancel
    ) {
        return querySqlFields(
            cctx,
            qry,
            cliCtx,
            keepBinary,
            failOnMultipleStmts,
            GridCacheQueryType.SQL_FIELDS,
            cancel
        );
    }

    /**
     * Query SQL fields.
     *
     * @param cctx Cache context.
     * @param qry Query.
     * @param cliCtx Client context.
     * @param keepBinary Keep binary flag.
     * @param failOnMultipleStmts If {@code true} the method must throws exception when query contains
     *      more then one SQL statement.
     * @param qryType Real query type.
     * @param cancel Hook for query cancellation.
     * @return Cursor.
     */
    public List<FieldsQueryCursor<List<?>>> querySqlFields(
        @Nullable final GridCacheContext<?, ?> cctx,
        final SqlFieldsQuery qry,
        final SqlClientContext cliCtx,
        final boolean keepBinary,
        final boolean failOnMultipleStmts,
        GridCacheQueryType qryType,
        @Nullable final GridQueryCancel cancel
    ) {
        // Validate.
        checkxEnabled();

        if (qry.isDistributedJoins() && qry.getPartitions() != null)
            throw new CacheException("Using both partitions and distributed JOINs is not supported for the same query");

        if (qry.isLocal() && ctx.clientNode() && (cctx == null || cctx.config().getCacheMode() != CacheMode.LOCAL))
            throw new CacheException("Execution of local SqlFieldsQuery on client node disallowed.");

        return executeQuerySafe(cctx, () -> {
<<<<<<< HEAD
            final String schemaName = getSchemaName(cctx, qry);
=======
            assert idx != null;

            final String schemaName = qry.getSchema() != null ? qry.getSchema()
                : (cctx != null ? idx.schema(cctx.name()) : QueryUtils.DFLT_SCHEMA);
>>>>>>> 455b56d4

            IgniteOutClosureX<List<FieldsQueryCursor<List<?>>>> clo =
                new IgniteOutClosureX<List<FieldsQueryCursor<List<?>>>>() {
                    @Override public List<FieldsQueryCursor<List<?>>> applyx() {
                        GridQueryCancel cancel0 = cancel != null ? cancel : new GridQueryCancel();

                        List<FieldsQueryCursor<List<?>>> res = idx.querySqlFields(
                                schemaName,
                                qry,
                                cliCtx,
                                keepBinary,
                                failOnMultipleStmts,
                                cancel0
                            );

                        if (cctx != null)
                            sendQueryExecutedEvent(qry.getSql(), qry.getArgs(), cctx, qryType);

                        return res;
                    }
                };

            return executeQuery(qryType, qry.getSql(), cctx, clo, true);
        });
    }

    /**
     * @param cctx Cache context.
     * @param qry Query.
     * @return Schema name.
     */
    @Nullable private String getSchemaName(@NotNull GridCacheContext<?, ?> cctx, SqlFieldsQuery qry) {
        if (qry.getSchema() != null)
            return qry.getSchema();
        else if (cctx != null) {
            String cacheSchemaName = idx.schema(cctx.name());

            if (!F.isEmpty(cacheSchemaName))
                return cacheSchemaName;
        }

        return QueryUtils.DFLT_SCHEMA;
    }

    /**
     * Execute query setting busy lock, preserving current cache context and properly handling checked exceptions.
     *
     * @param cctx Cache context.
     * @param supplier Code to be executed.
     * @return Result.
     */
    private <T> T executeQuerySafe(@Nullable final GridCacheContext<?, ?> cctx, SupplierX<T> supplier) {
        GridCacheContext oldCctx = curCache.get();

        curCache.set(cctx);

        if (!busyLock.enterBusy())
            throw new IllegalStateException("Failed to execute query (grid is stopping).");

        try {
            return supplier.get();
        }
        catch (IgniteCheckedException e) {
            throw new CacheException(e);
        }
        finally {
            curCache.set(oldCctx);

            busyLock.leaveBusy();
        }
    }

    /**
     * @param cacheName Cache name.
     * @param schemaName Schema name.
     * @param streamer Data streamer.
     * @param qry Query.
     * @return Update counter.
     */
    public long streamUpdateQuery(@Nullable final String cacheName, final String schemaName,
        final IgniteDataStreamer<?, ?> streamer, final String qry, final Object[] args) {
        assert streamer != null;

        if (!busyLock.enterBusy())
            throw new IllegalStateException("Failed to execute query (grid is stopping).");

        try {
            GridCacheContext cctx = ctx.cache().cache(cacheName).context();

            return executeQuery(GridCacheQueryType.SQL_FIELDS, qry, cctx, new IgniteOutClosureX<Long>() {
                @Override public Long applyx() throws IgniteCheckedException {
                    return idx.streamUpdateQuery(schemaName, qry, args, streamer);
                }
            }, true);
        }
        catch (IgniteCheckedException e) {
            throw new CacheException(e);
        }
        finally {
            busyLock.leaveBusy();
        }
    }

    /**
     * @param schemaName Schema name.
     * @param cliCtx Client context.
     * @param qry Query.
     * @param args Query arguments.
     * @return Update counters.
     */
    public List<Long> streamBatchedUpdateQuery(final String schemaName, final SqlClientContext cliCtx,
        final String qry, final List<Object[]> args) {
        checkxEnabled();

        if (!busyLock.enterBusy())
            throw new IllegalStateException("Failed to execute query (grid is stopping).");

        try {
            return executeQuery(GridCacheQueryType.SQL_FIELDS, qry, null, new IgniteOutClosureX<List<Long>>() {
                @Override public List<Long> applyx() throws IgniteCheckedException {
                    return idx.streamBatchedUpdateQuery(schemaName, qry, args, cliCtx);
                }
            }, true);
        }
        catch (IgniteCheckedException e) {
            throw new CacheException(e);
        }
        finally {
            busyLock.leaveBusy();
        }
    }

    /**
     * Execute distributed SQL query.
     *
     * @param cctx Cache context.
     * @param qry Query.
     * @param keepBinary Keep binary flag.
     * @return Cursor.
     */
    public <K, V> QueryCursor<Cache.Entry<K,V>> querySql(
        final GridCacheContext<?,?> cctx,
        final SqlQuery qry,
        boolean keepBinary
    ) {
        // Generate.
        String type = qry.getType();

        String typeName = typeName(cctx.name(), type);

        qry.setType(typeName);

        SqlFieldsQuery fieldsQry = idx.generateFieldsQuery(cctx.name(), qry);

        // Execute.
        FieldsQueryCursor<List<?>> res = querySqlFields(
            cctx,
            fieldsQry,
            null,
            keepBinary,
            true,
            GridCacheQueryType.SQL,
            null
        ).get(0);

        // Convert.
        QueryKeyValueIterable<K, V>converted = new QueryKeyValueIterable<>(res);

        return new QueryCursorImpl<Cache.Entry<K, V>>(converted) {
            @Override public void close() {
                converted.cursor().close();
            }
        };
    }

    /**
     * Collect queries that already running more than specified duration.
     *
     * @param duration Duration to check.
     * @return Collection of long running queries.
     */
    public Collection<GridRunningQueryInfo> runningQueries(long duration) {
        if (moduleEnabled())
            return idx.runningQueries(duration);

        return Collections.emptyList();
    }

    /**
     * Cancel specified queries.
     *
     * @param queries Queries ID's to cancel.
     */
    public void cancelQueries(Collection<Long> queries) {
        if (moduleEnabled())
            idx.cancelQueries(queries);
    }

    /**
     * Entry point for index procedure.
     *
     * @param cacheName Cache name.
     * @param schemaName Schema name.
     * @param tblName Table name.
     * @param idx Index.
     * @param ifNotExists When set to {@code true} operation will fail if index already exists.
     * @param parallel Index creation parallelism level.
     * @return Future completed when index is created.
     */
    public IgniteInternalFuture<?> dynamicIndexCreate(String cacheName, String schemaName, String tblName,
        QueryIndex idx, boolean ifNotExists, int parallel) {
        SchemaAbstractOperation op = new SchemaIndexCreateOperation(UUID.randomUUID(), cacheName, schemaName, tblName,
            idx, ifNotExists, parallel);

        return startIndexOperationDistributed(op);
    }

    /**
     * Entry point for index drop procedure
     *
     * @param cacheName Cache name.
     * @param schemaName Schema name.
     * @param idxName Index name.
     * @param ifExists When set to {@code true} operation fill fail if index doesn't exists.
     * @return Future completed when index is created.
     */
    public IgniteInternalFuture<?> dynamicIndexDrop(String cacheName, String schemaName, String idxName,
        boolean ifExists) {
        SchemaAbstractOperation op = new SchemaIndexDropOperation(UUID.randomUUID(), cacheName, schemaName, idxName,
            ifExists);

        return startIndexOperationDistributed(op);
    }

    /**
     * Entry point for add column procedure.
     * @param schemaName Schema name.
     * @param tblName Target table name.
     * @param cols Columns to add.
     * @param ifTblExists Ignore operation if target table doesn't exist.
     * @param ifNotExists Ignore operation if column exists.
     */
    public IgniteInternalFuture<?> dynamicColumnAdd(String cacheName, String schemaName, String tblName,
        List<QueryField> cols, boolean ifTblExists, boolean ifNotExists) {

        SchemaAlterTableAddColumnOperation op = new SchemaAlterTableAddColumnOperation(UUID.randomUUID(), cacheName,
            schemaName, tblName, cols, ifTblExists, ifNotExists);

        return startIndexOperationDistributed(op);
    }

    /**
     * Entry point for drop column procedure.
     *
     * @param schemaName Schema name.
     * @param tblName Target table name.
     * @param cols Columns to drop.
     * @param ifTblExists Ignore operation if target table doesn't exist.
     * @param ifExists Ignore operation if column does not exist.
     */
    public IgniteInternalFuture<?> dynamicColumnRemove(String cacheName, String schemaName, String tblName,
        List<String> cols, boolean ifTblExists, boolean ifExists) {

        SchemaAlterTableDropColumnOperation op = new SchemaAlterTableDropColumnOperation(UUID.randomUUID(), cacheName,
            schemaName, tblName, cols, ifTblExists, ifExists);

        return startIndexOperationDistributed(op);
    }

    /**
     * Start distributed index change operation.
     *
     * @param op Operation.
     * @return Future.
     */
    private IgniteInternalFuture<?> startIndexOperationDistributed(SchemaAbstractOperation op) {
        SchemaOperationClientFuture fut = new SchemaOperationClientFuture(op.id());

        SchemaOperationClientFuture oldFut = schemaCliFuts.put(op.id(), fut);

        assert oldFut == null;

        try {
            ctx.discovery().sendCustomEvent(new SchemaProposeDiscoveryMessage(op));

            if (log.isDebugEnabled())
                log.debug("Sent schema propose discovery message [opId=" + op.id() + ", op=" + op + ']');

            boolean disconnected0;

            synchronized (stateMux) {
                disconnected0 = disconnected;
            }

            if (disconnected0) {
                fut.onDone(new SchemaOperationException("Client node is disconnected (operation result is unknown)."));

                schemaCliFuts.remove(op.id());
            }
        }
        catch (Exception e) {
            if (e instanceof SchemaOperationException)
                fut.onDone(e);
            else {
                fut.onDone(new SchemaOperationException("Failed to start schema change operation due to " +
                    "unexpected exception [opId=" + op.id() + ", op=" + op + ']', e));
            }

            schemaCliFuts.remove(op.id());
        }

        return fut;
    }

    /**
     * @param sqlQry Sql query.
     * @param params Params of the query.
     * @param cctx cache context.
     * @param qryType actual query type, usually either SQL or SQL_FIELDS.
     */
    private void sendQueryExecutedEvent(
            String sqlQry,
            Object[] params,
            GridCacheContext<?, ?> cctx,
            GridCacheQueryType qryType) {
        if (cctx.events().isRecordable(EVT_CACHE_QUERY_EXECUTED)) {
            ctx.event().record(new CacheQueryExecutedEvent<>(
                ctx.discovery().localNode(),
                qryType.name() + " query executed.",
                EVT_CACHE_QUERY_EXECUTED,
                qryType.name(),
                cctx.name(),
                null,
                sqlQry,
                null,
                null,
                params,
                ctx.localNodeId(),
                null));
        }
    }

    /**
     * Update type descriptor with new fields metadata.
     *
     * @param d Type descriptor to update.
     * @param cols Columns to add.
     * @throws IgniteCheckedException If failed to update type descriptor.
     */
    private void processDynamicAddColumn(QueryTypeDescriptorImpl d, List<QueryField> cols)
        throws IgniteCheckedException {
        List<GridQueryProperty> props = new ArrayList<>(cols.size());

        for (QueryField col : cols) {
            try {
                props.add(new QueryBinaryProperty(
                    ctx,
                    col.name(),
                    null,
                    Class.forName(col.typeName()),
                    false,
                    null,
                    !col.isNullable(),
                    null,
                    col.precision(),
                    col.scale()));
            }
            catch (ClassNotFoundException e) {
                throw new SchemaOperationException("Class not found for new property: " + col.typeName());
            }
        }

        for (GridQueryProperty p : props)
            d.addProperty(p, true);
    }

    /**
     * Remove fields from type descriptor.
     *
     * @param d Type descriptor to update.
     * @param cols Columns to remove.
     * @throws IgniteCheckedException If failed.
     */
    private void processDynamicDropColumn(QueryTypeDescriptorImpl d, List<String> cols)
        throws IgniteCheckedException {
        for (String field : cols)
            d.removeProperty(field);
    }

    /**
     * @param schemaName Schema name.
     * @param sql Query.
     * @return {@link PreparedStatement} from underlying engine to supply metadata to Prepared - most likely H2.
     * @throws SQLException On error.
     */
    public PreparedStatement prepareNativeStatement(String schemaName, String sql) throws SQLException {
        checkxEnabled();

        return idx.prepareNativeStatement(schemaName, sql);
    }

    /**
     * @param cctx Cache context.
     * @param row Row removed from cache.
     * @throws IgniteCheckedException Thrown in case of any errors.
     */
    public void remove(GridCacheContext cctx, CacheDataRow row)
        throws IgniteCheckedException {
        assert row != null;
        // No need to acquire busy lock here - operation is protected by GridCacheQueryManager.busyLock

        if (log.isDebugEnabled())
            log.debug("Remove [cacheName=" + cctx.name() + ", key=" + row.key() + ", val=" + row.value() + "]");

        if (idx == null)
            return;

        QueryTypeDescriptorImpl desc = typeByValue(cctx.name(),
            cctx.cacheObjectContext(),
            row.key(),
            row.value(),
            false);

        if (desc == null)
            return;

        idx.remove(cctx, desc, row);
    }

    /**
     * @param cacheName Cache name.
     * @param clause Clause.
     * @param resType Result type.
     * @param filters Key and value filters.
     * @param <K> Key type.
     * @param <V> Value type.
     * @return Key/value rows.
     * @throws IgniteCheckedException If failed.
     */
    public <K, V> GridCloseableIterator<IgniteBiTuple<K, V>> queryText(final String cacheName, final String clause,
        final String resType, final IndexingQueryFilter filters) throws IgniteCheckedException {
        checkEnabled();

        if (!busyLock.enterBusy())
            throw new IllegalStateException("Failed to execute query (grid is stopping).");

        try {
            final GridCacheContext<?, ?> cctx = ctx.cache().internalCache(cacheName).context();

            return executeQuery(GridCacheQueryType.TEXT, clause, cctx,
                new IgniteOutClosureX<GridCloseableIterator<IgniteBiTuple<K, V>>>() {
                    @Override public GridCloseableIterator<IgniteBiTuple<K, V>> applyx() throws IgniteCheckedException {
                        String typeName = typeName(cacheName, resType);
                        String schemaName = idx.schema(cacheName);

                        return idx.queryLocalText(schemaName, cacheName, clause, typeName, filters);
                    }
                }, true);
        }
        finally {
            busyLock.leaveBusy();
        }
    }

    /**
     * Gets types for cache.
     *
     * @param cacheName Cache name.
     * @return Descriptors.
     */
    public Collection<GridQueryTypeDescriptor> types(@Nullable String cacheName) {
        Collection<GridQueryTypeDescriptor> cacheTypes = new ArrayList<>();

        for (Map.Entry<QueryTypeIdKey, QueryTypeDescriptorImpl> e : types.entrySet()) {
            QueryTypeDescriptorImpl desc = e.getValue();

            if (F.eq(e.getKey().cacheName(), cacheName))
                cacheTypes.add(desc);
        }

        return cacheTypes;
    }

    /**
     * Get type descriptor for the given cache and table name.
     * @param cacheName Cache name.
     * @param tblName Table name.
     * @return Type (if any).
     */
    @Nullable private QueryTypeDescriptorImpl type(@Nullable String cacheName, String tblName) {
        for (QueryTypeDescriptorImpl type : types.values()) {
            if (F.eq(cacheName, type.cacheName()) && F.eq(tblName, type.tableName()))
                return type;
        }

        return null;
    }

    /**
     * Gets type name for provided cache name and type name if type is still valid.
     *
     * @param cacheName Cache name.
     * @param typeName Type name.
     * @return Type descriptor.
     */
    private String typeName(@Nullable String cacheName, String typeName) throws IgniteException {
        QueryTypeDescriptorImpl type = typesByName.get(new QueryTypeNameKey(cacheName, typeName));

        if (type == null)
            throw new IgniteException("Failed to find SQL table for type: " + typeName);

        return type.name();
    }

    /**
     * @param qryType Query type.
     * @param qry Query description.
     * @param cctx Cache context.
     * @param clo Closure.
     * @param complete Complete.
     */
    public <R> R executeQuery(GridCacheQueryType qryType, String qry, @Nullable GridCacheContext<?, ?> cctx,
        IgniteOutClosureX<R> clo, boolean complete) throws IgniteCheckedException {
        final long startTime = U.currentTimeMillis();

        Throwable err = null;

        R res = null;

        try {
            res = clo.apply();

            if (res instanceof CacheQueryFuture) {
                CacheQueryFuture fut = (CacheQueryFuture)res;

                err = fut.error();
            }

            return res;
        }
        catch (GridClosureException e) {
            err = e.unwrap();

            throw (IgniteCheckedException)err;
        }
        catch (CacheException | IgniteException e) {
            err = e;

            throw e;
        }
        catch (Exception e) {
            err = e;

            throw new IgniteCheckedException(e);
        }
        finally {
            boolean failed = err != null;

            long duration = U.currentTimeMillis() - startTime;

            if (complete || failed) {
                if (cctx != null)
                    cctx.queries().collectMetrics(qryType, qry, startTime, duration, failed);

                if (log.isTraceEnabled())
                    log.trace("Query execution [startTime=" + startTime + ", duration=" + duration +
                        ", fail=" + failed + ", res=" + res + ']');
            }
        }
    }

    /**
     * Send status message to coordinator node.
     *
     * @param destNodeId Destination node ID.
     * @param opId Operation ID.
     * @param err Error.
     */
    public void sendStatusMessage(UUID destNodeId, UUID opId, SchemaOperationException err) {
        if (log.isDebugEnabled())
            log.debug("Sending schema operation status message [opId=" + opId + ", crdNode=" + destNodeId +
                ", err=" + err + ']');

        try {
            byte[] errBytes = marshalSchemaError(opId, err);

            SchemaOperationStatusMessage msg = new SchemaOperationStatusMessage(opId, errBytes);

            // Messages must go to dedicated schema pool. We cannot push them to query pool because in this case
            // they could be blocked with other query requests.
            ctx.io().sendToGridTopic(destNodeId, TOPIC_SCHEMA, msg, SCHEMA_POOL);
        }
        catch (IgniteCheckedException e) {
            if (log.isDebugEnabled())
                log.debug("Failed to send schema status response [opId=" + opId + ", destNodeId=" + destNodeId +
                    ", err=" + e + ']');
        }
    }

    /**
     * Process status message.
     *
     * @param msg Status message.
     */
    private void processStatusMessage(SchemaOperationStatusMessage msg) {
        synchronized (stateMux) {
            if (completedOpIds.contains(msg.operationId())) {
                // Received message from a node which joined topology in the middle of operation execution.
                if (log.isDebugEnabled())
                    log.debug("Received status message for completed operation (will ignore) [" +
                        "opId=" + msg.operationId() + ", sndNodeId=" + msg.senderNodeId() + ']');

                return;
            }

            UUID opId = msg.operationId();

            SchemaProposeDiscoveryMessage proposeMsg = activeProposals.get(opId);

            if (proposeMsg != null) {
                SchemaOperation op = schemaOps.get(proposeMsg.schemaName());

                if (op != null && F.eq(op.id(), opId) && op.started() && coordinator().isLocal()) {
                    if (log.isDebugEnabled())
                        log.debug("Received status message [opId=" + msg.operationId() +
                            ", sndNodeId=" + msg.senderNodeId() + ']');

                    op.manager().onNodeFinished(msg.senderNodeId(), unmarshalSchemaError(msg.errorBytes()));

                    return;
                }
            }

            // Put to pending set if operation is not visible/ready yet.
            pendingMsgs.add(msg);

            if (log.isDebugEnabled())
                log.debug("Received status message (added to pending set) [opId=" + msg.operationId() +
                    ", sndNodeId=" + msg.senderNodeId() + ']');
        }
    }

    /**
     * Unwind pending messages for particular operation.
     *
     * @param opId Operation ID.
     * @param mgr Manager.
     */
    private void unwindPendingMessages(UUID opId, SchemaOperationManager mgr) {
        assert Thread.holdsLock(stateMux);

        Iterator<SchemaOperationStatusMessage> it = pendingMsgs.iterator();

        while (it.hasNext()) {
            SchemaOperationStatusMessage msg = it.next();

            if (F.eq(msg.operationId(), opId)) {
                mgr.onNodeFinished(msg.senderNodeId(), unmarshalSchemaError(msg.errorBytes()));

                it.remove();
            }
        }
    }

    /**
     * Marshal schema error.
     *
     * @param err Error.
     * @return Error bytes.
     */
    @Nullable private byte[] marshalSchemaError(UUID opId, @Nullable SchemaOperationException err) {
        if (err == null)
            return null;

        try {
            return U.marshal(marsh, err);
        }
        catch (Exception e) {
            U.warn(log, "Failed to marshal schema operation error [opId=" + opId + ", err=" + err + ']', e);

            try {
                return U.marshal(marsh, new SchemaOperationException("Operation failed, but error cannot be " +
                    "serialized (see local node log for more details) [opId=" + opId + ", nodeId=" +
                    ctx.localNodeId() + ']'));
            }
            catch (Exception e0) {
                assert false; // Impossible situation.

                return null;
            }
        }
    }

    /**
     * Unmarshal schema error.
     *
     * @param errBytes Error bytes.
     * @return Error.
     */
    @Nullable private SchemaOperationException unmarshalSchemaError(@Nullable byte[] errBytes) {
        if (errBytes == null)
            return null;

        try {
            return U.unmarshal(marsh, errBytes, U.resolveClassLoader(ctx.config()));
        }
        catch (Exception e) {
            return new SchemaOperationException("Operation failed, but error cannot be deserialized.");
        }
    }


    /**
     * @return Value object context.
     */
    public CacheQueryObjectValueContext objectContext() {
        return valCtx;
    }

    /**
     * Performs validation of provided key and value against configured constraints.
     * Throws runtime exception if validation fails.
     *
     * @param coctx Cache object context.
     * @param key Key.
     * @param val Value.
     * @throws IgniteCheckedException, If error happens.
     */
    public void validateKeyAndValue(CacheObjectContext coctx, KeyCacheObject key, CacheObject val)
        throws IgniteCheckedException {
        QueryTypeDescriptorImpl desc = typeByValue(coctx.cacheName(), coctx, key, val, false);

        if (desc == null)
            return;

        desc.validateKeyAndValue(key, val);
    }

    /**
     * @param ver Version.
     */
    public static void setRequestAffinityTopologyVersion(AffinityTopologyVersion ver) {
        requestTopVer.set(ver);
    }

    /**
     * @return Affinity topology version of the current request.
     */
    public static AffinityTopologyVersion getRequestAffinityTopologyVersion() {
        return requestTopVer.get();
    }

    /**
     * Create missed cache type key.
     *
     * @param cacheName Cache name.
     * @param typeId Type ID.
     * @return Key.
     */
    private static long missedCacheTypeKey(String cacheName, int typeId) {
        return ((long)CU.cacheId(cacheName) << 32) | typeId;
    }

    /**
     * @param key Key.
     * @param cacheName Cache name.
     * @return {@code True} if matches.
     */
    private static boolean missedCacheTypeKeyMatches(long key, String cacheName) {
        int cacheId = CU.cacheId(cacheName);

        long cacheIdShifted = ((long)cacheId << 32);

        return (key & cacheIdShifted) == cacheIdShifted;
    }

    /**
     * Schema operation.
     */
    private class SchemaOperation {
        /** Original propose msg. */
        private final SchemaProposeDiscoveryMessage proposeMsg;

        /** Next schema operation. */
        private SchemaOperation next;

        /** Operation manager. */
        private SchemaOperationManager mgr;

        /** Finish message. */
        private SchemaFinishDiscoveryMessage finishMsg;

        /** Finish guard. */
        private final AtomicBoolean finishGuard = new AtomicBoolean();

        /**
         * Constructor.
         *
         * @param proposeMsg Original propose message.
         */
        public SchemaOperation(SchemaProposeDiscoveryMessage proposeMsg) {
            this.proposeMsg = proposeMsg;
        }

        /**
         * @return Operation ID.
         */
        public UUID id() {
            return proposeMsg.operation().id();
        }

        /**
         * @return Original propose message.
         */
        public SchemaProposeDiscoveryMessage proposeMessage() {
            return proposeMsg;
        }

        /**
         * @return Next schema operation.
         */
        @Nullable public SchemaOperation next() {
            return next;
        }

        /**
         * @param next Next schema operation.
         */
        public void next(SchemaOperation next) {
            this.next = next;
        }

        /**
         * @param finishMsg Finish message.
         */
        public void finishMessage(SchemaFinishDiscoveryMessage finishMsg) {
            this.finishMsg = finishMsg;
        }

        /**
         * @return {@code True} if finish request already received.
         */
        public boolean hasFinishMessage() {
            return finishMsg != null;
        }

        /**
         * Handle finish message.
         */
        @SuppressWarnings("unchecked")
        public void doFinish() {
            assert started();

            if (!finishGuard.compareAndSet(false, true))
                return;

            final UUID opId = id();
            final String schemaName = proposeMsg.schemaName();

            // Operation might be still in progress on client nodes which are not tracked by coordinator,
            // so we chain to operation future instead of doing synchronous unwind.
            mgr.worker().future().listen(new IgniteInClosure<IgniteInternalFuture>() {
                @Override public void apply(IgniteInternalFuture fut) {
                    synchronized (stateMux) {
                        SchemaOperation op = schemaOps.remove(schemaName);

                        assert op != null;
                        assert F.eq(op.id(), opId);

                        // Complete client future (if any).
                        SchemaOperationClientFuture cliFut = schemaCliFuts.remove(opId);

                        if (cliFut != null) {
                            if (finishMsg.hasError())
                                cliFut.onDone(finishMsg.error());
                            else
                                cliFut.onDone();
                        }

                        // Chain to the next operation (if any).
                        final SchemaOperation nextOp = op.next();

                        if (nextOp != null) {
                            schemaOps.put(schemaName, nextOp);

                            if (log.isDebugEnabled())
                                log.debug("Next schema change operation started [opId=" + nextOp.id() + ']');

                            assert !nextOp.started();

                            // Cannot execute operation synchronously because it may cause starvation in exchange
                            // thread under load. Hence, moving short-lived operation to separate worker.
                            new IgniteThread(ctx.igniteInstanceName(), "schema-circuit-breaker-" + op.id(),
                                new Runnable() {
                                @Override public void run() {
                                    onSchemaPropose(nextOp.proposeMessage());
                                }
                            }).start();
                        }
                    }
                }
            });
        }

        /**
         * Unwind operation queue and get tail operation.
         *
         * @return Tail operation.
         */
        public SchemaOperation unwind() {
            if (next == null)
                return this;
            else
                return next.unwind();
        }

        /**
         * Whether operation started.
         *
         * @return {@code True} if started.
         */
        public boolean started() {
            return mgr != null;
        }

        /**
         * @return Operation manager.
         */
        public SchemaOperationManager manager() {
            return mgr;
        }

        /**
         * @param mgr Operation manager.
         */
        public void manager(SchemaOperationManager mgr) {
            assert this.mgr == null;

            this.mgr = mgr;
        }
    }

    /** */
    private static class TableCacheFilter implements SchemaIndexCacheFilter {
        /** */
        @GridToStringExclude
        private final GridCacheContext cctx;

        /** */
        @GridToStringExclude
        private final GridQueryProcessor query;

        /** */
        private final String cacheName;

        /** */
        private final String tableName;

        /**
         * @param cctx Cache context.
         * @param tableName Target table name.
         */
        TableCacheFilter(GridCacheContext cctx, String tableName) {
            this.cctx = cctx;
            this.tableName = tableName;

            cacheName = cctx.name();
            query = cctx.kernalContext().query();
        }

        /** {@inheritDoc} */
        @Override public boolean apply(CacheDataRow row) throws IgniteCheckedException {
            return query.belongsToTable(cctx, cacheName, tableName, row.key(), row.value());
        }

        /** {@inheritDoc} */
        @Override public String toString() {
            return S.toString(TableCacheFilter.class, this);
        }
    }

    /**
     * Function which can throw exception.
     */
    @FunctionalInterface
    private interface SupplierX<T> {
        /**
         * Get value.
         *
         * @return Value.
         * @throws IgniteCheckedException If failed.
         */
        T get() throws IgniteCheckedException;
    }
}<|MERGE_RESOLUTION|>--- conflicted
+++ resolved
@@ -2232,14 +2232,9 @@
             throw new CacheException("Execution of local SqlFieldsQuery on client node disallowed.");
 
         return executeQuerySafe(cctx, () -> {
-<<<<<<< HEAD
+            assert idx != null;
+
             final String schemaName = getSchemaName(cctx, qry);
-=======
-            assert idx != null;
-
-            final String schemaName = qry.getSchema() != null ? qry.getSchema()
-                : (cctx != null ? idx.schema(cctx.name()) : QueryUtils.DFLT_SCHEMA);
->>>>>>> 455b56d4
 
             IgniteOutClosureX<List<FieldsQueryCursor<List<?>>>> clo =
                 new IgniteOutClosureX<List<FieldsQueryCursor<List<?>>>>() {
