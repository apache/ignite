--- conflicted
+++ resolved
@@ -1318,13 +1318,8 @@
      * @throws SchemaOperationException if {@code ifExists} is {@code false} and cache was not found.
      */
     @SuppressWarnings("unchecked")
-<<<<<<< HEAD
-    public void dynamicTableDrop(String schemaName, String tblName, boolean ifExists) throws SchemaOperationException {
-        boolean res = ctx.grid().destroyCache0(tblName, true);
-=======
     public void dynamicTableDrop(String cacheName, String tblName, boolean ifExists) throws SchemaOperationException {
-        boolean res = ctx.grid().destroyCache0(cacheName);
->>>>>>> f5bbc71d
+        boolean res = ctx.grid().destroyCache0(cacheName, true);
 
         if (!res && !ifExists)
             throw new SchemaOperationException(SchemaOperationException.CODE_TABLE_NOT_FOUND, tblName);
