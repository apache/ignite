--- conflicted
+++ resolved
@@ -291,14 +291,8 @@
         else if (type == IgniteUuid.class) {
             return (T)IgniteUuid.fromString(val);
         }
-<<<<<<< HEAD
-        else if (type.isEnum()) {
-            return (T)Enum.valueOf((Class<Enum>)type, val);
-        }
-=======
         else if (type.isEnum())
             return (T)Enum.valueOf((Class<Enum>)type, val);
->>>>>>> 5637de6c
 
         throw new IgniteException("Unsupported argument type: " + type.getName());
     }
