/*
 * Licensed to the Apache Software Foundation (ASF) under one or more
 * contributor license agreements.  See the NOTICE file distributed with
 * this work for additional information regarding copyright ownership.
 * The ASF licenses this file to You under the Apache License, Version 2.0
 * (the "License"); you may not use this file except in compliance with
 * the License.  You may obtain a copy of the License at
 *
 *      http://www.apache.org/licenses/LICENSE-2.0
 *
 * Unless required by applicable law or agreed to in writing, software
 * distributed under the License is distributed on an "AS IS" BASIS,
 * WITHOUT WARRANTIES OR CONDITIONS OF ANY KIND, either express or implied.
 * See the License for the specific language governing permissions and
 * limitations under the License.
 */

package org.apache.ignite.internal.management.api;

import java.lang.reflect.Array;
import java.lang.reflect.Field;
import java.util.Collection;
import java.util.Collections;
import java.util.Comparator;
import java.util.Map;
import java.util.Set;
import java.util.UUID;
import java.util.function.Consumer;
import java.util.function.Supplier;
import java.util.stream.Collectors;
import org.apache.ignite.IgniteException;
import org.apache.ignite.internal.util.typedef.F;
import org.apache.ignite.internal.util.typedef.T3;
import org.apache.ignite.internal.util.typedef.internal.SB;
import org.apache.ignite.lang.IgniteUuid;
import org.jetbrains.annotations.Nullable;
import static org.apache.ignite.internal.management.api.Command.CMD_NAME_POSTFIX;

/**
 * Utility class for management commands.
 */
public class CommandUtils {
    /** CLI named parameter prefix. */
    public static final String PARAMETER_PREFIX = "--";

    /** Delimeter for words in parameter and command names. */
    public static final char CMD_WORDS_DELIM = '-';

    /** Delimeter for words in positional parameters and parameter examples. */
    public static final char PARAM_WORDS_DELIM = '_';

    /** Indent for help output. */
    public static final String INDENT = "  ";

    /** Double indent for help output. */
    public static final String DOUBLE_INDENT = INDENT + INDENT;

    /**
     * Example: {@code "SystemView" -> "system-view"}.
     *
     * @param cls Command name class.
     * @return Formatted command name.
     */
    public static String toFormattedCommandName(Class<?> cls) {
        return toFormattedCommandName(cls, CMD_WORDS_DELIM);
    }

    /**
     * Example: {@code "SystemView" -> "system-view"}.
     *
     * @param cls Command name class.
     * @return Formatted command name.
     */
    public static String toFormattedCommandName(Class<?> cls, char delim) {
        String name = cls.getSimpleName();

        return toFormattedName(name.substring(0, name.length() - CMD_NAME_POSTFIX.length()), delim);
    }

    /**
     * @param fld Field.
     * @return Formatted name of parameter for this field.
     */
    public static String toFormattedFieldName(Field fld) {
        return (fld.getAnnotation(Argument.class).withoutPrefix() ? "" : PARAMETER_PREFIX)
            + toFormattedFieldName(fld, CMD_WORDS_DELIM);
    }

    /**
     * @param flds Fields to format.
     * @return Formatted names.
     */
    public static Set<String> toFormattedNames(Set<String> flds) {
        return flds.stream()
            .map(fld -> PARAMETER_PREFIX + toFormattedName(fld, CMD_WORDS_DELIM))
            .collect(Collectors.toSet());
    }

    /**
     * @param name Field, command name.
     * @param delim Words delimeter.
     * @return Formatted name.
     */
    static String toFormattedName(String name, char delim) {
        StringBuilder formatted = new StringBuilder();

        formatted.append(Character.toLowerCase(name.charAt(0)));

        int i = 1;

        while (i < name.length()) {
            if (Character.isLowerCase(name.charAt(i)))
                formatted.append(name.charAt(i));
            else {
                formatted.append(delim);
                formatted.append(Character.toLowerCase(name.charAt(i)));
            }

            i++;
        }

        return formatted.toString();
    }

    /**
     * Example: {@code "system-view" -> "SystemView"}.
     *
     * @param formatted Formatted command name.
     * @param delim Words delimeter.
     * @return Source command name.
     */
    public static String fromFormattedCommandName(String formatted, char delim) {
        StringBuilder name = new StringBuilder();

        name.append(Character.toUpperCase(formatted.charAt(0)));

        int i = 1;

        while (i < formatted.length()) {
            if (formatted.charAt(i) != delim)
                name.append(Character.toLowerCase(formatted.charAt(i)));
            else {
                i++;
                name.append(Character.toUpperCase(formatted.charAt(i)));
            }

            i++;
        }

        return name.toString();
    }

    /**
     * @param fld Field.
     * @param appendOptional If {@code true} then example must be marked as optional.
     * @return Example of the field.
     */
    public static String parameterExample(Field fld, boolean appendOptional) {
        if (fld.isAnnotationPresent(Positional.class)) {
            Argument arg = fld.getAnnotation(Argument.class);

            return asOptional(
                arg.example().isEmpty()
                    ? toFormattedFieldName(fld, PARAM_WORDS_DELIM)
                    : arg.example(),
                appendOptional && arg.optional()
            );
        }

        Argument param = fld.getAnnotation(Argument.class);

        String example = valueExample(fld);

        return asOptional(
            toFormattedFieldName(fld) + (example.isEmpty() ? "" : (" " + example)),
            appendOptional && param.optional()
        );
    }

    /**
     * @param fld Field
     * @return Example of value for the field.
     */
    public static String valueExample(Field fld) {
        if (fld.getType() == Boolean.class || fld.getType() == boolean.class)
            return "";

        Argument param = fld.getAnnotation(Argument.class);

        boolean optional = fld.isAnnotationPresent(Positional.class) && param.optional();

        if (!param.example().isEmpty())
            return asOptional(param.example(), optional);

        if (Enum.class.isAssignableFrom(fld.getType())) {
            Object[] vals = fld.getType().getEnumConstants();

            StringBuilder bldr = new StringBuilder();

            for (int i = 0; i < vals.length; i++) {
                if (i != 0)
                    bldr.append('|');

                bldr.append(((Enum<?>)vals[i]).name());
            }

            return asOptional(bldr.toString(), optional);
        }

        String name = toFormattedFieldName(fld, PARAM_WORDS_DELIM);

        if (fld.getType().isArray() || Collection.class.isAssignableFrom(fld.getType())) {
            if (name.endsWith("s"))
                name = name.substring(0, name.length() - 1);

            char last = name.charAt(name.length() - 1);

            if (Character.isUpperCase(last)) {
                name = name.substring(0, name.length() - 1) + Character.toLowerCase(last);
            }

            String example = name + "1[," + name + "2,....," + name + "N]";

            return asOptional(example, optional);
        }

        return asOptional(name, optional);
    }

    /**
     * @param fld Field.
     * @param delim Words delimeter.
     * @return Name of the field.
     */
    private static String toFormattedFieldName(Field fld, char delim) {
        if (fld.isAnnotationPresent(Positional.class)) {
            return fld.getAnnotation(Argument.class).javaStyleExample()
                ? fld.getName()
                : toFormattedName(fld.getName(), delim);
        }

        return fld.getAnnotation(Argument.class).javaStyleName()
            ? fld.getName()
            : toFormattedName(fld.getName(), delim);
    }

    /** */
    public static String asOptional(String str, boolean optional) {
        return (optional ? "[" : "") + str + (optional ? "]" : "");
    }

    /**
     * @param val String value.
     * @param type Class of the value.
     * @return Value.
     * @param <T> Value type.
     */
    public static <T> T parseVal(String val, Class<T> type) {
        if (type.isArray()) {
            String[] vals = val.split(",");

            Class<?> compType = type.getComponentType();

            if (compType == String.class)
                return (T)vals;

            Object res = Array.newInstance(compType, vals.length);

            for (int i = 0; i < vals.length; i++)
                Array.set(res, i, parseSingleVal(vals[i], compType));

            return (T)res;
        }

        return parseSingleVal(val, type);
    }

    /**
     * @param nodes Nodes.
     * @return Coordinator ID or null is {@code nodes} are empty.
     */
    public static @Nullable Collection<UUID> coordinatorOrNull(Map<UUID, T3<Boolean, Object, Long>> nodes) {
        return nodes.entrySet().stream()
            .filter(e -> !e.getValue().get1())
            .min(Comparator.comparingLong(e -> e.getValue().get3()))
            .map(e -> Collections.singleton(e.getKey()))
            .orElse(null);
    }

    /** */
    public static Collection<UUID> nodeOrNull(@Nullable UUID nodeId) {
        return nodeId == null ? null : Collections.singleton(nodeId);
    }

    /**
     * @param nodes Nodes.
     * @return Server nodes.
     */
    public static Collection<UUID> servers(Map<UUID, T3<Boolean, Object, Long>> nodes) {
        return nodes.entrySet().stream()
            .filter(e -> !e.getValue().get1())
            .map(Map.Entry::getKey)
            .collect(Collectors.toList());
    }

    /**
     * Join input parameters with specified {@code delimeter} between them.
     *
     * @param delimeter Specified delimeter.
     * @param params Other input parameter.
     * @return Joined paramaters with specified {@code delimeter}.
     */
    public static String join(String delimeter, Object... params) {
        return join(new SB(), "", delimeter, params).toString();
    }

    /**
     * Join input parameters with specified {@code delimeter} between them and append to the end {@code delimeter}.
     *
     * @param sb Specified string builder.
     * @param sbDelimeter Delimeter between {@code sb} and appended {@code param}.
     * @param delimeter Specified delimeter.
     * @param params Other input parameter.
     * @return SB with appended to the end joined paramaters with specified {@code delimeter}.
     */
    public static SB join(SB sb, String sbDelimeter, String delimeter, Object... params) {
        if (!F.isEmpty(params)) {
            sb.a(sbDelimeter);

            for (Object par : params)
                sb.a(par).a(delimeter);

            sb.setLength(sb.length() - delimeter.length());
        }

        return sb;
    }

    /**
     * Prints exception messages to log
     *
     * @param exceptions map containing node ids and exceptions.
     * @param infoMsg single message to log.
     * @param printer Printer to use.
     * @return true if errors were printed.
     */
    public static boolean printErrors(Map<UUID, Exception> exceptions, String infoMsg, Consumer<String> printer) {
<<<<<<< HEAD
        if (!F.isEmpty(exceptions)) {
            printer.accept(infoMsg);

            for (Map.Entry<UUID, Exception> e : exceptions.entrySet()) {
                printer.accept(INDENT + "Node ID: " + e.getKey());

                printer.accept(INDENT + "Exception message:");
                printer.accept(DOUBLE_INDENT + e.getValue().getMessage());
                printer.accept("");
            }

            return true;
        }

        return false;
=======
        if (F.isEmpty(exceptions))
            return false;

        printer.accept(infoMsg);

        for (Map.Entry<UUID, Exception> e : exceptions.entrySet()) {
            printer.accept(INDENT + "Node ID: " + e.getKey());

            printer.accept(INDENT + "Exception message:");
            printer.accept(DOUBLE_INDENT + e.getValue().getMessage());
            printer.accept("");
        }

        return true;
>>>>>>> 8d4b33cc
    }

    /**
     * Parse and return single value (without support of array type).
     *
     * @param val String value.
     * @param type Class of the value.
     * @return Value.
     * @param <T> Value type
     */
    private static <T> T parseSingleVal(String val, Class<T> type) {
        if (type == Boolean.class || type == boolean.class)
            return (T)Boolean.TRUE;
        if (type == String.class)
            return (T)val;
        else if (type == Integer.class || type == int.class) {
            int radix = radix(val);
            return (T)wrapNumberFormatException(
                () -> Integer.parseInt(radix == 10 ? val : val.substring(2), radix),
                val,
                Integer.class
            );
        }
        else if (type == Long.class || type == long.class) {
            int radix = radix(val);

            return (T)wrapNumberFormatException(
                () -> Long.parseLong(radix == 10 ? val : val.substring(2), radix),
                val,
                Long.class
            );
        }
        else if (type == Float.class || type == float.class)
            return (T)wrapNumberFormatException(() -> Float.parseFloat(val), val, Float.class);
        else if (type == Double.class || type == double.class)
            return (T)wrapNumberFormatException(() -> Double.parseDouble(val), val, Double.class);
        else if (type == UUID.class) {
            try {
                return (T)UUID.fromString(val);
            }
            catch (IllegalArgumentException e) {
                throw new IllegalArgumentException("String representation of \"java.util.UUID\" is exepected. " +
                    "For example: 123e4567-e89b-42d3-a456-556642440000");
            }
        }
        else if (type == IgniteUuid.class) {
            return (T)IgniteUuid.fromString(val);
        }
        else if (type.isEnum()) {
            try {
                return (T)Enum.valueOf((Class<Enum>)type, val.toUpperCase());
            }
            catch (IllegalArgumentException e) {
                throw new IllegalArgumentException("Can't parse value '" + val + "', expected type: " + type.getName());
            }
        }

        throw new IgniteException("Unsupported argument type: " + type.getName());
    }

    /** */
    private static int radix(String val) {
        return val.startsWith("0x") ? 16 : 10;
    }

    /**
     * Wrap {@link NumberFormatException} to get more user friendly message.
     *
     * @param closure Closure that parses number.
     * @param val String value.
     * @param expectedType Expected type.
     * @return Parsed result, if parse had success.
     */
    private static Object wrapNumberFormatException(Supplier<Object> closure, String val, Class<? extends Number> expectedType) {
        try {
            return closure.get();
        }
        catch (NumberFormatException e) {
            throw new NumberFormatException("Can't parse number '" + val + "', expected type: " + expectedType.getName());
        }
    }
}<|MERGE_RESOLUTION|>--- conflicted
+++ resolved
@@ -345,23 +345,6 @@
      * @return true if errors were printed.
      */
     public static boolean printErrors(Map<UUID, Exception> exceptions, String infoMsg, Consumer<String> printer) {
-<<<<<<< HEAD
-        if (!F.isEmpty(exceptions)) {
-            printer.accept(infoMsg);
-
-            for (Map.Entry<UUID, Exception> e : exceptions.entrySet()) {
-                printer.accept(INDENT + "Node ID: " + e.getKey());
-
-                printer.accept(INDENT + "Exception message:");
-                printer.accept(DOUBLE_INDENT + e.getValue().getMessage());
-                printer.accept("");
-            }
-
-            return true;
-        }
-
-        return false;
-=======
         if (F.isEmpty(exceptions))
             return false;
 
@@ -376,7 +359,6 @@
         }
 
         return true;
->>>>>>> 8d4b33cc
     }
 
     /**
