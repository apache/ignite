/*
 * Licensed to the Apache Software Foundation (ASF) under one or more
 * contributor license agreements.  See the NOTICE file distributed with
 * this work for additional information regarding copyright ownership.
 * The ASF licenses this file to You under the Apache License, Version 2.0
 * (the "License"); you may not use this file except in compliance with
 * the License.  You may obtain a copy of the License at
 *
 *      http://www.apache.org/licenses/LICENSE-2.0
 *
 * Unless required by applicable law or agreed to in writing, software
 * distributed under the License is distributed on an "AS IS" BASIS,
 * WITHOUT WARRANTIES OR CONDITIONS OF ANY KIND, either express or implied.
 * See the License for the specific language governing permissions and
 * limitations under the License.
 */

package org.apache.ignite.internal.client.thin;

import java.io.IOException;
import java.lang.reflect.InvocationHandler;
import java.lang.reflect.Method;
import java.lang.reflect.Proxy;
import java.util.ArrayList;
import java.util.Collection;
import java.util.UUID;
import org.apache.ignite.client.ClientClusterGroup;
import org.apache.ignite.client.ClientException;
import org.apache.ignite.client.ClientFeatureNotSupportedByServerException;
import org.apache.ignite.client.ClientServiceDescriptor;
import org.apache.ignite.client.ClientServices;
import org.apache.ignite.internal.binary.BinaryRawWriterEx;
import org.apache.ignite.internal.binary.BinaryReaderExImpl;
import org.apache.ignite.internal.util.typedef.F;
import org.apache.ignite.internal.util.typedef.internal.A;
import org.apache.ignite.platform.PlatformServiceMethod;
import org.apache.ignite.platform.PlatformType;

/**
 * Implementation of {@link ClientServices}.
 */
class ClientServicesImpl implements ClientServices {
    /** Channel. */
    private final ReliableChannel ch;

    /** Binary marshaller. */
    private final ClientBinaryMarshaller marsh;

    /** Utils for serialization/deserialization. */
    private final ClientUtils utils;

    /** Cluster group. */
    private final ClientClusterGroupImpl grp;

    /** Constructor. */
    ClientServicesImpl(ReliableChannel ch, ClientBinaryMarshaller marsh, ClientClusterGroupImpl grp) {
        this.ch = ch;
        this.marsh = marsh;
        this.grp = grp;

        utils = new ClientUtils(marsh);
    }

    /** {@inheritDoc} */
    @Override public ClientClusterGroup clusterGroup() {
        return grp;
    }

    /** {@inheritDoc} */
    @Override public <T> T serviceProxy(String name, Class<? super T> svcItf) {
        return serviceProxy(name, svcItf, 0);
    }

    /** {@inheritDoc} */
    @Override public <T> T serviceProxy(String name, Class<? super T> svcItf, long timeout) {
        A.notNullOrEmpty(name, "name");
        A.notNull(svcItf, "svcItf");

        return (T)Proxy.newProxyInstance(svcItf.getClassLoader(), new Class[] {svcItf},
            new ServiceInvocationHandler<>(name, timeout, grp));
    }

    /** {@inheritDoc} */
    @Override public Collection<ClientServiceDescriptor> serviceDescriptors() {
        return ch.service(ClientOperation.SERVICE_GET_DESCRIPTORS,
            req -> checkGetServiceDescriptorsSupported(req.clientChannel().protocolCtx()),
            res -> {
                try (BinaryReaderExImpl reader = utils.createBinaryReader(res.in())) {
                    int sz = res.in().readInt();

<<<<<<< HEAD
                    Collection<ClientServiceDescriptor> svcs = new ArrayList<>();
=======
                    Collection<ClientServiceDescriptor> svcs = new ArrayList<>(sz);
>>>>>>> c67df985

                    for (int i = 0; i < sz; i++)
                        svcs.add(readServiceDescriptor(reader));

                    return svcs;
                }
                catch (IOException e) {
                    throw new ClientError(e);
                }
            }
        );
    }

    /** {@inheritDoc} */
    @Override public ClientServiceDescriptor serviceDescriptor(String name) {
<<<<<<< HEAD
=======
        A.notNullOrEmpty(name, "name");

>>>>>>> c67df985
        return ch.service(ClientOperation.SERVICE_GET_DESCRIPTOR,
            req -> {
                checkGetServiceDescriptorsSupported(req.clientChannel().protocolCtx());

                try (BinaryRawWriterEx writer = utils.createBinaryWriter(req.out())) {
                    writer.writeString(name);
                }
            },
            res -> {
                try (BinaryReaderExImpl reader = utils.createBinaryReader(res.in())) {
                    return readServiceDescriptor(reader);
                }
                catch (IOException e) {
                    throw new ClientError(e);
                }
            }
        );
    }

    /** */
    private ClientServiceDescriptorImpl readServiceDescriptor(BinaryReaderExImpl reader) {
        return new ClientServiceDescriptorImpl(
            reader.readString(),
            reader.readString(),
            reader.readInt(),
            reader.readInt(),
            reader.readString(),
            reader.readUuid(),
<<<<<<< HEAD
            reader.readByte()
=======
            reader.readByte() == 0 ? PlatformType.JAVA : PlatformType.DOTNET
>>>>>>> c67df985
        );
    }

    /**
     * Gets services facade over the specified cluster group.
     *
     * @param grp Cluster group.
     */
    ClientServices withClusterGroup(ClientClusterGroupImpl grp) {
        A.notNull(grp, "grp");

        return new ClientServicesImpl(ch, marsh, grp);
    }

    /**
     * Service invocation handler.
     */
    private class ServiceInvocationHandler<T> implements InvocationHandler {
        /** Flag "Has parameter types" mask. */
        private static final byte FLAG_PARAMETER_TYPES_MASK = 0x02;

        /** Service name. */
        private final String name;

        /** Timeout. */
        private final long timeout;

        /** Cluster group. */
        private final ClientClusterGroupImpl grp;

        /**
         * @param name Service name.
         * @param timeout Timeout.
         */
        private ServiceInvocationHandler(String name, long timeout, ClientClusterGroupImpl grp) {
            this.name = name;
            this.timeout = timeout;
            this.grp = grp;
        }

        /** {@inheritDoc} */
        @Override public Object invoke(Object proxy, Method method, Object[] args) throws Throwable {
            try {
                Collection<UUID> nodeIds = grp.nodeIds();

                if (nodeIds != null && nodeIds.isEmpty())
                    throw new ClientException("Cluster group is empty.");

                return ch.service(ClientOperation.SERVICE_INVOKE,
                    req -> writeServiceInvokeRequest(req, nodeIds, method, args),
                    res -> utils.readObject(res.in(), false, method.getReturnType())
                );
            }
            catch (ClientError e) {
                throw new ClientException(e);
            }
        }

        /**
         * @param ch Payload output channel.
         */
        private void writeServiceInvokeRequest(
            PayloadOutputChannel ch,
            Collection<UUID> nodeIds,
            Method method,
            Object[] args
        ) {
            ch.clientChannel().protocolCtx().checkFeatureSupported(ProtocolBitmaskFeature.SERVICE_INVOKE);

            try (BinaryRawWriterEx writer = utils.createBinaryWriter(ch.out())) {
                writer.writeString(name);
                writer.writeByte(FLAG_PARAMETER_TYPES_MASK); // Flags.
                writer.writeLong(timeout);

                if (nodeIds == null)
                    writer.writeInt(0);
                else {
                    writer.writeInt(nodeIds.size());

                    for (UUID nodeId : nodeIds) {
                        writer.writeLong(nodeId.getMostSignificantBits());
                        writer.writeLong(nodeId.getLeastSignificantBits());
                    }
                }

                PlatformServiceMethod ann = method.getDeclaredAnnotation(PlatformServiceMethod.class);

                writer.writeString(ann != null ? ann.value() : method.getName());

                Class<?>[] paramTypes = method.getParameterTypes();

                if (F.isEmpty(args))
                    writer.writeInt(0);
                else {
                    writer.writeInt(args.length);

                    assert args.length == paramTypes.length : "args=" + args.length + ", types=" + paramTypes.length;

                    for (int i = 0; i < args.length; i++) {
                        writer.writeInt(marsh.context().typeId(paramTypes[i].getName()));
                        writer.writeObject(args[i]);
                    }
                }
            }
        }
    }

    /**
     * Check that Get Service Descriptors API is supported by server.
     *
     * @param protocolCtx Protocol context.
     */
    private void checkGetServiceDescriptorsSupported(ProtocolContext protocolCtx)
        throws ClientFeatureNotSupportedByServerException {
        if (!protocolCtx.isFeatureSupported(ProtocolBitmaskFeature.GET_SERVICE_DESCRIPTORS))
            throw new ClientFeatureNotSupportedByServerException(ProtocolBitmaskFeature.GET_SERVICE_DESCRIPTORS);
    }
}<|MERGE_RESOLUTION|>--- conflicted
+++ resolved
@@ -88,11 +88,7 @@
                 try (BinaryReaderExImpl reader = utils.createBinaryReader(res.in())) {
                     int sz = res.in().readInt();
 
-<<<<<<< HEAD
-                    Collection<ClientServiceDescriptor> svcs = new ArrayList<>();
-=======
                     Collection<ClientServiceDescriptor> svcs = new ArrayList<>(sz);
->>>>>>> c67df985
 
                     for (int i = 0; i < sz; i++)
                         svcs.add(readServiceDescriptor(reader));
@@ -108,11 +104,8 @@
 
     /** {@inheritDoc} */
     @Override public ClientServiceDescriptor serviceDescriptor(String name) {
-<<<<<<< HEAD
-=======
         A.notNullOrEmpty(name, "name");
 
->>>>>>> c67df985
         return ch.service(ClientOperation.SERVICE_GET_DESCRIPTOR,
             req -> {
                 checkGetServiceDescriptorsSupported(req.clientChannel().protocolCtx());
@@ -141,11 +134,7 @@
             reader.readInt(),
             reader.readString(),
             reader.readUuid(),
-<<<<<<< HEAD
-            reader.readByte()
-=======
             reader.readByte() == 0 ? PlatformType.JAVA : PlatformType.DOTNET
->>>>>>> c67df985
         );
     }
 
