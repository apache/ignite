/*
 * Licensed to the Apache Software Foundation (ASF) under one or more
 * contributor license agreements.  See the NOTICE file distributed with
 * this work for additional information regarding copyright ownership.
 * The ASF licenses this file to You under the Apache License, Version 2.0
 * (the "License"); you may not use this file except in compliance with
 * the License.  You may obtain a copy of the License at
 *
 *      http://www.apache.org/licenses/LICENSE-2.0
 *
 * Unless required by applicable law or agreed to in writing, software
 * distributed under the License is distributed on an "AS IS" BASIS,
 * WITHOUT WARRANTIES OR CONDITIONS OF ANY KIND, either express or implied.
 * See the License for the specific language governing permissions and
 * limitations under the License.
 */

package org.apache.ignite.internal.processors.cache.binary;

import java.io.File;
import java.io.Serializable;
import java.math.BigDecimal;
import java.nio.ByteBuffer;
import java.util.ArrayList;
import java.util.Arrays;
import java.util.Collection;
import java.util.HashMap;
import java.util.HashSet;
import java.util.List;
import java.util.Map;
import java.util.UUID;
import java.util.concurrent.ConcurrentHashMap;
import java.util.concurrent.ConcurrentMap;
import javax.cache.CacheException;
import org.apache.ignite.IgniteBinary;
import org.apache.ignite.IgniteCheckedException;
import org.apache.ignite.IgniteClientDisconnectedException;
import org.apache.ignite.IgniteException;
import org.apache.ignite.IgniteLogger;
import org.apache.ignite.IgniteSystemProperties;
import org.apache.ignite.binary.BinaryField;
import org.apache.ignite.binary.BinaryObject;
import org.apache.ignite.binary.BinaryObjectBuilder;
import org.apache.ignite.binary.BinaryObjectException;
import org.apache.ignite.binary.BinaryType;
import org.apache.ignite.binary.BinaryTypeConfiguration;
import org.apache.ignite.cache.affinity.AffinityKeyMapper;
import org.apache.ignite.cluster.ClusterNode;
import org.apache.ignite.configuration.BinaryConfiguration;
import org.apache.ignite.configuration.CacheConfiguration;
import org.apache.ignite.configuration.IgniteConfiguration;
import org.apache.ignite.internal.GridKernalContext;
import org.apache.ignite.internal.IgniteFutureTimeoutCheckedException;
import org.apache.ignite.internal.IgniteInternalFuture;
import org.apache.ignite.internal.IgniteNodeAttributes;
import org.apache.ignite.internal.NodeStoppingException;
import org.apache.ignite.internal.UnregisteredBinaryTypeException;
import org.apache.ignite.internal.binary.BinaryContext;
import org.apache.ignite.internal.binary.BinaryEnumObjectImpl;
import org.apache.ignite.internal.binary.BinaryFieldMetadata;
import org.apache.ignite.internal.binary.BinaryMarshaller;
import org.apache.ignite.internal.binary.BinaryMetadata;
import org.apache.ignite.internal.binary.BinaryMetadataHandler;
import org.apache.ignite.internal.binary.BinaryObjectEx;
import org.apache.ignite.internal.binary.BinaryObjectImpl;
import org.apache.ignite.internal.binary.BinaryObjectOffheapImpl;
import org.apache.ignite.internal.binary.BinaryTypeImpl;
import org.apache.ignite.internal.binary.BinaryUtils;
import org.apache.ignite.internal.binary.GridBinaryMarshaller;
import org.apache.ignite.internal.binary.builder.BinaryObjectBuilderImpl;
import org.apache.ignite.internal.binary.streams.BinaryInputStream;
import org.apache.ignite.internal.binary.streams.BinaryOffheapInputStream;
import org.apache.ignite.internal.processors.GridProcessorAdapter;
import org.apache.ignite.internal.processors.cache.CacheDefaultBinaryAffinityKeyMapper;
import org.apache.ignite.internal.processors.cache.CacheObject;
import org.apache.ignite.internal.processors.cache.CacheObjectByteArrayImpl;
import org.apache.ignite.internal.processors.cache.CacheObjectContext;
import org.apache.ignite.internal.processors.cache.CacheObjectImpl;
import org.apache.ignite.internal.processors.cache.CacheObjectValueContext;
import org.apache.ignite.internal.processors.cache.GridCacheContext;
import org.apache.ignite.internal.processors.cache.GridCacheDefaultAffinityKeyMapper;
import org.apache.ignite.internal.processors.cache.GridCacheUtils;
import org.apache.ignite.internal.processors.cache.IncompleteCacheObject;
import org.apache.ignite.internal.processors.cache.KeyCacheObject;
import org.apache.ignite.internal.processors.cache.KeyCacheObjectImpl;
import org.apache.ignite.internal.processors.cache.transactions.IgniteInternalTx;
import org.apache.ignite.internal.processors.cacheobject.IgniteCacheObjectProcessor;
import org.apache.ignite.internal.processors.cacheobject.UserCacheObjectByteArrayImpl;
import org.apache.ignite.internal.processors.cacheobject.UserCacheObjectImpl;
import org.apache.ignite.internal.processors.cacheobject.UserKeyCacheObjectImpl;
import org.apache.ignite.internal.processors.query.QueryUtils;
import org.apache.ignite.internal.util.GridUnsafe;
import org.apache.ignite.internal.util.IgniteUtils;
import org.apache.ignite.internal.util.MutableSingletonList;
import org.apache.ignite.internal.util.future.GridFutureAdapter;
import org.apache.ignite.internal.util.lang.GridMapEntry;
import org.apache.ignite.internal.util.tostring.GridToStringExclude;
import org.apache.ignite.internal.util.typedef.F;
import org.apache.ignite.internal.util.typedef.T1;
import org.apache.ignite.internal.util.typedef.T2;
import org.apache.ignite.internal.util.typedef.internal.A;
import org.apache.ignite.internal.util.typedef.internal.CU;
import org.apache.ignite.internal.util.typedef.internal.U;
import org.apache.ignite.lang.IgniteBiTuple;
import org.apache.ignite.lang.IgniteClosure;
import org.apache.ignite.lang.IgniteFuture;
import org.apache.ignite.lang.IgniteUuid;
import org.apache.ignite.marshaller.Marshaller;
import org.apache.ignite.spi.IgniteNodeValidationResult;
import org.apache.ignite.spi.discovery.DiscoveryDataBag;
import org.apache.ignite.spi.discovery.DiscoveryDataBag.GridDiscoveryData;
import org.apache.ignite.spi.discovery.IgniteDiscoveryThread;
import org.apache.ignite.thread.IgniteThread;
import org.jetbrains.annotations.Nullable;

import static java.util.concurrent.TimeUnit.MILLISECONDS;
import static java.util.concurrent.TimeUnit.NANOSECONDS;
import static org.apache.ignite.IgniteSystemProperties.IGNITE_SKIP_CONFIGURATION_CONSISTENCY_CHECK;
import static org.apache.ignite.IgniteSystemProperties.IGNITE_WAIT_SCHEMA_UPDATE;
import static org.apache.ignite.IgniteSystemProperties.getBoolean;
import static org.apache.ignite.internal.GridComponent.DiscoveryDataExchangeType.BINARY_PROC;
import static org.apache.ignite.internal.binary.BinaryUtils.mergeMetadata;

/**
 * Binary processor implementation.
 */
public class CacheObjectBinaryProcessorImpl extends GridProcessorAdapter implements IgniteCacheObjectProcessor {
    /** Immutable classes. */
    private static final Collection<Class<?>> IMMUTABLE_CLS = new HashSet<>();

    /** */
    private volatile boolean discoveryStarted;

    /** */
    private volatile IgniteFuture<?> reconnectFut;

    /** */
    private BinaryContext binaryCtx;

    /** */
    private Marshaller marsh;

    /** */
    private GridBinaryMarshaller binaryMarsh;

    /** */
    private BinaryMetadataFileStore metadataFileStore;

    /**
     * Custom folder specifying local folder for {@link #metadataFileStore}.<br>
     * {@code null} means no specific folder is configured. <br>
     * In this case folder for metadata is composed from work directory and consistentId <br>
     */
    @Nullable private File binaryMetadataFileStoreDir;

    /** How long to wait for schema if no updates in progress. */
    private long waitSchemaTimeout = IgniteSystemProperties.getLong(IGNITE_WAIT_SCHEMA_UPDATE, 30_000);

    /** For tests. */
    @SuppressWarnings("PublicField")
    public static boolean useTestBinaryCtx;

    /** */
    @GridToStringExclude
    private IgniteBinary binaries;

    /** Locally cached metadata. This local cache is managed by exchanging discovery custom events. */
    private final ConcurrentMap<Integer, BinaryMetadataHolder> metadataLocCache = new ConcurrentHashMap<>();

    /** */
    private BinaryMetadataTransport transport;

    /** Cached affinity key field names. */
    private final ConcurrentHashMap<Integer, T1<BinaryField>> affKeyFields = new ConcurrentHashMap<>();

    /*
     * Static initializer
     */
    static {
        IMMUTABLE_CLS.add(String.class);
        IMMUTABLE_CLS.add(Boolean.class);
        IMMUTABLE_CLS.add(Byte.class);
        IMMUTABLE_CLS.add(Short.class);
        IMMUTABLE_CLS.add(Character.class);
        IMMUTABLE_CLS.add(Integer.class);
        IMMUTABLE_CLS.add(Long.class);
        IMMUTABLE_CLS.add(Float.class);
        IMMUTABLE_CLS.add(Double.class);
        IMMUTABLE_CLS.add(UUID.class);
        IMMUTABLE_CLS.add(IgniteUuid.class);
        IMMUTABLE_CLS.add(BigDecimal.class);
    }

    /**
     * @param ctx Kernal context.
     */
    @SuppressWarnings("deprecation")
    public CacheObjectBinaryProcessorImpl(GridKernalContext ctx) {
        super(ctx);

        marsh = ctx.grid().configuration().getMarshaller();
    }

    /**
     * @param igniteWorkDir Basic ignite working directory.
     * @return Working directory.
     */
    private File binaryFileStoreWorkDir(String igniteWorkDir) {
        try {
            File workDir = new File(U.resolveWorkDirectory(
                igniteWorkDir,
                "binary_meta",
                false),
                ctx.pdsFolderResolver().resolveFolders().folderName());

            U.ensureDirectory(workDir, "directory for serialized binary metadata", log);

            return workDir;
        }
        catch (IgniteCheckedException e) {
            throw new IgniteException(e);
        }
    }

    /** {@inheritDoc} */
    @Override public void start() throws IgniteCheckedException {
        if (marsh instanceof BinaryMarshaller) {
            if (!ctx.clientNode()) {
<<<<<<< HEAD
                metadataFileStore = (BinaryMetadataFileStore)createBinaryWriter(ctx.config().getWorkDirectory());
=======
                metadataFileStore = new BinaryMetadataFileStore(metadataLocCache,
                    ctx,
                    log,
                    binaryMetadataFileStoreDir == null ?
                        binaryFileStoreWorkDir(ctx.config().getWorkDirectory()) : binaryMetadataFileStoreDir);
>>>>>>> d9ba4b3d

                metadataFileStore.start();
            }

            transport = new BinaryMetadataTransport(metadataLocCache, metadataFileStore, ctx, log);

            BinaryMetadataHandler metaHnd = new BinaryMetadataHandler() {
                @Override public void addMeta(
                    int typeId,
                    BinaryType newMeta,
                    boolean failIfUnregistered) throws BinaryObjectException {
                    assert newMeta != null;
                    assert newMeta instanceof BinaryTypeImpl;

                    if (!discoveryStarted) {
                        BinaryMetadataHolder holder = metadataLocCache.get(typeId);

                        BinaryMetadata oldMeta = holder != null ? holder.metadata() : null;

                        BinaryMetadata mergedMeta = mergeMetadata(oldMeta, ((BinaryTypeImpl)newMeta).metadata());

                        if (oldMeta != mergedMeta)
                            metadataLocCache.put(typeId, new BinaryMetadataHolder(mergedMeta, 0, 0));

                        return;
                    }

                    BinaryMetadata newMeta0 = ((BinaryTypeImpl)newMeta).metadata();

                    CacheObjectBinaryProcessorImpl.this.addMeta(
                        typeId,
                        newMeta0.wrap(binaryCtx),
                        failIfUnregistered
                    );
                }

                @Override public void addMetaLocally(int typeId, BinaryType meta, boolean failIfUnregistered)
                    throws BinaryObjectException {
                    CacheObjectBinaryProcessorImpl.this.addMetaLocally(typeId, meta);
                }

                @Override public BinaryType metadata(int typeId) throws BinaryObjectException {
                    return CacheObjectBinaryProcessorImpl.this.metadata(typeId);
                }

                @Override public BinaryMetadata metadata0(int typeId) throws BinaryObjectException {
                    return CacheObjectBinaryProcessorImpl.this.metadata0(typeId);
                }

                @Override public BinaryType metadata(int typeId, int schemaId) throws BinaryObjectException {
                    return CacheObjectBinaryProcessorImpl.this.metadata(typeId, schemaId);
                }

                @Override public Collection<BinaryType> metadata() throws BinaryObjectException {
                    return CacheObjectBinaryProcessorImpl.this.metadata();
                }
            };

            BinaryMarshaller bMarsh0 = (BinaryMarshaller)marsh;

            binaryCtx = useTestBinaryCtx ?
                new TestBinaryContext(metaHnd, ctx.config(), ctx.log(BinaryContext.class)) :
                new BinaryContext(metaHnd, ctx.config(), ctx.log(BinaryContext.class));

            IgniteUtils.invoke(BinaryMarshaller.class, bMarsh0, "setBinaryContext", binaryCtx, ctx.config());

            binaryMarsh = new GridBinaryMarshaller(binaryCtx);

            binaries = new IgniteBinaryImpl(ctx, this);

            if (!getBoolean(IGNITE_SKIP_CONFIGURATION_CONSISTENCY_CHECK)) {
                BinaryConfiguration bCfg = ctx.config().getBinaryConfiguration();

                if (bCfg != null) {
                    Map<String, Object> map = new HashMap<>();

                    map.put("globIdMapper", bCfg.getIdMapper() != null ? bCfg.getIdMapper().getClass().getName() : null);
                    map.put("globSerializer", bCfg.getSerializer() != null ? bCfg.getSerializer().getClass() : null);
                    map.put("compactFooter", bCfg.isCompactFooter());

                    if (bCfg.getTypeConfigurations() != null) {
                        Map<Object, Object> typeCfgsMap = new HashMap<>();

                        for (BinaryTypeConfiguration c : bCfg.getTypeConfigurations()) {
                            typeCfgsMap.put(
                                c.getTypeName() != null,
                                Arrays.asList(
                                    c.getIdMapper() != null ? c.getIdMapper().getClass() : null,
                                    c.getSerializer() != null ? c.getSerializer().getClass() : null,
                                    c.isEnum()
                                )
                            );

                            if (c.isEnum())
                                BinaryUtils.validateEnumValues(c.getTypeName(), c.getEnumValues());
                        }

                        map.put("typeCfgs", typeCfgsMap);
                    }

                    ctx.addNodeAttribute(IgniteNodeAttributes.ATTR_BINARY_CONFIGURATION, map);
                }
            }

            if (!ctx.clientNode())
                metadataFileStore.restoreMetadata();
        }
    }

    /**
     * @param lsnr Listener.
     */
    public void addBinaryMetadataUpdateListener(BinaryMetadataUpdatedListener lsnr) {
        if (transport != null)
            transport.addBinaryMetadataUpdateListener(lsnr);
    }

    /** {@inheritDoc} */
    @Override public void stop(boolean cancel) {
        if (transport != null)
            transport.stop();

        if (metadataFileStore != null)
            metadataFileStore.stop();
    }

    /** {@inheritDoc} */
    @Override public void onDisconnected(IgniteFuture<?> reconnectFut) {
        this.reconnectFut = reconnectFut;

        if (transport != null)
            transport.onDisconnected();

        binaryContext().unregisterUserTypeDescriptors();
        binaryContext().unregisterBinarySchemas();

        metadataLocCache.clear();
    }

    /** {@inheritDoc} */
    @Override public IgniteInternalFuture<?> onReconnected(boolean clusterRestarted) throws IgniteCheckedException {
        reconnectFut = null;

        return super.onReconnected(clusterRestarted);
    }

    /** {@inheritDoc} */
    @Override public void onKernalStart(boolean active) throws IgniteCheckedException {
        super.onKernalStart(active);

        discoveryStarted = true;
    }

    /** {@inheritDoc} */
    @Nullable @Override public CacheObject prepareForCache(@Nullable CacheObject obj, GridCacheContext cctx) {
        if (obj == null)
            return null;

        return obj.prepareForCache(cctx.cacheObjectContext());
    }

    /** {@inheritDoc} */
    @Override public int typeId(String typeName) {
        if (binaryCtx == null)
            return 0;

        return binaryCtx.typeId(typeName);
    }

    /** {@inheritDoc} */
    @Override public boolean immutable(Object obj) {
        assert obj != null;

        return IMMUTABLE_CLS.contains(obj.getClass());
    }

    /** {@inheritDoc} */
    @Override public void onContinuousProcessorStarted(GridKernalContext ctx) {
        // No-op.
    }

    /**
     * @param obj Object.
     * @return Bytes.
     * @throws BinaryObjectException If failed.
     */
    public byte[] marshal(@Nullable Object obj) throws BinaryObjectException {
        byte[] arr = binaryMarsh.marshal(obj, false);

        assert arr.length > 0;

        return arr;
    }

    /**
     * @param ptr Off-heap pointer.
     * @param forceHeap If {@code true} creates heap-based object.
     * @return Object.
     * @throws BinaryObjectException If failed.
     */
    public Object unmarshal(long ptr, boolean forceHeap) throws BinaryObjectException {
        assert ptr > 0 : ptr;

        int size = GridUnsafe.getInt(ptr);

        ptr += 4;

        byte type = GridUnsafe.getByte(ptr++);

        if (type != CacheObject.TYPE_BYTE_ARR) {
            assert size > 0 : size;

            BinaryInputStream in = new BinaryOffheapInputStream(ptr, size, forceHeap);

            return binaryMarsh.unmarshal(in);
        }
        else
            return U.copyMemory(ptr, size);
    }

    /** {@inheritDoc} */
    @Override public Object marshalToBinary(
        @Nullable Object obj,
        boolean failIfUnregistered
    ) throws BinaryObjectException {
        if (obj == null)
            return null;

        if (BinaryUtils.isBinaryType(obj.getClass()))
            return obj;

        if (obj instanceof Object[]) {
            Object[] arr = (Object[])obj;

            Object[] pArr = new Object[arr.length];

            for (int i = 0; i < arr.length; i++)
                pArr[i] = marshalToBinary(arr[i], failIfUnregistered);

            return pArr;
        }

        if (obj instanceof IgniteBiTuple) {
            IgniteBiTuple tup = (IgniteBiTuple)obj;

            if (obj instanceof T2)
                return new T2<>(marshalToBinary(tup.get1(), failIfUnregistered),
                    marshalToBinary(tup.get2(), failIfUnregistered));

            return new IgniteBiTuple<>(marshalToBinary(tup.get1(), failIfUnregistered),
                marshalToBinary(tup.get2(), failIfUnregistered));
        }

        {
            Collection<Object> pCol = BinaryUtils.newKnownCollection(obj);

            if (pCol != null) {
                Collection<?> col = (Collection<?>)obj;

                for (Object item : col)
                    pCol.add(marshalToBinary(item, failIfUnregistered));

                return (pCol instanceof MutableSingletonList) ? U.convertToSingletonList(pCol) : pCol;
            }
        }

        {
            Map<Object, Object> pMap = BinaryUtils.newKnownMap(obj);

            if (pMap != null) {
                Map<?, ?> map = (Map<?, ?>)obj;

                for (Map.Entry<?, ?> e : map.entrySet())
                    pMap.put(marshalToBinary(e.getKey(), failIfUnregistered),
                        marshalToBinary(e.getValue(), failIfUnregistered));

                return pMap;
            }
        }

        if (obj instanceof Map.Entry) {
            Map.Entry<?, ?> e = (Map.Entry<?, ?>)obj;

            return new GridMapEntry<>(marshalToBinary(e.getKey(), failIfUnregistered),
                marshalToBinary(e.getValue(), failIfUnregistered));
        }

        if (binaryMarsh.mustDeserialize(obj))
            return obj; // No need to go through marshal-unmarshal because result will be the same as initial object.

        byte[] arr = binaryMarsh.marshal(obj, failIfUnregistered);

        assert arr.length > 0;

        Object obj0 = binaryMarsh.unmarshal(arr, null);

        // Possible if a class has writeObject method.
        if (obj0 instanceof BinaryObjectImpl)
            ((BinaryObjectImpl)obj0).detachAllowed(true);

        return obj0;
    }

    /**
     * @return Marshaller.
     */
    public GridBinaryMarshaller marshaller() {
        return binaryMarsh;
    }

    /** {@inheritDoc} */
    @Override public BinaryObjectBuilder builder(String clsName) {
        return new BinaryObjectBuilderImpl(binaryCtx, clsName);
    }

    /** {@inheritDoc} */
    @Override public BinaryObjectBuilder builder(BinaryObject binaryObj) {
        return BinaryObjectBuilderImpl.wrap(binaryObj);
    }

    /** {@inheritDoc} */
    @Override public void updateMetadata(int typeId, String typeName, @Nullable String affKeyFieldName,
        Map<String, BinaryFieldMetadata> fieldTypeIds, boolean isEnum, @Nullable Map<String, Integer> enumMap)
        throws BinaryObjectException {
        BinaryMetadata meta = new BinaryMetadata(typeId, typeName, fieldTypeIds, affKeyFieldName, null, isEnum,
            enumMap);

        binaryCtx.updateMetadata(typeId, meta, false);
    }

    /** {@inheritDoc} */
    @Override public void addMeta(final int typeId, final BinaryType newMeta, boolean failIfUnregistered)
        throws BinaryObjectException {
        assert newMeta != null;
        assert newMeta instanceof BinaryTypeImpl;

        BinaryMetadata newMeta0 = ((BinaryTypeImpl)newMeta).metadata();

        if (failIfUnregistered) {
            failIfUnregistered(typeId, newMeta0);

            return;
        }

        try {
            GridFutureAdapter<MetadataUpdateResult> fut = transport.requestMetadataUpdate(newMeta0);

            if (fut == null) {
                if (log.isDebugEnabled()) {
                    log.debug("Metadata update was skipped [typeId=" + typeId
                        + ", typeName=" + newMeta.typeName() + ']');
                }

                return;
            }

            long t0 = System.nanoTime();

            MetadataUpdateResult res = fut.get();

            if (log.isDebugEnabled()) {
                IgniteInternalTx tx = ctx.cache().context().tm().tx();

                log.debug("Completed metadata update [typeId=" + typeId +
                    ", typeName=" + newMeta.typeName() +
                    ", waitTime=" + MILLISECONDS.convert(System.nanoTime() - t0, NANOSECONDS) + "ms" +
                    ", fut=" + fut +
                    ", tx=" + CU.txString(tx) +
                    ']');
            }

            assert res != null;

            if (res.rejected())
                throw res.error();
            else if (!ctx.clientNode())
                metadataFileStore.waitForWriteCompletion(typeId, res.typeVersion());
        }
        catch (IgniteCheckedException e) {
            IgniteCheckedException ex = e;

            if (ctx.isStopping()) {
                ex = new NodeStoppingException("Node is stopping.");

                ex.addSuppressed(e);
            }

            throw new BinaryObjectException("Failed to update metadata for type: " + newMeta.typeName(), ex);
        }
    }

    /**
     * Throw specific exception if given binary metadata is unregistered.
     *
     * @param typeId Type id.
     * @param newMeta0 Expected binary metadata.
     */
    private void failIfUnregistered(int typeId, BinaryMetadata newMeta0) {
        BinaryMetadataHolder metaHolder = metadataLocCache.get(typeId);

        BinaryMetadata oldMeta = metaHolder != null ? metaHolder.metadata() : null;

        BinaryMetadata mergedMeta = mergeMetadata(oldMeta, newMeta0);

        if (mergedMeta != oldMeta)
            throw new UnregisteredBinaryTypeException(typeId, mergedMeta);

        if (metaHolder.pendingVersion() == metaHolder.acceptedVersion())
            return;

        // Metadata locally is up-to-date. Waiting for updating metadata in an entire cluster, if necessary.
        GridFutureAdapter<MetadataUpdateResult> fut = transport.awaitMetadataUpdate(typeId, metaHolder.pendingVersion());

        if (!fut.isDone())
            throw new UnregisteredBinaryTypeException(typeId, fut);
    }

    /** {@inheritDoc} */
    @Override public void addMetaLocally(int typeId, BinaryType newMeta) throws BinaryObjectException {
        assert newMeta != null;
        assert newMeta instanceof BinaryTypeImpl;

        BinaryMetadata newMeta0 = ((BinaryTypeImpl)newMeta).metadata();

        BinaryMetadataHolder metaHolder = metadataLocCache.get(typeId);

        BinaryMetadata oldMeta = metaHolder != null ? metaHolder.metadata() : null;

        try {
            BinaryMetadata mergedMeta = mergeMetadata(oldMeta, newMeta0);

            if (!ctx.clientNode())
                metadataFileStore.mergeAndWriteMetadata(mergedMeta);

            metadataLocCache.put(typeId, new BinaryMetadataHolder(mergedMeta, 0, 0));
        }
        catch (BinaryObjectException e) {
            throw new BinaryObjectException("New binary metadata is incompatible with binary metadata" +
                " persisted locally." +
                " Consider cleaning up persisted metadata from <workDir>/binary_meta directory.", e);
        }
    }

    /** {@inheritDoc} */
    @Nullable @Override public BinaryType metadata(final int typeId) {
        BinaryMetadata meta = metadata0(typeId);

        return meta != null ? meta.wrap(binaryCtx) : null;
    }

    /**
     * Forces caller thread to wait for binary metadata write operation for given type ID.
     *
     * In case of in-memory mode this method becomes a No-op as no binary metadata is written to disk in this mode.
     *
     * @param typeId ID of binary type to wait for metadata write operation.
     */
    public void waitMetadataWriteIfNeeded(final int typeId) {
        if (metadataFileStore == null)
            return;

        BinaryMetadataHolder hldr = metadataLocCache.get(typeId);

        if (hldr != null) {
            try {
                metadataFileStore.waitForWriteCompletion(typeId, hldr.pendingVersion());
            }
            catch (IgniteCheckedException e) {
                log.warning("Failed to wait for metadata write operation for [typeId=" + typeId +
                    ", typeVer=" + hldr.acceptedVersion() + ']', e);
            }
        }
    }

    /**
     * @param typeId Type ID.
     * @return Metadata.
     * @throws IgniteException In case of error.
     */
    @Nullable public BinaryMetadata metadata0(final int typeId) {
        BinaryMetadataHolder holder = metadataLocCache.get(typeId);

        IgniteThread curThread = IgniteThread.current();

        if (holder == null && (curThread == null || !curThread.isForbiddenToRequestBinaryMetadata())) {
            if (ctx.clientNode()) {
                try {
                    transport.requestUpToDateMetadata(typeId).get();

                    holder = metadataLocCache.get(typeId);
                }
                catch (IgniteCheckedException ignored) {
                    // No-op.
                }
            }
        }

        if (holder != null) {
            if (curThread instanceof IgniteDiscoveryThread || (curThread != null && curThread.isForbiddenToRequestBinaryMetadata()))
                return holder.metadata();

            if (holder.pendingVersion() - holder.acceptedVersion() > 0) {
                GridFutureAdapter<MetadataUpdateResult> fut = transport.awaitMetadataUpdate(typeId, holder.pendingVersion());

                if (log.isDebugEnabled() && !fut.isDone())
                    log.debug("Waiting for update for" +
                        " [typeId=" + typeId +
                        ", pendingVer=" + holder.pendingVersion() +
                        ", acceptedVer=" + holder.acceptedVersion() + "]");

                try {
                    fut.get();
                }
                catch (IgniteCheckedException ignored) {
                    // No-op.
                }
            }
            else if (metadataFileStore != null) {
                try {
                    metadataFileStore.waitForWriteCompletion(typeId, holder.pendingVersion());
                }
                catch (IgniteCheckedException e) {
                    log.warning("Failed to wait for metadata write operation for [typeId=" + typeId +
                        ", typeVer=" + holder.acceptedVersion() + ']', e);

                    return null;
                }
            }

            return holder.metadata();
        }
        else
            return null;
    }

    /** {@inheritDoc} */
    @Nullable @Override public BinaryType metadata(final int typeId, final int schemaId) {
        BinaryMetadataHolder holder = metadataLocCache.get(typeId);

        if (ctx.clientNode()) {
            if (holder == null || !holder.metadata().hasSchema(schemaId)) {
                if (log.isDebugEnabled())
                    log.debug("Waiting for client metadata update" +
                        " [typeId=" + typeId
                        + ", schemaId=" + schemaId
                        + ", pendingVer=" + (holder == null ? "NA" : holder.pendingVersion())
                        + ", acceptedVer=" + (holder == null ? "NA" :holder.acceptedVersion()) + ']');

                try {
                    transport.requestUpToDateMetadata(typeId).get();
                }
                catch (IgniteCheckedException ignored) {
                    // No-op.
                }

                holder = metadataLocCache.get(typeId);

                IgniteFuture<?> reconnectFut0 = reconnectFut;

                if (holder == null && reconnectFut0 != null)
                    throw new IgniteClientDisconnectedException(reconnectFut0, "Client node disconnected.");

                if (log.isDebugEnabled())
                    log.debug("Finished waiting for client metadata update" +
                        " [typeId=" + typeId
                        + ", schemaId=" + schemaId
                        + ", pendingVer=" + (holder == null ? "NA" : holder.pendingVersion())
                        + ", acceptedVer=" + (holder == null ? "NA" :holder.acceptedVersion()) + ']');
            }
        }
        else {
            if (holder != null && IgniteThread.current() instanceof IgniteDiscoveryThread)
                return holder.metadata().wrap(binaryCtx);
            else if (holder != null && (holder.pendingVersion() - holder.acceptedVersion() > 0)) {
                if (log.isDebugEnabled())
                    log.debug("Waiting for metadata update" +
                        " [typeId=" + typeId
                        + ", schemaId=" + schemaId
                        + ", pendingVer=" + holder.pendingVersion()
                        + ", acceptedVer=" + holder.acceptedVersion() + ']');

                long t0 = System.nanoTime();

                GridFutureAdapter<MetadataUpdateResult> fut = transport.awaitMetadataUpdate(
                    typeId,
                    holder.pendingVersion());

                try {
                    fut.get();
                }
                catch (IgniteCheckedException e) {
                    log.error("Failed to wait for metadata update [typeId=" + typeId + ", schemaId=" + schemaId + ']', e);
                }

                if (log.isDebugEnabled())
                    log.debug("Finished waiting for metadata update" +
                        " [typeId=" + typeId
                        + ", waitTime=" + NANOSECONDS.convert(System.nanoTime() - t0, MILLISECONDS) + "ms"
                        + ", schemaId=" + schemaId
                        + ", pendingVer=" + holder.pendingVersion()
                        + ", acceptedVer=" + holder.acceptedVersion() + ']');

                holder = metadataLocCache.get(typeId);
            }
            else if (holder == null || !holder.metadata().hasSchema(schemaId)) {
                // Last resort waiting.
                U.warn(log,
                    "Schema is missing while no metadata updates are in progress " +
                        "(will wait for schema update within timeout defined by " + IGNITE_WAIT_SCHEMA_UPDATE + " system property)" +
                        " [typeId=" + typeId
                        + ", missingSchemaId=" + schemaId
                        + ", pendingVer=" + (holder == null ? "NA" : holder.pendingVersion())
                        + ", acceptedVer=" + (holder == null ? "NA" : holder.acceptedVersion())
                        + ", binMetaUpdateTimeout=" + waitSchemaTimeout +']');

                long t0 = System.nanoTime();

                GridFutureAdapter<?> fut = transport.awaitSchemaUpdate(typeId, schemaId);

                try {
                    fut.get(waitSchemaTimeout);
                }
                catch (IgniteFutureTimeoutCheckedException e) {
                    log.error("Timed out while waiting for schema update [typeId=" + typeId + ", schemaId=" +
                        schemaId + ']');
                }
                catch (IgniteCheckedException ignored) {
                    // No-op.
                }

                holder = metadataLocCache.get(typeId);

                if (log.isDebugEnabled() && holder != null && holder.metadata().hasSchema(schemaId))
                    log.debug("Found the schema after wait" +
                        " [typeId=" + typeId
                        + ", waitTime=" + NANOSECONDS.convert(System.nanoTime() - t0, MILLISECONDS) + "ms"
                        + ", schemaId=" + schemaId
                        + ", pendingVer=" + holder.pendingVersion()
                        + ", acceptedVer=" + holder.acceptedVersion() + ']');
            }
        }

        if (holder != null && metadataFileStore != null) {
            try {
                metadataFileStore.waitForWriteCompletion(typeId, holder.pendingVersion());
            }
            catch (IgniteCheckedException e) {
                log.warning("Failed to wait for metadata write operation for [typeId=" + typeId +
                    ", typeVer=" + holder.acceptedVersion() + ']', e);

                return null;
            }
        }

        return holder != null ? holder.metadata().wrap(binaryCtx) : null;
    }

    /** {@inheritDoc} */
    @Override public Map<Integer, BinaryType> metadata(Collection<Integer> typeIds)
        throws BinaryObjectException {
        try {
            Map<Integer, BinaryType> res = U.newHashMap(metadataLocCache.size());

            for (Map.Entry<Integer, BinaryMetadataHolder> e : metadataLocCache.entrySet())
                res.put(e.getKey(), e.getValue().metadata().wrap(binaryCtx));

            return res;
        }
        catch (CacheException e) {
            throw new BinaryObjectException(e);
        }
    }

    /** {@inheritDoc} */
    @Override public Collection<BinaryType> metadata() throws BinaryObjectException {
        return F.viewReadOnly(metadataLocCache.values(), new IgniteClosure<BinaryMetadataHolder, BinaryType>() {
            @Override public BinaryType apply(BinaryMetadataHolder metaHolder) {
                return metaHolder.metadata().wrap(binaryCtx);
            }
        });
    }

    /** {@inheritDoc} */
    @Override public void saveMetadata(Collection<BinaryType> types, File dir) {
        BinaryMetadataFileStore writer = new BinaryMetadataFileStore(new ConcurrentHashMap<>(),
            ctx,
            log,
            binaryFileStoreWorkDir(dir.getAbsolutePath()));

        for (BinaryType type : types)
            writer.mergeAndWriteMetadata(((BinaryTypeImpl)type).metadata());
    }

    /** {@inheritDoc} */
    @Override public BinaryObject buildEnum(String typeName, int ord) throws BinaryObjectException {
        A.notNullOrEmpty(typeName, "enum type name");

        int typeId = binaryCtx.typeId(typeName);

        typeName = binaryCtx.userTypeName(typeName);

        updateMetadata(typeId, typeName, null, null, true, null);

        return new BinaryEnumObjectImpl(binaryCtx, typeId, null, ord);
    }

    /** {@inheritDoc} */
    @Override public BinaryObject buildEnum(String typeName, String name) throws BinaryObjectException {
        A.notNullOrEmpty(typeName, "enum type name");
        A.notNullOrEmpty(name, "enum name");

        int typeId = binaryCtx.typeId(typeName);

        BinaryMetadata metadata = metadata0(typeId);

        if (metadata == null)
            throw new BinaryObjectException("Failed to get metadata for type [typeId=" +
                    typeId + ", typeName='" + typeName + "']");

        Integer ordinal = metadata.getEnumOrdinalByName(name);

        typeName = binaryCtx.userTypeName(typeName);

        if (ordinal == null)
            throw new BinaryObjectException("Failed to resolve enum ordinal by name [typeId=" +
                    typeId + ", typeName='" + typeName + "', name='" + name + "']");

        return new BinaryEnumObjectImpl(binaryCtx, typeId, null, ordinal);
    }

    /** {@inheritDoc} */
    @Override public BinaryType registerEnum(String typeName, Map<String, Integer> vals) throws BinaryObjectException {
        A.notNullOrEmpty(typeName, "enum type name");

        int typeId = binaryCtx.typeId(typeName);

        typeName = binaryCtx.userTypeName(typeName);

        BinaryUtils.validateEnumValues(typeName, vals);

        updateMetadata(typeId, typeName, null, null, true, vals);

        return binaryCtx.metadata(typeId);
    }

    /** {@inheritDoc} */
    @Override public IgniteBinary binary() throws IgniteException {
        return binaries;
    }

    /** {@inheritDoc} */
    @Override public boolean isBinaryObject(Object obj) {
        return obj instanceof BinaryObject;
    }

    /** {@inheritDoc} */
    @Override public boolean isBinaryEnabled(CacheConfiguration<?, ?> ccfg) {
        return marsh instanceof BinaryMarshaller;
    }

    /**
     * Get affinity key field.
     *
     * @param typeId Binary object type ID.
     * @return Affinity key.
     */
    public BinaryField affinityKeyField(int typeId) {
        // Fast path for already cached field.
        T1<BinaryField> fieldHolder = affKeyFields.get(typeId);

        if (fieldHolder != null)
            return fieldHolder.get();

        // Slow path if affinity field is not cached yet.
        String name = binaryCtx.affinityKeyFieldName(typeId);

        if (name != null) {
            BinaryField field = binaryCtx.createField(typeId, name);

            affKeyFields.putIfAbsent(typeId, new T1<>(field));

            return field;
        }
        else {
            affKeyFields.putIfAbsent(typeId, new T1<>(null));

            return null;
        }
    }

    /** {@inheritDoc} */
    @Override public int typeId(Object obj) {
        if (obj == null)
            return 0;

        return isBinaryObject(obj) ? ((BinaryObjectEx)obj).typeId() : typeId(obj.getClass().getSimpleName());
    }

    /** {@inheritDoc} */
    @Override public Object field(Object obj, String fieldName) {
        if (obj == null)
            return null;

        return isBinaryObject(obj) ? ((BinaryObject)obj).field(fieldName) : null;
    }

    /** {@inheritDoc} */
    @Override public boolean hasField(Object obj, String fieldName) {
        return obj != null && ((BinaryObject)obj).hasField(fieldName);
    }

    /**
     * @return Binary context.
     */
    public BinaryContext binaryContext() {
        return binaryCtx;
    }

    /** {@inheritDoc} */
    @SuppressWarnings("deprecation")
    @Override public CacheObjectContext contextForCache(CacheConfiguration ccfg) throws IgniteCheckedException {
        assert ccfg != null;

        boolean storeVal = !ccfg.isCopyOnRead() || (!isBinaryEnabled(ccfg) &&
            (QueryUtils.isEnabled(ccfg) || ctx.config().isPeerClassLoadingEnabled()));

        boolean binaryEnabled = marsh instanceof BinaryMarshaller && !GridCacheUtils.isSystemCache(ccfg.getName()) &&
            !GridCacheUtils.isIgfsCache(ctx.config(), ccfg.getName());

        AffinityKeyMapper cacheAffMapper = ccfg.getAffinityMapper();

        AffinityKeyMapper dfltAffMapper = binaryEnabled ?
            new CacheDefaultBinaryAffinityKeyMapper(ccfg.getKeyConfiguration()) :
            new GridCacheDefaultAffinityKeyMapper();

        ctx.resource().injectGeneric(dfltAffMapper);

        return new CacheObjectContext(ctx,
            ccfg.getName(),
            dfltAffMapper,
            QueryUtils.isCustomAffinityMapper(ccfg.getAffinityMapper()),
            ccfg.isCopyOnRead(),
            storeVal,
            ctx.config().isPeerClassLoadingEnabled() && !isBinaryEnabled(ccfg),
            binaryEnabled
        );
    }

    /** {@inheritDoc} */
    @Override public byte[] marshal(CacheObjectValueContext ctx, Object val) throws IgniteCheckedException {
        if (!ctx.binaryEnabled() || binaryMarsh == null)
            return CU.marshal(ctx.kernalContext().cache().context(), ctx.addDeploymentInfo(), val);

        byte[] arr = binaryMarsh.marshal(val, false);

        assert arr.length > 0;

        return arr;
    }

    /** {@inheritDoc} */
    @Override public Object unmarshal(CacheObjectValueContext ctx, byte[] bytes, ClassLoader clsLdr)
        throws IgniteCheckedException {
        if (!ctx.binaryEnabled() || binaryMarsh == null)
            return U.unmarshal(ctx.kernalContext(), bytes, U.resolveClassLoader(clsLdr, ctx.kernalContext().config()));

        return binaryMarsh.unmarshal(bytes, clsLdr);
    }

    /** {@inheritDoc} */
    @Override public KeyCacheObject toCacheKeyObject(CacheObjectContext ctx, @Nullable GridCacheContext cctx,
        Object obj, boolean userObj) {
        if (!ctx.binaryEnabled()) {
            if (obj instanceof KeyCacheObject) {
                KeyCacheObject key = (KeyCacheObject)obj;

                if (key.partition() == -1)
                    // Assume all KeyCacheObjects except BinaryObject can not be reused for another cache.
                    key.partition(partition(ctx, cctx, key));

                return (KeyCacheObject)obj;
            }

            return toCacheKeyObject0(ctx, cctx, obj, userObj);
        }

        if (obj instanceof KeyCacheObject) {
            KeyCacheObject key = (KeyCacheObject)obj;

            if (key instanceof BinaryObjectImpl) {
                // Need to create a copy because the key can be reused at the application layer after that (IGNITE-3505).
                key = key.copy(partition(ctx, cctx, key));
            }
            else if (key.partition() == -1)
                // Assume others KeyCacheObjects can not be reused for another cache.
                key.partition(partition(ctx, cctx, key));

            return key;
        }

        obj = toBinary(obj, false);

        if (obj instanceof BinaryObjectImpl) {
            ((KeyCacheObject) obj).partition(partition(ctx, cctx, obj));

            return (KeyCacheObject)obj;
        }

        return toCacheKeyObject0(ctx, cctx, obj, userObj);
    }

    /**
     * @param obj Object.
     * @param userObj If {@code true} then given object is object provided by user and should be copied
     *        before stored in cache.
     * @return Key cache object.
     */
    protected KeyCacheObject toCacheKeyObject0(CacheObjectContext ctx,
        @Nullable GridCacheContext cctx,
        Object obj,
        boolean userObj) {
        int part = partition(ctx, cctx, obj);

        if (!userObj)
            return new KeyCacheObjectImpl(obj, null, part);

        return new UserKeyCacheObjectImpl(obj, part);
    }

    /** {@inheritDoc} */
    @Nullable @Override public CacheObject toCacheObject(CacheObjectContext ctx, @Nullable Object obj,
        boolean userObj, boolean failIfUnregistered) {
        if (!ctx.binaryEnabled()) {
            if (obj == null || obj instanceof CacheObject)
                return (CacheObject)obj;

            return toCacheObject0(obj, userObj);
        }

        if (obj == null || obj instanceof CacheObject)
            return (CacheObject)obj;

        obj = toBinary(obj, failIfUnregistered);

        if (obj instanceof CacheObject)
            return (CacheObject)obj;

        return toCacheObject0(obj, userObj);
    }

    /**
     * @param obj Object.
     * @param userObj If {@code true} then given object is object provided by user and should be copied
     *        before stored in cache.
     * @return Cache object.
     */
    private CacheObject toCacheObject0(@Nullable Object obj, boolean userObj) {
        assert obj != null;

        if (obj instanceof byte[]) {
            if (!userObj)
                return new CacheObjectByteArrayImpl((byte[])obj);

            return new UserCacheObjectByteArrayImpl((byte[])obj);
        }

        if (!userObj)
            return new CacheObjectImpl(obj, null);

        return new UserCacheObjectImpl(obj, null);
    }

    /**
     * @param ctx Cache objects context.
     * @param cctx Cache context.
     * @param obj Object.
     * @return Object partition.
     */
    private int partition(CacheObjectContext ctx, @Nullable GridCacheContext cctx, Object obj) {
        try {
            return cctx != null ?
                cctx.affinity().partition(obj, false) :
                ctx.kernalContext().affinity().partition0(ctx.cacheName(), obj, null);
        }
        catch (IgniteCheckedException e) {
            U.error(log, "Failed to get partition", e);

            return  -1;
        }
    }

    /** {@inheritDoc} */
    @Override public CacheObject toCacheObject(CacheObjectContext ctx, byte type, byte[] bytes) {
        switch (type) {
            case BinaryObjectImpl.TYPE_BINARY:
                return new BinaryObjectImpl(binaryContext(), bytes, 0);

            case BinaryObjectImpl.TYPE_BINARY_ENUM:
                return new BinaryEnumObjectImpl(binaryContext(), bytes);

            case CacheObject.TYPE_BYTE_ARR:
                return new CacheObjectByteArrayImpl(bytes);

            case CacheObject.TYPE_REGULAR:
                return new CacheObjectImpl(null, bytes);
        }

        throw new IllegalArgumentException("Invalid object type: " + type);
    }

    /** {@inheritDoc} */
    @Override public KeyCacheObject toKeyCacheObject(CacheObjectContext ctx, byte type, byte[] bytes)
        throws IgniteCheckedException {
        switch (type) {
            case BinaryObjectImpl.TYPE_BINARY:
                return new BinaryObjectImpl(binaryContext(), bytes, 0);

            case CacheObject.TYPE_BYTE_ARR:
                throw new IllegalArgumentException("Byte arrays cannot be used as cache keys.");

            case CacheObject.TYPE_REGULAR:
                return new KeyCacheObjectImpl(ctx.kernalContext().cacheObjects().unmarshal(ctx, bytes, null), bytes, -1);
        }

        throw new IllegalArgumentException("Invalid object type: " + type);
    }

    /** {@inheritDoc} */
    @Override public CacheObject toCacheObject(CacheObjectContext ctx, ByteBuffer buf) {
        int len = buf.getInt();

        assert len >= 0 : len;

        byte type = buf.get();

        byte[] data = new byte[len];

        buf.get(data);

        return toCacheObject(ctx, type, data);
    }

    /** {@inheritDoc} */
    @Override public IncompleteCacheObject toCacheObject(CacheObjectContext ctx, ByteBuffer buf,
        @Nullable IncompleteCacheObject incompleteObj) {
        if (incompleteObj == null)
            incompleteObj = new IncompleteCacheObject(buf);

        if (incompleteObj.isReady())
            return incompleteObj;

        incompleteObj.readData(buf);

        if (incompleteObj.isReady())
            incompleteObj.object(toCacheObject(ctx, incompleteObj.type(), incompleteObj.data()));

        return incompleteObj;
    }

    /** {@inheritDoc} */
    @Override public IncompleteCacheObject toKeyCacheObject(CacheObjectContext ctx, ByteBuffer buf,
        @Nullable IncompleteCacheObject incompleteObj) throws IgniteCheckedException {
        if (incompleteObj == null)
            incompleteObj = new IncompleteCacheObject(buf);

        if (incompleteObj.isReady())
            return incompleteObj;

        incompleteObj.readData(buf);

        if (incompleteObj.isReady())
            incompleteObj.object(toKeyCacheObject(ctx, incompleteObj.type(), incompleteObj.data()));

        return incompleteObj;
    }

    /** {@inheritDoc} */
    @Nullable @Override public CacheObject toCacheObject(CacheObjectContext ctx, @Nullable Object obj,
        boolean userObj) {
        return toCacheObject(ctx, obj, userObj, false);
    }

    /** {@inheritDoc} */
    @Override public Object unwrapTemporary(GridCacheContext ctx, Object obj) throws BinaryObjectException {
        if (!ctx.cacheObjectContext().binaryEnabled())
            return obj;

        if (obj instanceof BinaryObjectOffheapImpl)
            return ((BinaryObjectOffheapImpl)obj).heapCopy();

        return obj;
    }

    /**
     * @param obj Object.
     * @return Binary object.
     * @throws IgniteException In case of error.
     */
    @Nullable public Object toBinary(@Nullable Object obj, boolean failIfUnregistered) throws IgniteException {
        if (obj == null)
            return null;

        if (isBinaryObject(obj))
            return obj;

        return marshalToBinary(obj, failIfUnregistered);
    }

    /** {@inheritDoc} */
    @Nullable @Override public IgniteNodeValidationResult validateNode(ClusterNode rmtNode,
        DiscoveryDataBag.JoiningNodeDiscoveryData discoData
    ) {
        IgniteNodeValidationResult res;

        if (getBoolean(IGNITE_SKIP_CONFIGURATION_CONSISTENCY_CHECK) || !(marsh instanceof BinaryMarshaller))
            return null;

        if ((res = validateBinaryConfiguration(rmtNode)) != null)
            return res;

        return validateBinaryMetadata(rmtNode.id(), (Map<Integer, BinaryMetadataHolder>)discoData.joiningNodeData());
    }

    /** */
    private IgniteNodeValidationResult validateBinaryConfiguration(ClusterNode rmtNode) {
        Object rmtBinaryCfg = rmtNode.attribute(IgniteNodeAttributes.ATTR_BINARY_CONFIGURATION);

        ClusterNode locNode = ctx.discovery().localNode();

        Object locBinaryCfg = locNode.attribute(IgniteNodeAttributes.ATTR_BINARY_CONFIGURATION);

        if (!F.eq(locBinaryCfg, rmtBinaryCfg)) {
            String msg = "Local node's binary configuration is not equal to remote node's binary configuration " +
                "[locNodeId=%s, rmtNodeId=%s, locBinaryCfg=%s, rmtBinaryCfg=%s]";

            return new IgniteNodeValidationResult(rmtNode.id(),
                String.format(msg, locNode.id(), rmtNode.id(), locBinaryCfg, rmtBinaryCfg),
                String.format(msg, rmtNode.id(), locNode.id(), rmtBinaryCfg, locBinaryCfg));
        }

        return null;
    }

    /** */
    private IgniteNodeValidationResult validateBinaryMetadata(UUID rmtNodeId, Map<Integer, BinaryMetadataHolder> newNodeMeta) {
        if (newNodeMeta == null)
            return null;

        for (Map.Entry<Integer, BinaryMetadataHolder> metaEntry : newNodeMeta.entrySet()) {
            if (!metadataLocCache.containsKey(metaEntry.getKey()))
                continue;

            BinaryMetadata locMeta = metadataLocCache.get(metaEntry.getKey()).metadata();
            BinaryMetadata rmtMeta = metaEntry.getValue().metadata();

            if (locMeta == null || rmtMeta == null)
                continue;

            try {
                mergeMetadata(locMeta, rmtMeta);
            }
            catch (Exception e) {
                String locMsg = "Exception was thrown when merging binary metadata from node %s: %s";

                String rmtMsg = "Exception was thrown on coordinator when merging binary metadata from this node: %s";

                return new IgniteNodeValidationResult(rmtNodeId,
                    String.format(locMsg, rmtNodeId.toString(), e.getMessage()),
                    String.format(rmtMsg, e.getMessage()));
            }
        }

        return null;
    }

    /** {@inheritDoc} */
    @Nullable @Override public DiscoveryDataExchangeType discoveryDataType() {
        return BINARY_PROC;
    }

    /** {@inheritDoc} */
    @Override public void collectGridNodeData(DiscoveryDataBag dataBag) {
        if (!dataBag.commonDataCollectedFor(BINARY_PROC.ordinal())) {
            Map<Integer, BinaryMetadataHolder> res = U.newHashMap(metadataLocCache.size());

            for (Map.Entry<Integer,BinaryMetadataHolder> e : metadataLocCache.entrySet())
                res.put(e.getKey(), e.getValue());

            dataBag.addGridCommonData(BINARY_PROC.ordinal(), (Serializable) res);
        }
    }

    /** {@inheritDoc} */
    @Override public void collectJoiningNodeData(DiscoveryDataBag dataBag) {
        Map<Integer, BinaryMetadataHolder> res = U.newHashMap(metadataLocCache.size());

        for (Map.Entry<Integer,BinaryMetadataHolder> e : metadataLocCache.entrySet())
            res.put(e.getKey(), e.getValue());

        dataBag.addJoiningNodeData(BINARY_PROC.ordinal(), (Serializable) res);
    }

    /** {@inheritDoc} */
    @Override public void onJoiningNodeDataReceived(DiscoveryDataBag.JoiningNodeDiscoveryData data) {
        Map<Integer,BinaryMetadataHolder> newNodeMeta = (Map<Integer, BinaryMetadataHolder>) data.joiningNodeData();

        if (newNodeMeta == null)
            return;

        UUID joiningNode = data.joiningNodeId();

        for (Map.Entry<Integer, BinaryMetadataHolder> metaEntry : newNodeMeta.entrySet()) {
            if (metadataLocCache.containsKey(metaEntry.getKey())) {
                BinaryMetadataHolder localMetaHolder = metadataLocCache.get(metaEntry.getKey());

                BinaryMetadata newMeta = metaEntry.getValue().metadata();
                BinaryMetadata localMeta = localMetaHolder.metadata();

                BinaryMetadata mergedMeta = mergeMetadata(localMeta, newMeta);

                if (mergedMeta != localMeta) {
                    //put mergedMeta to local cache and store to disk
                    U.log(log,
                        String.format("Newer version of existing BinaryMetadata[typeId=%d, typeName=%s] " +
                                "is received from node %s; updating it locally",
                            mergedMeta.typeId(),
                            mergedMeta.typeName(),
                            joiningNode));

                    metadataLocCache.put(metaEntry.getKey(),
                        new BinaryMetadataHolder(mergedMeta,
                            localMetaHolder.pendingVersion(),
                            localMetaHolder.acceptedVersion()));

                    if (!ctx.clientNode())
                        metadataFileStore.writeMetadata(mergedMeta);
                }
            }
            else {
                BinaryMetadataHolder newMetaHolder = metaEntry.getValue();
                BinaryMetadata newMeta = newMetaHolder.metadata();

                U.log(log,
                    String.format("New BinaryMetadata[typeId=%d, typeName=%s] " +
                            "is received from node %s; adding it locally",
                        newMeta.typeId(),
                        newMeta.typeName(),
                        joiningNode));

                metadataLocCache.put(metaEntry.getKey(), newMetaHolder);

                if (!ctx.clientNode())
                    metadataFileStore.writeMetadata(newMeta);
            }
        }
    }

    /** {@inheritDoc} */
    @Override public void onGridDataReceived(GridDiscoveryData data) {
        Map<Integer, BinaryMetadataHolder> receivedData = (Map<Integer, BinaryMetadataHolder>) data.commonData();

        if (receivedData != null) {
            for (Map.Entry<Integer, BinaryMetadataHolder> e : receivedData.entrySet()) {
                BinaryMetadataHolder holder = e.getValue();

                BinaryMetadataHolder localHolder = new BinaryMetadataHolder(holder.metadata(),
                        holder.pendingVersion(),
                        holder.pendingVersion());

                if (log.isDebugEnabled())
                    log.debug("Received metadata on join: " + localHolder);

                metadataLocCache.put(e.getKey(), localHolder);

                if (!ctx.clientNode())
                    metadataFileStore.writeMetadata(holder.metadata());
            }
        }
    }

    /**
     * Sets path to binary metadata store configured by user, should include binary_meta and consistentId
     * @param binaryMetadataFileStoreDir path to binary_meta
     */
    public void setBinaryMetadataFileStoreDir(@Nullable File binaryMetadataFileStoreDir) {
        this.binaryMetadataFileStoreDir = binaryMetadataFileStoreDir;
    }

    /** */
    @SuppressWarnings("PublicInnerClass")
    public static class TestBinaryContext extends BinaryContext {
        /** */
        private List<TestBinaryContextListener> listeners;

        /**
         * @param metaHnd Meta handler.
         * @param igniteCfg Ignite config.
         * @param log Logger.
         */
        public TestBinaryContext(BinaryMetadataHandler metaHnd, IgniteConfiguration igniteCfg,
            IgniteLogger log) {
            super(metaHnd, igniteCfg, log);
        }

        /** {@inheritDoc} */
        @Nullable @Override public BinaryType metadata(int typeId) throws BinaryObjectException {
            BinaryType metadata = super.metadata(typeId);

            if (listeners != null) {
                for (TestBinaryContextListener listener : listeners)
                    listener.onAfterMetadataRequest(typeId, metadata);
            }

            return metadata;
        }

        /** {@inheritDoc} */
        @Override public void updateMetadata(int typeId, BinaryMetadata meta,
            boolean failIfUnregistered) throws BinaryObjectException {
            if (listeners != null) {
                for (TestBinaryContextListener listener : listeners)
                    listener.onBeforeMetadataUpdate(typeId, meta);
            }

            super.updateMetadata(typeId, meta, failIfUnregistered);
        }

        /** */
        public interface TestBinaryContextListener {
            /**
             * @param typeId Type id.
             * @param type Type.
             */
            void onAfterMetadataRequest(int typeId, BinaryType type);

            /**
             * @param typeId Type id.
             * @param metadata Metadata.
             */
            void onBeforeMetadataUpdate(int typeId, BinaryMetadata metadata);
        }

        /**
         * @param lsnr Listener.
         */
        public void addListener(TestBinaryContextListener lsnr) {
            if (listeners == null)
                listeners = new ArrayList<>();

            if (!listeners.contains(lsnr))
                listeners.add(lsnr);
        }

        /** */
        public void clearAllListener() {
            if (listeners != null)
                listeners.clear();
        }
    }
}<|MERGE_RESOLUTION|>--- conflicted
+++ resolved
@@ -226,15 +226,11 @@
     @Override public void start() throws IgniteCheckedException {
         if (marsh instanceof BinaryMarshaller) {
             if (!ctx.clientNode()) {
-<<<<<<< HEAD
-                metadataFileStore = (BinaryMetadataFileStore)createBinaryWriter(ctx.config().getWorkDirectory());
-=======
                 metadataFileStore = new BinaryMetadataFileStore(metadataLocCache,
                     ctx,
                     log,
                     binaryMetadataFileStoreDir == null ?
                         binaryFileStoreWorkDir(ctx.config().getWorkDirectory()) : binaryMetadataFileStoreDir);
->>>>>>> d9ba4b3d
 
                 metadataFileStore.start();
             }
