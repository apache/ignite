--- conflicted
+++ resolved
@@ -501,11 +501,7 @@
             for (int i = 0; i < arr.length; i++)
                 pArr[i] = marshalToBinary(arr[i], failIfUnregistered);
 
-<<<<<<< HEAD
-            if (!BinaryArray.USE_TYPED_ARRAYS)
-=======
             if (!BinaryArray.useTypedArrays())
->>>>>>> d137c8b4
                 return pArr;
 
             Class<?> compCls = obj.getClass().getComponentType();
