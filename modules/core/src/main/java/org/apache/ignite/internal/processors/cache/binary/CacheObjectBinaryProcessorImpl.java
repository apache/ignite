--- conflicted
+++ resolved
@@ -73,11 +73,8 @@
 import org.apache.ignite.internal.util.typedef.internal.U;
 import org.apache.ignite.lang.IgniteBiTuple;
 import org.apache.ignite.lang.IgniteClosure;
-<<<<<<< HEAD
 import org.apache.ignite.lang.IgniteFuture;
 import org.apache.ignite.lang.IgniteProductVersion;
-=======
->>>>>>> ab516da1
 import org.apache.ignite.marshaller.Marshaller;
 import org.apache.ignite.spi.IgniteNodeValidationResult;
 import org.apache.ignite.spi.discovery.DiscoveryDataBag;
@@ -96,32 +93,7 @@
 public class CacheObjectBinaryProcessorImpl extends IgniteCacheObjectProcessorImpl implements
     CacheObjectBinaryProcessor {
     /** */
-<<<<<<< HEAD
-    public static final IgniteProductVersion BINARY_CFG_CHECK_SINCE = IgniteProductVersion.fromString("1.5.7");
-
-    /** */
     private volatile boolean discoveryStarted;
-=======
-    private final CountDownLatch startLatch = new CountDownLatch(1);
-
-    /** */
-    private final boolean clientNode;
-
-    /** */
-    private volatile IgniteCacheProxy<BinaryMetadataKey, BinaryMetadata> metaDataCache;
-
-    /** */
-    private final ConcurrentHashMap8<Integer, BinaryTypeImpl> clientMetaDataCache;
-
-    /** Predicate to filter binary meta data in utility cache. */
-    private final CacheEntryPredicate metaPred = new CacheEntryPredicateAdapter() {
-        private static final long serialVersionUID = 0L;
-
-        @Override public boolean apply(GridCacheEntryEx e) {
-            return e.key().value(e.context().cacheObjectContext(), false) instanceof BinaryMetadataKey;
-        }
-    };
->>>>>>> ab516da1
 
     /** */
     private BinaryContext binaryCtx;
@@ -269,63 +241,11 @@
             transport.onDisconnected();
     }
 
-<<<<<<< HEAD
     /** {@inheritDoc} */
     @Override public void onKernalStart() throws IgniteCheckedException {
         super.onKernalStart();
 
-        if (!getBoolean(IGNITE_SKIP_CONFIGURATION_CONSISTENCY_CHECK) && marsh instanceof BinaryMarshaller) {
-            BinaryConfiguration bcfg = ctx.config().getBinaryConfiguration();
-
-            for (ClusterNode rmtNode : ctx.discovery().remoteNodes()) {
-                if (rmtNode.version().compareTo(BINARY_CFG_CHECK_SINCE) < 0) {
-                    if (bcfg == null || bcfg.getNameMapper() == null) {
-                        throw new IgniteCheckedException("When BinaryMarshaller is used and topology contains old " +
-                            "nodes, then " + BinaryBasicNameMapper.class.getName() + " mapper have to be set " +
-                            "explicitly into binary configuration and 'simpleName' property of the mapper " +
-                            "have to be set to 'true'.");
-                    }
-
-                    if (!(bcfg.getNameMapper() instanceof BinaryBasicNameMapper)
-                        || !((BinaryBasicNameMapper)bcfg.getNameMapper()).isSimpleName()) {
-                        U.quietAndWarn(log, "When BinaryMarshaller is used and topology contains old" +
-                            " nodes, it's strongly recommended, to set " + BinaryBasicNameMapper.class.getName() +
-                            " mapper into binary configuration explicitely " +
-                            " and 'simpleName' property of the mapper set to 'true' (fix configuration or set " +
-                            "-D" + IGNITE_SKIP_CONFIGURATION_CONSISTENCY_CHECK + "=true system property).");
-                    }
-
-                    break;
-                }
-            }
-        }
-
         discoveryStarted = true;
-=======
-    /**
-     * @param key Metadata key.
-     * @param newMeta Metadata.
-     */
-    private void addClientCacheMetaData(BinaryMetadataKey key, final BinaryMetadata newMeta) {
-        int key0 = key.typeId();
-
-        clientMetaDataCache.compute(key0, new ConcurrentHashMap8.BiFun<Integer, BinaryTypeImpl, BinaryTypeImpl>() {
-            @Override public BinaryTypeImpl apply(Integer key, BinaryTypeImpl oldMeta) {
-                BinaryMetadata res;
-
-                BinaryMetadata oldMeta0 = oldMeta != null ? oldMeta.metadata() : null;
-
-                try {
-                    res = BinaryUtils.mergeMetadata(oldMeta0, newMeta);
-                }
-                catch (BinaryObjectException ignored) {
-                    res = oldMeta0;
-                }
-
-                return res != null ? res.wrap(binaryCtx) : null;
-            }
-        });
->>>>>>> ab516da1
     }
 
     /** {@inheritDoc} */
