/*
 * Licensed to the Apache Software Foundation (ASF) under one or more
 * contributor license agreements.  See the NOTICE file distributed with
 * this work for additional information regarding copyright ownership.
 * The ASF licenses this file to You under the Apache License, Version 2.0
 * (the "License"); you may not use this file except in compliance with
 * the License.  You may obtain a copy of the License at
 *
 *      http://www.apache.org/licenses/LICENSE-2.0
 *
 * Unless required by applicable law or agreed to in writing, software
 * distributed under the License is distributed on an "AS IS" BASIS,
 * WITHOUT WARRANTIES OR CONDITIONS OF ANY KIND, either express or implied.
 * See the License for the specific language governing permissions and
 * limitations under the License.
 */

package org.apache.ignite.internal.processors.cache.binary;

import java.io.File;
import java.io.Serializable;
import java.math.BigDecimal;
import java.nio.ByteBuffer;
import java.nio.file.Paths;
import java.util.ArrayList;
import java.util.Arrays;
import java.util.Collection;
import java.util.HashMap;
import java.util.HashSet;
import java.util.List;
import java.util.Map;
import java.util.UUID;
import java.util.concurrent.ConcurrentHashMap;
import java.util.concurrent.ConcurrentMap;
import java.util.function.BooleanSupplier;
import javax.cache.CacheException;
import org.apache.ignite.IgniteBinary;
import org.apache.ignite.IgniteCheckedException;
import org.apache.ignite.IgniteClientDisconnectedException;
import org.apache.ignite.IgniteException;
import org.apache.ignite.IgniteLogger;
import org.apache.ignite.IgniteSystemProperties;
import org.apache.ignite.binary.BinaryField;
import org.apache.ignite.binary.BinaryObject;
import org.apache.ignite.binary.BinaryObjectBuilder;
import org.apache.ignite.binary.BinaryObjectException;
import org.apache.ignite.binary.BinaryType;
import org.apache.ignite.binary.BinaryTypeConfiguration;
import org.apache.ignite.cache.affinity.AffinityKeyMapper;
import org.apache.ignite.cluster.ClusterNode;
import org.apache.ignite.configuration.BinaryConfiguration;
import org.apache.ignite.configuration.CacheConfiguration;
import org.apache.ignite.configuration.DataStorageConfiguration;
import org.apache.ignite.configuration.IgniteConfiguration;
import org.apache.ignite.internal.GridKernalContext;
import org.apache.ignite.internal.IgniteFeatures;
import org.apache.ignite.internal.IgniteFutureTimeoutCheckedException;
import org.apache.ignite.internal.IgniteInternalFuture;
import org.apache.ignite.internal.IgniteInterruptedCheckedException;
import org.apache.ignite.internal.IgniteNodeAttributes;
import org.apache.ignite.internal.NodeStoppingException;
import org.apache.ignite.internal.UnregisteredBinaryTypeException;
import org.apache.ignite.internal.binary.BinaryArray;
import org.apache.ignite.internal.binary.BinaryClassDescriptor;
import org.apache.ignite.internal.binary.BinaryContext;
import org.apache.ignite.internal.binary.BinaryEnumArray;
import org.apache.ignite.internal.binary.BinaryEnumObjectImpl;
import org.apache.ignite.internal.binary.BinaryFieldMetadata;
import org.apache.ignite.internal.binary.BinaryMarshaller;
import org.apache.ignite.internal.binary.BinaryMetadata;
import org.apache.ignite.internal.binary.BinaryMetadataHandler;
import org.apache.ignite.internal.binary.BinaryObjectEx;
import org.apache.ignite.internal.binary.BinaryObjectImpl;
import org.apache.ignite.internal.binary.BinaryObjectOffheapImpl;
import org.apache.ignite.internal.binary.BinaryTypeImpl;
import org.apache.ignite.internal.binary.BinaryUtils;
import org.apache.ignite.internal.binary.GridBinaryMarshaller;
import org.apache.ignite.internal.binary.builder.BinaryObjectBuilderImpl;
import org.apache.ignite.internal.binary.streams.BinaryInputStream;
import org.apache.ignite.internal.binary.streams.BinaryOffheapInputStream;
import org.apache.ignite.internal.managers.systemview.walker.BinaryMetadataViewWalker;
import org.apache.ignite.internal.processors.GridProcessorAdapter;
import org.apache.ignite.internal.processors.cache.CacheDefaultBinaryAffinityKeyMapper;
import org.apache.ignite.internal.processors.cache.CacheObject;
import org.apache.ignite.internal.processors.cache.CacheObjectByteArrayImpl;
import org.apache.ignite.internal.processors.cache.CacheObjectContext;
import org.apache.ignite.internal.processors.cache.CacheObjectImpl;
import org.apache.ignite.internal.processors.cache.CacheObjectValueContext;
import org.apache.ignite.internal.processors.cache.GridCacheContext;
import org.apache.ignite.internal.processors.cache.GridCacheDefaultAffinityKeyMapper;
import org.apache.ignite.internal.processors.cache.GridCacheUtils;
import org.apache.ignite.internal.processors.cache.IncompleteCacheObject;
import org.apache.ignite.internal.processors.cache.KeyCacheObject;
import org.apache.ignite.internal.processors.cache.KeyCacheObjectImpl;
import org.apache.ignite.internal.processors.cache.transactions.IgniteInternalTx;
import org.apache.ignite.internal.processors.cacheobject.IgniteCacheObjectProcessor;
import org.apache.ignite.internal.processors.cacheobject.UserCacheObjectByteArrayImpl;
import org.apache.ignite.internal.processors.cacheobject.UserCacheObjectImpl;
import org.apache.ignite.internal.processors.cacheobject.UserKeyCacheObjectImpl;
import org.apache.ignite.internal.processors.query.QueryUtils;
import org.apache.ignite.internal.util.GridUnsafe;
import org.apache.ignite.internal.util.MutableSingletonList;
import org.apache.ignite.internal.util.future.GridFutureAdapter;
import org.apache.ignite.internal.util.lang.GridMapEntry;
import org.apache.ignite.internal.util.tostring.GridToStringExclude;
import org.apache.ignite.internal.util.typedef.F;
import org.apache.ignite.internal.util.typedef.T1;
import org.apache.ignite.internal.util.typedef.T2;
import org.apache.ignite.internal.util.typedef.internal.A;
import org.apache.ignite.internal.util.typedef.internal.CU;
import org.apache.ignite.internal.util.typedef.internal.U;
import org.apache.ignite.lang.IgniteBiTuple;
import org.apache.ignite.lang.IgniteClosure;
import org.apache.ignite.lang.IgniteFuture;
import org.apache.ignite.lang.IgniteUuid;
import org.apache.ignite.marshaller.Marshaller;
import org.apache.ignite.spi.IgniteNodeValidationResult;
import org.apache.ignite.spi.discovery.DiscoveryDataBag;
import org.apache.ignite.spi.discovery.DiscoveryDataBag.GridDiscoveryData;
import org.apache.ignite.spi.discovery.IgniteDiscoveryThread;
import org.apache.ignite.spi.systemview.view.BinaryMetadataView;
import org.apache.ignite.thread.IgniteThread;
import org.jetbrains.annotations.Nullable;

import static java.util.concurrent.TimeUnit.MILLISECONDS;
import static java.util.concurrent.TimeUnit.NANOSECONDS;
import static org.apache.ignite.IgniteSystemProperties.IGNITE_SKIP_CONFIGURATION_CONSISTENCY_CHECK;
import static org.apache.ignite.IgniteSystemProperties.IGNITE_WAIT_SCHEMA_UPDATE;
import static org.apache.ignite.IgniteSystemProperties.getBoolean;
import static org.apache.ignite.internal.GridComponent.DiscoveryDataExchangeType.BINARY_PROC;
import static org.apache.ignite.internal.binary.BinaryUtils.mergeMetadata;
import static org.apache.ignite.internal.processors.metric.impl.MetricUtils.metricName;

/**
 * Binary processor implementation.
 */
public class CacheObjectBinaryProcessorImpl extends GridProcessorAdapter implements IgniteCacheObjectProcessor {
    /** Immutable classes. */
    private static final Collection<Class<?>> IMMUTABLE_CLS = new HashSet<>();

    /** @see IgniteSystemProperties#IGNITE_WAIT_SCHEMA_UPDATE */
    public static final int DFLT_WAIT_SCHEMA_UPDATE = 30_000;

    /** @see BinaryMetadataView */
    public static final String BINARY_METADATA_VIEW = metricName("binary", "metadata");

    /** @see BinaryMetadataView */
    public static final String BINARY_METADATA_DESC = "Binary metadata";

    /** */
    private volatile boolean discoveryStarted;

    /** */
    private volatile IgniteFuture<?> reconnectFut;

    /** */
    private BinaryContext binaryCtx;

    /** */
    private Marshaller marsh;

    /** */
    private GridBinaryMarshaller binaryMarsh;

    /** */
    private BinaryMetadataFileStore metadataFileStore;

    /**
     * Custom folder specifying local folder for {@link #metadataFileStore}.<br>
     * {@code null} means no specific folder is configured. <br>
     * In this case folder for metadata is composed from work directory and consistentId <br>
     */
    @Nullable private File binaryMetadataFileStoreDir;

    /** How long to wait for schema if no updates in progress. */
    private long waitSchemaTimeout = IgniteSystemProperties.getLong(IGNITE_WAIT_SCHEMA_UPDATE, DFLT_WAIT_SCHEMA_UPDATE);

    /** For tests. */
    @SuppressWarnings("PublicField")
    public static boolean useTestBinaryCtx;

    /** */
    @GridToStringExclude
    private IgniteBinary binaries;

    /** Locally cached metadata. This local cache is managed by exchanging discovery custom events. */
    private final ConcurrentMap<Integer, BinaryMetadataHolder> metadataLocCache = new ConcurrentHashMap<>();

    /** */
    private BinaryMetadataTransport transport;

    /** Cached affinity key field names. */
    private final ConcurrentHashMap<Integer, T1<BinaryField>> affKeyFields = new ConcurrentHashMap<>();

    /*
     * Static initializer
     */
    static {
        IMMUTABLE_CLS.add(String.class);
        IMMUTABLE_CLS.add(Boolean.class);
        IMMUTABLE_CLS.add(Byte.class);
        IMMUTABLE_CLS.add(Short.class);
        IMMUTABLE_CLS.add(Character.class);
        IMMUTABLE_CLS.add(Integer.class);
        IMMUTABLE_CLS.add(Long.class);
        IMMUTABLE_CLS.add(Float.class);
        IMMUTABLE_CLS.add(Double.class);
        IMMUTABLE_CLS.add(UUID.class);
        IMMUTABLE_CLS.add(IgniteUuid.class);
        IMMUTABLE_CLS.add(BigDecimal.class);
    }

    /**
     * @param ctx Kernal context.
     */
    @SuppressWarnings("deprecation")
    public CacheObjectBinaryProcessorImpl(GridKernalContext ctx) {
        super(ctx);

        marsh = ctx.grid().configuration().getMarshaller();

        ctx.systemView().registerView(BINARY_METADATA_VIEW, BINARY_METADATA_DESC, new BinaryMetadataViewWalker(),
            metadataLocCache.values(), val -> new BinaryMetadataView(val.metadata()));
    }

    /**
     * @param igniteWorkDir Basic ignite working directory.
     * @param consId Node consistent id.
     * @return Working directory.
     */
    public static File resolveBinaryWorkDir(String igniteWorkDir, String consId) {
        File workDir = binaryWorkDir(igniteWorkDir, consId);

        if (!U.mkdirs(workDir))
            throw new IgniteException("Could not create directory for binary metadata: " + workDir);

        return workDir;
    }

    /**
     * @param igniteWorkDir Basic ignite working directory.
     * @param consId Node consistent id.
     * @return Working directory.
     */
    public static File binaryWorkDir(String igniteWorkDir, String consId) {
        if (F.isEmpty(igniteWorkDir) || F.isEmpty(consId)) {
            throw new IgniteException("Work directory or consistent id has not been set " +
                "[igniteWorkDir=" + igniteWorkDir + ", consId=" + consId + ']');
        }

        return Paths.get(igniteWorkDir, DataStorageConfiguration.DFLT_BINARY_METADATA_PATH, consId).toFile();
    }

    /** {@inheritDoc} */
    @Override public void start() throws IgniteCheckedException {
        if (marsh instanceof BinaryMarshaller) {
            if (!ctx.clientNode()) {
                metadataFileStore = new BinaryMetadataFileStore(metadataLocCache,
                    ctx,
                    log,
                    CU.isPersistenceEnabled(ctx.config()) && binaryMetadataFileStoreDir == null ?
                        resolveBinaryWorkDir(ctx.config().getWorkDirectory(),
                            ctx.pdsFolderResolver().resolveFolders().folderName()) :
                        binaryMetadataFileStoreDir);

                metadataFileStore.start();
            }

            BinaryMetadataHandler metaHnd = new BinaryMetadataHandler() {
                @Override public void addMeta(
                    int typeId,
                    BinaryType newMeta,
                    boolean failIfUnregistered) throws BinaryObjectException {
                    assert newMeta != null;
                    assert newMeta instanceof BinaryTypeImpl;

                    if (!discoveryStarted) {
                        BinaryMetadataHolder holder = metadataLocCache.get(typeId);

                        BinaryMetadata oldMeta = holder != null ? holder.metadata() : null;

                        BinaryMetadata mergedMeta = mergeMetadata(oldMeta, ((BinaryTypeImpl)newMeta).metadata());

                        if (oldMeta != mergedMeta)
                            metadataLocCache.put(typeId, new BinaryMetadataHolder(mergedMeta, 0, 0));

                        return;
                    }

                    BinaryMetadata newMeta0 = ((BinaryTypeImpl)newMeta).metadata();

                    CacheObjectBinaryProcessorImpl.this.addMeta(
                        typeId,
                        newMeta0.wrap(binaryCtx),
                        failIfUnregistered
                    );
                }

                @Override public void addMetaLocally(int typeId, BinaryType meta, boolean failIfUnregistered)
                    throws BinaryObjectException {
                    CacheObjectBinaryProcessorImpl.this.addMetaLocally(typeId, meta);
                }

                @Override public BinaryType metadata(int typeId) throws BinaryObjectException {
                    return CacheObjectBinaryProcessorImpl.this.metadata(typeId);
                }

                @Override public BinaryMetadata metadata0(int typeId) throws BinaryObjectException {
                    return CacheObjectBinaryProcessorImpl.this.metadata0(typeId);
                }

                @Override public BinaryType metadata(int typeId, int schemaId) throws BinaryObjectException {
                    return CacheObjectBinaryProcessorImpl.this.metadata(typeId, schemaId);
                }

                @Override public Collection<BinaryType> metadata() throws BinaryObjectException {
                    return CacheObjectBinaryProcessorImpl.this.metadata();
                }
            };

            BinaryMarshaller bMarsh0 = (BinaryMarshaller)marsh;

            binaryCtx = useTestBinaryCtx ?
                new TestBinaryContext(metaHnd, ctx.config(), ctx.log(BinaryContext.class)) :
                new BinaryContext(metaHnd, ctx.config(), ctx.log(BinaryContext.class));

            transport = new BinaryMetadataTransport(metadataLocCache, metadataFileStore, binaryCtx, ctx, log);

<<<<<<< HEAD
            IgniteUtils.invoke(BinaryMarshaller.class, bMarsh0, "setBinaryContext", binaryCtx, ctx.config());
=======
            bMarsh0.setBinaryContext(binaryCtx, ctx.config());
>>>>>>> 9cf06362

            binaryMarsh = new GridBinaryMarshaller(binaryCtx);

            binaries = new IgniteBinaryImpl(ctx, this);

            if (!getBoolean(IGNITE_SKIP_CONFIGURATION_CONSISTENCY_CHECK)) {
                BinaryConfiguration bCfg = ctx.config().getBinaryConfiguration();

                if (bCfg != null) {
                    Map<String, Object> map = new HashMap<>();

                    map.put("globIdMapper", bCfg.getIdMapper() != null ? bCfg.getIdMapper().getClass().getName() : null);
                    map.put("globSerializer", bCfg.getSerializer() != null ? bCfg.getSerializer().getClass() : null);
                    map.put("compactFooter", bCfg.isCompactFooter());

                    if (bCfg.getTypeConfigurations() != null) {
                        Map<Object, Object> typeCfgsMap = new HashMap<>();

                        for (BinaryTypeConfiguration c : bCfg.getTypeConfigurations()) {
                            typeCfgsMap.put(
                                c.getTypeName() != null,
                                Arrays.asList(
                                    c.getIdMapper() != null ? c.getIdMapper().getClass() : null,
                                    c.getSerializer() != null ? c.getSerializer().getClass() : null,
                                    c.isEnum()
                                )
                            );

                            if (c.isEnum())
                                BinaryUtils.validateEnumValues(c.getTypeName(), c.getEnumValues());
                        }

                        map.put("typeCfgs", typeCfgsMap);
                    }

                    ctx.addNodeAttribute(IgniteNodeAttributes.ATTR_BINARY_CONFIGURATION, map);
                }
            }

            if (!ctx.clientNode())
                metadataFileStore.restoreMetadata();
        }
    }

    /**
     * @param lsnr Listener.
     */
    public void addBinaryMetadataUpdateListener(BinaryMetadataUpdatedListener lsnr) {
        if (transport != null)
            transport.addBinaryMetadataUpdateListener(lsnr);
    }

    /** {@inheritDoc} */
    @Override public void stop(boolean cancel) {
        if (transport != null)
            transport.stop();

        if (metadataFileStore != null)
            metadataFileStore.stop();
    }

    /** {@inheritDoc} */
    @Override public void onDisconnected(IgniteFuture<?> reconnectFut) {
        this.reconnectFut = reconnectFut;

        if (transport != null)
            transport.onDisconnected();

        binaryContext().unregisterUserTypeDescriptors();
        binaryContext().unregisterBinarySchemas();

        metadataLocCache.clear();
    }

    /** {@inheritDoc} */
    @Override public IgniteInternalFuture<?> onReconnected(boolean clusterRestarted) throws IgniteCheckedException {
        reconnectFut = null;

        return super.onReconnected(clusterRestarted);
    }

    /** {@inheritDoc} */
    @Override public void onKernalStart(boolean active) throws IgniteCheckedException {
        super.onKernalStart(active);

        discoveryStarted = true;
    }

    /** {@inheritDoc} */
    @Nullable @Override public CacheObject prepareForCache(@Nullable CacheObject obj, GridCacheContext cctx) {
        if (obj == null)
            return null;

        return obj.prepareForCache(cctx.cacheObjectContext());
    }

    /** {@inheritDoc} */
    @Override public int typeId(String typeName) {
        if (binaryCtx == null)
            return 0;

        return binaryCtx.typeId(typeName);
    }

    /** {@inheritDoc} */
    @Override public boolean immutable(Object obj) {
        assert obj != null;

        return IMMUTABLE_CLS.contains(obj.getClass());
    }

    /** {@inheritDoc} */
    @Override public void onContinuousProcessorStarted(GridKernalContext ctx) {
        // No-op.
    }

    /**
     * @param obj Object.
     * @return Bytes.
     * @throws BinaryObjectException If failed.
     */
    public byte[] marshal(@Nullable Object obj) throws BinaryObjectException {
        byte[] arr = binaryMarsh.marshal(obj, false);

        assert arr.length > 0;

        return arr;
    }

    /**
     * @param ptr Off-heap pointer.
     * @param forceHeap If {@code true} creates heap-based object.
     * @return Object.
     * @throws BinaryObjectException If failed.
     */
    public Object unmarshal(long ptr, boolean forceHeap) throws BinaryObjectException {
        assert ptr > 0 : ptr;

        int size = GridUnsafe.getInt(ptr);

        ptr += 4;

        byte type = GridUnsafe.getByte(ptr++);

        if (type != CacheObject.TYPE_BYTE_ARR) {
            assert size > 0 : size;

            BinaryInputStream in = new BinaryOffheapInputStream(ptr, size, forceHeap);

            return binaryMarsh.unmarshal(in);
        }
        else
            return U.copyMemory(ptr, size);
    }

    /** {@inheritDoc} */
    @Override public Object marshalToBinary(
        @Nullable Object obj,
        boolean failIfUnregistered
    ) throws BinaryObjectException {
        if (obj == null)
            return null;

        if (BinaryUtils.isBinaryType(obj.getClass()))
            return obj;

        if (obj instanceof Object[]) {
            Object[] arr = (Object[])obj;

            Object[] pArr = new Object[arr.length];

            for (int i = 0; i < arr.length; i++)
                pArr[i] = marshalToBinary(arr[i], failIfUnregistered);

            if (!BinaryArray.useBinaryArrays())
                return pArr;

            Class<?> compCls = obj.getClass().getComponentType();

            boolean isBinaryArr = BinaryObject.class.isAssignableFrom(compCls);

            String compClsName = isBinaryArr ? Object.class.getName() : compCls.getName();

            // In case of interface or multidimensional array rely on class name.
            // Interfaces and array not registered as binary types.
            BinaryClassDescriptor desc = binaryCtx.descriptorForClass(compCls);

            if (compCls.isEnum() || compCls == BinaryEnumObjectImpl.class) {
                return new BinaryEnumArray(
                    binaryCtx,
                    desc.registered() ? desc.typeId() : GridBinaryMarshaller.UNREGISTERED_TYPE_ID,
                    compClsName,
                    pArr
                );
            }
            else {
                return new BinaryArray(
                    binaryCtx,
                    desc.registered() ? desc.typeId() : GridBinaryMarshaller.UNREGISTERED_TYPE_ID,
                    compClsName,
                    pArr
                );
            }

        }

        if (obj instanceof IgniteBiTuple) {
            IgniteBiTuple tup = (IgniteBiTuple)obj;

            if (obj instanceof T2)
                return new T2<>(marshalToBinary(tup.get1(), failIfUnregistered),
                    marshalToBinary(tup.get2(), failIfUnregistered));

            return new IgniteBiTuple<>(marshalToBinary(tup.get1(), failIfUnregistered),
                marshalToBinary(tup.get2(), failIfUnregistered));
        }

        {
            Collection<Object> pCol = BinaryUtils.newKnownCollection(obj);

            if (pCol != null) {
                Collection<?> col = (Collection<?>)obj;

                for (Object item : col)
                    pCol.add(marshalToBinary(item, failIfUnregistered));

                return (pCol instanceof MutableSingletonList) ? U.convertToSingletonList(pCol) : pCol;
            }
        }

        {
            Map<Object, Object> pMap = BinaryUtils.newKnownMap(obj);

            if (pMap != null) {
                Map<?, ?> map = (Map<?, ?>)obj;

                for (Map.Entry<?, ?> e : map.entrySet())
                    pMap.put(marshalToBinary(e.getKey(), failIfUnregistered),
                        marshalToBinary(e.getValue(), failIfUnregistered));

                return pMap;
            }
        }

        if (obj instanceof Map.Entry) {
            Map.Entry<?, ?> e = (Map.Entry<?, ?>)obj;

            return new GridMapEntry<>(marshalToBinary(e.getKey(), failIfUnregistered),
                marshalToBinary(e.getValue(), failIfUnregistered));
        }

        if (binaryMarsh.mustDeserialize(obj))
            return obj; // No need to go through marshal-unmarshal because result will be the same as initial object.

        byte[] arr = binaryMarsh.marshal(obj, failIfUnregistered);

        assert arr.length > 0;

        Object obj0 = binaryMarsh.unmarshal(arr, null);

        // Possible if a class has writeObject method.
        if (obj0 instanceof BinaryObjectImpl)
            ((BinaryObjectImpl)obj0).detachAllowed(true);

        return obj0;
    }

    /**
     * @return Marshaller.
     */
    public GridBinaryMarshaller marshaller() {
        return binaryMarsh;
    }

    /** {@inheritDoc} */
    @Override public BinaryObjectBuilder builder(String clsName) {
        return new BinaryObjectBuilderImpl(binaryCtx, clsName);
    }

    /** {@inheritDoc} */
    @Override public BinaryObjectBuilder builder(BinaryObject binaryObj) {
        return BinaryObjectBuilderImpl.wrap(binaryObj);
    }

    /** {@inheritDoc} */
    @Override public void updateMetadata(int typeId, String typeName, @Nullable String affKeyFieldName,
        Map<String, BinaryFieldMetadata> fieldTypeIds, boolean isEnum, @Nullable Map<String, Integer> enumMap)
        throws BinaryObjectException {
        BinaryMetadata meta = new BinaryMetadata(typeId, typeName, fieldTypeIds, affKeyFieldName, null, isEnum,
            enumMap);

        binaryCtx.updateMetadata(typeId, meta, false);
    }

    /** {@inheritDoc} */
    @Override public void addMeta(final int typeId, final BinaryType newMeta, boolean failIfUnregistered)
        throws BinaryObjectException {
        assert newMeta != null;
        assert newMeta instanceof BinaryTypeImpl;

        BinaryMetadata newMeta0 = ((BinaryTypeImpl)newMeta).metadata();

        if (failIfUnregistered) {
            failIfUnregistered(typeId, newMeta0);

            return;
        }

        try {
            GridFutureAdapter<MetadataUpdateResult> fut = transport.requestMetadataUpdate(newMeta0);

            if (fut == null) {
                if (log.isDebugEnabled()) {
                    log.debug("Metadata update was skipped [typeId=" + typeId
                        + ", typeName=" + newMeta.typeName() + ']');
                }

                return;
            }

            long t0 = System.nanoTime();

            MetadataUpdateResult res = fut.get();

            if (log.isDebugEnabled()) {
                IgniteInternalTx tx = ctx.cache().context().tm().tx();

                log.debug("Completed metadata update [typeId=" + typeId +
                    ", typeName=" + newMeta.typeName() +
                    ", waitTime=" + MILLISECONDS.convert(System.nanoTime() - t0, NANOSECONDS) + "ms" +
                    ", fut=" + fut +
                    ", tx=" + CU.txString(tx) +
                    ']');
            }

            assert res != null;

            if (res.rejected())
                throw res.error();
            else if (!ctx.clientNode())
                metadataFileStore.waitForWriteCompletion(typeId, res.typeVersion());
        }
        catch (IgniteCheckedException e) {
            IgniteCheckedException ex = e;

            if (ctx.isStopping()) {
                ex = new NodeStoppingException("Node is stopping.");

                ex.addSuppressed(e);
            }

            throw new BinaryObjectException("Failed to update metadata for type: " + newMeta.typeName(), ex);
        }
    }

    /**
     * Throw specific exception if given binary metadata is unregistered.
     *
     * @param typeId Type id.
     * @param newMeta0 Expected binary metadata.
     */
    private void failIfUnregistered(int typeId, BinaryMetadata newMeta0) {
        BinaryMetadataHolder metaHolder = metadataLocCache.get(typeId);

        BinaryMetadata oldMeta = metaHolder != null ? metaHolder.metadata() : null;

        BinaryMetadata mergedMeta = mergeMetadata(oldMeta, newMeta0);

        if (mergedMeta != oldMeta)
            throw new UnregisteredBinaryTypeException(typeId, mergedMeta);

        if (metaHolder.pendingVersion() == metaHolder.acceptedVersion())
            return;

        // Metadata locally is up-to-date. Waiting for updating metadata in an entire cluster, if necessary.
        GridFutureAdapter<MetadataUpdateResult> fut = transport.awaitMetadataUpdate(typeId, metaHolder.pendingVersion());

        if (!fut.isDone())
            throw new UnregisteredBinaryTypeException(typeId, fut);
    }

    /** {@inheritDoc} */
    @Override public void addMetaLocally(int typeId, BinaryType newMeta) throws BinaryObjectException {
        assert newMeta != null;
        assert newMeta instanceof BinaryTypeImpl;

        BinaryMetadata newMeta0 = ((BinaryTypeImpl)newMeta).metadata();

        BinaryMetadataHolder metaHolder = metadataLocCache.get(typeId);

        BinaryMetadata oldMeta = metaHolder != null ? metaHolder.metadata() : null;

        try {
            BinaryMetadata mergedMeta = mergeMetadata(oldMeta, newMeta0);

            if (!ctx.clientNode())
                metadataFileStore.mergeAndWriteMetadata(mergedMeta);

            metadataLocCache.put(typeId, new BinaryMetadataHolder(mergedMeta, 0, 0));
        }
        catch (BinaryObjectException e) {
            throw new BinaryObjectException("New binary metadata is incompatible with binary metadata" +
                " persisted locally." +
                " Consider cleaning up persisted metadata from <workDir>/db/binary_meta directory.", e);
        }
    }

    /** {@inheritDoc} */
    @Nullable @Override public BinaryType metadata(final int typeId) {
        BinaryMetadata meta = metadata0(typeId);

        return meta != null ? meta.wrap(binaryCtx) : null;
    }

    /**
     * Forces caller thread to wait for binary metadata write operation for given type ID.
     *
     * In case of in-memory mode this method becomes a No-op as no binary metadata is written to disk in this mode.
     *
     * @param typeId ID of binary type to wait for metadata write operation.
     */
    public void waitMetadataWriteIfNeeded(final int typeId) {
        if (metadataFileStore == null)
            return;

        BinaryMetadataHolder hldr = metadataLocCache.get(typeId);

        if (hldr != null) {
            try {
                metadataFileStore.waitForWriteCompletion(typeId, hldr.pendingVersion());
            }
            catch (IgniteCheckedException e) {
                log.warning("Failed to wait for metadata write operation for [typeId=" + typeId +
                    ", typeVer=" + hldr.acceptedVersion() + ']', e);
            }
        }
    }

    /**
     * @param typeId Type ID.
     * @return Metadata.
     * @throws IgniteException In case of error.
     */
    @Nullable public BinaryMetadata metadata0(final int typeId) {
        BinaryMetadataHolder holder = metadataLocCache.get(typeId);

        IgniteThread curThread = IgniteThread.current();

        if (holder == null && (curThread == null || !curThread.isForbiddenToRequestBinaryMetadata())) {
            if (ctx.clientNode()) {
                try {
                    transport.requestUpToDateMetadata(typeId).get();

                    holder = metadataLocCache.get(typeId);
                }
                catch (IgniteCheckedException ignored) {
                    // No-op.
                }
            }
        }

        if (holder != null) {
            if (holder.removing()) {
                GridFutureAdapter<MetadataUpdateResult> fut = transport.awaitMetadataRemove(typeId);

                try {
                    fut.get();
                }
                catch (IgniteCheckedException ignored) {
                    // No-op.
                }

                return null;
            }

            if (curThread instanceof IgniteDiscoveryThread || (curThread != null && curThread.isForbiddenToRequestBinaryMetadata()))
                return holder.metadata();

            if (holder.pendingVersion() - holder.acceptedVersion() > 0) {
                GridFutureAdapter<MetadataUpdateResult> fut = transport.awaitMetadataUpdate(typeId, holder.pendingVersion());

                if (log.isDebugEnabled() && !fut.isDone())
                    log.debug("Waiting for update for" +
                        " [typeId=" + typeId +
                        ", pendingVer=" + holder.pendingVersion() +
                        ", acceptedVer=" + holder.acceptedVersion() + "]");

                try {
                    fut.get();
                }
                catch (IgniteCheckedException ignored) {
                    // No-op.
                }
            }
            else if (metadataFileStore != null) {
                try {
                    metadataFileStore.waitForWriteCompletion(typeId, holder.pendingVersion());
                }
                catch (IgniteCheckedException e) {
                    log.warning("Failed to wait for metadata write operation for [typeId=" + typeId +
                        ", typeVer=" + holder.acceptedVersion() + ']', e);

                    return null;
                }
            }

            return holder.metadata();
        }
        else
            return null;
    }

    /** {@inheritDoc} */
    @Nullable @Override public BinaryType metadata(final int typeId, final int schemaId) {
        BinaryMetadataHolder holder = metadataLocCache.get(typeId);

        if (ctx.clientNode()) {
            if (holder == null || !holder.metadata().hasSchema(schemaId)) {
                if (log.isDebugEnabled())
                    log.debug("Waiting for client metadata update" +
                        " [typeId=" + typeId
                        + ", schemaId=" + schemaId
                        + ", pendingVer=" + (holder == null ? "NA" : holder.pendingVersion())
                        + ", acceptedVer=" + (holder == null ? "NA" : holder.acceptedVersion()) + ']');

                try {
                    transport.requestUpToDateMetadata(typeId).get();
                }
                catch (IgniteCheckedException ignored) {
                    // No-op.
                }

                holder = metadataLocCache.get(typeId);

                IgniteFuture<?> reconnectFut0 = reconnectFut;

                if (holder == null && reconnectFut0 != null)
                    throw new IgniteClientDisconnectedException(reconnectFut0, "Client node disconnected.");

                if (log.isDebugEnabled())
                    log.debug("Finished waiting for client metadata update" +
                        " [typeId=" + typeId
                        + ", schemaId=" + schemaId
                        + ", pendingVer=" + (holder == null ? "NA" : holder.pendingVersion())
                        + ", acceptedVer=" + (holder == null ? "NA" : holder.acceptedVersion()) + ']');
            }
        }
        else {
            if (holder != null && IgniteThread.current() instanceof IgniteDiscoveryThread)
                return holder.metadata().wrap(binaryCtx);
            else if (holder != null && (holder.pendingVersion() - holder.acceptedVersion() > 0)) {
                if (log.isDebugEnabled())
                    log.debug("Waiting for metadata update" +
                        " [typeId=" + typeId
                        + ", schemaId=" + schemaId
                        + ", pendingVer=" + holder.pendingVersion()
                        + ", acceptedVer=" + holder.acceptedVersion() + ']');

                long t0 = System.nanoTime();

                GridFutureAdapter<MetadataUpdateResult> fut = transport.awaitMetadataUpdate(
                    typeId,
                    holder.pendingVersion());

                try {
                    fut.get();
                }
                catch (IgniteCheckedException e) {
                    log.error("Failed to wait for metadata update [typeId=" + typeId + ", schemaId=" + schemaId + ']', e);
                }

                if (log.isDebugEnabled())
                    log.debug("Finished waiting for metadata update" +
                        " [typeId=" + typeId
                        + ", waitTime=" + NANOSECONDS.convert(System.nanoTime() - t0, MILLISECONDS) + "ms"
                        + ", schemaId=" + schemaId
                        + ", pendingVer=" + holder.pendingVersion()
                        + ", acceptedVer=" + holder.acceptedVersion() + ']');

                holder = metadataLocCache.get(typeId);
            }
            else if (holder == null || !holder.metadata().hasSchema(schemaId)) {
                // Last resort waiting.
                U.warn(log,
                    "Schema is missing while no metadata updates are in progress " +
                        "(will wait for schema update within timeout defined by " + IGNITE_WAIT_SCHEMA_UPDATE + " system property)" +
                        " [typeId=" + typeId
                        + ", missingSchemaId=" + schemaId
                        + ", pendingVer=" + (holder == null ? "NA" : holder.pendingVersion())
                        + ", acceptedVer=" + (holder == null ? "NA" : holder.acceptedVersion())
                        + ", binMetaUpdateTimeout=" + waitSchemaTimeout + ']');

                long t0 = System.nanoTime();

                GridFutureAdapter<?> fut = transport.awaitSchemaUpdate(typeId, schemaId);

                try {
                    fut.get(waitSchemaTimeout);
                }
                catch (IgniteFutureTimeoutCheckedException e) {
                    log.error("Timed out while waiting for schema update [typeId=" + typeId + ", schemaId=" +
                        schemaId + ']');
                }
                catch (IgniteCheckedException ignored) {
                    // No-op.
                }

                holder = metadataLocCache.get(typeId);

                if (log.isDebugEnabled() && holder != null && holder.metadata().hasSchema(schemaId))
                    log.debug("Found the schema after wait" +
                        " [typeId=" + typeId
                        + ", waitTime=" + NANOSECONDS.convert(System.nanoTime() - t0, MILLISECONDS) + "ms"
                        + ", schemaId=" + schemaId
                        + ", pendingVer=" + holder.pendingVersion()
                        + ", acceptedVer=" + holder.acceptedVersion() + ']');
            }
        }

        if (holder != null && metadataFileStore != null) {
            try {
                metadataFileStore.waitForWriteCompletion(typeId, holder.pendingVersion());
            }
            catch (IgniteCheckedException e) {
                log.warning("Failed to wait for metadata write operation for [typeId=" + typeId +
                    ", typeVer=" + holder.acceptedVersion() + ']', e);

                return null;
            }
        }

        return holder != null ? holder.metadata().wrap(binaryCtx) : null;
    }

    /** {@inheritDoc} */
    @Override public Map<Integer, BinaryType> metadata(Collection<Integer> typeIds)
        throws BinaryObjectException {
        try {
            Map<Integer, BinaryType> res = U.newHashMap(metadataLocCache.size());

            for (Map.Entry<Integer, BinaryMetadataHolder> e : metadataLocCache.entrySet())
                res.put(e.getKey(), e.getValue().metadata().wrap(binaryCtx));

            return res;
        }
        catch (CacheException e) {
            throw new BinaryObjectException(e);
        }
    }

    /** {@inheritDoc} */
    @Override public Collection<BinaryType> metadata() throws BinaryObjectException {
        return F.viewReadOnly(metadataLocCache.values(), new IgniteClosure<BinaryMetadataHolder, BinaryType>() {
            @Override public BinaryType apply(BinaryMetadataHolder metaHolder) {
                return metaHolder.metadata().wrap(binaryCtx);
            }
        });
    }

    /**
     * @return Cluster binary metadata.
     * @throws BinaryObjectException on error.
     */
    public Collection<BinaryMetadata> binaryMetadata() throws BinaryObjectException {
        return F.viewReadOnly(metadataLocCache.values(), new IgniteClosure<BinaryMetadataHolder, BinaryMetadata>() {
            @Override public BinaryMetadata apply(BinaryMetadataHolder metaHolder) {
                return metaHolder.metadata();
            }
        });
    }

    /**
     * @return Binary metadata for specified type.
     * @throws BinaryObjectException on error.
     */
    public BinaryMetadata binaryMetadata(int typeId) throws BinaryObjectException {
        BinaryMetadataHolder hld = metadataLocCache.get(typeId);

        return hld != null ? hld.metadata() : null;
    }

    /** {@inheritDoc} */
    @Override public void saveMetadata(Collection<BinaryType> types, File dir) {
        try {
            BinaryMetadataFileStore writer = new BinaryMetadataFileStore(new ConcurrentHashMap<>(),
                ctx,
                log,
                resolveBinaryWorkDir(dir.getAbsolutePath(),
                    ctx.pdsFolderResolver().resolveFolders().folderName()));

            for (BinaryType type : types)
                writer.mergeAndWriteMetadata(((BinaryTypeImpl)type).metadata());
        }
        catch (IgniteCheckedException e) {
            throw new IgniteException(e);
        }
    }

    /** {@inheritDoc} */
    @Override public void updateMetadata(File metadataDir, BooleanSupplier stopChecker) throws IgniteCheckedException {
        if (!metadataDir.exists())
            return;

        try {
            ConcurrentMap<Integer, BinaryMetadataHolder> metaCache = new ConcurrentHashMap<>();

            new BinaryMetadataFileStore(metaCache, ctx, log, metadataDir)
                .restoreMetadata();

            Collection<BinaryMetadata> metadata = F.viewReadOnly(metaCache.values(), BinaryMetadataHolder::metadata);

            // Check the compatibility of the binary metadata.
            for (BinaryMetadata newMeta : metadata) {
                BinaryMetadata oldMeta = binaryMetadata(newMeta.typeId());

                if (oldMeta != null)
                    BinaryUtils.mergeMetadata(oldMeta, newMeta, null);
            }

            // Update cluster metadata.
            for (BinaryMetadata newMeta : metadata) {
                if (stopChecker.getAsBoolean())
                    return;

                if (Thread.interrupted())
                    throw new IgniteInterruptedCheckedException("Thread has been interrupted.");

                addMeta(newMeta.typeId(), newMeta.wrap(binaryContext()), false);
            }
        } catch (BinaryObjectException e) {
            throw new IgniteCheckedException(e);
        }
    }

    /** {@inheritDoc} */
    @Override public BinaryObject buildEnum(String typeName, int ord) throws BinaryObjectException {
        A.notNullOrEmpty(typeName, "enum type name");

        int typeId = binaryCtx.typeId(typeName);

        typeName = binaryCtx.userTypeName(typeName);

        updateMetadata(typeId, typeName, null, null, true, null);

        return new BinaryEnumObjectImpl(binaryCtx, typeId, null, ord);
    }

    /** {@inheritDoc} */
    @Override public BinaryObject buildEnum(String typeName, String name) throws BinaryObjectException {
        A.notNullOrEmpty(typeName, "enum type name");
        A.notNullOrEmpty(name, "enum name");

        int typeId = binaryCtx.typeId(typeName);

        BinaryMetadata metadata = metadata0(typeId);

        if (metadata == null)
            throw new BinaryObjectException("Failed to get metadata for type [typeId=" +
                    typeId + ", typeName='" + typeName + "']");

        Integer ordinal = metadata.getEnumOrdinalByName(name);

        typeName = binaryCtx.userTypeName(typeName);

        if (ordinal == null)
            throw new BinaryObjectException("Failed to resolve enum ordinal by name [typeId=" +
                    typeId + ", typeName='" + typeName + "', name='" + name + "']");

        return new BinaryEnumObjectImpl(binaryCtx, typeId, null, ordinal);
    }

    /** {@inheritDoc} */
    @Override public BinaryType registerEnum(String typeName, Map<String, Integer> vals) throws BinaryObjectException {
        A.notNullOrEmpty(typeName, "enum type name");

        int typeId = binaryCtx.typeId(typeName);

        typeName = binaryCtx.userTypeName(typeName);

        BinaryUtils.validateEnumValues(typeName, vals);

        updateMetadata(typeId, typeName, null, null, true, vals);

        return binaryCtx.metadata(typeId);
    }

    /** {@inheritDoc} */
    @Override public IgniteBinary binary() throws IgniteException {
        return binaries;
    }

    /** {@inheritDoc} */
    @Override public boolean isBinaryObject(Object obj) {
        return obj instanceof BinaryObject;
    }

    /** {@inheritDoc} */
    @Override public boolean isBinaryEnabled(CacheConfiguration<?, ?> ccfg) {
        return marsh instanceof BinaryMarshaller;
    }

    /**
     * Get affinity key field.
     *
     * @param typeId Binary object type ID.
     * @return Affinity key.
     */
    public BinaryField affinityKeyField(int typeId) {
        // Fast path for already cached field.
        T1<BinaryField> fieldHolder = affKeyFields.get(typeId);

        if (fieldHolder != null)
            return fieldHolder.get();

        // Slow path if affinity field is not cached yet.
        String name = binaryCtx.affinityKeyFieldName(typeId);

        if (name != null) {
            BinaryField field = binaryCtx.createField(typeId, name);

            affKeyFields.putIfAbsent(typeId, new T1<>(field));

            return field;
        }
        else {
            affKeyFields.putIfAbsent(typeId, new T1<>(null));

            return null;
        }
    }

    /** {@inheritDoc} */
    @Override public int typeId(Object obj) {
        if (obj == null)
            return 0;

        return isBinaryObject(obj) ? ((BinaryObjectEx)obj).typeId() : typeId(obj.getClass().getSimpleName());
    }

    /** {@inheritDoc} */
    @Override public Object field(Object obj, String fieldName) {
        if (obj == null)
            return null;

        return isBinaryObject(obj) ? ((BinaryObject)obj).field(fieldName) : null;
    }

    /** {@inheritDoc} */
    @Override public boolean hasField(Object obj, String fieldName) {
        return obj != null && ((BinaryObject)obj).hasField(fieldName);
    }

    /**
     * @return Binary context.
     */
    public BinaryContext binaryContext() {
        return binaryCtx;
    }

    /** {@inheritDoc} */
    @SuppressWarnings("deprecation")
    @Override public CacheObjectContext contextForCache(CacheConfiguration ccfg) throws IgniteCheckedException {
        assert ccfg != null;

        boolean storeVal = !ccfg.isCopyOnRead() || (!isBinaryEnabled(ccfg) &&
            (QueryUtils.isEnabled(ccfg) || ctx.config().isPeerClassLoadingEnabled()));

        boolean binaryEnabled = marsh instanceof BinaryMarshaller && !GridCacheUtils.isSystemCache(ccfg.getName());

        AffinityKeyMapper cacheAffMapper = ccfg.getAffinityMapper();

        AffinityKeyMapper dfltAffMapper = binaryEnabled ?
            new CacheDefaultBinaryAffinityKeyMapper(ccfg.getKeyConfiguration()) :
            new GridCacheDefaultAffinityKeyMapper();

        ctx.resource().injectGeneric(dfltAffMapper);

        return new CacheObjectContext(ctx,
            ccfg.getName(),
            dfltAffMapper,
            QueryUtils.isCustomAffinityMapper(ccfg.getAffinityMapper()),
            ccfg.isCopyOnRead(),
            storeVal,
            ctx.config().isPeerClassLoadingEnabled() && !isBinaryEnabled(ccfg),
            binaryEnabled
        );
    }

    /** {@inheritDoc} */
    @Override public byte[] marshal(CacheObjectValueContext ctx, Object val) throws IgniteCheckedException {
        if (!ctx.binaryEnabled() || binaryMarsh == null)
            return CU.marshal(ctx.kernalContext().cache().context(), ctx.addDeploymentInfo(), val);

        byte[] arr = binaryMarsh.marshal(val, false);

        assert arr.length > 0;

        return arr;
    }

    /** {@inheritDoc} */
    @Override public Object unmarshal(CacheObjectValueContext ctx, byte[] bytes, ClassLoader clsLdr)
        throws IgniteCheckedException {
        if (!ctx.binaryEnabled() || binaryMarsh == null)
            return U.unmarshal(ctx.kernalContext(), bytes, U.resolveClassLoader(clsLdr, ctx.kernalContext().config()));

        return binaryMarsh.unmarshal(bytes, clsLdr);
    }

    /** {@inheritDoc} */
    @Override public KeyCacheObject toCacheKeyObject(CacheObjectContext ctx, @Nullable GridCacheContext cctx,
        Object obj, boolean userObj) {
        if (!ctx.binaryEnabled()) {
            if (obj instanceof KeyCacheObject) {
                KeyCacheObject key = (KeyCacheObject)obj;

                if (key.partition() == -1)
                    // Assume all KeyCacheObjects except BinaryObject can not be reused for another cache.
                    key.partition(partition(ctx, cctx, key));

                return (KeyCacheObject)obj;
            }

            return toCacheKeyObject0(ctx, cctx, obj, userObj);
        }

        if (obj instanceof KeyCacheObject) {
            KeyCacheObject key = (KeyCacheObject)obj;

            if (key instanceof BinaryObjectImpl) {
                // Need to create a copy because the key can be reused at the application layer after that (IGNITE-3505).
                key = key.copy(partition(ctx, cctx, key));
            }
            else if (key.partition() == -1)
                // Assume others KeyCacheObjects can not be reused for another cache.
                key.partition(partition(ctx, cctx, key));

            return key;
        }

        obj = toBinary(obj, false);

        if (obj instanceof BinaryObjectImpl) {
            ((KeyCacheObject)obj).partition(partition(ctx, cctx, obj));

            return (KeyCacheObject)obj;
        }

        return toCacheKeyObject0(ctx, cctx, obj, userObj);
    }

    /**
     * @param obj Object.
     * @param userObj If {@code true} then given object is object provided by user and should be copied
     *        before stored in cache.
     * @return Key cache object.
     */
    protected KeyCacheObject toCacheKeyObject0(CacheObjectContext ctx,
        @Nullable GridCacheContext cctx,
        Object obj,
        boolean userObj) {
        int part = partition(ctx, cctx, obj);

        if (!userObj)
            return new KeyCacheObjectImpl(obj, null, part);

        return new UserKeyCacheObjectImpl(obj, part);
    }

    /** {@inheritDoc} */
    @Nullable @Override public CacheObject toCacheObject(CacheObjectContext ctx, @Nullable Object obj,
        boolean userObj, boolean failIfUnregistered) {
        if (!ctx.binaryEnabled()) {
            if (obj == null || obj instanceof CacheObject)
                return (CacheObject)obj;

            return toCacheObject0(obj, userObj);
        }

        if (obj == null || obj instanceof CacheObject)
            return (CacheObject)obj;

        obj = toBinary(obj, failIfUnregistered);

        if (obj instanceof CacheObject)
            return (CacheObject)obj;

        return toCacheObject0(obj, userObj);
    }

    /**
     * @param obj Object.
     * @param userObj If {@code true} then given object is object provided by user and should be copied
     *        before stored in cache.
     * @return Cache object.
     */
    private CacheObject toCacheObject0(@Nullable Object obj, boolean userObj) {
        assert obj != null;

        if (obj instanceof byte[]) {
            if (!userObj)
                return new CacheObjectByteArrayImpl((byte[])obj);

            return new UserCacheObjectByteArrayImpl((byte[])obj);
        }

        if (!userObj)
            return new CacheObjectImpl(obj, null);

        return new UserCacheObjectImpl(obj, null);
    }

    /**
     * @param ctx Cache objects context.
     * @param cctx Cache context.
     * @param obj Object.
     * @return Object partition.
     */
    private int partition(CacheObjectContext ctx, @Nullable GridCacheContext cctx, Object obj) {
        try {
            return cctx != null ?
                cctx.affinity().partition(obj, false) :
                ctx.kernalContext().affinity().partition0(ctx.cacheName(), obj, null);
        }
        catch (IgniteCheckedException e) {
            U.error(log, "Failed to get partition", e);

            return -1;
        }
    }

    /** {@inheritDoc} */
    @Override public CacheObject toCacheObject(CacheObjectContext ctx, byte type, byte[] bytes) {
        switch (type) {
            case BinaryObjectImpl.TYPE_BINARY:
                return new BinaryObjectImpl(binaryContext(), bytes, 0);

            case BinaryObjectImpl.TYPE_BINARY_ENUM:
                return new BinaryEnumObjectImpl(binaryContext(), bytes);

            case CacheObject.TYPE_BYTE_ARR:
                return new CacheObjectByteArrayImpl(bytes);

            case CacheObject.TYPE_REGULAR:
                return new CacheObjectImpl(null, bytes);
        }

        throw new IllegalArgumentException("Invalid object type: " + type);
    }

    /** {@inheritDoc} */
    @Override public KeyCacheObject toKeyCacheObject(CacheObjectContext ctx, byte type, byte[] bytes)
        throws IgniteCheckedException {
        switch (type) {
            case BinaryObjectImpl.TYPE_BINARY:
                return new BinaryObjectImpl(binaryContext(), bytes, 0);

            case CacheObject.TYPE_BYTE_ARR:
                throw new IllegalArgumentException("Byte arrays cannot be used as cache keys.");

            case CacheObject.TYPE_REGULAR:
                return new KeyCacheObjectImpl(ctx.kernalContext().cacheObjects().unmarshal(ctx, bytes, null), bytes, -1);
        }

        throw new IllegalArgumentException("Invalid object type: " + type);
    }

    /** {@inheritDoc} */
    @Override public CacheObject toCacheObject(CacheObjectContext ctx, ByteBuffer buf) {
        int len = buf.getInt();

        assert len >= 0 : len;

        byte type = buf.get();

        byte[] data = new byte[len];

        buf.get(data);

        return toCacheObject(ctx, type, data);
    }

    /** {@inheritDoc} */
    @Override public IncompleteCacheObject toCacheObject(CacheObjectContext ctx, ByteBuffer buf,
        @Nullable IncompleteCacheObject incompleteObj) {
        if (incompleteObj == null)
            incompleteObj = new IncompleteCacheObject(buf);

        if (incompleteObj.isReady())
            return incompleteObj;

        incompleteObj.readData(buf);

        if (incompleteObj.isReady())
            incompleteObj.object(toCacheObject(ctx, incompleteObj.type(), incompleteObj.data()));

        return incompleteObj;
    }

    /** {@inheritDoc} */
    @Override public IncompleteCacheObject toKeyCacheObject(CacheObjectContext ctx, ByteBuffer buf,
        @Nullable IncompleteCacheObject incompleteObj) throws IgniteCheckedException {
        if (incompleteObj == null)
            incompleteObj = new IncompleteCacheObject(buf);

        if (incompleteObj.isReady())
            return incompleteObj;

        incompleteObj.readData(buf);

        if (incompleteObj.isReady())
            incompleteObj.object(toKeyCacheObject(ctx, incompleteObj.type(), incompleteObj.data()));

        return incompleteObj;
    }

    /** {@inheritDoc} */
    @Nullable @Override public CacheObject toCacheObject(CacheObjectContext ctx, @Nullable Object obj,
        boolean userObj) {
        return toCacheObject(ctx, obj, userObj, false);
    }

    /** {@inheritDoc} */
    @Override public Object unwrapTemporary(GridCacheContext ctx, Object obj) throws BinaryObjectException {
        if (!ctx.cacheObjectContext().binaryEnabled())
            return obj;

        if (obj instanceof BinaryObjectOffheapImpl)
            return ((BinaryObjectOffheapImpl)obj).heapCopy();

        return obj;
    }

    /**
     * @param obj Object.
     * @return Binary object.
     * @throws IgniteException In case of error.
     */
    @Nullable public Object toBinary(@Nullable Object obj, boolean failIfUnregistered) throws IgniteException {
        if (obj == null)
            return null;

        if (isBinaryObject(obj))
            return obj;

        return marshalToBinary(obj, failIfUnregistered);
    }

    /** {@inheritDoc} */
    @Nullable @Override public IgniteNodeValidationResult validateNode(ClusterNode rmtNode,
        DiscoveryDataBag.JoiningNodeDiscoveryData discoData
    ) {
        IgniteNodeValidationResult res;

        if (getBoolean(IGNITE_SKIP_CONFIGURATION_CONSISTENCY_CHECK) || !(marsh instanceof BinaryMarshaller))
            return null;

        if ((res = validateBinaryConfiguration(rmtNode)) != null)
            return res;

        return validateBinaryMetadata(rmtNode.id(), (Map<Integer, BinaryMetadataHolder>)discoData.joiningNodeData());
    }

    /** */
    private IgniteNodeValidationResult validateBinaryConfiguration(ClusterNode rmtNode) {
        Object rmtBinaryCfg = rmtNode.attribute(IgniteNodeAttributes.ATTR_BINARY_CONFIGURATION);

        ClusterNode locNode = ctx.discovery().localNode();

        Object locBinaryCfg = locNode.attribute(IgniteNodeAttributes.ATTR_BINARY_CONFIGURATION);

        if (!F.eq(locBinaryCfg, rmtBinaryCfg)) {
            String msg = "Local node's binary configuration is not equal to remote node's binary configuration " +
                "[locNodeId=%s, rmtNodeId=%s, locBinaryCfg=%s, rmtBinaryCfg=%s]";

            return new IgniteNodeValidationResult(rmtNode.id(),
                String.format(msg, locNode.id(), rmtNode.id(), locBinaryCfg, rmtBinaryCfg),
                String.format(msg, rmtNode.id(), locNode.id(), rmtBinaryCfg, locBinaryCfg));
        }

        return null;
    }

    /** */
    private IgniteNodeValidationResult validateBinaryMetadata(UUID rmtNodeId, Map<Integer, BinaryMetadataHolder> newNodeMeta) {
        if (newNodeMeta == null)
            return null;

        for (Map.Entry<Integer, BinaryMetadataHolder> metaEntry : newNodeMeta.entrySet()) {
            if (!metadataLocCache.containsKey(metaEntry.getKey()))
                continue;

            BinaryMetadata locMeta = metadataLocCache.get(metaEntry.getKey()).metadata();
            BinaryMetadata rmtMeta = metaEntry.getValue().metadata();

            if (locMeta == null || rmtMeta == null)
                continue;

            try {
                mergeMetadata(locMeta, rmtMeta);
            }
            catch (Exception e) {
                String locMsg = "Exception was thrown when merging binary metadata from node %s: %s";

                String rmtMsg = "Exception was thrown on coordinator when merging binary metadata from this node: %s";

                return new IgniteNodeValidationResult(rmtNodeId,
                    String.format(locMsg, rmtNodeId.toString(), e.getMessage()),
                    String.format(rmtMsg, e.getMessage()));
            }
        }

        return null;
    }

    /** {@inheritDoc} */
    @Nullable @Override public DiscoveryDataExchangeType discoveryDataType() {
        return BINARY_PROC;
    }

    /** {@inheritDoc} */
    @Override public void collectGridNodeData(DiscoveryDataBag dataBag) {
        if (!dataBag.commonDataCollectedFor(BINARY_PROC.ordinal())) {
            Map<Integer, BinaryMetadataHolder> res = U.newHashMap(metadataLocCache.size());

            for (Map.Entry<Integer, BinaryMetadataHolder> e : metadataLocCache.entrySet()) {
                if (!e.getValue().removing())
                    res.put(e.getKey(), e.getValue());
            }

            dataBag.addGridCommonData(BINARY_PROC.ordinal(), (Serializable)res);
        }
    }

    /** {@inheritDoc} */
    @Override public void collectJoiningNodeData(DiscoveryDataBag dataBag) {
        Map<Integer, BinaryMetadataHolder> res = U.newHashMap(metadataLocCache.size());

        for (Map.Entry<Integer, BinaryMetadataHolder> e : metadataLocCache.entrySet())
            res.put(e.getKey(), e.getValue());

        dataBag.addJoiningNodeData(BINARY_PROC.ordinal(), (Serializable)res);
    }

    /** {@inheritDoc} */
    @Override public void onJoiningNodeDataReceived(DiscoveryDataBag.JoiningNodeDiscoveryData data) {
        Map<Integer, BinaryMetadataHolder> newNodeMeta = (Map<Integer, BinaryMetadataHolder>)data.joiningNodeData();

        if (newNodeMeta == null)
            return;

        UUID joiningNode = data.joiningNodeId();

        for (Map.Entry<Integer, BinaryMetadataHolder> metaEntry : newNodeMeta.entrySet()) {
            if (metadataLocCache.containsKey(metaEntry.getKey())) {
                BinaryMetadataHolder localMetaHolder = metadataLocCache.get(metaEntry.getKey());

                BinaryMetadata newMeta = metaEntry.getValue().metadata();
                BinaryMetadata localMeta = localMetaHolder.metadata();

                BinaryMetadata mergedMeta = mergeMetadata(localMeta, newMeta);

                if (mergedMeta != localMeta) {
                    //put mergedMeta to local cache and store to disk
                    U.log(log,
                        String.format("Newer version of existing BinaryMetadata[typeId=%d, typeName=%s] " +
                                "is received from node %s; updating it locally",
                            mergedMeta.typeId(),
                            mergedMeta.typeName(),
                            joiningNode));

                    metadataLocCache.put(metaEntry.getKey(),
                        new BinaryMetadataHolder(mergedMeta,
                            localMetaHolder.pendingVersion(),
                            localMetaHolder.acceptedVersion()));

                    if (!ctx.clientNode())
                        metadataFileStore.writeMetadata(mergedMeta);
                }
            }
            else {
                BinaryMetadataHolder newMetaHolder = metaEntry.getValue();
                BinaryMetadata newMeta = newMetaHolder.metadata();

                U.log(log,
                    String.format("New BinaryMetadata[typeId=%d, typeName=%s] " +
                            "is received from node %s; adding it locally",
                        newMeta.typeId(),
                        newMeta.typeName(),
                        joiningNode));

                metadataLocCache.put(metaEntry.getKey(), newMetaHolder);

                if (!ctx.clientNode())
                    metadataFileStore.writeMetadata(newMeta);
            }
        }
    }

    /** {@inheritDoc} */
    @Override public void onGridDataReceived(GridDiscoveryData data) {
        Map<Integer, BinaryMetadataHolder> receivedData = (Map<Integer, BinaryMetadataHolder>)data.commonData();

        if (receivedData != null) {
            for (Map.Entry<Integer, BinaryMetadataHolder> e : receivedData.entrySet()) {
                BinaryMetadataHolder holder = e.getValue();

                BinaryMetadataHolder localHolder = new BinaryMetadataHolder(holder.metadata(),
                        holder.pendingVersion(),
                        holder.pendingVersion());

                if (log.isDebugEnabled())
                    log.debug("Received metadata on join: " + localHolder);

                metadataLocCache.put(e.getKey(), localHolder);

                if (!ctx.clientNode())
                    metadataFileStore.writeMetadata(holder.metadata());
            }
        }
    }

    /**
     * Sets path to binary metadata store configured by user, should include binary_meta and consistentId
     * @param binaryMetadataFileStoreDir path to binary_meta
     */
    public void setBinaryMetadataFileStoreDir(@Nullable File binaryMetadataFileStoreDir) {
        this.binaryMetadataFileStoreDir = binaryMetadataFileStoreDir;
    }

    /** {@inheritDoc} */
    @Override public void removeType(int typeId) {
        BinaryMetadataHolder oldHld = metadataLocCache.get(typeId);

        if (oldHld == null)
            throw new IgniteException("Failed to remove metadata, type not found: " + typeId);

        if (oldHld.removing())
            throw new IgniteException("Failed to remove metadata, type is being removed: " + typeId);

        if (!IgniteFeatures.allNodesSupports(ctx.discovery().allNodes(), IgniteFeatures.REMOVE_METADATA)) {
            throw new IgniteException("Failed to remove metadata, " +
                "all cluster nodes must support the remove type feature");
        }

        try {
            GridFutureAdapter<MetadataUpdateResult> fut = transport.requestMetadataRemove(typeId);

            MetadataUpdateResult res = fut.get();

            if (res.rejected())
                throw res.error();
        }
        catch (IgniteCheckedException e) {
            IgniteCheckedException ex = e;

            if (ctx.isStopping()) {
                ex = new NodeStoppingException("Node is stopping.");

                ex.addSuppressed(e);
            }

            throw new BinaryObjectException("Failed to remove metadata for type: " + typeId, ex);
        }
    }

    /** {@inheritDoc} */
    @Override public BinaryType registerClass(Class<?> cls) throws BinaryObjectException {
        BinaryClassDescriptor clsDesc = binaryCtx.registerClass(cls, true, false);

        return metadata(clsDesc.typeId());
    }

    /** */
    @SuppressWarnings("PublicInnerClass")
    public static class TestBinaryContext extends BinaryContext {
        /** */
        private List<TestBinaryContextListener> listeners;

        /**
         * @param metaHnd Meta handler.
         * @param igniteCfg Ignite config.
         * @param log Logger.
         */
        public TestBinaryContext(BinaryMetadataHandler metaHnd, IgniteConfiguration igniteCfg,
            IgniteLogger log) {
            super(metaHnd, igniteCfg, log);
        }

        /** {@inheritDoc} */
        @Nullable @Override public BinaryType metadata(int typeId) throws BinaryObjectException {
            BinaryType metadata = super.metadata(typeId);

            if (listeners != null) {
                for (TestBinaryContextListener listener : listeners)
                    listener.onAfterMetadataRequest(typeId, metadata);
            }

            return metadata;
        }

        /** {@inheritDoc} */
        @Override public void updateMetadata(int typeId, BinaryMetadata meta,
            boolean failIfUnregistered) throws BinaryObjectException {
            if (listeners != null) {
                for (TestBinaryContextListener listener : listeners)
                    listener.onBeforeMetadataUpdate(typeId, meta);
            }

            super.updateMetadata(typeId, meta, failIfUnregistered);
        }

        /** */
        public interface TestBinaryContextListener {
            /**
             * @param typeId Type id.
             * @param type Type.
             */
            void onAfterMetadataRequest(int typeId, BinaryType type);

            /**
             * @param typeId Type id.
             * @param metadata Metadata.
             */
            void onBeforeMetadataUpdate(int typeId, BinaryMetadata metadata);
        }

        /**
         * @param lsnr Listener.
         */
        public void addListener(TestBinaryContextListener lsnr) {
            if (listeners == null)
                listeners = new ArrayList<>();

            if (!listeners.contains(lsnr))
                listeners.add(lsnr);
        }

        /** */
        public void clearAllListener() {
            if (listeners != null)
                listeners.clear();
        }
    }
}<|MERGE_RESOLUTION|>--- conflicted
+++ resolved
@@ -326,11 +326,7 @@
 
             transport = new BinaryMetadataTransport(metadataLocCache, metadataFileStore, binaryCtx, ctx, log);
 
-<<<<<<< HEAD
-            IgniteUtils.invoke(BinaryMarshaller.class, bMarsh0, "setBinaryContext", binaryCtx, ctx.config());
-=======
             bMarsh0.setBinaryContext(binaryCtx, ctx.config());
->>>>>>> 9cf06362
 
             binaryMarsh = new GridBinaryMarshaller(binaryCtx);
 
