--- conflicted
+++ resolved
@@ -121,39 +121,23 @@
      * @return Response.
      */
     private OdbcResponse performHandshake(OdbcHandshakeRequest req) {
-<<<<<<< HEAD
-        OdbcProtocolVersion version = req.getVersion();
-=======
         OdbcProtocolVersion version = req.version();
->>>>>>> 00902afb
 
         if (version.isUnknown()) {
             IgniteProductVersion ver = ctx.grid().version();
 
             String verStr = Byte.toString(ver.major()) + '.' + ver.minor() + '.' + ver.maintenance();
 
-<<<<<<< HEAD
-            OdbcHandshakeResult res = new OdbcHandshakeResult(OdbcProtocolVersion.current().since(), verStr);
-=======
             OdbcHandshakeResult res = new OdbcHandshakeResult(false, OdbcProtocolVersion.current().since(), verStr);
->>>>>>> 00902afb
-
-            return new OdbcResponse(res);
-        }
-
-<<<<<<< HEAD
-        OdbcHandshakeResult res = new OdbcHandshakeResult();
-
-        if (version.isDistributedJoinsSupported()) {
-            distributedJoins = req.isDistributedJoins();
-            enforceJoinOrder = req.isEnforceJoinOrder();
-=======
+
+            return new OdbcResponse(res);
+        }
+
         OdbcHandshakeResult res = new OdbcHandshakeResult(true, null, null);
 
         if (version.isDistributedJoinsSupported()) {
             distributedJoins = req.distributedJoins();
             enforceJoinOrder = req.enforceJoinOrder();
->>>>>>> 00902afb
         }
 
         return new OdbcResponse(res);
