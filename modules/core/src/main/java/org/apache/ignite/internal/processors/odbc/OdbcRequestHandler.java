--- conflicted
+++ resolved
@@ -111,13 +111,6 @@
      * @return Response.
      */
     private OdbcResponse performHandshake(OdbcHandshakeRequest req) {
-<<<<<<< HEAD
-        if (req.version() != OdbcMessageParser.PROTOCOL_VERSION)
-            return new OdbcResponse(OdbcResponse.STATUS_FAILED, "Unsupported ODBC communication protocol version: " +
-                    "[ver=" + req.version() + ", current_ver=" + OdbcMessageParser.PROTOCOL_VERSION + ']');
-
-        return new OdbcResponse(null);
-=======
         OdbcHandshakeResult res;
 
         if (req.version() == OdbcMessageParser.PROTO_VER)
@@ -131,7 +124,6 @@
         }
 
         return new OdbcResponse(res);
->>>>>>> 63ed2851
     }
 
     /**
