--- conflicted
+++ resolved
@@ -198,22 +198,11 @@
             qry.setDistributedJoins(distributedJoins);
             qry.setEnforceJoinOrder(enforceJoinOrder);
 
-            IgniteCache<Object, Object> cache0 = ctx.grid().cache(req.cacheName());
-
-            if (cache0 == null)
-                return new OdbcResponse(OdbcResponse.STATUS_FAILED,
-                        "Cache doesn't exist (did you configure it?): " + req.cacheName());
-
-            IgniteCache<Object, Object> cache = cache0.withKeepBinary();
+            IgniteCache<Object, Object> cache = ctx.grid().cache(req.cacheName());
 
             if (cache == null)
-<<<<<<< HEAD
-                return new OdbcResponse(OdbcResponse.STATUS_FAILED,
-                    "Can not get cache with keep binary: " + req.cacheName());
-=======
                 return new OdbcResponse(OdbcResponse.STATUS_FAILED, "Cache doesn't exist (did you configure it?): " +
                     req.cacheName());
->>>>>>> 97a6515b
 
             QueryCursor qryCur = cache.withKeepBinary().query(qry);
 
