--- conflicted
+++ resolved
@@ -54,12 +54,8 @@
             return ((ClientRequest)req).process(ctx);
         }
         finally {
-<<<<<<< HEAD
-            AuthorizationContext.clear();
-=======
             if (authCtx != null)
                 AuthorizationContext.clear();
->>>>>>> 128fdfcd
         }
     }
 
