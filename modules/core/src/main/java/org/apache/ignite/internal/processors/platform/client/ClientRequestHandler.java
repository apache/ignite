/*
 * Licensed to the Apache Software Foundation (ASF) under one or more
 * contributor license agreements.  See the NOTICE file distributed with
 * this work for additional information regarding copyright ownership.
 * The ASF licenses this file to You under the Apache License, Version 2.0
 * (the "License"); you may not use this file except in compliance with
 * the License.  You may obtain a copy of the License at
 *
 *      http://www.apache.org/licenses/LICENSE-2.0
 *
 * Unless required by applicable law or agreed to in writing, software
 * distributed under the License is distributed on an "AS IS" BASIS,
 * WITHOUT WARRANTIES OR CONDITIONS OF ANY KIND, either express or implied.
 * See the License for the specific language governing permissions and
 * limitations under the License.
 */

package org.apache.ignite.internal.processors.platform.client;

import org.apache.ignite.IgniteCheckedException;
import org.apache.ignite.IgniteLogger;
import org.apache.ignite.internal.binary.BinaryWriterExImpl;
import org.apache.ignite.internal.processors.authentication.AuthorizationContext;
import org.apache.ignite.internal.processors.odbc.ClientListenerProtocolVersion;
import org.apache.ignite.internal.processors.odbc.ClientListenerRequest;
import org.apache.ignite.internal.processors.odbc.ClientListenerRequestHandler;
import org.apache.ignite.internal.processors.odbc.ClientListenerResponse;
import org.apache.ignite.internal.processors.platform.client.tx.ClientTxAwareRequest;
import org.apache.ignite.internal.processors.platform.client.tx.ClientTxContext;
import org.apache.ignite.plugin.security.SecurityException;

<<<<<<< HEAD
import static org.apache.ignite.internal.processors.platform.client.ClientConnectionContext.VER_1_4_0;
import static org.apache.ignite.internal.processors.platform.client.ClientConnectionContext.VER_2_0_0;
=======
import static org.apache.ignite.internal.processors.platform.client.ClientProtocolVersionFeature.BITMAP_FEATURES;
import static org.apache.ignite.internal.processors.platform.client.ClientProtocolVersionFeature.PARTITION_AWARENESS;
>>>>>>> 375132d2

/**
 * Thin client request handler.
 */
public class ClientRequestHandler implements ClientListenerRequestHandler {
    /** Client context. */
    private final ClientConnectionContext ctx;

    /** Auth context. */
    private final AuthorizationContext authCtx;

    /** Protocol context. */
    private ClientProtocolContext protocolCtx;

    /** Logger. */
    private final IgniteLogger log;

    /**
     * Constructor.
     *
     * @param ctx Kernal context.
     * @param authCtx Authentication context.
     * @param protocolCtx Protocol context.
     */
    ClientRequestHandler(ClientConnectionContext ctx, AuthorizationContext authCtx, ClientProtocolContext protocolCtx) {
        assert ctx != null;

        this.ctx = ctx;
        this.authCtx = authCtx;
        this.protocolCtx = protocolCtx;
        log = ctx.kernalContext().log(getClass());
    }

    /** {@inheritDoc} */
    @Override public ClientListenerResponse handle(ClientListenerRequest req) {
        try {
            if (req instanceof ClientTxAwareRequest) {
                ClientTxAwareRequest req0 = (ClientTxAwareRequest)req;

                if (req0.isTransactional()) {
                    int txId = req0.txId();

                    ClientTxContext txCtx = ctx.txContext(txId);

                    if (txCtx != null) {
                        try {
                            txCtx.acquire(true);

                            return ((ClientRequest)req).process(ctx);
                        }
                        catch (IgniteCheckedException e) {
                            throw new IgniteClientException(ClientStatus.FAILED, e.getMessage(), e);
                        }
                        finally {
                            try {
                                txCtx.release(true);
                            }
                            catch (Exception e) {
                                log.warning("Failed to release client transaction context", e);
                            }
                        }
                    }
                }
            }

            return ((ClientRequest)req).process(ctx);
        }
        catch (SecurityException ex) {
            throw new IgniteClientException(
                ClientStatus.SECURITY_VIOLATION,
                "Client is not authorized to perform this operation",
                ex
            );
        }
    }

    /** {@inheritDoc} */
    @Override public ClientListenerResponse handleException(Exception e, ClientListenerRequest req) {
        assert req != null;
        assert e != null;

        int status = e instanceof IgniteClientException ?
            ((IgniteClientException)e).statusCode() : ClientStatus.FAILED;

        return new ClientResponse(req.requestId(), status, e.getMessage());
    }

    /** {@inheritDoc} */
    @Override public void writeHandshake(BinaryWriterExImpl writer) {
        writer.writeBoolean(true);

<<<<<<< HEAD
        if (ver.compareTo(VER_2_0_0) >= 0)
            writer.writeByteArray(ClientFeature.marshalFeatures(ClientFeature.values()));

        if (ver.compareTo(VER_1_4_0) >= 0)
=======
        if (protocolCtx.isFeatureSupported(BITMAP_FEATURES))
            writer.writeByteArray(protocolCtx.featureBytes());

        if (protocolCtx.isFeatureSupported(PARTITION_AWARENESS))
>>>>>>> 375132d2
            writer.writeUuid(ctx.kernalContext().localNodeId());
    }

    /** {@inheritDoc} */
    @Override public boolean isCancellationCommand(int cmdId) {
        return false;
    }

    /** {@inheritDoc} */
    @Override public boolean isCancellationSupported() {
        return false;
    }

    /** {@inheritDoc} */
    @Override public void registerRequest(long reqId, int cmdType) {
        // No-op.
    }

    /** {@inheritDoc} */
    @Override public void unregisterRequest(long reqId) {
        // No-op.
    }

    /** {@inheritDoc} */
    @Override public ClientListenerProtocolVersion protocolVersion() {
        return protocolCtx.version();
    }
}<|MERGE_RESOLUTION|>--- conflicted
+++ resolved
@@ -29,13 +29,8 @@
 import org.apache.ignite.internal.processors.platform.client.tx.ClientTxContext;
 import org.apache.ignite.plugin.security.SecurityException;
 
-<<<<<<< HEAD
-import static org.apache.ignite.internal.processors.platform.client.ClientConnectionContext.VER_1_4_0;
-import static org.apache.ignite.internal.processors.platform.client.ClientConnectionContext.VER_2_0_0;
-=======
 import static org.apache.ignite.internal.processors.platform.client.ClientProtocolVersionFeature.BITMAP_FEATURES;
 import static org.apache.ignite.internal.processors.platform.client.ClientProtocolVersionFeature.PARTITION_AWARENESS;
->>>>>>> 375132d2
 
 /**
  * Thin client request handler.
@@ -127,17 +122,10 @@
     @Override public void writeHandshake(BinaryWriterExImpl writer) {
         writer.writeBoolean(true);
 
-<<<<<<< HEAD
-        if (ver.compareTo(VER_2_0_0) >= 0)
-            writer.writeByteArray(ClientFeature.marshalFeatures(ClientFeature.values()));
-
-        if (ver.compareTo(VER_1_4_0) >= 0)
-=======
         if (protocolCtx.isFeatureSupported(BITMAP_FEATURES))
             writer.writeByteArray(protocolCtx.featureBytes());
 
         if (protocolCtx.isFeatureSupported(PARTITION_AWARENESS))
->>>>>>> 375132d2
             writer.writeUuid(ctx.kernalContext().localNodeId());
     }
 
