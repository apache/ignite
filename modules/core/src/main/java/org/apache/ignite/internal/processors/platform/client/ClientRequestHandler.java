/*
 * Licensed to the Apache Software Foundation (ASF) under one or more
 * contributor license agreements.  See the NOTICE file distributed with
 * this work for additional information regarding copyright ownership.
 * The ASF licenses this file to You under the Apache License, Version 2.0
 * (the "License"); you may not use this file except in compliance with
 * the License.  You may obtain a copy of the License at
 *
 *      http://www.apache.org/licenses/LICENSE-2.0
 *
 * Unless required by applicable law or agreed to in writing, software
 * distributed under the License is distributed on an "AS IS" BASIS,
 * WITHOUT WARRANTIES OR CONDITIONS OF ANY KIND, either express or implied.
 * See the License for the specific language governing permissions and
 * limitations under the License.
 */

package org.apache.ignite.internal.processors.platform.client;

import org.apache.ignite.IgniteCheckedException;
import org.apache.ignite.IgniteIllegalStateException;
import org.apache.ignite.IgniteLogger;
import org.apache.ignite.internal.binary.BinaryWriterExImpl;
import org.apache.ignite.internal.processors.cache.query.IgniteQueryErrorCode;
import org.apache.ignite.internal.processors.odbc.ClientListenerProtocolVersion;
import org.apache.ignite.internal.processors.odbc.ClientListenerRequest;
import org.apache.ignite.internal.processors.odbc.ClientListenerRequestHandler;
import org.apache.ignite.internal.processors.odbc.ClientListenerResponse;
import org.apache.ignite.internal.processors.odbc.SqlListenerUtils;
import org.apache.ignite.internal.processors.platform.client.cache.ClientCacheQueryNextPageRequest;
import org.apache.ignite.internal.processors.platform.client.cache.ClientCacheSqlFieldsQueryRequest;
import org.apache.ignite.internal.processors.platform.client.cache.ClientCacheSqlQueryRequest;
import org.apache.ignite.internal.processors.platform.client.tx.ClientTxAwareRequest;
import org.apache.ignite.internal.processors.platform.client.tx.ClientTxContext;
import org.apache.ignite.internal.util.typedef.X;
import org.apache.ignite.internal.util.typedef.internal.U;
import org.apache.ignite.plugin.security.SecurityException;

import static org.apache.ignite.internal.processors.platform.client.ClientProtocolVersionFeature.BITMAP_FEATURES;
import static org.apache.ignite.internal.processors.platform.client.ClientProtocolVersionFeature.PARTITION_AWARENESS;

/**
 * Thin client request handler.
 */
public class ClientRequestHandler implements ClientListenerRequestHandler {
    /** Client context. */
    private final ClientConnectionContext ctx;

    /** Protocol context. */
    private ClientProtocolContext protocolCtx;

    /** Logger. */
    private final IgniteLogger log;

    /**
     * Constructor.
     *
     * @param ctx Kernal context.
     * @param protocolCtx Protocol context.
     */
    ClientRequestHandler(ClientConnectionContext ctx, ClientProtocolContext protocolCtx) {
        assert ctx != null;

        this.ctx = ctx;
        this.protocolCtx = protocolCtx;
        log = ctx.kernalContext().log(getClass());
    }

    /** {@inheritDoc} */
    @Override public ClientListenerResponse handle(ClientListenerRequest req) {
        try {
            if (req instanceof ClientTxAwareRequest) {
                ClientTxAwareRequest req0 = (ClientTxAwareRequest)req;

                if (req0.isTransactional()) {
                    int txId = req0.txId();

                    ClientTxContext txCtx = ctx.txContext(txId);

                    if (txCtx != null) {
                        try {
                            txCtx.acquire(true);

                            return ((ClientRequest)req).process(ctx);
                        }
                        catch (IgniteCheckedException e) {
                            throw new IgniteClientException(ClientStatus.FAILED, e.getMessage(), e);
                        }
                        finally {
                            try {
                                txCtx.release(true);
                            }
                            catch (Exception e) {
                                log.warning("Failed to release client transaction context", e);
                            }
                        }
                    }
                }
            }

            return ((ClientRequest)req).process(ctx);
        }
        catch (SecurityException ex) {
            throw new IgniteClientException(
                ClientStatus.SECURITY_VIOLATION,
                "Client is not authorized to perform this operation",
                ex
            );
        }
    }

    /** {@inheritDoc} */
    @Override public ClientListenerResponse handleException(Throwable e, ClientListenerRequest req) {
        assert req != null;
        assert e != null;

        int status = getStatus(e);
        String msg = e.getMessage();

        if (req instanceof ClientCacheSqlQueryRequest ||
            req instanceof ClientCacheSqlFieldsQueryRequest ||
            req instanceof ClientCacheQueryNextPageRequest) {

            String sqlState = IgniteQueryErrorCode.codeToSqlState(SqlListenerUtils.exceptionToSqlErrorCode(e));
            msg = sqlState + ": " + msg;
        }
<<<<<<< HEAD
=======

        if (ctx.kernalContext().sqlListener().sendServerExceptionStackTraceToClient())
            msg = msg + U.nl() + X.getFullStackTrace(e);
>>>>>>> 9cf06362

        return new ClientResponse(req.requestId(), status, msg);
    }

    /** {@inheritDoc} */
    @Override public void writeHandshake(BinaryWriterExImpl writer) {
        writer.writeBoolean(true);

        if (protocolCtx.isFeatureSupported(BITMAP_FEATURES))
            writer.writeByteArray(protocolCtx.featureBytes());

        if (protocolCtx.isFeatureSupported(PARTITION_AWARENESS))
            writer.writeUuid(ctx.kernalContext().localNodeId());
    }

    /** {@inheritDoc} */
    @Override public boolean isCancellationCommand(int cmdId) {
        return false;
    }

    /** {@inheritDoc} */
    @Override public boolean isCancellationSupported() {
        return false;
    }

    /** {@inheritDoc} */
    @Override public void registerRequest(long reqId, int cmdType) {
        // No-op.
    }

    /** {@inheritDoc} */
    @Override public void unregisterRequest(long reqId) {
        // No-op.
    }

    /** {@inheritDoc} */
    @Override public ClientListenerProtocolVersion protocolVersion() {
        return protocolCtx.version();
    }

    /**
     * Gets the status based on the provided exception.
     *
     * @param e Exception.
     * @return Status code.
     */
    private int getStatus(Throwable e) {
        if (e instanceof IgniteClientException)
            return ((IgniteClientException)e).statusCode();

        if (e instanceof IgniteIllegalStateException) {
            IgniteIllegalStateException ex = (IgniteIllegalStateException)e;

            if (ex.getMessage().startsWith("Grid is in invalid state"))
                return ClientStatus.INVALID_NODE_STATE;
        }

        if (e instanceof IllegalStateException) {
            IllegalStateException ex = (IllegalStateException)e;

            if (ex.getMessage().contains("grid is stopping"))
                return ClientStatus.INVALID_NODE_STATE;
        }

        return ClientStatus.FAILED;
    }
}<|MERGE_RESOLUTION|>--- conflicted
+++ resolved
@@ -124,12 +124,9 @@
             String sqlState = IgniteQueryErrorCode.codeToSqlState(SqlListenerUtils.exceptionToSqlErrorCode(e));
             msg = sqlState + ": " + msg;
         }
-<<<<<<< HEAD
-=======
 
         if (ctx.kernalContext().sqlListener().sendServerExceptionStackTraceToClient())
             msg = msg + U.nl() + X.getFullStackTrace(e);
->>>>>>> 9cf06362
 
         return new ClientResponse(req.requestId(), status, msg);
     }
