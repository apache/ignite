/*
 * Licensed to the Apache Software Foundation (ASF) under one or more
 * contributor license agreements.  See the NOTICE file distributed with
 * this work for additional information regarding copyright ownership.
 * The ASF licenses this file to You under the Apache License, Version 2.0
 * (the "License"); you may not use this file except in compliance with
 * the License.  You may obtain a copy of the License at
 *
 *      http://www.apache.org/licenses/LICENSE-2.0
 *
 * Unless required by applicable law or agreed to in writing, software
 * distributed under the License is distributed on an "AS IS" BASIS,
 * WITHOUT WARRANTIES OR CONDITIONS OF ANY KIND, either express or implied.
 * See the License for the specific language governing permissions and
 * limitations under the License.
 */

package org.apache.ignite.internal;

import java.io.Externalizable;
import java.io.File;
import java.io.IOException;
import java.io.InputStream;
import java.io.InvalidObjectException;
import java.io.ObjectInput;
import java.io.ObjectOutput;
import java.io.ObjectStreamException;
import java.io.Serializable;
import java.lang.management.ManagementFactory;
import java.lang.management.RuntimeMXBean;
import java.lang.reflect.Constructor;
import java.text.DateFormat;
import java.text.DecimalFormat;
import java.util.ArrayList;
import java.util.Arrays;
import java.util.Collection;
import java.util.Collections;
import java.util.Date;
import java.util.List;
import java.util.ListIterator;
import java.util.Map;
import java.util.Properties;
import java.util.UUID;
import java.util.concurrent.ExecutorService;
import java.util.concurrent.ThreadPoolExecutor;
import java.util.concurrent.atomic.AtomicBoolean;
import java.util.concurrent.atomic.AtomicReference;
import javax.management.JMException;
import javax.management.ObjectName;
import org.apache.ignite.IgniteAtomicLong;
import org.apache.ignite.IgniteAtomicReference;
import org.apache.ignite.IgniteAtomicSequence;
import org.apache.ignite.IgniteAtomicStamped;
import org.apache.ignite.IgniteBinary;
import org.apache.ignite.IgniteCache;
import org.apache.ignite.IgniteCheckedException;
import org.apache.ignite.IgniteClientDisconnectedException;
import org.apache.ignite.IgniteCompute;
import org.apache.ignite.IgniteCountDownLatch;
import org.apache.ignite.IgniteDataStreamer;
import org.apache.ignite.IgniteEvents;
import org.apache.ignite.IgniteException;
import org.apache.ignite.IgniteFileSystem;
import org.apache.ignite.IgniteLogger;
import org.apache.ignite.IgniteMessaging;
import org.apache.ignite.IgniteQueue;
import org.apache.ignite.IgniteScheduler;
import org.apache.ignite.IgniteSemaphore;
import org.apache.ignite.IgniteServices;
import org.apache.ignite.IgniteSet;
import org.apache.ignite.IgniteSystemProperties;
import org.apache.ignite.IgniteTransactions;
import org.apache.ignite.Ignition;
import org.apache.ignite.cache.affinity.Affinity;
import org.apache.ignite.cluster.ClusterGroup;
import org.apache.ignite.cluster.ClusterMetrics;
import org.apache.ignite.cluster.ClusterNode;
import org.apache.ignite.configuration.BinaryConfiguration;
import org.apache.ignite.configuration.CacheConfiguration;
import org.apache.ignite.configuration.CollectionConfiguration;
import org.apache.ignite.configuration.ConnectorConfiguration;
import org.apache.ignite.configuration.IgniteConfiguration;
import org.apache.ignite.configuration.NearCacheConfiguration;
import org.apache.ignite.internal.binary.BinaryEnumCache;
import org.apache.ignite.internal.binary.BinaryMarshaller;
import org.apache.ignite.internal.cluster.ClusterGroupAdapter;
import org.apache.ignite.internal.cluster.IgniteClusterEx;
import org.apache.ignite.internal.managers.GridManager;
import org.apache.ignite.internal.managers.checkpoint.GridCheckpointManager;
import org.apache.ignite.internal.managers.collision.GridCollisionManager;
import org.apache.ignite.internal.managers.communication.GridIoManager;
import org.apache.ignite.internal.managers.deployment.GridDeploymentManager;
import org.apache.ignite.internal.managers.discovery.GridDiscoveryManager;
import org.apache.ignite.internal.managers.eventstorage.GridEventStorageManager;
import org.apache.ignite.internal.managers.failover.GridFailoverManager;
import org.apache.ignite.internal.managers.indexing.GridIndexingManager;
import org.apache.ignite.internal.managers.loadbalancer.GridLoadBalancerManager;
import org.apache.ignite.internal.managers.swapspace.GridSwapSpaceManager;
import org.apache.ignite.internal.processors.GridProcessor;
import org.apache.ignite.internal.processors.affinity.GridAffinityProcessor;
import org.apache.ignite.internal.processors.cache.GridCacheAdapter;
import org.apache.ignite.internal.processors.cache.GridCacheContext;
import org.apache.ignite.internal.processors.cache.GridCacheProcessor;
import org.apache.ignite.internal.processors.cache.GridCacheUtilityKey;
import org.apache.ignite.internal.processors.cache.IgniteCacheProxy;
import org.apache.ignite.internal.processors.cache.IgniteInternalCache;
import org.apache.ignite.internal.processors.cache.binary.CacheObjectBinaryProcessorImpl;
import org.apache.ignite.internal.processors.cacheobject.IgniteCacheObjectProcessor;
import org.apache.ignite.internal.processors.clock.GridClockSyncProcessor;
import org.apache.ignite.internal.processors.closure.GridClosureProcessor;
import org.apache.ignite.internal.processors.cluster.ClusterProcessor;
import org.apache.ignite.internal.processors.continuous.GridContinuousProcessor;
import org.apache.ignite.internal.processors.datastreamer.DataStreamProcessor;
import org.apache.ignite.internal.processors.datastructures.DataStructuresProcessor;
import org.apache.ignite.internal.processors.hadoop.Hadoop;
import org.apache.ignite.internal.processors.job.GridJobProcessor;
import org.apache.ignite.internal.processors.jobmetrics.GridJobMetricsProcessor;
import org.apache.ignite.internal.processors.nodevalidation.DiscoveryNodeValidationProcessor;
import org.apache.ignite.internal.processors.nodevalidation.OsDiscoveryNodeValidationProcessor;
import org.apache.ignite.internal.processors.odbc.OdbcProcessor;
import org.apache.ignite.internal.processors.offheap.GridOffHeapProcessor;
import org.apache.ignite.internal.processors.platform.PlatformNoopProcessor;
import org.apache.ignite.internal.processors.platform.PlatformProcessor;
import org.apache.ignite.internal.processors.plugin.IgnitePluginProcessor;
import org.apache.ignite.internal.processors.port.GridPortProcessor;
import org.apache.ignite.internal.processors.port.GridPortRecord;
import org.apache.ignite.internal.processors.query.GridQueryProcessor;
import org.apache.ignite.internal.processors.resource.GridResourceProcessor;
import org.apache.ignite.internal.processors.resource.GridSpringResourceContext;
import org.apache.ignite.internal.processors.rest.GridRestProcessor;
import org.apache.ignite.internal.processors.security.GridSecurityProcessor;
import org.apache.ignite.internal.processors.segmentation.GridSegmentationProcessor;
import org.apache.ignite.internal.processors.service.GridServiceProcessor;
import org.apache.ignite.internal.processors.session.GridTaskSessionProcessor;
import org.apache.ignite.internal.processors.task.GridTaskProcessor;
import org.apache.ignite.internal.processors.timeout.GridTimeoutProcessor;
import org.apache.ignite.internal.util.future.GridCompoundFuture;
import org.apache.ignite.internal.util.future.GridFinishedFuture;
import org.apache.ignite.internal.util.future.GridFutureAdapter;
import org.apache.ignite.internal.util.future.IgniteFutureImpl;
import org.apache.ignite.internal.util.lang.GridAbsClosure;
import org.apache.ignite.internal.util.tostring.GridToStringExclude;
import org.apache.ignite.internal.util.typedef.C1;
import org.apache.ignite.internal.util.typedef.CI1;
import org.apache.ignite.internal.util.typedef.F;
import org.apache.ignite.internal.util.typedef.X;
import org.apache.ignite.internal.util.typedef.internal.A;
import org.apache.ignite.internal.util.typedef.internal.CU;
import org.apache.ignite.internal.util.typedef.internal.LT;
import org.apache.ignite.internal.util.typedef.internal.S;
import org.apache.ignite.internal.util.typedef.internal.SB;
import org.apache.ignite.internal.util.typedef.internal.U;
import org.apache.ignite.lang.IgniteFuture;
import org.apache.ignite.lang.IgnitePredicate;
import org.apache.ignite.lang.IgniteProductVersion;
import org.apache.ignite.lifecycle.LifecycleAware;
import org.apache.ignite.lifecycle.LifecycleBean;
import org.apache.ignite.lifecycle.LifecycleEventType;
import org.apache.ignite.marshaller.MarshallerExclusions;
import org.apache.ignite.marshaller.optimized.OptimizedMarshaller;
import org.apache.ignite.mxbean.ClusterLocalNodeMetricsMXBean;
import org.apache.ignite.mxbean.IgniteMXBean;
import org.apache.ignite.mxbean.ThreadPoolMXBean;
import org.apache.ignite.plugin.IgnitePlugin;
import org.apache.ignite.plugin.PluginNotFoundException;
import org.apache.ignite.plugin.PluginProvider;
import org.apache.ignite.spi.IgniteSpi;
import org.apache.ignite.spi.IgniteSpiVersionCheckException;
import org.apache.ignite.spi.discovery.tcp.internal.TcpDiscoveryNode;
import org.jetbrains.annotations.Nullable;

import static org.apache.ignite.IgniteSystemProperties.IGNITE_CONFIG_URL;
import static org.apache.ignite.IgniteSystemProperties.IGNITE_DAEMON;
import static org.apache.ignite.IgniteSystemProperties.IGNITE_NO_ASCII;
import static org.apache.ignite.IgniteSystemProperties.IGNITE_OPTIMIZED_MARSHALLER_USE_DEFAULT_SUID;
import static org.apache.ignite.IgniteSystemProperties.IGNITE_SKIP_CONFIGURATION_CONSISTENCY_CHECK;
import static org.apache.ignite.IgniteSystemProperties.IGNITE_STARVATION_CHECK_INTERVAL;
import static org.apache.ignite.IgniteSystemProperties.IGNITE_SUCCESS_FILE;
import static org.apache.ignite.IgniteSystemProperties.getBoolean;
import static org.apache.ignite.IgniteSystemProperties.snapshot;
import static org.apache.ignite.internal.GridKernalState.DISCONNECTED;
import static org.apache.ignite.internal.GridKernalState.STARTED;
import static org.apache.ignite.internal.GridKernalState.STARTING;
import static org.apache.ignite.internal.GridKernalState.STOPPED;
import static org.apache.ignite.internal.GridKernalState.STOPPING;
import static org.apache.ignite.internal.IgniteComponentType.IGFS;
import static org.apache.ignite.internal.IgniteComponentType.IGFS_HELPER;
import static org.apache.ignite.internal.IgniteComponentType.SCHEDULE;
import static org.apache.ignite.internal.IgniteNodeAttributes.ATTR_BUILD_DATE;
import static org.apache.ignite.internal.IgniteNodeAttributes.ATTR_BUILD_VER;
import static org.apache.ignite.internal.IgniteNodeAttributes.ATTR_CLIENT_MODE;
import static org.apache.ignite.internal.IgniteNodeAttributes.ATTR_CONSISTENCY_CHECK_SKIPPED;
import static org.apache.ignite.internal.IgniteNodeAttributes.ATTR_DAEMON;
import static org.apache.ignite.internal.IgniteNodeAttributes.ATTR_DEPLOYMENT_MODE;
import static org.apache.ignite.internal.IgniteNodeAttributes.ATTR_GRID_NAME;
import static org.apache.ignite.internal.IgniteNodeAttributes.ATTR_IPS;
import static org.apache.ignite.internal.IgniteNodeAttributes.ATTR_JIT_NAME;
import static org.apache.ignite.internal.IgniteNodeAttributes.ATTR_JMX_PORT;
import static org.apache.ignite.internal.IgniteNodeAttributes.ATTR_JVM_ARGS;
import static org.apache.ignite.internal.IgniteNodeAttributes.ATTR_JVM_PID;
import static org.apache.ignite.internal.IgniteNodeAttributes.ATTR_LANG_RUNTIME;
import static org.apache.ignite.internal.IgniteNodeAttributes.ATTR_MACS;
import static org.apache.ignite.internal.IgniteNodeAttributes.ATTR_MARSHALLER;
import static org.apache.ignite.internal.IgniteNodeAttributes.ATTR_MARSHALLER_COMPACT_FOOTER;
import static org.apache.ignite.internal.IgniteNodeAttributes.ATTR_MARSHALLER_USE_DFLT_SUID;
import static org.apache.ignite.internal.IgniteNodeAttributes.ATTR_NODE_CONSISTENT_ID;
import static org.apache.ignite.internal.IgniteNodeAttributes.ATTR_PEER_CLASSLOADING;
import static org.apache.ignite.internal.IgniteNodeAttributes.ATTR_PHY_RAM;
import static org.apache.ignite.internal.IgniteNodeAttributes.ATTR_PREFIX;
import static org.apache.ignite.internal.IgniteNodeAttributes.ATTR_RESTART_ENABLED;
import static org.apache.ignite.internal.IgniteNodeAttributes.ATTR_REST_PORT_RANGE;
import static org.apache.ignite.internal.IgniteNodeAttributes.ATTR_SPI_CLASS;
import static org.apache.ignite.internal.IgniteNodeAttributes.ATTR_USER_NAME;
import static org.apache.ignite.internal.IgniteVersionUtils.ACK_VER_STR;
import static org.apache.ignite.internal.IgniteVersionUtils.BUILD_TSTAMP_STR;
import static org.apache.ignite.internal.IgniteVersionUtils.COPYRIGHT;
import static org.apache.ignite.internal.IgniteVersionUtils.REV_HASH_STR;
import static org.apache.ignite.internal.IgniteVersionUtils.VER;
import static org.apache.ignite.internal.IgniteVersionUtils.VER_STR;
import static org.apache.ignite.lifecycle.LifecycleEventType.AFTER_NODE_START;
import static org.apache.ignite.lifecycle.LifecycleEventType.BEFORE_NODE_START;

/**
 * Ignite kernal.
 * <p/>
 * See <a href="http://en.wikipedia.org/wiki/Kernal">http://en.wikipedia.org/wiki/Kernal</a> for information on the
 * misspelling.
 */
public class IgniteKernal implements IgniteEx, IgniteMXBean, Externalizable {
    /** */
    private static final long serialVersionUID = 0L;

    /** Ignite site that is shown in log messages. */
    public static final String SITE = "ignite.apache.org";

    /** System line separator. */
    private static final String NL = U.nl();

    /** Periodic starvation check interval. */
    private static final long PERIODIC_STARVATION_CHECK_FREQ = 1000 * 30;

    /** */
    @GridToStringExclude
    private GridKernalContextImpl ctx;

    /** Configuration. */
    private IgniteConfiguration cfg;

    /** */
    @SuppressWarnings({"FieldAccessedSynchronizedAndUnsynchronized"})
    @GridToStringExclude
    private GridLoggerProxy log;

    /** */
    private String gridName;

    /** */
    @GridToStringExclude
    private ObjectName kernalMBean;

    /** */
    @GridToStringExclude
    private ObjectName locNodeMBean;

    /** */
    @GridToStringExclude
    private ObjectName pubExecSvcMBean;

    /** */
    @GridToStringExclude
    private ObjectName sysExecSvcMBean;

    /** */
    @GridToStringExclude
    private ObjectName mgmtExecSvcMBean;

    /** */
    @GridToStringExclude
    private ObjectName p2PExecSvcMBean;

    /** */
    @GridToStringExclude
    private ObjectName restExecSvcMBean;

    /** Kernal start timestamp. */
    private long startTime = U.currentTimeMillis();

    /** Spring context, potentially {@code null}. */
    private GridSpringResourceContext rsrcCtx;

    /** */
    @GridToStringExclude
    private GridTimeoutProcessor.CancelableTask starveTask;

    /** */
    @GridToStringExclude
    private GridTimeoutProcessor.CancelableTask metricsLogTask;

    /** Indicate error on grid stop. */
    @GridToStringExclude
    private boolean errOnStop;

    /** Scheduler. */
    @GridToStringExclude
    private IgniteScheduler scheduler;

    /** Kernal gateway. */
    @GridToStringExclude
    private final AtomicReference<GridKernalGateway> gw = new AtomicReference<>();

    /** Stop guard. */
    @GridToStringExclude
    private final AtomicBoolean stopGuard = new AtomicBoolean();

    /**
     * No-arg constructor is required by externalization.
     */
    public IgniteKernal() {
        this(null);
    }

    /**
     * @param rsrcCtx Optional Spring application context.
     */
    public IgniteKernal(@Nullable GridSpringResourceContext rsrcCtx) {
        this.rsrcCtx = rsrcCtx;
    }

    /** {@inheritDoc} */
    @Override public IgniteClusterEx cluster() {
        return ctx.cluster().get();
    }

    /** {@inheritDoc} */
    @Override public ClusterNode localNode() {
        return ctx.cluster().get().localNode();
    }

    /** {@inheritDoc} */
    @Override public IgniteCompute compute() {
        return ((ClusterGroupAdapter)ctx.cluster().get().forServers()).compute();
    }

    /** {@inheritDoc} */
    @Override public IgniteMessaging message() {
        return ctx.cluster().get().message();
    }

    /** {@inheritDoc} */
    @Override public IgniteEvents events() {
        return ctx.cluster().get().events();
    }

    /** {@inheritDoc} */
    @Override public IgniteServices services() {
        return ((ClusterGroupAdapter)ctx.cluster().get().forServers()).services();
    }

    /** {@inheritDoc} */
    @Override public ExecutorService executorService() {
        return ctx.cluster().get().executorService();
    }

    /** {@inheritDoc} */
    @Override public final IgniteCompute compute(ClusterGroup grp) {
        return ((ClusterGroupAdapter)grp).compute();
    }

    /** {@inheritDoc} */
    @Override public final IgniteMessaging message(ClusterGroup prj) {
        return ((ClusterGroupAdapter)prj).message();
    }

    /** {@inheritDoc} */
    @Override public final IgniteEvents events(ClusterGroup grp) {
        return ((ClusterGroupAdapter) grp).events();
    }

    /** {@inheritDoc} */
    @Override public IgniteServices services(ClusterGroup grp) {
        return ((ClusterGroupAdapter)grp).services();
    }

    /** {@inheritDoc} */
    @Override public ExecutorService executorService(ClusterGroup grp) {
        return ((ClusterGroupAdapter)grp).executorService();
    }

    /** {@inheritDoc} */
    @Override public String name() {
        return gridName;
    }

    /** {@inheritDoc} */
    @Override public String getCopyright() {
        return COPYRIGHT;
    }

    /** {@inheritDoc} */
    @Override public long getStartTimestamp() {
        return startTime;
    }

    /** {@inheritDoc} */
    @Override public String getStartTimestampFormatted() {
        return DateFormat.getDateTimeInstance().format(new Date(startTime));
    }

    /** {@inheritDoc} */
    @Override public long getUpTime() {
        return U.currentTimeMillis() - startTime;
    }

    /** {@inheritDoc} */
    @Override public String getUpTimeFormatted() {
        return X.timeSpan2HMSM(U.currentTimeMillis() - startTime);
    }

    /** {@inheritDoc} */
    @Override public String getFullVersion() {
        return VER_STR + '-' + BUILD_TSTAMP_STR;
    }

    /** {@inheritDoc} */
    @Override public String getCheckpointSpiFormatted() {
        assert cfg != null;

        return Arrays.toString(cfg.getCheckpointSpi());
    }

    /** {@inheritDoc} */
    @Override public String getSwapSpaceSpiFormatted() {
        assert cfg != null;

        return cfg.getSwapSpaceSpi().toString();
    }

    /** {@inheritDoc} */
    @Override public String getCommunicationSpiFormatted() {
        assert cfg != null;

        return cfg.getCommunicationSpi().toString();
    }

    /** {@inheritDoc} */
    @Override public String getDeploymentSpiFormatted() {
        assert cfg != null;

        return cfg.getDeploymentSpi().toString();
    }

    /** {@inheritDoc} */
    @Override public String getDiscoverySpiFormatted() {
        assert cfg != null;

        return cfg.getDiscoverySpi().toString();
    }

    /** {@inheritDoc} */
    @Override public String getEventStorageSpiFormatted() {
        assert cfg != null;

        return cfg.getEventStorageSpi().toString();
    }

    /** {@inheritDoc} */
    @Override public String getCollisionSpiFormatted() {
        assert cfg != null;

        return cfg.getCollisionSpi().toString();
    }

    /** {@inheritDoc} */
    @Override public String getFailoverSpiFormatted() {
        assert cfg != null;

        return Arrays.toString(cfg.getFailoverSpi());
    }

    /** {@inheritDoc} */
    @Override public String getLoadBalancingSpiFormatted() {
        assert cfg != null;

        return Arrays.toString(cfg.getLoadBalancingSpi());
    }

    /** {@inheritDoc} */
    @Override public String getOsInformation() {
        return U.osString();
    }

    /** {@inheritDoc} */
    @Override public String getJdkInformation() {
        return U.jdkString();
    }

    /** {@inheritDoc} */
    @Override public String getOsUser() {
        return System.getProperty("user.name");
    }

    /** {@inheritDoc} */
    @Override public void printLastErrors() {
        ctx.exceptionRegistry().printErrors(log);
    }

    /** {@inheritDoc} */
    @Override public String getVmName() {
        return ManagementFactory.getRuntimeMXBean().getName();
    }

    /** {@inheritDoc} */
    @Override public String getInstanceName() {
        return gridName;
    }

    /** {@inheritDoc} */
    @Override public String getExecutorServiceFormatted() {
        assert cfg != null;

        return String.valueOf(cfg.getPublicThreadPoolSize());
    }

    /** {@inheritDoc} */
    @Override public String getIgniteHome() {
        assert cfg != null;

        return cfg.getIgniteHome();
    }

    /** {@inheritDoc} */
    @Override public String getGridLoggerFormatted() {
        assert cfg != null;

        return cfg.getGridLogger().toString();
    }

    /** {@inheritDoc} */
    @Override public String getMBeanServerFormatted() {
        assert cfg != null;

        return cfg.getMBeanServer().toString();
    }

    /** {@inheritDoc} */
    @Override public UUID getLocalNodeId() {
        assert cfg != null;

        return cfg.getNodeId();
    }

    /** {@inheritDoc} */
    @SuppressWarnings("unchecked")
    @Override public List<String> getUserAttributesFormatted() {
        assert cfg != null;

        return (List<String>)F.transform(cfg.getUserAttributes().entrySet(), new C1<Map.Entry<String, ?>, String>() {
            @Override public String apply(Map.Entry<String, ?> e) {
                return e.getKey() + ", " + e.getValue().toString();
            }
        });
    }

    /** {@inheritDoc} */
    @Override public boolean isPeerClassLoadingEnabled() {
        assert cfg != null;

        return cfg.isPeerClassLoadingEnabled();
    }

    /** {@inheritDoc} */
    @Override public List<String> getLifecycleBeansFormatted() {
        LifecycleBean[] beans = cfg.getLifecycleBeans();

        return F.isEmpty(beans) ? Collections.<String>emptyList() :
            (List<String>)F.transform(beans, F.<LifecycleBean>string());
    }

    /**
     * @param name  New attribute name.
     * @param val New attribute value.
     * @throws IgniteCheckedException If duplicated SPI name found.
     */
    private void add(String name, @Nullable Serializable val) throws IgniteCheckedException {
        assert name != null;

        if (ctx.addNodeAttribute(name, val) != null) {
            if (name.endsWith(ATTR_SPI_CLASS))
                // User defined duplicated names for the different SPIs.
                throw new IgniteCheckedException("Failed to set SPI attribute. Duplicated SPI name found: " +
                    name.substring(0, name.length() - ATTR_SPI_CLASS.length()));

            // Otherwise it's a mistake of setting up duplicated attribute.
            assert false : "Duplicate attribute: " + name;
        }
    }

    /**
     * Notifies life-cycle beans of grid event.
     *
     * @param evt Grid event.
     * @throws IgniteCheckedException If user threw exception during start.
     */
    @SuppressWarnings({"CatchGenericClass"})
    private void notifyLifecycleBeans(LifecycleEventType evt) throws IgniteCheckedException {
        if (!cfg.isDaemon() && cfg.getLifecycleBeans() != null) {
            for (LifecycleBean bean : cfg.getLifecycleBeans())
                if (bean != null) {
                    try {
                        bean.onLifecycleEvent(evt);
                    }
                    catch (Exception e) {
                        throw new IgniteCheckedException(e);
                    }
                }
        }
    }

    /**
     * Notifies life-cycle beans of grid event.
     *
     * @param evt Grid event.
     */
    @SuppressWarnings({"CatchGenericClass"})
    private void notifyLifecycleBeansEx(LifecycleEventType evt) {
        try {
            notifyLifecycleBeans(evt);
        }
        // Catch generic throwable to secure against user assertions.
        catch (Throwable e) {
            U.error(log, "Failed to notify lifecycle bean (safely ignored) [evt=" + evt +
                (gridName == null ? "" : ", gridName=" + gridName) + ']', e);

            if (e instanceof Error)
                throw (Error)e;
        }
    }

    /**
     * @param cfg Configuration to use.
     * @param utilityCachePool Utility cache pool.
     * @param execSvc Executor service.
     * @param sysExecSvc System executor service.
     * @param p2pExecSvc P2P executor service.
     * @param mgmtExecSvc Management executor service.
     * @param igfsExecSvc IGFS executor service.
     * @param restExecSvc Reset executor service.
     * @param errHnd Error handler to use for notification about startup problems.
     * @throws IgniteCheckedException Thrown in case of any errors.
     */
    @SuppressWarnings({"CatchGenericClass", "unchecked"})
    public void start(final IgniteConfiguration cfg,
        ExecutorService utilityCachePool,
        ExecutorService marshCachePool,
        final ExecutorService execSvc,
        final ExecutorService sysExecSvc,
        ExecutorService p2pExecSvc,
        ExecutorService mgmtExecSvc,
        ExecutorService igfsExecSvc,
        ExecutorService restExecSvc,
        GridAbsClosure errHnd)
        throws IgniteCheckedException
    {
        gw.compareAndSet(null, new GridKernalGatewayImpl(cfg.getGridName()));

        GridKernalGateway gw = this.gw.get();

        gw.writeLock();

        try {
            switch (gw.getState()) {
                case STARTED: {
                    U.warn(log, "Grid has already been started (ignored).");

                    return;
                }

                case STARTING: {
                    U.warn(log, "Grid is already in process of being started (ignored).");

                    return;
                }

                case STOPPING: {
                    throw new IgniteCheckedException("Grid is in process of being stopped");
                }

                case STOPPED: {
                    break;
                }
            }

            gw.setState(STARTING);
        }
        finally {
            gw.writeUnlock();
        }

        assert cfg != null;

        // Make sure we got proper configuration.
        validateCommon(cfg);

        gridName = cfg.getGridName();

        this.cfg = cfg;

        log = (GridLoggerProxy)cfg.getGridLogger().getLogger(
            getClass().getName() + (gridName != null ? '%' + gridName : ""));

        RuntimeMXBean rtBean = ManagementFactory.getRuntimeMXBean();

        // Ack various information.
        ackAsciiLogo();
        ackConfigUrl();
        ackDaemon();
        ackOsInfo();
        ackLanguageRuntime();
        ackRemoteManagement();
        ackVmArguments(rtBean);
        ackClassPaths(rtBean);
        ackSystemProperties();
        ackEnvironmentVariables();
        ackCacheConfiguration();
        ackP2pConfiguration();
        ackRebalanceConfiguration();

        // Run background network diagnostics.
        GridDiagnostic.runBackgroundCheck(gridName, execSvc, log);

        // Ack 3-rd party licenses location.
        if (log.isInfoEnabled() && cfg.getIgniteHome() != null)
            log.info("3-rd party licenses can be found at: " + cfg.getIgniteHome() + File.separatorChar + "libs" +
                File.separatorChar + "licenses");

        // Check that user attributes are not conflicting
        // with internally reserved names.
        for (String name : cfg.getUserAttributes().keySet())
            if (name.startsWith(ATTR_PREFIX))
                throw new IgniteCheckedException("User attribute has illegal name: '" + name + "'. Note that all names " +
                    "starting with '" + ATTR_PREFIX + "' are reserved for internal use.");

        // Ack local node user attributes.
        logNodeUserAttributes();

        // Ack configuration.
        ackSpis();

        List<PluginProvider> plugins = U.allPluginProviders();

        // Spin out SPIs & managers.
        try {
            ctx = new GridKernalContextImpl(log,
                this,
                cfg,
                gw,
                utilityCachePool,
                marshCachePool,
                execSvc,
                sysExecSvc,
                p2pExecSvc,
                mgmtExecSvc,
                igfsExecSvc,
                restExecSvc,
                plugins);

            cfg.getMarshaller().setContext(ctx.marshallerContext());

            ClusterProcessor clusterProc = new ClusterProcessor(ctx);

            startProcessor(clusterProc);

            fillNodeAttributes(clusterProc.updateNotifierEnabled());

            U.onGridStart();

            // Start and configure resource processor first as it contains resources used
            // by all other managers and processors.
            GridResourceProcessor rsrcProc = new GridResourceProcessor(ctx);

            rsrcProc.setSpringContext(rsrcCtx);

            scheduler = new IgniteSchedulerImpl(ctx);

            startProcessor(rsrcProc);

            // Inject resources into lifecycle beans.
            if (!cfg.isDaemon() && cfg.getLifecycleBeans() != null) {
                for (LifecycleBean bean : cfg.getLifecycleBeans()) {
                    if (bean != null)
                        rsrcProc.inject(bean);
                }
            }

            // Lifecycle notification.
            notifyLifecycleBeans(BEFORE_NODE_START);

            // Starts lifecycle aware components.
            U.startLifecycleAware(lifecycleAwares(cfg));

            addHelper(IGFS_HELPER.create(F.isEmpty(cfg.getFileSystemConfiguration())));

            startProcessor(new IgnitePluginProcessor(ctx, cfg, plugins));

            // Off-heap processor has no dependencies.
            startProcessor(new GridOffHeapProcessor(ctx));

            // Closure processor should be started before all others
            // (except for resource processor), as many components can depend on it.
            startProcessor(new GridClosureProcessor(ctx));

            // Start some other processors (order & place is important).
            startProcessor(new GridPortProcessor(ctx));
            startProcessor(new GridJobMetricsProcessor(ctx));

            // Timeout processor needs to be started before managers,
            // as managers may depend on it.
            startProcessor(new GridTimeoutProcessor(ctx));

            // Start security processors.
            startProcessor(createComponent(GridSecurityProcessor.class, ctx));

            // Start SPI managers.
            // NOTE: that order matters as there are dependencies between managers.
            startManager(new GridIoManager(ctx));
            startManager(new GridCheckpointManager(ctx));

            startManager(new GridEventStorageManager(ctx));
            startManager(new GridDeploymentManager(ctx));
            startManager(new GridLoadBalancerManager(ctx));
            startManager(new GridFailoverManager(ctx));
            startManager(new GridCollisionManager(ctx));
            startManager(new GridSwapSpaceManager(ctx));
            startManager(new GridIndexingManager(ctx));

            ackSecurity();

            // Assign discovery manager to context before other processors start so they
            // are able to register custom event listener.
            GridManager discoMgr = new GridDiscoveryManager(ctx);

            ctx.add(discoMgr, false);

            // Start processors before discovery manager, so they will
            // be able to start receiving messages once discovery completes.
            startProcessor(createComponent(DiscoveryNodeValidationProcessor.class, ctx));
            startProcessor(new GridClockSyncProcessor(ctx));
            startProcessor(new GridAffinityProcessor(ctx));
            startProcessor(createComponent(GridSegmentationProcessor.class, ctx));
            startProcessor(createComponent(IgniteCacheObjectProcessor.class, ctx));
            startProcessor(new GridCacheProcessor(ctx));
            startProcessor(new GridQueryProcessor(ctx));
<<<<<<< HEAD
            startProcessor(new OdbcProcessor(ctx));
=======
            startProcessor(new GridServiceProcessor(ctx));
>>>>>>> d3420e6b
            startProcessor(new GridTaskSessionProcessor(ctx));
            startProcessor(new GridJobProcessor(ctx));
            startProcessor(new GridTaskProcessor(ctx));
            startProcessor((GridProcessor)SCHEDULE.createOptional(ctx));
            startProcessor(new GridRestProcessor(ctx));
            startProcessor(new DataStreamProcessor(ctx));
            startProcessor((GridProcessor)IGFS.create(ctx, F.isEmpty(cfg.getFileSystemConfiguration())));
            startProcessor(new GridContinuousProcessor(ctx));
            startProcessor((GridProcessor)(cfg.isPeerClassLoadingEnabled() ?
                IgniteComponentType.HADOOP.create(ctx, true): // No-op when peer class loading is enabled.
                IgniteComponentType.HADOOP.createIfInClassPath(ctx, cfg.getHadoopConfiguration() != null)));
            startProcessor(new DataStructuresProcessor(ctx));
            startProcessor(createComponent(PlatformProcessor.class, ctx));

            // Start plugins.
            for (PluginProvider provider : ctx.plugins().allProviders()) {
                ctx.add(new GridPluginComponent(provider));

                provider.start(ctx.plugins().pluginContextForProvider(provider));
            }

            gw.writeLock();

            try {
                gw.setState(STARTED);

                // Start discovery manager last to make sure that grid is fully initialized.
                startManager(discoMgr);
            }
            finally {
                gw.writeUnlock();
            }

            // Check whether physical RAM is not exceeded.
            checkPhysicalRam();

            // Suggest configuration optimizations.
            suggestOptimizations(cfg);

            // Notify discovery manager the first to make sure that topology is discovered.
            ctx.discovery().onKernalStart();

            // Notify IO manager the second so further components can send and receive messages.
            ctx.io().onKernalStart();

            // Callbacks.
            for (GridComponent comp : ctx) {
                // Skip discovery manager.
                if (comp instanceof GridDiscoveryManager)
                    continue;

                // Skip IO manager.
                if (comp instanceof GridIoManager)
                    continue;

                if (!skipDaemon(comp))
                    comp.onKernalStart();
            }

            // Register MBeans.
            registerKernalMBean();
            registerLocalNodeMBean();
            registerExecutorMBeans(execSvc, sysExecSvc, p2pExecSvc, mgmtExecSvc, restExecSvc);

            // Lifecycle bean notifications.
            notifyLifecycleBeans(AFTER_NODE_START);
        }
        catch (Throwable e) {
            IgniteSpiVersionCheckException verCheckErr = X.cause(e, IgniteSpiVersionCheckException.class);

            if (verCheckErr != null)
                U.error(log, verCheckErr.getMessage());
            else if (X.hasCause(e, InterruptedException.class, IgniteInterruptedCheckedException.class))
                U.warn(log, "Grid startup routine has been interrupted (will rollback).");
            else
                U.error(log, "Got exception while starting (will rollback startup routine).", e);

            errHnd.apply();

            stop(true);

            if (e instanceof Error)
                throw e;
            else if (e instanceof IgniteCheckedException)
                throw (IgniteCheckedException)e;
            else
                throw new IgniteCheckedException(e);
        }

        // Mark start timestamp.
        startTime = U.currentTimeMillis();

        String intervalStr = IgniteSystemProperties.getString(IGNITE_STARVATION_CHECK_INTERVAL);

        // Start starvation checker if enabled.
        boolean starveCheck = !isDaemon() && !"0".equals(intervalStr);

        if (starveCheck) {
            final long interval = F.isEmpty(intervalStr) ? PERIODIC_STARVATION_CHECK_FREQ : Long.parseLong(intervalStr);

            starveTask = ctx.timeout().schedule(new Runnable() {
                /** Last completed task count. */
                private long lastCompletedCnt;

                @Override public void run() {
                    if (!(execSvc instanceof ThreadPoolExecutor))
                        return;

                    ThreadPoolExecutor exec = (ThreadPoolExecutor)execSvc;

                    long completedCnt = exec.getCompletedTaskCount();

                    // If all threads are active and no task has completed since last time and there is
                    // at least one waiting request, then it is possible starvation.
                    if (exec.getPoolSize() == exec.getActiveCount() && completedCnt == lastCompletedCnt &&
                        !exec.getQueue().isEmpty())
                        LT.warn(log, null, "Possible thread pool starvation detected (no task completed in last " +
                            interval + "ms, is executorService pool size large enough?)");

                    lastCompletedCnt = completedCnt;
                }
            }, interval, interval);
        }

        long metricsLogFreq = cfg.getMetricsLogFrequency();

        if (metricsLogFreq > 0) {
            metricsLogTask = ctx.timeout().schedule(new Runnable() {
                private final DecimalFormat dblFmt = new DecimalFormat("#.##");

                @Override public void run() {
                    if (log.isInfoEnabled()) {
                        try {
                            ClusterMetrics m = cluster().localNode().metrics();

                            double cpuLoadPct = m.getCurrentCpuLoad() * 100;
                            double avgCpuLoadPct = m.getAverageCpuLoad() * 100;
                            double gcPct = m.getCurrentGcCpuLoad() * 100;

                            //Heap params
                            long heapUsed = m.getHeapMemoryUsed();
                            long heapMax = m.getHeapMemoryMaximum();

                            long heapUsedInMBytes = heapUsed / 1024 / 1024;
                            long heapCommInMBytes = m.getHeapMemoryCommitted() / 1024 / 1024;

                            double freeHeapPct = heapMax > 0 ? ((double)((heapMax - heapUsed) * 100)) / heapMax : -1;

                            //Non heap params
                            long nonHeapUsed = m.getNonHeapMemoryUsed();
                            long nonHeapMax = m.getNonHeapMemoryMaximum();

                            long nonHeapUsedInMBytes = nonHeapUsed / 1024 / 1024;
                            long nonHeapCommInMBytes = m.getNonHeapMemoryCommitted() / 1024 / 1024;

                            double freeNonHeapPct = nonHeapMax > 0 ? ((double)((nonHeapMax - nonHeapUsed) * 100)) / nonHeapMax : -1;

                            int hosts = 0;
                            int nodes = 0;
                            int cpus = 0;

                            try {
                                ClusterMetrics metrics = cluster().metrics();

                                Collection<ClusterNode> nodes0 = cluster().nodes();

                                hosts = U.neighborhood(nodes0).size();
                                nodes = metrics.getTotalNodes();
                                cpus = metrics.getTotalCpus();
                            }
                            catch (IgniteException ignore) {
                                // No-op.
                            }

                            int pubPoolActiveThreads = 0;
                            int pubPoolIdleThreads = 0;
                            int pubPoolQSize = 0;

                            if (execSvc instanceof ThreadPoolExecutor) {
                                ThreadPoolExecutor exec = (ThreadPoolExecutor)execSvc;

                                int poolSize = exec.getPoolSize();

                                pubPoolActiveThreads = Math.min(poolSize, exec.getActiveCount());
                                pubPoolIdleThreads = poolSize - pubPoolActiveThreads;
                                pubPoolQSize = exec.getQueue().size();
                            }

                            int sysPoolActiveThreads = 0;
                            int sysPoolIdleThreads = 0;
                            int sysPoolQSize = 0;

                            if (sysExecSvc instanceof ThreadPoolExecutor) {
                                ThreadPoolExecutor exec = (ThreadPoolExecutor)sysExecSvc;

                                int poolSize = exec.getPoolSize();

                                sysPoolActiveThreads = Math.min(poolSize, exec.getActiveCount());
                                sysPoolIdleThreads = poolSize - sysPoolActiveThreads;
                                sysPoolQSize = exec.getQueue().size();
                            }

                            String id = U.id8(localNode().id());

                            String msg = NL +
                                "Metrics for local node (to disable set 'metricsLogFrequency' to 0)" + NL +
                                "    ^-- Node [id=" + id + ", name=" + name() + ", uptime=" + getUpTimeFormatted() + "]" + NL +
                                "    ^-- H/N/C [hosts=" + hosts + ", nodes=" + nodes + ", CPUs=" + cpus + "]" + NL +
                                "    ^-- CPU [cur=" + dblFmt.format(cpuLoadPct) + "%, avg=" +
                                dblFmt.format(avgCpuLoadPct) + "%, GC=" + dblFmt.format(gcPct) + "%]" + NL +
                                "    ^-- Heap [used=" + dblFmt.format(heapUsedInMBytes) + "MB, free=" +
                                dblFmt.format(freeHeapPct) + "%, comm=" + dblFmt.format(heapCommInMBytes) + "MB]" + NL +
                                "    ^-- Non heap [used=" + dblFmt.format(nonHeapUsedInMBytes) + "MB, free=" +
                                dblFmt.format(freeNonHeapPct) + "%, comm=" + dblFmt.format(nonHeapCommInMBytes) + "MB]" + NL +
                                "    ^-- Public thread pool [active=" + pubPoolActiveThreads + ", idle=" +
                                pubPoolIdleThreads + ", qSize=" + pubPoolQSize + "]" + NL +
                                "    ^-- System thread pool [active=" + sysPoolActiveThreads + ", idle=" +
                                sysPoolIdleThreads + ", qSize=" + sysPoolQSize + "]" + NL +
                                "    ^-- Outbound messages queue [size=" + m.getOutboundMessagesQueueSize() + "]";

                            log.info(msg);
                        }
                        catch (IgniteClientDisconnectedException ignore) {
                            // No-op.
                        }
                    }
                }
            }, metricsLogFreq, metricsLogFreq);
        }

        ctx.performance().logSuggestions(log, gridName);

        U.quietAndInfo(log, "To start Console Management & Monitoring run ignitevisorcmd.{sh|bat}");

        ackStart(rtBean);

        if (!isDaemon())
            ctx.discovery().ackTopology();
    }

    /**
     * Validates common configuration parameters.
     *
     * @param cfg Configuration.
     */
    private void validateCommon(IgniteConfiguration cfg) {
        A.notNull(cfg.getNodeId(), "cfg.getNodeId()");

        A.notNull(cfg.getMBeanServer(), "cfg.getMBeanServer()");
        A.notNull(cfg.getGridLogger(), "cfg.getGridLogger()");
        A.notNull(cfg.getMarshaller(), "cfg.getMarshaller()");
        A.notNull(cfg.getUserAttributes(), "cfg.getUserAttributes()");

        // All SPIs should be non-null.
        A.notNull(cfg.getSwapSpaceSpi(), "cfg.getSwapSpaceSpi()");
        A.notNull(cfg.getCheckpointSpi(), "cfg.getCheckpointSpi()");
        A.notNull(cfg.getCommunicationSpi(), "cfg.getCommunicationSpi()");
        A.notNull(cfg.getDeploymentSpi(), "cfg.getDeploymentSpi()");
        A.notNull(cfg.getDiscoverySpi(), "cfg.getDiscoverySpi()");
        A.notNull(cfg.getEventStorageSpi(), "cfg.getEventStorageSpi()");
        A.notNull(cfg.getCollisionSpi(), "cfg.getCollisionSpi()");
        A.notNull(cfg.getFailoverSpi(), "cfg.getFailoverSpi()");
        A.notNull(cfg.getLoadBalancingSpi(), "cfg.getLoadBalancingSpi()");
        A.notNull(cfg.getIndexingSpi(), "cfg.getIndexingSpi()");

        A.ensure(cfg.getNetworkTimeout() > 0, "cfg.getNetworkTimeout() > 0");
        A.ensure(cfg.getNetworkSendRetryDelay() > 0, "cfg.getNetworkSendRetryDelay() > 0");
        A.ensure(cfg.getNetworkSendRetryCount() > 0, "cfg.getNetworkSendRetryCount() > 0");
    }

    /**
     * Checks whether physical RAM is not exceeded.
     */
    @SuppressWarnings("ConstantConditions")
    private void checkPhysicalRam() {
        long ram = ctx.discovery().localNode().attribute(ATTR_PHY_RAM);

        if (ram != -1) {
            String macs = ctx.discovery().localNode().attribute(ATTR_MACS);

            long totalHeap = 0;

            for (ClusterNode node : ctx.discovery().allNodes()) {
                if (macs.equals(node.attribute(ATTR_MACS))) {
                    long heap = node.metrics().getHeapMemoryMaximum();

                    if (heap != -1)
                        totalHeap += heap;
                }
            }

            if (totalHeap > ram) {
                U.quietAndWarn(log, "Attempting to start more nodes than physical RAM " +
                    "available on current host (this can cause significant slowdown)");
            }
        }
    }

    /**
     * @param cfg Configuration to check for possible performance issues.
     */
    private void suggestOptimizations(IgniteConfiguration cfg) {
        GridPerformanceSuggestions perf = ctx.performance();

        if (ctx.collision().enabled())
            perf.add("Disable collision resolution (remove 'collisionSpi' from configuration)");

        if (ctx.checkpoint().enabled())
            perf.add("Disable checkpoints (remove 'checkpointSpi' from configuration)");

        if (cfg.isPeerClassLoadingEnabled())
            perf.add("Disable peer class loading (set 'peerClassLoadingEnabled' to false)");

        if (cfg.isMarshalLocalJobs())
            perf.add("Disable local jobs marshalling (set 'marshalLocalJobs' to false)");

        if (cfg.getIncludeEventTypes() != null && cfg.getIncludeEventTypes().length != 0)
            perf.add("Disable grid events (remove 'includeEventTypes' from configuration)");

        if (BinaryMarshaller.available() && (cfg.getMarshaller() != null && !(cfg.getMarshaller() instanceof BinaryMarshaller)))
            perf.add("Use default binary marshaller (do not set 'marshaller' explicitly)");
    }

    /**
     * Creates attributes map and fills it in.
     *
     * @param notifyEnabled Update notifier flag.
     * @throws IgniteCheckedException thrown if was unable to set up attribute.
     */
    @SuppressWarnings({"SuspiciousMethodCalls", "unchecked", "TypeMayBeWeakened"})
    private void fillNodeAttributes(boolean notifyEnabled) throws IgniteCheckedException {
        final String[] incProps = cfg.getIncludeProperties();

        try {
            // Stick all environment settings into node attributes.
            for (Map.Entry<String, String> sysEntry : System.getenv().entrySet()) {
                String name = sysEntry.getKey();

                if (incProps == null || U.containsStringArray(incProps, name, true) ||
                    U.isVisorNodeStartProperty(name) || U.isVisorRequiredProperty(name))
                    ctx.addNodeAttribute(name, sysEntry.getValue());
            }

            if (log.isDebugEnabled())
                log.debug("Added environment properties to node attributes.");
        }
        catch (SecurityException e) {
            throw new IgniteCheckedException("Failed to add environment properties to node attributes due to " +
                "security violation: " + e.getMessage());
        }

        try {
            // Stick all system properties into node's attributes overwriting any
            // identical names from environment properties.
            for (Map.Entry<Object, Object> e : snapshot().entrySet()) {
                String key = (String)e.getKey();

                if (incProps == null || U.containsStringArray(incProps, key, true) ||
                    U.isVisorRequiredProperty(key)) {
                    Object val = ctx.nodeAttribute(key);

                    if (val != null && !val.equals(e.getValue()))
                        U.warn(log, "System property will override environment variable with the same name: " + key);

                    ctx.addNodeAttribute(key, e.getValue());
                }
            }

            ctx.addNodeAttribute(IgniteNodeAttributes.ATTR_UPDATE_NOTIFIER_ENABLED, notifyEnabled);

            if (log.isDebugEnabled())
                log.debug("Added system properties to node attributes.");
        }
        catch (SecurityException e) {
            throw new IgniteCheckedException("Failed to add system properties to node attributes due to security " +
                "violation: " + e.getMessage());
        }

        // Add local network IPs and MACs.
        String ips = F.concat(U.allLocalIps(), ", "); // Exclude loopbacks.
        String macs = F.concat(U.allLocalMACs(), ", "); // Only enabled network interfaces.

        // Ack network context.
        if (log.isInfoEnabled()) {
            log.info("Non-loopback local IPs: " + (F.isEmpty(ips) ? "N/A" : ips));
            log.info("Enabled local MACs: " + (F.isEmpty(macs) ? "N/A" : macs));
        }

        // Warn about loopback.
        if (ips.isEmpty() && macs.isEmpty())
            U.warn(log, "Ignite is starting on loopback address... Only nodes on the same physical " +
                    "computer can participate in topology.",
                "Ignite is starting on loopback address...");

        // Stick in network context into attributes.
        add(ATTR_IPS, (ips.isEmpty() ? "" : ips));
        add(ATTR_MACS, (macs.isEmpty() ? "" : macs));

        // Stick in some system level attributes
        add(ATTR_JIT_NAME, U.getCompilerMx() == null ? "" : U.getCompilerMx().getName());
        add(ATTR_BUILD_VER, VER_STR);
        add(ATTR_BUILD_DATE, BUILD_TSTAMP_STR);
        add(ATTR_MARSHALLER, cfg.getMarshaller().getClass().getName());
        add(ATTR_MARSHALLER_USE_DFLT_SUID,
            getBoolean(IGNITE_OPTIMIZED_MARSHALLER_USE_DEFAULT_SUID, OptimizedMarshaller.USE_DFLT_SUID));

        if (cfg.getMarshaller() instanceof BinaryMarshaller) {
            add(ATTR_MARSHALLER_COMPACT_FOOTER, cfg.getBinaryConfiguration() == null ?
                BinaryConfiguration.DFLT_COMPACT_FOOTER :
                cfg.getBinaryConfiguration().isCompactFooter());
        }

        add(ATTR_USER_NAME, System.getProperty("user.name"));
        add(ATTR_GRID_NAME, gridName);

        add(ATTR_PEER_CLASSLOADING, cfg.isPeerClassLoadingEnabled());
        add(ATTR_DEPLOYMENT_MODE, cfg.getDeploymentMode());
        add(ATTR_LANG_RUNTIME, getLanguage());

        add(ATTR_JVM_PID, U.jvmPid());

        add(ATTR_CLIENT_MODE, cfg.isClientMode());

        add(ATTR_CONSISTENCY_CHECK_SKIPPED, getBoolean(IGNITE_SKIP_CONFIGURATION_CONSISTENCY_CHECK));

        if (cfg.getConsistentId() != null)
            add(ATTR_NODE_CONSISTENT_ID, cfg.getConsistentId());

        // Build a string from JVM arguments, because parameters with spaces are split.
        SB jvmArgs = new SB(512);

        for (String arg : U.jvmArgs()) {
            if (arg.startsWith("-"))
                jvmArgs.a("@@@");
            else
                jvmArgs.a(' ');

            jvmArgs.a(arg);
        }
        // Add it to attributes.
        add(ATTR_JVM_ARGS, jvmArgs.toString());

        // Check daemon system property and override configuration if it's set.
        if (isDaemon())
            add(ATTR_DAEMON, "true");

        // In case of the parsing error, JMX remote disabled or port not being set
        // node attribute won't be set.
        if (isJmxRemoteEnabled()) {
            String portStr = System.getProperty("com.sun.management.jmxremote.port");

            if (portStr != null)
                try {
                    add(ATTR_JMX_PORT, Integer.parseInt(portStr));
                }
                catch (NumberFormatException ignore) {
                    // No-op.
                }
        }

        // Whether restart is enabled and stick the attribute.
        add(ATTR_RESTART_ENABLED, Boolean.toString(isRestartEnabled()));

        // Save port range, port numbers will be stored by rest processor at runtime.
        if (cfg.getConnectorConfiguration() != null)
            add(ATTR_REST_PORT_RANGE, cfg.getConnectorConfiguration().getPortRange());

        // Stick in SPI versions and classes attributes.
        addSpiAttributes(cfg.getCollisionSpi());
        addSpiAttributes(cfg.getSwapSpaceSpi());
        addSpiAttributes(cfg.getDiscoverySpi());
        addSpiAttributes(cfg.getFailoverSpi());
        addSpiAttributes(cfg.getCommunicationSpi());
        addSpiAttributes(cfg.getEventStorageSpi());
        addSpiAttributes(cfg.getCheckpointSpi());
        addSpiAttributes(cfg.getLoadBalancingSpi());
        addSpiAttributes(cfg.getDeploymentSpi());

        // Set user attributes for this node.
        if (cfg.getUserAttributes() != null) {
            for (Map.Entry<String, ?> e : cfg.getUserAttributes().entrySet()) {
                if (ctx.hasNodeAttribute(e.getKey()))
                    U.warn(log, "User or internal attribute has the same name as environment or system " +
                        "property and will take precedence: " + e.getKey());

                ctx.addNodeAttribute(e.getKey(), e.getValue());
            }
        }
    }

    /**
     * Add SPI version and class attributes into node attributes.
     *
     * @param spiList Collection of SPIs to get attributes from.
     * @throws IgniteCheckedException Thrown if was unable to set up attribute.
     */
    private void addSpiAttributes(IgniteSpi... spiList) throws IgniteCheckedException {
        for (IgniteSpi spi : spiList) {
            Class<? extends IgniteSpi> spiCls = spi.getClass();

            add(U.spiAttribute(spi, ATTR_SPI_CLASS), spiCls.getName());
        }
    }

    /** @throws IgniteCheckedException If registration failed. */
    private void registerKernalMBean() throws IgniteCheckedException {
        try {
            kernalMBean = U.registerMBean(
                cfg.getMBeanServer(),
                cfg.getGridName(),
                "Kernal",
                getClass().getSimpleName(),
                this,
                IgniteMXBean.class);

            if (log.isDebugEnabled())
                log.debug("Registered kernal MBean: " + kernalMBean);
        }
        catch (JMException e) {
            kernalMBean = null;

            throw new IgniteCheckedException("Failed to register kernal MBean.", e);
        }
    }

    /** @throws IgniteCheckedException If registration failed. */
    private void registerLocalNodeMBean() throws IgniteCheckedException {
        ClusterLocalNodeMetricsMXBean mbean = new ClusterLocalNodeMetricsMXBeanImpl(ctx.discovery().localNode());

        try {
            locNodeMBean = U.registerMBean(
                cfg.getMBeanServer(),
                cfg.getGridName(),
                "Kernal",
                mbean.getClass().getSimpleName(),
                mbean,
                ClusterLocalNodeMetricsMXBean.class);

            if (log.isDebugEnabled())
                log.debug("Registered local node MBean: " + locNodeMBean);
        }
        catch (JMException e) {
            locNodeMBean = null;

            throw new IgniteCheckedException("Failed to register local node MBean.", e);
        }
    }

    /** @throws IgniteCheckedException If registration failed. */
    private void registerExecutorMBeans(ExecutorService execSvc,
        ExecutorService sysExecSvc,
        ExecutorService p2pExecSvc,
        ExecutorService mgmtExecSvc,
        ExecutorService restExecSvc) throws IgniteCheckedException {
        pubExecSvcMBean = registerExecutorMBean(execSvc, "GridExecutionExecutor");
        sysExecSvcMBean = registerExecutorMBean(sysExecSvc, "GridSystemExecutor");
        mgmtExecSvcMBean = registerExecutorMBean(mgmtExecSvc, "GridManagementExecutor");
        p2PExecSvcMBean = registerExecutorMBean(p2pExecSvc, "GridClassLoadingExecutor");

        ConnectorConfiguration clientCfg = cfg.getConnectorConfiguration();

        if (clientCfg != null)
            restExecSvcMBean = registerExecutorMBean(restExecSvc, "GridRestExecutor");
    }

    /**
     * @param exec Executor service to register.
     * @param name Property name for executor.
     * @return Name for created MBean.
     * @throws IgniteCheckedException If registration failed.
     */
    private ObjectName registerExecutorMBean(ExecutorService exec, String name) throws IgniteCheckedException {
        assert exec != null;

        try {
            ObjectName res = U.registerMBean(
                cfg.getMBeanServer(),
                cfg.getGridName(),
                "Thread Pools",
                name,
                new ThreadPoolMXBeanAdapter(exec),
                ThreadPoolMXBean.class);

            if (log.isDebugEnabled())
                log.debug("Registered executor service MBean: " + res);

            return res;
        }
        catch (JMException e) {
            throw new IgniteCheckedException("Failed to register executor service MBean [name=" + name + ", exec=" + exec + ']',
                e);
        }
    }

    /**
     * Unregisters given mbean.
     *
     * @param mbean MBean to unregister.
     * @return {@code True} if successfully unregistered, {@code false} otherwise.
     */
    private boolean unregisterMBean(@Nullable ObjectName mbean) {
        if (mbean != null)
            try {
                cfg.getMBeanServer().unregisterMBean(mbean);

                if (log.isDebugEnabled())
                    log.debug("Unregistered MBean: " + mbean);

                return true;
            }
            catch (JMException e) {
                U.error(log, "Failed to unregister MBean.", e);

                return false;
            }

        return true;
    }

    /**
     * @param mgr Manager to start.
     * @throws IgniteCheckedException Throw in case of any errors.
     */
    private void startManager(GridManager mgr) throws IgniteCheckedException {
        // Add manager to registry before it starts to avoid cases when manager is started
        // but registry does not have it yet.
        ctx.add(mgr);

        try {
            if (!skipDaemon(mgr))
                mgr.start();
        }
        catch (IgniteCheckedException e) {
            U.error(log, "Failed to start manager: " + mgr , e);

            throw new IgniteCheckedException("Failed to start manager: " + mgr, e);
        }
    }

    /**
     * @param proc Processor to start.
     * @throws IgniteCheckedException Thrown in case of any error.
     */
    private void startProcessor(GridProcessor proc) throws IgniteCheckedException {
        ctx.add(proc);

        try {
            if (!skipDaemon(proc))
                proc.start();
        }
        catch (IgniteCheckedException e) {
            throw new IgniteCheckedException("Failed to start processor: " + proc, e);
        }
    }

    /**
     * Add helper.
     *
     * @param helper Helper.
     */
    private void addHelper(Object helper) {
        ctx.addHelper(helper);
    }

    /**
     * Gets "on" or "off" string for given boolean value.
     *
     * @param b Boolean value to convert.
     * @return Result string.
     */
    private String onOff(boolean b) {
        return b ? "on" : "off";
    }

    /**
     *
     * @return Whether or not REST is enabled.
     */
    private boolean isRestEnabled() {
        assert cfg != null;

        return cfg.getConnectorConfiguration() != null;
    }

    /**
     * Acks remote management.
     */
    private void ackRemoteManagement() {
        assert log != null;

        if (!log.isInfoEnabled())
            return;

        SB sb = new SB();

        sb.a("Remote Management [");

        boolean on = isJmxRemoteEnabled();

        sb.a("restart: ").a(onOff(isRestartEnabled())).a(", ");
        sb.a("REST: ").a(onOff(isRestEnabled())).a(", ");
        sb.a("JMX (");
        sb.a("remote: ").a(onOff(on));

        if (on) {
            sb.a(", ");

            sb.a("port: ").a(System.getProperty("com.sun.management.jmxremote.port", "<n/a>")).a(", ");
            sb.a("auth: ").a(onOff(Boolean.getBoolean("com.sun.management.jmxremote.authenticate"))).a(", ");

            // By default SSL is enabled, that's why additional check for null is needed.
            // See http://docs.oracle.com/javase/6/docs/technotes/guides/management/agent.html
            sb.a("ssl: ").a(onOff(Boolean.getBoolean("com.sun.management.jmxremote.ssl") ||
                System.getProperty("com.sun.management.jmxremote.ssl") == null));
        }

        sb.a(")");

        sb.a(']');

        log.info(sb.toString());
    }

    /**
     * Acks configuration URL.
     */
    private void ackConfigUrl() {
        assert log != null;

        if (log.isInfoEnabled())
            log.info("Config URL: " + System.getProperty(IGNITE_CONFIG_URL, "n/a"));
    }

    /**
     * Acks ASCII-logo. Thanks to http://patorjk.com/software/taag
     */
    private void ackAsciiLogo() {
        assert log != null;

        if (System.getProperty(IGNITE_NO_ASCII) == null) {
            String ver = "ver. " + ACK_VER_STR;

            // Big thanks to: http://patorjk.com/software/taag
            // Font name "Small Slant"
            if (log.isInfoEnabled()) {
                log.info(NL + NL +
                        ">>>    __________  ________________  " + NL +
                        ">>>   /  _/ ___/ |/ /  _/_  __/ __/  " + NL +
                        ">>>  _/ // (7 7    // /  / / / _/    " + NL +
                        ">>> /___/\\___/_/|_/___/ /_/ /___/   " + NL +
                        ">>> " + NL +
                        ">>> " + ver + NL +
                        ">>> " + COPYRIGHT + NL +
                        ">>> " + NL +
                        ">>> Ignite documentation: " + "http://" + SITE + NL
                );
            }

            if (log.isQuiet()) {
                U.quiet(false,
                    "   __________  ________________ ",
                    "  /  _/ ___/ |/ /  _/_  __/ __/ ",
                    " _/ // (7 7    // /  / / / _/   ",
                    "/___/\\___/_/|_/___/ /_/ /___/  ",
                    "",
                    ver,
                    COPYRIGHT,
                    "",
                    "Ignite documentation: " + "http://" + SITE,
                    "",
                    "Quiet mode.");

                String fileName = log.fileName();

                if (fileName != null)
                    U.quiet(false, "  ^-- Logging to file '" + fileName + '\'');

                U.quiet(false,
                    "  ^-- To see **FULL** console log here add -DIGNITE_QUIET=false or \"-v\" to ignite.{sh|bat}",
                    "");
            }
        }
    }

    /**
     * Prints start info.
     *
     * @param rtBean Java runtime bean.
     */
    private void ackStart(RuntimeMXBean rtBean) {
        ClusterNode locNode = localNode();

        if (log.isQuiet()) {
            U.quiet(false, "");
            U.quiet(false, "Ignite node started OK (id=" + U.id8(locNode.id()) +
                (F.isEmpty(gridName) ? "" : ", grid=" + gridName) + ')');
        }

        if (log.isInfoEnabled()) {
            log.info("");

            String ack = "Ignite ver. " + VER_STR + '#' + BUILD_TSTAMP_STR + "-sha1:" + REV_HASH_STR;

            String dash = U.dash(ack.length());

            SB sb = new SB();

            for (GridPortRecord rec : ctx.ports().records())
                sb.a(rec.protocol()).a(":").a(rec.port()).a(" ");

            String str =
                NL + NL +
                    ">>> " + dash + NL +
                    ">>> " + ack + NL +
                    ">>> " + dash + NL +
                    ">>> OS name: " + U.osString() + NL +
                    ">>> CPU(s): " + locNode.metrics().getTotalCpus() + NL +
                    ">>> Heap: " + U.heapSize(locNode, 2) + "GB" + NL +
                    ">>> VM name: " + rtBean.getName() + NL +
                    (gridName == null ? "" : ">>> Grid name: " + gridName + NL) +
                    ">>> Local node [" +
                    "ID=" + locNode.id().toString().toUpperCase() +
                    ", order=" + locNode.order() + ", clientMode=" + ctx.clientNode() +
                    "]" + NL +
                    ">>> Local node addresses: " + U.addressesAsString(locNode) + NL +
                    ">>> Local ports: " + sb + NL;

            log.info(str);
        }
    }

    /**
     * Logs out OS information.
     */
    private void ackOsInfo() {
        assert log != null;

        if (log.isQuiet())
            U.quiet(false, "OS: " + U.osString());

        if (log.isInfoEnabled()) {
            log.info("OS: " + U.osString());
            log.info("OS user: " + System.getProperty("user.name"));
        }
    }

    /**
     * Logs out language runtime.
     */
    private void ackLanguageRuntime() {
        assert log != null;

        if (log.isQuiet())
            U.quiet(false, "VM information: " + U.jdkString());

        if (log.isInfoEnabled()) {
            log.info("Language runtime: " + getLanguage());
            log.info("VM information: " + U.jdkString());
            log.info("VM total memory: " + U.heapSize(2) + "GB");
        }
    }

    /**
     * @return Language runtime.
     */
    @SuppressWarnings("ThrowableInstanceNeverThrown")
    private String getLanguage() {
        boolean scala = false;
        boolean groovy = false;
        boolean clojure = false;

        for (StackTraceElement elem : Thread.currentThread().getStackTrace()) {
            String s = elem.getClassName().toLowerCase();

            if (s.contains("scala")) {
                scala = true;

                break;
            }
            else if (s.contains("groovy")) {
                groovy = true;

                break;
            }
            else if (s.contains("clojure")) {
                clojure = true;

                break;
            }
        }

        if (scala) {
            try (InputStream in = getClass().getResourceAsStream("/library.properties")) {
                Properties props = new Properties();

                if (in != null)
                    props.load(in);

                return "Scala ver. " + props.getProperty("version.number", "<unknown>");
            }
            catch (Exception ignore) {
                return "Scala ver. <unknown>";
            }
        }

        // How to get Groovy and Clojure version at runtime?!?
        return groovy ? "Groovy" : clojure ? "Clojure" : U.jdkName() + " ver. " + U.jdkVersion();
    }

    /**
     * Stops grid instance.
     *
     * @param cancel Whether or not to cancel running jobs.
     */
    public void stop(boolean cancel) {
        // Make sure that thread stopping grid is not interrupted.
        boolean interrupted = Thread.interrupted();

        try {
            stop0(cancel);
        }
        finally {
            if (interrupted)
                Thread.currentThread().interrupt();
        }
    }

    /**
     * @return {@code True} if node started shutdown sequence.
     */
    public boolean isStopping() {
        return stopGuard.get();
    }

    /**
     * @param cancel Whether or not to cancel running jobs.
     */
    private void stop0(boolean cancel) {
        gw.compareAndSet(null, new GridKernalGatewayImpl(gridName));

        GridKernalGateway gw = this.gw.get();

        if (stopGuard.compareAndSet(false, true)) {
            // Only one thread is allowed to perform stop sequence.
            boolean firstStop = false;

            GridKernalState state = gw.getState();

            if (state == STARTED || state == DISCONNECTED)
                firstStop = true;
            else if (state == STARTING)
                U.warn(log, "Attempt to stop starting grid. This operation " +
                    "cannot be guaranteed to be successful.");

            if (firstStop) {
                // Notify lifecycle beans.
                if (log.isDebugEnabled())
                    log.debug("Notifying lifecycle beans.");

                notifyLifecycleBeansEx(LifecycleEventType.BEFORE_NODE_STOP);
            }

            List<GridComponent> comps = ctx.components();

            ctx.marshallerContext().onKernalStop();

            // Callback component in reverse order while kernal is still functional
            // if called in the same thread, at least.
            for (ListIterator<GridComponent> it = comps.listIterator(comps.size()); it.hasPrevious();) {
                GridComponent comp = it.previous();

                try {
                    if (!skipDaemon(comp))
                        comp.onKernalStop(cancel);
                }
                catch (Throwable e) {
                    errOnStop = true;

                    U.error(log, "Failed to pre-stop processor: " + comp, e);

                    if (e instanceof Error)
                        throw e;
                }
            }

            if (starveTask != null)
                starveTask.close();

            if (metricsLogTask != null)
                metricsLogTask.close();

            boolean interrupted = false;

            while (true) {
                try {
                    if (gw.tryWriteLock(10))
                        break;
                }
                catch (InterruptedException ignored) {
                    // Preserve interrupt status & ignore.
                    // Note that interrupted flag is cleared.
                    interrupted = true;
                }
            }

            if (interrupted)
                Thread.currentThread().interrupt();

            try {
                GridCacheProcessor cache = ctx.cache();

                if (cache != null)
                    cache.blockGateways();

                assert gw.getState() == STARTED || gw.getState() == STARTING || gw.getState() == DISCONNECTED;

                // No more kernal calls from this point on.
                gw.setState(STOPPING);

                ctx.cluster().get().clearNodeMap();

                if (log.isDebugEnabled())
                    log.debug("Grid " + (gridName == null ? "" : '\'' + gridName + "' ") + "is stopping.");
            }
            finally {
                gw.writeUnlock();
            }

            // Unregister MBeans.
            if (!(
                unregisterMBean(pubExecSvcMBean) &
                    unregisterMBean(sysExecSvcMBean) &
                    unregisterMBean(mgmtExecSvcMBean) &
                    unregisterMBean(p2PExecSvcMBean) &
                    unregisterMBean(kernalMBean) &
                    unregisterMBean(locNodeMBean) &
                    unregisterMBean(restExecSvcMBean)
            ))
                errOnStop = false;

            // Stop components in reverse order.
            for (ListIterator<GridComponent> it = comps.listIterator(comps.size()); it.hasPrevious();) {
                GridComponent comp = it.previous();

                try {
                    if (!skipDaemon(comp)) {
                        comp.stop(cancel);

                        if (log.isDebugEnabled())
                            log.debug("Component stopped: " + comp);
                    }
                }
                catch (Throwable e) {
                    errOnStop = true;

                    U.error(log, "Failed to stop component (ignoring): " + comp, e);

                    if (e instanceof Error)
                        throw (Error)e;
                }
            }

            // Stops lifecycle aware components.
            U.stopLifecycleAware(log, lifecycleAwares(cfg));

            // Lifecycle notification.
            notifyLifecycleBeansEx(LifecycleEventType.AFTER_NODE_STOP);

            // Clean internal class/classloader caches to avoid stopped contexts held in memory.
            U.clearClassCache();
            MarshallerExclusions.clearCache();
            BinaryEnumCache.clear();

            gw.writeLock();

            try {
                gw.setState(STOPPED);
            }
            finally {
                gw.writeUnlock();
            }

            // Ack stop.
            if (log.isQuiet()) {
                String nodeName = gridName == null ? "" : "name=" + gridName + ", ";

                if (!errOnStop)
                    U.quiet(false, "Ignite node stopped OK [" + nodeName + "uptime=" +
                        X.timeSpan2HMSM(U.currentTimeMillis() - startTime) + ']');
                else
                    U.quiet(true, "Ignite node stopped wih ERRORS [" + nodeName + "uptime=" +
                        X.timeSpan2HMSM(U.currentTimeMillis() - startTime) + ']');
            }

            if (log.isInfoEnabled())
                if (!errOnStop) {
                    String ack = "Ignite ver. " + VER_STR + '#' + BUILD_TSTAMP_STR + "-sha1:" + REV_HASH_STR +
                        " stopped OK";

                    String dash = U.dash(ack.length());

                    log.info(NL + NL +
                        ">>> " + dash + NL +
                        ">>> " + ack + NL +
                        ">>> " + dash + NL +
                        (gridName == null ? "" : ">>> Grid name: " + gridName + NL) +
                        ">>> Grid uptime: " + X.timeSpan2HMSM(U.currentTimeMillis() - startTime) +
                        NL +
                        NL);
                }
                else {
                    String ack = "Ignite ver. " + VER_STR + '#' + BUILD_TSTAMP_STR + "-sha1:" + REV_HASH_STR +
                        " stopped with ERRORS";

                    String dash = U.dash(ack.length());

                    log.info(NL + NL +
                        ">>> " + ack + NL +
                        ">>> " + dash + NL +
                        (gridName == null ? "" : ">>> Grid name: " + gridName + NL) +
                        ">>> Grid uptime: " + X.timeSpan2HMSM(U.currentTimeMillis() - startTime) +
                        NL +
                        ">>> See log above for detailed error message." + NL +
                        ">>> Note that some errors during stop can prevent grid from" + NL +
                        ">>> maintaining correct topology since this node may have" + NL +
                        ">>> not exited grid properly." + NL +
                        NL);
                }

            try {
                U.onGridStop();
            }
            catch (InterruptedException ignored) {
                // Preserve interrupt status.
                Thread.currentThread().interrupt();
            }
        }
        else {
            // Proper notification.
            if (log.isDebugEnabled()) {
                if (gw.getState() == STOPPED)
                    log.debug("Grid is already stopped. Nothing to do.");
                else
                    log.debug("Grid is being stopped by another thread. Aborting this stop sequence " +
                        "allowing other thread to finish.");
            }
        }
    }

    /**
     * USED ONLY FOR TESTING.
     *
     * @param <K> Key type.
     * @param <V> Value type.
     * @return Internal cache instance.
     */
    /*@java.test.only*/
    public <K, V> GridCacheAdapter<K, V> internalCache() {
        return internalCache(null);
    }

    /**
     * USED ONLY FOR TESTING.
     *
     * @param name Cache name.
     * @param <K>  Key type.
     * @param <V>  Value type.
     * @return Internal cache instance.
     */
    /*@java.test.only*/
    public <K, V> GridCacheAdapter<K, V> internalCache(@Nullable String name) {
        return ctx.cache().internalCache(name);
    }

    /**
     * It's intended for use by internal marshalling implementation only.
     *
     * @return Kernal context.
     */
    @Override public GridKernalContext context() {
        return ctx;
    }

    /**
     * Prints all system properties in debug mode.
     */
    private void ackSystemProperties() {
        assert log != null;

        if (log.isDebugEnabled())
            for (Map.Entry<Object, Object> entry : snapshot().entrySet())
                log.debug("System property [" + entry.getKey() + '=' + entry.getValue() + ']');
    }

    /**
     * Prints all user attributes in info mode.
     */
    private void logNodeUserAttributes() {
        assert log != null;

        if (log.isInfoEnabled())
            for (Map.Entry<?, ?> attr : cfg.getUserAttributes().entrySet())
                log.info("Local node user attribute [" + attr.getKey() + '=' + attr.getValue() + ']');
    }

    /**
     * Prints all environment variables in debug mode.
     */
    private void ackEnvironmentVariables() {
        assert log != null;

        if (log.isDebugEnabled())
            for (Map.Entry<?, ?> envVar : System.getenv().entrySet())
                log.debug("Environment variable [" + envVar.getKey() + '=' + envVar.getValue() + ']');
    }

    /**
     * Acks daemon mode status.
     */
    private void ackDaemon() {
        assert log != null;

        if (log.isInfoEnabled())
            log.info("Daemon mode: " + (isDaemon() ? "on" : "off"));
    }

    /**
     *
     * @return {@code True} is this node is daemon.
     */
    private boolean isDaemon() {
        assert cfg != null;

        return cfg.isDaemon() || "true".equalsIgnoreCase(System.getProperty(IGNITE_DAEMON));
    }

    /**
     * Whether or not remote JMX management is enabled for this node. Remote JMX management is
     * enabled when the following system property is set:
     * <ul>
     *     <li>{@code com.sun.management.jmxremote}</li>
     * </ul>
     *
     * @return {@code True} if remote JMX management is enabled - {@code false} otherwise.
     */
    @Override public boolean isJmxRemoteEnabled() {
        return System.getProperty("com.sun.management.jmxremote") != null;
    }

    /**
     * Whether or not node restart is enabled. Node restart us supported when this node was started
     * with {@code bin/ignite.{sh|bat}} script using {@code -r} argument. Node can be
     * programmatically restarted using {@link Ignition#restart(boolean)}} method.
     *
     * @return {@code True} if restart mode is enabled, {@code false} otherwise.
     * @see Ignition#restart(boolean)
     */
    @Override public boolean isRestartEnabled() {
        return System.getProperty(IGNITE_SUCCESS_FILE) != null;
    }

    /**
     * Prints all configuration properties in info mode and SPIs in debug mode.
     */
    private void ackSpis() {
        assert log != null;

        if (log.isDebugEnabled()) {
            log.debug("+-------------+");
            log.debug("START SPI LIST:");
            log.debug("+-------------+");
            log.debug("Grid checkpoint SPI     : " + Arrays.toString(cfg.getCheckpointSpi()));
            log.debug("Grid collision SPI      : " + cfg.getCollisionSpi());
            log.debug("Grid communication SPI  : " + cfg.getCommunicationSpi());
            log.debug("Grid deployment SPI     : " + cfg.getDeploymentSpi());
            log.debug("Grid discovery SPI      : " + cfg.getDiscoverySpi());
            log.debug("Grid event storage SPI  : " + cfg.getEventStorageSpi());
            log.debug("Grid failover SPI       : " + Arrays.toString(cfg.getFailoverSpi()));
            log.debug("Grid load balancing SPI : " + Arrays.toString(cfg.getLoadBalancingSpi()));
            log.debug("Grid swap space SPI     : " + cfg.getSwapSpaceSpi());
        }
    }

    /**
     *
     */
    private void ackRebalanceConfiguration() throws IgniteCheckedException {
        if (cfg.getSystemThreadPoolSize() <= cfg.getRebalanceThreadPoolSize())
            throw new IgniteCheckedException("Rebalance thread pool size exceed or equals System thread pool size. " +
                "Change IgniteConfiguration.rebalanceThreadPoolSize property before next start.");

        if (cfg.getRebalanceThreadPoolSize() < 1)
            throw new IgniteCheckedException("Rebalance thread pool size minimal allowed value is 1. " +
                "Change IgniteConfiguration.rebalanceThreadPoolSize property before next start.");

        for (CacheConfiguration ccfg : cfg.getCacheConfiguration()){
            if (ccfg.getRebalanceBatchesPrefetchCount() < 1)
                throw new IgniteCheckedException("Rebalance batches prefetch count minimal allowed value is 1. " +
                    "Change CacheConfiguration.rebalanceBatchesPrefetchCount property before next start. " +
                    "[cache="+ccfg.getName()+"]");
        }
    }

    /**
     *
     */
    private void ackCacheConfiguration() {
        CacheConfiguration[] cacheCfgs = cfg.getCacheConfiguration();

        if (cacheCfgs == null || cacheCfgs.length == 0)
            U.warn(log, "Cache is not configured - in-memory data grid is off.");
        else {
            SB sb = new SB();

            for (CacheConfiguration c : cacheCfgs) {
                String name = U.maskName(c.getName());

                sb.a("'").a(name).a("', ");
            }

            String names = sb.toString();

            U.log(log, "Configured caches [" + names.substring(0, names.length() - 2) + ']');
        }
    }

    /**
     *
     */
    private void ackP2pConfiguration() {
        assert cfg != null;

        if (cfg.isPeerClassLoadingEnabled())
            U.warn(
                log,
                "Peer class loading is enabled (disable it in production for performance and " +
                    "deployment consistency reasons)",
                "Peer class loading is enabled (disable it for better performance)"
            );
    }

    /**
     * Prints security status.
     */
    private void ackSecurity() {
        assert log != null;

        U.quietAndInfo(log, "Security status [authentication=" + onOff(ctx.security().enabled())
            + ", tls/ssl=" + onOff(ctx.config().getSslContextFactory() != null) + ']');
    }

    /**
     * Prints out VM arguments and IGNITE_HOME in info mode.
     *
     * @param rtBean Java runtime bean.
     */
    private void ackVmArguments(RuntimeMXBean rtBean) {
        assert log != null;

        // Ack IGNITE_HOME and VM arguments.
        if (log.isInfoEnabled()) {
            log.info("IGNITE_HOME=" + cfg.getIgniteHome());
            log.info("VM arguments: " + rtBean.getInputArguments());
        }
    }

    /**
     * Prints out class paths in debug mode.
     *
     * @param rtBean Java runtime bean.
     */
    private void ackClassPaths(RuntimeMXBean rtBean) {
        assert log != null;

        // Ack all class paths.
        if (log.isDebugEnabled()) {
            log.debug("Boot class path: " + rtBean.getBootClassPath());
            log.debug("Class path: " + rtBean.getClassPath());
            log.debug("Library path: " + rtBean.getLibraryPath());
        }
    }

    /**
     * @param cfg Grid configuration.
     * @return Components provided in configuration which can implement {@link LifecycleAware} interface.
     */
    private Iterable<Object> lifecycleAwares(IgniteConfiguration cfg) {
        Collection<Object> objs = new ArrayList<>();

        if (!F.isEmpty(cfg.getLifecycleBeans()))
            F.copy(objs, cfg.getLifecycleBeans());

        if (!F.isEmpty(cfg.getSegmentationResolvers()))
            F.copy(objs, cfg.getSegmentationResolvers());

        if (cfg.getConnectorConfiguration() != null)
            F.copy(objs, cfg.getConnectorConfiguration().getMessageInterceptor(),
                cfg.getConnectorConfiguration().getSslContextFactory());

        F.copy(objs, cfg.getMarshaller(), cfg.getGridLogger(), cfg.getMBeanServer());

        return objs;
    }

    /** {@inheritDoc} */
    @Override public IgniteConfiguration configuration() {
        return cfg;
    }

    /** {@inheritDoc} */
    @Override public IgniteLogger log() {
        return cfg.getGridLogger();
    }

    /** {@inheritDoc} */
    @Override public boolean removeCheckpoint(String key) {
        A.notNull(key, "key");

        guard();

        try {
            return ctx.checkpoint().removeCheckpoint(key);
        }
        finally {
            unguard();
        }
    }

    /** {@inheritDoc} */
    @Override public boolean pingNode(String nodeId) {
        A.notNull(nodeId, "nodeId");

        return cluster().pingNode(UUID.fromString(nodeId));
    }

    /** {@inheritDoc} */
    @Override public void undeployTaskFromGrid(String taskName) throws JMException {
        A.notNull(taskName, "taskName");

        try {
            compute().undeployTask(taskName);
        }
        catch (IgniteException e) {
            throw U.jmException(e);
        }
    }

    /** {@inheritDoc} */
    @SuppressWarnings("unchecked")
    @Override public String executeTask(String taskName, String arg) throws JMException {
        try {
            return compute().execute(taskName, arg);
        }
        catch (IgniteException e) {
            throw U.jmException(e);
        }
    }

    /** {@inheritDoc} */
    @Override public boolean pingNodeByAddress(String host) {
        guard();

        try {
            for (ClusterNode n : cluster().nodes())
                if (n.addresses().contains(host))
                    return ctx.discovery().pingNode(n.id());

            return false;
        }
        catch (IgniteCheckedException e) {
            throw U.convertException(e);
        }
        finally {
            unguard();
        }
    }

    /** {@inheritDoc} */
    @Override public boolean eventUserRecordable(int type) {
        guard();

        try {
            return ctx.event().isUserRecordable(type);
        }
        finally {
            unguard();
        }
    }

    /** {@inheritDoc} */
    @Override public boolean allEventsUserRecordable(int[] types) {
        A.notNull(types, "types");

        guard();

        try {
            return ctx.event().isAllUserRecordable(types);
        }
        finally {
            unguard();
        }
    }

    /** {@inheritDoc} */
    @Override public IgniteTransactions transactions() {
        guard();

        try {
            return ctx.cache().transactions();
        }
        finally {
            unguard();
        }
    }

    /**
     * @param name Cache name.
     * @return Cache.
     */
    public <K, V> IgniteInternalCache<K, V> getCache(@Nullable String name) {
        guard();

        try {
            return ctx.cache().publicCache(name);
        }
        finally {
            unguard();
        }
    }

    /** {@inheritDoc} */
    @Override public <K, V> IgniteCache<K, V> cache(@Nullable String name) {
        guard();

        try {
            return ctx.cache().publicJCache(name, false, true);
        }
        catch (IgniteCheckedException e) {
            throw CU.convertToCacheException(e);
        }
        finally {
            unguard();
        }
    }

    /** {@inheritDoc} */
    @Override public <K, V> IgniteCache<K, V> createCache(CacheConfiguration<K, V> cacheCfg) {
        A.notNull(cacheCfg, "cacheCfg");

        guard();

        try {
            ctx.cache().dynamicStartCache(cacheCfg,
                cacheCfg.getName(),
                null,
                true,
                true,
                true).get();

            return ctx.cache().publicJCache(cacheCfg.getName());
        }
        catch (IgniteCheckedException e) {
            throw CU.convertToCacheException(e);
        }
        finally {
            unguard();
        }
    }

    /** {@inheritDoc} */
    @Override public <K, V> IgniteCache<K, V> createCache(String cacheName) {
        guard();

        try {
            ctx.cache().createFromTemplate(cacheName).get();

            return ctx.cache().publicJCache(cacheName);
        }
        catch (IgniteCheckedException e) {
            throw CU.convertToCacheException(e);
        }
        finally {
            unguard();
        }
    }

    /** {@inheritDoc} */
    @Override public <K, V> IgniteCache<K, V> getOrCreateCache(CacheConfiguration<K, V> cacheCfg) {
        A.notNull(cacheCfg, "cacheCfg");

        guard();

        try {
            if (ctx.cache().cache(cacheCfg.getName()) == null) {
                ctx.cache().dynamicStartCache(cacheCfg,
                    cacheCfg.getName(),
                    null,
                    false,
                    true,
                    true).get();
            }

            return ctx.cache().publicJCache(cacheCfg.getName());
        }
        catch (IgniteCheckedException e) {
            throw CU.convertToCacheException(e);
        }
        finally {
            unguard();
        }
    }

    /** {@inheritDoc} */
    @Override public <K, V> IgniteCache<K, V> createCache(
        CacheConfiguration<K, V> cacheCfg,
        NearCacheConfiguration<K, V> nearCfg
    ) {
        A.notNull(cacheCfg, "cacheCfg");
        A.notNull(nearCfg, "nearCfg");

        guard();

        try {
            ctx.cache().dynamicStartCache(cacheCfg,
                cacheCfg.getName(),
                nearCfg,
                true,
                true,
                true).get();

            return ctx.cache().publicJCache(cacheCfg.getName());
        }
        catch (IgniteCheckedException e) {
            throw CU.convertToCacheException(e);
        }
        finally {
            unguard();
        }
    }

    /** {@inheritDoc} */
    @Override public <K, V> IgniteCache<K, V> getOrCreateCache(CacheConfiguration<K, V> cacheCfg,
        NearCacheConfiguration<K, V> nearCfg) {
        A.notNull(cacheCfg, "cacheCfg");
        A.notNull(nearCfg, "nearCfg");

        guard();

        try {
            IgniteInternalCache<Object, Object> cache = ctx.cache().cache(cacheCfg.getName());

            if (cache == null) {
                ctx.cache().dynamicStartCache(cacheCfg,
                    cacheCfg.getName(),
                    nearCfg,
                    false,
                    true,
                    true).get();
            }
            else {
                if (cache.configuration().getNearConfiguration() == null) {
                    ctx.cache().dynamicStartCache(cacheCfg,
                        cacheCfg.getName(),
                        nearCfg,
                        false,
                        true,
                        true).get();
                }
            }

            return ctx.cache().publicJCache(cacheCfg.getName());
        }
        catch (IgniteCheckedException e) {
            throw CU.convertToCacheException(e);
        }
        finally {
            unguard();
        }
    }

    /** {@inheritDoc} */
    @Override public <K, V> IgniteCache<K, V> createNearCache(String cacheName, NearCacheConfiguration<K, V> nearCfg) {
        A.notNull(nearCfg, "nearCfg");

        guard();

        try {
            ctx.cache().dynamicStartCache(null,
                cacheName,
                nearCfg,
                true,
                true,
                true).get();

            IgniteCacheProxy<K, V> cache = ctx.cache().publicJCache(cacheName);

            checkNearCacheStarted(cache);

            return cache;
        }
        catch (IgniteCheckedException e) {
            throw CU.convertToCacheException(e);
        }
        finally {
            unguard();
        }
    }

    /** {@inheritDoc} */
    @Override public <K, V> IgniteCache<K, V> getOrCreateNearCache(@Nullable String cacheName,
        NearCacheConfiguration<K, V> nearCfg) {
        A.notNull(nearCfg, "nearCfg");

        guard();

        try {
            IgniteInternalCache<Object, Object> internalCache = ctx.cache().cache(cacheName);

            if (internalCache == null) {
                ctx.cache().dynamicStartCache(null,
                    cacheName,
                    nearCfg,
                    false,
                    true,
                    true).get();
            }
            else {
                if (internalCache.configuration().getNearConfiguration() == null) {
                    ctx.cache().dynamicStartCache(null,
                        cacheName,
                        nearCfg,
                        false,
                        true,
                        true).get();
                }
            }

            IgniteCacheProxy<K, V> cache = ctx.cache().publicJCache(cacheName);

            checkNearCacheStarted(cache);

            return cache;
        }
        catch (IgniteCheckedException e) {
            throw CU.convertToCacheException(e);
        }
        finally {
            unguard();
        }
    }

    /**
     * @param cache Cache.
     * @throws IgniteCheckedException If cache without near cache was already started.
     */
    private void checkNearCacheStarted(IgniteCacheProxy<?, ?> cache) throws IgniteCheckedException {
        if (!cache.context().isNear())
            throw new IgniteCheckedException("Failed to start near cache " +
                "(a cache with the same name without near cache is already started)");
    }

    /** {@inheritDoc} */
    @Override public void destroyCache(String cacheName) {
        IgniteInternalFuture stopFut = destroyCacheAsync(cacheName, true);

        try {
            stopFut.get();
        }
        catch (IgniteCheckedException e) {
            throw CU.convertToCacheException(e);
        }
    }

    /**
     * @param cacheName Cache name.
     * @param checkThreadTx If {@code true} checks that current thread does not have active transactions.
     * @return Ignite future.
     */
    public IgniteInternalFuture<?> destroyCacheAsync(String cacheName, boolean checkThreadTx) {
        guard();

        try {
            return ctx.cache().dynamicDestroyCache(cacheName, checkThreadTx);
        }
        finally {
            unguard();
        }
    }

    /** {@inheritDoc} */
    @Override public <K, V> IgniteCache<K, V> getOrCreateCache(String cacheName) {
        guard();

        try {
            if (ctx.cache().cache(cacheName) == null)
                ctx.cache().getOrCreateFromTemplate(cacheName, true).get();

            return ctx.cache().publicJCache(cacheName);
        }
        catch (IgniteCheckedException e) {
            throw CU.convertToCacheException(e);
        }
        finally {
            unguard();
        }
    }

    /**
     * @param cacheName Cache name.
     * @param checkThreadTx If {@code true} checks that current thread does not have active transactions.
     * @return Future that will be completed when cache is deployed.
     */
    public IgniteInternalFuture<?> getOrCreateCacheAsync(String cacheName, boolean checkThreadTx) {
        guard();

        try {
            if (ctx.cache().cache(cacheName) == null)
                return ctx.cache().getOrCreateFromTemplate(cacheName, checkThreadTx);

            return new GridFinishedFuture<>();
        }
        finally {
            unguard();
        }
    }

    /** {@inheritDoc} */
    @Override public <K, V> void addCacheConfiguration(CacheConfiguration<K, V> cacheCfg) {
        A.notNull(cacheCfg, "cacheCfg");

        guard();

        try {
            ctx.cache().addCacheConfiguration(cacheCfg);
        }
        catch (IgniteCheckedException e) {
            throw CU.convertToCacheException(e);
        }
        finally {
            unguard();
        }
    }

    /**
     * @return Public caches.
     */
    public Collection<IgniteCacheProxy<?, ?>> caches() {
        guard();

        try {
            return ctx.cache().publicCaches();
        }
        finally {
            unguard();
        }
    }

    /** {@inheritDoc} */
    @Override public Collection<String> cacheNames() {
        guard();

        try {
            return ctx.cache().publicCacheNames();
        }
        finally {
            unguard();
        }
    }

    /** {@inheritDoc} */
    @Override public <K extends GridCacheUtilityKey, V> IgniteInternalCache<K, V> utilityCache() {
        guard();

        try {
            return ctx.cache().utilityCache();
        }
        finally {
            unguard();
        }
    }

    /** {@inheritDoc} */
    @Override public <K, V> IgniteInternalCache<K, V> cachex(@Nullable String name) {
        guard();

        try {
            return ctx.cache().cache(name);
        }
        finally {
            unguard();
        }
    }

    /** {@inheritDoc} */
    @Override public <K, V> IgniteInternalCache<K, V> cachex() {
        guard();

        try {
            return ctx.cache().cache();
        }
        finally {
            unguard();
        }
    }

    /** {@inheritDoc} */
    @Override public Collection<IgniteInternalCache<?, ?>> cachesx(IgnitePredicate<? super IgniteInternalCache<?, ?>>[] p) {
        guard();

        try {
            return F.retain(ctx.cache().caches(), true, p);
        }
        finally {
            unguard();
        }
    }

    /** {@inheritDoc} */
    @Override public <K, V> IgniteDataStreamer<K, V> dataStreamer(@Nullable String cacheName) {
        guard();

        try {
            return ctx.<K, V>dataStream().dataStreamer(cacheName);
        }
        finally {
            unguard();
        }
    }

    /** {@inheritDoc} */
    @Override public IgniteFileSystem fileSystem(String name) {
        guard();

        try{
            IgniteFileSystem fs = ctx.igfs().igfs(name);

            if (fs == null)
                throw new IllegalArgumentException("IGFS is not configured: " + name);

            return fs;
        }
        finally {
            unguard();
        }
    }

    /** {@inheritDoc} */
    @Nullable @Override public IgniteFileSystem igfsx(@Nullable String name) {
        guard();

        try {
            return ctx.igfs().igfs(name);
        }
        finally {
            unguard();
        }
    }

    /** {@inheritDoc} */
    @Override public Collection<IgniteFileSystem> fileSystems() {
        guard();

        try {
            return ctx.igfs().igfss();
        }
        finally {
            unguard();
        }
    }

    /** {@inheritDoc} */
    @Override public Hadoop hadoop() {
        guard();

        try {
            return ctx.hadoop().hadoop();
        }
        finally {
            unguard();
        }
    }

    /** {@inheritDoc} */
    @Override public <T extends IgnitePlugin> T plugin(String name) throws PluginNotFoundException {
        guard();

        try {
            return (T)ctx.pluginProvider(name).plugin();
        }
        finally {
            unguard();
        }
    }

    /** {@inheritDoc} */
    @Override public IgniteBinary binary() {
        IgniteCacheObjectProcessor objProc = ctx.cacheObjects();

        return objProc.binary();
    }

    /** {@inheritDoc} */
    @Override public IgniteProductVersion version() {
        return VER;
    }

    /** {@inheritDoc} */
    @Override public String latestVersion() {
        ctx.gateway().readLock();

        try {
            return ctx.cluster().latestVersion();
        }
        finally {
            ctx.gateway().readUnlock();
        }
    }

    /** {@inheritDoc} */
    @Override public IgniteScheduler scheduler() {
        return scheduler;
    }

    /** {@inheritDoc} */
    @Override public void close() throws IgniteException {
        Ignition.stop(gridName, true);
    }

    /** {@inheritDoc} */
    @Override public <K> Affinity<K> affinity(String cacheName) {
        GridCacheAdapter<K, ?> cache = ctx.cache().internalCache(cacheName);

        if (cache != null)
            return cache.affinity();

        return ctx.affinity().affinityProxy(cacheName);
    }

    /** {@inheritDoc} */
    @Nullable @Override public IgniteAtomicSequence atomicSequence(String name, long initVal, boolean create) {
        guard();

        try {
            return ctx.dataStructures().sequence(name, initVal, create);
        }
        catch (IgniteCheckedException e) {
            throw U.convertException(e);
        }
        finally {
            unguard();
        }
    }

    /** {@inheritDoc} */
    @Nullable @Override public IgniteAtomicLong atomicLong(String name, long initVal, boolean create) {
        guard();

        try {
            return ctx.dataStructures().atomicLong(name, initVal, create);
        }
        catch (IgniteCheckedException e) {
            throw U.convertException(e);
        }
        finally {
            unguard();
        }
    }

    /** {@inheritDoc} */
    @Nullable @Override public <T> IgniteAtomicReference<T> atomicReference(String name,
        @Nullable T initVal,
        boolean create)
    {
        guard();

        try {
            return ctx.dataStructures().atomicReference(name, initVal, create);
        }
        catch (IgniteCheckedException e) {
            throw U.convertException(e);
        }
        finally {
            unguard();
        }
    }

    /** {@inheritDoc} */
    @Nullable @Override public <T, S> IgniteAtomicStamped<T, S> atomicStamped(String name,
        @Nullable T initVal,
        @Nullable S initStamp,
        boolean create) {
        guard();

        try {
            return ctx.dataStructures().atomicStamped(name, initVal, initStamp, create);
        }
        catch (IgniteCheckedException e) {
            throw U.convertException(e);
        }
        finally {
            unguard();
        }
    }

    /** {@inheritDoc} */
    @Nullable @Override public IgniteCountDownLatch countDownLatch(String name,
        int cnt,
        boolean autoDel,
        boolean create) {
        guard();

        try {
            return ctx.dataStructures().countDownLatch(name, cnt, autoDel, create);
        }
        catch (IgniteCheckedException e) {
            throw U.convertException(e);
        }
        finally {
            unguard();
        }
    }

    /** {@inheritDoc} */
    @Nullable @Override public IgniteSemaphore semaphore(
        String name,
        int cnt,
        boolean failoverSafe,
        boolean create
    ) {
        guard();

        try {
            return ctx.dataStructures().semaphore(name, cnt, failoverSafe, create);
        }
        catch (IgniteCheckedException e) {
            throw U.convertException(e);
        }
        finally {
            unguard();
        }
    }

    /** {@inheritDoc} */
    @Nullable @Override public <T> IgniteQueue<T> queue(String name,
        int cap,
        CollectionConfiguration cfg)
    {
        guard();

        try {
            return ctx.dataStructures().queue(name, cap, cfg);
        }
        catch (IgniteCheckedException e) {
            throw U.convertException(e);
        }
        finally {
            unguard();
        }
    }

    /** {@inheritDoc} */
    @Nullable @Override public <T> IgniteSet<T> set(String name,
        CollectionConfiguration cfg)
    {
        guard();

        try {
            return ctx.dataStructures().set(name, cfg);
        }
        catch (IgniteCheckedException e) {
            throw U.convertException(e);
        }
        finally {
            unguard();
        }
    }

    /**
     * <tt>ctx.gateway().readLock()</tt>
     */
    private void guard() {
        assert ctx != null;

        ctx.gateway().readLock();
    }

    /**
     * <tt>ctx.gateway().readUnlock()</tt>
     */
    private void unguard() {
        assert ctx != null;

        ctx.gateway().readUnlock();
    }

    /**
     *
     */
    public void onDisconnected() {
        Throwable err = null;

        GridFutureAdapter<?> reconnectFut = ctx.gateway().onDisconnected();

        if (reconnectFut == null) {
            assert ctx.gateway().getState() != STARTED : ctx.gateway().getState();

            return;
        }

        IgniteFuture<?> userFut = new IgniteFutureImpl<>(reconnectFut);

        ctx.cluster().get().clientReconnectFuture(userFut);

        ctx.disconnected(true);

        List<GridComponent> comps = ctx.components();

        for (ListIterator<GridComponent> it = comps.listIterator(comps.size()); it.hasPrevious();) {
            GridComponent comp = it.previous();

            try {
                if (!skipDaemon(comp))
                    comp.onDisconnected(userFut);
            }
            catch (IgniteCheckedException e) {
                err = e;
            }
            catch (Throwable e) {
                err = e;

                if (e instanceof Error)
                    throw e;
            }
        }

        for (GridCacheContext cctx : ctx.cache().context().cacheContexts()) {
            cctx.gate().writeLock();

            cctx.gate().writeUnlock();
        }

        ctx.gateway().writeLock();

        ctx.gateway().writeUnlock();

        if (err != null) {
            reconnectFut.onDone(err);

            U.error(log, "Failed to reconnect, will stop node", err);

            close();
        }
    }

    /**
     * @param clusterRestarted {@code True} if all cluster nodes restarted while client was disconnected.
     */
    @SuppressWarnings("unchecked")
    public void onReconnected(final boolean clusterRestarted) {
        Throwable err = null;

        try {
            ctx.disconnected(false);

            GridCompoundFuture<?, ?> reconnectFut = new GridCompoundFuture<>();

            for (GridComponent comp : ctx.components()) {
                IgniteInternalFuture<?> fut = comp.onReconnected(clusterRestarted);

                if (fut != null)
                    reconnectFut.add((IgniteInternalFuture)fut);
            }

            reconnectFut.add((IgniteInternalFuture)ctx.cache().context().exchange().reconnectExchangeFuture());

            reconnectFut.markInitialized();

            reconnectFut.listen(new CI1<IgniteInternalFuture<?>>() {
                @Override public void apply(IgniteInternalFuture<?> fut) {
                    try {
                        fut.get();

                        ctx.gateway().onReconnected();
                    }
                    catch (IgniteCheckedException e) {
                        U.error(log, "Failed to reconnect, will stop node", e);

                        close();
                    }
                }
            });
        }
        catch (IgniteCheckedException e) {
            err = e;
        }
        catch (Throwable e) {
            err = e;

            if (e instanceof Error)
                throw e;
        }

        if (err != null) {
            U.error(log, "Failed to reconnect, will stop node", err);

            close();
        }
    }

    /**
     * Creates optional component.
     *
     * @param cls Component interface.
     * @param ctx Kernal context.
     * @return Created component.
     * @throws IgniteCheckedException If failed to create component.
     */
    private static <T extends GridComponent> T createComponent(Class<T> cls, GridKernalContext ctx)
        throws IgniteCheckedException {
        assert cls.isInterface() : cls;

        T comp = ctx.plugins().createComponent(cls);

        if (comp != null)
            return comp;

        if (cls.equals(IgniteCacheObjectProcessor.class))
            return (T)new CacheObjectBinaryProcessorImpl(ctx);

        if (cls.equals(DiscoveryNodeValidationProcessor.class))
            return (T)new OsDiscoveryNodeValidationProcessor(ctx);

        Class<T> implCls = null;

        try {
            String clsName;

            // Handle special case for PlatformProcessor
            if (cls.equals(PlatformProcessor.class))
                clsName = ctx.config().getPlatformConfiguration() == null ?
                    PlatformNoopProcessor.class.getName() : cls.getName() + "Impl";
            else
                clsName = componentClassName(cls);

            implCls = (Class<T>)Class.forName(clsName);
        }
        catch (ClassNotFoundException ignore) {
            // No-op.
        }

        if (implCls == null)
            throw new IgniteCheckedException("Failed to find component implementation: " + cls.getName());

        if (!cls.isAssignableFrom(implCls))
            throw new IgniteCheckedException("Component implementation does not implement component interface " +
                "[component=" + cls.getName() + ", implementation=" + implCls.getName() + ']');

        Constructor<T> constructor;

        try {
            constructor = implCls.getConstructor(GridKernalContext.class);
        }
        catch (NoSuchMethodException e) {
            throw new IgniteCheckedException("Component does not have expected constructor: " + implCls.getName(), e);
        }

        try {
            return constructor.newInstance(ctx);
        }
        catch (ReflectiveOperationException e) {
            throw new IgniteCheckedException("Failed to create component [component=" + cls.getName() +
                ", implementation=" + implCls.getName() + ']', e);
        }
    }

    /**
     * @param cls Component interface.
     * @return Name of component implementation class for open source edition.
     */
    private static String componentClassName(Class<?> cls) {
        return cls.getPackage().getName() + ".os." + cls.getSimpleName().replace("Grid", "GridOs");
    }

    /** {@inheritDoc} */
    @Override public void readExternal(ObjectInput in) throws IOException, ClassNotFoundException {
        gridName = U.readString(in);
    }

    /** {@inheritDoc} */
    @Override public void writeExternal(ObjectOutput out) throws IOException {
        U.writeString(out, gridName);
    }

    /**
     * @return IgniteKernal instance.
     *
     * @throws ObjectStreamException If failed.
     */
    protected Object readResolve() throws ObjectStreamException {
        try {
            return IgnitionEx.localIgnite();
        }
        catch (IllegalStateException e) {
            throw U.withCause(new InvalidObjectException(e.getMessage()), e);
        }
    }

    /**
     * @param comp Grid component.
     * @return {@code true} if node running in daemon mode and component marked by {@code SkipDaemon} annotation.
     */
    private boolean skipDaemon(GridComponent comp) {
        return ctx.isDaemon() && U.hasAnnotation(comp.getClass(), SkipDaemon.class);
    }

    /** {@inheritDoc} */
    public void dumpDebugInfo() {
        try {
            GridKernalContextImpl ctx = this.ctx;

            GridDiscoveryManager discoMrg = ctx != null ? ctx.discovery() : null;

            ClusterNode locNode = discoMrg != null ? discoMrg.localNode() : null;

            if (ctx != null && discoMrg != null && locNode != null) {
                boolean client = ctx.clientNode();

                UUID routerId = locNode instanceof TcpDiscoveryNode ? ((TcpDiscoveryNode)locNode).clientRouterNodeId() : null;

                U.warn(log, "Dumping debug info for node [id=" + locNode.id() +
                    ", name=" + ctx.gridName() +
                    ", order=" + locNode.order() +
                    ", topVer=" + discoMrg.topologyVersion() +
                    ", client=" + client +
                    (client && routerId != null ? ", routerId=" + routerId : "") + ']');

                ctx.cache().context().exchange().dumpDebugInfo();
            }
            else
                U.warn(log, "Dumping debug info for node, context is not initialized [name=" + gridName + ']');
        }
        catch (Exception e) {
            U.error(log, "Failed to dump debug info for node: " + e, e);
        }
    }

    /** {@inheritDoc} */
    @Override public String toString() {
        return S.toString(IgniteKernal.class, this);
    }
}<|MERGE_RESOLUTION|>--- conflicted
+++ resolved
@@ -850,11 +850,8 @@
             startProcessor(createComponent(IgniteCacheObjectProcessor.class, ctx));
             startProcessor(new GridCacheProcessor(ctx));
             startProcessor(new GridQueryProcessor(ctx));
-<<<<<<< HEAD
             startProcessor(new OdbcProcessor(ctx));
-=======
             startProcessor(new GridServiceProcessor(ctx));
->>>>>>> d3420e6b
             startProcessor(new GridTaskSessionProcessor(ctx));
             startProcessor(new GridJobProcessor(ctx));
             startProcessor(new GridTaskProcessor(ctx));
