/*
 * Licensed to the Apache Software Foundation (ASF) under one or more
 * contributor license agreements.  See the NOTICE file distributed with
 * this work for additional information regarding copyright ownership.
 * The ASF licenses this file to You under the Apache License, Version 2.0
 * (the "License"); you may not use this file except in compliance with
 * the License.  You may obtain a copy of the License at
 *
 *      http://www.apache.org/licenses/LICENSE-2.0
 *
 * Unless required by applicable law or agreed to in writing, software
 * distributed under the License is distributed on an "AS IS" BASIS,
 * WITHOUT WARRANTIES OR CONDITIONS OF ANY KIND, either express or implied.
 * See the License for the specific language governing permissions and
 * limitations under the License.
 */

package org.apache.ignite.internal;

import javax.cache.CacheException;
import javax.management.JMException;
import java.io.Externalizable;
import java.io.File;
import java.io.IOException;
import java.io.InputStream;
import java.io.InvalidObjectException;
import java.io.ObjectInput;
import java.io.ObjectOutput;
import java.io.ObjectStreamException;
import java.io.Serializable;
import java.io.UncheckedIOException;
import java.lang.management.ManagementFactory;
import java.lang.management.RuntimeMXBean;
import java.lang.reflect.Constructor;
import java.nio.charset.Charset;
import java.nio.file.DirectoryStream;
import java.nio.file.Files;
import java.nio.file.Path;
import java.nio.file.Paths;
import java.text.DateFormat;
import java.text.DecimalFormat;
import java.util.ArrayList;
import java.util.Arrays;
import java.util.Collection;
import java.util.Collections;
import java.util.Date;
import java.util.HashMap;
import java.util.List;
import java.util.ListIterator;
import java.util.Locale;
import java.util.Map;
import java.util.Properties;
import java.util.UUID;
import java.util.concurrent.ExecutorService;
import java.util.concurrent.ThreadPoolExecutor;
import java.util.concurrent.atomic.AtomicBoolean;
import java.util.concurrent.atomic.AtomicReference;
import org.apache.ignite.DataRegionMetrics;
import org.apache.ignite.DataRegionMetricsAdapter;
import org.apache.ignite.DataStorageMetrics;
import org.apache.ignite.DataStorageMetricsAdapter;
import org.apache.ignite.Ignite;
import org.apache.ignite.IgniteAtomicLong;
import org.apache.ignite.IgniteAtomicReference;
import org.apache.ignite.IgniteAtomicSequence;
import org.apache.ignite.IgniteAtomicStamped;
import org.apache.ignite.IgniteBinary;
import org.apache.ignite.IgniteCache;
import org.apache.ignite.IgniteCheckedException;
import org.apache.ignite.IgniteClientDisconnectedException;
import org.apache.ignite.IgniteCompute;
import org.apache.ignite.IgniteCountDownLatch;
import org.apache.ignite.IgniteDataStreamer;
import org.apache.ignite.IgniteEvents;
import org.apache.ignite.IgniteException;
import org.apache.ignite.IgniteFileSystem;
import org.apache.ignite.IgniteLock;
import org.apache.ignite.IgniteLogger;
import org.apache.ignite.IgniteMessaging;
import org.apache.ignite.IgniteQueue;
import org.apache.ignite.IgniteScheduler;
import org.apache.ignite.IgniteSemaphore;
import org.apache.ignite.IgniteServices;
import org.apache.ignite.IgniteSet;
import org.apache.ignite.IgniteSystemProperties;
import org.apache.ignite.IgniteTransactions;
import org.apache.ignite.Ignition;
import org.apache.ignite.MemoryMetrics;
import org.apache.ignite.PersistenceMetrics;
import org.apache.ignite.cache.affinity.Affinity;
import org.apache.ignite.cluster.BaselineNode;
import org.apache.ignite.cluster.ClusterGroup;
import org.apache.ignite.cluster.ClusterMetrics;
import org.apache.ignite.cluster.ClusterNode;
import org.apache.ignite.compute.ComputeJob;
import org.apache.ignite.configuration.AtomicConfiguration;
import org.apache.ignite.configuration.BinaryConfiguration;
import org.apache.ignite.configuration.CacheConfiguration;
import org.apache.ignite.configuration.CollectionConfiguration;
import org.apache.ignite.configuration.DataRegionConfiguration;
import org.apache.ignite.configuration.DataStorageConfiguration;
import org.apache.ignite.configuration.IgniteConfiguration;
import org.apache.ignite.configuration.MemoryConfiguration;
import org.apache.ignite.configuration.NearCacheConfiguration;
import org.apache.ignite.events.EventType;
import org.apache.ignite.internal.binary.BinaryEnumCache;
import org.apache.ignite.internal.binary.BinaryMarshaller;
import org.apache.ignite.internal.binary.BinaryUtils;
import org.apache.ignite.internal.cluster.ClusterGroupAdapter;
import org.apache.ignite.internal.cluster.IgniteClusterEx;
import org.apache.ignite.internal.managers.GridManager;
import org.apache.ignite.internal.managers.IgniteMBeansManager;
import org.apache.ignite.internal.managers.checkpoint.GridCheckpointManager;
import org.apache.ignite.internal.managers.collision.GridCollisionManager;
import org.apache.ignite.internal.managers.communication.GridIoManager;
import org.apache.ignite.internal.managers.deployment.GridDeploymentManager;
import org.apache.ignite.internal.managers.discovery.DiscoveryLocalJoinData;
import org.apache.ignite.internal.managers.discovery.GridDiscoveryManager;
import org.apache.ignite.internal.managers.encryption.GridEncryptionManager;
import org.apache.ignite.internal.managers.eventstorage.GridEventStorageManager;
import org.apache.ignite.internal.managers.failover.GridFailoverManager;
import org.apache.ignite.internal.managers.indexing.GridIndexingManager;
import org.apache.ignite.internal.managers.loadbalancer.GridLoadBalancerManager;
import org.apache.ignite.internal.managers.systemview.GridSystemViewManager;
import org.apache.ignite.internal.marshaller.optimized.OptimizedMarshaller;
import org.apache.ignite.internal.processors.GridProcessor;
import org.apache.ignite.internal.processors.GridProcessorAdapter;
import org.apache.ignite.internal.processors.affinity.AffinityTopologyVersion;
import org.apache.ignite.internal.processors.affinity.GridAffinityProcessor;
import org.apache.ignite.internal.processors.authentication.IgniteAuthenticationProcessor;
import org.apache.ignite.internal.processors.cache.CacheConfigurationOverride;
import org.apache.ignite.internal.processors.cache.GridCacheAdapter;
import org.apache.ignite.internal.processors.cache.GridCacheContext;
import org.apache.ignite.internal.processors.cache.GridCacheProcessor;
import org.apache.ignite.internal.processors.cache.GridCacheUtilityKey;
import org.apache.ignite.internal.processors.cache.IgniteCacheProxy;
import org.apache.ignite.internal.processors.cache.IgniteInternalCache;
import org.apache.ignite.internal.processors.cache.binary.CacheObjectBinaryProcessorImpl;
import org.apache.ignite.internal.processors.cache.mvcc.MvccProcessorImpl;
import org.apache.ignite.internal.processors.cache.persistence.DataRegion;
import org.apache.ignite.internal.processors.cache.persistence.filename.PdsConsistentIdProcessor;
import org.apache.ignite.internal.processors.cacheobject.IgniteCacheObjectProcessor;
import org.apache.ignite.internal.processors.closure.GridClosureProcessor;
import org.apache.ignite.internal.processors.cluster.ClusterProcessor;
import org.apache.ignite.internal.processors.cluster.DiscoveryDataClusterState;
import org.apache.ignite.internal.processors.cluster.GridClusterStateProcessor;
import org.apache.ignite.internal.processors.cluster.IGridClusterStateProcessor;
import org.apache.ignite.internal.processors.configuration.distributed.DistributedConfigurationProcessor;
import org.apache.ignite.internal.processors.continuous.GridContinuousProcessor;
import org.apache.ignite.internal.processors.datastreamer.DataStreamProcessor;
import org.apache.ignite.internal.processors.datastructures.DataStructuresProcessor;
import org.apache.ignite.internal.processors.diagnostic.DiagnosticProcessor;
import org.apache.ignite.internal.processors.failure.FailureProcessor;
import org.apache.ignite.internal.processors.hadoop.Hadoop;
import org.apache.ignite.internal.processors.hadoop.HadoopProcessorAdapter;
import org.apache.ignite.internal.processors.job.GridJobProcessor;
import org.apache.ignite.internal.processors.jobmetrics.GridJobMetricsProcessor;
import org.apache.ignite.internal.processors.marshaller.GridMarshallerMappingProcessor;
import org.apache.ignite.internal.processors.metastorage.persistence.DistributedMetaStorageImpl;
import org.apache.ignite.internal.processors.metric.GridMetricManager;
import org.apache.ignite.internal.processors.metric.MetricRegistry;
import org.apache.ignite.internal.processors.nodevalidation.DiscoveryNodeValidationProcessor;
import org.apache.ignite.internal.processors.nodevalidation.OsDiscoveryNodeValidationProcessor;
import org.apache.ignite.internal.processors.odbc.ClientListenerProcessor;
import org.apache.ignite.internal.processors.platform.PlatformNoopProcessor;
import org.apache.ignite.internal.processors.platform.PlatformProcessor;
import org.apache.ignite.internal.processors.platform.plugin.PlatformPluginProcessor;
import org.apache.ignite.internal.processors.plugin.IgnitePluginProcessor;
import org.apache.ignite.internal.processors.pool.PoolProcessor;
import org.apache.ignite.internal.processors.port.GridPortProcessor;
import org.apache.ignite.internal.processors.port.GridPortRecord;
import org.apache.ignite.internal.processors.query.GridQueryProcessor;
import org.apache.ignite.internal.processors.resource.GridResourceProcessor;
import org.apache.ignite.internal.processors.resource.GridSpringResourceContext;
import org.apache.ignite.internal.processors.rest.GridRestProcessor;
import org.apache.ignite.internal.processors.rest.IgniteRestProcessor;
import org.apache.ignite.internal.processors.security.GridSecurityProcessor;
import org.apache.ignite.internal.processors.security.IgniteSecurity;
import org.apache.ignite.internal.processors.security.IgniteSecurityProcessor;
import org.apache.ignite.internal.processors.security.NoOpIgniteSecurityProcessor;
import org.apache.ignite.internal.processors.segmentation.GridSegmentationProcessor;
import org.apache.ignite.internal.processors.service.GridServiceProcessor;
import org.apache.ignite.internal.processors.service.IgniteServiceProcessor;
import org.apache.ignite.internal.processors.session.GridTaskSessionProcessor;
import org.apache.ignite.internal.processors.subscription.GridInternalSubscriptionProcessor;
import org.apache.ignite.internal.processors.task.GridTaskProcessor;
import org.apache.ignite.internal.processors.timeout.GridTimeoutProcessor;
import org.apache.ignite.internal.suggestions.GridPerformanceSuggestions;
import org.apache.ignite.internal.suggestions.JvmConfigurationSuggestions;
import org.apache.ignite.internal.suggestions.OsConfigurationSuggestions;
import org.apache.ignite.internal.util.StripedExecutor;
import org.apache.ignite.internal.util.TimeBag;
import org.apache.ignite.internal.util.future.GridCompoundFuture;
import org.apache.ignite.internal.util.future.GridFinishedFuture;
import org.apache.ignite.internal.util.future.GridFutureAdapter;
import org.apache.ignite.internal.util.future.IgniteFutureImpl;
import org.apache.ignite.internal.util.lang.GridAbsClosure;
import org.apache.ignite.internal.util.tostring.GridToStringExclude;
import org.apache.ignite.internal.util.typedef.C1;
import org.apache.ignite.internal.util.typedef.CI1;
import org.apache.ignite.internal.util.typedef.F;
import org.apache.ignite.internal.util.typedef.X;
import org.apache.ignite.internal.util.typedef.internal.A;
import org.apache.ignite.internal.util.typedef.internal.CU;
import org.apache.ignite.internal.util.typedef.internal.LT;
import org.apache.ignite.internal.util.typedef.internal.S;
import org.apache.ignite.internal.util.typedef.internal.SB;
import org.apache.ignite.internal.util.typedef.internal.U;
import org.apache.ignite.internal.worker.WorkersRegistry;
import org.apache.ignite.lang.IgniteBiTuple;
import org.apache.ignite.lang.IgniteClosure;
import org.apache.ignite.lang.IgniteFuture;
import org.apache.ignite.lang.IgnitePredicate;
import org.apache.ignite.lang.IgniteProductVersion;
import org.apache.ignite.lifecycle.LifecycleAware;
import org.apache.ignite.lifecycle.LifecycleBean;
import org.apache.ignite.lifecycle.LifecycleEventType;
import org.apache.ignite.marshaller.MarshallerExclusions;
import org.apache.ignite.marshaller.MarshallerUtils;
import org.apache.ignite.marshaller.jdk.JdkMarshaller;
import org.apache.ignite.mxbean.IgniteMXBean;
import org.apache.ignite.plugin.IgnitePlugin;
import org.apache.ignite.plugin.PluginNotFoundException;
import org.apache.ignite.plugin.PluginProvider;
import org.apache.ignite.spi.IgniteSpi;
import org.apache.ignite.spi.IgniteSpiVersionCheckException;
import org.apache.ignite.spi.discovery.tcp.internal.TcpDiscoveryNode;
import org.apache.ignite.spi.metric.Metric;
import org.apache.ignite.thread.IgniteStripedThreadPoolExecutor;
import org.jetbrains.annotations.Nullable;

import static org.apache.ignite.IgniteSystemProperties.IGNITE_BINARY_MARSHALLER_USE_STRING_SERIALIZATION_VER_2;
import static org.apache.ignite.IgniteSystemProperties.IGNITE_CONFIG_URL;
import static org.apache.ignite.IgniteSystemProperties.IGNITE_DAEMON;
import static org.apache.ignite.IgniteSystemProperties.IGNITE_EVENT_DRIVEN_SERVICE_PROCESSOR_ENABLED;
import static org.apache.ignite.IgniteSystemProperties.IGNITE_LOG_CLASSPATH_CONTENT_ON_STARTUP;
import static org.apache.ignite.IgniteSystemProperties.IGNITE_NO_ASCII;
import static org.apache.ignite.IgniteSystemProperties.IGNITE_OPTIMIZED_MARSHALLER_USE_DEFAULT_SUID;
import static org.apache.ignite.IgniteSystemProperties.IGNITE_REST_START_ON_CLIENT;
import static org.apache.ignite.IgniteSystemProperties.IGNITE_SKIP_CONFIGURATION_CONSISTENCY_CHECK;
import static org.apache.ignite.IgniteSystemProperties.IGNITE_STARVATION_CHECK_INTERVAL;
import static org.apache.ignite.IgniteSystemProperties.IGNITE_SUCCESS_FILE;
import static org.apache.ignite.IgniteSystemProperties.getBoolean;
import static org.apache.ignite.IgniteSystemProperties.snapshot;
import static org.apache.ignite.internal.GridKernalState.DISCONNECTED;
import static org.apache.ignite.internal.GridKernalState.STARTED;
import static org.apache.ignite.internal.GridKernalState.STARTING;
import static org.apache.ignite.internal.GridKernalState.STOPPED;
import static org.apache.ignite.internal.GridKernalState.STOPPING;
import static org.apache.ignite.internal.IgniteComponentType.COMPRESSION;
import static org.apache.ignite.internal.IgniteComponentType.HADOOP_HELPER;
import static org.apache.ignite.internal.IgniteComponentType.IGFS;
import static org.apache.ignite.internal.IgniteComponentType.IGFS_HELPER;
import static org.apache.ignite.internal.IgniteComponentType.SCHEDULE;
import static org.apache.ignite.internal.IgniteNodeAttributes.ATTR_BUILD_DATE;
import static org.apache.ignite.internal.IgniteNodeAttributes.ATTR_BUILD_VER;
import static org.apache.ignite.internal.IgniteNodeAttributes.ATTR_CLIENT_MODE;
import static org.apache.ignite.internal.IgniteNodeAttributes.ATTR_CONSISTENCY_CHECK_SKIPPED;
import static org.apache.ignite.internal.IgniteNodeAttributes.ATTR_DAEMON;
import static org.apache.ignite.internal.IgniteNodeAttributes.ATTR_DATA_STORAGE_CONFIG;
import static org.apache.ignite.internal.IgniteNodeAttributes.ATTR_DATA_STREAMER_POOL_SIZE;
import static org.apache.ignite.internal.IgniteNodeAttributes.ATTR_DEPLOYMENT_MODE;
import static org.apache.ignite.internal.IgniteNodeAttributes.ATTR_DYNAMIC_CACHE_START_ROLLBACK_SUPPORTED;
import static org.apache.ignite.internal.IgniteNodeAttributes.ATTR_EVENT_DRIVEN_SERVICE_PROCESSOR_ENABLED;
import static org.apache.ignite.internal.IgniteNodeAttributes.ATTR_IGNITE_FEATURES;
import static org.apache.ignite.internal.IgniteNodeAttributes.ATTR_IGNITE_INSTANCE_NAME;
import static org.apache.ignite.internal.IgniteNodeAttributes.ATTR_IPS;
import static org.apache.ignite.internal.IgniteNodeAttributes.ATTR_JIT_NAME;
import static org.apache.ignite.internal.IgniteNodeAttributes.ATTR_JMX_PORT;
import static org.apache.ignite.internal.IgniteNodeAttributes.ATTR_JVM_ARGS;
import static org.apache.ignite.internal.IgniteNodeAttributes.ATTR_JVM_PID;
import static org.apache.ignite.internal.IgniteNodeAttributes.ATTR_LANG_RUNTIME;
import static org.apache.ignite.internal.IgniteNodeAttributes.ATTR_LATE_AFFINITY_ASSIGNMENT;
import static org.apache.ignite.internal.IgniteNodeAttributes.ATTR_MACS;
import static org.apache.ignite.internal.IgniteNodeAttributes.ATTR_MARSHALLER;
import static org.apache.ignite.internal.IgniteNodeAttributes.ATTR_MARSHALLER_COMPACT_FOOTER;
import static org.apache.ignite.internal.IgniteNodeAttributes.ATTR_MARSHALLER_USE_BINARY_STRING_SER_VER_2;
import static org.apache.ignite.internal.IgniteNodeAttributes.ATTR_MARSHALLER_USE_DFLT_SUID;
import static org.apache.ignite.internal.IgniteNodeAttributes.ATTR_MEMORY_CONFIG;
import static org.apache.ignite.internal.IgniteNodeAttributes.ATTR_NODE_CONSISTENT_ID;
import static org.apache.ignite.internal.IgniteNodeAttributes.ATTR_OFFHEAP_SIZE;
import static org.apache.ignite.internal.IgniteNodeAttributes.ATTR_PEER_CLASSLOADING;
import static org.apache.ignite.internal.IgniteNodeAttributes.ATTR_PHY_RAM;
import static org.apache.ignite.internal.IgniteNodeAttributes.ATTR_PREFIX;
import static org.apache.ignite.internal.IgniteNodeAttributes.ATTR_REBALANCE_POOL_SIZE;
import static org.apache.ignite.internal.IgniteNodeAttributes.ATTR_RESTART_ENABLED;
import static org.apache.ignite.internal.IgniteNodeAttributes.ATTR_REST_PORT_RANGE;
import static org.apache.ignite.internal.IgniteNodeAttributes.ATTR_SPI_CLASS;
import static org.apache.ignite.internal.IgniteNodeAttributes.ATTR_TX_CONFIG;
import static org.apache.ignite.internal.IgniteNodeAttributes.ATTR_USER_NAME;
import static org.apache.ignite.internal.IgniteNodeAttributes.ATTR_VALIDATE_CACHE_REQUESTS;
import static org.apache.ignite.internal.IgniteVersionUtils.ACK_VER_STR;
import static org.apache.ignite.internal.IgniteVersionUtils.BUILD_TSTAMP_STR;
import static org.apache.ignite.internal.IgniteVersionUtils.COPYRIGHT;
import static org.apache.ignite.internal.IgniteVersionUtils.REV_HASH_STR;
import static org.apache.ignite.internal.IgniteVersionUtils.VER;
import static org.apache.ignite.internal.IgniteVersionUtils.VER_STR;
import static org.apache.ignite.internal.processors.metric.impl.MetricUtils.metricName;
import static org.apache.ignite.lifecycle.LifecycleEventType.AFTER_NODE_START;
import static org.apache.ignite.lifecycle.LifecycleEventType.BEFORE_NODE_START;

/**
 * This class represents an implementation of the main Ignite API {@link Ignite} which is expanded by additional
 * methods of {@link IgniteEx} for the internal Ignite needs. It also controls the Ignite life cycle, checks
 * thread pools state for starvation, detects long JVM pauses and prints out the local node metrics.
 * <p>
 * Please, refer to the wiki <a href="http://en.wikipedia.org/wiki/Kernal">http://en.wikipedia.org/wiki/Kernal</a>
 * for the information on the misspelling.
 * <p>
 * <h3>Starting</h3>
 * The main entry point for all the Ignite instances creation is the method - {@link #start}.
 * <p>
 * It starts internal Ignite components (see {@link GridComponent}), for instance:
 * <ul>
 * <li>{@link GridManager} - a layer of indirection between kernal and SPI modules.</li>
 * <li>{@link GridProcessor} - an objects responsible for particular internal process implementation.</li>
 * <li>{@link IgnitePlugin} - an Ignite addition of user-provided functionality.</li>
 * </ul>
 * The {@code start} method also performs additional validation of the provided {@link IgniteConfiguration} and
 * prints some suggestions such as:
 * <ul>
 * <li>Ignite configuration optimizations (e.g. disabling {@link EventType} events).</li>
 * <li>{@link JvmConfigurationSuggestions} optimizations.</li>
 * <li>{@link OsConfigurationSuggestions} optimizations.</li>
 * </ul>
 * <h3>Stopping</h3>
 * To stop Ignite instance the {@link #stop(boolean)} method is used. The {@code cancel} argument of this method is used:
 * <ul>
 * <li>With {@code true} value. To interrupt all currently acitve {@link GridComponent}s related to the Ignite node.
 * For instance, {@link ComputeJob} will be interrupted by calling {@link ComputeJob#cancel()} method. Note that just
 * like with {@link Thread#interrupt()}, it is up to the actual job to exit from execution.</li>
 * <li>With {@code false} value. To stop the Ignite node gracefully. All jobs currently running will not be interrupted.
 * The Ignite node will wait for the completion of all {@link GridComponent}s running on it before stopping.
 * </li>
 * </ul>
 */
public class IgniteKernal implements IgniteEx, IgniteMXBean, Externalizable {
    /** Class serialization version number. */
    private static final long serialVersionUID = 0L;

    /** Ignite web-site that is shown in log messages. */
    public static final String SITE = "ignite.apache.org";

    /** System line separator. */
    private static final String NL = U.nl();

    /**
     * Default interval of checking thread pool state for the starvation. Will be used only if the
     * {@link IgniteSystemProperties#IGNITE_STARVATION_CHECK_INTERVAL} system property is not set.
     * <p>
     * Value is {@code 30 sec}.
     */
    private static final long PERIODIC_STARVATION_CHECK_FREQ = 1000 * 30;

    /** Object is used to force completion the previous reconnection attempt. See {@link ReconnectState} for details. */
    private static final Object STOP_RECONNECT = new Object();

    /** The separator is used for coordinator properties formatted as a string. */
    public static final String COORDINATOR_PROPERTIES_SEPARATOR = ",";

    /**
     * Default timeout in milliseconds for dumping long running operations. Will be used if the
     * {@link IgniteSystemProperties#IGNITE_LONG_OPERATIONS_DUMP_TIMEOUT} is not set.
     * <p>
     * Value is {@code 60 sec}.
     */
    public static final long DFLT_LONG_OPERATIONS_DUMP_TIMEOUT = 60_000L;

    /** Currently used instance of JVM pause detector thread. See {@link LongJVMPauseDetector} for details. */
    private LongJVMPauseDetector longJVMPauseDetector;

    /** The main kernal context which holds all the {@link GridComponent}s. */
    @GridToStringExclude
    private GridKernalContextImpl ctx;

    /** Helper which registers and unregisters MBeans. */
    @GridToStringExclude
    private IgniteMBeansManager mBeansMgr;

    /** Ignite configuration instance. */
    private IgniteConfiguration cfg;

    /** Ignite logger instance which enriches log messages with the node instance name and the node id. */
    @GridToStringExclude
    private GridLoggerProxy log;

    /** Name of Ignite node. */
    private String igniteInstanceName;

    /** Kernal start timestamp. */
    private long startTime = U.currentTimeMillis();

    /** Spring context, potentially {@code null}. */
    private GridSpringResourceContext rsrcCtx;

    /**
     * The instance of scheduled thread pool starvation checker. {@code null} if starvation checks have been
     * disabled by the value of {@link IgniteSystemProperties#IGNITE_STARVATION_CHECK_INTERVAL} system property.
     */
    @GridToStringExclude
    private GridTimeoutProcessor.CancelableTask starveTask;

    /**
     * The instance of scheduled metrics logger. {@code null} means that the metrics loggin have been disabled
     * by configuration. See {@link IgniteConfiguration#getMetricsLogFrequency()} for details.
     */
    @GridToStringExclude
    private GridTimeoutProcessor.CancelableTask metricsLogTask;

    /**
     * The instance of scheduled long operation checker. {@code null} means that the operations checker is disabled
     * by the value of {@link IgniteSystemProperties#IGNITE_LONG_OPERATIONS_DUMP_TIMEOUT} system property.
     */
    @GridToStringExclude
    private GridTimeoutProcessor.CancelableTask longOpDumpTask;

    /** {@code true} if an error occurs at Ignite instance stop. */
    @GridToStringExclude
    private boolean errOnStop;

    /** An instance of the scheduler which provides functionality for scheduling jobs locally. */
    @GridToStringExclude
    private IgniteScheduler scheduler;

    /** The kernal state guard. See {@link GridKernalGateway} for details. */
    @GridToStringExclude
    private final AtomicReference<GridKernalGateway> gw = new AtomicReference<>();

    /** Flag indicates that the ignite instance is scheduled to be stopped. */
    @GridToStringExclude
    private final AtomicBoolean stopGuard = new AtomicBoolean();

    /** The state object is used when reconnection occurs. See {@link IgniteKernal#onReconnected(boolean)}. */
    private final ReconnectState reconnectState = new ReconnectState();

    /**
     * No-arg constructor is required by externalization.
     */
    public IgniteKernal() {
        this(null);
    }

    /**
     * @param rsrcCtx Optional Spring application context.
     */
    public IgniteKernal(@Nullable GridSpringResourceContext rsrcCtx) {
        this.rsrcCtx = rsrcCtx;
    }

    /** {@inheritDoc} */
    @Override public IgniteClusterEx cluster() {
        return ctx.cluster().get();
    }

    /** {@inheritDoc} */
    @Override public ClusterNode localNode() {
        return ctx.cluster().get().localNode();
    }

    /** {@inheritDoc} */
    @Override public IgniteCompute compute() {
        return ((ClusterGroupAdapter)ctx.cluster().get().forServers()).compute();
    }

    /** {@inheritDoc} */
    @Override public IgniteMessaging message() {
        return ctx.cluster().get().message();
    }

    /** {@inheritDoc} */
    @Override public IgniteEvents events() {
        return ctx.cluster().get().events();
    }

    /** {@inheritDoc} */
    @Override public IgniteServices services() {
        checkClusterState();

        return ((ClusterGroupAdapter)ctx.cluster().get().forServers()).services();
    }

    /** {@inheritDoc} */
    @Override public ExecutorService executorService() {
        return ctx.cluster().get().executorService();
    }

    /** {@inheritDoc} */
    @Override public final IgniteCompute compute(ClusterGroup grp) {
        return ((ClusterGroupAdapter)grp).compute();
    }

    /** {@inheritDoc} */
    @Override public final IgniteMessaging message(ClusterGroup prj) {
        return ((ClusterGroupAdapter)prj).message();
    }

    /** {@inheritDoc} */
    @Override public final IgniteEvents events(ClusterGroup grp) {
        return ((ClusterGroupAdapter)grp).events();
    }

    /** {@inheritDoc} */
    @Override public IgniteServices services(ClusterGroup grp) {
        checkClusterState();

        return ((ClusterGroupAdapter)grp).services();
    }

    /** {@inheritDoc} */
    @Override public ExecutorService executorService(ClusterGroup grp) {
        return ((ClusterGroupAdapter)grp).executorService();
    }

    /** {@inheritDoc} */
    @Override public String name() {
        return igniteInstanceName;
    }

    /** {@inheritDoc} */
    @Override public String getCopyright() {
        return COPYRIGHT;
    }

    /** {@inheritDoc} */
    @Override public long getStartTimestamp() {
        return startTime;
    }

    /** {@inheritDoc} */
    @Override public String getStartTimestampFormatted() {
        return DateFormat.getDateTimeInstance().format(new Date(startTime));
    }

    /** {@inheritDoc} */
    @Override public boolean isRebalanceEnabled() {
        return ctx.cache().context().isRebalanceEnabled();
    }

    /** {@inheritDoc} */
    @Override public void rebalanceEnabled(boolean rebalanceEnabled) {
        ctx.cache().context().rebalanceEnabled(rebalanceEnabled);
    }

    /** {@inheritDoc} */
    @Override public long getUpTime() {
        return U.currentTimeMillis() - startTime;
    }

    /** {@inheritDoc} */
    @Override public long getLongJVMPausesCount() {
        return longJVMPauseDetector != null ? longJVMPauseDetector.longPausesCount() : 0;
    }

    /** {@inheritDoc} */
    @Override public long getLongJVMPausesTotalDuration() {
        return longJVMPauseDetector != null ? longJVMPauseDetector.longPausesTotalDuration() : 0;
    }

    /** {@inheritDoc} */
    @Override public Map<Long, Long> getLongJVMPauseLastEvents() {
        return longJVMPauseDetector != null ? longJVMPauseDetector.longPauseEvents() : Collections.emptyMap();
    }

    /** {@inheritDoc} */
    @Override public String getUpTimeFormatted() {
        return X.timeSpan2DHMSM(U.currentTimeMillis() - startTime);
    }

    /** {@inheritDoc} */
    @Override public String getFullVersion() {
        return VER_STR + '-' + BUILD_TSTAMP_STR;
    }

    /** {@inheritDoc} */
    @Override public String getCheckpointSpiFormatted() {
        assert cfg != null;

        return Arrays.toString(cfg.getCheckpointSpi());
    }

    /** {@inheritDoc} */
    @Override public String getCurrentCoordinatorFormatted() {
        ClusterNode node = ctx.discovery().oldestAliveServerNode(AffinityTopologyVersion.NONE);

        if (node == null)
            return "";

        return new StringBuilder()
            .append(node.addresses())
            .append(COORDINATOR_PROPERTIES_SEPARATOR)
            .append(node.id())
            .append(COORDINATOR_PROPERTIES_SEPARATOR)
            .append(node.order())
            .append(COORDINATOR_PROPERTIES_SEPARATOR)
            .append(node.hostNames())
            .toString();
    }

    /** {@inheritDoc} */
    @Override public boolean isNodeInBaseline() {
        ClusterNode locNode = localNode();

        if (locNode.isClient() || locNode.isDaemon())
            return false;

        DiscoveryDataClusterState clusterState = ctx.state().clusterState();

        return clusterState.hasBaselineTopology() && CU.baselineNode(locNode, clusterState);
    }

    /** {@inheritDoc} */
    @Override public String getCommunicationSpiFormatted() {
        assert cfg != null;

        return cfg.getCommunicationSpi().toString();
    }

    /** {@inheritDoc} */
    @Override public String getDeploymentSpiFormatted() {
        assert cfg != null;

        return cfg.getDeploymentSpi().toString();
    }

    /** {@inheritDoc} */
    @Override public String getDiscoverySpiFormatted() {
        assert cfg != null;

        return cfg.getDiscoverySpi().toString();
    }

    /** {@inheritDoc} */
    @Override public String getEventStorageSpiFormatted() {
        assert cfg != null;

        return cfg.getEventStorageSpi().toString();
    }

    /** {@inheritDoc} */
    @Override public String getCollisionSpiFormatted() {
        assert cfg != null;

        return cfg.getCollisionSpi().toString();
    }

    /** {@inheritDoc} */
    @Override public String getFailoverSpiFormatted() {
        assert cfg != null;

        return Arrays.toString(cfg.getFailoverSpi());
    }

    /** {@inheritDoc} */
    @Override public String getLoadBalancingSpiFormatted() {
        assert cfg != null;

        return Arrays.toString(cfg.getLoadBalancingSpi());
    }

    /** {@inheritDoc} */
    @Override public String getOsInformation() {
        return U.osString();
    }

    /** {@inheritDoc} */
    @Override public String getJdkInformation() {
        return U.jdkString();
    }

    /** {@inheritDoc} */
    @Override public String getOsUser() {
        return System.getProperty("user.name");
    }

    /** {@inheritDoc} */
    @Override public void printLastErrors() {
        ctx.exceptionRegistry().printErrors(log);
    }

    /** {@inheritDoc} */
    @Override public String getVmName() {
        return ManagementFactory.getRuntimeMXBean().getName();
    }

    /** {@inheritDoc} */
    @Override public String getInstanceName() {
        return igniteInstanceName;
    }

    /** {@inheritDoc} */
    @Override public String getExecutorServiceFormatted() {
        assert cfg != null;

        return String.valueOf(cfg.getPublicThreadPoolSize());
    }

    /** {@inheritDoc} */
    @Override public String getIgniteHome() {
        assert cfg != null;

        return cfg.getIgniteHome();
    }

    /** {@inheritDoc} */
    @Override public String getGridLoggerFormatted() {
        assert cfg != null;

        return cfg.getGridLogger().toString();
    }

    /** {@inheritDoc} */
    @Override public String getMBeanServerFormatted() {
        assert cfg != null;

        return cfg.getMBeanServer().toString();
    }

    /** {@inheritDoc} */
    @Override public UUID getLocalNodeId() {
        assert cfg != null;

        return cfg.getNodeId();
    }

    /** {@inheritDoc} */
    @Override public List<String> getUserAttributesFormatted() {
        assert cfg != null;

        return (List<String>)F.transform(cfg.getUserAttributes().entrySet(), new C1<Map.Entry<String, ?>, String>() {
            @Override public String apply(Map.Entry<String, ?> e) {
                return e.getKey() + ", " + e.getValue().toString();
            }
        });
    }

    /** {@inheritDoc} */
    @Override public boolean isPeerClassLoadingEnabled() {
        assert cfg != null;

        return cfg.isPeerClassLoadingEnabled();
    }

    /** {@inheritDoc} */
    @Override public List<String> getLifecycleBeansFormatted() {
        LifecycleBean[] beans = cfg.getLifecycleBeans();

        if (F.isEmpty(beans))
            return Collections.emptyList();
        else {
            List<String> res = new ArrayList<>(beans.length);

            for (LifecycleBean bean : beans)
                res.add(String.valueOf(bean));

            return res;
        }
    }

    /**
     * @param name New attribute name.
     * @param val New attribute value.
     * @throws IgniteCheckedException If duplicated SPI name found.
     */
    private void add(String name, @Nullable Serializable val) throws IgniteCheckedException {
        assert name != null;

        if (ctx.addNodeAttribute(name, val) != null) {
            if (name.endsWith(ATTR_SPI_CLASS))
                // User defined duplicated names for the different SPIs.
                throw new IgniteCheckedException("Failed to set SPI attribute. Duplicated SPI name found: " +
                    name.substring(0, name.length() - ATTR_SPI_CLASS.length()));

            // Otherwise it's a mistake of setting up duplicated attribute.
            assert false : "Duplicate attribute: " + name;
        }
    }

    /**
     * Notifies life-cycle beans of ignite event.
     *
     * @param evt Lifecycle event to notify beans with.
     * @throws IgniteCheckedException If user threw exception during start.
     */
    private void notifyLifecycleBeans(LifecycleEventType evt) throws IgniteCheckedException {
        if (!cfg.isDaemon() && cfg.getLifecycleBeans() != null) {
            for (LifecycleBean bean : cfg.getLifecycleBeans())
                if (bean != null) {
                    try {
                        bean.onLifecycleEvent(evt);
                    }
                    catch (Exception e) {
                        throw new IgniteCheckedException(e);
                    }
                }
        }
    }

    /**
     * Notifies life-cycle beans of ignite event.
     *
     * @param evt Lifecycle event to notify beans with.
     */
    private void notifyLifecycleBeansEx(LifecycleEventType evt) {
        try {
            notifyLifecycleBeans(evt);
        }
        // Catch generic throwable to secure against user assertions.
        catch (Throwable e) {
            U.error(log, "Failed to notify lifecycle bean (safely ignored) [evt=" + evt +
                (igniteInstanceName == null ? "" : ", igniteInstanceName=" + igniteInstanceName) + ']', e);

            if (e instanceof Error)
                throw (Error)e;
        }
    }

    /**
     * @param clsPathEntry Classpath file to process.
     * @param clsPathContent StringBuilder to attach path to.
     */
    private void ackClassPathElementRecursive(File clsPathEntry, SB clsPathContent) {
        if (clsPathEntry.isDirectory()) {
            String[] list = clsPathEntry.list();

            for (String listElement : list)
                ackClassPathElementRecursive(new File(clsPathEntry, listElement), clsPathContent);
        }
        else {
            String path = clsPathEntry.getAbsolutePath();

            if (path.endsWith(".class"))
                clsPathContent.a(path).a(";");
        }
    }

    /**
     * @param clsPathEntry Classpath string to process.
     * @param clsPathContent StringBuilder to attach path to.
     */
    private void ackClassPathEntry(String clsPathEntry, SB clsPathContent) {
        File clsPathElementFile = new File(clsPathEntry);

        if (clsPathElementFile.isDirectory())
            ackClassPathElementRecursive(clsPathElementFile, clsPathContent);
        else {
            String extension = clsPathEntry.length() >= 4
                ? clsPathEntry.substring(clsPathEntry.length() - 4).toLowerCase()
                : null;

            if (".jar".equals(extension) || ".zip".equals(extension))
                clsPathContent.a(clsPathEntry).a(";");
        }
    }

    /**
     * @param clsPathEntry Classpath string to process.
     * @param clsPathContent StringBuilder to attach path to.
     */
    private void ackClassPathWildCard(String clsPathEntry, SB clsPathContent) {
        final int lastSeparatorIdx = clsPathEntry.lastIndexOf(File.separator);

        final int asteriskIdx = clsPathEntry.indexOf('*');

        //just to log possibly incorrent entries to err
        if (asteriskIdx >= 0 && asteriskIdx < lastSeparatorIdx)
            throw new RuntimeException("Could not parse classpath entry");

        final int fileMaskFirstIdx = lastSeparatorIdx + 1;

        final String fileMask =
            (fileMaskFirstIdx >= clsPathEntry.length()) ? "*.jar" : clsPathEntry.substring(fileMaskFirstIdx);

        Path path = Paths.get(lastSeparatorIdx > 0 ? clsPathEntry.substring(0, lastSeparatorIdx) : ".")
            .toAbsolutePath()
            .normalize();

        if (lastSeparatorIdx == 0)
            path = path.getRoot();

        try {
            DirectoryStream<Path> files =
                Files.newDirectoryStream(path, fileMask);

            for (Path f : files) {
                String s = f.toString();

                if (s.toLowerCase().endsWith(".jar"))
                    clsPathContent.a(f.toString()).a(";");
            }
        }
        catch (IOException e) {
            throw new UncheckedIOException(e);
        }
    }

    /**
     * Prints the list of {@code *.jar} and {@code *.class} files containing in the classpath.
     */
    private void ackClassPathContent() {
        assert log != null;

        boolean enabled = IgniteSystemProperties.getBoolean(IGNITE_LOG_CLASSPATH_CONTENT_ON_STARTUP, true);

        if (enabled) {
            String clsPath = System.getProperty("java.class.path", ".");

            String[] clsPathElements = clsPath.split(File.pathSeparator);

            U.log(log, "Classpath value: " + clsPath);

            SB clsPathContent = new SB("List of files containing in classpath: ");

            for (String clsPathEntry : clsPathElements) {
                try {
                    if (clsPathEntry.contains("*"))
                        ackClassPathWildCard(clsPathEntry, clsPathContent);
                    else
                        ackClassPathEntry(clsPathEntry, clsPathContent);
                }
                catch (Exception e) {
                    U.warn(log, String.format("Could not log class path entry '%s': %s", clsPathEntry, e.getMessage()));
                }
            }

            U.log(log, clsPathContent.toString());
        }
    }

    /**
     * @param cfg Ignite configuration to use.
     * @param utilityCachePool Utility cache pool.
     * @param execSvc Executor service.
     * @param svcExecSvc Services executor service.
     * @param sysExecSvc System executor service.
     * @param stripedExecSvc Striped executor.
     * @param p2pExecSvc P2P executor service.
     * @param mgmtExecSvc Management executor service.
     * @param igfsExecSvc IGFS executor service.
     * @param dataStreamExecSvc Data streamer executor service.
     * @param restExecSvc Reset executor service.
     * @param affExecSvc Affinity executor service.
     * @param idxExecSvc Indexing executor service.
     * @param callbackExecSvc Callback executor service.
     * @param qryExecSvc Query executor service.
     * @param schemaExecSvc Schema executor service.
     * @param rebalanceExecSvc Rebalance excutor service.
     * @param rebalanceStripedExecSvc Striped rebalance excutor service.
     * @param customExecSvcs Custom named executors.
     * @param errHnd Error handler to use for notification about startup problems.
     * @param workerRegistry Worker registry.
     * @param hnd Default uncaught exception handler used by thread pools.
     * @throws IgniteCheckedException Thrown in case of any errors.
     */
    public void start(
        final IgniteConfiguration cfg,
        ExecutorService utilityCachePool,
        final ExecutorService execSvc,
        final ExecutorService svcExecSvc,
        final ExecutorService sysExecSvc,
        final StripedExecutor stripedExecSvc,
        ExecutorService p2pExecSvc,
        ExecutorService mgmtExecSvc,
        ExecutorService igfsExecSvc,
        StripedExecutor dataStreamExecSvc,
        ExecutorService restExecSvc,
        ExecutorService affExecSvc,
        @Nullable ExecutorService idxExecSvc,
        IgniteStripedThreadPoolExecutor callbackExecSvc,
        ExecutorService qryExecSvc,
        ExecutorService schemaExecSvc,
        ExecutorService rebalanceExecSvc,
        IgniteStripedThreadPoolExecutor rebalanceStripedExecSvc,
        @Nullable final Map<String, ? extends ExecutorService> customExecSvcs,
        GridAbsClosure errHnd,
        WorkersRegistry workerRegistry,
        Thread.UncaughtExceptionHandler hnd,
        TimeBag startTimer
    )
        throws IgniteCheckedException {
        gw.compareAndSet(null, new GridKernalGatewayImpl(cfg.getIgniteInstanceName()));

        GridKernalGateway gw = this.gw.get();

        gw.writeLock();

        try {
            switch (gw.getState()) {
                case STARTED: {
                    U.warn(log, "Grid has already been started (ignored).");

                    return;
                }

                case STARTING: {
                    U.warn(log, "Grid is already in process of being started (ignored).");

                    return;
                }

                case STOPPING: {
                    throw new IgniteCheckedException("Grid is in process of being stopped");
                }

                case STOPPED: {
                    break;
                }
            }

            gw.setState(STARTING);
        }
        finally {
            gw.writeUnlock();
        }

        assert cfg != null;

        // Make sure we got proper configuration.
        validateCommon(cfg);

        igniteInstanceName = cfg.getIgniteInstanceName();

        this.cfg = cfg;

        log = (GridLoggerProxy)cfg.getGridLogger().getLogger(
            getClass().getName() + (igniteInstanceName != null ? '%' + igniteInstanceName : ""));

        longJVMPauseDetector = new LongJVMPauseDetector(log);

        longJVMPauseDetector.start();

        RuntimeMXBean rtBean = ManagementFactory.getRuntimeMXBean();

        // Ack various information.
        ackAsciiLogo();
        ackConfigUrl();
        ackConfiguration(cfg);
        ackDaemon();
        ackOsInfo();
        ackLanguageRuntime();
        ackRemoteManagement();
        ackLogger();
        ackVmArguments(rtBean);
        ackClassPaths(rtBean);
        ackSystemProperties();
        ackEnvironmentVariables();
        ackMemoryConfiguration();
        ackCacheConfiguration();
        ackP2pConfiguration();
        ackRebalanceConfiguration();
        ackIPv4StackFlagIsSet();

        // Run background network diagnostics.
        GridDiagnostic.runBackgroundCheck(igniteInstanceName, execSvc, log);

        // Ack 3-rd party licenses location.
        if (log.isInfoEnabled() && cfg.getIgniteHome() != null)
            log.info("3-rd party licenses can be found at: " + cfg.getIgniteHome() + File.separatorChar + "libs" +
                File.separatorChar + "licenses");

        // Check that user attributes are not conflicting
        // with internally reserved names.
        for (String name : cfg.getUserAttributes().keySet())
            if (name.startsWith(ATTR_PREFIX))
                throw new IgniteCheckedException("User attribute has illegal name: '" + name + "'. Note that all names " +
                    "starting with '" + ATTR_PREFIX + "' are reserved for internal use.");

        // Ack local node user attributes.
        logNodeUserAttributes();

        // Ack configuration.
        ackSpis();

        List<PluginProvider> plugins = cfg.getPluginProviders() != null && cfg.getPluginProviders().length > 0 ?
           Arrays.asList(cfg.getPluginProviders()) : U.allPluginProviders();

        // Spin out SPIs & managers.
        try {
            ctx = new GridKernalContextImpl(log,
                this,
                cfg,
                gw,
                utilityCachePool,
                execSvc,
                svcExecSvc,
                sysExecSvc,
                stripedExecSvc,
                p2pExecSvc,
                mgmtExecSvc,
                igfsExecSvc,
                dataStreamExecSvc,
                restExecSvc,
                affExecSvc,
                idxExecSvc,
                callbackExecSvc,
                qryExecSvc,
                schemaExecSvc,
                rebalanceExecSvc,
                rebalanceStripedExecSvc,
                customExecSvcs,
                plugins,
                MarshallerUtils.classNameFilter(this.getClass().getClassLoader()),
                workerRegistry,
                hnd,
                longJVMPauseDetector
            );

            startProcessor(new DiagnosticProcessor(ctx));

            mBeansMgr = new IgniteMBeansManager(this);

            cfg.getMarshaller().setContext(ctx.marshallerContext());

            GridInternalSubscriptionProcessor subscriptionProc = new GridInternalSubscriptionProcessor(ctx);

            startProcessor(subscriptionProc);

            ClusterProcessor clusterProc = new ClusterProcessor(ctx);

            startProcessor(clusterProc);

            U.onGridStart();

            // Start and configure resource processor first as it contains resources used
            // by all other managers and processors.
            GridResourceProcessor rsrcProc = new GridResourceProcessor(ctx);

            rsrcProc.setSpringContext(rsrcCtx);

            scheduler = new IgniteSchedulerImpl(ctx);

            startProcessor(rsrcProc);

            // Inject resources into lifecycle beans.
            if (!cfg.isDaemon() && cfg.getLifecycleBeans() != null) {
                for (LifecycleBean bean : cfg.getLifecycleBeans()) {
                    if (bean != null)
                        rsrcProc.inject(bean);
                }
            }

            // Lifecycle notification.
            notifyLifecycleBeans(BEFORE_NODE_START);

            // Starts lifecycle aware components.
            U.startLifecycleAware(lifecycleAwares(cfg));

            addHelper(IGFS_HELPER.create(F.isEmpty(cfg.getFileSystemConfiguration())));

            addHelper(HADOOP_HELPER.createIfInClassPath(ctx, false));

            startProcessor(new IgnitePluginProcessor(ctx, cfg, plugins));

            startProcessor(new FailureProcessor(ctx));

            startProcessor(new PoolProcessor(ctx));

            // Closure processor should be started before all others
            // (except for resource processor), as many components can depend on it.
            startProcessor(new GridClosureProcessor(ctx));

            // Start some other processors (order & place is important).
            startProcessor(new GridPortProcessor(ctx));
            startProcessor(new GridJobMetricsProcessor(ctx));

            // Timeout processor needs to be started before managers,
            // as managers may depend on it.
            startProcessor(new GridTimeoutProcessor(ctx));

            // Start security processors.
            startProcessor(securityProcessor());

            // Start SPI managers.
            // NOTE: that order matters as there are dependencies between managers.
            startManager(new GridMetricManager(ctx));
            startManager(new GridSystemViewManager(ctx));
            startManager(new GridIoManager(ctx));
            startManager(new GridCheckpointManager(ctx));

            startManager(new GridEventStorageManager(ctx));
            startManager(new GridDeploymentManager(ctx));
            startManager(new GridLoadBalancerManager(ctx));
            startManager(new GridFailoverManager(ctx));
            startManager(new GridCollisionManager(ctx));
            startManager(new GridIndexingManager(ctx));
            startManager(new GridEncryptionManager(ctx));

            ackSecurity();

            // Assign discovery manager to context before other processors start so they
            // are able to register custom event listener.
            final GridManager discoMgr = new GridDiscoveryManager(ctx);

            ctx.add(discoMgr, false);

            // Start processors before discovery manager, so they will
            // be able to start receiving messages once discovery completes.
            try {
                startProcessor(COMPRESSION.createOptional(ctx));
                startProcessor(new GridMarshallerMappingProcessor(ctx));
                startProcessor(new PdsConsistentIdProcessor(ctx));
                startProcessor(new MvccProcessorImpl(ctx));
                startProcessor(createComponent(DiscoveryNodeValidationProcessor.class, ctx));
                startProcessor(new GridAffinityProcessor(ctx));
                startProcessor(createComponent(GridSegmentationProcessor.class, ctx));

                startTimer.finishGlobalStage("Start managers");

                startProcessor(createComponent(IgniteCacheObjectProcessor.class, ctx));

                startTimer.finishGlobalStage("Configure binary metadata");

                startProcessor(createComponent(IGridClusterStateProcessor.class, ctx));
                startProcessor(new IgniteAuthenticationProcessor(ctx));
                startProcessor(new GridCacheProcessor(ctx));
                startProcessor(new GridQueryProcessor(ctx));
                startProcessor(new ClientListenerProcessor(ctx));
                startProcessor(createServiceProcessor());
                startProcessor(new GridTaskSessionProcessor(ctx));
                startProcessor(new GridJobProcessor(ctx));
                startProcessor(new GridTaskProcessor(ctx));
                startProcessor((GridProcessor)SCHEDULE.createOptional(ctx));
                startProcessor(createComponent(IgniteRestProcessor.class, ctx));
                startProcessor(new DataStreamProcessor(ctx));
                startProcessor((GridProcessor)IGFS.create(ctx, F.isEmpty(cfg.getFileSystemConfiguration())));
                startProcessor(new GridContinuousProcessor(ctx));
                startProcessor(createHadoopComponent());
                startProcessor(new DataStructuresProcessor(ctx));
                startProcessor(createComponent(PlatformProcessor.class, ctx));
                startProcessor(new DistributedMetaStorageImpl(ctx));
                startProcessor(new DistributedConfigurationProcessor(ctx));

                startTimer.finishGlobalStage("Start processors");

                // Start plugins.
                for (PluginProvider provider : ctx.plugins().allProviders()) {
                    ctx.add(new GridPluginComponent(provider));

                    provider.start(ctx.plugins().pluginContextForProvider(provider));

                    startTimer.finishGlobalStage("Start '"+ provider.name() + "' plugin");
                }

                // Start platform plugins.
                if (ctx.config().getPlatformConfiguration() != null)
                    startProcessor(new PlatformPluginProcessor(ctx));

                ctx.cluster().initDiagnosticListeners();

                fillNodeAttributes(clusterProc.updateNotifierEnabled());

                ctx.cache().context().database().notifyMetaStorageSubscribersOnReadyForRead();

                ((DistributedMetaStorageImpl)ctx.distributedMetastorage()).inMemoryReadyForRead();

                startTimer.finishGlobalStage("Init metastore");

                ctx.cache().context().database().startMemoryRestore(ctx, startTimer);

                ctx.recoveryMode(false);

                startTimer.finishGlobalStage("Finish recovery");
            }
            catch (Throwable e) {
                U.error(
                    log, "Exception during start processors, node will be stopped and close connections", e);

                // Stop discovery spi to close tcp socket.
                ctx.discovery().stop(true);

                throw e;
            }

            gw.writeLock();

            try {
                gw.setState(STARTED);

                // Start discovery manager last to make sure that grid is fully initialized.
                startManager(discoMgr);
            }
            finally {
                gw.writeUnlock();
            }

            startTimer.finishGlobalStage("Join topology");

            // Check whether UTF-8 is the default character encoding.
            checkFileEncoding();

            // Check whether physical RAM is not exceeded.
            checkPhysicalRam();

            // Suggest configuration optimizations.
            suggestOptimizations(cfg);

            // Suggest JVM optimizations.
            ctx.performance().addAll(JvmConfigurationSuggestions.getSuggestions());

            // Suggest Operation System optimizations.
            ctx.performance().addAll(OsConfigurationSuggestions.getSuggestions());

            DiscoveryLocalJoinData joinData = ctx.discovery().localJoin();

            IgniteInternalFuture<Boolean> transitionWaitFut = joinData.transitionWaitFuture();

            // Notify discovery manager the first to make sure that topology is discovered.
            // Active flag is not used in managers, so it is safe to pass true.
            ctx.discovery().onKernalStart(true);

            // Notify IO manager the second so further components can send and receive messages.
            // Must notify the IO manager before transition state await to make sure IO connection can be established.
            ctx.io().onKernalStart(true);

            boolean active;

            if (transitionWaitFut != null) {
                if (log.isInfoEnabled()) {
                    log.info("Join cluster while cluster state transition is in progress, " +
                        "waiting when transition finish.");
                }

                active = transitionWaitFut.get();
            }
            else
                active = joinData.active();

            startTimer.finishGlobalStage("Await transition");

            boolean recon = false;

            // Callbacks.
            for (GridComponent comp : ctx) {
                // Skip discovery manager.
                if (comp instanceof GridDiscoveryManager)
                    continue;

                // Skip IO manager.
                if (comp instanceof GridIoManager)
                    continue;

                if (comp instanceof GridPluginComponent)
                    continue;

                if (!skipDaemon(comp)) {
                    try {
                        comp.onKernalStart(active);
                    }
                    catch (IgniteNeedReconnectException e) {
                        ClusterNode locNode = ctx.discovery().localNode();

                        assert locNode.isClient();

                        if (!ctx.discovery().reconnectSupported())
                            throw new IgniteCheckedException("Client node in forceServerMode " +
                                "is not allowed to reconnect to the cluster and will be stopped.");

                        if (log.isDebugEnabled())
                            log.debug("Failed to start node components on node start, will wait for reconnect: " + e);

                        recon = true;
                    }
                }
            }

            // Start plugins.
            for (PluginProvider provider : ctx.plugins().allProviders())
                provider.onIgniteStart();

            if (recon)
                reconnectState.waitFirstReconnect();

            ctx.metric().registerThreadPools(utilityCachePool, execSvc, svcExecSvc, sysExecSvc, stripedExecSvc,
                p2pExecSvc, mgmtExecSvc, igfsExecSvc, dataStreamExecSvc, restExecSvc, affExecSvc, idxExecSvc,
                callbackExecSvc, qryExecSvc, schemaExecSvc, rebalanceExecSvc, rebalanceStripedExecSvc, customExecSvcs);

            // Register MBeans.
            mBeansMgr.registerAllMBeans(utilityCachePool, execSvc, svcExecSvc, sysExecSvc, stripedExecSvc, p2pExecSvc,
                mgmtExecSvc, igfsExecSvc, dataStreamExecSvc, restExecSvc, affExecSvc, idxExecSvc, callbackExecSvc,
                qryExecSvc, schemaExecSvc, rebalanceExecSvc, rebalanceStripedExecSvc, customExecSvcs, ctx.workersRegistry());

            // Lifecycle bean notifications.
            notifyLifecycleBeans(AFTER_NODE_START);
        }
        catch (Throwable e) {
            IgniteSpiVersionCheckException verCheckErr = X.cause(e, IgniteSpiVersionCheckException.class);

            if (verCheckErr != null)
                U.error(log, verCheckErr.getMessage());
            else if (X.hasCause(e, InterruptedException.class, IgniteInterruptedCheckedException.class))
                U.warn(log, "Grid startup routine has been interrupted (will rollback).");
            else
                U.error(log, "Got exception while starting (will rollback startup routine).", e);

            errHnd.apply();

            stop(true);

            if (e instanceof Error)
                throw e;
            else if (e instanceof IgniteCheckedException)
                throw (IgniteCheckedException)e;
            else
                throw new IgniteCheckedException(e);
        }

        // Mark start timestamp.
        startTime = U.currentTimeMillis();

        String intervalStr = IgniteSystemProperties.getString(IGNITE_STARVATION_CHECK_INTERVAL);

        // Start starvation checker if enabled.
        boolean starveCheck = !isDaemon() && !"0".equals(intervalStr);

        if (starveCheck) {
            final long interval = F.isEmpty(intervalStr) ? PERIODIC_STARVATION_CHECK_FREQ : Long.parseLong(intervalStr);

            starveTask = ctx.timeout().schedule(new Runnable() {
                /** Last completed task count. */
                private long lastCompletedCntPub;

                /** Last completed task count. */
                private long lastCompletedCntSys;

                @Override public void run() {
                    if (execSvc instanceof ThreadPoolExecutor) {
                        ThreadPoolExecutor exec = (ThreadPoolExecutor)execSvc;

                        lastCompletedCntPub = checkPoolStarvation(exec, lastCompletedCntPub, "public");
                    }

                    if (sysExecSvc instanceof ThreadPoolExecutor) {
                        ThreadPoolExecutor exec = (ThreadPoolExecutor)sysExecSvc;

                        lastCompletedCntSys = checkPoolStarvation(exec, lastCompletedCntSys, "system");
                    }

                    if (stripedExecSvc != null)
                        stripedExecSvc.detectStarvation();
                }

                /**
                 * @param exec Thread pool executor to check.
                 * @param lastCompletedCnt Last completed tasks count.
                 * @param pool Pool name for message.
                 * @return Current completed tasks count.
                 */
                private long checkPoolStarvation(
                    ThreadPoolExecutor exec,
                    long lastCompletedCnt,
                    String pool
                ) {
                    long completedCnt = exec.getCompletedTaskCount();

                    // If all threads are active and no task has completed since last time and there is
                    // at least one waiting request, then it is possible starvation.
                    if (exec.getPoolSize() == exec.getActiveCount() && completedCnt == lastCompletedCnt &&
                        !exec.getQueue().isEmpty())
                        LT.warn(
                            log,
                            "Possible thread pool starvation detected (no task completed in last " +
                                interval + "ms, is " + pool + " thread pool size large enough?)");

                    return completedCnt;
                }
            }, interval, interval);
        }

        long metricsLogFreq = cfg.getMetricsLogFrequency();

        if (metricsLogFreq > 0) {
            metricsLogTask = ctx.timeout().schedule(new Runnable() {
                private final DecimalFormat dblFmt = new DecimalFormat("#.##");

                @Override public void run() {
                    ackNodeMetrics(dblFmt, execSvc, sysExecSvc, customExecSvcs);
                }
            }, metricsLogFreq, metricsLogFreq);
        }

        final long longOpDumpTimeout = IgniteSystemProperties.getLong(
                IgniteSystemProperties.IGNITE_LONG_OPERATIONS_DUMP_TIMEOUT,
                DFLT_LONG_OPERATIONS_DUMP_TIMEOUT
        );

        if (longOpDumpTimeout > 0) {
            longOpDumpTask = ctx.timeout().schedule(new Runnable() {
                @Override public void run() {
                    GridKernalContext ctx = IgniteKernal.this.ctx;

                    if (ctx != null)
                        ctx.cache().context().exchange().dumpLongRunningOperations(longOpDumpTimeout);
                }
            }, longOpDumpTimeout, longOpDumpTimeout);
        }

        ctx.performance().add("Disable assertions (remove '-ea' from JVM options)", !U.assertionsEnabled());

        ctx.performance().logSuggestions(log, igniteInstanceName);

        U.quietAndInfo(log, "To start Console Management & Monitoring run ignitevisorcmd.{sh|bat}");

        if (!IgniteSystemProperties.getBoolean(IgniteSystemProperties.IGNITE_QUIET, true))
            ackClassPathContent();

        ackStart(rtBean);

        if (!isDaemon())
            ctx.discovery().ackTopology(ctx.discovery().localJoin().joinTopologyVersion().topologyVersion(),
                EventType.EVT_NODE_JOINED, localNode());

        startTimer.finishGlobalStage("Await exchange");
    }

    /**
     * @return Ignite security processor. See {@link IgniteSecurity} for details.
     */
    private GridProcessor securityProcessor() throws IgniteCheckedException {
        GridSecurityProcessor prc = createComponent(GridSecurityProcessor.class, ctx);

        return prc != null && prc.enabled()
            ? new IgniteSecurityProcessor(ctx, prc)
            : new NoOpIgniteSecurityProcessor(ctx);
    }

    /**
     * Create description of an executor service for logging.
     *
     * @param execSvcName Name of the service.
     * @param execSvc Service to create a description for.
     */
    private String createExecutorDescription(String execSvcName, ExecutorService execSvc) {
        int poolActiveThreads = 0;
        int poolIdleThreads = 0;
        int poolQSize = 0;

        if (execSvc instanceof ThreadPoolExecutor) {
            ThreadPoolExecutor exec = (ThreadPoolExecutor)execSvc;

            int poolSize = exec.getPoolSize();

            poolActiveThreads = Math.min(poolSize, exec.getActiveCount());
            poolIdleThreads = poolSize - poolActiveThreads;
            poolQSize = exec.getQueue().size();
        }

        return execSvcName + " [active=" + poolActiveThreads + ", idle=" + poolIdleThreads + ", qSize=" + poolQSize + "]";
    }

    /**
     * Create Hadoop component.
     *
     * @return Non-null Hadoop component: workable or no-op.
     * @throws IgniteCheckedException If the component is mandatory and cannot be initialized.
     */
    private HadoopProcessorAdapter createHadoopComponent() throws IgniteCheckedException {
        boolean mandatory = cfg.getHadoopConfiguration() != null;

        if (mandatory) {
            if (cfg.isPeerClassLoadingEnabled())
                throw new IgniteCheckedException("Hadoop module cannot be used with peer class loading enabled " +
                    "(set IgniteConfiguration.peerClassLoadingEnabled to \"false\").");

            HadoopProcessorAdapter res = IgniteComponentType.HADOOP.createIfInClassPath(ctx, true);

            res.validateEnvironment();

            return res;
        }
        else {
            HadoopProcessorAdapter cmp = null;

            if (!ctx.hadoopHelper().isNoOp() && cfg.isPeerClassLoadingEnabled()) {
                U.warn(log, "Hadoop module is found in classpath, but will not be started because peer class " +
                    "loading is enabled (set IgniteConfiguration.peerClassLoadingEnabled to \"false\" if you want " +
                    "to use Hadoop module).");
            }
            else {
                cmp = IgniteComponentType.HADOOP.createIfInClassPath(ctx, false);

                try {
                    cmp.validateEnvironment();
                }
                catch (IgniteException | IgniteCheckedException e) {
                    U.quietAndWarn(log, "Hadoop module will not start due to exception: " + e.getMessage());

                    cmp = null;
                }
            }

            if (cmp == null)
                cmp = IgniteComponentType.HADOOP.create(ctx, true);

            return cmp;
        }
    }

    /**
     * Creates service processor depend on {@link IgniteSystemProperties#IGNITE_EVENT_DRIVEN_SERVICE_PROCESSOR_ENABLED}.
     *
     * @return The service processor. See {@link IgniteServiceProcessor} for details.
     */
    private GridProcessorAdapter createServiceProcessor() {
        final boolean srvcProcMode = getBoolean(IGNITE_EVENT_DRIVEN_SERVICE_PROCESSOR_ENABLED, true);

        if (srvcProcMode)
            return new IgniteServiceProcessor(ctx);

        return new GridServiceProcessor(ctx);
    }

    /**
     * Validates common configuration parameters.
     *
     * @param cfg Ignite configuration to validate.
     */
    private void validateCommon(IgniteConfiguration cfg) {
        A.notNull(cfg.getNodeId(), "cfg.getNodeId()");

        if (!U.IGNITE_MBEANS_DISABLED)
            A.notNull(cfg.getMBeanServer(), "cfg.getMBeanServer()");

        A.notNull(cfg.getGridLogger(), "cfg.getGridLogger()");
        A.notNull(cfg.getMarshaller(), "cfg.getMarshaller()");
        A.notNull(cfg.getUserAttributes(), "cfg.getUserAttributes()");

        // All SPIs should be non-null.
        A.notNull(cfg.getCheckpointSpi(), "cfg.getCheckpointSpi()");
        A.notNull(cfg.getCommunicationSpi(), "cfg.getCommunicationSpi()");
        A.notNull(cfg.getDeploymentSpi(), "cfg.getDeploymentSpi()");
        A.notNull(cfg.getDiscoverySpi(), "cfg.getDiscoverySpi()");
        A.notNull(cfg.getEventStorageSpi(), "cfg.getEventStorageSpi()");
        A.notNull(cfg.getCollisionSpi(), "cfg.getCollisionSpi()");
        A.notNull(cfg.getFailoverSpi(), "cfg.getFailoverSpi()");
        A.notNull(cfg.getLoadBalancingSpi(), "cfg.getLoadBalancingSpi()");
        A.notNull(cfg.getIndexingSpi(), "cfg.getIndexingSpi()");

        A.ensure(cfg.getNetworkTimeout() > 0, "cfg.getNetworkTimeout() > 0");
        A.ensure(cfg.getNetworkSendRetryDelay() > 0, "cfg.getNetworkSendRetryDelay() > 0");
        A.ensure(cfg.getNetworkSendRetryCount() > 0, "cfg.getNetworkSendRetryCount() > 0");
    }

    /**
     * Check whether UTF-8 is the default character encoding.
     * Differing character encodings across cluster may lead to erratic behavior.
     */
    private void checkFileEncoding() {
        String encodingDisplayName = Charset.defaultCharset().displayName(Locale.ENGLISH);

        if (!"UTF-8".equals(encodingDisplayName)) {
            U.quietAndWarn(log, "Default character encoding is " + encodingDisplayName +
                ". Specify UTF-8 character encoding by setting -Dfile.encoding=UTF-8 JVM parameter. " +
                "Differing character encodings across cluster may lead to erratic behavior.");
        }
    }

    /**
     * Checks whether physical RAM is not exceeded.
     */
    @SuppressWarnings("ConstantConditions")
    private void checkPhysicalRam() {
        long ram = ctx.discovery().localNode().attribute(ATTR_PHY_RAM);

        if (ram != -1) {
            String macs = ctx.discovery().localNode().attribute(ATTR_MACS);

            long totalHeap = 0;
            long totalOffheap = 0;

            for (ClusterNode node : ctx.discovery().allNodes()) {
                if (macs.equals(node.attribute(ATTR_MACS))) {
                    long heap = node.metrics().getHeapMemoryMaximum();
                    Long offheap = node.<Long>attribute(ATTR_OFFHEAP_SIZE);

                    if (heap != -1)
                        totalHeap += heap;

                    if (offheap != null)
                        totalOffheap += offheap;
                }
            }

            long total = totalHeap + totalOffheap;

            if (total < 0)
                total = Long.MAX_VALUE;

            // 4GB or 20% of available memory is expected to be used by OS and user applications
            long safeToUse = ram - Math.max(4L << 30, (long)(ram * 0.2));

            if (total > safeToUse) {
                U.quietAndWarn(log, "Nodes started on local machine require more than 80% of physical RAM what can " +
                    "lead to significant slowdown due to swapping (please decrease JVM heap size, data region " +
                    "size or checkpoint buffer size) [required=" + (total >> 20) + "MB, available=" +
                    (ram >> 20) + "MB]");
            }
        }
    }

    /**
     * @param cfg Ignite configuration to check for possible performance issues.
     */
    private void suggestOptimizations(IgniteConfiguration cfg) {
        GridPerformanceSuggestions perf = ctx.performance();

        if (ctx.collision().enabled())
            perf.add("Disable collision resolution (remove 'collisionSpi' from configuration)");

        if (ctx.checkpoint().enabled())
            perf.add("Disable checkpoints (remove 'checkpointSpi' from configuration)");

        if (cfg.isMarshalLocalJobs())
            perf.add("Disable local jobs marshalling (set 'marshalLocalJobs' to false)");

        if (cfg.getIncludeEventTypes() != null && cfg.getIncludeEventTypes().length != 0)
            perf.add("Disable grid events (remove 'includeEventTypes' from configuration)");

        if (BinaryMarshaller.available() && (cfg.getMarshaller() != null && !(cfg.getMarshaller() instanceof BinaryMarshaller)))
            perf.add("Use default binary marshaller (do not set 'marshaller' explicitly)");
    }

    /**
     * Creates attributes map and fills it in.
     *
     * @param notifyEnabled Update notifier flag.
     * @throws IgniteCheckedException thrown if was unable to set up attribute.
     */
    private void fillNodeAttributes(boolean notifyEnabled) throws IgniteCheckedException {
        ctx.addNodeAttribute(ATTR_REBALANCE_POOL_SIZE, configuration().getRebalanceThreadPoolSize());
        ctx.addNodeAttribute(ATTR_DATA_STREAMER_POOL_SIZE, configuration().getDataStreamerThreadPoolSize());

        final String[] incProps = cfg.getIncludeProperties();

        try {
            // Stick all environment settings into node attributes.
            for (Map.Entry<String, String> sysEntry : System.getenv().entrySet()) {
                String name = sysEntry.getKey();

                if (incProps == null || U.containsStringArray(incProps, name, true) ||
                    U.isVisorNodeStartProperty(name) || U.isVisorRequiredProperty(name))
                    ctx.addNodeAttribute(name, sysEntry.getValue());
            }

            if (log.isDebugEnabled())
                log.debug("Added environment properties to node attributes.");
        }
        catch (SecurityException e) {
            throw new IgniteCheckedException("Failed to add environment properties to node attributes due to " +
                "security violation: " + e.getMessage());
        }

        try {
            // Stick all system properties into node's attributes overwriting any
            // identical names from environment properties.
            for (Map.Entry<Object, Object> e : snapshot().entrySet()) {
                String key = (String)e.getKey();

                if (incProps == null || U.containsStringArray(incProps, key, true) ||
                    U.isVisorRequiredProperty(key)) {
                    Object val = ctx.nodeAttribute(key);

                    if (val != null && !val.equals(e.getValue()))
                        U.warn(log, "System property will override environment variable with the same name: " + key);

                    ctx.addNodeAttribute(key, e.getValue());
                }
            }

            ctx.addNodeAttribute(IgniteNodeAttributes.ATTR_UPDATE_NOTIFIER_ENABLED, notifyEnabled);

            if (log.isDebugEnabled())
                log.debug("Added system properties to node attributes.");
        }
        catch (SecurityException e) {
            throw new IgniteCheckedException("Failed to add system properties to node attributes due to security " +
                "violation: " + e.getMessage());
        }

        // Add local network IPs and MACs.
        String ips = F.concat(U.allLocalIps(), ", "); // Exclude loopbacks.
        String macs = F.concat(U.allLocalMACs(), ", "); // Only enabled network interfaces.

        // Ack network context.
        if (log.isInfoEnabled()) {
            log.info("Non-loopback local IPs: " + (F.isEmpty(ips) ? "N/A" : ips));
            log.info("Enabled local MACs: " + (F.isEmpty(macs) ? "N/A" : macs));
        }

        // Warn about loopback.
        if (ips.isEmpty() && macs.isEmpty())
            U.warn(log, "Ignite is starting on loopback address... Only nodes on the same physical " +
                "computer can participate in topology.");

        // Stick in network context into attributes.
        add(ATTR_IPS, (ips.isEmpty() ? "" : ips));

        Map<String, ?> userAttrs = configuration().getUserAttributes();

        if (userAttrs != null && userAttrs.get(IgniteNodeAttributes.ATTR_MACS_OVERRIDE) != null)
            add(ATTR_MACS, (Serializable)userAttrs.get(IgniteNodeAttributes.ATTR_MACS_OVERRIDE));
        else
            add(ATTR_MACS, (macs.isEmpty() ? "" : macs));

        // Stick in some system level attributes
        add(ATTR_JIT_NAME, U.getCompilerMx() == null ? "" : U.getCompilerMx().getName());
        add(ATTR_BUILD_VER, VER_STR);
        add(ATTR_BUILD_DATE, BUILD_TSTAMP_STR);
        add(ATTR_MARSHALLER, cfg.getMarshaller().getClass().getName());
        add(ATTR_MARSHALLER_USE_DFLT_SUID,
            getBoolean(IGNITE_OPTIMIZED_MARSHALLER_USE_DEFAULT_SUID, OptimizedMarshaller.USE_DFLT_SUID));
        add(ATTR_LATE_AFFINITY_ASSIGNMENT, cfg.isLateAffinityAssignment());

        if (cfg.getMarshaller() instanceof BinaryMarshaller) {
            add(ATTR_MARSHALLER_COMPACT_FOOTER, cfg.getBinaryConfiguration() == null ?
                BinaryConfiguration.DFLT_COMPACT_FOOTER :
                cfg.getBinaryConfiguration().isCompactFooter());

            add(ATTR_MARSHALLER_USE_BINARY_STRING_SER_VER_2,
                getBoolean(IGNITE_BINARY_MARSHALLER_USE_STRING_SERIALIZATION_VER_2,
                    BinaryUtils.USE_STR_SERIALIZATION_VER_2));
        }

        add(ATTR_USER_NAME, System.getProperty("user.name"));
        add(ATTR_IGNITE_INSTANCE_NAME, igniteInstanceName);

        add(ATTR_PEER_CLASSLOADING, cfg.isPeerClassLoadingEnabled());
        add(ATTR_DEPLOYMENT_MODE, cfg.getDeploymentMode());
        add(ATTR_LANG_RUNTIME, getLanguage());

        add(ATTR_JVM_PID, U.jvmPid());

        add(ATTR_CLIENT_MODE, cfg.isClientMode());

        add(ATTR_CONSISTENCY_CHECK_SKIPPED, getBoolean(IGNITE_SKIP_CONFIGURATION_CONSISTENCY_CHECK));

        add(ATTR_VALIDATE_CACHE_REQUESTS, Boolean.TRUE);

        if (cfg.getConsistentId() != null)
            add(ATTR_NODE_CONSISTENT_ID, cfg.getConsistentId());

        // Build a string from JVM arguments, because parameters with spaces are split.
        SB jvmArgs = new SB(512);

        for (String arg : U.jvmArgs()) {
            if (arg.startsWith("-"))
                jvmArgs.a("@@@");
            else
                jvmArgs.a(' ');

            jvmArgs.a(arg);
        }
        // Add it to attributes.
        add(ATTR_JVM_ARGS, jvmArgs.toString());

        // Check daemon system property and override configuration if it's set.
        if (isDaemon())
            add(ATTR_DAEMON, "true");

        // In case of the parsing error, JMX remote disabled or port not being set
        // node attribute won't be set.
        if (isJmxRemoteEnabled()) {
            String portStr = System.getProperty("com.sun.management.jmxremote.port");

            if (portStr != null)
                try {
                    add(ATTR_JMX_PORT, Integer.parseInt(portStr));
                }
                catch (NumberFormatException ignore) {
                    // No-op.
                }
        }

        // Whether restart is enabled and stick the attribute.
        add(ATTR_RESTART_ENABLED, Boolean.toString(isRestartEnabled()));

        // Save port range, port numbers will be stored by rest processor at runtime.
        if (cfg.getConnectorConfiguration() != null)
            add(ATTR_REST_PORT_RANGE, cfg.getConnectorConfiguration().getPortRange());

        // Whether rollback of dynamic cache start is supported or not.
        // This property is added because of backward compatibility.
        add(ATTR_DYNAMIC_CACHE_START_ROLLBACK_SUPPORTED, Boolean.TRUE);

        // Save data storage configuration.
        addDataStorageConfigurationAttributes();

        // Save transactions configuration.
        add(ATTR_TX_CONFIG, cfg.getTransactionConfiguration());

        // Supported features.
        add(ATTR_IGNITE_FEATURES, IgniteFeatures.allFeatures());

        // Stick in SPI versions and classes attributes.
        addSpiAttributes(cfg.getCollisionSpi());
        addSpiAttributes(cfg.getDiscoverySpi());
        addSpiAttributes(cfg.getFailoverSpi());
        addSpiAttributes(cfg.getCommunicationSpi());
        addSpiAttributes(cfg.getEventStorageSpi());
        addSpiAttributes(cfg.getCheckpointSpi());
        addSpiAttributes(cfg.getLoadBalancingSpi());
        addSpiAttributes(cfg.getDeploymentSpi());

        // Set user attributes for this node.
        if (cfg.getUserAttributes() != null) {
            for (Map.Entry<String, ?> e : cfg.getUserAttributes().entrySet()) {
                if (ctx.hasNodeAttribute(e.getKey()))
                    U.warn(log, "User or internal attribute has the same name as environment or system " +
                        "property and will take precedence: " + e.getKey());

                ctx.addNodeAttribute(e.getKey(), e.getValue());
            }
        }

        ctx.addNodeAttribute(ATTR_EVENT_DRIVEN_SERVICE_PROCESSOR_ENABLED,
            ctx.service() instanceof IgniteServiceProcessor);
    }

    /**
     * @throws IgniteCheckedException If duplicated SPI name found.
     */
    private void addDataStorageConfigurationAttributes() throws IgniteCheckedException {
        MemoryConfiguration memCfg = cfg.getMemoryConfiguration();

        // Save legacy memory configuration if it's present.
        if (memCfg != null) {
            // Page size initialization is suspended, see IgniteCacheDatabaseSharedManager#checkPageSize.
            // We should copy initialized value from new configuration.
            memCfg.setPageSize(cfg.getDataStorageConfiguration().getPageSize());

            add(ATTR_MEMORY_CONFIG, memCfg);
        }

        // Save data storage configuration.
        add(ATTR_DATA_STORAGE_CONFIG, new JdkMarshaller().marshal(cfg.getDataStorageConfiguration()));
    }

    /**
     * Add SPI version and class attributes into node attributes.
     *
     * @param spiList Collection of SPIs to get attributes from.
     * @throws IgniteCheckedException Thrown if was unable to set up attribute.
     */
    private void addSpiAttributes(IgniteSpi... spiList) throws IgniteCheckedException {
        for (IgniteSpi spi : spiList) {
            Class<? extends IgniteSpi> spiCls = spi.getClass();

            add(U.spiAttribute(spi, ATTR_SPI_CLASS), spiCls.getName());
        }
    }

    /**
     * @param mgr Manager to start.
     * @throws IgniteCheckedException Throw in case of any errors.
     */
    private void startManager(GridManager mgr) throws IgniteCheckedException {
        // Add manager to registry before it starts to avoid cases when manager is started
        // but registry does not have it yet.
        ctx.add(mgr);

        try {
            if (!skipDaemon(mgr))
                mgr.start();
        }
        catch (IgniteCheckedException e) {
            U.error(log, "Failed to start manager: " + mgr, e);

            throw new IgniteCheckedException("Failed to start manager: " + mgr, e);
        }
    }

    /**
     * @param proc Processor to start.
     * @throws IgniteCheckedException Thrown in case of any error.
     */
    private void startProcessor(GridProcessor proc) throws IgniteCheckedException {
        ctx.add(proc);

        try {
            if (!skipDaemon(proc))
                proc.start();
        }
        catch (IgniteCheckedException e) {
            throw new IgniteCheckedException("Failed to start processor: " + proc, e);
        }
    }

    /**
     * @param helper Helper to attach to kernal context.
     */
    private void addHelper(Object helper) {
        ctx.addHelper(helper);
    }

    /**
     * Gets "on" or "off" string for given boolean value.
     *
     * @param b Boolean value to convert.
     * @return Result string.
     */
    private String onOff(boolean b) {
        return b ? "on" : "off";
    }

    /**
     * @return {@code true} if the REST processor is enabled, {@code false} the otherwise.
     */
    private boolean isRestEnabled() {
        assert cfg != null;

        return cfg.getConnectorConfiguration() != null &&
            // By default rest processor doesn't start on client nodes.
            (!isClientNode() || (isClientNode() && IgniteSystemProperties.getBoolean(IGNITE_REST_START_ON_CLIENT)));
    }

    /**
     * @return {@code True} if node client or daemon otherwise {@code false}.
     */
    private boolean isClientNode() {
        return cfg.isClientMode() || cfg.isDaemon();
    }

    /**
     * Acks remote management.
     */
    private void ackRemoteManagement() {
        assert log != null;

        if (!log.isInfoEnabled())
            return;

        SB sb = new SB();

        sb.a("Remote Management [");

        boolean on = isJmxRemoteEnabled();

        sb.a("restart: ").a(onOff(isRestartEnabled())).a(", ");
        sb.a("REST: ").a(onOff(isRestEnabled())).a(", ");
        sb.a("JMX (");
        sb.a("remote: ").a(onOff(on));

        if (on) {
            sb.a(", ");

            sb.a("port: ").a(System.getProperty("com.sun.management.jmxremote.port", "<n/a>")).a(", ");
            sb.a("auth: ").a(onOff(Boolean.getBoolean("com.sun.management.jmxremote.authenticate"))).a(", ");

            // By default SSL is enabled, that's why additional check for null is needed.
            // See http://docs.oracle.com/javase/6/docs/technotes/guides/management/agent.html
            sb.a("ssl: ").a(onOff(Boolean.getBoolean("com.sun.management.jmxremote.ssl") ||
                System.getProperty("com.sun.management.jmxremote.ssl") == null));
        }

        sb.a(")");

        sb.a(']');

        log.info(sb.toString());
    }

    /**
     * Acks configuration URL.
     */
    private void ackConfigUrl() {
        assert log != null;

        if (log.isInfoEnabled())
            log.info("Config URL: " + System.getProperty(IGNITE_CONFIG_URL, "n/a"));
    }

    /**
     * @param cfg Ignite configuration to ack.
     */
    private void ackConfiguration(IgniteConfiguration cfg) {
        assert log != null;

        if (log.isInfoEnabled())
            log.info(cfg.toString());
    }

    /**
     * Acks Logger configuration.
     */
    private void ackLogger() {
        assert log != null;

        if (log.isInfoEnabled())
            log.info("Logger: " + log.getLoggerInfo());
    }

    /**
     * Acks ASCII-logo. Thanks to http://patorjk.com/software/taag
     */
    private void ackAsciiLogo() {
        assert log != null;

        if (System.getProperty(IGNITE_NO_ASCII) == null) {
            String ver = "ver. " + ACK_VER_STR;

            // Big thanks to: http://patorjk.com/software/taag
            // Font name "Small Slant"
            if (log.isInfoEnabled()) {
                log.info(NL + NL +
                    ">>>    __________  ________________  " + NL +
                    ">>>   /  _/ ___/ |/ /  _/_  __/ __/  " + NL +
                    ">>>  _/ // (7 7    // /  / / / _/    " + NL +
                    ">>> /___/\\___/_/|_/___/ /_/ /___/   " + NL +
                    ">>> " + NL +
                    ">>> " + ver + NL +
                    ">>> " + COPYRIGHT + NL +
                    ">>> " + NL +
                    ">>> Ignite documentation: " + "http://" + SITE + NL
                );
            }

            if (log.isQuiet()) {
                U.quiet(false,
                    "   __________  ________________ ",
                    "  /  _/ ___/ |/ /  _/_  __/ __/ ",
                    " _/ // (7 7    // /  / / / _/   ",
                    "/___/\\___/_/|_/___/ /_/ /___/  ",
                    "",
                    ver,
                    COPYRIGHT,
                    "",
                    "Ignite documentation: " + "http://" + SITE,
                    "",
                    "Quiet mode.");

                String fileName = log.fileName();

                if (fileName != null)
                    U.quiet(false, "  ^-- Logging to file '" + fileName + '\'');

                U.quiet(false, "  ^-- Logging by '" + log.getLoggerInfo() + '\'');

                U.quiet(false,
                    "  ^-- To see **FULL** console log here add -DIGNITE_QUIET=false or \"-v\" to ignite.{sh|bat}",
                    "");
            }
        }
    }

    /**
     * Prints start info.
     *
     * @param rtBean Java runtime bean.
     */
    private void ackStart(RuntimeMXBean rtBean) {
        ClusterNode locNode = localNode();

        if (log.isQuiet()) {
            ackDataRegions(s -> {
                U.quiet(false, s);

                return null;
            });

            U.quiet(false, "");

            U.quiet(false, "Ignite node started OK (id=" + U.id8(locNode.id()) +
                (F.isEmpty(igniteInstanceName) ? "" : ", instance name=" + igniteInstanceName) + ')');
        }

        if (log.isInfoEnabled()) {
            ackDataRegions(s -> {
                log.info(s);

                return null;
            });

            String ack = "Ignite ver. " + VER_STR + '#' + BUILD_TSTAMP_STR + "-sha1:" + REV_HASH_STR;

            String dash = U.dash(ack.length());

            SB sb = new SB();

            for (GridPortRecord rec : ctx.ports().records())
                sb.a(rec.protocol()).a(":").a(rec.port()).a(" ");

            String str =
                NL + NL +
                    ">>> " + dash + NL +
                    ">>> " + ack + NL +
                    ">>> " + dash + NL +
                    ">>> OS name: " + U.osString() + NL +
                    ">>> CPU(s): " + locNode.metrics().getTotalCpus() + NL +
                    ">>> Heap: " + U.heapSize(locNode, 2) + "GB" + NL +
                    ">>> VM name: " + rtBean.getName() + NL +
                    (igniteInstanceName == null ? "" : ">>> Ignite instance name: " + igniteInstanceName + NL) +
                    ">>> Local node [" +
                    "ID=" + locNode.id().toString().toUpperCase() +
                    ", order=" + locNode.order() + ", clientMode=" + ctx.clientNode() +
                    "]" + NL +
                    ">>> Local node addresses: " + U.addressesAsString(locNode) + NL +
                    ">>> Local ports: " + sb + NL;

            log.info(str);
        }

        if (!ctx.state().clusterState().active()) {
            U.quietAndInfo(log, ">>> Ignite cluster is not active (limited functionality available). " +
                "Use control.(sh|bat) script or IgniteCluster interface to activate.");
        }
    }

    /**
     * @param clo Message output closure.
     */
    public void ackDataRegions(IgniteClosure<String, Void> clo) {
        DataStorageConfiguration memCfg = ctx.config().getDataStorageConfiguration();

        if (memCfg == null)
            return;

        clo.apply("Data Regions Configured:");
        clo.apply(dataRegionConfigurationMessage(memCfg.getDefaultDataRegionConfiguration()));

        DataRegionConfiguration[] dataRegions = memCfg.getDataRegionConfigurations();

        if (dataRegions != null) {
            for (DataRegionConfiguration dataRegion : dataRegions) {
                String msg = dataRegionConfigurationMessage(dataRegion);

                if (msg != null)
                    clo.apply(msg);
            }
        }
    }

    /**
     * @param regCfg Data region configuration.
     * @return Data region message.
     */
    private String dataRegionConfigurationMessage(DataRegionConfiguration regCfg) {
        if (regCfg == null)
            return null;

        SB m = new SB();

        m.a("  ^-- ").a(regCfg.getName()).a(" [");
        m.a("initSize=").a(U.readableSize(regCfg.getInitialSize(), false));
        m.a(", maxSize=").a(U.readableSize(regCfg.getMaxSize(), false));
        m.a(", persistence=" + regCfg.isPersistenceEnabled());
        m.a(", lazyMemoryAllocation=" + regCfg.isLazyMemoryAllocation()).a(']');

        return m.toString();
    }

    /**
     * Logs out OS information.
     */
    private void ackOsInfo() {
        assert log != null;

        if (log.isQuiet())
            U.quiet(false, "OS: " + U.osString());

        if (log.isInfoEnabled()) {
            log.info("OS: " + U.osString());
            log.info("OS user: " + System.getProperty("user.name"));

            int jvmPid = U.jvmPid();

            log.info("PID: " + (jvmPid == -1 ? "N/A" : jvmPid));
        }
    }

    /**
     * Logs out language runtime.
     */
    private void ackLanguageRuntime() {
        assert log != null;

        if (log.isQuiet())
            U.quiet(false, "VM information: " + U.jdkString());

        if (log.isInfoEnabled()) {
            log.info("Language runtime: " + getLanguage());
            log.info("VM information: " + U.jdkString());
            log.info("VM total memory: " + U.heapSize(2) + "GB");
        }
    }

    /**
     * Logs out node metrics.
     *
     * @param dblFmt Decimal format.
     * @param execSvc Executor service.
     * @param sysExecSvc System executor service.
     * @param customExecSvcs Custom named executors.
     */
    private void ackNodeMetrics(DecimalFormat dblFmt,
        ExecutorService execSvc,
        ExecutorService sysExecSvc,
        Map<String, ? extends ExecutorService> customExecSvcs
    ) {
        if (!log.isInfoEnabled())
            return;

        try {
            ClusterMetrics m = cluster().localNode().metrics();

            final int MByte = 1024 * 1024;

            double cpuLoadPct = m.getCurrentCpuLoad() * 100;
            double avgCpuLoadPct = m.getAverageCpuLoad() * 100;
            double gcPct = m.getCurrentGcCpuLoad() * 100;

            // Heap params.
            long heapUsed = m.getHeapMemoryUsed();
            long heapMax = m.getHeapMemoryMaximum();

            long heapUsedInMBytes = heapUsed / MByte;
            long heapCommInMBytes = m.getHeapMemoryCommitted() / MByte;

            double freeHeapPct = heapMax > 0 ? ((double)((heapMax - heapUsed) * 100)) / heapMax : -1;

            int hosts = 0;
            int nodes = 0;
            int cpus = 0;

            try {
                ClusterMetrics metrics = cluster().metrics();

                Collection<ClusterNode> nodes0 = cluster().nodes();

                hosts = U.neighborhood(nodes0).size();
                nodes = metrics.getTotalNodes();
                cpus = metrics.getTotalCpus();
            }
            catch (IgniteException ignore) {
                // No-op.
            }

            int loadedPages = 0;

            // Off-heap params.
            Collection<DataRegion> regions = ctx.cache().context().database().dataRegions();

            StringBuilder dataRegionsInfo = new StringBuilder();
            StringBuilder pdsRegionsInfo = new StringBuilder();

            long offHeapUsedSummary = 0;
            long offHeapMaxSummary = 0;
            long offHeapCommSummary = 0;
            long pdsUsedSummary = 0;

            boolean persistenceDisabled = true;

            if (!F.isEmpty(regions)) {
                for (DataRegion region : regions) {
                    long pagesCnt = region.pageMemory().loadedPages();

                    long offHeapUsed = region.pageMemory().systemPageSize() * pagesCnt;
                    long offHeapMax = region.config().getMaxSize();
                    long offHeapComm = region.memoryMetrics().getOffHeapSize();

                    long offHeapUsedInMBytes = offHeapUsed / MByte;
                    long offHeapCommInMBytes = offHeapComm / MByte;

                    double freeOffHeapPct = offHeapMax > 0 ?
                        ((double)((offHeapMax - offHeapUsed) * 100)) / offHeapMax : -1;

                    offHeapUsedSummary += offHeapUsed;
                    offHeapMaxSummary += offHeapMax;
                    offHeapCommSummary += offHeapComm;
                    loadedPages += pagesCnt;

                    dataRegionsInfo.append("    ^--   ")
                        .append(region.config().getName()).append(" region")
                        .append(" [used=").append(dblFmt.format(offHeapUsedInMBytes))
                        .append("MB, free=").append(dblFmt.format(freeOffHeapPct))
                        .append("%, comm=").append(dblFmt.format(offHeapCommInMBytes)).append("MB]")
                        .append(NL);

                    if (region.config().isPersistenceEnabled()) {
                        long pdsUsed = region.memoryMetrics().getTotalAllocatedSize();
                        long pdsUsedMBytes = pdsUsed / MByte;

                        pdsUsedSummary += pdsUsed;

                        String pdsUsedSize = dblFmt.format(pdsUsedMBytes) + "MB";

                        pdsRegionsInfo.append("    ^--   ")
                            .append(region.config().getName()).append(" region")
                            .append(" [used=").append(pdsUsedSize).append("]")
                            .append(NL);

                        persistenceDisabled = false;
                    }
                }
            }

            long offHeapUsedInMBytes = offHeapUsedSummary / MByte;
            long offHeapCommInMBytes = offHeapCommSummary / MByte;
            long pdsUsedMBytes = pdsUsedSummary / MByte;

            double freeOffHeapPct = offHeapMaxSummary > 0 ?
                ((double)((offHeapMaxSummary - offHeapUsedSummary) * 100)) / offHeapMaxSummary : -1;

            String pdsInfo = persistenceDisabled ? "" :
                "    ^-- Ignite persistence [used=" + dblFmt.format(pdsUsedMBytes) + "MB]" + NL + pdsRegionsInfo;

            String id = U.id8(localNode().id());

            String msg = NL +
                "Metrics for local node (to disable set 'metricsLogFrequency' to 0)" + NL +
                "    ^-- Node [id=" + id + (name() != null ? ", name=" + name() : "") + ", uptime=" +
                getUpTimeFormatted() + "]" + NL +
                "    ^-- H/N/C [hosts=" + hosts + ", nodes=" + nodes + ", CPUs=" + cpus + "]" + NL +
                "    ^-- CPU [cur=" + dblFmt.format(cpuLoadPct) + "%, avg=" +
                dblFmt.format(avgCpuLoadPct) + "%, GC=" + dblFmt.format(gcPct) + "%]" + NL +
                "    ^-- PageMemory [pages=" + loadedPages + "]" + NL +
                "    ^-- Heap [used=" + dblFmt.format(heapUsedInMBytes) + "MB, free=" +
                dblFmt.format(freeHeapPct) + "%, comm=" + dblFmt.format(heapCommInMBytes) + "MB]" + NL +
                "    ^-- Off-heap [used=" + dblFmt.format(offHeapUsedInMBytes) + "MB, free=" +
                dblFmt.format(freeOffHeapPct) + "%, comm=" + dblFmt.format(offHeapCommInMBytes) + "MB]" + NL +
                dataRegionsInfo +
                pdsInfo +
                "    ^-- Outbound messages queue [size=" + m.getOutboundMessagesQueueSize() + "]" + NL +
                "    ^-- " + createExecutorDescription("Public thread pool", execSvc) + NL +
                "    ^-- " + createExecutorDescription("System thread pool", sysExecSvc);

            if (customExecSvcs != null) {
                StringBuilder customSvcsMsg = new StringBuilder();

                for (Map.Entry<String, ? extends ExecutorService> entry : customExecSvcs.entrySet()) {
                    customSvcsMsg.append(NL).append("    ^-- ")
                        .append(createExecutorDescription(entry.getKey(), entry.getValue()));
                }

                msg += customSvcsMsg;
            }

            log.info(msg);

            ctx.cache().context().database().dumpStatistics(log);
        }
        catch (IgniteClientDisconnectedException ignore) {
            // No-op.
        }
    }

    /**
     * @return Language runtime.
     */
    private String getLanguage() {
        boolean scala = false;
        boolean groovy = false;
        boolean clojure = false;

        for (StackTraceElement elem : Thread.currentThread().getStackTrace()) {
            String s = elem.getClassName().toLowerCase();

            if (s.contains("scala")) {
                scala = true;

                break;
            }
            else if (s.contains("groovy")) {
                groovy = true;

                break;
            }
            else if (s.contains("clojure")) {
                clojure = true;

                break;
            }
        }

        if (scala) {
            try (InputStream in = getClass().getResourceAsStream("/library.properties")) {
                Properties props = new Properties();

                if (in != null)
                    props.load(in);

                return "Scala ver. " + props.getProperty("version.number", "<unknown>");
            }
            catch (Exception ignore) {
                return "Scala ver. <unknown>";
            }
        }

        // How to get Groovy and Clojure version at runtime?!?
        return groovy ? "Groovy" : clojure ? "Clojure" : U.jdkName() + " ver. " + U.jdkVersion();
    }

    /**
     * Stops Ignite instance.
     *
     * @param cancel Whether or not to cancel running jobs.
     */
    public void stop(boolean cancel) {
        // Make sure that thread stopping grid is not interrupted.
        boolean interrupted = Thread.interrupted();

        try {
            stop0(cancel);
        }
        finally {
            if (interrupted)
                Thread.currentThread().interrupt();
        }
    }

    /**
     * @return {@code True} if node started shutdown sequence.
     */
    public boolean isStopping() {
        return stopGuard.get();
    }

    /**
     * @param cancel Whether or not to cancel running jobs.
     */
    private void stop0(boolean cancel) {
        gw.compareAndSet(null, new GridKernalGatewayImpl(igniteInstanceName));

        GridKernalGateway gw = this.gw.get();

        if (stopGuard.compareAndSet(false, true)) {
            // Only one thread is allowed to perform stop sequence.
            boolean firstStop = false;

            GridKernalState state = gw.getState();

            if (state == STARTED || state == DISCONNECTED)
                firstStop = true;
            else if (state == STARTING)
                U.warn(log, "Attempt to stop starting grid. This operation " +
                    "cannot be guaranteed to be successful.");

            if (firstStop) {
                // Notify lifecycle beans.
                if (log.isDebugEnabled())
                    log.debug("Notifying lifecycle beans.");

                notifyLifecycleBeansEx(LifecycleEventType.BEFORE_NODE_STOP);
            }

            List<GridComponent> comps = ctx.components();

            // Callback component in reverse order while kernal is still functional
            // if called in the same thread, at least.
            for (ListIterator<GridComponent> it = comps.listIterator(comps.size()); it.hasPrevious(); ) {
                GridComponent comp = it.previous();

                try {
                    if (!skipDaemon(comp))
                        comp.onKernalStop(cancel);
                }
                catch (Throwable e) {
                    errOnStop = true;

                    U.error(log, "Failed to pre-stop processor: " + comp, e);

                    if (e instanceof Error)
                        throw e;
                }
            }

            if (ctx.hadoopHelper() != null)
                ctx.hadoopHelper().close();

            if (starveTask != null)
                starveTask.close();

            if (metricsLogTask != null)
                metricsLogTask.close();

            if (longOpDumpTask != null)
                longOpDumpTask.close();

            if (longJVMPauseDetector != null)
                longJVMPauseDetector.stop();

            boolean interrupted = false;

            while (true) {
                try {
                    if (gw.tryWriteLock(10))
                        break;
                }
                catch (InterruptedException ignored) {
                    // Preserve interrupt status & ignore.
                    // Note that interrupted flag is cleared.
                    interrupted = true;
                }
            }

            if (interrupted)
                Thread.currentThread().interrupt();

            try {
                assert gw.getState() == STARTED || gw.getState() == STARTING || gw.getState() == DISCONNECTED;

                // No more kernal calls from this point on.
                gw.setState(STOPPING);

                ctx.cluster().get().clearNodeMap();

                if (log.isDebugEnabled())
                    log.debug("Grid " + (igniteInstanceName == null ? "" : '\'' + igniteInstanceName + "' ") +
                        "is stopping.");
            }
            finally {
                gw.writeUnlock();
            }

            // Stopping cache operations.
            GridCacheProcessor cache = ctx.cache();

            if (cache != null)
                cache.blockGateways();

            // Unregister MBeans.
            if (!mBeansMgr.unregisterAllMBeans())
                errOnStop = true;

            // Stop components in reverse order.
            for (ListIterator<GridComponent> it = comps.listIterator(comps.size()); it.hasPrevious(); ) {
                GridComponent comp = it.previous();

                try {
                    if (!skipDaemon(comp)) {
                        comp.stop(cancel);

                        if (log.isDebugEnabled())
                            log.debug("Component stopped: " + comp);
                    }
                }
                catch (Throwable e) {
                    errOnStop = true;

                    U.error(log, "Failed to stop component (ignoring): " + comp, e);

                    if (e instanceof Error)
                        throw (Error)e;
                }
            }

            // Stops lifecycle aware components.
            U.stopLifecycleAware(log, lifecycleAwares(cfg));

            // Lifecycle notification.
            notifyLifecycleBeansEx(LifecycleEventType.AFTER_NODE_STOP);

            // Clean internal class/classloader caches to avoid stopped contexts held in memory.
            U.clearClassCache();
            MarshallerExclusions.clearCache();
            BinaryEnumCache.clear();

            gw.writeLock();

            try {
                gw.setState(STOPPED);
            }
            finally {
                gw.writeUnlock();
            }

            // Ack stop.
            if (log.isQuiet()) {
                String nodeName = igniteInstanceName == null ? "" : "name=" + igniteInstanceName + ", ";

                if (!errOnStop)
                    U.quiet(false, "Ignite node stopped OK [" + nodeName + "uptime=" +
                        X.timeSpan2DHMSM(U.currentTimeMillis() - startTime) + ']');
                else
                    U.quiet(true, "Ignite node stopped wih ERRORS [" + nodeName + "uptime=" +
                        X.timeSpan2DHMSM(U.currentTimeMillis() - startTime) + ']');
            }

            if (log.isInfoEnabled())
                if (!errOnStop) {
                    String ack = "Ignite ver. " + VER_STR + '#' + BUILD_TSTAMP_STR + "-sha1:" + REV_HASH_STR +
                        " stopped OK";

                    String dash = U.dash(ack.length());

                    log.info(NL + NL +
                        ">>> " + dash + NL +
                        ">>> " + ack + NL +
                        ">>> " + dash + NL +
                        (igniteInstanceName == null ? "" : ">>> Ignite instance name: " + igniteInstanceName + NL) +
                        ">>> Grid uptime: " + X.timeSpan2DHMSM(U.currentTimeMillis() - startTime) +
                        NL +
                        NL);
                }
                else {
                    String ack = "Ignite ver. " + VER_STR + '#' + BUILD_TSTAMP_STR + "-sha1:" + REV_HASH_STR +
                        " stopped with ERRORS";

                    String dash = U.dash(ack.length());

                    log.info(NL + NL +
                        ">>> " + ack + NL +
                        ">>> " + dash + NL +
                        (igniteInstanceName == null ? "" : ">>> Ignite instance name: " + igniteInstanceName + NL) +
                        ">>> Grid uptime: " + X.timeSpan2DHMSM(U.currentTimeMillis() - startTime) +
                        NL +
                        ">>> See log above for detailed error message." + NL +
                        ">>> Note that some errors during stop can prevent grid from" + NL +
                        ">>> maintaining correct topology since this node may have" + NL +
                        ">>> not exited grid properly." + NL +
                        NL);
                }

            try {
                U.onGridStop();
            }
            catch (InterruptedException ignored) {
                // Preserve interrupt status.
                Thread.currentThread().interrupt();
            }
        }
        else {
            // Proper notification.
            if (log.isDebugEnabled()) {
                if (gw.getState() == STOPPED)
                    log.debug("Grid is already stopped. Nothing to do.");
                else
                    log.debug("Grid is being stopped by another thread. Aborting this stop sequence " +
                        "allowing other thread to finish.");
            }
        }
    }

    /**
     * USED ONLY FOR TESTING.
     *
     * @param name Cache name.
     * @param <K> Key type.
     * @param <V> Value type.
     * @return Internal cache instance.
     */
    /*@java.test.only*/
    public <K, V> GridCacheAdapter<K, V> internalCache(String name) {
        CU.validateCacheName(name);
        checkClusterState();

        return ctx.cache().internalCache(name);
    }

    /**
     * It's intended for use by internal marshalling implementation only.
     *
     * @return Kernal context.
     */
    @Override public GridKernalContext context() {
        return ctx;
    }

    /**
     * Prints all system properties in debug mode.
     */
    private void ackSystemProperties() {
        assert log != null;

        if (log.isDebugEnabled() && S.INCLUDE_SENSITIVE)
            for (Map.Entry<Object, Object> entry : snapshot().entrySet())
                log.debug("System property [" + entry.getKey() + '=' + entry.getValue() + ']');
    }

    /**
     * Prints all user attributes in info mode.
     */
    private void logNodeUserAttributes() {
        assert log != null;

        if (log.isInfoEnabled())
            for (Map.Entry<?, ?> attr : cfg.getUserAttributes().entrySet())
                log.info("Local node user attribute [" + attr.getKey() + '=' + attr.getValue() + ']');
    }

    /**
     * Prints all environment variables in debug mode.
     */
    private void ackEnvironmentVariables() {
        assert log != null;

        if (log.isDebugEnabled())
            for (Map.Entry<?, ?> envVar : System.getenv().entrySet())
                log.debug("Environment variable [" + envVar.getKey() + '=' + envVar.getValue() + ']');
    }

    /**
     * Acks daemon mode status.
     */
    private void ackDaemon() {
        assert log != null;

        if (log.isInfoEnabled())
            log.info("Daemon mode: " + (isDaemon() ? "on" : "off"));
    }

    /**
     * @return {@code True} is this node is daemon.
     */
    private boolean isDaemon() {
        assert cfg != null;

        return cfg.isDaemon() || IgniteSystemProperties.getBoolean(IGNITE_DAEMON);
    }

    /**
     * Whether or not remote JMX management is enabled for this node. Remote JMX management is enabled when the
     * following system property is set: <ul> <li>{@code com.sun.management.jmxremote}</li> </ul>
     *
     * @return {@code True} if remote JMX management is enabled - {@code false} otherwise.
     */
    @Override public boolean isJmxRemoteEnabled() {
        return System.getProperty("com.sun.management.jmxremote") != null;
    }

    /**
     * Whether or not node restart is enabled. Node restart us supported when this node was started with {@code
     * bin/ignite.{sh|bat}} script using {@code -r} argument. Node can be programmatically restarted using {@link
     * Ignition#restart(boolean)}} method.
     *
     * @return {@code True} if restart mode is enabled, {@code false} otherwise.
     * @see Ignition#restart(boolean)
     */
    @Override public boolean isRestartEnabled() {
        return System.getProperty(IGNITE_SUCCESS_FILE) != null;
    }

    /**
     * Prints all configuration properties in info mode and SPIs in debug mode.
     */
    private void ackSpis() {
        assert log != null;

        if (log.isDebugEnabled()) {
            log.debug("+-------------+");
            log.debug("START SPI LIST:");
            log.debug("+-------------+");
            log.debug("Grid checkpoint SPI     : " + Arrays.toString(cfg.getCheckpointSpi()));
            log.debug("Grid collision SPI      : " + cfg.getCollisionSpi());
            log.debug("Grid communication SPI  : " + cfg.getCommunicationSpi());
            log.debug("Grid deployment SPI     : " + cfg.getDeploymentSpi());
            log.debug("Grid discovery SPI      : " + cfg.getDiscoverySpi());
            log.debug("Grid event storage SPI  : " + cfg.getEventStorageSpi());
            log.debug("Grid failover SPI       : " + Arrays.toString(cfg.getFailoverSpi()));
            log.debug("Grid load balancing SPI : " + Arrays.toString(cfg.getLoadBalancingSpi()));
        }
    }

    /**
     * Acknowledge that the rebalance configuration properties are setted correctly.
     *
     * @throws IgniteCheckedException If rebalance configuration validation fail.
     */
    private void ackRebalanceConfiguration() throws IgniteCheckedException {
        if (cfg.isClientMode()) {
            if (cfg.getRebalanceThreadPoolSize() != IgniteConfiguration.DFLT_REBALANCE_THREAD_POOL_SIZE)
                U.warn(log, "Setting the rebalance pool size has no effect on the client mode");
        }
        else {
            if (cfg.getSystemThreadPoolSize() <= cfg.getRebalanceThreadPoolSize())
                throw new IgniteCheckedException("Rebalance thread pool size exceed or equals System thread pool size. " +
                    "Change IgniteConfiguration.rebalanceThreadPoolSize property before next start.");

            if (cfg.getRebalanceThreadPoolSize() < 1)
                throw new IgniteCheckedException("Rebalance thread pool size minimal allowed value is 1. " +
                    "Change IgniteConfiguration.rebalanceThreadPoolSize property before next start.");

            if (cfg.getRebalanceBatchesPrefetchCount() < 1)
                throw new IgniteCheckedException("Rebalance batches prefetch count minimal allowed value is 1. " +
                    "Change IgniteConfiguration.rebalanceBatchesPrefetchCount property before next start.");

            if (cfg.getRebalanceBatchSize() <= 0)
                throw new IgniteCheckedException("Rebalance batch size must be greater than zero. " +
                    "Change IgniteConfiguration.rebalanceBatchSize property before next start.");

            if (cfg.getRebalanceThrottle() < 0)
                throw new IgniteCheckedException("Rebalance throttle can't have negative value. " +
                    "Change IgniteConfiguration.rebalanceThrottle property before next start.");

            if (cfg.getRebalanceTimeout() < 0)
                throw new IgniteCheckedException("Rebalance message timeout can't have negative value. " +
                    "Change IgniteConfiguration.rebalanceTimeout property before next start.");

            for (CacheConfiguration ccfg : cfg.getCacheConfiguration()) {
                if (ccfg.getRebalanceBatchesPrefetchCount() < 1)
                    throw new IgniteCheckedException("Rebalance batches prefetch count minimal allowed value is 1. " +
                        "Change CacheConfiguration.rebalanceBatchesPrefetchCount property before next start. " +
                        "[cache=" + ccfg.getName() + "]");
            }
        }
    }

    /**
     * Acknowledge the Ignite configuration related to the data storage.
     */
    private void ackMemoryConfiguration() {
        DataStorageConfiguration memCfg = cfg.getDataStorageConfiguration();

        if (memCfg == null)
            return;

        U.log(log, "System cache's DataRegion size is configured to " +
            (memCfg.getSystemRegionInitialSize() / (1024 * 1024)) + " MB. " +
            "Use DataStorageConfiguration.systemRegionInitialSize property to change the setting.");
    }

    /**
     * Acknowledge all caches configurations presented in the IgniteConfiguration.
     */
    private void ackCacheConfiguration() {
        CacheConfiguration[] cacheCfgs = cfg.getCacheConfiguration();

        if (cacheCfgs == null || cacheCfgs.length == 0)
            U.warn(log, "Cache is not configured - in-memory data grid is off.");
        else {
            SB sb = new SB();

            HashMap<String, ArrayList<String>> memPlcNamesMapping = new HashMap<>();

            for (CacheConfiguration c : cacheCfgs) {
                String cacheName = U.maskName(c.getName());

                String memPlcName = c.getDataRegionName();

                if (CU.isSystemCache(cacheName))
                    memPlcName = "sysMemPlc";
                else if (memPlcName == null && cfg.getDataStorageConfiguration() != null)
                    memPlcName = cfg.getDataStorageConfiguration().getDefaultDataRegionConfiguration().getName();

                if (!memPlcNamesMapping.containsKey(memPlcName))
                    memPlcNamesMapping.put(memPlcName, new ArrayList<String>());

                ArrayList<String> cacheNames = memPlcNamesMapping.get(memPlcName);

                cacheNames.add(cacheName);
            }

            for (Map.Entry<String, ArrayList<String>> e : memPlcNamesMapping.entrySet()) {
                sb.a("in '").a(e.getKey()).a("' dataRegion: [");

                for (String s : e.getValue())
                    sb.a("'").a(s).a("', ");

                sb.d(sb.length() - 2, sb.length()).a("], ");
            }

            U.log(log, "Configured caches [" + sb.d(sb.length() - 2, sb.length()).toString() + ']');
        }
    }

    /**
     * Acknowledge configuration related to the peer class loading.
     */
    private void ackP2pConfiguration() {
        assert cfg != null;

        if (cfg.isPeerClassLoadingEnabled())
            U.warn(
                log,
                "Peer class loading is enabled (disable it in production for performance and " +
                    "deployment consistency reasons)");
    }

    /**
     * Prints security status.
     */
    private void ackSecurity() {
        assert log != null;

        U.quietAndInfo(log, "Security status [authentication=" + onOff(ctx.security().enabled())
            + ", tls/ssl=" + onOff(ctx.config().getSslContextFactory() != null) + ']');
    }

    /**
     * Prints out VM arguments and IGNITE_HOME in info mode.
     *
     * @param rtBean Java runtime bean.
     */
    private void ackVmArguments(RuntimeMXBean rtBean) {
        assert log != null;

        // Ack IGNITE_HOME and VM arguments.
        if (log.isInfoEnabled() && S.INCLUDE_SENSITIVE) {
            log.info("IGNITE_HOME=" + cfg.getIgniteHome());
            log.info("VM arguments: " + rtBean.getInputArguments());
        }
    }

    /**
     * Prints out class paths in debug mode.
     *
     * @param rtBean Java runtime bean.
     */
    private void ackClassPaths(RuntimeMXBean rtBean) {
        assert log != null;

        // Ack all class paths.
        if (log.isDebugEnabled()) {
            try {
                log.debug("Boot class path: " + rtBean.getBootClassPath());
                log.debug("Class path: " + rtBean.getClassPath());
                log.debug("Library path: " + rtBean.getLibraryPath());
            }
            catch (Exception ignore) {
                // No-op: ignore for Java 9+ and non-standard JVMs.
            }
        }
    }

    /**
     * Prints warning if 'java.net.preferIPv4Stack=true' is not set.
     */
    private void ackIPv4StackFlagIsSet() {
        boolean preferIPv4 = Boolean.valueOf(System.getProperty("java.net.preferIPv4Stack"));

        if (!preferIPv4) {
            assert log != null;

            U.quietAndWarn(log, "Please set system property '-Djava.net.preferIPv4Stack=true' " +
                "to avoid possible problems in mixed environments.");
        }
    }

    /**
     * @param cfg Ignite configuration to use.
     * @return Components provided in configuration which can implement {@link LifecycleAware} interface.
     */
    private Iterable<Object> lifecycleAwares(IgniteConfiguration cfg) {
        Collection<Object> objs = new ArrayList<>();

        if (cfg.getLifecycleBeans() != null)
            Collections.addAll(objs, cfg.getLifecycleBeans());

        if (cfg.getSegmentationResolvers() != null)
            Collections.addAll(objs, cfg.getSegmentationResolvers());

        if (cfg.getConnectorConfiguration() != null) {
            objs.add(cfg.getConnectorConfiguration().getMessageInterceptor());
            objs.add(cfg.getConnectorConfiguration().getSslContextFactory());
        }

        objs.add(cfg.getMarshaller());
        objs.add(cfg.getGridLogger());
        objs.add(cfg.getMBeanServer());

        if (cfg.getCommunicationFailureResolver() != null)
            objs.add(cfg.getCommunicationFailureResolver());

        return objs;
    }

    /** {@inheritDoc} */
    @Override public IgniteConfiguration configuration() {
        return cfg;
    }

    /** {@inheritDoc} */
    @Override public IgniteLogger log() {
        return cfg.getGridLogger();
    }

    /** {@inheritDoc} */
    @Override public boolean removeCheckpoint(String key) {
        A.notNull(key, "key");

        guard();

        try {
            checkClusterState();

            return ctx.checkpoint().removeCheckpoint(key);
        }
        finally {
            unguard();
        }
    }

    /** {@inheritDoc} */
    @Override public boolean pingNode(String nodeId) {
        A.notNull(nodeId, "nodeId");

        return cluster().pingNode(UUID.fromString(nodeId));
    }

    /** {@inheritDoc} */
    @Override public void undeployTaskFromGrid(String taskName) throws JMException {
        A.notNull(taskName, "taskName");

        try {
            compute().undeployTask(taskName);
        }
        catch (IgniteException e) {
            throw U.jmException(e);
        }
    }

    /** {@inheritDoc} */
    @Override public String executeTask(String taskName, String arg) throws JMException {
        try {
            return compute().execute(taskName, arg);
        }
        catch (IgniteException e) {
            throw U.jmException(e);
        }
    }

    /** {@inheritDoc} */
    @Override public boolean pingNodeByAddress(String host) {
        guard();

        try {
            for (ClusterNode n : cluster().nodes())
                if (n.addresses().contains(host))
                    return ctx.discovery().pingNode(n.id());

            return false;
        }
        catch (IgniteCheckedException e) {
            throw U.convertException(e);
        }
        finally {
            unguard();
        }
    }

    /** {@inheritDoc} */
    @Override public boolean eventUserRecordable(int type) {
        guard();

        try {
            return ctx.event().isUserRecordable(type);
        }
        finally {
            unguard();
        }
    }

    /** {@inheritDoc} */
    @Override public boolean allEventsUserRecordable(int[] types) {
        A.notNull(types, "types");

        guard();

        try {
            return ctx.event().isAllUserRecordable(types);
        }
        finally {
            unguard();
        }
    }

    /** {@inheritDoc} */
    @Override public IgniteTransactions transactions() {
        guard();

        try {
            checkClusterState();

            return ctx.cache().transactions();
        }
        finally {
            unguard();
        }
    }

    /**
     * @param name Cache name.
     * @return Ignite internal cache instance related to the given name.
     */
    public <K, V> IgniteInternalCache<K, V> getCache(String name) {
        CU.validateCacheName(name);

        guard();

        try {
            checkClusterState();

            return ctx.cache().publicCache(name);
        }
        finally {
            unguard();
        }
    }

    /** {@inheritDoc} */
    @Override public <K, V> IgniteCache<K, V> cache(String name) {
        CU.validateCacheName(name);

        guard();

        try {
            checkClusterState();

            return ctx.cache().publicJCache(name, false, true);
        }
        catch (IgniteCheckedException e) {
            throw CU.convertToCacheException(e);
        }
        finally {
            unguard();
        }
    }

    /** {@inheritDoc} */
    @Override public <K, V> IgniteCache<K, V> createCache(CacheConfiguration<K, V> cacheCfg) {
        A.notNull(cacheCfg, "cacheCfg");
        CU.validateNewCacheName(cacheCfg.getName());

        guard();

        try {
            checkClusterState();

            ctx.cache().dynamicStartCache(cacheCfg,
                cacheCfg.getName(),
                null,
                true,
                true,
                true).get();

            return ctx.cache().publicJCache(cacheCfg.getName());
        }
        catch (IgniteCheckedException e) {
            throw CU.convertToCacheException(e);
        }
        finally {
            unguard();
        }
    }

    /** {@inheritDoc} */
    @Override public Collection<IgniteCache> createCaches(Collection<CacheConfiguration> cacheCfgs) {
        A.notNull(cacheCfgs, "cacheCfgs");
        CU.validateConfigurationCacheNames(cacheCfgs);

        guard();

        try {
            checkClusterState();

            ctx.cache().dynamicStartCaches(cacheCfgs,
                true,
                true,
                false).get();

            List<IgniteCache> createdCaches = new ArrayList<>(cacheCfgs.size());

            for (CacheConfiguration cacheCfg : cacheCfgs)
                createdCaches.add(ctx.cache().publicJCache(cacheCfg.getName()));

            return createdCaches;
        }
        catch (IgniteCheckedException e) {
            throw CU.convertToCacheException(e);
        }
        finally {
            unguard();
        }
    }

    /** {@inheritDoc} */
    @Override public <K, V> IgniteCache<K, V> createCache(String cacheName) {
        CU.validateNewCacheName(cacheName);

        guard();

        try {
            checkClusterState();

            ctx.cache().createFromTemplate(cacheName).get();

            return ctx.cache().publicJCache(cacheName);
        }
        catch (IgniteCheckedException e) {
            throw CU.convertToCacheException(e);
        }
        finally {
            unguard();
        }
    }

    /** {@inheritDoc} */
    @Override public <K, V> IgniteCache<K, V> getOrCreateCache(CacheConfiguration<K, V> cacheCfg) {
        return getOrCreateCache0(cacheCfg, false).get1();
    }

    /** {@inheritDoc} */
    @Override public <K, V> IgniteBiTuple<IgniteCache<K, V>, Boolean> getOrCreateCache0(
        CacheConfiguration<K, V> cacheCfg, boolean sql) {
        A.notNull(cacheCfg, "cacheCfg");
        String cacheName = cacheCfg.getName();

        CU.validateNewCacheName(cacheName);

        guard();

        try {
            checkClusterState();

            Boolean res = false;

            IgniteCacheProxy<K, V> cache = ctx.cache().publicJCache(cacheName, false, true);

            if (cache == null) {
                res =
                    sql ? ctx.cache().dynamicStartSqlCache(cacheCfg).get() :
                        ctx.cache().dynamicStartCache(cacheCfg,
                            cacheName,
                            null,
                            false,
                            true,
                            true).get();

                return new IgniteBiTuple<>(ctx.cache().publicJCache(cacheName), res);
            }
            else
                return new IgniteBiTuple<>(cache, res);
        }
        catch (IgniteCheckedException e) {
            throw CU.convertToCacheException(e);
        }
        finally {
            unguard();
        }
    }

    /** {@inheritDoc} */
    @Override public Collection<IgniteCache> getOrCreateCaches(Collection<CacheConfiguration> cacheCfgs) {
        A.notNull(cacheCfgs, "cacheCfgs");
        CU.validateConfigurationCacheNames(cacheCfgs);

        guard();

        try {
            checkClusterState();

            ctx.cache().dynamicStartCaches(cacheCfgs,
                false,
                true,
                false).get();

            List<IgniteCache> createdCaches = new ArrayList<>(cacheCfgs.size());

            for (CacheConfiguration cacheCfg : cacheCfgs)
                createdCaches.add(ctx.cache().publicJCache(cacheCfg.getName()));

            return createdCaches;
        }
        catch (IgniteCheckedException e) {
            throw CU.convertToCacheException(e);
        }
        finally {
            unguard();
        }
    }

    /** {@inheritDoc} */
    @Override public <K, V> IgniteCache<K, V> createCache(
        CacheConfiguration<K, V> cacheCfg,
        NearCacheConfiguration<K, V> nearCfg
    ) {
        A.notNull(cacheCfg, "cacheCfg");
        CU.validateNewCacheName(cacheCfg.getName());
        A.notNull(nearCfg, "nearCfg");

        guard();

        try {
            checkClusterState();

            ctx.cache().dynamicStartCache(cacheCfg,
                cacheCfg.getName(),
                nearCfg,
                true,
                true,
                true).get();

            return ctx.cache().publicJCache(cacheCfg.getName());
        }
        catch (IgniteCheckedException e) {
            throw CU.convertToCacheException(e);
        }
        finally {
            unguard();
        }
    }

    /** {@inheritDoc} */
    @Override public <K, V> IgniteCache<K, V> getOrCreateCache(CacheConfiguration<K, V> cacheCfg,
        NearCacheConfiguration<K, V> nearCfg) {
        A.notNull(cacheCfg, "cacheCfg");
        CU.validateNewCacheName(cacheCfg.getName());
        A.notNull(nearCfg, "nearCfg");

        guard();

        try {
            checkClusterState();

            IgniteInternalCache<Object, Object> cache = ctx.cache().cache(cacheCfg.getName());

            if (cache == null) {
                ctx.cache().dynamicStartCache(cacheCfg,
                    cacheCfg.getName(),
                    nearCfg,
                    false,
                    true,
                    true).get();
            }
            else {
                if (cache.configuration().getNearConfiguration() == null) {
                    ctx.cache().dynamicStartCache(cacheCfg,
                        cacheCfg.getName(),
                        nearCfg,
                        false,
                        true,
                        true).get();
                }
            }

            return ctx.cache().publicJCache(cacheCfg.getName());
        }
        catch (IgniteCheckedException e) {
            throw CU.convertToCacheException(e);
        }
        finally {
            unguard();
        }
    }

    /** {@inheritDoc} */
    @Override public <K, V> IgniteCache<K, V> createNearCache(String cacheName, NearCacheConfiguration<K, V> nearCfg) {
        CU.validateNewCacheName(cacheName);
        A.notNull(nearCfg, "nearCfg");

        guard();

        try {
            checkClusterState();

            ctx.cache().dynamicStartCache(null,
                cacheName,
                nearCfg,
                true,
                true,
                true).get();

            IgniteCacheProxy<K, V> cache = ctx.cache().publicJCache(cacheName);

            checkNearCacheStarted(cache);

            return cache;
        }
        catch (IgniteCheckedException e) {
            throw CU.convertToCacheException(e);
        }
        finally {
            unguard();
        }
    }

    /** {@inheritDoc} */
    @Override public <K, V> IgniteCache<K, V> getOrCreateNearCache(String cacheName,
        NearCacheConfiguration<K, V> nearCfg) {
        CU.validateNewCacheName(cacheName);
        A.notNull(nearCfg, "nearCfg");

        guard();

        try {
            checkClusterState();

            IgniteInternalCache<Object, Object> internalCache = ctx.cache().cache(cacheName);

            if (internalCache == null) {
                ctx.cache().dynamicStartCache(null,
                    cacheName,
                    nearCfg,
                    false,
                    true,
                    true).get();
            }
            else {
                if (internalCache.configuration().getNearConfiguration() == null) {
                    ctx.cache().dynamicStartCache(null,
                        cacheName,
                        nearCfg,
                        false,
                        true,
                        true).get();
                }
            }

            IgniteCacheProxy<K, V> cache = ctx.cache().publicJCache(cacheName);

            checkNearCacheStarted(cache);

            return cache;
        }
        catch (IgniteCheckedException e) {
            throw CU.convertToCacheException(e);
        }
        finally {
            unguard();
        }
    }

    /**
     * @param cache Ignite cache instance to check.
     * @throws IgniteCheckedException If cache without near cache was already started.
     */
    private void checkNearCacheStarted(IgniteCacheProxy<?, ?> cache) throws IgniteCheckedException {
        if (!cache.context().isNear())
            throw new IgniteCheckedException("Failed to start near cache " +
                "(a cache with the same name without near cache is already started)");
    }

    /** {@inheritDoc} */
    @Override public void destroyCache(String cacheName) {
        destroyCache0(cacheName, false);
    }

    /** {@inheritDoc} */
    @Override public boolean destroyCache0(String cacheName, boolean sql) throws CacheException {
        CU.validateCacheName(cacheName);

        IgniteInternalFuture<Boolean> stopFut = destroyCacheAsync(cacheName, sql, true);

        try {
            return stopFut.get();
        }
        catch (IgniteCheckedException e) {
            throw CU.convertToCacheException(e);
        }
    }

    /** {@inheritDoc} */
    @Override public void destroyCaches(Collection<String> cacheNames) {
        CU.validateCacheNames(cacheNames);

        IgniteInternalFuture stopFut = destroyCachesAsync(cacheNames, true);

        try {
            stopFut.get();
        }
        catch (IgniteCheckedException e) {
            throw CU.convertToCacheException(e);
        }
    }

    /**
     * @param cacheName Cache name.
     * @param sql If the cache needs to be destroyed only if it was created by SQL {@code CREATE TABLE} command.
     * @param checkThreadTx If {@code true} checks that current thread does not have active transactions.
     * @return Ignite future.
     */
    public IgniteInternalFuture<Boolean> destroyCacheAsync(String cacheName, boolean sql, boolean checkThreadTx) {
        CU.validateCacheName(cacheName);

        guard();

        try {
            checkClusterState();

            return ctx.cache().dynamicDestroyCache(cacheName, sql, checkThreadTx, false, null);
        }
        finally {
            unguard();
        }
    }

    /**
     * @param cacheNames Collection of cache names.
     * @param checkThreadTx If {@code true} checks that current thread does not have active transactions.
     * @return Ignite future which will be completed when cache is destored.
     */
    public IgniteInternalFuture<?> destroyCachesAsync(Collection<String> cacheNames, boolean checkThreadTx) {
        CU.validateCacheNames(cacheNames);

        guard();

        try {
            checkClusterState();

            return ctx.cache().dynamicDestroyCaches(cacheNames, checkThreadTx);
        }
        finally {
            unguard();
        }
    }

    /** {@inheritDoc} */
    @Override public <K, V> IgniteCache<K, V> getOrCreateCache(String cacheName) {
        CU.validateNewCacheName(cacheName);

        guard();

        try {
            checkClusterState();

            IgniteCacheProxy<K, V> cache = ctx.cache().publicJCache(cacheName, false, true);

            if (cache == null) {
                ctx.cache().getOrCreateFromTemplate(cacheName, true).get();

                return ctx.cache().publicJCache(cacheName);
            }

            return cache;
        }
        catch (IgniteCheckedException e) {
            throw CU.convertToCacheException(e);
        }
        finally {
            unguard();
        }
    }

    /**
     * @param cacheName Cache name.
     * @param templateName Template name.
     * @param cfgOverride Cache config properties to override.
     * @param checkThreadTx If {@code true} checks that current thread does not have active transactions.
     * @return Future that will be completed when cache is deployed.
     */
    public IgniteInternalFuture<?> getOrCreateCacheAsync(String cacheName, String templateName,
        CacheConfigurationOverride cfgOverride, boolean checkThreadTx) {
        CU.validateNewCacheName(cacheName);

        guard();

        try {
            checkClusterState();

            if (ctx.cache().cache(cacheName) == null)
                return ctx.cache().getOrCreateFromTemplate(cacheName, templateName, cfgOverride, checkThreadTx);

            return new GridFinishedFuture<>();
        }
        finally {
            unguard();
        }
    }

    /** {@inheritDoc} */
    @Override public <K, V> void addCacheConfiguration(CacheConfiguration<K, V> cacheCfg) {
        A.notNull(cacheCfg, "cacheCfg");
        CU.validateNewCacheName(cacheCfg.getName());

        guard();

        try {
            checkClusterState();

            ctx.cache().addCacheConfiguration(cacheCfg);
        }
        catch (IgniteCheckedException e) {
            throw CU.convertToCacheException(e);
        }
        finally {
            unguard();
        }
    }

    /**
     * @return Collection of public cache instances.
     */
    public Collection<IgniteCacheProxy<?, ?>> caches() {
        guard();

        try {
            checkClusterState();

            return ctx.cache().publicCaches();
        }
        finally {
            unguard();
        }
    }

    /** {@inheritDoc} */
    @Override public Collection<String> cacheNames() {
        guard();

        try {
            checkClusterState();

            return ctx.cache().publicCacheNames();
        }
        finally {
            unguard();
        }
    }

    /** {@inheritDoc} */
    @Override public <K extends GridCacheUtilityKey, V> IgniteInternalCache<K, V> utilityCache() {
        guard();

        try {
            checkClusterState();

            return ctx.cache().utilityCache();
        }
        finally {
            unguard();
        }
    }

    /** {@inheritDoc} */
    @Override public <K, V> IgniteInternalCache<K, V> cachex(String name) {
        CU.validateCacheName(name);

        guard();

        try {
            checkClusterState();

            return ctx.cache().cache(name);
        }
        finally {
            unguard();
        }
    }

    /** {@inheritDoc} */
    @Override public Collection<IgniteInternalCache<?, ?>> cachesx(
        IgnitePredicate<? super IgniteInternalCache<?, ?>>[] p) {
        guard();

        try {
            checkClusterState();

            return F.retain(ctx.cache().caches(), true, p);
        }
        finally {
            unguard();
        }
    }

    /** {@inheritDoc} */
    @Override public <K, V> IgniteDataStreamer<K, V> dataStreamer(String cacheName) {
        CU.validateCacheName(cacheName);

        guard();

        try {
            checkClusterState();

            return ctx.<K, V>dataStream().dataStreamer(cacheName);
        }
        finally {
            unguard();
        }
    }

    /** {@inheritDoc} */
    @Override public IgniteFileSystem fileSystem(String name) {
        if (name == null)
            throw new IllegalArgumentException("IGFS name cannot be null");

        guard();

        try {
            checkClusterState();

            IgniteFileSystem fs = ctx.igfs().igfs(name);

            if (fs == null)
                throw new IllegalArgumentException("IGFS is not configured: " + name);

            return fs;
        }
        finally {
            unguard();
        }
    }

    /** {@inheritDoc} */
    @Nullable @Override public IgniteFileSystem igfsx(String name) {
        if (name == null)
            throw new IllegalArgumentException("IGFS name cannot be null");

        guard();

        try {
            checkClusterState();

            return ctx.igfs().igfs(name);
        }
        finally {
            unguard();
        }
    }

    /** {@inheritDoc} */
    @Override public Collection<IgniteFileSystem> fileSystems() {
        guard();

        try {
            checkClusterState();

            return ctx.igfs().igfss();
        }
        finally {
            unguard();
        }
    }

    /** {@inheritDoc} */
    @Override public Hadoop hadoop() {
        guard();

        try {
            checkClusterState();

            return ctx.hadoop().hadoop();
        }
        finally {
            unguard();
        }
    }

    /** {@inheritDoc} */
    @Override public <T extends IgnitePlugin> T plugin(String name) throws PluginNotFoundException {
        guard();

        try {
            checkClusterState();

            return (T)ctx.pluginProvider(name).plugin();
        }
        finally {
            unguard();
        }
    }

    /** {@inheritDoc} */
    @Override public IgniteBinary binary() {
        checkClusterState();

        IgniteCacheObjectProcessor objProc = ctx.cacheObjects();

        return objProc.binary();
    }

    /** {@inheritDoc} */
    @Override public IgniteProductVersion version() {
        return VER;
    }

    /** {@inheritDoc} */
    @Override public String latestVersion() {
        ctx.gateway().readLock();

        try {
            return ctx.cluster().latestVersion();
        }
        finally {
            ctx.gateway().readUnlock();
        }
    }

    /** {@inheritDoc} */
    @Override public IgniteScheduler scheduler() {
        return scheduler;
    }

    /** {@inheritDoc} */
    @Override public void close() throws IgniteException {
        Ignition.stop(igniteInstanceName, true);
    }

    /** {@inheritDoc} */
    @Override public <K> Affinity<K> affinity(String cacheName) {
        CU.validateCacheName(cacheName);
        checkClusterState();

        GridCacheAdapter<K, ?> cache = ctx.cache().internalCache(cacheName);

        if (cache != null)
            return cache.affinity();

        return ctx.affinity().affinityProxy(cacheName);
    }

    /** {@inheritDoc} */
    @Override public boolean active() {
        guard();

        try {
            return context().state().publicApiActiveState(true);
        }
        finally {
            unguard();
        }
    }

    /** {@inheritDoc} */
    @Override public void active(boolean active) {
        cluster().active(active);
    }

    /** */
    private Collection<BaselineNode> baselineNodes() {
        Collection<ClusterNode> srvNodes = cluster().forServers().nodes();

        ArrayList baselineNodes = new ArrayList(srvNodes.size());

        for (ClusterNode clN : srvNodes)
            baselineNodes.add(clN);

        return baselineNodes;
    }

    /** {@inheritDoc} */
    @Override public void resetLostPartitions(Collection<String> cacheNames) {
        CU.validateCacheNames(cacheNames);

        guard();

        try {
            ctx.cache().resetCacheState(cacheNames).get();
        }
        catch (IgniteCheckedException e) {
            throw U.convertException(e);
        }
        finally {
            unguard();
        }
    }

    /** {@inheritDoc} */
    @Override public Collection<DataRegionMetrics> dataRegionMetrics() {
        guard();

        try {
            return ctx.cache().context().database().memoryMetrics();
        }
        finally {
            unguard();
        }
    }

    /** {@inheritDoc} */
    @Nullable @Override public DataRegionMetrics dataRegionMetrics(String memPlcName) {
        guard();

        try {
            return ctx.cache().context().database().memoryMetrics(memPlcName);
        }
        finally {
            unguard();
        }
    }

    /** {@inheritDoc} */
    @Override public DataStorageMetrics dataStorageMetrics() {
        guard();

        try {
            return ctx.cache().context().database().persistentStoreMetrics();
        }
        finally {
            unguard();
        }
    }

    /** {@inheritDoc} */
    @Override public Collection<MemoryMetrics> memoryMetrics() {
        return DataRegionMetricsAdapter.collectionOf(dataRegionMetrics());
    }

    /** {@inheritDoc} */
    @Nullable @Override public MemoryMetrics memoryMetrics(String memPlcName) {
        return DataRegionMetricsAdapter.valueOf(dataRegionMetrics(memPlcName));
    }

    /** {@inheritDoc} */
    @Override public PersistenceMetrics persistentStoreMetrics() {
        return DataStorageMetricsAdapter.valueOf(dataStorageMetrics());
    }

    /** {@inheritDoc} */
    @Nullable @Override public IgniteAtomicSequence atomicSequence(String name, long initVal, boolean create) {
        return atomicSequence(name, null, initVal, create);
    }

    /** {@inheritDoc} */
    @Nullable @Override public IgniteAtomicSequence atomicSequence(String name, AtomicConfiguration cfg, long initVal,
        boolean create) throws IgniteException {
        guard();

        try {
            checkClusterState();

            return ctx.dataStructures().sequence(name, cfg, initVal, create);
        }
        catch (IgniteCheckedException e) {
            throw U.convertException(e);
        }
        finally {
            unguard();
        }
    }

    /** {@inheritDoc} */
    @Nullable @Override public IgniteAtomicLong atomicLong(String name, long initVal, boolean create) {
        return atomicLong(name, null, initVal, create);
    }

    /** {@inheritDoc} */
    @Nullable @Override public IgniteAtomicLong atomicLong(String name, AtomicConfiguration cfg, long initVal,
        boolean create) throws IgniteException {
        guard();

        try {
            checkClusterState();

            return ctx.dataStructures().atomicLong(name, cfg, initVal, create);
        }
        catch (IgniteCheckedException e) {
            throw U.convertException(e);
        }
        finally {
            unguard();
        }
    }

    /** {@inheritDoc} */
    @Nullable @Override public <T> IgniteAtomicReference<T> atomicReference(
        String name,
        @Nullable T initVal,
        boolean create
    ) {
        return atomicReference(name, null, initVal, create);
    }

    /** {@inheritDoc} */
    @Override public <T> IgniteAtomicReference<T> atomicReference(String name, AtomicConfiguration cfg,
        @Nullable T initVal, boolean create) throws IgniteException {
        guard();

        try {
            checkClusterState();

            return ctx.dataStructures().atomicReference(name, cfg, initVal, create);
        }
        catch (IgniteCheckedException e) {
            throw U.convertException(e);
        }
        finally {
            unguard();
        }
    }

    /** {@inheritDoc} */
    @Nullable @Override public <T, S> IgniteAtomicStamped<T, S> atomicStamped(String name,
        @Nullable T initVal,
        @Nullable S initStamp,
        boolean create) {
        return atomicStamped(name, null, initVal, initStamp, create);
    }

    /** {@inheritDoc} */
    @Override public <T, S> IgniteAtomicStamped<T, S> atomicStamped(String name, AtomicConfiguration cfg,
        @Nullable T initVal, @Nullable S initStamp, boolean create) throws IgniteException {
        guard();

        try {
            checkClusterState();

            return ctx.dataStructures().atomicStamped(name, cfg, initVal, initStamp, create);
        }
        catch (IgniteCheckedException e) {
            throw U.convertException(e);
        }
        finally {
            unguard();
        }
    }

    /** {@inheritDoc} */
    @Nullable @Override public IgniteCountDownLatch countDownLatch(String name,
        int cnt,
        boolean autoDel,
        boolean create) {
        guard();

        try {
            checkClusterState();

            return ctx.dataStructures().countDownLatch(name, null, cnt, autoDel, create);
        }
        catch (IgniteCheckedException e) {
            throw U.convertException(e);
        }
        finally {
            unguard();
        }
    }

    /** {@inheritDoc} */
    @Nullable @Override public IgniteSemaphore semaphore(
        String name,
        int cnt,
        boolean failoverSafe,
        boolean create
    ) {
        guard();

        try {
            checkClusterState();

            return ctx.dataStructures().semaphore(name, null, cnt, failoverSafe, create);
        }
        catch (IgniteCheckedException e) {
            throw U.convertException(e);
        }
        finally {
            unguard();
        }
    }

    /** {@inheritDoc} */
    @Nullable @Override public IgniteLock reentrantLock(
        String name,
        boolean failoverSafe,
        boolean fair,
        boolean create
    ) {
        guard();

        try {
            checkClusterState();

            return ctx.dataStructures().reentrantLock(name, null, failoverSafe, fair, create);
        }
        catch (IgniteCheckedException e) {
            throw U.convertException(e);
        }
        finally {
            unguard();
        }
    }

    /** {@inheritDoc} */
    @Nullable @Override public <T> IgniteQueue<T> queue(String name,
        int cap,
        CollectionConfiguration cfg) {
        guard();

        try {
            checkClusterState();

            return ctx.dataStructures().queue(name, null, cap, cfg);
        }
        catch (IgniteCheckedException e) {
            throw U.convertException(e);
        }
        finally {
            unguard();
        }
    }

    /** {@inheritDoc} */
    @Nullable @Override public <T> IgniteSet<T> set(String name,
        CollectionConfiguration cfg) {
        guard();

        try {
            checkClusterState();

            return ctx.dataStructures().set(name, null, cfg);
        }
        catch (IgniteCheckedException e) {
            throw U.convertException(e);
        }
        finally {
            unguard();
        }
    }

    /**
     * The {@code ctx.gateway().readLock()} is used underneath.
     */
    private void guard() {
        assert ctx != null;

        ctx.gateway().readLock();
    }

    /**
     * The {@code ctx.gateway().readUnlock()} is used underneath.
     */
    private void unguard() {
        assert ctx != null;

        ctx.gateway().readUnlock();
    }

    /**
     * Validate operation on cluster. Check current cluster state.
     *
     * @throws IgniteException If cluster in inActive state.
     */
    private void checkClusterState() throws IgniteException {
        if (!ctx.state().publicApiActiveState(true)) {
            throw new IgniteException("Can not perform the operation because the cluster is inactive. Note, that " +
                "the cluster is considered inactive by default if Ignite Persistent Store is used to let all the nodes " +
                "join the cluster. To activate the cluster call Ignite.active(true).");
        }
    }

    /**
     * Method is responsible for handling the {@link EventType#EVT_CLIENT_NODE_DISCONNECTED} event. Notify all the
     * GridComponents that the such even has been occurred (e.g. if the local client node disconnected from the cluster
     * components will be notified with a future which will be completed when the client is reconnected).
     */
    public void onDisconnected() {
        Throwable err = null;

        reconnectState.waitPreviousReconnect();

        GridFutureAdapter<?> reconnectFut = ctx.gateway().onDisconnected();

        if (reconnectFut == null) {
            assert ctx.gateway().getState() != STARTED : ctx.gateway().getState();

            return;
        }

        IgniteFutureImpl<?> curFut = (IgniteFutureImpl<?>)ctx.cluster().get().clientReconnectFuture();

        IgniteFuture<?> userFut;

        // In case of previous reconnect did not finish keep reconnect future.
        if (curFut != null && curFut.internalFuture() == reconnectFut)
            userFut = curFut;
        else {
            userFut = new IgniteFutureImpl<>(reconnectFut);

            ctx.cluster().get().clientReconnectFuture(userFut);
        }

        ctx.disconnected(true);

        List<GridComponent> comps = ctx.components();

        for (ListIterator<GridComponent> it = comps.listIterator(comps.size()); it.hasPrevious(); ) {
            GridComponent comp = it.previous();

            try {
                if (!skipDaemon(comp))
                    comp.onDisconnected(userFut);
            }
            catch (IgniteCheckedException e) {
                err = e;
            }
            catch (Throwable e) {
                err = e;

                if (e instanceof Error)
                    throw e;
            }
        }

        for (GridCacheContext cctx : ctx.cache().context().cacheContexts()) {
            cctx.gate().writeLock();

            cctx.gate().writeUnlock();
        }

        ctx.gateway().writeLock();

        ctx.gateway().writeUnlock();

        if (err != null) {
            reconnectFut.onDone(err);

            U.error(log, "Failed to reconnect, will stop node", err);

            close();
        }
    }

    /**
     * @param clusterRestarted {@code True} if all cluster nodes restarted while client was disconnected.
     */
    @SuppressWarnings("unchecked")
    public void onReconnected(final boolean clusterRestarted) {
        Throwable err = null;

        try {
            ctx.disconnected(false);

            GridCompoundFuture curReconnectFut = reconnectState.curReconnectFut = new GridCompoundFuture<>();

            reconnectState.reconnectDone = new GridFutureAdapter<>();

            for (GridComponent comp : ctx.components()) {
                IgniteInternalFuture<?> fut = comp.onReconnected(clusterRestarted);

                if (fut != null)
                    curReconnectFut.add(fut);
            }

            curReconnectFut.add(ctx.cache().context().exchange().reconnectExchangeFuture());

            curReconnectFut.markInitialized();

            final GridFutureAdapter reconnectDone = reconnectState.reconnectDone;

            curReconnectFut.listen(new CI1<IgniteInternalFuture<?>>() {
                @Override public void apply(IgniteInternalFuture<?> fut) {
                    try {
                        Object res = fut.get();

                        if (res == STOP_RECONNECT)
                            return;

                        ctx.gateway().onReconnected();

                        reconnectState.firstReconnectFut.onDone();
                    }
                    catch (IgniteCheckedException e) {
                        if (!X.hasCause(e, IgniteNeedReconnectException.class,
                            IgniteClientDisconnectedCheckedException.class,
                            IgniteInterruptedCheckedException.class)) {
                            U.error(log, "Failed to reconnect, will stop node.", e);

                            reconnectState.firstReconnectFut.onDone(e);

                            new Thread(() -> {
                                U.error(log, "Stopping the node after a failed reconnect attempt.");

                                close();
                            }, "node-stopper").start();
                        }
                        else {
                            assert ctx.discovery().reconnectSupported();

                            U.error(log, "Failed to finish reconnect, will retry [locNodeId=" + ctx.localNodeId() +
                                ", err=" + e.getMessage() + ']');
                        }
                    }
                    finally {
                        reconnectDone.onDone();
                    }
                }
            });
        }
        catch (IgniteCheckedException e) {
            err = e;
        }
        catch (Throwable e) {
            err = e;

            if (e instanceof Error)
                throw e;
        }

        if (err != null) {
            U.error(log, "Failed to reconnect, will stop node", err);

            if (!X.hasCause(err, NodeStoppingException.class))
                close();
        }
    }

    /**
     * Creates optional component.
     *
     * @param cls Component interface.
     * @param ctx Kernal context.
     * @return Created component.
     * @throws IgniteCheckedException If failed to create component.
     */
    private static <T extends GridComponent> T createComponent(Class<T> cls, GridKernalContext ctx)
        throws IgniteCheckedException {
        assert cls.isInterface() : cls;

        T comp = ctx.plugins().createComponent(cls);

        if (comp != null)
            return comp;

        if (cls.equals(IgniteCacheObjectProcessor.class))
            return (T)new CacheObjectBinaryProcessorImpl(ctx);

        if (cls.equals(DiscoveryNodeValidationProcessor.class))
            return (T)new OsDiscoveryNodeValidationProcessor(ctx);

        if (cls.equals(IGridClusterStateProcessor.class))
            return (T)new GridClusterStateProcessor(ctx);

        if(cls.equals(GridSecurityProcessor.class))
            return null;

        if (cls.equals(IgniteRestProcessor.class))
            return (T)new GridRestProcessor(ctx);

        Class<T> implCls = null;

        try {
            String clsName;

            // Handle special case for PlatformProcessor
            if (cls.equals(PlatformProcessor.class))
                clsName = ctx.config().getPlatformConfiguration() == null ?
                    PlatformNoopProcessor.class.getName() : cls.getName() + "Impl";
            else
                clsName = componentClassName(cls);

            implCls = (Class<T>)Class.forName(clsName);
        }
        catch (ClassNotFoundException ignore) {
            // No-op.
        }

        if (implCls == null)
            throw new IgniteCheckedException("Failed to find component implementation: " + cls.getName());

        if (!cls.isAssignableFrom(implCls))
            throw new IgniteCheckedException("Component implementation does not implement component interface " +
                "[component=" + cls.getName() + ", implementation=" + implCls.getName() + ']');

        Constructor<T> constructor;

        try {
            constructor = implCls.getConstructor(GridKernalContext.class);
        }
        catch (NoSuchMethodException e) {
            throw new IgniteCheckedException("Component does not have expected constructor: " + implCls.getName(), e);
        }

        try {
            return constructor.newInstance(ctx);
        }
        catch (ReflectiveOperationException e) {
            throw new IgniteCheckedException("Failed to create component [component=" + cls.getName() +
                ", implementation=" + implCls.getName() + ']', e);
        }
    }

    /**
     * @param cls Component interface.
     * @return Name of component implementation class for open source edition.
     */
    private static String componentClassName(Class<?> cls) {
        return cls.getPackage().getName() + ".os." + cls.getSimpleName().replace("Grid", "GridOs");
    }

    /** {@inheritDoc} */
    @Override public void readExternal(ObjectInput in) throws IOException, ClassNotFoundException {
        igniteInstanceName = U.readString(in);
    }

    /** {@inheritDoc} */
    @Override public void writeExternal(ObjectOutput out) throws IOException {
        U.writeString(out, igniteInstanceName);
    }

    /**
     * @return IgniteKernal instance.
     * @throws ObjectStreamException If failed.
     */
    protected Object readResolve() throws ObjectStreamException {
        try {
            return IgnitionEx.localIgnite();
        }
        catch (IllegalStateException e) {
            throw U.withCause(new InvalidObjectException(e.getMessage()), e);
        }
    }

    /**
     * @param comp Grid component.
     * @return {@code true} if node running in daemon mode and component marked by {@code SkipDaemon} annotation.
     */
    private boolean skipDaemon(GridComponent comp) {
        return ctx.isDaemon() && U.hasAnnotation(comp.getClass(), SkipDaemon.class);
    }

    /** {@inheritDoc} */
    @Override public void dumpDebugInfo() {
        try {
            GridKernalContextImpl ctx = this.ctx;

            GridDiscoveryManager discoMrg = ctx != null ? ctx.discovery() : null;

            ClusterNode locNode = discoMrg != null ? discoMrg.localNode() : null;

            if (ctx != null && discoMrg != null && locNode != null) {
                boolean client = ctx.clientNode();

                UUID routerId = locNode instanceof TcpDiscoveryNode ? ((TcpDiscoveryNode)locNode).clientRouterNodeId() : null;

                U.warn(ctx.cluster().diagnosticLog(), "Dumping debug info for node [id=" + locNode.id() +
                    ", name=" + ctx.igniteInstanceName() +
                    ", order=" + locNode.order() +
                    ", topVer=" + discoMrg.topologyVersion() +
                    ", client=" + client +
                    (client && routerId != null ? ", routerId=" + routerId : "") + ']');

                ctx.cache().context().exchange().dumpDebugInfo(null);
            }
            else
                U.warn(log, "Dumping debug info for node, context is not initialized [name=" + igniteInstanceName +
                    ']');
        }
        catch (Exception e) {
            U.error(log, "Failed to dump debug info for node: " + e, e);
        }
    }

    /**
     * @param node Node.
     * @param payload Message payload.
     * @param procFromNioThread If {@code true} message is processed from NIO thread.
     * @return Response future.
     */
    public IgniteInternalFuture sendIoTest(ClusterNode node, byte[] payload, boolean procFromNioThread) {
        return ctx.io().sendIoTest(node, payload, procFromNioThread);
    }

    /**
     * @param nodes Nodes.
     * @param payload Message payload.
     * @param procFromNioThread If {@code true} message is processed from NIO thread.
     * @return Response future.
     */
    public IgniteInternalFuture sendIoTest(List<ClusterNode> nodes, byte[] payload, boolean procFromNioThread) {
        return ctx.io().sendIoTest(nodes, payload, procFromNioThread);
    }

    /**
     * Class holds client reconnection event handling state.
     */
    private class ReconnectState {
        /** Future will be completed when the client node connected the first time. */
        private final GridFutureAdapter firstReconnectFut = new GridFutureAdapter();

        /**
         * Composed future of all {@link GridComponent#onReconnected(boolean)} callbacks.
         * The future completes when all Ignite components are finished handle given client reconnect event.
         */
        private GridCompoundFuture<?, Object> curReconnectFut;

        /** Future completes when reconnection handling is done (doesn't matter successfully or not). */
        private GridFutureAdapter<?> reconnectDone;

        /**
         * @throws IgniteCheckedException If failed.
         */
        void waitFirstReconnect() throws IgniteCheckedException {
            firstReconnectFut.get();
        }

        /**
         * Wait for the previous reconnection handling finished or force completion if not.
         */
        void waitPreviousReconnect() {
            if (curReconnectFut != null && !curReconnectFut.isDone()) {
                assert reconnectDone != null;

                curReconnectFut.onDone(STOP_RECONNECT);

                try {
                    reconnectDone.get();
                }
                catch (IgniteCheckedException ignore) {
                    // No-op.
                }
            }
        }

        /** {@inheritDoc} */
        @Override public String toString() {
            return S.toString(ReconnectState.class, this);
        }
    }

    /** {@inheritDoc} */
    @Override public void runIoTest(
        long warmup,
        long duration,
        int threads,
        long maxLatency,
        int rangesCnt,
        int payLoadSize,
        boolean procFromNioThread
    ) {
        ctx.io().runIoTest(warmup, duration, threads, maxLatency, rangesCnt, payLoadSize, procFromNioThread,
            new ArrayList(ctx.cluster().get().forServers().forRemotes().nodes()));
    }

    /** {@inheritDoc} */
    @Override public void clearNodeLocalMap() {
        ctx.cluster().get().clearNodeMap();
    }

    /** {@inheritDoc} */
    @Override public void resetMetrics(String registry) {
        assert registry != null;

        MetricRegistry mreg = ctx.metric().registry(registry);

        if (mreg != null)
            mreg.reset();
        else if (log.isInfoEnabled())
            log.info("\"" + registry + "\" not found.");
    }

    /** {@inheritDoc} */
<<<<<<< HEAD
    @Override public void configureMetric(String registry, String name, String config) {
        assert registry != null;
        assert name != null;
        assert config != null;

        MetricRegistry mreg = ctx.metric().registry(registry);

        if (mreg == null) {
            if (log.isInfoEnabled())
                log.info("\"" + registry + "\" not found.");

            throw new IgniteException("\"" + registry + "\" not found.");
        }

        Metric m = mreg.findMetric(name);

        if (m == null) {
            if (log.isInfoEnabled())
                log.info("\"" + metricName(registry, name) + "\" not found.");

            throw new IgniteException("\"" + metricName(registry, name) + "\" not found.");
        }

        try {
            m.configure(config);
        }
        catch (IgniteException e) {
            if (log.isInfoEnabled())
                log.info(e.getMessage());

            throw e;
        }
=======
    @Override public boolean readOnlyMode() {
        return ctx.state().publicApiReadOnlyMode();
    }

    /** {@inheritDoc} */
    @Override public void readOnlyMode(boolean readOnly) {
        ctx.state().changeGlobalState(readOnly);
    }

    /** {@inheritDoc} */
    @Override public long getReadOnlyModeDuration() {
        if (ctx.state().publicApiReadOnlyMode())
            return U.currentTimeMillis() - ctx.state().readOnlyModeStateChangeTime();
        else
            return 0;
>>>>>>> 567f65ab
    }

    /** {@inheritDoc} */
    @Override public String toString() {
        return S.toString(IgniteKernal.class, this);
    }
}<|MERGE_RESOLUTION|>--- conflicted
+++ resolved
@@ -4614,7 +4614,6 @@
     }
 
     /** {@inheritDoc} */
-<<<<<<< HEAD
     @Override public void configureMetric(String registry, String name, String config) {
         assert registry != null;
         assert name != null;
@@ -4647,7 +4646,9 @@
 
             throw e;
         }
-=======
+    }
+
+    /** {@inheritDoc} */
     @Override public boolean readOnlyMode() {
         return ctx.state().publicApiReadOnlyMode();
     }
@@ -4663,7 +4664,6 @@
             return U.currentTimeMillis() - ctx.state().readOnlyModeStateChangeTime();
         else
             return 0;
->>>>>>> 567f65ab
     }
 
     /** {@inheritDoc} */
