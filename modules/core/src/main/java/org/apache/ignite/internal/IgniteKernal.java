--- conflicted
+++ resolved
@@ -360,17 +360,6 @@
     /** Description of the configuration system view. */
     public static final String CFG_VIEW_DESC = "Node configuration";
 
-<<<<<<< HEAD
-    /**
-     * Default interval of checking thread pool state for the starvation. Will be used only if the
-     * {@link IgniteSystemProperties#IGNITE_STARVATION_CHECK_INTERVAL} system property is not set.
-     * <p>
-     * Value is {@code 30 sec}.
-     */
-    public static final long DFLT_PERIODIC_STARVATION_CHECK_FREQ = 1000 * 60;
-
-=======
->>>>>>> 594ae77b
     /** Object is used to force completion the previous reconnection attempt. See {@link ReconnectState} for details. */
     private static final Object STOP_RECONNECT = new Object();
 
