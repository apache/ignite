/*
 * Licensed to the Apache Software Foundation (ASF) under one or more
 * contributor license agreements.  See the NOTICE file distributed with
 * this work for additional information regarding copyright ownership.
 * The ASF licenses this file to You under the Apache License, Version 2.0
 * (the "License"); you may not use this file except in compliance with
 * the License.  You may obtain a copy of the License at
 *
 *      http://www.apache.org/licenses/LICENSE-2.0
 *
 * Unless required by applicable law or agreed to in writing, software
 * distributed under the License is distributed on an "AS IS" BASIS,
 * WITHOUT WARRANTIES OR CONDITIONS OF ANY KIND, either express or implied.
 * See the License for the specific language governing permissions and
 * limitations under the License.
 */

package org.apache.ignite.internal;

import java.io.Externalizable;
import java.io.File;
import java.io.IOException;
import java.io.InputStream;
import java.io.InvalidObjectException;
import java.io.ObjectInput;
import java.io.ObjectOutput;
import java.io.ObjectStreamException;
import java.io.Serializable;
import java.lang.management.ManagementFactory;
import java.lang.management.RuntimeMXBean;
import java.lang.reflect.Constructor;
import java.text.DateFormat;
import java.text.DecimalFormat;
import java.util.ArrayList;
import java.util.Arrays;
import java.util.Collection;
import java.util.Collections;
import java.util.Date;
import java.util.List;
import java.util.ListIterator;
import java.util.Map;
import java.util.Properties;
import java.util.UUID;
import java.util.concurrent.ExecutorService;
import java.util.concurrent.ThreadPoolExecutor;
import java.util.concurrent.atomic.AtomicBoolean;
import java.util.concurrent.atomic.AtomicReference;
import javax.management.JMException;
import javax.management.ObjectName;
import org.apache.ignite.IgniteAtomicLong;
import org.apache.ignite.IgniteAtomicReference;
import org.apache.ignite.IgniteAtomicSequence;
import org.apache.ignite.IgniteAtomicStamped;
import org.apache.ignite.IgniteBinary;
import org.apache.ignite.IgniteCache;
import org.apache.ignite.IgniteCheckedException;
import org.apache.ignite.IgniteClientDisconnectedException;
import org.apache.ignite.IgniteCompute;
import org.apache.ignite.IgniteCountDownLatch;
import org.apache.ignite.IgniteDataStreamer;
import org.apache.ignite.IgniteEvents;
import org.apache.ignite.IgniteException;
import org.apache.ignite.IgniteFileSystem;
import org.apache.ignite.IgniteLock;
import org.apache.ignite.IgniteLogger;
import org.apache.ignite.IgniteMessaging;
import org.apache.ignite.IgniteQueue;
import org.apache.ignite.IgniteScheduler;
import org.apache.ignite.IgniteSemaphore;
import org.apache.ignite.IgniteServices;
import org.apache.ignite.IgniteSet;
import org.apache.ignite.IgniteSystemProperties;
import org.apache.ignite.IgniteTransactions;
import org.apache.ignite.Ignition;
import org.apache.ignite.cache.affinity.Affinity;
import org.apache.ignite.cluster.ClusterGroup;
import org.apache.ignite.cluster.ClusterMetrics;
import org.apache.ignite.cluster.ClusterNode;
import org.apache.ignite.configuration.BinaryConfiguration;
import org.apache.ignite.configuration.CacheConfiguration;
import org.apache.ignite.configuration.CollectionConfiguration;
import org.apache.ignite.configuration.ConnectorConfiguration;
import org.apache.ignite.configuration.IgniteConfiguration;
import org.apache.ignite.configuration.NearCacheConfiguration;
import org.apache.ignite.internal.binary.BinaryEnumCache;
import org.apache.ignite.internal.binary.BinaryMarshaller;
import org.apache.ignite.internal.binary.BinaryUtils;
import org.apache.ignite.internal.cluster.ClusterGroupAdapter;
import org.apache.ignite.internal.cluster.IgniteClusterEx;
import org.apache.ignite.internal.managers.GridManager;
import org.apache.ignite.internal.managers.checkpoint.GridCheckpointManager;
import org.apache.ignite.internal.managers.collision.GridCollisionManager;
import org.apache.ignite.internal.managers.communication.GridIoManager;
import org.apache.ignite.internal.managers.deployment.GridDeploymentManager;
import org.apache.ignite.internal.managers.discovery.GridDiscoveryManager;
import org.apache.ignite.internal.managers.eventstorage.GridEventStorageManager;
import org.apache.ignite.internal.managers.failover.GridFailoverManager;
import org.apache.ignite.internal.managers.indexing.GridIndexingManager;
import org.apache.ignite.internal.managers.loadbalancer.GridLoadBalancerManager;
import org.apache.ignite.internal.managers.swapspace.GridSwapSpaceManager;
import org.apache.ignite.internal.processors.GridProcessor;
import org.apache.ignite.internal.processors.affinity.GridAffinityProcessor;
import org.apache.ignite.internal.processors.cache.GridCacheAdapter;
import org.apache.ignite.internal.processors.cache.GridCacheContext;
import org.apache.ignite.internal.processors.cache.GridCacheProcessor;
import org.apache.ignite.internal.processors.cache.GridCacheUtilityKey;
import org.apache.ignite.internal.processors.cache.IgniteCacheProxy;
import org.apache.ignite.internal.processors.cache.IgniteInternalCache;
import org.apache.ignite.internal.processors.cache.binary.CacheObjectBinaryProcessorImpl;
import org.apache.ignite.internal.processors.cacheobject.IgniteCacheObjectProcessor;
import org.apache.ignite.internal.processors.clock.GridClockSyncProcessor;
import org.apache.ignite.internal.processors.closure.GridClosureProcessor;
import org.apache.ignite.internal.processors.cluster.ClusterProcessor;
import org.apache.ignite.internal.processors.continuous.GridContinuousProcessor;
import org.apache.ignite.internal.processors.datastreamer.DataStreamProcessor;
import org.apache.ignite.internal.processors.datastructures.DataStructuresProcessor;
import org.apache.ignite.internal.processors.hadoop.Hadoop;
import org.apache.ignite.internal.processors.hadoop.HadoopProcessorAdapter;
import org.apache.ignite.internal.processors.job.GridJobProcessor;
import org.apache.ignite.internal.processors.jobmetrics.GridJobMetricsProcessor;
import org.apache.ignite.internal.processors.nodevalidation.DiscoveryNodeValidationProcessor;
import org.apache.ignite.internal.processors.nodevalidation.OsDiscoveryNodeValidationProcessor;
import org.apache.ignite.internal.processors.odbc.OdbcProcessor;
import org.apache.ignite.internal.processors.offheap.GridOffHeapProcessor;
import org.apache.ignite.internal.processors.platform.PlatformNoopProcessor;
import org.apache.ignite.internal.processors.platform.PlatformProcessor;
import org.apache.ignite.internal.processors.plugin.IgnitePluginProcessor;
import org.apache.ignite.internal.processors.pool.PoolProcessor;
import org.apache.ignite.internal.processors.port.GridPortProcessor;
import org.apache.ignite.internal.processors.port.GridPortRecord;
import org.apache.ignite.internal.processors.query.GridQueryProcessor;
import org.apache.ignite.internal.processors.resource.GridResourceProcessor;
import org.apache.ignite.internal.processors.resource.GridSpringResourceContext;
import org.apache.ignite.internal.processors.rest.GridRestProcessor;
import org.apache.ignite.internal.processors.security.GridSecurityProcessor;
import org.apache.ignite.internal.processors.segmentation.GridSegmentationProcessor;
import org.apache.ignite.internal.processors.service.GridServiceProcessor;
import org.apache.ignite.internal.processors.session.GridTaskSessionProcessor;
import org.apache.ignite.internal.processors.task.GridTaskProcessor;
import org.apache.ignite.internal.processors.timeout.GridTimeoutProcessor;
<<<<<<< HEAD
import org.apache.ignite.internal.suggestions.GridPerformanceSuggestions;
import org.apache.ignite.internal.suggestions.JvmConfigurationSuggestions;
import org.apache.ignite.internal.suggestions.OsConfigurationSuggestions;
=======
>>>>>>> e5aab82f
import org.apache.ignite.internal.util.StripedExecutor;
import org.apache.ignite.internal.util.future.GridCompoundFuture;
import org.apache.ignite.internal.util.future.GridFinishedFuture;
import org.apache.ignite.internal.util.future.GridFutureAdapter;
import org.apache.ignite.internal.util.future.IgniteFutureImpl;
import org.apache.ignite.internal.util.lang.GridAbsClosure;
import org.apache.ignite.internal.util.tostring.GridToStringExclude;
import org.apache.ignite.internal.util.typedef.C1;
import org.apache.ignite.internal.util.typedef.CI1;
import org.apache.ignite.internal.util.typedef.F;
import org.apache.ignite.internal.util.typedef.X;
import org.apache.ignite.internal.util.typedef.internal.A;
import org.apache.ignite.internal.util.typedef.internal.CU;
import org.apache.ignite.internal.util.typedef.internal.LT;
import org.apache.ignite.internal.util.typedef.internal.S;
import org.apache.ignite.internal.util.typedef.internal.SB;
import org.apache.ignite.internal.util.typedef.internal.U;
import org.apache.ignite.lang.IgniteFuture;
import org.apache.ignite.lang.IgnitePredicate;
import org.apache.ignite.lang.IgniteProductVersion;
import org.apache.ignite.lifecycle.LifecycleAware;
import org.apache.ignite.lifecycle.LifecycleBean;
import org.apache.ignite.lifecycle.LifecycleEventType;
import org.apache.ignite.marshaller.MarshallerExclusions;
import org.apache.ignite.marshaller.optimized.OptimizedMarshaller;
import org.apache.ignite.mxbean.ClusterLocalNodeMetricsMXBean;
import org.apache.ignite.mxbean.IgniteMXBean;
import org.apache.ignite.mxbean.ThreadPoolMXBean;
import org.apache.ignite.plugin.IgnitePlugin;
import org.apache.ignite.plugin.PluginNotFoundException;
import org.apache.ignite.plugin.PluginProvider;
import org.apache.ignite.spi.IgniteSpi;
import org.apache.ignite.spi.IgniteSpiVersionCheckException;
import org.apache.ignite.spi.discovery.tcp.internal.TcpDiscoveryNode;
import org.apache.ignite.thread.IgniteStripedThreadPoolExecutor;
import org.jetbrains.annotations.Nullable;

import static org.apache.ignite.IgniteSystemProperties.IGNITE_BINARY_MARSHALLER_USE_STRING_SERIALIZATION_VER_2;
import static org.apache.ignite.IgniteSystemProperties.IGNITE_CONFIG_URL;
import static org.apache.ignite.IgniteSystemProperties.IGNITE_DAEMON;
import static org.apache.ignite.IgniteSystemProperties.IGNITE_NO_ASCII;
import static org.apache.ignite.IgniteSystemProperties.IGNITE_OPTIMIZED_MARSHALLER_USE_DEFAULT_SUID;
import static org.apache.ignite.IgniteSystemProperties.IGNITE_REST_START_ON_CLIENT;
import static org.apache.ignite.IgniteSystemProperties.IGNITE_SKIP_CONFIGURATION_CONSISTENCY_CHECK;
import static org.apache.ignite.IgniteSystemProperties.IGNITE_STARVATION_CHECK_INTERVAL;
import static org.apache.ignite.IgniteSystemProperties.IGNITE_SUCCESS_FILE;
import static org.apache.ignite.IgniteSystemProperties.getBoolean;
import static org.apache.ignite.IgniteSystemProperties.snapshot;
import static org.apache.ignite.internal.GridKernalState.DISCONNECTED;
import static org.apache.ignite.internal.GridKernalState.STARTED;
import static org.apache.ignite.internal.GridKernalState.STARTING;
import static org.apache.ignite.internal.GridKernalState.STOPPED;
import static org.apache.ignite.internal.GridKernalState.STOPPING;
import static org.apache.ignite.internal.IgniteComponentType.HADOOP_HELPER;
import static org.apache.ignite.internal.IgniteComponentType.IGFS;
import static org.apache.ignite.internal.IgniteComponentType.IGFS_HELPER;
import static org.apache.ignite.internal.IgniteComponentType.SCHEDULE;
import static org.apache.ignite.internal.IgniteNodeAttributes.ATTR_BUILD_DATE;
import static org.apache.ignite.internal.IgniteNodeAttributes.ATTR_BUILD_VER;
import static org.apache.ignite.internal.IgniteNodeAttributes.ATTR_CLIENT_MODE;
import static org.apache.ignite.internal.IgniteNodeAttributes.ATTR_CONSISTENCY_CHECK_SKIPPED;
import static org.apache.ignite.internal.IgniteNodeAttributes.ATTR_DAEMON;
import static org.apache.ignite.internal.IgniteNodeAttributes.ATTR_DEPLOYMENT_MODE;
import static org.apache.ignite.internal.IgniteNodeAttributes.ATTR_GRID_NAME;
import static org.apache.ignite.internal.IgniteNodeAttributes.ATTR_IPS;
import static org.apache.ignite.internal.IgniteNodeAttributes.ATTR_JIT_NAME;
import static org.apache.ignite.internal.IgniteNodeAttributes.ATTR_JMX_PORT;
import static org.apache.ignite.internal.IgniteNodeAttributes.ATTR_JVM_ARGS;
import static org.apache.ignite.internal.IgniteNodeAttributes.ATTR_JVM_PID;
import static org.apache.ignite.internal.IgniteNodeAttributes.ATTR_LANG_RUNTIME;
import static org.apache.ignite.internal.IgniteNodeAttributes.ATTR_LATE_AFFINITY_ASSIGNMENT;
import static org.apache.ignite.internal.IgniteNodeAttributes.ATTR_MACS;
import static org.apache.ignite.internal.IgniteNodeAttributes.ATTR_MARSHALLER;
import static org.apache.ignite.internal.IgniteNodeAttributes.ATTR_MARSHALLER_COMPACT_FOOTER;
import static org.apache.ignite.internal.IgniteNodeAttributes.ATTR_MARSHALLER_USE_BINARY_STRING_SER_VER_2;
import static org.apache.ignite.internal.IgniteNodeAttributes.ATTR_MARSHALLER_USE_DFLT_SUID;
import static org.apache.ignite.internal.IgniteNodeAttributes.ATTR_NODE_CONSISTENT_ID;
import static org.apache.ignite.internal.IgniteNodeAttributes.ATTR_PEER_CLASSLOADING;
import static org.apache.ignite.internal.IgniteNodeAttributes.ATTR_PHY_RAM;
import static org.apache.ignite.internal.IgniteNodeAttributes.ATTR_PREFIX;
import static org.apache.ignite.internal.IgniteNodeAttributes.ATTR_RESTART_ENABLED;
import static org.apache.ignite.internal.IgniteNodeAttributes.ATTR_REST_PORT_RANGE;
import static org.apache.ignite.internal.IgniteNodeAttributes.ATTR_SPI_CLASS;
import static org.apache.ignite.internal.IgniteNodeAttributes.ATTR_USER_NAME;
import static org.apache.ignite.internal.IgniteVersionUtils.ACK_VER_STR;
import static org.apache.ignite.internal.IgniteVersionUtils.BUILD_TSTAMP_STR;
import static org.apache.ignite.internal.IgniteVersionUtils.COPYRIGHT;
import static org.apache.ignite.internal.IgniteVersionUtils.REV_HASH_STR;
import static org.apache.ignite.internal.IgniteVersionUtils.VER;
import static org.apache.ignite.internal.IgniteVersionUtils.VER_STR;
import static org.apache.ignite.lifecycle.LifecycleEventType.AFTER_NODE_START;
import static org.apache.ignite.lifecycle.LifecycleEventType.BEFORE_NODE_START;

/**
 * Ignite kernal.
 * <p/>
 * See <a href="http://en.wikipedia.org/wiki/Kernal">http://en.wikipedia.org/wiki/Kernal</a> for information on the
 * misspelling.
 */
public class IgniteKernal implements IgniteEx, IgniteMXBean, Externalizable {
    /** */
    private static final long serialVersionUID = 0L;

    /** Ignite site that is shown in log messages. */
    public static final String SITE = "ignite.apache.org";

    /** System line separator. */
    private static final String NL = U.nl();

    /** Periodic starvation check interval. */
    private static final long PERIODIC_STARVATION_CHECK_FREQ = 1000 * 30;

    /** Force complete reconnect future. */
    private static final Object STOP_RECONNECT = new Object();

    /** */
    @GridToStringExclude
    private GridKernalContextImpl ctx;

    /** Configuration. */
    private IgniteConfiguration cfg;

    /** */
    @SuppressWarnings({"FieldAccessedSynchronizedAndUnsynchronized"})
    @GridToStringExclude
    private GridLoggerProxy log;

    /** */
    private String gridName;

    /** */
    @GridToStringExclude
    private ObjectName kernalMBean;

    /** */
    @GridToStringExclude
    private ObjectName locNodeMBean;

    /** */
    @GridToStringExclude
    private ObjectName pubExecSvcMBean;

    /** */
    @GridToStringExclude
    private ObjectName sysExecSvcMBean;

    /** */
    @GridToStringExclude
    private ObjectName mgmtExecSvcMBean;

    /** */
    @GridToStringExclude
    private ObjectName p2PExecSvcMBean;

    /** */
    @GridToStringExclude
    private ObjectName utilityExecSvcMBean;

    /** */
    @GridToStringExclude
    private ObjectName marshallerExecSvcMBean;

    /** */
    @GridToStringExclude
    private ObjectName restExecSvcMBean;

    /** Kernal start timestamp. */
    private long startTime = U.currentTimeMillis();

    /** Spring context, potentially {@code null}. */
    private GridSpringResourceContext rsrcCtx;

    /** */
    @GridToStringExclude
    private GridTimeoutProcessor.CancelableTask starveTask;

    /** */
    @GridToStringExclude
    private GridTimeoutProcessor.CancelableTask metricsLogTask;

    /** */
    @GridToStringExclude
    private GridTimeoutProcessor.CancelableTask longOpDumpTask;

    /** Indicate error on grid stop. */
    @GridToStringExclude
    private boolean errOnStop;

    /** Scheduler. */
    @GridToStringExclude
    private IgniteScheduler scheduler;

    /** Kernal gateway. */
    @GridToStringExclude
    private final AtomicReference<GridKernalGateway> gw = new AtomicReference<>();

    /** Stop guard. */
    @GridToStringExclude
    private final AtomicBoolean stopGuard = new AtomicBoolean();

    /** */
    private final ReconnectState reconnectState = new ReconnectState();

    /**
     * No-arg constructor is required by externalization.
     */
    public IgniteKernal() {
        this(null);
    }

    /**
     * @param rsrcCtx Optional Spring application context.
     */
    public IgniteKernal(@Nullable GridSpringResourceContext rsrcCtx) {
        this.rsrcCtx = rsrcCtx;
    }

    /** {@inheritDoc} */
    @Override public IgniteClusterEx cluster() {
        return ctx.cluster().get();
    }

    /** {@inheritDoc} */
    @Override public ClusterNode localNode() {
        return ctx.cluster().get().localNode();
    }

    /** {@inheritDoc} */
    @Override public IgniteCompute compute() {
        return ((ClusterGroupAdapter)ctx.cluster().get().forServers()).compute();
    }

    /** {@inheritDoc} */
    @Override public IgniteMessaging message() {
        return ctx.cluster().get().message();
    }

    /** {@inheritDoc} */
    @Override public IgniteEvents events() {
        return ctx.cluster().get().events();
    }

    /** {@inheritDoc} */
    @Override public IgniteServices services() {
        return ((ClusterGroupAdapter)ctx.cluster().get().forServers()).services();
    }

    /** {@inheritDoc} */
    @Override public ExecutorService executorService() {
        return ctx.cluster().get().executorService();
    }

    /** {@inheritDoc} */
    @Override public final IgniteCompute compute(ClusterGroup grp) {
        return ((ClusterGroupAdapter)grp).compute();
    }

    /** {@inheritDoc} */
    @Override public final IgniteMessaging message(ClusterGroup prj) {
        return ((ClusterGroupAdapter)prj).message();
    }

    /** {@inheritDoc} */
    @Override public final IgniteEvents events(ClusterGroup grp) {
        return ((ClusterGroupAdapter) grp).events();
    }

    /** {@inheritDoc} */
    @Override public IgniteServices services(ClusterGroup grp) {
        return ((ClusterGroupAdapter)grp).services();
    }

    /** {@inheritDoc} */
    @Override public ExecutorService executorService(ClusterGroup grp) {
        return ((ClusterGroupAdapter)grp).executorService();
    }

    /** {@inheritDoc} */
    @Override public String name() {
        return gridName;
    }

    /** {@inheritDoc} */
    @Override public String getCopyright() {
        return COPYRIGHT;
    }

    /** {@inheritDoc} */
    @Override public long getStartTimestamp() {
        return startTime;
    }

    /** {@inheritDoc} */
    @Override public String getStartTimestampFormatted() {
        return DateFormat.getDateTimeInstance().format(new Date(startTime));
    }

    /** {@inheritDoc} */
    @Override public long getUpTime() {
        return U.currentTimeMillis() - startTime;
    }

    /** {@inheritDoc} */
    @Override public String getUpTimeFormatted() {
        return X.timeSpan2HMSM(U.currentTimeMillis() - startTime);
    }

    /** {@inheritDoc} */
    @Override public String getFullVersion() {
        return VER_STR + '-' + BUILD_TSTAMP_STR;
    }

    /** {@inheritDoc} */
    @Override public String getCheckpointSpiFormatted() {
        assert cfg != null;

        return Arrays.toString(cfg.getCheckpointSpi());
    }

    /** {@inheritDoc} */
    @Override public String getSwapSpaceSpiFormatted() {
        assert cfg != null;

        return cfg.getSwapSpaceSpi().toString();
    }

    /** {@inheritDoc} */
    @Override public String getCommunicationSpiFormatted() {
        assert cfg != null;

        return cfg.getCommunicationSpi().toString();
    }

    /** {@inheritDoc} */
    @Override public String getDeploymentSpiFormatted() {
        assert cfg != null;

        return cfg.getDeploymentSpi().toString();
    }

    /** {@inheritDoc} */
    @Override public String getDiscoverySpiFormatted() {
        assert cfg != null;

        return cfg.getDiscoverySpi().toString();
    }

    /** {@inheritDoc} */
    @Override public String getEventStorageSpiFormatted() {
        assert cfg != null;

        return cfg.getEventStorageSpi().toString();
    }

    /** {@inheritDoc} */
    @Override public String getCollisionSpiFormatted() {
        assert cfg != null;

        return cfg.getCollisionSpi().toString();
    }

    /** {@inheritDoc} */
    @Override public String getFailoverSpiFormatted() {
        assert cfg != null;

        return Arrays.toString(cfg.getFailoverSpi());
    }

    /** {@inheritDoc} */
    @Override public String getLoadBalancingSpiFormatted() {
        assert cfg != null;

        return Arrays.toString(cfg.getLoadBalancingSpi());
    }

    /** {@inheritDoc} */
    @Override public String getOsInformation() {
        return U.osString();
    }

    /** {@inheritDoc} */
    @Override public String getJdkInformation() {
        return U.jdkString();
    }

    /** {@inheritDoc} */
    @Override public String getOsUser() {
        return System.getProperty("user.name");
    }

    /** {@inheritDoc} */
    @Override public void printLastErrors() {
        ctx.exceptionRegistry().printErrors(log);
    }

    /** {@inheritDoc} */
    @Override public String getVmName() {
        return ManagementFactory.getRuntimeMXBean().getName();
    }

    /** {@inheritDoc} */
    @Override public String getInstanceName() {
        return gridName;
    }

    /** {@inheritDoc} */
    @Override public String getExecutorServiceFormatted() {
        assert cfg != null;

        return String.valueOf(cfg.getPublicThreadPoolSize());
    }

    /** {@inheritDoc} */
    @Override public String getIgniteHome() {
        assert cfg != null;

        return cfg.getIgniteHome();
    }

    /** {@inheritDoc} */
    @Override public String getGridLoggerFormatted() {
        assert cfg != null;

        return cfg.getGridLogger().toString();
    }

    /** {@inheritDoc} */
    @Override public String getMBeanServerFormatted() {
        assert cfg != null;

        return cfg.getMBeanServer().toString();
    }

    /** {@inheritDoc} */
    @Override public UUID getLocalNodeId() {
        assert cfg != null;

        return cfg.getNodeId();
    }

    /** {@inheritDoc} */
    @SuppressWarnings("unchecked")
    @Override public List<String> getUserAttributesFormatted() {
        assert cfg != null;

        return (List<String>)F.transform(cfg.getUserAttributes().entrySet(), new C1<Map.Entry<String, ?>, String>() {
            @Override public String apply(Map.Entry<String, ?> e) {
                return e.getKey() + ", " + e.getValue().toString();
            }
        });
    }

    /** {@inheritDoc} */
    @Override public boolean isPeerClassLoadingEnabled() {
        assert cfg != null;

        return cfg.isPeerClassLoadingEnabled();
    }

    /** {@inheritDoc} */
    @Override public List<String> getLifecycleBeansFormatted() {
        LifecycleBean[] beans = cfg.getLifecycleBeans();

        if (F.isEmpty(beans))
            return Collections.emptyList();
        else {
            List<String> res = new ArrayList<>(beans.length);

            for (LifecycleBean bean : beans)
                res.add(String.valueOf(bean));

            return res;
        }
    }

    /**
     * @param name  New attribute name.
     * @param val New attribute value.
     * @throws IgniteCheckedException If duplicated SPI name found.
     */
    private void add(String name, @Nullable Serializable val) throws IgniteCheckedException {
        assert name != null;

        if (ctx.addNodeAttribute(name, val) != null) {
            if (name.endsWith(ATTR_SPI_CLASS))
                // User defined duplicated names for the different SPIs.
                throw new IgniteCheckedException("Failed to set SPI attribute. Duplicated SPI name found: " +
                    name.substring(0, name.length() - ATTR_SPI_CLASS.length()));

            // Otherwise it's a mistake of setting up duplicated attribute.
            assert false : "Duplicate attribute: " + name;
        }
    }

    /**
     * Notifies life-cycle beans of grid event.
     *
     * @param evt Grid event.
     * @throws IgniteCheckedException If user threw exception during start.
     */
    @SuppressWarnings({"CatchGenericClass"})
    private void notifyLifecycleBeans(LifecycleEventType evt) throws IgniteCheckedException {
        if (!cfg.isDaemon() && cfg.getLifecycleBeans() != null) {
            for (LifecycleBean bean : cfg.getLifecycleBeans())
                if (bean != null) {
                    try {
                        bean.onLifecycleEvent(evt);
                    }
                    catch (Exception e) {
                        throw new IgniteCheckedException(e);
                    }
                }
        }
    }

    /**
     * Notifies life-cycle beans of grid event.
     *
     * @param evt Grid event.
     */
    @SuppressWarnings({"CatchGenericClass"})
    private void notifyLifecycleBeansEx(LifecycleEventType evt) {
        try {
            notifyLifecycleBeans(evt);
        }
        // Catch generic throwable to secure against user assertions.
        catch (Throwable e) {
            U.error(log, "Failed to notify lifecycle bean (safely ignored) [evt=" + evt +
                (gridName == null ? "" : ", gridName=" + gridName) + ']', e);

            if (e instanceof Error)
                throw (Error)e;
        }
    }

    /**
     * @param cfg Configuration to use.
     * @param utilityCachePool Utility cache pool.
     * @param execSvc Executor service.
     * @param sysExecSvc System executor service.
     * @param stripedExecSvc Striped executor.
     * @param p2pExecSvc P2P executor service.
     * @param mgmtExecSvc Management executor service.
     * @param igfsExecSvc IGFS executor service.
     * @param restExecSvc Reset executor service.
     * @param affExecSvc Affinity executor service.
     * @param idxExecSvc Indexing executor service.
     * @param errHnd Error handler to use for notification about startup problems.
     * @throws IgniteCheckedException Thrown in case of any errors.
     */
    @SuppressWarnings({"CatchGenericClass", "unchecked"})
    public void start(
        final IgniteConfiguration cfg,
        ExecutorService utilityCachePool,
        ExecutorService marshCachePool,
        final ExecutorService execSvc,
        final ExecutorService svcExecSvc,
        final ExecutorService sysExecSvc,
        final StripedExecutor stripedExecSvc,
        ExecutorService p2pExecSvc,
        ExecutorService mgmtExecSvc,
        ExecutorService igfsExecSvc,
        ExecutorService restExecSvc,
        ExecutorService affExecSvc,
        @Nullable ExecutorService idxExecSvc,
        IgniteStripedThreadPoolExecutor callbackExecSvc,
        GridAbsClosure errHnd
    )
        throws IgniteCheckedException
    {
        gw.compareAndSet(null, new GridKernalGatewayImpl(cfg.getGridName()));

        GridKernalGateway gw = this.gw.get();

        gw.writeLock();

        try {
            switch (gw.getState()) {
                case STARTED: {
                    U.warn(log, "Grid has already been started (ignored).");

                    return;
                }

                case STARTING: {
                    U.warn(log, "Grid is already in process of being started (ignored).");

                    return;
                }

                case STOPPING: {
                    throw new IgniteCheckedException("Grid is in process of being stopped");
                }

                case STOPPED: {
                    break;
                }
            }

            gw.setState(STARTING);
        }
        finally {
            gw.writeUnlock();
        }

        assert cfg != null;

        // Make sure we got proper configuration.
        validateCommon(cfg);

        gridName = cfg.getGridName();

        this.cfg = cfg;

        log = (GridLoggerProxy)cfg.getGridLogger().getLogger(
            getClass().getName() + (gridName != null ? '%' + gridName : ""));

        RuntimeMXBean rtBean = ManagementFactory.getRuntimeMXBean();

        // Ack various information.
        ackAsciiLogo();
        ackConfigUrl();
        ackDaemon();
        ackOsInfo();
        ackLanguageRuntime();
        ackRemoteManagement();
        ackVmArguments(rtBean);
        ackClassPaths(rtBean);
        ackSystemProperties();
        ackEnvironmentVariables();
        ackCacheConfiguration();
        ackP2pConfiguration();
        ackRebalanceConfiguration();

        // Run background network diagnostics.
        GridDiagnostic.runBackgroundCheck(gridName, execSvc, log);

        // Ack 3-rd party licenses location.
        if (log.isInfoEnabled() && cfg.getIgniteHome() != null)
            log.info("3-rd party licenses can be found at: " + cfg.getIgniteHome() + File.separatorChar + "libs" +
                File.separatorChar + "licenses");

        // Check that user attributes are not conflicting
        // with internally reserved names.
        for (String name : cfg.getUserAttributes().keySet())
            if (name.startsWith(ATTR_PREFIX))
                throw new IgniteCheckedException("User attribute has illegal name: '" + name + "'. Note that all names " +
                    "starting with '" + ATTR_PREFIX + "' are reserved for internal use.");

        // Ack local node user attributes.
        logNodeUserAttributes();

        // Ack configuration.
        ackSpis();

        List<PluginProvider> plugins = U.allPluginProviders();

        // Spin out SPIs & managers.
        try {
            ctx = new GridKernalContextImpl(log,
                this,
                cfg,
                gw,
                utilityCachePool,
                marshCachePool,
                execSvc,
                svcExecSvc,
                sysExecSvc,
                stripedExecSvc,
                p2pExecSvc,
                mgmtExecSvc,
                igfsExecSvc,
                restExecSvc,
                affExecSvc,
                idxExecSvc,
                callbackExecSvc,
                plugins
            );

            cfg.getMarshaller().setContext(ctx.marshallerContext());

            ClusterProcessor clusterProc = new ClusterProcessor(ctx);

            startProcessor(clusterProc);

            U.onGridStart();

            // Start and configure resource processor first as it contains resources used
            // by all other managers and processors.
            GridResourceProcessor rsrcProc = new GridResourceProcessor(ctx);

            rsrcProc.setSpringContext(rsrcCtx);

            scheduler = new IgniteSchedulerImpl(ctx);

            startProcessor(rsrcProc);

            // Inject resources into lifecycle beans.
            if (!cfg.isDaemon() && cfg.getLifecycleBeans() != null) {
                for (LifecycleBean bean : cfg.getLifecycleBeans()) {
                    if (bean != null)
                        rsrcProc.inject(bean);
                }
            }

            // Lifecycle notification.
            notifyLifecycleBeans(BEFORE_NODE_START);

            // Starts lifecycle aware components.
            U.startLifecycleAware(lifecycleAwares(cfg));

            addHelper(IGFS_HELPER.create(F.isEmpty(cfg.getFileSystemConfiguration())));

            addHelper(HADOOP_HELPER.createIfInClassPath(ctx, false));

            startProcessor(new IgnitePluginProcessor(ctx, cfg, plugins));

            startProcessor(new PoolProcessor(ctx));

            // Off-heap processor has no dependencies.
            startProcessor(new GridOffHeapProcessor(ctx));

            // Closure processor should be started before all others
            // (except for resource processor), as many components can depend on it.
            startProcessor(new GridClosureProcessor(ctx));

            // Start some other processors (order & place is important).
            startProcessor(new GridPortProcessor(ctx));
            startProcessor(new GridJobMetricsProcessor(ctx));

            // Timeout processor needs to be started before managers,
            // as managers may depend on it.
            startProcessor(new GridTimeoutProcessor(ctx));

            // Start security processors.
            startProcessor(createComponent(GridSecurityProcessor.class, ctx));

            // Start SPI managers.
            // NOTE: that order matters as there are dependencies between managers.
            startManager(new GridIoManager(ctx));
            startManager(new GridCheckpointManager(ctx));

            startManager(new GridEventStorageManager(ctx));
            startManager(new GridDeploymentManager(ctx));
            startManager(new GridLoadBalancerManager(ctx));
            startManager(new GridFailoverManager(ctx));
            startManager(new GridCollisionManager(ctx));
            startManager(new GridSwapSpaceManager(ctx));
            startManager(new GridIndexingManager(ctx));

            ackSecurity();

            // Assign discovery manager to context before other processors start so they
            // are able to register custom event listener.
            GridManager discoMgr = new GridDiscoveryManager(ctx);

            ctx.add(discoMgr, false);

            // Start processors before discovery manager, so they will
            // be able to start receiving messages once discovery completes.
            startProcessor(createComponent(DiscoveryNodeValidationProcessor.class, ctx));
            startProcessor(new GridClockSyncProcessor(ctx));
            startProcessor(new GridAffinityProcessor(ctx));
            startProcessor(createComponent(GridSegmentationProcessor.class, ctx));
            startProcessor(createComponent(IgniteCacheObjectProcessor.class, ctx));
            startProcessor(new GridCacheProcessor(ctx));
            startProcessor(new GridQueryProcessor(ctx));
            startProcessor(new OdbcProcessor(ctx));
            startProcessor(new GridServiceProcessor(ctx));
            startProcessor(new GridTaskSessionProcessor(ctx));
            startProcessor(new GridJobProcessor(ctx));
            startProcessor(new GridTaskProcessor(ctx));
            startProcessor((GridProcessor)SCHEDULE.createOptional(ctx));
            startProcessor(new GridRestProcessor(ctx));
            startProcessor(new DataStreamProcessor(ctx));
            startProcessor((GridProcessor)IGFS.create(ctx, F.isEmpty(cfg.getFileSystemConfiguration())));
            startProcessor(new GridContinuousProcessor(ctx));
            startProcessor(createHadoopComponent());
            startProcessor(new DataStructuresProcessor(ctx));
            startProcessor(createComponent(PlatformProcessor.class, ctx));

            // Start plugins.
            for (PluginProvider provider : ctx.plugins().allProviders()) {
                ctx.add(new GridPluginComponent(provider));

                provider.start(ctx.plugins().pluginContextForProvider(provider));
            }

            fillNodeAttributes(clusterProc.updateNotifierEnabled());

            gw.writeLock();

            try {
                gw.setState(STARTED);

                // Start discovery manager last to make sure that grid is fully initialized.
                startManager(discoMgr);
            }
            finally {
                gw.writeUnlock();
            }

            // Check whether physical RAM is not exceeded.
            checkPhysicalRam();

            // Suggest configuration optimizations.
            suggestOptimizations(cfg);

            // Suggest JVM optimizations.
            ctx.performance().addAll(JvmConfigurationSuggestions.getSuggestions());

            // Suggest Operation System optimizations.
            ctx.performance().addAll(OsConfigurationSuggestions.getSuggestions());

            // Notify discovery manager the first to make sure that topology is discovered.
            ctx.discovery().onKernalStart();

            // Notify IO manager the second so further components can send and receive messages.
            ctx.io().onKernalStart();

            boolean recon = false;

            // Callbacks.
            for (GridComponent comp : ctx) {
                // Skip discovery manager.
                if (comp instanceof GridDiscoveryManager)
                    continue;

                // Skip IO manager.
                if (comp instanceof GridIoManager)
                    continue;

                if (!skipDaemon(comp)) {
                    try {
                        comp.onKernalStart();
                    }
                    catch (IgniteNeedReconnectException e) {
                        assert ctx.discovery().reconnectSupported();

                        if (log.isDebugEnabled())
                            log.debug("Failed to start node components on node start, will wait for reconnect: " + e);

                        recon = true;
                    }
                }
            }

            if (recon)
                reconnectState.waitFirstReconnect();

            // Register MBeans.
            registerKernalMBean();
            registerLocalNodeMBean();
            registerExecutorMBeans(
                execSvc,
                sysExecSvc,
                p2pExecSvc,
                mgmtExecSvc,
                restExecSvc,
                utilityCachePool,
                marshCachePool);

            // Lifecycle bean notifications.
            notifyLifecycleBeans(AFTER_NODE_START);
        }
        catch (Throwable e) {
            IgniteSpiVersionCheckException verCheckErr = X.cause(e, IgniteSpiVersionCheckException.class);

            if (verCheckErr != null)
                U.error(log, verCheckErr.getMessage());
            else if (X.hasCause(e, InterruptedException.class, IgniteInterruptedCheckedException.class))
                U.warn(log, "Grid startup routine has been interrupted (will rollback).");
            else
                U.error(log, "Got exception while starting (will rollback startup routine).", e);

            errHnd.apply();

            stop(true);

            if (e instanceof Error)
                throw e;
            else if (e instanceof IgniteCheckedException)
                throw (IgniteCheckedException)e;
            else
                throw new IgniteCheckedException(e);
        }

        // Mark start timestamp.
        startTime = U.currentTimeMillis();

        String intervalStr = IgniteSystemProperties.getString(IGNITE_STARVATION_CHECK_INTERVAL);

        // Start starvation checker if enabled.
        boolean starveCheck = !isDaemon() && !"0".equals(intervalStr);

        if (starveCheck) {
            final long interval = F.isEmpty(intervalStr) ? PERIODIC_STARVATION_CHECK_FREQ : Long.parseLong(intervalStr);

            starveTask = ctx.timeout().schedule(new Runnable() {
                /** Last completed task count. */
                private long lastCompletedCntPub;

                /** Last completed task count. */
                private long lastCompletedCntSys;

                @Override public void run() {
                    if (execSvc instanceof ThreadPoolExecutor) {
                        ThreadPoolExecutor exec = (ThreadPoolExecutor)execSvc;
<<<<<<< HEAD

                        lastCompletedCntPub = checkPoolStarvation(exec, lastCompletedCntPub, "public");
                    }

=======

                        lastCompletedCntPub = checkPoolStarvation(exec, lastCompletedCntPub, "public");
                    }

>>>>>>> e5aab82f
                    if (sysExecSvc instanceof ThreadPoolExecutor) {
                        ThreadPoolExecutor exec = (ThreadPoolExecutor)sysExecSvc;

                        lastCompletedCntSys = checkPoolStarvation(exec, lastCompletedCntSys, "system");
                    }

                    if (stripedExecSvc != null)
                        stripedExecSvc.checkStarvation();
                }

                /**
                 * @param exec Thread pool executor to check.
                 * @param lastCompletedCnt Last completed tasks count.
                 * @param pool Pool name for message.
                 * @return Current completed tasks count.
                 */
                private long checkPoolStarvation(
                    ThreadPoolExecutor exec,
                    long lastCompletedCnt,
                    String pool
                ) {
                    long completedCnt = exec.getCompletedTaskCount();

                    // If all threads are active and no task has completed since last time and there is
                    // at least one waiting request, then it is possible starvation.
                    if (exec.getPoolSize() == exec.getActiveCount() && completedCnt == lastCompletedCnt &&
                        !exec.getQueue().isEmpty())
                        LT.warn(
                            log,
                            "Possible thread pool starvation detected (no task completed in last " +
                                interval + "ms, is " + pool + " thread pool size large enough?)");

                    return completedCnt;
                }
            }, interval, interval);
        }

        long metricsLogFreq = cfg.getMetricsLogFrequency();

        if (metricsLogFreq > 0) {
            metricsLogTask = ctx.timeout().schedule(new Runnable() {
                private final DecimalFormat dblFmt = new DecimalFormat("#.##");

                @Override public void run() {
                    if (log.isInfoEnabled()) {
                        try {
                            ClusterMetrics m = cluster().localNode().metrics();

                            double cpuLoadPct = m.getCurrentCpuLoad() * 100;
                            double avgCpuLoadPct = m.getAverageCpuLoad() * 100;
                            double gcPct = m.getCurrentGcCpuLoad() * 100;

                            //Heap params
                            long heapUsed = m.getHeapMemoryUsed();
                            long heapMax = m.getHeapMemoryMaximum();

                            long heapUsedInMBytes = heapUsed / 1024 / 1024;
                            long heapCommInMBytes = m.getHeapMemoryCommitted() / 1024 / 1024;

                            double freeHeapPct = heapMax > 0 ? ((double)((heapMax - heapUsed) * 100)) / heapMax : -1;

                            //Non heap params
                            long nonHeapUsed = m.getNonHeapMemoryUsed();
                            long nonHeapMax = m.getNonHeapMemoryMaximum();

                            long nonHeapUsedInMBytes = nonHeapUsed / 1024 / 1024;
                            long nonHeapCommInMBytes = m.getNonHeapMemoryCommitted() / 1024 / 1024;

                            double freeNonHeapPct = nonHeapMax > 0 ? ((double)((nonHeapMax - nonHeapUsed) * 100)) / nonHeapMax : -1;

                            int hosts = 0;
                            int nodes = 0;
                            int cpus = 0;

                            try {
                                ClusterMetrics metrics = cluster().metrics();

                                Collection<ClusterNode> nodes0 = cluster().nodes();

                                hosts = U.neighborhood(nodes0).size();
                                nodes = metrics.getTotalNodes();
                                cpus = metrics.getTotalCpus();
                            }
                            catch (IgniteException ignore) {
                                // No-op.
                            }

                            int pubPoolActiveThreads = 0;
                            int pubPoolIdleThreads = 0;
                            int pubPoolQSize = 0;

                            if (execSvc instanceof ThreadPoolExecutor) {
                                ThreadPoolExecutor exec = (ThreadPoolExecutor)execSvc;

                                int poolSize = exec.getPoolSize();

                                pubPoolActiveThreads = Math.min(poolSize, exec.getActiveCount());
                                pubPoolIdleThreads = poolSize - pubPoolActiveThreads;
                                pubPoolQSize = exec.getQueue().size();
                            }

                            int sysPoolActiveThreads = 0;
                            int sysPoolIdleThreads = 0;
                            int sysPoolQSize = 0;

                            if (sysExecSvc instanceof ThreadPoolExecutor) {
                                ThreadPoolExecutor exec = (ThreadPoolExecutor)sysExecSvc;

                                int poolSize = exec.getPoolSize();

                                sysPoolActiveThreads = Math.min(poolSize, exec.getActiveCount());
                                sysPoolIdleThreads = poolSize - sysPoolActiveThreads;
                                sysPoolQSize = exec.getQueue().size();
                            }

                            String id = U.id8(localNode().id());

                            String msg = NL +
                                "Metrics for local node (to disable set 'metricsLogFrequency' to 0)" + NL +
                                "    ^-- Node [id=" + id + ", name=" + name() + ", uptime=" + getUpTimeFormatted() + "]" + NL +
                                "    ^-- H/N/C [hosts=" + hosts + ", nodes=" + nodes + ", CPUs=" + cpus + "]" + NL +
                                "    ^-- CPU [cur=" + dblFmt.format(cpuLoadPct) + "%, avg=" +
                                dblFmt.format(avgCpuLoadPct) + "%, GC=" + dblFmt.format(gcPct) + "%]" + NL +
                                "    ^-- Heap [used=" + dblFmt.format(heapUsedInMBytes) + "MB, free=" +
                                dblFmt.format(freeHeapPct) + "%, comm=" + dblFmt.format(heapCommInMBytes) + "MB]" + NL +
                                "    ^-- Non heap [used=" + dblFmt.format(nonHeapUsedInMBytes) + "MB, free=" +
                                dblFmt.format(freeNonHeapPct) + "%, comm=" + dblFmt.format(nonHeapCommInMBytes) + "MB]" + NL +
                                "    ^-- Public thread pool [active=" + pubPoolActiveThreads + ", idle=" +
                                pubPoolIdleThreads + ", qSize=" + pubPoolQSize + "]" + NL +
                                "    ^-- System thread pool [active=" + sysPoolActiveThreads + ", idle=" +
                                sysPoolIdleThreads + ", qSize=" + sysPoolQSize + "]" + NL +
                                "    ^-- Outbound messages queue [size=" + m.getOutboundMessagesQueueSize() + "]";

                            log.info(msg);
                        }
                        catch (IgniteClientDisconnectedException ignore) {
                            // No-op.
                        }
                    }
                }
            }, metricsLogFreq, metricsLogFreq);
        }

        final long longOpDumpTimeout =
            IgniteSystemProperties.getLong(IgniteSystemProperties.IGNITE_LONG_OPERATIONS_DUMP_TIMEOUT, 60_000);

        if (longOpDumpTimeout > 0) {
            longOpDumpTask = ctx.timeout().schedule(new Runnable() {
                @Override public void run() {
                    GridKernalContext ctx = IgniteKernal.this.ctx;

                    if (ctx != null)
                        ctx.cache().context().exchange().dumpLongRunningOperations(longOpDumpTimeout);
                }
            }, longOpDumpTimeout, longOpDumpTimeout);
        }

        ctx.performance().add("Disable assertions (remove '-ea' from JVM options)", !U.assertionsEnabled());

        ctx.performance().logSuggestions(log, gridName);

        U.quietAndInfo(log, "To start Console Management & Monitoring run ignitevisorcmd.{sh|bat}");

        ackStart(rtBean);

        if (!isDaemon())
            ctx.discovery().ackTopology(localNode().order());
    }

    /**
     * Create Hadoop component.
     *
     * @return Non-null Hadoop component: workable or no-op.
     * @throws IgniteCheckedException If the component is mandatory and cannot be initialized.
     */
    private HadoopProcessorAdapter createHadoopComponent() throws IgniteCheckedException {
        boolean mandatory = cfg.getHadoopConfiguration() != null;

        if (mandatory) {
            if (cfg.isPeerClassLoadingEnabled())
                throw new IgniteCheckedException("Hadoop module cannot be used with peer class loading enabled " +
                    "(set IgniteConfiguration.peerClassLoadingEnabled to \"false\").");

            HadoopProcessorAdapter res = IgniteComponentType.HADOOP.createIfInClassPath(ctx, true);

            res.validateEnvironment();

            return res;
        }
        else {
            HadoopProcessorAdapter cmp = null;

            if (!ctx.hadoopHelper().isNoOp() && cfg.isPeerClassLoadingEnabled()) {
                U.warn(log, "Hadoop module is found in classpath, but will not be started because peer class " +
                    "loading is enabled (set IgniteConfiguration.peerClassLoadingEnabled to \"false\" if you want " +
                    "to use Hadoop module).");
            }
            else {
                cmp = IgniteComponentType.HADOOP.createIfInClassPath(ctx, false);

                try {
                    cmp.validateEnvironment();
                }
                catch (IgniteException | IgniteCheckedException e) {
                    U.quietAndWarn(log, "Hadoop module will not start due to exception: " + e.getMessage());

                    cmp = null;
                }
            }

            if (cmp == null)
                cmp = IgniteComponentType.HADOOP.create(ctx, true);

            return cmp;
        }
    }

    /**
     * Validates common configuration parameters.
     *
     * @param cfg Configuration.
     */
    private void validateCommon(IgniteConfiguration cfg) {
        A.notNull(cfg.getNodeId(), "cfg.getNodeId()");

        A.notNull(cfg.getMBeanServer(), "cfg.getMBeanServer()");
        A.notNull(cfg.getGridLogger(), "cfg.getGridLogger()");
        A.notNull(cfg.getMarshaller(), "cfg.getMarshaller()");
        A.notNull(cfg.getUserAttributes(), "cfg.getUserAttributes()");

        // All SPIs should be non-null.
        A.notNull(cfg.getSwapSpaceSpi(), "cfg.getSwapSpaceSpi()");
        A.notNull(cfg.getCheckpointSpi(), "cfg.getCheckpointSpi()");
        A.notNull(cfg.getCommunicationSpi(), "cfg.getCommunicationSpi()");
        A.notNull(cfg.getDeploymentSpi(), "cfg.getDeploymentSpi()");
        A.notNull(cfg.getDiscoverySpi(), "cfg.getDiscoverySpi()");
        A.notNull(cfg.getEventStorageSpi(), "cfg.getEventStorageSpi()");
        A.notNull(cfg.getCollisionSpi(), "cfg.getCollisionSpi()");
        A.notNull(cfg.getFailoverSpi(), "cfg.getFailoverSpi()");
        A.notNull(cfg.getLoadBalancingSpi(), "cfg.getLoadBalancingSpi()");
        A.notNull(cfg.getIndexingSpi(), "cfg.getIndexingSpi()");

        A.ensure(cfg.getNetworkTimeout() > 0, "cfg.getNetworkTimeout() > 0");
        A.ensure(cfg.getNetworkSendRetryDelay() > 0, "cfg.getNetworkSendRetryDelay() > 0");
        A.ensure(cfg.getNetworkSendRetryCount() > 0, "cfg.getNetworkSendRetryCount() > 0");
    }

    /**
     * Checks whether physical RAM is not exceeded.
     */
    @SuppressWarnings("ConstantConditions")
    private void checkPhysicalRam() {
        long ram = ctx.discovery().localNode().attribute(ATTR_PHY_RAM);

        if (ram != -1) {
            String macs = ctx.discovery().localNode().attribute(ATTR_MACS);

            long totalHeap = 0;

            for (ClusterNode node : ctx.discovery().allNodes()) {
                if (macs.equals(node.attribute(ATTR_MACS))) {
                    long heap = node.metrics().getHeapMemoryMaximum();

                    if (heap != -1)
                        totalHeap += heap;
                }
            }

            if (totalHeap > ram) {
                U.quietAndWarn(log, "Attempting to start more nodes than physical RAM " +
                    "available on current host (this can cause significant slowdown)");
            }
        }
    }

    /**
     * @param cfg Configuration to check for possible performance issues.
     */
    private void suggestOptimizations(IgniteConfiguration cfg) {
        GridPerformanceSuggestions perf = ctx.performance();

        if (ctx.collision().enabled())
            perf.add("Disable collision resolution (remove 'collisionSpi' from configuration)");

        if (ctx.checkpoint().enabled())
            perf.add("Disable checkpoints (remove 'checkpointSpi' from configuration)");

        if (cfg.isMarshalLocalJobs())
            perf.add("Disable local jobs marshalling (set 'marshalLocalJobs' to false)");

        if (cfg.getIncludeEventTypes() != null && cfg.getIncludeEventTypes().length != 0)
            perf.add("Disable grid events (remove 'includeEventTypes' from configuration)");

        if (BinaryMarshaller.available() && (cfg.getMarshaller() != null && !(cfg.getMarshaller() instanceof BinaryMarshaller)))
            perf.add("Use default binary marshaller (do not set 'marshaller' explicitly)");
    }

    /**
     * Creates attributes map and fills it in.
     *
     * @param notifyEnabled Update notifier flag.
     * @throws IgniteCheckedException thrown if was unable to set up attribute.
     */
    @SuppressWarnings({"SuspiciousMethodCalls", "unchecked", "TypeMayBeWeakened"})
    private void fillNodeAttributes(boolean notifyEnabled) throws IgniteCheckedException {
        final String[] incProps = cfg.getIncludeProperties();

        try {
            // Stick all environment settings into node attributes.
            for (Map.Entry<String, String> sysEntry : System.getenv().entrySet()) {
                String name = sysEntry.getKey();

                if (incProps == null || U.containsStringArray(incProps, name, true) ||
                    U.isVisorNodeStartProperty(name) || U.isVisorRequiredProperty(name))
                    ctx.addNodeAttribute(name, sysEntry.getValue());
            }

            if (log.isDebugEnabled())
                log.debug("Added environment properties to node attributes.");
        }
        catch (SecurityException e) {
            throw new IgniteCheckedException("Failed to add environment properties to node attributes due to " +
                "security violation: " + e.getMessage());
        }

        try {
            // Stick all system properties into node's attributes overwriting any
            // identical names from environment properties.
            for (Map.Entry<Object, Object> e : snapshot().entrySet()) {
                String key = (String)e.getKey();

                if (incProps == null || U.containsStringArray(incProps, key, true) ||
                    U.isVisorRequiredProperty(key)) {
                    Object val = ctx.nodeAttribute(key);

                    if (val != null && !val.equals(e.getValue()))
                        U.warn(log, "System property will override environment variable with the same name: " + key);

                    ctx.addNodeAttribute(key, e.getValue());
                }
            }

            ctx.addNodeAttribute(IgniteNodeAttributes.ATTR_UPDATE_NOTIFIER_ENABLED, notifyEnabled);

            if (log.isDebugEnabled())
                log.debug("Added system properties to node attributes.");
        }
        catch (SecurityException e) {
            throw new IgniteCheckedException("Failed to add system properties to node attributes due to security " +
                "violation: " + e.getMessage());
        }

        // Add local network IPs and MACs.
        String ips = F.concat(U.allLocalIps(), ", "); // Exclude loopbacks.
        String macs = F.concat(U.allLocalMACs(), ", "); // Only enabled network interfaces.

        // Ack network context.
        if (log.isInfoEnabled()) {
            log.info("Non-loopback local IPs: " + (F.isEmpty(ips) ? "N/A" : ips));
            log.info("Enabled local MACs: " + (F.isEmpty(macs) ? "N/A" : macs));
        }

        // Warn about loopback.
        if (ips.isEmpty() && macs.isEmpty())
            U.warn(log, "Ignite is starting on loopback address... Only nodes on the same physical " +
                    "computer can participate in topology.",
                "Ignite is starting on loopback address...");

        // Stick in network context into attributes.
        add(ATTR_IPS, (ips.isEmpty() ? "" : ips));
        add(ATTR_MACS, (macs.isEmpty() ? "" : macs));

        // Stick in some system level attributes
        add(ATTR_JIT_NAME, U.getCompilerMx() == null ? "" : U.getCompilerMx().getName());
        add(ATTR_BUILD_VER, VER_STR);
        add(ATTR_BUILD_DATE, BUILD_TSTAMP_STR);
        add(ATTR_MARSHALLER, cfg.getMarshaller().getClass().getName());
        add(ATTR_MARSHALLER_USE_DFLT_SUID,
            getBoolean(IGNITE_OPTIMIZED_MARSHALLER_USE_DEFAULT_SUID, OptimizedMarshaller.USE_DFLT_SUID));
        add(ATTR_LATE_AFFINITY_ASSIGNMENT, cfg.isLateAffinityAssignment());

        if (cfg.getMarshaller() instanceof BinaryMarshaller) {
            add(ATTR_MARSHALLER_COMPACT_FOOTER, cfg.getBinaryConfiguration() == null ?
                BinaryConfiguration.DFLT_COMPACT_FOOTER :
                cfg.getBinaryConfiguration().isCompactFooter());

            add(ATTR_MARSHALLER_USE_BINARY_STRING_SER_VER_2,
                getBoolean(IGNITE_BINARY_MARSHALLER_USE_STRING_SERIALIZATION_VER_2,
                    BinaryUtils.USE_STR_SERIALIZATION_VER_2));
        }

        add(ATTR_USER_NAME, System.getProperty("user.name"));
        add(ATTR_GRID_NAME, gridName);

        add(ATTR_PEER_CLASSLOADING, cfg.isPeerClassLoadingEnabled());
        add(ATTR_DEPLOYMENT_MODE, cfg.getDeploymentMode());
        add(ATTR_LANG_RUNTIME, getLanguage());

        add(ATTR_JVM_PID, U.jvmPid());

        add(ATTR_CLIENT_MODE, cfg.isClientMode());

        add(ATTR_CONSISTENCY_CHECK_SKIPPED, getBoolean(IGNITE_SKIP_CONFIGURATION_CONSISTENCY_CHECK));

        if (cfg.getConsistentId() != null)
            add(ATTR_NODE_CONSISTENT_ID, cfg.getConsistentId());

        // Build a string from JVM arguments, because parameters with spaces are split.
        SB jvmArgs = new SB(512);

        for (String arg : U.jvmArgs()) {
            if (arg.startsWith("-"))
                jvmArgs.a("@@@");
            else
                jvmArgs.a(' ');

            jvmArgs.a(arg);
        }
        // Add it to attributes.
        add(ATTR_JVM_ARGS, jvmArgs.toString());

        // Check daemon system property and override configuration if it's set.
        if (isDaemon())
            add(ATTR_DAEMON, "true");

        // In case of the parsing error, JMX remote disabled or port not being set
        // node attribute won't be set.
        if (isJmxRemoteEnabled()) {
            String portStr = System.getProperty("com.sun.management.jmxremote.port");

            if (portStr != null)
                try {
                    add(ATTR_JMX_PORT, Integer.parseInt(portStr));
                }
                catch (NumberFormatException ignore) {
                    // No-op.
                }
        }

        // Whether restart is enabled and stick the attribute.
        add(ATTR_RESTART_ENABLED, Boolean.toString(isRestartEnabled()));

        // Save port range, port numbers will be stored by rest processor at runtime.
        if (cfg.getConnectorConfiguration() != null)
            add(ATTR_REST_PORT_RANGE, cfg.getConnectorConfiguration().getPortRange());

        // Stick in SPI versions and classes attributes.
        addSpiAttributes(cfg.getCollisionSpi());
        addSpiAttributes(cfg.getSwapSpaceSpi());
        addSpiAttributes(cfg.getDiscoverySpi());
        addSpiAttributes(cfg.getFailoverSpi());
        addSpiAttributes(cfg.getCommunicationSpi());
        addSpiAttributes(cfg.getEventStorageSpi());
        addSpiAttributes(cfg.getCheckpointSpi());
        addSpiAttributes(cfg.getLoadBalancingSpi());
        addSpiAttributes(cfg.getDeploymentSpi());

        // Set user attributes for this node.
        if (cfg.getUserAttributes() != null) {
            for (Map.Entry<String, ?> e : cfg.getUserAttributes().entrySet()) {
                if (ctx.hasNodeAttribute(e.getKey()))
                    U.warn(log, "User or internal attribute has the same name as environment or system " +
                        "property and will take precedence: " + e.getKey());

                ctx.addNodeAttribute(e.getKey(), e.getValue());
            }
        }
    }

    /**
     * Add SPI version and class attributes into node attributes.
     *
     * @param spiList Collection of SPIs to get attributes from.
     * @throws IgniteCheckedException Thrown if was unable to set up attribute.
     */
    private void addSpiAttributes(IgniteSpi... spiList) throws IgniteCheckedException {
        for (IgniteSpi spi : spiList) {
            Class<? extends IgniteSpi> spiCls = spi.getClass();

            add(U.spiAttribute(spi, ATTR_SPI_CLASS), spiCls.getName());
        }
    }

    /** @throws IgniteCheckedException If registration failed. */
    private void registerKernalMBean() throws IgniteCheckedException {
        if(U.IGNITE_MBEANS_DISABLED)
            return;

        try {
            kernalMBean = U.registerMBean(
                cfg.getMBeanServer(),
                cfg.getGridName(),
                "Kernal",
                getClass().getSimpleName(),
                this,
                IgniteMXBean.class);

            if (log.isDebugEnabled())
                log.debug("Registered kernal MBean: " + kernalMBean);
        }
        catch (JMException e) {
            kernalMBean = null;

            throw new IgniteCheckedException("Failed to register kernal MBean.", e);
        }
    }

    /** @throws IgniteCheckedException If registration failed. */
    private void registerLocalNodeMBean() throws IgniteCheckedException {
        if(U.IGNITE_MBEANS_DISABLED)
            return;

        ClusterLocalNodeMetricsMXBean mbean = new ClusterLocalNodeMetricsMXBeanImpl(ctx.discovery().localNode());

        try {
            locNodeMBean = U.registerMBean(
                cfg.getMBeanServer(),
                cfg.getGridName(),
                "Kernal",
                mbean.getClass().getSimpleName(),
                mbean,
                ClusterLocalNodeMetricsMXBean.class);

            if (log.isDebugEnabled())
                log.debug("Registered local node MBean: " + locNodeMBean);
        }
        catch (JMException e) {
            locNodeMBean = null;

            throw new IgniteCheckedException("Failed to register local node MBean.", e);
        }
    }

    /** @throws IgniteCheckedException If registration failed. */
    private void registerExecutorMBeans(
        ExecutorService execSvc,
        ExecutorService sysExecSvc,
        ExecutorService p2pExecSvc,
        ExecutorService mgmtExecSvc,
        ExecutorService restExecSvc,
        ExecutorService utilityExecSvc,
        ExecutorService marshallerExecSvc
    ) throws IgniteCheckedException {
        if(U.IGNITE_MBEANS_DISABLED)
            return;
        pubExecSvcMBean = registerExecutorMBean(execSvc, "GridExecutionExecutor");
        sysExecSvcMBean = registerExecutorMBean(sysExecSvc, "GridSystemExecutor");
        mgmtExecSvcMBean = registerExecutorMBean(mgmtExecSvc, "GridManagementExecutor");
        p2PExecSvcMBean = registerExecutorMBean(p2pExecSvc, "GridClassLoadingExecutor");
        utilityExecSvcMBean = registerExecutorMBean(utilityExecSvc ,"GridUtilityCacheExecutor");
        marshallerExecSvcMBean = registerExecutorMBean(marshallerExecSvc, "GridMarshallerCacheExecutor");

        ConnectorConfiguration clientCfg = cfg.getConnectorConfiguration();

        if (clientCfg != null)
            restExecSvcMBean = registerExecutorMBean(restExecSvc, "GridRestExecutor");
    }

    /**
     * @param exec Executor service to register.
     * @param name Property name for executor.
     * @return Name for created MBean.
     * @throws IgniteCheckedException If registration failed.
     */
    private ObjectName registerExecutorMBean(ExecutorService exec, String name) throws IgniteCheckedException {
        assert exec != null;
        assert !U.IGNITE_MBEANS_DISABLED;

        try {
            ObjectName res = U.registerMBean(
                cfg.getMBeanServer(),
                cfg.getGridName(),
                "Thread Pools",
                name,
                new ThreadPoolMXBeanAdapter(exec),
                ThreadPoolMXBean.class);

            if (log.isDebugEnabled())
                log.debug("Registered executor service MBean: " + res);

            return res;
        }
        catch (JMException e) {
            throw new IgniteCheckedException("Failed to register executor service MBean [name=" + name + ", exec=" + exec + ']',
                e);
        }
    }

    /**
     * Unregisters given mbean.
     *
     * @param mbean MBean to unregister.
     * @return {@code True} if successfully unregistered, {@code false} otherwise.
     */
    private boolean unregisterMBean(@Nullable ObjectName mbean) {
        if (mbean == null)
            return true;

        assert !U.IGNITE_MBEANS_DISABLED;

        try {
            cfg.getMBeanServer().unregisterMBean(mbean);

            if (log.isDebugEnabled())
                log.debug("Unregistered MBean: " + mbean);

            return true;
        }
        catch (JMException e) {
            U.error(log, "Failed to unregister MBean.", e);

            return false;
        }
    }

    /**
     * @param mgr Manager to start.
     * @throws IgniteCheckedException Throw in case of any errors.
     */
    private void startManager(GridManager mgr) throws IgniteCheckedException {
        // Add manager to registry before it starts to avoid cases when manager is started
        // but registry does not have it yet.
        ctx.add(mgr);

        try {
            if (!skipDaemon(mgr))
                mgr.start();
        }
        catch (IgniteCheckedException e) {
            U.error(log, "Failed to start manager: " + mgr , e);

            throw new IgniteCheckedException("Failed to start manager: " + mgr, e);
        }
    }

    /**
     * @param proc Processor to start.
     * @throws IgniteCheckedException Thrown in case of any error.
     */
    private void startProcessor(GridProcessor proc) throws IgniteCheckedException {
        ctx.add(proc);

        try {
            if (!skipDaemon(proc))
                proc.start();
        }
        catch (IgniteCheckedException e) {
            throw new IgniteCheckedException("Failed to start processor: " + proc, e);
        }
    }

    /**
     * Add helper.
     *
     * @param helper Helper.
     */
    private void addHelper(Object helper) {
        ctx.addHelper(helper);
    }

    /**
     * Gets "on" or "off" string for given boolean value.
     *
     * @param b Boolean value to convert.
     * @return Result string.
     */
    private String onOff(boolean b) {
        return b ? "on" : "off";
    }

    /**
     *
     * @return Whether or not REST is enabled.
     */
    private boolean isRestEnabled() {
        assert cfg != null;

        return cfg.getConnectorConfiguration() != null &&
            // By default rest processor doesn't start on client nodes.
            (!isClientNode() || (isClientNode() && IgniteSystemProperties.getBoolean(IGNITE_REST_START_ON_CLIENT)));
    }

    /**
     * @return {@code True} if node client or daemon otherwise {@code false}.
     */
    private boolean isClientNode() {
        return cfg.isClientMode() || cfg.isDaemon();
    }

    /**
     * Acks remote management.
     */
    private void ackRemoteManagement() {
        assert log != null;

        if (!log.isInfoEnabled())
            return;

        SB sb = new SB();

        sb.a("Remote Management [");

        boolean on = isJmxRemoteEnabled();

        sb.a("restart: ").a(onOff(isRestartEnabled())).a(", ");
        sb.a("REST: ").a(onOff(isRestEnabled())).a(", ");
        sb.a("JMX (");
        sb.a("remote: ").a(onOff(on));

        if (on) {
            sb.a(", ");

            sb.a("port: ").a(System.getProperty("com.sun.management.jmxremote.port", "<n/a>")).a(", ");
            sb.a("auth: ").a(onOff(Boolean.getBoolean("com.sun.management.jmxremote.authenticate"))).a(", ");

            // By default SSL is enabled, that's why additional check for null is needed.
            // See http://docs.oracle.com/javase/6/docs/technotes/guides/management/agent.html
            sb.a("ssl: ").a(onOff(Boolean.getBoolean("com.sun.management.jmxremote.ssl") ||
                System.getProperty("com.sun.management.jmxremote.ssl") == null));
        }

        sb.a(")");

        sb.a(']');

        log.info(sb.toString());
    }

    /**
     * Acks configuration URL.
     */
    private void ackConfigUrl() {
        assert log != null;

        if (log.isInfoEnabled())
            log.info("Config URL: " + System.getProperty(IGNITE_CONFIG_URL, "n/a"));
    }

    /**
     * Acks ASCII-logo. Thanks to http://patorjk.com/software/taag
     */
    private void ackAsciiLogo() {
        assert log != null;

        if (System.getProperty(IGNITE_NO_ASCII) == null) {
            String ver = "ver. " + ACK_VER_STR;

            // Big thanks to: http://patorjk.com/software/taag
            // Font name "Small Slant"
            if (log.isInfoEnabled()) {
                log.info(NL + NL +
                        ">>>    __________  ________________  " + NL +
                        ">>>   /  _/ ___/ |/ /  _/_  __/ __/  " + NL +
                        ">>>  _/ // (7 7    // /  / / / _/    " + NL +
                        ">>> /___/\\___/_/|_/___/ /_/ /___/   " + NL +
                        ">>> " + NL +
                        ">>> " + ver + NL +
                        ">>> " + COPYRIGHT + NL +
                        ">>> " + NL +
                        ">>> Ignite documentation: " + "http://" + SITE + NL
                );
            }

            if (log.isQuiet()) {
                U.quiet(false,
                    "   __________  ________________ ",
                    "  /  _/ ___/ |/ /  _/_  __/ __/ ",
                    " _/ // (7 7    // /  / / / _/   ",
                    "/___/\\___/_/|_/___/ /_/ /___/  ",
                    "",
                    ver,
                    COPYRIGHT,
                    "",
                    "Ignite documentation: " + "http://" + SITE,
                    "",
                    "Quiet mode.");

                String fileName = log.fileName();

                if (fileName != null)
                    U.quiet(false, "  ^-- Logging to file '" + fileName + '\'');

                U.quiet(false,
                    "  ^-- To see **FULL** console log here add -DIGNITE_QUIET=false or \"-v\" to ignite.{sh|bat}",
                    "");
            }
        }
    }

    /**
     * Prints start info.
     *
     * @param rtBean Java runtime bean.
     */
    private void ackStart(RuntimeMXBean rtBean) {
        ClusterNode locNode = localNode();

        if (log.isQuiet()) {
            U.quiet(false, "");
            U.quiet(false, "Ignite node started OK (id=" + U.id8(locNode.id()) +
                (F.isEmpty(gridName) ? "" : ", grid=" + gridName) + ')');
        }

        if (log.isInfoEnabled()) {
            log.info("");

            String ack = "Ignite ver. " + VER_STR + '#' + BUILD_TSTAMP_STR + "-sha1:" + REV_HASH_STR;

            String dash = U.dash(ack.length());

            SB sb = new SB();

            for (GridPortRecord rec : ctx.ports().records())
                sb.a(rec.protocol()).a(":").a(rec.port()).a(" ");

            String str =
                NL + NL +
                    ">>> " + dash + NL +
                    ">>> " + ack + NL +
                    ">>> " + dash + NL +
                    ">>> OS name: " + U.osString() + NL +
                    ">>> CPU(s): " + locNode.metrics().getTotalCpus() + NL +
                    ">>> Heap: " + U.heapSize(locNode, 2) + "GB" + NL +
                    ">>> VM name: " + rtBean.getName() + NL +
                    (gridName == null ? "" : ">>> Grid name: " + gridName + NL) +
                    ">>> Local node [" +
                    "ID=" + locNode.id().toString().toUpperCase() +
                    ", order=" + locNode.order() + ", clientMode=" + ctx.clientNode() +
                    "]" + NL +
                    ">>> Local node addresses: " + U.addressesAsString(locNode) + NL +
                    ">>> Local ports: " + sb + NL;

            log.info(str);
        }
    }

    /**
     * Logs out OS information.
     */
    private void ackOsInfo() {
        assert log != null;

        if (log.isQuiet())
            U.quiet(false, "OS: " + U.osString());

        if (log.isInfoEnabled()) {
            log.info("OS: " + U.osString());
            log.info("OS user: " + System.getProperty("user.name"));

            int jvmPid = U.jvmPid();

            log.info("PID: " + (jvmPid == -1 ? "N/A" : jvmPid));
        }
    }

    /**
     * Logs out language runtime.
     */
    private void ackLanguageRuntime() {
        assert log != null;

        if (log.isQuiet())
            U.quiet(false, "VM information: " + U.jdkString());

        if (log.isInfoEnabled()) {
            log.info("Language runtime: " + getLanguage());
            log.info("VM information: " + U.jdkString());
            log.info("VM total memory: " + U.heapSize(2) + "GB");
        }
    }

    /**
     * @return Language runtime.
     */
    @SuppressWarnings("ThrowableInstanceNeverThrown")
    private String getLanguage() {
        boolean scala = false;
        boolean groovy = false;
        boolean clojure = false;

        for (StackTraceElement elem : Thread.currentThread().getStackTrace()) {
            String s = elem.getClassName().toLowerCase();

            if (s.contains("scala")) {
                scala = true;

                break;
            }
            else if (s.contains("groovy")) {
                groovy = true;

                break;
            }
            else if (s.contains("clojure")) {
                clojure = true;

                break;
            }
        }

        if (scala) {
            try (InputStream in = getClass().getResourceAsStream("/library.properties")) {
                Properties props = new Properties();

                if (in != null)
                    props.load(in);

                return "Scala ver. " + props.getProperty("version.number", "<unknown>");
            }
            catch (Exception ignore) {
                return "Scala ver. <unknown>";
            }
        }

        // How to get Groovy and Clojure version at runtime?!?
        return groovy ? "Groovy" : clojure ? "Clojure" : U.jdkName() + " ver. " + U.jdkVersion();
    }

    /**
     * Stops grid instance.
     *
     * @param cancel Whether or not to cancel running jobs.
     */
    public void stop(boolean cancel) {
        // Make sure that thread stopping grid is not interrupted.
        boolean interrupted = Thread.interrupted();

        try {
            stop0(cancel);
        }
        finally {
            if (interrupted)
                Thread.currentThread().interrupt();
        }
    }

    /**
     * @return {@code True} if node started shutdown sequence.
     */
    public boolean isStopping() {
        return stopGuard.get();
    }

    /**
     * @param cancel Whether or not to cancel running jobs.
     */
    private void stop0(boolean cancel) {
        gw.compareAndSet(null, new GridKernalGatewayImpl(gridName));

        GridKernalGateway gw = this.gw.get();

        if (stopGuard.compareAndSet(false, true)) {
            // Only one thread is allowed to perform stop sequence.
            boolean firstStop = false;

            GridKernalState state = gw.getState();

            if (state == STARTED || state == DISCONNECTED)
                firstStop = true;
            else if (state == STARTING)
                U.warn(log, "Attempt to stop starting grid. This operation " +
                    "cannot be guaranteed to be successful.");

            if (firstStop) {
                // Notify lifecycle beans.
                if (log.isDebugEnabled())
                    log.debug("Notifying lifecycle beans.");

                notifyLifecycleBeansEx(LifecycleEventType.BEFORE_NODE_STOP);
            }

            List<GridComponent> comps = ctx.components();

            ctx.marshallerContext().onKernalStop();

            // Callback component in reverse order while kernal is still functional
            // if called in the same thread, at least.
            for (ListIterator<GridComponent> it = comps.listIterator(comps.size()); it.hasPrevious();) {
                GridComponent comp = it.previous();

                try {
                    if (!skipDaemon(comp))
                        comp.onKernalStop(cancel);
                }
                catch (Throwable e) {
                    errOnStop = true;

                    U.error(log, "Failed to pre-stop processor: " + comp, e);

                    if (e instanceof Error)
                        throw e;
                }
            }

            if (starveTask != null)
                starveTask.close();

            if (metricsLogTask != null)
                metricsLogTask.close();

            if (longOpDumpTask != null)
                longOpDumpTask.close();

            boolean interrupted = false;

            while (true) {
                try {
                    if (gw.tryWriteLock(10))
                        break;
                }
                catch (InterruptedException ignored) {
                    // Preserve interrupt status & ignore.
                    // Note that interrupted flag is cleared.
                    interrupted = true;
                }
            }

            if (interrupted)
                Thread.currentThread().interrupt();

            try {
                assert gw.getState() == STARTED || gw.getState() == STARTING || gw.getState() == DISCONNECTED;

                // No more kernal calls from this point on.
                gw.setState(STOPPING);

                ctx.cluster().get().clearNodeMap();

                if (log.isDebugEnabled())
                    log.debug("Grid " + (gridName == null ? "" : '\'' + gridName + "' ") + "is stopping.");
            }
            finally {
                gw.writeUnlock();
            }

            // Stopping cache operations.
            GridCacheProcessor cache = ctx.cache();

            if (cache != null)
                cache.blockGateways();

            // Unregister MBeans.
            if (!(
                unregisterMBean(pubExecSvcMBean) &
                    unregisterMBean(sysExecSvcMBean) &
                    unregisterMBean(mgmtExecSvcMBean) &
                    unregisterMBean(p2PExecSvcMBean) &
                    unregisterMBean(kernalMBean) &
                    unregisterMBean(locNodeMBean) &
                    unregisterMBean(utilityExecSvcMBean) &
                    unregisterMBean(marshallerExecSvcMBean) &
                    unregisterMBean(restExecSvcMBean)
            ))
                errOnStop = false;

            // Stop components in reverse order.
            for (ListIterator<GridComponent> it = comps.listIterator(comps.size()); it.hasPrevious();) {
                GridComponent comp = it.previous();

                try {
                    if (!skipDaemon(comp)) {
                        comp.stop(cancel);

                        if (log.isDebugEnabled())
                            log.debug("Component stopped: " + comp);
                    }
                }
                catch (Throwable e) {
                    errOnStop = true;

                    U.error(log, "Failed to stop component (ignoring): " + comp, e);

                    if (e instanceof Error)
                        throw (Error)e;
                }
            }

            // Stops lifecycle aware components.
            U.stopLifecycleAware(log, lifecycleAwares(cfg));

            // Lifecycle notification.
            notifyLifecycleBeansEx(LifecycleEventType.AFTER_NODE_STOP);

            // Clean internal class/classloader caches to avoid stopped contexts held in memory.
            U.clearClassCache();
            MarshallerExclusions.clearCache();
            BinaryEnumCache.clear();

            gw.writeLock();

            try {
                gw.setState(STOPPED);
            }
            finally {
                gw.writeUnlock();
            }

            // Ack stop.
            if (log.isQuiet()) {
                String nodeName = gridName == null ? "" : "name=" + gridName + ", ";

                if (!errOnStop)
                    U.quiet(false, "Ignite node stopped OK [" + nodeName + "uptime=" +
                        X.timeSpan2HMSM(U.currentTimeMillis() - startTime) + ']');
                else
                    U.quiet(true, "Ignite node stopped wih ERRORS [" + nodeName + "uptime=" +
                        X.timeSpan2HMSM(U.currentTimeMillis() - startTime) + ']');
            }

            if (log.isInfoEnabled())
                if (!errOnStop) {
                    String ack = "Ignite ver. " + VER_STR + '#' + BUILD_TSTAMP_STR + "-sha1:" + REV_HASH_STR +
                        " stopped OK";

                    String dash = U.dash(ack.length());

                    log.info(NL + NL +
                        ">>> " + dash + NL +
                        ">>> " + ack + NL +
                        ">>> " + dash + NL +
                        (gridName == null ? "" : ">>> Grid name: " + gridName + NL) +
                        ">>> Grid uptime: " + X.timeSpan2HMSM(U.currentTimeMillis() - startTime) +
                        NL +
                        NL);
                }
                else {
                    String ack = "Ignite ver. " + VER_STR + '#' + BUILD_TSTAMP_STR + "-sha1:" + REV_HASH_STR +
                        " stopped with ERRORS";

                    String dash = U.dash(ack.length());

                    log.info(NL + NL +
                        ">>> " + ack + NL +
                        ">>> " + dash + NL +
                        (gridName == null ? "" : ">>> Grid name: " + gridName + NL) +
                        ">>> Grid uptime: " + X.timeSpan2HMSM(U.currentTimeMillis() - startTime) +
                        NL +
                        ">>> See log above for detailed error message." + NL +
                        ">>> Note that some errors during stop can prevent grid from" + NL +
                        ">>> maintaining correct topology since this node may have" + NL +
                        ">>> not exited grid properly." + NL +
                        NL);
                }

            try {
                U.onGridStop();
            }
            catch (InterruptedException ignored) {
                // Preserve interrupt status.
                Thread.currentThread().interrupt();
            }
        }
        else {
            // Proper notification.
            if (log.isDebugEnabled()) {
                if (gw.getState() == STOPPED)
                    log.debug("Grid is already stopped. Nothing to do.");
                else
                    log.debug("Grid is being stopped by another thread. Aborting this stop sequence " +
                        "allowing other thread to finish.");
            }
        }
    }

    /**
     * USED ONLY FOR TESTING.
     *
     * @param <K> Key type.
     * @param <V> Value type.
     * @return Internal cache instance.
     */
    /*@java.test.only*/
    public <K, V> GridCacheAdapter<K, V> internalCache() {
        return internalCache(null);
    }

    /**
     * USED ONLY FOR TESTING.
     *
     * @param name Cache name.
     * @param <K>  Key type.
     * @param <V>  Value type.
     * @return Internal cache instance.
     */
    /*@java.test.only*/
    public <K, V> GridCacheAdapter<K, V> internalCache(@Nullable String name) {
        return ctx.cache().internalCache(name);
    }

    /**
     * It's intended for use by internal marshalling implementation only.
     *
     * @return Kernal context.
     */
    @Override public GridKernalContext context() {
        return ctx;
    }

    /**
     * Prints all system properties in debug mode.
     */
    private void ackSystemProperties() {
        assert log != null;

        if (log.isDebugEnabled())
            for (Map.Entry<Object, Object> entry : snapshot().entrySet())
                log.debug("System property [" + entry.getKey() + '=' + entry.getValue() + ']');
    }

    /**
     * Prints all user attributes in info mode.
     */
    private void logNodeUserAttributes() {
        assert log != null;

        if (log.isInfoEnabled())
            for (Map.Entry<?, ?> attr : cfg.getUserAttributes().entrySet())
                log.info("Local node user attribute [" + attr.getKey() + '=' + attr.getValue() + ']');
    }

    /**
     * Prints all environment variables in debug mode.
     */
    private void ackEnvironmentVariables() {
        assert log != null;

        if (log.isDebugEnabled())
            for (Map.Entry<?, ?> envVar : System.getenv().entrySet())
                log.debug("Environment variable [" + envVar.getKey() + '=' + envVar.getValue() + ']');
    }

    /**
     * Acks daemon mode status.
     */
    private void ackDaemon() {
        assert log != null;

        if (log.isInfoEnabled())
            log.info("Daemon mode: " + (isDaemon() ? "on" : "off"));
    }

    /**
     *
     * @return {@code True} is this node is daemon.
     */
    private boolean isDaemon() {
        assert cfg != null;

        return cfg.isDaemon() || "true".equalsIgnoreCase(System.getProperty(IGNITE_DAEMON));
    }

    /**
     * Whether or not remote JMX management is enabled for this node. Remote JMX management is
     * enabled when the following system property is set:
     * <ul>
     *     <li>{@code com.sun.management.jmxremote}</li>
     * </ul>
     *
     * @return {@code True} if remote JMX management is enabled - {@code false} otherwise.
     */
    @Override public boolean isJmxRemoteEnabled() {
        return System.getProperty("com.sun.management.jmxremote") != null;
    }

    /**
     * Whether or not node restart is enabled. Node restart us supported when this node was started
     * with {@code bin/ignite.{sh|bat}} script using {@code -r} argument. Node can be
     * programmatically restarted using {@link Ignition#restart(boolean)}} method.
     *
     * @return {@code True} if restart mode is enabled, {@code false} otherwise.
     * @see Ignition#restart(boolean)
     */
    @Override public boolean isRestartEnabled() {
        return System.getProperty(IGNITE_SUCCESS_FILE) != null;
    }

    /**
     * Prints all configuration properties in info mode and SPIs in debug mode.
     */
    private void ackSpis() {
        assert log != null;

        if (log.isDebugEnabled()) {
            log.debug("+-------------+");
            log.debug("START SPI LIST:");
            log.debug("+-------------+");
            log.debug("Grid checkpoint SPI     : " + Arrays.toString(cfg.getCheckpointSpi()));
            log.debug("Grid collision SPI      : " + cfg.getCollisionSpi());
            log.debug("Grid communication SPI  : " + cfg.getCommunicationSpi());
            log.debug("Grid deployment SPI     : " + cfg.getDeploymentSpi());
            log.debug("Grid discovery SPI      : " + cfg.getDiscoverySpi());
            log.debug("Grid event storage SPI  : " + cfg.getEventStorageSpi());
            log.debug("Grid failover SPI       : " + Arrays.toString(cfg.getFailoverSpi()));
            log.debug("Grid load balancing SPI : " + Arrays.toString(cfg.getLoadBalancingSpi()));
            log.debug("Grid swap space SPI     : " + cfg.getSwapSpaceSpi());
        }
    }

    /**
     *
     */
    private void ackRebalanceConfiguration() throws IgniteCheckedException {
        if (cfg.getSystemThreadPoolSize() <= cfg.getRebalanceThreadPoolSize())
            throw new IgniteCheckedException("Rebalance thread pool size exceed or equals System thread pool size. " +
                "Change IgniteConfiguration.rebalanceThreadPoolSize property before next start.");

        if (cfg.getRebalanceThreadPoolSize() < 1)
            throw new IgniteCheckedException("Rebalance thread pool size minimal allowed value is 1. " +
                "Change IgniteConfiguration.rebalanceThreadPoolSize property before next start.");

        for (CacheConfiguration ccfg : cfg.getCacheConfiguration()){
            if (ccfg.getRebalanceBatchesPrefetchCount() < 1)
                throw new IgniteCheckedException("Rebalance batches prefetch count minimal allowed value is 1. " +
                    "Change CacheConfiguration.rebalanceBatchesPrefetchCount property before next start. " +
                    "[cache="+ccfg.getName()+"]");
        }
    }

    /**
     *
     */
    private void ackCacheConfiguration() {
        CacheConfiguration[] cacheCfgs = cfg.getCacheConfiguration();

        if (cacheCfgs == null || cacheCfgs.length == 0)
            U.warn(log, "Cache is not configured - in-memory data grid is off.");
        else {
            SB sb = new SB();

            for (CacheConfiguration c : cacheCfgs) {
                String name = U.maskName(c.getName());

                sb.a("'").a(name).a("', ");
            }

            String names = sb.toString();

            U.log(log, "Configured caches [" + names.substring(0, names.length() - 2) + ']');
        }
    }

    /**
     *
     */
    private void ackP2pConfiguration() {
        assert cfg != null;

        if (cfg.isPeerClassLoadingEnabled())
            U.warn(
                log,
                "Peer class loading is enabled (disable it in production for performance and " +
                    "deployment consistency reasons)",
                "Peer class loading is enabled (disable it for better performance)"
            );
    }

    /**
     * Prints security status.
     */
    private void ackSecurity() {
        assert log != null;

        U.quietAndInfo(log, "Security status [authentication=" + onOff(ctx.security().enabled())
            + ", tls/ssl=" + onOff(ctx.config().getSslContextFactory() != null) + ']');
    }

    /**
     * Prints out VM arguments and IGNITE_HOME in info mode.
     *
     * @param rtBean Java runtime bean.
     */
    private void ackVmArguments(RuntimeMXBean rtBean) {
        assert log != null;

        // Ack IGNITE_HOME and VM arguments.
        if (log.isInfoEnabled()) {
            log.info("IGNITE_HOME=" + cfg.getIgniteHome());
            log.info("VM arguments: " + rtBean.getInputArguments());
        }
    }

    /**
     * Prints out class paths in debug mode.
     *
     * @param rtBean Java runtime bean.
     */
    private void ackClassPaths(RuntimeMXBean rtBean) {
        assert log != null;

        // Ack all class paths.
        if (log.isDebugEnabled()) {
            log.debug("Boot class path: " + rtBean.getBootClassPath());
            log.debug("Class path: " + rtBean.getClassPath());
            log.debug("Library path: " + rtBean.getLibraryPath());
        }
    }

    /**
     * @param cfg Grid configuration.
     * @return Components provided in configuration which can implement {@link LifecycleAware} interface.
     */
    private Iterable<Object> lifecycleAwares(IgniteConfiguration cfg) {
        Collection<Object> objs = new ArrayList<>();

        if (cfg.getLifecycleBeans() != null)
            Collections.addAll(objs, cfg.getLifecycleBeans());

        if (cfg.getSegmentationResolvers() != null)
            Collections.addAll(objs, cfg.getSegmentationResolvers());

        if (cfg.getConnectorConfiguration() != null) {
            objs.add(cfg.getConnectorConfiguration().getMessageInterceptor());
            objs.add(cfg.getConnectorConfiguration().getSslContextFactory());
        }

        objs.add(cfg.getMarshaller());
        objs.add(cfg.getGridLogger());
        objs.add(cfg.getMBeanServer());

        return objs;
    }

    /** {@inheritDoc} */
    @Override public IgniteConfiguration configuration() {
        return cfg;
    }

    /** {@inheritDoc} */
    @Override public IgniteLogger log() {
        return cfg.getGridLogger();
    }

    /** {@inheritDoc} */
    @Override public boolean removeCheckpoint(String key) {
        A.notNull(key, "key");

        guard();

        try {
            return ctx.checkpoint().removeCheckpoint(key);
        }
        finally {
            unguard();
        }
    }

    /** {@inheritDoc} */
    @Override public boolean pingNode(String nodeId) {
        A.notNull(nodeId, "nodeId");

        return cluster().pingNode(UUID.fromString(nodeId));
    }

    /** {@inheritDoc} */
    @Override public void undeployTaskFromGrid(String taskName) throws JMException {
        A.notNull(taskName, "taskName");

        try {
            compute().undeployTask(taskName);
        }
        catch (IgniteException e) {
            throw U.jmException(e);
        }
    }

    /** {@inheritDoc} */
    @SuppressWarnings("unchecked")
    @Override public String executeTask(String taskName, String arg) throws JMException {
        try {
            return compute().execute(taskName, arg);
        }
        catch (IgniteException e) {
            throw U.jmException(e);
        }
    }

    /** {@inheritDoc} */
    @Override public boolean pingNodeByAddress(String host) {
        guard();

        try {
            for (ClusterNode n : cluster().nodes())
                if (n.addresses().contains(host))
                    return ctx.discovery().pingNode(n.id());

            return false;
        }
        catch (IgniteCheckedException e) {
            throw U.convertException(e);
        }
        finally {
            unguard();
        }
    }

    /** {@inheritDoc} */
    @Override public boolean eventUserRecordable(int type) {
        guard();

        try {
            return ctx.event().isUserRecordable(type);
        }
        finally {
            unguard();
        }
    }

    /** {@inheritDoc} */
    @Override public boolean allEventsUserRecordable(int[] types) {
        A.notNull(types, "types");

        guard();

        try {
            return ctx.event().isAllUserRecordable(types);
        }
        finally {
            unguard();
        }
    }

    /** {@inheritDoc} */
    @Override public IgniteTransactions transactions() {
        guard();

        try {
            return ctx.cache().transactions();
        }
        finally {
            unguard();
        }
    }

    /**
     * @param name Cache name.
     * @return Cache.
     */
    public <K, V> IgniteInternalCache<K, V> getCache(@Nullable String name) {
        guard();

        try {
            return ctx.cache().publicCache(name);
        }
        finally {
            unguard();
        }
    }

    /** {@inheritDoc} */
    @Override public <K, V> IgniteCache<K, V> cache(@Nullable String name) {
        guard();

        try {
            return ctx.cache().publicJCache(name, false, true);
        }
        catch (IgniteCheckedException e) {
            throw CU.convertToCacheException(e);
        }
        finally {
            unguard();
        }
    }

    /** {@inheritDoc} */
    @Override public <K, V> IgniteCache<K, V> createCache(CacheConfiguration<K, V> cacheCfg) {
        A.notNull(cacheCfg, "cacheCfg");

        guard();

        try {
            ctx.cache().dynamicStartCache(cacheCfg,
                cacheCfg.getName(),
                null,
                true,
                true,
                true).get();

            return ctx.cache().publicJCache(cacheCfg.getName());
        }
        catch (IgniteCheckedException e) {
            throw CU.convertToCacheException(e);
        }
        finally {
            unguard();
        }
    }


    /** {@inheritDoc} */
    @Override public Collection<IgniteCache> createCaches(Collection<CacheConfiguration> cacheCfgs) {
        A.notNull(cacheCfgs, "cacheCfgs");

        guard();

        try {
            ctx.cache().dynamicStartCaches(cacheCfgs,
                true,
                true).get();

            List<IgniteCache> createdCaches = new ArrayList<>(cacheCfgs.size());

            for (CacheConfiguration cacheCfg : cacheCfgs)
                createdCaches.add(ctx.cache().publicJCache(cacheCfg.getName()));

            return createdCaches;
        }
        catch (IgniteCheckedException e) {
            throw CU.convertToCacheException(e);
        }
        finally {
            unguard();
        }
    }

    /** {@inheritDoc} */
    @Override public <K, V> IgniteCache<K, V> createCache(String cacheName) {
        guard();

        try {
            ctx.cache().createFromTemplate(cacheName).get();

            return ctx.cache().publicJCache(cacheName);
        }
        catch (IgniteCheckedException e) {
            throw CU.convertToCacheException(e);
        }
        finally {
            unguard();
        }
    }

    /** {@inheritDoc} */
    @Override public <K, V> IgniteCache<K, V> getOrCreateCache(CacheConfiguration<K, V> cacheCfg) {
        A.notNull(cacheCfg, "cacheCfg");

        guard();

        try {
            if (ctx.cache().cache(cacheCfg.getName()) == null) {
                ctx.cache().dynamicStartCache(cacheCfg,
                    cacheCfg.getName(),
                    null,
                    false,
                    true,
                    true).get();
            }

            return ctx.cache().publicJCache(cacheCfg.getName());
        }
        catch (IgniteCheckedException e) {
            throw CU.convertToCacheException(e);
        }
        finally {
            unguard();
        }
    }

    /** {@inheritDoc} */
    @Override public Collection<IgniteCache> getOrCreateCaches(Collection<CacheConfiguration> cacheCfgs) {
        A.notNull(cacheCfgs, "cacheCfgs");

        guard();

        try {
            ctx.cache().dynamicStartCaches(cacheCfgs,
                false,
                true).get();

            List<IgniteCache> createdCaches = new ArrayList<>(cacheCfgs.size());

            for (CacheConfiguration cacheCfg : cacheCfgs)
                createdCaches.add(ctx.cache().publicJCache(cacheCfg.getName()));

            return createdCaches;
        }
        catch (IgniteCheckedException e) {
            throw CU.convertToCacheException(e);
        }
        finally {
            unguard();
        }
    }

    /** {@inheritDoc} */
    @Override public <K, V> IgniteCache<K, V> createCache(
        CacheConfiguration<K, V> cacheCfg,
        NearCacheConfiguration<K, V> nearCfg
    ) {
        A.notNull(cacheCfg, "cacheCfg");
        A.notNull(nearCfg, "nearCfg");

        guard();

        try {
            ctx.cache().dynamicStartCache(cacheCfg,
                cacheCfg.getName(),
                nearCfg,
                true,
                true,
                true).get();

            return ctx.cache().publicJCache(cacheCfg.getName());
        }
        catch (IgniteCheckedException e) {
            throw CU.convertToCacheException(e);
        }
        finally {
            unguard();
        }
    }

    /** {@inheritDoc} */
    @Override public <K, V> IgniteCache<K, V> getOrCreateCache(CacheConfiguration<K, V> cacheCfg,
        NearCacheConfiguration<K, V> nearCfg) {
        A.notNull(cacheCfg, "cacheCfg");
        A.notNull(nearCfg, "nearCfg");

        guard();

        try {
            IgniteInternalCache<Object, Object> cache = ctx.cache().cache(cacheCfg.getName());

            if (cache == null) {
                ctx.cache().dynamicStartCache(cacheCfg,
                    cacheCfg.getName(),
                    nearCfg,
                    false,
                    true,
                    true).get();
            }
            else {
                if (cache.configuration().getNearConfiguration() == null) {
                    ctx.cache().dynamicStartCache(cacheCfg,
                        cacheCfg.getName(),
                        nearCfg,
                        false,
                        true,
                        true).get();
                }
            }

            return ctx.cache().publicJCache(cacheCfg.getName());
        }
        catch (IgniteCheckedException e) {
            throw CU.convertToCacheException(e);
        }
        finally {
            unguard();
        }
    }

    /** {@inheritDoc} */
    @Override public <K, V> IgniteCache<K, V> createNearCache(String cacheName, NearCacheConfiguration<K, V> nearCfg) {
        A.notNull(nearCfg, "nearCfg");

        guard();

        try {
            ctx.cache().dynamicStartCache(null,
                cacheName,
                nearCfg,
                true,
                true,
                true).get();

            IgniteCacheProxy<K, V> cache = ctx.cache().publicJCache(cacheName);

            checkNearCacheStarted(cache);

            return cache;
        }
        catch (IgniteCheckedException e) {
            throw CU.convertToCacheException(e);
        }
        finally {
            unguard();
        }
    }

    /** {@inheritDoc} */
    @Override public <K, V> IgniteCache<K, V> getOrCreateNearCache(@Nullable String cacheName,
        NearCacheConfiguration<K, V> nearCfg) {
        A.notNull(nearCfg, "nearCfg");

        guard();

        try {
            IgniteInternalCache<Object, Object> internalCache = ctx.cache().cache(cacheName);

            if (internalCache == null) {
                ctx.cache().dynamicStartCache(null,
                    cacheName,
                    nearCfg,
                    false,
                    true,
                    true).get();
            }
            else {
                if (internalCache.configuration().getNearConfiguration() == null) {
                    ctx.cache().dynamicStartCache(null,
                        cacheName,
                        nearCfg,
                        false,
                        true,
                        true).get();
                }
            }

            IgniteCacheProxy<K, V> cache = ctx.cache().publicJCache(cacheName);

            checkNearCacheStarted(cache);

            return cache;
        }
        catch (IgniteCheckedException e) {
            throw CU.convertToCacheException(e);
        }
        finally {
            unguard();
        }
    }

    /**
     * @param cache Cache.
     * @throws IgniteCheckedException If cache without near cache was already started.
     */
    private void checkNearCacheStarted(IgniteCacheProxy<?, ?> cache) throws IgniteCheckedException {
        if (!cache.context().isNear())
            throw new IgniteCheckedException("Failed to start near cache " +
                "(a cache with the same name without near cache is already started)");
    }

    /** {@inheritDoc} */
    @Override public void destroyCache(String cacheName) {
        IgniteInternalFuture stopFut = destroyCacheAsync(cacheName, true);

        try {
            stopFut.get();
        }
        catch (IgniteCheckedException e) {
            throw CU.convertToCacheException(e);
        }
    }

    /** {@inheritDoc} */
    @Override public void destroyCaches(Collection<String> cacheNames) {
        IgniteInternalFuture stopFut = destroyCachesAsync(cacheNames, true);

        try {
            stopFut.get();
        }
        catch (IgniteCheckedException e) {
            throw CU.convertToCacheException(e);
        }
    }

    /**
     * @param cacheName Cache name.
     * @param checkThreadTx If {@code true} checks that current thread does not have active transactions.
     * @return Ignite future.
     */
    public IgniteInternalFuture<?> destroyCacheAsync(String cacheName, boolean checkThreadTx) {
        guard();

        try {
            return ctx.cache().dynamicDestroyCache(cacheName, checkThreadTx);
        }
        finally {
            unguard();
        }
    }

    /**
     * @param cacheNames Collection of cache names.
     * @param checkThreadTx If {@code true} checks that current thread does not have active transactions.
     * @return Ignite future.
     */
    public IgniteInternalFuture<?> destroyCachesAsync(Collection<String> cacheNames, boolean checkThreadTx) {
        guard();

        try {
            return ctx.cache().dynamicDestroyCaches(cacheNames, checkThreadTx);
        }
        finally {
            unguard();
        }
    }

    /** {@inheritDoc} */
    @Override public <K, V> IgniteCache<K, V> getOrCreateCache(String cacheName) {
        guard();

        try {
            if (ctx.cache().cache(cacheName) == null)
                ctx.cache().getOrCreateFromTemplate(cacheName, true).get();

            return ctx.cache().publicJCache(cacheName);
        }
        catch (IgniteCheckedException e) {
            throw CU.convertToCacheException(e);
        }
        finally {
            unguard();
        }
    }

    /**
     * @param cacheName Cache name.
     * @param checkThreadTx If {@code true} checks that current thread does not have active transactions.
     * @return Future that will be completed when cache is deployed.
     */
    public IgniteInternalFuture<?> getOrCreateCacheAsync(String cacheName, boolean checkThreadTx) {
        guard();

        try {
            if (ctx.cache().cache(cacheName) == null)
                return ctx.cache().getOrCreateFromTemplate(cacheName, checkThreadTx);

            return new GridFinishedFuture<>();
        }
        finally {
            unguard();
        }
    }

    /** {@inheritDoc} */
    @Override public <K, V> void addCacheConfiguration(CacheConfiguration<K, V> cacheCfg) {
        A.notNull(cacheCfg, "cacheCfg");

        guard();

        try {
            ctx.cache().addCacheConfiguration(cacheCfg);
        }
        catch (IgniteCheckedException e) {
            throw CU.convertToCacheException(e);
        }
        finally {
            unguard();
        }
    }

    /**
     * @return Public caches.
     */
    public Collection<IgniteCacheProxy<?, ?>> caches() {
        guard();

        try {
            return ctx.cache().publicCaches();
        }
        finally {
            unguard();
        }
    }

    /** {@inheritDoc} */
    @Override public Collection<String> cacheNames() {
        guard();

        try {
            return ctx.cache().publicCacheNames();
        }
        finally {
            unguard();
        }
    }

    /** {@inheritDoc} */
    @Override public <K extends GridCacheUtilityKey, V> IgniteInternalCache<K, V> utilityCache() {
        guard();

        try {
            return ctx.cache().utilityCache();
        }
        finally {
            unguard();
        }
    }

    /** {@inheritDoc} */
    @Override public <K, V> IgniteInternalCache<K, V> cachex(@Nullable String name) {
        guard();

        try {
            return ctx.cache().cache(name);
        }
        finally {
            unguard();
        }
    }

    /** {@inheritDoc} */
    @Override public <K, V> IgniteInternalCache<K, V> cachex() {
        guard();

        try {
            return ctx.cache().cache();
        }
        finally {
            unguard();
        }
    }

    /** {@inheritDoc} */
    @Override public Collection<IgniteInternalCache<?, ?>> cachesx(IgnitePredicate<? super IgniteInternalCache<?, ?>>[] p) {
        guard();

        try {
            return F.retain(ctx.cache().caches(), true, p);
        }
        finally {
            unguard();
        }
    }

    /** {@inheritDoc} */
    @Override public <K, V> IgniteDataStreamer<K, V> dataStreamer(@Nullable String cacheName) {
        guard();

        try {
            return ctx.<K, V>dataStream().dataStreamer(cacheName);
        }
        finally {
            unguard();
        }
    }

    /** {@inheritDoc} */
    @Override public IgniteFileSystem fileSystem(String name) {
        guard();

        try{
            IgniteFileSystem fs = ctx.igfs().igfs(name);

            if (fs == null)
                throw new IllegalArgumentException("IGFS is not configured: " + name);

            return fs;
        }
        finally {
            unguard();
        }
    }

    /** {@inheritDoc} */
    @Nullable @Override public IgniteFileSystem igfsx(@Nullable String name) {
        guard();

        try {
            return ctx.igfs().igfs(name);
        }
        finally {
            unguard();
        }
    }

    /** {@inheritDoc} */
    @Override public Collection<IgniteFileSystem> fileSystems() {
        guard();

        try {
            return ctx.igfs().igfss();
        }
        finally {
            unguard();
        }
    }

    /** {@inheritDoc} */
    @Override public Hadoop hadoop() {
        guard();

        try {
            return ctx.hadoop().hadoop();
        }
        finally {
            unguard();
        }
    }

    /** {@inheritDoc} */
    @Override public <T extends IgnitePlugin> T plugin(String name) throws PluginNotFoundException {
        guard();

        try {
            return (T)ctx.pluginProvider(name).plugin();
        }
        finally {
            unguard();
        }
    }

    /** {@inheritDoc} */
    @Override public IgniteBinary binary() {
        IgniteCacheObjectProcessor objProc = ctx.cacheObjects();

        return objProc.binary();
    }

    /** {@inheritDoc} */
    @Override public IgniteProductVersion version() {
        return VER;
    }

    /** {@inheritDoc} */
    @Override public String latestVersion() {
        ctx.gateway().readLock();

        try {
            return ctx.cluster().latestVersion();
        }
        finally {
            ctx.gateway().readUnlock();
        }
    }

    /** {@inheritDoc} */
    @Override public IgniteScheduler scheduler() {
        return scheduler;
    }

    /** {@inheritDoc} */
    @Override public void close() throws IgniteException {
        Ignition.stop(gridName, true);
    }

    /** {@inheritDoc} */
    @Override public <K> Affinity<K> affinity(String cacheName) {
        GridCacheAdapter<K, ?> cache = ctx.cache().internalCache(cacheName);

        if (cache != null)
            return cache.affinity();

        return ctx.affinity().affinityProxy(cacheName);
    }

    /** {@inheritDoc} */
    @Nullable @Override public IgniteAtomicSequence atomicSequence(String name, long initVal, boolean create) {
        guard();

        try {
            return ctx.dataStructures().sequence(name, initVal, create);
        }
        catch (IgniteCheckedException e) {
            throw U.convertException(e);
        }
        finally {
            unguard();
        }
    }

    /** {@inheritDoc} */
    @Nullable @Override public IgniteAtomicLong atomicLong(String name, long initVal, boolean create) {
        guard();

        try {
            return ctx.dataStructures().atomicLong(name, initVal, create);
        }
        catch (IgniteCheckedException e) {
            throw U.convertException(e);
        }
        finally {
            unguard();
        }
    }

    /** {@inheritDoc} */
    @Nullable @Override public <T> IgniteAtomicReference<T> atomicReference(String name,
        @Nullable T initVal,
        boolean create)
    {
        guard();

        try {
            return ctx.dataStructures().atomicReference(name, initVal, create);
        }
        catch (IgniteCheckedException e) {
            throw U.convertException(e);
        }
        finally {
            unguard();
        }
    }

    /** {@inheritDoc} */
    @Nullable @Override public <T, S> IgniteAtomicStamped<T, S> atomicStamped(String name,
        @Nullable T initVal,
        @Nullable S initStamp,
        boolean create) {
        guard();

        try {
            return ctx.dataStructures().atomicStamped(name, initVal, initStamp, create);
        }
        catch (IgniteCheckedException e) {
            throw U.convertException(e);
        }
        finally {
            unguard();
        }
    }

    /** {@inheritDoc} */
    @Nullable @Override public IgniteCountDownLatch countDownLatch(String name,
        int cnt,
        boolean autoDel,
        boolean create) {
        guard();

        try {
            return ctx.dataStructures().countDownLatch(name, cnt, autoDel, create);
        }
        catch (IgniteCheckedException e) {
            throw U.convertException(e);
        }
        finally {
            unguard();
        }
    }

    /** {@inheritDoc} */
    @Nullable @Override public IgniteSemaphore semaphore(
        String name,
        int cnt,
        boolean failoverSafe,
        boolean create
    ) {
        guard();

        try {
            return ctx.dataStructures().semaphore(name, cnt, failoverSafe, create);
        }
        catch (IgniteCheckedException e) {
            throw U.convertException(e);
        }
        finally {
            unguard();
        }
    }

    /** {@inheritDoc} */
    @Nullable @Override public IgniteLock reentrantLock(
        String name,
        boolean failoverSafe,
        boolean fair,
        boolean create
    ) {
        guard();

        try {
            return ctx.dataStructures().reentrantLock(name, failoverSafe, fair, create);
        }
        catch (IgniteCheckedException e) {
            throw U.convertException(e);
        }
        finally {
            unguard();
        }
    }

    /** {@inheritDoc} */
    @Nullable @Override public <T> IgniteQueue<T> queue(String name,
        int cap,
        CollectionConfiguration cfg)
    {
        guard();

        try {
            return ctx.dataStructures().queue(name, cap, cfg);
        }
        catch (IgniteCheckedException e) {
            throw U.convertException(e);
        }
        finally {
            unguard();
        }
    }

    /** {@inheritDoc} */
    @Nullable @Override public <T> IgniteSet<T> set(String name,
        CollectionConfiguration cfg)
    {
        guard();

        try {
            return ctx.dataStructures().set(name, cfg);
        }
        catch (IgniteCheckedException e) {
            throw U.convertException(e);
        }
        finally {
            unguard();
        }
    }

    /**
     * <tt>ctx.gateway().readLock()</tt>
     */
    private void guard() {
        assert ctx != null;

        ctx.gateway().readLock();
    }

    /**
     * <tt>ctx.gateway().readUnlock()</tt>
     */
    private void unguard() {
        assert ctx != null;

        ctx.gateway().readUnlock();
    }

    /**
     *
     */
    public void onDisconnected() {
        Throwable err = null;

        reconnectState.waitPreviousReconnect();

        GridFutureAdapter<?> reconnectFut = ctx.gateway().onDisconnected();

        if (reconnectFut == null) {
            assert ctx.gateway().getState() != STARTED : ctx.gateway().getState();

            return;
        }

        IgniteFutureImpl<?> curFut = (IgniteFutureImpl<?>)ctx.cluster().get().clientReconnectFuture();

        IgniteFuture<?> userFut;

        // In case of previous reconnect did not finish keep reconnect future.
        if (curFut != null && curFut.internalFuture() == reconnectFut)
            userFut = curFut;
        else {
            userFut = new IgniteFutureImpl<>(reconnectFut);

            ctx.cluster().get().clientReconnectFuture(userFut);
        }

        ctx.disconnected(true);

        List<GridComponent> comps = ctx.components();

        for (ListIterator<GridComponent> it = comps.listIterator(comps.size()); it.hasPrevious();) {
            GridComponent comp = it.previous();

            try {
                if (!skipDaemon(comp))
                    comp.onDisconnected(userFut);
            }
            catch (IgniteCheckedException e) {
                err = e;
            }
            catch (Throwable e) {
                err = e;

                if (e instanceof Error)
                    throw e;
            }
        }

        for (GridCacheContext cctx : ctx.cache().context().cacheContexts()) {
            cctx.gate().writeLock();

            cctx.gate().writeUnlock();
        }

        ctx.gateway().writeLock();

        ctx.gateway().writeUnlock();

        if (err != null) {
            reconnectFut.onDone(err);

            U.error(log, "Failed to reconnect, will stop node", err);

            close();
        }
    }

    /**
     * @param clusterRestarted {@code True} if all cluster nodes restarted while client was disconnected.
     */
    @SuppressWarnings("unchecked")
    public void onReconnected(final boolean clusterRestarted) {
        Throwable err = null;

        try {
            ctx.disconnected(false);

            GridCompoundFuture curReconnectFut = reconnectState.curReconnectFut = new GridCompoundFuture<>();

            reconnectState.reconnectDone = new GridFutureAdapter<>();

            for (GridComponent comp : ctx.components()) {
                IgniteInternalFuture<?> fut = comp.onReconnected(clusterRestarted);

                if (fut != null)
                    curReconnectFut.add(fut);
            }

            curReconnectFut.add(ctx.cache().context().exchange().reconnectExchangeFuture());

            curReconnectFut.markInitialized();

            final GridFutureAdapter reconnectDone = reconnectState.reconnectDone;

            curReconnectFut.listen(new CI1<IgniteInternalFuture<?>>() {
                @Override public void apply(IgniteInternalFuture<?> fut) {
                    try {
                        Object res = fut.get();

                        if (res == STOP_RECONNECT)
                            return;

                        ctx.gateway().onReconnected();

                        reconnectState.firstReconnectFut.onDone();
                    }
                    catch (IgniteCheckedException e) {
                        if (!X.hasCause(e, IgniteNeedReconnectException.class,
                            IgniteClientDisconnectedCheckedException.class)) {
                            U.error(log, "Failed to reconnect, will stop node.", e);

                            reconnectState.firstReconnectFut.onDone(e);

                            close();
                        }
                        else {
                            assert ctx.discovery().reconnectSupported();

                            U.error(log, "Failed to finish reconnect, will retry [locNodeId=" + ctx.localNodeId() +
                                ", err=" + e.getMessage() + ']');
                        }
                    }
                    finally {
                        reconnectDone.onDone();
                    }
                }
            });
        }
        catch (IgniteCheckedException e) {
            err = e;
        }
        catch (Throwable e) {
            err = e;

            if (e instanceof Error)
                throw e;
        }

        if (err != null) {
            U.error(log, "Failed to reconnect, will stop node", err);

            close();
        }
    }

    /**
     * Creates optional component.
     *
     * @param cls Component interface.
     * @param ctx Kernal context.
     * @return Created component.
     * @throws IgniteCheckedException If failed to create component.
     */
    private static <T extends GridComponent> T createComponent(Class<T> cls, GridKernalContext ctx)
        throws IgniteCheckedException {
        assert cls.isInterface() : cls;

        T comp = ctx.plugins().createComponent(cls);

        if (comp != null)
            return comp;

        if (cls.equals(IgniteCacheObjectProcessor.class))
            return (T)new CacheObjectBinaryProcessorImpl(ctx);

        if (cls.equals(DiscoveryNodeValidationProcessor.class))
            return (T)new OsDiscoveryNodeValidationProcessor(ctx);

        Class<T> implCls = null;

        try {
            String clsName;

            // Handle special case for PlatformProcessor
            if (cls.equals(PlatformProcessor.class))
                clsName = ctx.config().getPlatformConfiguration() == null ?
                    PlatformNoopProcessor.class.getName() : cls.getName() + "Impl";
            else
                clsName = componentClassName(cls);

            implCls = (Class<T>)Class.forName(clsName);
        }
        catch (ClassNotFoundException ignore) {
            // No-op.
        }

        if (implCls == null)
            throw new IgniteCheckedException("Failed to find component implementation: " + cls.getName());

        if (!cls.isAssignableFrom(implCls))
            throw new IgniteCheckedException("Component implementation does not implement component interface " +
                "[component=" + cls.getName() + ", implementation=" + implCls.getName() + ']');

        Constructor<T> constructor;

        try {
            constructor = implCls.getConstructor(GridKernalContext.class);
        }
        catch (NoSuchMethodException e) {
            throw new IgniteCheckedException("Component does not have expected constructor: " + implCls.getName(), e);
        }

        try {
            return constructor.newInstance(ctx);
        }
        catch (ReflectiveOperationException e) {
            throw new IgniteCheckedException("Failed to create component [component=" + cls.getName() +
                ", implementation=" + implCls.getName() + ']', e);
        }
    }

    /**
     * @param cls Component interface.
     * @return Name of component implementation class for open source edition.
     */
    private static String componentClassName(Class<?> cls) {
        return cls.getPackage().getName() + ".os." + cls.getSimpleName().replace("Grid", "GridOs");
    }

    /** {@inheritDoc} */
    @Override public void readExternal(ObjectInput in) throws IOException, ClassNotFoundException {
        gridName = U.readString(in);
    }

    /** {@inheritDoc} */
    @Override public void writeExternal(ObjectOutput out) throws IOException {
        U.writeString(out, gridName);
    }

    /**
     * @return IgniteKernal instance.
     *
     * @throws ObjectStreamException If failed.
     */
    protected Object readResolve() throws ObjectStreamException {
        try {
            return IgnitionEx.localIgnite();
        }
        catch (IllegalStateException e) {
            throw U.withCause(new InvalidObjectException(e.getMessage()), e);
        }
    }

    /**
     * @param comp Grid component.
     * @return {@code true} if node running in daemon mode and component marked by {@code SkipDaemon} annotation.
     */
    private boolean skipDaemon(GridComponent comp) {
        return ctx.isDaemon() && U.hasAnnotation(comp.getClass(), SkipDaemon.class);
    }

    /** {@inheritDoc} */
    @Override public void dumpDebugInfo() {
        try {
            GridKernalContextImpl ctx = this.ctx;

            GridDiscoveryManager discoMrg = ctx != null ? ctx.discovery() : null;

            ClusterNode locNode = discoMrg != null ? discoMrg.localNode() : null;

            if (ctx != null && discoMrg != null && locNode != null) {
                boolean client = ctx.clientNode();

                UUID routerId = locNode instanceof TcpDiscoveryNode ? ((TcpDiscoveryNode)locNode).clientRouterNodeId() : null;

                U.warn(log, "Dumping debug info for node [id=" + locNode.id() +
                    ", name=" + ctx.gridName() +
                    ", order=" + locNode.order() +
                    ", topVer=" + discoMrg.topologyVersion() +
                    ", client=" + client +
                    (client && routerId != null ? ", routerId=" + routerId : "") + ']');

                ctx.cache().context().exchange().dumpDebugInfo();
            }
            else
                U.warn(log, "Dumping debug info for node, context is not initialized [name=" + gridName + ']');
        }
        catch (Exception e) {
            U.error(log, "Failed to dump debug info for node: " + e, e);
        }
    }

    /**
     * @param node Node.
     * @param payload Message payload.
     * @param procFromNioThread If {@code true} message is processed from NIO thread.
     * @return Response future.
     */
    public IgniteInternalFuture sendIoTest(ClusterNode node, byte[] payload, boolean procFromNioThread) {
        return ctx.io().sendIoTest(node, payload, procFromNioThread);
    }

    /**
     * @param nodes Nodes.
     * @param payload Message payload.
     * @param procFromNioThread If {@code true} message is processed from NIO thread.
     * @return Response future.
     */
    public IgniteInternalFuture sendIoTest(List<ClusterNode> nodes, byte[] payload, boolean procFromNioThread) {
        return ctx.io().sendIoTest(nodes, payload, procFromNioThread);
    }

    /**
     *
     */
    private class ReconnectState {
        /** */
        private final GridFutureAdapter firstReconnectFut = new GridFutureAdapter();

        /** */
        private GridCompoundFuture<?, Object> curReconnectFut;

        /** */
        private GridFutureAdapter<?> reconnectDone;

        /**
         * @throws IgniteCheckedException If failed.
         */
        void waitFirstReconnect() throws IgniteCheckedException {
            firstReconnectFut.get();
        }

        /**
         *
         */
        void waitPreviousReconnect() {
            if (curReconnectFut != null && !curReconnectFut.isDone()) {
                assert reconnectDone != null;

                curReconnectFut.onDone(STOP_RECONNECT);

                try {
                    reconnectDone.get();
                }
                catch (IgniteCheckedException ignote) {
                    // No-op.
                }
            }

        }
    }

    /** {@inheritDoc} */
    @Override public void runIoTest(
        long warmup,
        long duration,
        int threads,
        long maxLatency,
        int rangesCnt,
        int payLoadSize,
        boolean procFromNioThread
    ) {
        ctx.io().runIoTest(warmup, duration, threads, maxLatency, rangesCnt, payLoadSize, procFromNioThread,
            new ArrayList(ctx.cluster().get().forServers().forRemotes().nodes()));
    }

    /** {@inheritDoc} */
    @Override public String toString() {
        return S.toString(IgniteKernal.class, this);
    }
}<|MERGE_RESOLUTION|>--- conflicted
+++ resolved
@@ -138,12 +138,9 @@
 import org.apache.ignite.internal.processors.session.GridTaskSessionProcessor;
 import org.apache.ignite.internal.processors.task.GridTaskProcessor;
 import org.apache.ignite.internal.processors.timeout.GridTimeoutProcessor;
-<<<<<<< HEAD
 import org.apache.ignite.internal.suggestions.GridPerformanceSuggestions;
 import org.apache.ignite.internal.suggestions.JvmConfigurationSuggestions;
 import org.apache.ignite.internal.suggestions.OsConfigurationSuggestions;
-=======
->>>>>>> e5aab82f
 import org.apache.ignite.internal.util.StripedExecutor;
 import org.apache.ignite.internal.util.future.GridCompoundFuture;
 import org.apache.ignite.internal.util.future.GridFinishedFuture;
@@ -1052,17 +1049,10 @@
                 @Override public void run() {
                     if (execSvc instanceof ThreadPoolExecutor) {
                         ThreadPoolExecutor exec = (ThreadPoolExecutor)execSvc;
-<<<<<<< HEAD
 
                         lastCompletedCntPub = checkPoolStarvation(exec, lastCompletedCntPub, "public");
                     }
 
-=======
-
-                        lastCompletedCntPub = checkPoolStarvation(exec, lastCompletedCntPub, "public");
-                    }
-
->>>>>>> e5aab82f
                     if (sysExecSvc instanceof ThreadPoolExecutor) {
                         ThreadPoolExecutor exec = (ThreadPoolExecutor)sysExecSvc;
 
