--- conflicted
+++ resolved
@@ -1027,11 +1027,11 @@
 
             startProcessor(new PdsConsistentIdProcessor(ctx));
 
-            MaintenanceProcessor mntcProc = new MaintenanceProcessor(ctx);
-
-            startProcessor(mntcProc);
-
-            if (mntcProc.isMaintenanceMode()) {
+            MaintenanceProcessor mntcProcessor = new MaintenanceProcessor(ctx);
+
+            startProcessor(mntcProcessor);
+
+            if (mntcProcessor.isMaintenanceMode()) {
                 if (log.isInfoEnabled()) {
                     log.info(
                         "Node is being started in maintenance mode. " +
@@ -1150,7 +1150,7 @@
             }
 
             // All components exept Discovery are started, time to check if maintenance is still needed.
-            mntcProc.prepareAndExecuteMaintenance();
+            mntcProcessor.prepareAndExecuteMaintenance();
 
             gw.writeLock();
 
@@ -1741,497 +1741,6 @@
             memCfg.setPageSize(cfg.getDataStorageConfiguration().getPageSize());
 
             add(ATTR_MEMORY_CONFIG, memCfg);
-<<<<<<< HEAD
-        }
-
-        // Save data storage configuration.
-        add(ATTR_DATA_STORAGE_CONFIG, new JdkMarshaller().marshal(cfg.getDataStorageConfiguration()));
-    }
-
-    /**
-     * Add SPI version and class attributes into node attributes.
-     *
-     * @param spiList Collection of SPIs to get attributes from.
-     * @throws IgniteCheckedException Thrown if was unable to set up attribute.
-     */
-    private void addSpiAttributes(IgniteSpi... spiList) throws IgniteCheckedException {
-        for (IgniteSpi spi : spiList) {
-            Class<? extends IgniteSpi> spiCls = spi.getClass();
-
-            add(U.spiAttribute(spi, ATTR_SPI_CLASS), spiCls.getName());
-        }
-    }
-
-    /**
-     * @param mgr Manager to start.
-     * @throws IgniteCheckedException Throw in case of any errors.
-     */
-    private void startManager(GridManager mgr) throws IgniteCheckedException {
-        // Add manager to registry before it starts to avoid cases when manager is started
-        // but registry does not have it yet.
-        ctx.add(mgr);
-
-        try {
-            if (!skipDaemon(mgr))
-                mgr.start();
-        }
-        catch (IgniteCheckedException e) {
-            U.error(log, "Failed to start manager: " + mgr, e);
-
-            throw new IgniteCheckedException("Failed to start manager: " + mgr, e);
-        }
-    }
-
-    /**
-     * @param proc Processor to start.
-     * @throws IgniteCheckedException Thrown in case of any error.
-     */
-    private void startProcessor(GridProcessor proc) throws IgniteCheckedException {
-        ctx.add(proc);
-
-        try {
-            if (!skipDaemon(proc))
-                proc.start();
-        }
-        catch (IgniteCheckedException e) {
-            throw new IgniteCheckedException("Failed to start processor: " + proc, e);
-        }
-    }
-
-    /**
-     * @param helper Helper to attach to kernal context.
-     */
-    private void addHelper(Object helper) {
-        ctx.addHelper(helper);
-    }
-
-    /**
-     * Gets "on" or "off" string for given boolean value.
-     *
-     * @param b Boolean value to convert.
-     * @return Result string.
-     */
-    private String onOff(boolean b) {
-        return b ? "on" : "off";
-    }
-
-    /**
-     * @return {@code true} if the REST processor is enabled, {@code false} the otherwise.
-     */
-    private boolean isRestEnabled() {
-        assert cfg != null;
-
-        return cfg.getConnectorConfiguration() != null &&
-            // By default rest processor doesn't start on client nodes.
-            (!isClientNode() || (isClientNode() && IgniteSystemProperties.getBoolean(IGNITE_REST_START_ON_CLIENT)));
-    }
-
-    /**
-     * @return {@code True} if node client or daemon otherwise {@code false}.
-     */
-    private boolean isClientNode() {
-        return cfg.isClientMode() || cfg.isDaemon();
-    }
-
-    /**
-     * Acks remote management.
-     */
-    private void ackRemoteManagement() {
-        assert log != null;
-
-        if (!log.isInfoEnabled())
-            return;
-
-        SB sb = new SB();
-
-        sb.a("Remote Management [");
-
-        boolean on = isJmxRemoteEnabled();
-
-        sb.a("restart: ").a(onOff(isRestartEnabled())).a(", ");
-        sb.a("REST: ").a(onOff(isRestEnabled())).a(", ");
-        sb.a("JMX (");
-        sb.a("remote: ").a(onOff(on));
-
-        if (on) {
-            sb.a(", ");
-
-            sb.a("port: ").a(System.getProperty("com.sun.management.jmxremote.port", "<n/a>")).a(", ");
-            sb.a("auth: ").a(onOff(Boolean.getBoolean("com.sun.management.jmxremote.authenticate"))).a(", ");
-
-            // By default SSL is enabled, that's why additional check for null is needed.
-            // See http://docs.oracle.com/javase/6/docs/technotes/guides/management/agent.html
-            sb.a("ssl: ").a(onOff(Boolean.getBoolean("com.sun.management.jmxremote.ssl") ||
-                System.getProperty("com.sun.management.jmxremote.ssl") == null));
-        }
-
-        sb.a(")");
-
-        sb.a(']');
-
-        log.info(sb.toString());
-    }
-
-    /**
-     * Acks configuration URL.
-     */
-    private void ackConfigUrl() {
-        assert log != null;
-
-        if (log.isInfoEnabled())
-            log.info("Config URL: " + System.getProperty(IGNITE_CONFIG_URL, "n/a"));
-    }
-
-    /**
-     * @param cfg Ignite configuration to ack.
-     */
-    private void ackConfiguration(IgniteConfiguration cfg) {
-        assert log != null;
-
-        if (log.isInfoEnabled())
-            log.info(cfg.toString());
-    }
-
-    /**
-     * Acks Logger configuration.
-     */
-    private void ackLogger() {
-        assert log != null;
-
-        if (log.isInfoEnabled())
-            log.info("Logger: " + log.getLoggerInfo());
-    }
-
-    /**
-     * Acks ASCII-logo. Thanks to http://patorjk.com/software/taag
-     */
-    private void ackAsciiLogo() {
-        assert log != null;
-
-        if (System.getProperty(IGNITE_NO_ASCII) == null) {
-            String ver = "ver. " + ACK_VER_STR;
-
-            // Big thanks to: http://patorjk.com/software/taag
-            // Font name "Small Slant"
-            if (log.isInfoEnabled()) {
-                log.info(NL + NL +
-                    ">>>    __________  ________________  " + NL +
-                    ">>>   /  _/ ___/ |/ /  _/_  __/ __/  " + NL +
-                    ">>>  _/ // (7 7    // /  / / / _/    " + NL +
-                    ">>> /___/\\___/_/|_/___/ /_/ /___/   " + NL +
-                    ">>> " + NL +
-                    ">>> " + ver + NL +
-                    ">>> " + COPYRIGHT + NL +
-                    ">>> " + NL +
-                    ">>> Ignite documentation: " + "http://" + SITE + NL
-                );
-            }
-
-            if (log.isQuiet()) {
-                U.quiet(false,
-                    "   __________  ________________ ",
-                    "  /  _/ ___/ |/ /  _/_  __/ __/ ",
-                    " _/ // (7 7    // /  / / / _/   ",
-                    "/___/\\___/_/|_/___/ /_/ /___/  ",
-                    "",
-                    ver,
-                    COPYRIGHT,
-                    "",
-                    "Ignite documentation: " + "http://" + SITE,
-                    "",
-                    "Quiet mode.");
-
-                String fileName = log.fileName();
-
-                if (fileName != null)
-                    U.quiet(false, "  ^-- Logging to file '" + fileName + '\'');
-
-                U.quiet(false, "  ^-- Logging by '" + log.getLoggerInfo() + '\'');
-
-                U.quiet(false,
-                    "  ^-- To see **FULL** console log here add -DIGNITE_QUIET=false or \"-v\" to ignite.{sh|bat}",
-                    "");
-            }
-        }
-    }
-
-    /**
-     * Prints start info.
-     *
-     * @param rtBean Java runtime bean.
-     */
-    private void ackStart(RuntimeMXBean rtBean) {
-        ClusterNode locNode = localNode();
-
-        if (log.isQuiet()) {
-            U.quiet(false, "");
-
-            U.quiet(false, "Ignite node started OK (id=" + U.id8(locNode.id()) +
-                (F.isEmpty(igniteInstanceName) ? "" : ", instance name=" + igniteInstanceName) + ')');
-        }
-
-        if (log.isInfoEnabled()) {
-            String ack = "Ignite ver. " + VER_STR + '#' + BUILD_TSTAMP_STR + "-sha1:" + REV_HASH_STR;
-
-            String dash = U.dash(ack.length());
-
-            SB sb = new SB();
-
-            for (GridPortRecord rec : ctx.ports().records())
-                sb.a(rec.protocol()).a(":").a(rec.port()).a(" ");
-
-            String str =
-                NL + NL +
-                    ">>> " + dash + NL +
-                    ">>> " + ack + NL +
-                    ">>> " + dash + NL +
-                    ">>> OS name: " + U.osString() + NL +
-                    ">>> CPU(s): " + locNode.metrics().getTotalCpus() + NL +
-                    ">>> Heap: " + U.heapSize(locNode, 2) + "GB" + NL +
-                    ">>> VM name: " + rtBean.getName() + NL +
-                    (igniteInstanceName == null ? "" : ">>> Ignite instance name: " + igniteInstanceName + NL) +
-                    ">>> Local node [" +
-                    "ID=" + locNode.id().toString().toUpperCase() +
-                    ", order=" + locNode.order() + ", clientMode=" + ctx.clientNode() +
-                    "]" + NL +
-                    ">>> Local node addresses: " + U.addressesAsString(locNode) + NL +
-                    ">>> Local ports: " + sb + NL;
-
-            log.info(str);
-        }
-
-        if (ctx.state().clusterState().state() == ClusterState.INACTIVE) {
-            U.quietAndInfo(log, ">>> Ignite cluster is in INACTIVE state (limited functionality available). " +
-                "Use control.(sh|bat) script or IgniteCluster.state(ClusterState.ACTIVE) to change the state.");
-        }
-    }
-
-    /**
-     * Logs out OS information.
-     */
-    private void ackOsInfo() {
-        assert log != null;
-
-        if (log.isQuiet())
-            U.quiet(false, "OS: " + U.osString());
-
-        if (log.isInfoEnabled()) {
-            log.info("OS: " + U.osString());
-            log.info("OS user: " + System.getProperty("user.name"));
-
-            int jvmPid = U.jvmPid();
-
-            log.info("PID: " + (jvmPid == -1 ? "N/A" : jvmPid));
-        }
-    }
-
-    /**
-     * Logs out language runtime.
-     */
-    private void ackLanguageRuntime() {
-        assert log != null;
-
-        if (log.isQuiet())
-            U.quiet(false, "VM information: " + U.jdkString());
-
-        if (log.isInfoEnabled()) {
-            log.info("Language runtime: " + getLanguage());
-            log.info("VM information: " + U.jdkString());
-            log.info("VM total memory: " + U.heapSize(2) + "GB");
-        }
-    }
-
-    /**
-     * Logs out node metrics.
-     *
-     * @param dblFmt Decimal format.
-     * @param execSvc Executor service.
-     * @param sysExecSvc System executor service.
-     * @param customExecSvcs Custom named executors.
-     */
-    private void ackNodeMetrics(DecimalFormat dblFmt,
-        ExecutorService execSvc,
-        ExecutorService sysExecSvc,
-        ExecutorService stripedExecSvc,
-        Map<String, ? extends ExecutorService> customExecSvcs
-    ) {
-        if (!log.isInfoEnabled())
-            return;
-
-        try {
-            ClusterMetrics m = cluster().localNode().metrics();
-
-            int locCpus = m.getTotalCpus();
-            double cpuLoadPct = m.getCurrentCpuLoad() * 100;
-            double avgCpuLoadPct = m.getAverageCpuLoad() * 100;
-            double gcPct = m.getCurrentGcCpuLoad() * 100;
-
-            // Heap params.
-            long heapUsed = m.getHeapMemoryUsed();
-            long heapMax = m.getHeapMemoryMaximum();
-
-            long heapUsedInMBytes = heapUsed / MEGABYTE;
-            long heapCommInMBytes = m.getHeapMemoryCommitted() / MEGABYTE;
-
-            double freeHeapPct = heapMax > 0 ? ((double)((heapMax - heapUsed) * 100)) / heapMax : -1;
-
-            int hosts = 0;
-            int servers = 0;
-            int clients = 0;
-            int cpus = 0;
-
-            try {
-                ClusterMetrics metrics = cluster().metrics();
-
-                Collection<ClusterNode> nodes0 = cluster().nodes();
-
-                hosts = U.neighborhood(nodes0).size();
-                servers = cluster().forServers().nodes().size();
-                clients = cluster().forClients().nodes().size();
-                cpus = metrics.getTotalCpus();
-            }
-            catch (IgniteException ignore) {
-                // No-op.
-            }
-
-            String dataStorageInfo = dataStorageReport(ctx.cache().context().database(), dblFmt, true);
-
-            String id = U.id8(localNode().id());
-
-            AffinityTopologyVersion topVer = ctx.discovery().topologyVersionEx();
-
-            ClusterNode locNode = ctx.discovery().localNode();
-
-            String netDetails = "";
-
-            if (!F.isEmpty(cfg.getLocalHost()))
-                netDetails += ", localHost=" + cfg.getLocalHost();
-
-            if (locNode instanceof TcpDiscoveryNode)
-                netDetails += ", discoPort=" + ((TcpDiscoveryNode)locNode).discoveryPort();
-
-            if (cfg.getCommunicationSpi() instanceof TcpCommunicationSpi)
-                netDetails += ", commPort=" + ((TcpCommunicationSpi)cfg.getCommunicationSpi()).boundPort();
-
-            SB msg = new SB();
-
-            msg.nl()
-                .a("Metrics for local node (to disable set 'metricsLogFrequency' to 0)").nl()
-                .a("    ^-- Node [id=").a(id).a(name() != null ? ", name=" + name() : "").a(", uptime=")
-                .a(getUpTimeFormatted()).a("]").nl()
-                .a("    ^-- Cluster [hosts=").a(hosts).a(", CPUs=").a(cpus).a(", servers=").a(servers)
-                .a(", clients=").a(clients).a(", topVer=").a(topVer.topologyVersion())
-                .a(", minorTopVer=").a(topVer.minorTopologyVersion()).a("]").nl()
-                .a("    ^-- Network [addrs=").a(locNode.addresses()).a(netDetails).a("]").nl()
-                .a("    ^-- CPU [CPUs=").a(locCpus).a(", curLoad=").a(dblFmt.format(cpuLoadPct))
-                .a("%, avgLoad=").a(dblFmt.format(avgCpuLoadPct)).a("%, GC=").a(dblFmt.format(gcPct)).a("%]").nl()
-                .a("    ^-- Heap [used=").a(dblFmt.format(heapUsedInMBytes))
-                .a("MB, free=").a(dblFmt.format(freeHeapPct))
-                .a("%, comm=").a(dblFmt.format(heapCommInMBytes)).a("MB]").nl()
-                .a(dataStorageInfo)
-                .a("    ^-- Outbound messages queue [size=").a(m.getOutboundMessagesQueueSize()).a("]").nl()
-                .a("    ^-- ").a(createExecutorDescription("Public thread pool", execSvc)).nl()
-                .a("    ^-- ").a(createExecutorDescription("System thread pool", sysExecSvc)).nl()
-                .a("    ^-- ").a(createExecutorDescription("Striped thread pool", stripedExecSvc));
-
-            if (customExecSvcs != null) {
-                for (Map.Entry<String, ? extends ExecutorService> entry : customExecSvcs.entrySet())
-                    msg.nl().a("    ^-- ").a(createExecutorDescription(entry.getKey(), entry.getValue()));
-            }
-
-            log.info(msg.toString());
-
-            ctx.cache().context().database().dumpStatistics(log);
-        }
-        catch (IgniteClientDisconnectedException ignore) {
-            // No-op.
-        }
-    }
-
-    /** */
-    public static String dataStorageReport(IgniteCacheDatabaseSharedManager db, boolean includeMemoryStatistics) {
-        return dataStorageReport(db, doubleFormat(), includeMemoryStatistics);
-    }
-
-    /** */
-    private static String dataStorageReport(IgniteCacheDatabaseSharedManager db, DecimalFormat dblFmt,
-        boolean includeMemoryStatistics) {
-        // Off-heap params.
-        Collection<DataRegion> regions = db.dataRegions();
-
-        SB dataRegionsInfo = new SB();
-
-        long loadedPages = 0;
-        long offHeapUsedSummary = 0;
-        long offHeapMaxSummary = 0;
-        long offHeapCommSummary = 0;
-        long pdsUsedSummary = 0;
-
-        boolean persistenceEnabled = false;
-
-        if (!F.isEmpty(regions)) {
-            for (DataRegion region : regions) {
-                DataRegionConfiguration regCfg = region.config();
-
-                long pagesCnt = region.pageMemory().loadedPages();
-
-                long offHeapUsed = region.pageMemory().systemPageSize() * pagesCnt;
-                long offHeapInit = regCfg.getInitialSize();
-                long offHeapMax = regCfg.getMaxSize();
-                long offHeapComm = region.metrics().getOffHeapSize();
-
-                long offHeapUsedInMBytes = offHeapUsed / MEGABYTE;
-                long offHeapMaxInMBytes = offHeapMax / MEGABYTE;
-                long offHeapCommInMBytes = offHeapComm / MEGABYTE;
-                long offHeapInitInMBytes = offHeapInit / MEGABYTE;
-
-                double freeOffHeapPct = offHeapMax > 0 ?
-                    ((double)((offHeapMax - offHeapUsed) * 100)) / offHeapMax : -1;
-
-                offHeapUsedSummary += offHeapUsed;
-                offHeapMaxSummary += offHeapMax;
-                offHeapCommSummary += offHeapComm;
-                loadedPages += pagesCnt;
-
-                String type = "user";
-
-                try {
-                    if (region == db.dataRegion(null))
-                        type = "default";
-                    else if (INTERNAL_DATA_REGION_NAMES.contains(regCfg.getName()))
-                        type = "internal";
-                }
-                catch (IgniteCheckedException ice) {
-                    // Should never happen
-                    ice.printStackTrace();
-                }
-
-                dataRegionsInfo.a("    ^--   ")
-                    .a(regCfg.getName()).a(" region [type=").a(type)
-                    .a(", persistence=").a(regCfg.isPersistenceEnabled())
-                    .a(", lazyAlloc=").a(regCfg.isLazyMemoryAllocation()).a(',').nl()
-                    .a("      ...  ")
-                    .a("initCfg=").a(dblFmt.format(offHeapInitInMBytes))
-                    .a("MB, maxCfg=").a(dblFmt.format(offHeapMaxInMBytes))
-                    .a("MB, usedRam=").a(dblFmt.format(offHeapUsedInMBytes))
-                    .a("MB, freeRam=").a(dblFmt.format(freeOffHeapPct))
-                    .a("%, allocRam=").a(dblFmt.format(offHeapCommInMBytes)).a("MB");
-
-                if (regCfg.isPersistenceEnabled()) {
-                    long pdsUsed = region.metrics().getTotalAllocatedSize();
-                    long pdsUsedInMBytes = pdsUsed / MEGABYTE;
-
-                    pdsUsedSummary += pdsUsed;
-
-                    dataRegionsInfo.a(", allocTotal=").a(dblFmt.format(pdsUsedInMBytes)).a("MB");
-
-                    persistenceEnabled = true;
-                }
-
-                dataRegionsInfo.a(']').nl();
-            }
-=======
->>>>>>> e70b66c5
         }
 
         // Save data storage configuration.
