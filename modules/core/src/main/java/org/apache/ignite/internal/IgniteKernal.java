--- conflicted
+++ resolved
@@ -4501,7 +4501,15 @@
     }
 
     /** {@inheritDoc} */
-<<<<<<< HEAD
+    @Override public void resetMetrics(String prefix) {
+        assert prefix != null;
+
+        MetricRegistry mreg = ctx.metric().registry().withPrefix(prefix);
+
+        mreg.reset();
+    }
+
+    /** {@inheritDoc} */
     @Override public boolean readOnlyMode() {
         return ctx.state().publicApiReadOnlyMode();
     }
@@ -4517,14 +4525,6 @@
             return U.currentTimeMillis() - ctx.state().readOnlyModeStateChangeTime();
         else
             return 0;
-=======
-    @Override public void resetMetrics(String prefix) {
-        assert prefix != null;
-
-        MetricRegistry mreg = ctx.metric().registry().withPrefix(prefix);
-
-        mreg.reset();
->>>>>>> 4208e274
     }
 
     /** {@inheritDoc} */
