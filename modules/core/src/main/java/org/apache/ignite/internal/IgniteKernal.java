--- conflicted
+++ resolved
@@ -1256,19 +1256,17 @@
                 startProcessor(new PerformanceStatisticsProcessor(ctx));
                 startProcessor(new GridCacheProcessor(ctx));
 
-<<<<<<< HEAD
+                if (cfg.isAuthenticationEnabled()) {
+                    IgniteSecurityProcessor sec = (IgniteSecurityProcessor)ctx.security();
+
+                    ((IgniteAuthenticationProcessor)sec.securityProcessor()).startProcessor();
+                }
+
+                startProcessor(new IndexProcessor(ctx));
+
                 if (QUERY_ENGINE.inClassPath())
                     startProcessor(QUERY_ENGINE.create(ctx, false));
 
-=======
-                if (cfg.isAuthenticationEnabled()) {
-                    IgniteSecurityProcessor sec = (IgniteSecurityProcessor)ctx.security();
-
-                    ((IgniteAuthenticationProcessor)sec.securityProcessor()).startProcessor();
-                }
-
-                startProcessor(new IndexProcessor(ctx));
->>>>>>> b1529fbd
                 startProcessor(new GridQueryProcessor(ctx));
                 startProcessor(new ClientListenerProcessor(ctx));
                 startProcessor(createServiceProcessor());
