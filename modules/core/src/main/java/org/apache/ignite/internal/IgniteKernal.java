--- conflicted
+++ resolved
@@ -1295,13 +1295,10 @@
         add(ATTR_MARSHALLER, cfg.getMarshaller().getClass().getName());
         add(ATTR_USER_NAME, System.getProperty("user.name"));
         add(ATTR_GRID_NAME, gridName);
-<<<<<<< HEAD
         add(REBALANCING_VERSION, 1);
-=======
         add(ATTR_PORTABLE_PROTO_VER, cfg.getMarshaller() instanceof PortableMarshaller ?
             ((PortableMarshaller)cfg.getMarshaller()).getProtocolVersion().toString() :
             PortableMarshaller.DFLT_PORTABLE_PROTO_VER.toString());
->>>>>>> 2cd3da23
 
         add(ATTR_PEER_CLASSLOADING, cfg.isPeerClassLoadingEnabled());
         add(ATTR_DEPLOYMENT_MODE, cfg.getDeploymentMode());
