--- conflicted
+++ resolved
@@ -1006,11 +1006,7 @@
             // Start processors before discovery manager, so they will
             // be able to start receiving messages once discovery completes.
             try {
-<<<<<<< HEAD
                 startProcessor(COMPRESSION.createOptional(ctx));
-                startProcessor(new GridMarshallerMappingProcessor(ctx));
-=======
->>>>>>> 28e3dec5
                 startProcessor(new PdsConsistentIdProcessor(ctx));
                 startProcessor(new MvccProcessorImpl(ctx));
                 startProcessor(createComponent(DiscoveryNodeValidationProcessor.class, ctx));
