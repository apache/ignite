--- conflicted
+++ resolved
@@ -1420,16 +1420,10 @@
             long safeToUse = ram - Math.max(4L << 30, (long)(ram * 0.2));
 
             if (total > safeToUse) {
-<<<<<<< HEAD
-                U.quietAndWarn(log, "Attempting to start more nodes than physical RAM available on the host " +
-                    "what can lead to significant slowdown (please decrease JVM heap size, memory policy size or " +
-                    "checkpoint buffer size) [required=" + (total >> 20) + "MB, available=" + (ram >> 20) + "MB]");
-=======
                 U.quietAndWarn(log, "Nodes started on local machine require more than 80% of physical RAM what can " +
                     "lead to significant slowdown due to swapping (please decrease JVM heap size, memory policy " +
                     "size or checkpoint buffer size) [required=" + (total >> 20) + "MB, available=" +
                     (ram >> 20) + "MB]");
->>>>>>> 96e22b6c
             }
         }
     }
