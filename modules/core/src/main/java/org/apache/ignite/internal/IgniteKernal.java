/*
 * Licensed to the Apache Software Foundation (ASF) under one or more
 * contributor license agreements.  See the NOTICE file distributed with
 * this work for additional information regarding copyright ownership.
 * The ASF licenses this file to You under the Apache License, Version 2.0
 * (the "License"); you may not use this file except in compliance with
 * the License.  You may obtain a copy of the License at
 *
 *      http://www.apache.org/licenses/LICENSE-2.0
 *
 * Unless required by applicable law or agreed to in writing, software
 * distributed under the License is distributed on an "AS IS" BASIS,
 * WITHOUT WARRANTIES OR CONDITIONS OF ANY KIND, either express or implied.
 * See the License for the specific language governing permissions and
 * limitations under the License.
 */

package org.apache.ignite.internal;

import java.io.Externalizable;
import java.io.File;
import java.io.IOException;
import java.io.InputStream;
import java.io.InvalidObjectException;
import java.io.ObjectInput;
import java.io.ObjectOutput;
import java.io.ObjectStreamException;
import java.io.Serializable;
import java.lang.management.ManagementFactory;
import java.lang.management.RuntimeMXBean;
import java.lang.reflect.Constructor;
import java.text.DateFormat;
import java.text.DecimalFormat;
import java.util.ArrayList;
import java.util.Arrays;
import java.util.Collection;
import java.util.Collections;
import java.util.Date;
import java.util.HashMap;
import java.util.List;
import java.util.ListIterator;
import java.util.Map;
import java.util.Properties;
import java.util.UUID;
import java.util.concurrent.ExecutorService;
import java.util.concurrent.ThreadPoolExecutor;
import java.util.concurrent.atomic.AtomicBoolean;
import java.util.concurrent.atomic.AtomicReference;
import javax.management.JMException;
import javax.management.ObjectName;
import org.apache.ignite.IgniteAtomicLong;
import org.apache.ignite.IgniteAtomicReference;
import org.apache.ignite.IgniteAtomicSequence;
import org.apache.ignite.IgniteAtomicStamped;
import org.apache.ignite.IgniteBinary;
import org.apache.ignite.IgniteCache;
import org.apache.ignite.IgniteCheckedException;
import org.apache.ignite.IgniteClientDisconnectedException;
import org.apache.ignite.IgniteCompute;
import org.apache.ignite.IgniteCountDownLatch;
import org.apache.ignite.IgniteDataStreamer;
import org.apache.ignite.IgniteEvents;
import org.apache.ignite.IgniteException;
import org.apache.ignite.IgniteFileSystem;
import org.apache.ignite.IgniteLock;
import org.apache.ignite.IgniteLogger;
import org.apache.ignite.IgniteMessaging;
import org.apache.ignite.IgniteQueue;
import org.apache.ignite.IgniteScheduler;
import org.apache.ignite.IgniteSemaphore;
import org.apache.ignite.IgniteServices;
import org.apache.ignite.IgniteSet;
import org.apache.ignite.IgniteSystemProperties;
import org.apache.ignite.IgniteTransactions;
import org.apache.ignite.Ignition;
import org.apache.ignite.MemoryMetrics;
import org.apache.ignite.cache.affinity.Affinity;
import org.apache.ignite.cluster.ClusterGroup;
import org.apache.ignite.cluster.ClusterMetrics;
import org.apache.ignite.cluster.ClusterNode;
import org.apache.ignite.configuration.BinaryConfiguration;
import org.apache.ignite.configuration.CacheConfiguration;
import org.apache.ignite.configuration.CollectionConfiguration;
import org.apache.ignite.configuration.ConnectorConfiguration;
import org.apache.ignite.configuration.IgniteConfiguration;
import org.apache.ignite.configuration.MemoryConfiguration;
import org.apache.ignite.configuration.NearCacheConfiguration;
import org.apache.ignite.internal.binary.BinaryEnumCache;
import org.apache.ignite.internal.binary.BinaryMarshaller;
import org.apache.ignite.internal.binary.BinaryUtils;
import org.apache.ignite.internal.cluster.ClusterGroupAdapter;
import org.apache.ignite.internal.cluster.IgniteClusterEx;
import org.apache.ignite.internal.managers.GridManager;
import org.apache.ignite.internal.managers.checkpoint.GridCheckpointManager;
import org.apache.ignite.internal.managers.collision.GridCollisionManager;
import org.apache.ignite.internal.managers.communication.GridIoManager;
import org.apache.ignite.internal.managers.deployment.GridDeploymentManager;
import org.apache.ignite.internal.managers.discovery.GridDiscoveryManager;
import org.apache.ignite.internal.managers.eventstorage.GridEventStorageManager;
import org.apache.ignite.internal.managers.failover.GridFailoverManager;
import org.apache.ignite.internal.managers.indexing.GridIndexingManager;
import org.apache.ignite.internal.managers.loadbalancer.GridLoadBalancerManager;
import org.apache.ignite.internal.processors.GridProcessor;
import org.apache.ignite.internal.processors.affinity.GridAffinityProcessor;
import org.apache.ignite.internal.processors.cache.GridCacheAdapter;
import org.apache.ignite.internal.processors.cache.GridCacheContext;
import org.apache.ignite.internal.processors.cache.GridCacheProcessor;
import org.apache.ignite.internal.processors.cache.GridCacheUtilityKey;
import org.apache.ignite.internal.processors.cache.IgniteCacheProxy;
import org.apache.ignite.internal.processors.cache.IgniteInternalCache;
import org.apache.ignite.internal.processors.cache.binary.CacheObjectBinaryProcessorImpl;
import org.apache.ignite.internal.processors.cache.database.MemoryPolicy;
import org.apache.ignite.internal.processors.cacheobject.IgniteCacheObjectProcessor;
import org.apache.ignite.internal.processors.closure.GridClosureProcessor;
import org.apache.ignite.internal.processors.cluster.ClusterProcessor;
import org.apache.ignite.internal.processors.cluster.GridClusterStateProcessor;
import org.apache.ignite.internal.processors.continuous.GridContinuousProcessor;
import org.apache.ignite.internal.processors.datastreamer.DataStreamProcessor;
import org.apache.ignite.internal.processors.datastructures.DataStructuresProcessor;
import org.apache.ignite.internal.processors.hadoop.Hadoop;
import org.apache.ignite.internal.processors.hadoop.HadoopProcessorAdapter;
import org.apache.ignite.internal.processors.job.GridJobProcessor;
import org.apache.ignite.internal.processors.jobmetrics.GridJobMetricsProcessor;
import org.apache.ignite.internal.processors.marshaller.GridMarshallerMappingProcessor;
import org.apache.ignite.internal.processors.nodevalidation.DiscoveryNodeValidationProcessor;
import org.apache.ignite.internal.processors.nodevalidation.OsDiscoveryNodeValidationProcessor;
import org.apache.ignite.internal.processors.odbc.OdbcProcessor;
import org.apache.ignite.internal.processors.platform.PlatformNoopProcessor;
import org.apache.ignite.internal.processors.platform.PlatformProcessor;
import org.apache.ignite.internal.processors.platform.plugin.PlatformPluginProcessor;
import org.apache.ignite.internal.processors.plugin.IgnitePluginProcessor;
import org.apache.ignite.internal.processors.pool.PoolProcessor;
import org.apache.ignite.internal.processors.port.GridPortProcessor;
import org.apache.ignite.internal.processors.port.GridPortRecord;
import org.apache.ignite.internal.processors.query.GridQueryProcessor;
import org.apache.ignite.internal.processors.resource.GridResourceProcessor;
import org.apache.ignite.internal.processors.resource.GridSpringResourceContext;
import org.apache.ignite.internal.processors.rest.GridRestProcessor;
import org.apache.ignite.internal.processors.security.GridSecurityProcessor;
import org.apache.ignite.internal.processors.segmentation.GridSegmentationProcessor;
import org.apache.ignite.internal.processors.service.GridServiceProcessor;
import org.apache.ignite.internal.processors.session.GridTaskSessionProcessor;
import org.apache.ignite.internal.processors.task.GridTaskProcessor;
import org.apache.ignite.internal.processors.timeout.GridTimeoutProcessor;
import org.apache.ignite.internal.suggestions.GridPerformanceSuggestions;
import org.apache.ignite.internal.suggestions.JvmConfigurationSuggestions;
import org.apache.ignite.internal.suggestions.OsConfigurationSuggestions;
import org.apache.ignite.internal.util.StripedExecutor;
import org.apache.ignite.internal.util.future.GridCompoundFuture;
import org.apache.ignite.internal.util.future.GridFinishedFuture;
import org.apache.ignite.internal.util.future.GridFutureAdapter;
import org.apache.ignite.internal.util.future.IgniteFutureImpl;
import org.apache.ignite.internal.util.lang.GridAbsClosure;
import org.apache.ignite.internal.util.tostring.GridToStringExclude;
import org.apache.ignite.internal.util.typedef.C1;
import org.apache.ignite.internal.util.typedef.CI1;
import org.apache.ignite.internal.util.typedef.F;
import org.apache.ignite.internal.util.typedef.X;
import org.apache.ignite.internal.util.typedef.internal.A;
import org.apache.ignite.internal.util.typedef.internal.CU;
import org.apache.ignite.internal.util.typedef.internal.LT;
import org.apache.ignite.internal.util.typedef.internal.S;
import org.apache.ignite.internal.util.typedef.internal.SB;
import org.apache.ignite.internal.util.typedef.internal.U;
import org.apache.ignite.lang.IgniteFuture;
import org.apache.ignite.lang.IgnitePredicate;
import org.apache.ignite.lang.IgniteProductVersion;
import org.apache.ignite.lifecycle.LifecycleAware;
import org.apache.ignite.lifecycle.LifecycleBean;
import org.apache.ignite.lifecycle.LifecycleEventType;
import org.apache.ignite.marshaller.MarshallerExclusions;
import org.apache.ignite.internal.marshaller.optimized.OptimizedMarshaller;
import org.apache.ignite.mxbean.ClusterLocalNodeMetricsMXBean;
import org.apache.ignite.mxbean.IgniteMXBean;
import org.apache.ignite.mxbean.StripedExecutorMXBean;
import org.apache.ignite.mxbean.ThreadPoolMXBean;
import org.apache.ignite.plugin.IgnitePlugin;
import org.apache.ignite.plugin.PluginNotFoundException;
import org.apache.ignite.plugin.PluginProvider;
import org.apache.ignite.spi.IgniteSpi;
import org.apache.ignite.spi.IgniteSpiVersionCheckException;
import org.apache.ignite.spi.discovery.tcp.internal.TcpDiscoveryNode;
import org.apache.ignite.thread.IgniteStripedThreadPoolExecutor;
import org.jetbrains.annotations.Nullable;

import static org.apache.ignite.IgniteSystemProperties.IGNITE_BINARY_MARSHALLER_USE_STRING_SERIALIZATION_VER_2;
import static org.apache.ignite.IgniteSystemProperties.IGNITE_CONFIG_URL;
import static org.apache.ignite.IgniteSystemProperties.IGNITE_DAEMON;
import static org.apache.ignite.IgniteSystemProperties.IGNITE_NO_ASCII;
import static org.apache.ignite.IgniteSystemProperties.IGNITE_OPTIMIZED_MARSHALLER_USE_DEFAULT_SUID;
import static org.apache.ignite.IgniteSystemProperties.IGNITE_REST_START_ON_CLIENT;
import static org.apache.ignite.IgniteSystemProperties.IGNITE_SKIP_CONFIGURATION_CONSISTENCY_CHECK;
import static org.apache.ignite.IgniteSystemProperties.IGNITE_STARVATION_CHECK_INTERVAL;
import static org.apache.ignite.IgniteSystemProperties.IGNITE_SUCCESS_FILE;
import static org.apache.ignite.IgniteSystemProperties.getBoolean;
import static org.apache.ignite.IgniteSystemProperties.snapshot;
import static org.apache.ignite.internal.GridKernalState.DISCONNECTED;
import static org.apache.ignite.internal.GridKernalState.STARTED;
import static org.apache.ignite.internal.GridKernalState.STARTING;
import static org.apache.ignite.internal.GridKernalState.STOPPED;
import static org.apache.ignite.internal.GridKernalState.STOPPING;
import static org.apache.ignite.internal.IgniteComponentType.HADOOP_HELPER;
import static org.apache.ignite.internal.IgniteComponentType.IGFS;
import static org.apache.ignite.internal.IgniteComponentType.IGFS_HELPER;
import static org.apache.ignite.internal.IgniteComponentType.SCHEDULE;
import static org.apache.ignite.internal.IgniteNodeAttributes.ATTR_ACTIVE_ON_START;
import static org.apache.ignite.internal.IgniteNodeAttributes.ATTR_BUILD_DATE;
import static org.apache.ignite.internal.IgniteNodeAttributes.ATTR_BUILD_VER;
import static org.apache.ignite.internal.IgniteNodeAttributes.ATTR_CLIENT_MODE;
import static org.apache.ignite.internal.IgniteNodeAttributes.ATTR_CONSISTENCY_CHECK_SKIPPED;
import static org.apache.ignite.internal.IgniteNodeAttributes.ATTR_DAEMON;
import static org.apache.ignite.internal.IgniteNodeAttributes.ATTR_DEPLOYMENT_MODE;
import static org.apache.ignite.internal.IgniteNodeAttributes.ATTR_IGNITE_INSTANCE_NAME;
import static org.apache.ignite.internal.IgniteNodeAttributes.ATTR_IPS;
import static org.apache.ignite.internal.IgniteNodeAttributes.ATTR_JIT_NAME;
import static org.apache.ignite.internal.IgniteNodeAttributes.ATTR_JMX_PORT;
import static org.apache.ignite.internal.IgniteNodeAttributes.ATTR_JVM_ARGS;
import static org.apache.ignite.internal.IgniteNodeAttributes.ATTR_JVM_PID;
import static org.apache.ignite.internal.IgniteNodeAttributes.ATTR_LANG_RUNTIME;
import static org.apache.ignite.internal.IgniteNodeAttributes.ATTR_LATE_AFFINITY_ASSIGNMENT;
import static org.apache.ignite.internal.IgniteNodeAttributes.ATTR_MACS;
import static org.apache.ignite.internal.IgniteNodeAttributes.ATTR_MARSHALLER;
import static org.apache.ignite.internal.IgniteNodeAttributes.ATTR_MARSHALLER_COMPACT_FOOTER;
import static org.apache.ignite.internal.IgniteNodeAttributes.ATTR_MARSHALLER_USE_BINARY_STRING_SER_VER_2;
import static org.apache.ignite.internal.IgniteNodeAttributes.ATTR_MARSHALLER_USE_DFLT_SUID;
import static org.apache.ignite.internal.IgniteNodeAttributes.ATTR_NODE_CONSISTENT_ID;
import static org.apache.ignite.internal.IgniteNodeAttributes.ATTR_PEER_CLASSLOADING;
import static org.apache.ignite.internal.IgniteNodeAttributes.ATTR_PHY_RAM;
import static org.apache.ignite.internal.IgniteNodeAttributes.ATTR_PREFIX;
import static org.apache.ignite.internal.IgniteNodeAttributes.ATTR_RESTART_ENABLED;
import static org.apache.ignite.internal.IgniteNodeAttributes.ATTR_REST_PORT_RANGE;
import static org.apache.ignite.internal.IgniteNodeAttributes.ATTR_SPI_CLASS;
import static org.apache.ignite.internal.IgniteNodeAttributes.ATTR_USER_NAME;
import static org.apache.ignite.internal.IgniteVersionUtils.ACK_VER_STR;
import static org.apache.ignite.internal.IgniteVersionUtils.BUILD_TSTAMP_STR;
import static org.apache.ignite.internal.IgniteVersionUtils.COPYRIGHT;
import static org.apache.ignite.internal.IgniteVersionUtils.REV_HASH_STR;
import static org.apache.ignite.internal.IgniteVersionUtils.VER;
import static org.apache.ignite.internal.IgniteVersionUtils.VER_STR;
import static org.apache.ignite.lifecycle.LifecycleEventType.AFTER_NODE_START;
import static org.apache.ignite.lifecycle.LifecycleEventType.BEFORE_NODE_START;

/**
 * Ignite kernal.
 * <p/>
 * See <a href="http://en.wikipedia.org/wiki/Kernal">http://en.wikipedia.org/wiki/Kernal</a> for information on the
 * misspelling.
 */
public class IgniteKernal implements IgniteEx, IgniteMXBean, Externalizable {
    /** */
    private static final long serialVersionUID = 0L;

    /** Ignite site that is shown in log messages. */
    public static final String SITE = "ignite.apache.org";

    /** System line separator. */
    private static final String NL = U.nl();

    /** Periodic starvation check interval. */
    private static final long PERIODIC_STARVATION_CHECK_FREQ = 1000 * 30;

    /** Force complete reconnect future. */
    private static final Object STOP_RECONNECT = new Object();

    /** */
    @GridToStringExclude
    private GridKernalContextImpl ctx;

    /** Configuration. */
    private IgniteConfiguration cfg;

    /** */
    @SuppressWarnings({"FieldAccessedSynchronizedAndUnsynchronized"})
    @GridToStringExclude
    private GridLoggerProxy log;

    /** */
    private String igniteInstanceName;

    /** */
    @GridToStringExclude
    private ObjectName kernalMBean;

    /** */
    @GridToStringExclude
    private ObjectName locNodeMBean;

    /** */
    @GridToStringExclude
    private ObjectName pubExecSvcMBean;

    /** */
    @GridToStringExclude
    private ObjectName sysExecSvcMBean;

    /** */
    @GridToStringExclude
    private ObjectName mgmtExecSvcMBean;

    /** */
    @GridToStringExclude
    private ObjectName p2PExecSvcMBean;

    /** */
    @GridToStringExclude
    private ObjectName restExecSvcMBean;

    /** */
    @GridToStringExclude
    private ObjectName qryExecSvcMBean;

    /** */
    @GridToStringExclude
    private ObjectName schemaExecSvcMBean;

    /** */
    @GridToStringExclude
    private ObjectName stripedExecSvcMBean;

    /** Kernal start timestamp. */
    private long startTime = U.currentTimeMillis();

    /** Spring context, potentially {@code null}. */
    private GridSpringResourceContext rsrcCtx;

    /** */
    @GridToStringExclude
    private GridTimeoutProcessor.CancelableTask starveTask;

    /** */
    @GridToStringExclude
    private GridTimeoutProcessor.CancelableTask metricsLogTask;

    /** */
    @GridToStringExclude
    private GridTimeoutProcessor.CancelableTask longOpDumpTask;

    /** Indicate error on grid stop. */
    @GridToStringExclude
    private boolean errOnStop;

    /** Scheduler. */
    @GridToStringExclude
    private IgniteScheduler scheduler;

    /** Kernal gateway. */
    @GridToStringExclude
    private final AtomicReference<GridKernalGateway> gw = new AtomicReference<>();

    /** Stop guard. */
    @GridToStringExclude
    private final AtomicBoolean stopGuard = new AtomicBoolean();

    /** */
    private final ReconnectState reconnectState = new ReconnectState();

    /**
     * No-arg constructor is required by externalization.
     */
    public IgniteKernal() {
        this(null);
    }

    /**
     * @param rsrcCtx Optional Spring application context.
     */
    public IgniteKernal(@Nullable GridSpringResourceContext rsrcCtx) {
        this.rsrcCtx = rsrcCtx;
    }

    /** {@inheritDoc} */
    @Override public IgniteClusterEx cluster() {
        return ctx.cluster().get();
    }

    /** {@inheritDoc} */
    @Override public ClusterNode localNode() {
        return ctx.cluster().get().localNode();
    }

    /** {@inheritDoc} */
    @Override public IgniteCompute compute() {
        return ((ClusterGroupAdapter)ctx.cluster().get().forServers()).compute();
    }

    /** {@inheritDoc} */
    @Override public IgniteMessaging message() {
        return ctx.cluster().get().message();
    }

    /** {@inheritDoc} */
    @Override public IgniteEvents events() {
        return ctx.cluster().get().events();
    }

    /** {@inheritDoc} */
    @Override public IgniteServices services() {
        checkClusterState();

        return ((ClusterGroupAdapter)ctx.cluster().get().forServers()).services();
    }

    /** {@inheritDoc} */
    @Override public ExecutorService executorService() {
        return ctx.cluster().get().executorService();
    }

    /** {@inheritDoc} */
    @Override public final IgniteCompute compute(ClusterGroup grp) {
        return ((ClusterGroupAdapter)grp).compute();
    }

    /** {@inheritDoc} */
    @Override public final IgniteMessaging message(ClusterGroup prj) {
        return ((ClusterGroupAdapter)prj).message();
    }

    /** {@inheritDoc} */
    @Override public final IgniteEvents events(ClusterGroup grp) {
        return ((ClusterGroupAdapter)grp).events();
    }

    /** {@inheritDoc} */
    @Override public IgniteServices services(ClusterGroup grp) {
        checkClusterState();

        return ((ClusterGroupAdapter)grp).services();
    }

    /** {@inheritDoc} */
    @Override public ExecutorService executorService(ClusterGroup grp) {
        return ((ClusterGroupAdapter)grp).executorService();
    }

    /** {@inheritDoc} */
    @Override public String name() {
        return igniteInstanceName;
    }

    /** {@inheritDoc} */
    @Override public String getCopyright() {
        return COPYRIGHT;
    }

    /** {@inheritDoc} */
    @Override public long getStartTimestamp() {
        return startTime;
    }

    /** {@inheritDoc} */
    @Override public String getStartTimestampFormatted() {
        return DateFormat.getDateTimeInstance().format(new Date(startTime));
    }

    /** {@inheritDoc} */
    @Override public long getUpTime() {
        return U.currentTimeMillis() - startTime;
    }

    /** {@inheritDoc} */
    @Override public String getUpTimeFormatted() {
        return X.timeSpan2HMSM(U.currentTimeMillis() - startTime);
    }

    /** {@inheritDoc} */
    @Override public String getFullVersion() {
        return VER_STR + '-' + BUILD_TSTAMP_STR;
    }

    /** {@inheritDoc} */
    @Override public String getCheckpointSpiFormatted() {
        assert cfg != null;

        return Arrays.toString(cfg.getCheckpointSpi());
    }

    /** {@inheritDoc} */
    @Override public String getCommunicationSpiFormatted() {
        assert cfg != null;

        return cfg.getCommunicationSpi().toString();
    }

    /** {@inheritDoc} */
    @Override public String getDeploymentSpiFormatted() {
        assert cfg != null;

        return cfg.getDeploymentSpi().toString();
    }

    /** {@inheritDoc} */
    @Override public String getDiscoverySpiFormatted() {
        assert cfg != null;

        return cfg.getDiscoverySpi().toString();
    }

    /** {@inheritDoc} */
    @Override public String getEventStorageSpiFormatted() {
        assert cfg != null;

        return cfg.getEventStorageSpi().toString();
    }

    /** {@inheritDoc} */
    @Override public String getCollisionSpiFormatted() {
        assert cfg != null;

        return cfg.getCollisionSpi().toString();
    }

    /** {@inheritDoc} */
    @Override public String getFailoverSpiFormatted() {
        assert cfg != null;

        return Arrays.toString(cfg.getFailoverSpi());
    }

    /** {@inheritDoc} */
    @Override public String getLoadBalancingSpiFormatted() {
        assert cfg != null;

        return Arrays.toString(cfg.getLoadBalancingSpi());
    }

    /** {@inheritDoc} */
    @Override public String getOsInformation() {
        return U.osString();
    }

    /** {@inheritDoc} */
    @Override public String getJdkInformation() {
        return U.jdkString();
    }

    /** {@inheritDoc} */
    @Override public String getOsUser() {
        return System.getProperty("user.name");
    }

    /** {@inheritDoc} */
    @Override public void printLastErrors() {
        ctx.exceptionRegistry().printErrors(log);
    }

    /** {@inheritDoc} */
    @Override public String getVmName() {
        return ManagementFactory.getRuntimeMXBean().getName();
    }

    /** {@inheritDoc} */
    @Override public String getInstanceName() {
        return igniteInstanceName;
    }

    /** {@inheritDoc} */
    @Override public String getExecutorServiceFormatted() {
        assert cfg != null;

        return String.valueOf(cfg.getPublicThreadPoolSize());
    }

    /** {@inheritDoc} */
    @Override public String getIgniteHome() {
        assert cfg != null;

        return cfg.getIgniteHome();
    }

    /** {@inheritDoc} */
    @Override public String getGridLoggerFormatted() {
        assert cfg != null;

        return cfg.getGridLogger().toString();
    }

    /** {@inheritDoc} */
    @Override public String getMBeanServerFormatted() {
        assert cfg != null;

        return cfg.getMBeanServer().toString();
    }

    /** {@inheritDoc} */
    @Override public UUID getLocalNodeId() {
        assert cfg != null;

        return cfg.getNodeId();
    }

    /** {@inheritDoc} */
    @SuppressWarnings("unchecked")
    @Override public List<String> getUserAttributesFormatted() {
        assert cfg != null;

        return (List<String>)F.transform(cfg.getUserAttributes().entrySet(), new C1<Map.Entry<String, ?>, String>() {
            @Override public String apply(Map.Entry<String, ?> e) {
                return e.getKey() + ", " + e.getValue().toString();
            }
        });
    }

    /** {@inheritDoc} */
    @Override public boolean isPeerClassLoadingEnabled() {
        assert cfg != null;

        return cfg.isPeerClassLoadingEnabled();
    }

    /** {@inheritDoc} */
    @Override public List<String> getLifecycleBeansFormatted() {
        LifecycleBean[] beans = cfg.getLifecycleBeans();

        if (F.isEmpty(beans))
            return Collections.emptyList();
        else {
            List<String> res = new ArrayList<>(beans.length);

            for (LifecycleBean bean : beans)
                res.add(String.valueOf(bean));

            return res;
        }
    }

    /**
     * @param name  New attribute name.
     * @param val New attribute value.
     * @throws IgniteCheckedException If duplicated SPI name found.
     */
    private void add(String name, @Nullable Serializable val) throws IgniteCheckedException {
        assert name != null;

        if (ctx.addNodeAttribute(name, val) != null) {
            if (name.endsWith(ATTR_SPI_CLASS))
                // User defined duplicated names for the different SPIs.
                throw new IgniteCheckedException("Failed to set SPI attribute. Duplicated SPI name found: " +
                    name.substring(0, name.length() - ATTR_SPI_CLASS.length()));

            // Otherwise it's a mistake of setting up duplicated attribute.
            assert false : "Duplicate attribute: " + name;
        }
    }

    /**
     * Notifies life-cycle beans of grid event.
     *
     * @param evt Grid event.
     * @throws IgniteCheckedException If user threw exception during start.
     */
    @SuppressWarnings({"CatchGenericClass"})
    private void notifyLifecycleBeans(LifecycleEventType evt) throws IgniteCheckedException {
        if (!cfg.isDaemon() && cfg.getLifecycleBeans() != null) {
            for (LifecycleBean bean : cfg.getLifecycleBeans())
                if (bean != null) {
                    try {
                        bean.onLifecycleEvent(evt);
                    }
                    catch (Exception e) {
                        throw new IgniteCheckedException(e);
                    }
                }
        }
    }

    /**
     * Notifies life-cycle beans of grid event.
     *
     * @param evt Grid event.
     */
    @SuppressWarnings({"CatchGenericClass"})
    private void notifyLifecycleBeansEx(LifecycleEventType evt) {
        try {
            notifyLifecycleBeans(evt);
        }
        // Catch generic throwable to secure against user assertions.
        catch (Throwable e) {
            U.error(log, "Failed to notify lifecycle bean (safely ignored) [evt=" + evt +
                (igniteInstanceName == null ? "" : ", igniteInstanceName=" + igniteInstanceName) + ']', e);

            if (e instanceof Error)
                throw (Error)e;
        }
    }

    /**
     * @param cfg Configuration to use.
     * @param utilityCachePool Utility cache pool.
     * @param execSvc Executor service.
     * @param sysExecSvc System executor service.
     * @param stripedExecSvc Striped executor.
     * @param p2pExecSvc P2P executor service.
     * @param mgmtExecSvc Management executor service.
     * @param igfsExecSvc IGFS executor service.
     * @param dataStreamExecSvc data stream executor service.
     * @param restExecSvc Reset executor service.
     * @param affExecSvc Affinity executor service.
     * @param idxExecSvc Indexing executor service.
     * @param callbackExecSvc Callback executor service.
     * @param qryExecSvc Query executor service.
<<<<<<< HEAD
     * @param customExecSvcs Custom named executors.
=======
     * @param schemaExecSvc Schema executor service.
>>>>>>> 36e7e198
     * @param errHnd Error handler to use for notification about startup problems.
     * @throws IgniteCheckedException Thrown in case of any errors.
     */
    @SuppressWarnings({"CatchGenericClass", "unchecked"})
    public void start(
        final IgniteConfiguration cfg,
        ExecutorService utilityCachePool,
        final ExecutorService execSvc,
        final ExecutorService svcExecSvc,
        final ExecutorService sysExecSvc,
        final StripedExecutor stripedExecSvc,
        ExecutorService p2pExecSvc,
        ExecutorService mgmtExecSvc,
        ExecutorService igfsExecSvc,
        ExecutorService dataStreamExecSvc,
        ExecutorService restExecSvc,
        ExecutorService affExecSvc,
        @Nullable ExecutorService idxExecSvc,
        IgniteStripedThreadPoolExecutor callbackExecSvc,
        ExecutorService qryExecSvc,
<<<<<<< HEAD
        Map<String, ? extends ExecutorService> customExecSvcs,
=======
        ExecutorService schemaExecSvc,
>>>>>>> 36e7e198
        GridAbsClosure errHnd
    )
        throws IgniteCheckedException
    {
        gw.compareAndSet(null, new GridKernalGatewayImpl(cfg.getIgniteInstanceName()));

        GridKernalGateway gw = this.gw.get();

        gw.writeLock();

        try {
            switch (gw.getState()) {
                case STARTED: {
                    U.warn(log, "Grid has already been started (ignored).");

                    return;
                }

                case STARTING: {
                    U.warn(log, "Grid is already in process of being started (ignored).");

                    return;
                }

                case STOPPING: {
                    throw new IgniteCheckedException("Grid is in process of being stopped");
                }

                case STOPPED: {
                    break;
                }
            }

            gw.setState(STARTING);
        }
        finally {
            gw.writeUnlock();
        }

        assert cfg != null;

        // Make sure we got proper configuration.
        validateCommon(cfg);

        igniteInstanceName = cfg.getIgniteInstanceName();

        this.cfg = cfg;

        log = (GridLoggerProxy)cfg.getGridLogger().getLogger(
            getClass().getName() + (igniteInstanceName != null ? '%' + igniteInstanceName : ""));

        RuntimeMXBean rtBean = ManagementFactory.getRuntimeMXBean();

        // Ack various information.
        ackAsciiLogo();
        ackConfigUrl();
        ackDaemon();
        ackOsInfo();
        ackLanguageRuntime();
        ackRemoteManagement();
        ackVmArguments(rtBean);
        ackClassPaths(rtBean);
        ackSystemProperties();
        ackEnvironmentVariables();
        ackMemoryConfiguration();
        ackCacheConfiguration();
        ackP2pConfiguration();
        ackRebalanceConfiguration();

        // Run background network diagnostics.
        GridDiagnostic.runBackgroundCheck(igniteInstanceName, execSvc, log);

        // Ack 3-rd party licenses location.
        if (log.isInfoEnabled() && cfg.getIgniteHome() != null)
            log.info("3-rd party licenses can be found at: " + cfg.getIgniteHome() + File.separatorChar + "libs" +
                File.separatorChar + "licenses");

        // Check that user attributes are not conflicting
        // with internally reserved names.
        for (String name : cfg.getUserAttributes().keySet())
            if (name.startsWith(ATTR_PREFIX))
                throw new IgniteCheckedException("User attribute has illegal name: '" + name + "'. Note that all names " +
                    "starting with '" + ATTR_PREFIX + "' are reserved for internal use.");

        // Ack local node user attributes.
        logNodeUserAttributes();

        // Ack configuration.
        ackSpis();

        List<PluginProvider> plugins = U.allPluginProviders();

        final boolean activeOnStart = cfg.isActiveOnStart();

        // Spin out SPIs & managers.
        try {
            ctx = new GridKernalContextImpl(log,
                this,
                cfg,
                gw,
                utilityCachePool,
                execSvc,
                svcExecSvc,
                sysExecSvc,
                stripedExecSvc,
                p2pExecSvc,
                mgmtExecSvc,
                igfsExecSvc,
                dataStreamExecSvc,
                restExecSvc,
                affExecSvc,
                idxExecSvc,
                callbackExecSvc,
                qryExecSvc,
<<<<<<< HEAD
                customExecSvcs,
=======
                schemaExecSvc,
>>>>>>> 36e7e198
                plugins
            );

            cfg.getMarshaller().setContext(ctx.marshallerContext());

            ClusterProcessor clusterProc = new ClusterProcessor(ctx);

            startProcessor(clusterProc);

            U.onGridStart();

            // Start and configure resource processor first as it contains resources used
            // by all other managers and processors.
            GridResourceProcessor rsrcProc = new GridResourceProcessor(ctx);

            rsrcProc.setSpringContext(rsrcCtx);

            scheduler = new IgniteSchedulerImpl(ctx);

            startProcessor(rsrcProc);

            // Inject resources into lifecycle beans.
            if (!cfg.isDaemon() && cfg.getLifecycleBeans() != null) {
                for (LifecycleBean bean : cfg.getLifecycleBeans()) {
                    if (bean != null)
                        rsrcProc.inject(bean);
                }
            }

            // Lifecycle notification.
            notifyLifecycleBeans(BEFORE_NODE_START);

            // Starts lifecycle aware components.
            U.startLifecycleAware(lifecycleAwares(cfg));

            addHelper(IGFS_HELPER.create(F.isEmpty(cfg.getFileSystemConfiguration())));

            addHelper(HADOOP_HELPER.createIfInClassPath(ctx, false));

            startProcessor(new IgnitePluginProcessor(ctx, cfg, plugins));

            startProcessor(new PoolProcessor(ctx));

            // Closure processor should be started before all others
            // (except for resource processor), as many components can depend on it.
            startProcessor(new GridClosureProcessor(ctx));

            // Start some other processors (order & place is important).
            startProcessor(new GridPortProcessor(ctx));
            startProcessor(new GridJobMetricsProcessor(ctx));

            // Timeout processor needs to be started before managers,
            // as managers may depend on it.
            startProcessor(new GridTimeoutProcessor(ctx));

            // Start security processors.
            startProcessor(createComponent(GridSecurityProcessor.class, ctx));

            // Start SPI managers.
            // NOTE: that order matters as there are dependencies between managers.
            startManager(new GridIoManager(ctx));
            startManager(new GridCheckpointManager(ctx));

            startManager(new GridEventStorageManager(ctx));
            startManager(new GridDeploymentManager(ctx));
            startManager(new GridLoadBalancerManager(ctx));
            startManager(new GridFailoverManager(ctx));
            startManager(new GridCollisionManager(ctx));
            startManager(new GridIndexingManager(ctx));

            ackSecurity();

            // Assign discovery manager to context before other processors start so they
            // are able to register custom event listener.
            GridManager discoMgr = new GridDiscoveryManager(ctx);

            ctx.add(discoMgr, false);

            // Start processors before discovery manager, so they will
            // be able to start receiving messages once discovery completes.
            try {startProcessor(createComponent(DiscoveryNodeValidationProcessor.class, ctx));
            startProcessor(new  GridAffinityProcessor(ctx));
            startProcessor(createComponent(GridSegmentationProcessor.class, ctx));
            startProcessor(createComponent(IgniteCacheObjectProcessor.class, ctx));
            startProcessor(new GridCacheProcessor(ctx));startProcessor(new GridClusterStateProcessor(ctx));
            startProcessor(new GridQueryProcessor(ctx));
            startProcessor(new OdbcProcessor(ctx));
            startProcessor(new GridServiceProcessor(ctx));
            startProcessor(new GridTaskSessionProcessor(ctx));
            startProcessor(new GridJobProcessor(ctx));
            startProcessor(new GridTaskProcessor(ctx));
            startProcessor((GridProcessor)SCHEDULE.createOptional(ctx));
            startProcessor(new GridRestProcessor(ctx));
            startProcessor(new DataStreamProcessor(ctx));
            startProcessor((GridProcessor)IGFS.create(ctx, F.isEmpty(cfg.getFileSystemConfiguration())));
            startProcessor(new GridContinuousProcessor(ctx));
            startProcessor(createHadoopComponent());
            startProcessor(new DataStructuresProcessor(ctx));
            startProcessor(createComponent(PlatformProcessor.class, ctx));
            startProcessor(new GridMarshallerMappingProcessor(ctx));

                // Start plugins.
                for (PluginProvider provider : ctx.plugins().allProviders()) {
                    ctx.add(new GridPluginComponent(provider));

                    provider.start(ctx.plugins().pluginContextForProvider(provider));
                }

                // Start platform plugins.
                if (ctx.config().getPlatformConfiguration() != null)
                    startProcessor(new PlatformPluginProcessor(ctx));fillNodeAttributes(clusterProc.updateNotifierEnabled());}
            catch (Throwable e) {
                U.error(
                    log, "Exception during start processors, node will be stopped and close connections", e);

                // Stop discovery spi to close tcp socket.
                ctx.discovery().stop(true);

                throw e;
            }

            gw.writeLock();

            try {
                gw.setState(STARTED);

                // Start discovery manager last to make sure that grid is fully initialized.
                startManager(discoMgr);
            }
            finally {
                gw.writeUnlock();
            }

            // Check whether physical RAM is not exceeded.
            checkPhysicalRam();

            // Suggest configuration optimizations.
            suggestOptimizations(cfg);

            // Suggest JVM optimizations.
            ctx.performance().addAll(JvmConfigurationSuggestions.getSuggestions());

            // Suggest Operation System optimizations.
            ctx.performance().addAll(OsConfigurationSuggestions.getSuggestions());

            // Notify discovery manager the first to make sure that topology is discovered.
            ctx.discovery().onKernalStart(activeOnStart);

            // Notify IO manager the second so further components can send and receive messages.
            ctx.io().onKernalStart(activeOnStart);

            // Start plugins.
            for (PluginProvider provider : ctx.plugins().allProviders())
                provider.onIgniteStart();

            boolean recon = false;

            // Callbacks.
            for (GridComponent comp : ctx) {
                // Skip discovery manager.
                if (comp instanceof GridDiscoveryManager)
                    continue;

                // Skip IO manager.
                if (comp instanceof GridIoManager)
                    continue;

                if (comp instanceof GridPluginComponent)
                    continue;

                if (!skipDaemon(comp)) {
                    try {
                        comp.onKernalStart(activeOnStart);
                    }
                    catch (IgniteNeedReconnectException e) {
                        assert ctx.discovery().reconnectSupported();

                        if (log.isDebugEnabled())
                            log.debug("Failed to start node components on node start, will wait for reconnect: " + e);

                        recon = true;
                    }
                }
            }

            if (recon)
                reconnectState.waitFirstReconnect();

            // Register MBeans.
            registerKernalMBean();
            registerLocalNodeMBean();
            registerExecutorMBeans(execSvc, sysExecSvc, p2pExecSvc, mgmtExecSvc, restExecSvc, qryExecSvc,
                schemaExecSvc);

            registerStripedExecutorMBean(stripedExecSvc);

            // Lifecycle bean notifications.
            notifyLifecycleBeans(AFTER_NODE_START);
        }
        catch (Throwable e) {
            IgniteSpiVersionCheckException verCheckErr = X.cause(e, IgniteSpiVersionCheckException.class);

            if (verCheckErr != null)
                U.error(log, verCheckErr.getMessage());
            else if (X.hasCause(e, InterruptedException.class, IgniteInterruptedCheckedException.class))
                U.warn(log, "Grid startup routine has been interrupted (will rollback).");
            else
                U.error(log, "Got exception while starting (will rollback startup routine).", e);

            errHnd.apply();

            stop(true);

            if (e instanceof Error)
                throw e;
            else if (e instanceof IgniteCheckedException)
                throw (IgniteCheckedException)e;
            else
                throw new IgniteCheckedException(e);
        }

        // Mark start timestamp.
        startTime = U.currentTimeMillis();

        String intervalStr = IgniteSystemProperties.getString(IGNITE_STARVATION_CHECK_INTERVAL);

        // Start starvation checker if enabled.
        boolean starveCheck = !isDaemon() && !"0".equals(intervalStr);

        if (starveCheck) {
            final long interval = F.isEmpty(intervalStr) ? PERIODIC_STARVATION_CHECK_FREQ : Long.parseLong(intervalStr);

            starveTask = ctx.timeout().schedule(new Runnable() {
                /** Last completed task count. */
                private long lastCompletedCntPub;

                /** Last completed task count. */
                private long lastCompletedCntSys;

                @Override public void run() {
                    if (execSvc instanceof ThreadPoolExecutor) {
                        ThreadPoolExecutor exec = (ThreadPoolExecutor)execSvc;

                        lastCompletedCntPub = checkPoolStarvation(exec, lastCompletedCntPub, "public");
                    }

                    if (sysExecSvc instanceof ThreadPoolExecutor) {
                        ThreadPoolExecutor exec = (ThreadPoolExecutor)sysExecSvc;

                        lastCompletedCntSys = checkPoolStarvation(exec, lastCompletedCntSys, "system");
                    }

                    if (stripedExecSvc != null)
                        stripedExecSvc.checkStarvation();
                }

                /**
                 * @param exec Thread pool executor to check.
                 * @param lastCompletedCnt Last completed tasks count.
                 * @param pool Pool name for message.
                 * @return Current completed tasks count.
                 */
                private long checkPoolStarvation(
                    ThreadPoolExecutor exec,
                    long lastCompletedCnt,
                    String pool
                ) {
                    long completedCnt = exec.getCompletedTaskCount();

                    // If all threads are active and no task has completed since last time and there is
                    // at least one waiting request, then it is possible starvation.
                    if (exec.getPoolSize() == exec.getActiveCount() && completedCnt == lastCompletedCnt &&
                        !exec.getQueue().isEmpty())
                        LT.warn(
                            log,
                            "Possible thread pool starvation detected (no task completed in last " +
                                interval + "ms, is " + pool + " thread pool size large enough?)");

                    return completedCnt;
                }
            }, interval, interval);
        }

        long metricsLogFreq = cfg.getMetricsLogFrequency();

        if (metricsLogFreq > 0) {
            metricsLogTask = ctx.timeout().schedule(new Runnable() {
                private final DecimalFormat dblFmt = new DecimalFormat("#.##");

                @Override public void run() {
                    if (log.isInfoEnabled()) {
                        try {
                            ClusterMetrics m = cluster().localNode().metrics();

                            double cpuLoadPct = m.getCurrentCpuLoad() * 100;
                            double avgCpuLoadPct = m.getAverageCpuLoad() * 100;
                            double gcPct = m.getCurrentGcCpuLoad() * 100;

                            //Heap params
                            long heapUsed = m.getHeapMemoryUsed();
                            long heapMax = m.getHeapMemoryMaximum();

                            long heapUsedInMBytes = heapUsed / 1024 / 1024;
                            long heapCommInMBytes = m.getHeapMemoryCommitted() / 1024 / 1024;

                            double freeHeapPct = heapMax > 0 ? ((double)((heapMax - heapUsed) * 100)) / heapMax : -1;

                            //Non heap params
                            long nonHeapUsed = m.getNonHeapMemoryUsed();
                            long nonHeapMax = m.getNonHeapMemoryMaximum();

                            long nonHeapUsedInMBytes = nonHeapUsed / 1024 / 1024;
                            long nonHeapCommInMBytes = m.getNonHeapMemoryCommitted() / 1024 / 1024;

                            double freeNonHeapPct = nonHeapMax > 0 ? ((double)((nonHeapMax - nonHeapUsed) * 100)) / nonHeapMax : -1;

                            int hosts = 0;
                            int nodes = 0;
                            int cpus = 0;

                            try {
                                ClusterMetrics metrics = cluster().metrics();

                                Collection<ClusterNode> nodes0 = cluster().nodes();

                                hosts = U.neighborhood(nodes0).size();
                                nodes = metrics.getTotalNodes();
                                cpus = metrics.getTotalCpus();
                            }
                            catch (IgniteException ignore) {
                                // No-op.
                            }

                            int pubPoolActiveThreads = 0;
                            int pubPoolIdleThreads = 0;
                            int pubPoolQSize = 0;

                            if (execSvc instanceof ThreadPoolExecutor) {
                                ThreadPoolExecutor exec = (ThreadPoolExecutor)execSvc;

                                int poolSize = exec.getPoolSize();

                                pubPoolActiveThreads = Math.min(poolSize, exec.getActiveCount());
                                pubPoolIdleThreads = poolSize - pubPoolActiveThreads;
                                pubPoolQSize = exec.getQueue().size();
                            }

                            int sysPoolActiveThreads = 0;
                            int sysPoolIdleThreads = 0;
                            int sysPoolQSize = 0;

                            if (sysExecSvc instanceof ThreadPoolExecutor) {
                                ThreadPoolExecutor exec = (ThreadPoolExecutor)sysExecSvc;

                                int poolSize = exec.getPoolSize();

                                sysPoolActiveThreads = Math.min(poolSize, exec.getActiveCount());
                                sysPoolIdleThreads = poolSize - sysPoolActiveThreads;
                                sysPoolQSize = exec.getQueue().size();
                            }

                            int loadedPages = 0;

                            Collection<MemoryPolicy> policies = ctx.cache().context().database().memoryPolicies();

                            if (!F.isEmpty(policies)) {
                                for (MemoryPolicy memPlc : policies)
                                    loadedPages += memPlc.pageMemory().loadedPages();
                            }

                            String id = U.id8(localNode().id());

                            String msg = NL +
                                "Metrics for local node (to disable set 'metricsLogFrequency' to 0)" + NL +
                                "    ^-- Node [id=" + id + ", name=" + name() + ", uptime=" + getUpTimeFormatted() + "]" + NL +
                                "    ^-- H/N/C [hosts=" + hosts + ", nodes=" + nodes + ", CPUs=" + cpus + "]" + NL +
                                "    ^-- CPU [cur=" + dblFmt.format(cpuLoadPct) + "%, avg=" +
                                dblFmt.format(avgCpuLoadPct) + "%, GC=" + dblFmt.format(gcPct) + "%]" + NL +
                                "    ^-- PageMemory [pages=" + loadedPages + "]" + NL +
                                "    ^-- Heap [used=" + dblFmt.format(heapUsedInMBytes) + "MB, free=" +
                                dblFmt.format(freeHeapPct) + "%, comm=" + dblFmt.format(heapCommInMBytes) + "MB]" + NL +
                                "    ^-- Non heap [used=" + dblFmt.format(nonHeapUsedInMBytes) + "MB, free=" +
                                dblFmt.format(freeNonHeapPct) + "%, comm=" + dblFmt.format(nonHeapCommInMBytes) + "MB]" + NL +
                                "    ^-- Public thread pool [active=" + pubPoolActiveThreads + ", idle=" +
                                pubPoolIdleThreads + ", qSize=" + pubPoolQSize + "]" + NL +
                                "    ^-- System thread pool [active=" + sysPoolActiveThreads + ", idle=" +
                                sysPoolIdleThreads + ", qSize=" + sysPoolQSize + "]" + NL +
                                "    ^-- Outbound messages queue [size=" + m.getOutboundMessagesQueueSize() + "]";

                            log.info(msg);

                            ctx.cache().context().database().dumpStatistics(log);
                        }
                        catch (IgniteClientDisconnectedException ignore) {
                            // No-op.
                        }
                    }
                }
            }, metricsLogFreq, metricsLogFreq);
        }

        final long longOpDumpTimeout =
            IgniteSystemProperties.getLong(IgniteSystemProperties.IGNITE_LONG_OPERATIONS_DUMP_TIMEOUT, 60_000);

        if (longOpDumpTimeout > 0) {
            longOpDumpTask = ctx.timeout().schedule(new Runnable() {
                @Override public void run() {
                    GridKernalContext ctx = IgniteKernal.this.ctx;

                    if (ctx != null)
                        ctx.cache().context().exchange().dumpLongRunningOperations(longOpDumpTimeout);
                }
            }, longOpDumpTimeout, longOpDumpTimeout);
        }

        ctx.performance().add("Disable assertions (remove '-ea' from JVM options)", !U.assertionsEnabled());

        ctx.performance().logSuggestions(log, igniteInstanceName);

        U.quietAndInfo(log, "To start Console Management & Monitoring run ignitevisorcmd.{sh|bat}");

        ackStart(rtBean);

        if (!isDaemon())
            ctx.discovery().ackTopology(localNode().order());
    }

    /**
     * Create Hadoop component.
     *
     * @return Non-null Hadoop component: workable or no-op.
     * @throws IgniteCheckedException If the component is mandatory and cannot be initialized.
     */
    private HadoopProcessorAdapter createHadoopComponent() throws IgniteCheckedException {
        boolean mandatory = cfg.getHadoopConfiguration() != null;

        if (mandatory) {
            if (cfg.isPeerClassLoadingEnabled())
                throw new IgniteCheckedException("Hadoop module cannot be used with peer class loading enabled " +
                    "(set IgniteConfiguration.peerClassLoadingEnabled to \"false\").");

            HadoopProcessorAdapter res = IgniteComponentType.HADOOP.createIfInClassPath(ctx, true);

            res.validateEnvironment();

            return res;
        }
        else {
            HadoopProcessorAdapter cmp = null;

            if (!ctx.hadoopHelper().isNoOp() && cfg.isPeerClassLoadingEnabled()) {
                U.warn(log, "Hadoop module is found in classpath, but will not be started because peer class " +
                    "loading is enabled (set IgniteConfiguration.peerClassLoadingEnabled to \"false\" if you want " +
                    "to use Hadoop module).");
            }
            else {
                cmp = IgniteComponentType.HADOOP.createIfInClassPath(ctx, false);

                try {
                    cmp.validateEnvironment();
                }
                catch (IgniteException | IgniteCheckedException e) {
                    U.quietAndWarn(log, "Hadoop module will not start due to exception: " + e.getMessage());

                    cmp = null;
                }
            }

            if (cmp == null)
                cmp = IgniteComponentType.HADOOP.create(ctx, true);

            return cmp;
        }
    }

    /**
     * Validates common configuration parameters.
     *
     * @param cfg Configuration.
     */
    private void validateCommon(IgniteConfiguration cfg) {
        A.notNull(cfg.getNodeId(), "cfg.getNodeId()");

        A.notNull(cfg.getMBeanServer(), "cfg.getMBeanServer()");
        A.notNull(cfg.getGridLogger(), "cfg.getGridLogger()");
        A.notNull(cfg.getMarshaller(), "cfg.getMarshaller()");
        A.notNull(cfg.getUserAttributes(), "cfg.getUserAttributes()");

        // All SPIs should be non-null.
        A.notNull(cfg.getCheckpointSpi(), "cfg.getCheckpointSpi()");
        A.notNull(cfg.getCommunicationSpi(), "cfg.getCommunicationSpi()");
        A.notNull(cfg.getDeploymentSpi(), "cfg.getDeploymentSpi()");
        A.notNull(cfg.getDiscoverySpi(), "cfg.getDiscoverySpi()");
        A.notNull(cfg.getEventStorageSpi(), "cfg.getEventStorageSpi()");
        A.notNull(cfg.getCollisionSpi(), "cfg.getCollisionSpi()");
        A.notNull(cfg.getFailoverSpi(), "cfg.getFailoverSpi()");
        A.notNull(cfg.getLoadBalancingSpi(), "cfg.getLoadBalancingSpi()");
        A.notNull(cfg.getIndexingSpi(), "cfg.getIndexingSpi()");

        A.ensure(cfg.getNetworkTimeout() > 0, "cfg.getNetworkTimeout() > 0");
        A.ensure(cfg.getNetworkSendRetryDelay() > 0, "cfg.getNetworkSendRetryDelay() > 0");
        A.ensure(cfg.getNetworkSendRetryCount() > 0, "cfg.getNetworkSendRetryCount() > 0");
    }

    /**
     * Checks whether physical RAM is not exceeded.
     */
    @SuppressWarnings("ConstantConditions")
    private void checkPhysicalRam() {
        long ram = ctx.discovery().localNode().attribute(ATTR_PHY_RAM);

        if (ram != -1) {
            String macs = ctx.discovery().localNode().attribute(ATTR_MACS);

            long totalHeap = 0;

            for (ClusterNode node : ctx.discovery().allNodes()) {
                if (macs.equals(node.attribute(ATTR_MACS))) {
                    long heap = node.metrics().getHeapMemoryMaximum();

                    if (heap != -1)
                        totalHeap += heap;
                }
            }

            if (totalHeap > ram) {
                U.quietAndWarn(log, "Attempting to start more nodes than physical RAM " +
                    "available on current host (this can cause significant slowdown)");
            }
        }
    }

    /**
     * @param cfg Configuration to check for possible performance issues.
     */
    private void suggestOptimizations(IgniteConfiguration cfg) {
        GridPerformanceSuggestions perf = ctx.performance();

        if (ctx.collision().enabled())
            perf.add("Disable collision resolution (remove 'collisionSpi' from configuration)");

        if (ctx.checkpoint().enabled())
            perf.add("Disable checkpoints (remove 'checkpointSpi' from configuration)");

        if (cfg.isMarshalLocalJobs())
            perf.add("Disable local jobs marshalling (set 'marshalLocalJobs' to false)");

        if (cfg.getIncludeEventTypes() != null && cfg.getIncludeEventTypes().length != 0)
            perf.add("Disable grid events (remove 'includeEventTypes' from configuration)");

        if (BinaryMarshaller.available() && (cfg.getMarshaller() != null && !(cfg.getMarshaller() instanceof BinaryMarshaller)))
            perf.add("Use default binary marshaller (do not set 'marshaller' explicitly)");
    }

    /**
     * Creates attributes map and fills it in.
     *
     * @param notifyEnabled Update notifier flag.
     * @throws IgniteCheckedException thrown if was unable to set up attribute.
     */
    @SuppressWarnings({"SuspiciousMethodCalls", "unchecked", "TypeMayBeWeakened"})
    private void fillNodeAttributes(boolean notifyEnabled) throws IgniteCheckedException {
        final String[] incProps = cfg.getIncludeProperties();

        try {
            // Stick all environment settings into node attributes.
            for (Map.Entry<String, String> sysEntry : System.getenv().entrySet()) {
                String name = sysEntry.getKey();

                if (incProps == null || U.containsStringArray(incProps, name, true) ||
                    U.isVisorNodeStartProperty(name) || U.isVisorRequiredProperty(name))
                    ctx.addNodeAttribute(name, sysEntry.getValue());
            }

            if (log.isDebugEnabled())
                log.debug("Added environment properties to node attributes.");
        }
        catch (SecurityException e) {
            throw new IgniteCheckedException("Failed to add environment properties to node attributes due to " +
                "security violation: " + e.getMessage());
        }

        try {
            // Stick all system properties into node's attributes overwriting any
            // identical names from environment properties.
            for (Map.Entry<Object, Object> e : snapshot().entrySet()) {
                String key = (String)e.getKey();

                if (incProps == null || U.containsStringArray(incProps, key, true) ||
                    U.isVisorRequiredProperty(key)) {
                    Object val = ctx.nodeAttribute(key);

                    if (val != null && !val.equals(e.getValue()))
                        U.warn(log, "System property will override environment variable with the same name: " + key);

                    ctx.addNodeAttribute(key, e.getValue());
                }
            }

            ctx.addNodeAttribute(IgniteNodeAttributes.ATTR_UPDATE_NOTIFIER_ENABLED, notifyEnabled);

            if (log.isDebugEnabled())
                log.debug("Added system properties to node attributes.");
        }
        catch (SecurityException e) {
            throw new IgniteCheckedException("Failed to add system properties to node attributes due to security " +
                "violation: " + e.getMessage());
        }

        // Add local network IPs and MACs.
        String ips = F.concat(U.allLocalIps(), ", "); // Exclude loopbacks.
        String macs = F.concat(U.allLocalMACs(), ", "); // Only enabled network interfaces.

        // Ack network context.
        if (log.isInfoEnabled()) {
            log.info("Non-loopback local IPs: " + (F.isEmpty(ips) ? "N/A" : ips));
            log.info("Enabled local MACs: " + (F.isEmpty(macs) ? "N/A" : macs));
        }

        // Warn about loopback.
        if (ips.isEmpty() && macs.isEmpty())
            U.warn(log, "Ignite is starting on loopback address... Only nodes on the same physical " +
                    "computer can participate in topology.",
                "Ignite is starting on loopback address...");

        // Stick in network context into attributes.
        add(ATTR_IPS, (ips.isEmpty() ? "" : ips));
        add(ATTR_MACS, (macs.isEmpty() ? "" : macs));

        // Stick in some system level attributes
        add(ATTR_JIT_NAME, U.getCompilerMx() == null ? "" : U.getCompilerMx().getName());
        add(ATTR_BUILD_VER, VER_STR);
        add(ATTR_BUILD_DATE, BUILD_TSTAMP_STR);
        add(ATTR_MARSHALLER, cfg.getMarshaller().getClass().getName());
        add(ATTR_MARSHALLER_USE_DFLT_SUID,
            getBoolean(IGNITE_OPTIMIZED_MARSHALLER_USE_DEFAULT_SUID, OptimizedMarshaller.USE_DFLT_SUID));
        add(ATTR_LATE_AFFINITY_ASSIGNMENT, cfg.isLateAffinityAssignment());
        add(ATTR_ACTIVE_ON_START, cfg.isActiveOnStart());

        if (cfg.getMarshaller() instanceof BinaryMarshaller) {
            add(ATTR_MARSHALLER_COMPACT_FOOTER, cfg.getBinaryConfiguration() == null ?
                BinaryConfiguration.DFLT_COMPACT_FOOTER :
                cfg.getBinaryConfiguration().isCompactFooter());

            add(ATTR_MARSHALLER_USE_BINARY_STRING_SER_VER_2,
                getBoolean(IGNITE_BINARY_MARSHALLER_USE_STRING_SERIALIZATION_VER_2,
                    BinaryUtils.USE_STR_SERIALIZATION_VER_2));
        }

        add(ATTR_USER_NAME, System.getProperty("user.name"));
        add(ATTR_IGNITE_INSTANCE_NAME, igniteInstanceName);

        add(ATTR_PEER_CLASSLOADING, cfg.isPeerClassLoadingEnabled());
        add(ATTR_DEPLOYMENT_MODE, cfg.getDeploymentMode());
        add(ATTR_LANG_RUNTIME, getLanguage());

        add(ATTR_JVM_PID, U.jvmPid());

        add(ATTR_CLIENT_MODE, cfg.isClientMode());

        add(ATTR_CONSISTENCY_CHECK_SKIPPED, getBoolean(IGNITE_SKIP_CONFIGURATION_CONSISTENCY_CHECK));

        if (cfg.getConsistentId() != null)
            add(ATTR_NODE_CONSISTENT_ID, cfg.getConsistentId());

        // Build a string from JVM arguments, because parameters with spaces are split.
        SB jvmArgs = new SB(512);

        for (String arg : U.jvmArgs()) {
            if (arg.startsWith("-"))
                jvmArgs.a("@@@");
            else
                jvmArgs.a(' ');

            jvmArgs.a(arg);
        }
        // Add it to attributes.
        add(ATTR_JVM_ARGS, jvmArgs.toString());

        // Check daemon system property and override configuration if it's set.
        if (isDaemon())
            add(ATTR_DAEMON, "true");

        // In case of the parsing error, JMX remote disabled or port not being set
        // node attribute won't be set.
        if (isJmxRemoteEnabled()) {
            String portStr = System.getProperty("com.sun.management.jmxremote.port");

            if (portStr != null)
                try {
                    add(ATTR_JMX_PORT, Integer.parseInt(portStr));
                }
                catch (NumberFormatException ignore) {
                    // No-op.
                }
        }

        // Whether restart is enabled and stick the attribute.
        add(ATTR_RESTART_ENABLED, Boolean.toString(isRestartEnabled()));

        // Save port range, port numbers will be stored by rest processor at runtime.
        if (cfg.getConnectorConfiguration() != null)
            add(ATTR_REST_PORT_RANGE, cfg.getConnectorConfiguration().getPortRange());

        // Stick in SPI versions and classes attributes.
        addSpiAttributes(cfg.getCollisionSpi());
        addSpiAttributes(cfg.getDiscoverySpi());
        addSpiAttributes(cfg.getFailoverSpi());
        addSpiAttributes(cfg.getCommunicationSpi());
        addSpiAttributes(cfg.getEventStorageSpi());
        addSpiAttributes(cfg.getCheckpointSpi());
        addSpiAttributes(cfg.getLoadBalancingSpi());
        addSpiAttributes(cfg.getDeploymentSpi());

        // Set user attributes for this node.
        if (cfg.getUserAttributes() != null) {
            for (Map.Entry<String, ?> e : cfg.getUserAttributes().entrySet()) {
                if (ctx.hasNodeAttribute(e.getKey()))
                    U.warn(log, "User or internal attribute has the same name as environment or system " +
                        "property and will take precedence: " + e.getKey());

                ctx.addNodeAttribute(e.getKey(), e.getValue());
            }
        }
    }

    /**
     * Add SPI version and class attributes into node attributes.
     *
     * @param spiList Collection of SPIs to get attributes from.
     * @throws IgniteCheckedException Thrown if was unable to set up attribute.
     */
    private void addSpiAttributes(IgniteSpi... spiList) throws IgniteCheckedException {
        for (IgniteSpi spi : spiList) {
            Class<? extends IgniteSpi> spiCls = spi.getClass();

            add(U.spiAttribute(spi, ATTR_SPI_CLASS), spiCls.getName());
        }
    }

    /** @throws IgniteCheckedException If registration failed. */
    private void registerKernalMBean() throws IgniteCheckedException {
        try {
            kernalMBean = U.registerMBean(
                cfg.getMBeanServer(),
                cfg.getIgniteInstanceName(),
                "Kernal",
                getClass().getSimpleName(),
                this,
                IgniteMXBean.class);

            if (log.isDebugEnabled())
                log.debug("Registered kernal MBean: " + kernalMBean);
        }
        catch (JMException e) {
            kernalMBean = null;

            throw new IgniteCheckedException("Failed to register kernal MBean.", e);
        }
    }

    /** @throws IgniteCheckedException If registration failed. */
    private void registerLocalNodeMBean() throws IgniteCheckedException {
        ClusterLocalNodeMetricsMXBean mbean = new ClusterLocalNodeMetricsMXBeanImpl(ctx.discovery().localNode());

        try {
            locNodeMBean = U.registerMBean(
                cfg.getMBeanServer(),
                cfg.getIgniteInstanceName(),
                "Kernal",
                mbean.getClass().getSimpleName(),
                mbean,
                ClusterLocalNodeMetricsMXBean.class);

            if (log.isDebugEnabled())
                log.debug("Registered local node MBean: " + locNodeMBean);
        }
        catch (JMException e) {
            locNodeMBean = null;

            throw new IgniteCheckedException("Failed to register local node MBean.", e);
        }
    }

    /**
<<<<<<< HEAD
     * @param execSvc Public executor.
     * @param sysExecSvc System executor.
     * @param p2pExecSvc P2P class load executor.
     * @param mgmtExecSvc Management executor.
     * @param restExecSvc REST executor.
     * @param qryExecSvc Query executor.
=======
     * @param execSvc Public executor service.
     * @param sysExecSvc System executor service.
     * @param p2pExecSvc P2P executor service.
     * @param mgmtExecSvc Management executor service.
     * @param restExecSvc Query executor service.
     * @param schemaExecSvc Schema executor service.
>>>>>>> 36e7e198
     * @throws IgniteCheckedException If failed.
     */
    private void registerExecutorMBeans(ExecutorService execSvc,
        ExecutorService sysExecSvc,
        ExecutorService p2pExecSvc,
        ExecutorService mgmtExecSvc,
        ExecutorService restExecSvc,
        ExecutorService qryExecSvc,
        ExecutorService schemaExecSvc) throws IgniteCheckedException {
        pubExecSvcMBean = registerExecutorMBean(execSvc, "GridExecutionExecutor");
        sysExecSvcMBean = registerExecutorMBean(sysExecSvc, "GridSystemExecutor");
        mgmtExecSvcMBean = registerExecutorMBean(mgmtExecSvc, "GridManagementExecutor");
        p2PExecSvcMBean = registerExecutorMBean(p2pExecSvc, "GridClassLoadingExecutor");
        qryExecSvcMBean = registerExecutorMBean(qryExecSvc, "GridQueryExecutor");
        schemaExecSvcMBean = registerExecutorMBean(schemaExecSvc, "GridSchemaExecutor");

        ConnectorConfiguration clientCfg = cfg.getConnectorConfiguration();

        if (clientCfg != null)
            restExecSvcMBean = registerExecutorMBean(restExecSvc, "GridRestExecutor");
    }

    /**
     * @param exec Executor service to register.
     * @param name Property name for executor.
     * @return Name for created MBean.
     * @throws IgniteCheckedException If registration failed.
     */
    private ObjectName registerExecutorMBean(ExecutorService exec, String name) throws IgniteCheckedException {
        assert exec != null;

        try {
            ObjectName res = U.registerMBean(
                cfg.getMBeanServer(),
                cfg.getIgniteInstanceName(),
                "Thread Pools",
                name,
                new ThreadPoolMXBeanAdapter(exec),
                ThreadPoolMXBean.class);

            if (log.isDebugEnabled())
                log.debug("Registered executor service MBean: " + res);

            return res;
        }
        catch (JMException e) {
            throw new IgniteCheckedException("Failed to register executor service MBean [name=" + name +
                ", exec=" + exec + ']', e);
        }
    }

    /**
     * @param stripedExecSvc Executor service.
     * @throws IgniteCheckedException If registration failed.
     */
    private void registerStripedExecutorMBean(StripedExecutor stripedExecSvc) throws IgniteCheckedException {
        if (stripedExecSvc != null) {
            String name = "StripedExecutor";

            try {
                stripedExecSvcMBean = U.registerMBean(
                    cfg.getMBeanServer(),
                    cfg.getIgniteInstanceName(),
                    "Thread Pools",
                    name,
                    new StripedExecutorMXBeanAdapter(stripedExecSvc),
                    StripedExecutorMXBean.class);

                if (log.isDebugEnabled())
                    log.debug("Registered executor service MBean: " + stripedExecSvcMBean);
            } catch (JMException e) {
                throw new IgniteCheckedException("Failed to register executor service MBean [name="
                    + name + ", exec=" + stripedExecSvc + ']', e);
            }
        }
    }

    /**
     * Unregisters given mbean.
     *
     * @param mbean MBean to unregister.
     * @return {@code True} if successfully unregistered, {@code false} otherwise.
     */
    private boolean unregisterMBean(@Nullable ObjectName mbean) {
        if (mbean != null)
            try {
                cfg.getMBeanServer().unregisterMBean(mbean);

                if (log.isDebugEnabled())
                    log.debug("Unregistered MBean: " + mbean);

                return true;
            }
            catch (JMException e) {
                U.error(log, "Failed to unregister MBean.", e);

                return false;
            }

        return true;
    }

    /**
     * @param mgr Manager to start.
     * @throws IgniteCheckedException Throw in case of any errors.
     */
    private void startManager(GridManager mgr) throws IgniteCheckedException {
        // Add manager to registry before it starts to avoid cases when manager is started
        // but registry does not have it yet.
        ctx.add(mgr);

        try {
            if (!skipDaemon(mgr))
                mgr.start(cfg.isActiveOnStart());
        }
        catch (IgniteCheckedException e) {
            U.error(log, "Failed to start manager: " + mgr, e);

            throw new IgniteCheckedException("Failed to start manager: " + mgr, e);
        }
    }

    /**
     * @param proc Processor to start.
     * @throws IgniteCheckedException Thrown in case of any error.
     */
    private void startProcessor(GridProcessor proc) throws IgniteCheckedException {
        ctx.add(proc);

        try {
            if (!skipDaemon(proc))
                proc.start(cfg.isActiveOnStart());
        }
        catch (IgniteCheckedException e) {
            throw new IgniteCheckedException("Failed to start processor: " + proc, e);
        }
    }

    /**
     * Add helper.
     *
     * @param helper Helper.
     */
    private void addHelper(Object helper) {
        ctx.addHelper(helper);
    }

    /**
     * Gets "on" or "off" string for given boolean value.
     *
     * @param b Boolean value to convert.
     * @return Result string.
     */
    private String onOff(boolean b) {
        return b ? "on" : "off";
    }

    /**
     *
     * @return Whether or not REST is enabled.
     */
    private boolean isRestEnabled() {
        assert cfg != null;

        return cfg.getConnectorConfiguration() != null &&
            // By default rest processor doesn't start on client nodes.
            (!isClientNode() || (isClientNode() && IgniteSystemProperties.getBoolean(IGNITE_REST_START_ON_CLIENT)));
    }

    /**
     * @return {@code True} if node client or daemon otherwise {@code false}.
     */
    private boolean isClientNode() {
        return cfg.isClientMode() || cfg.isDaemon();
    }

    /**
     * Acks remote management.
     */
    private void ackRemoteManagement() {
        assert log != null;

        if (!log.isInfoEnabled())
            return;

        SB sb = new SB();

        sb.a("Remote Management [");

        boolean on = isJmxRemoteEnabled();

        sb.a("restart: ").a(onOff(isRestartEnabled())).a(", ");
        sb.a("REST: ").a(onOff(isRestEnabled())).a(", ");
        sb.a("JMX (");
        sb.a("remote: ").a(onOff(on));

        if (on) {
            sb.a(", ");

            sb.a("port: ").a(System.getProperty("com.sun.management.jmxremote.port", "<n/a>")).a(", ");
            sb.a("auth: ").a(onOff(Boolean.getBoolean("com.sun.management.jmxremote.authenticate"))).a(", ");

            // By default SSL is enabled, that's why additional check for null is needed.
            // See http://docs.oracle.com/javase/6/docs/technotes/guides/management/agent.html
            sb.a("ssl: ").a(onOff(Boolean.getBoolean("com.sun.management.jmxremote.ssl") ||
                System.getProperty("com.sun.management.jmxremote.ssl") == null));
        }

        sb.a(")");

        sb.a(']');

        log.info(sb.toString());
    }

    /**
     * Acks configuration URL.
     */
    private void ackConfigUrl() {
        assert log != null;

        if (log.isInfoEnabled())
            log.info("Config URL: " + System.getProperty(IGNITE_CONFIG_URL, "n/a"));
    }

    /**
     * Acks ASCII-logo. Thanks to http://patorjk.com/software/taag
     */
    private void ackAsciiLogo() {
        assert log != null;

        if (System.getProperty(IGNITE_NO_ASCII) == null) {
            String ver = "ver. " + ACK_VER_STR;

            // Big thanks to: http://patorjk.com/software/taag
            // Font name "Small Slant"
            if (log.isInfoEnabled()) {
                log.info(NL + NL +
                    ">>>    __________  ________________  " + NL +
                    ">>>   /  _/ ___/ |/ /  _/_  __/ __/  " + NL +
                    ">>>  _/ // (7 7    // /  / / / _/    " + NL +
                    ">>> /___/\\___/_/|_/___/ /_/ /___/   " + NL +
                    ">>> " + NL +
                    ">>> " + ver + NL +
                    ">>> " + COPYRIGHT + NL +
                    ">>> " + NL +
                    ">>> Ignite documentation: " + "http://" + SITE + NL
                );
            }

            if (log.isQuiet()) {
                U.quiet(false,
                    "   __________  ________________ ",
                    "  /  _/ ___/ |/ /  _/_  __/ __/ ",
                    " _/ // (7 7    // /  / / / _/   ",
                    "/___/\\___/_/|_/___/ /_/ /___/  ",
                    "",
                    ver,
                    COPYRIGHT,
                    "",
                    "Ignite documentation: " + "http://" + SITE,
                    "",
                    "Quiet mode.");

                String fileName = log.fileName();

                if (fileName != null)
                    U.quiet(false, "  ^-- Logging to file '" + fileName + '\'');

                U.quiet(false,
                    "  ^-- To see **FULL** console log here add -DIGNITE_QUIET=false or \"-v\" to ignite.{sh|bat}",
                    "");
            }
        }
    }

    /**
     * Prints start info.
     *
     * @param rtBean Java runtime bean.
     */
    private void ackStart(RuntimeMXBean rtBean) {
        ClusterNode locNode = localNode();

        if (log.isQuiet()) {
            U.quiet(false, "");
            U.quiet(false, "Ignite node started OK (id=" + U.id8(locNode.id()) +
                (F.isEmpty(igniteInstanceName) ? "" : ", instance name=" + igniteInstanceName) + ')');
        }

        if (log.isInfoEnabled()) {
            log.info("");

            String ack = "Ignite ver. " + VER_STR + '#' + BUILD_TSTAMP_STR + "-sha1:" + REV_HASH_STR;

            String dash = U.dash(ack.length());

            SB sb = new SB();

            for (GridPortRecord rec : ctx.ports().records())
                sb.a(rec.protocol()).a(":").a(rec.port()).a(" ");

            String str =
                NL + NL +
                    ">>> " + dash + NL +
                    ">>> " + ack + NL +
                    ">>> " + dash + NL +
                    ">>> OS name: " + U.osString() + NL +
                    ">>> CPU(s): " + locNode.metrics().getTotalCpus() + NL +
                    ">>> Heap: " + U.heapSize(locNode, 2) + "GB" + NL +
                    ">>> VM name: " + rtBean.getName() + NL +
                    (igniteInstanceName == null ? "" : ">>> Ignite instance name: " + igniteInstanceName + NL) +
                    ">>> Local node [" +
                    "ID=" + locNode.id().toString().toUpperCase() +
                    ", order=" + locNode.order() + ", clientMode=" + ctx.clientNode() +
                    "]" + NL +
                    ">>> Local node addresses: " + U.addressesAsString(locNode) + NL +
                    ">>> Local ports: " + sb + NL;

            log.info(str);
        }
    }

    /**
     * Logs out OS information.
     */
    private void ackOsInfo() {
        assert log != null;

        if (log.isQuiet())
            U.quiet(false, "OS: " + U.osString());

        if (log.isInfoEnabled()) {
            log.info("OS: " + U.osString());
            log.info("OS user: " + System.getProperty("user.name"));

            int jvmPid = U.jvmPid();

            log.info("PID: " + (jvmPid == -1 ? "N/A" : jvmPid));
        }
    }

    /**
     * Logs out language runtime.
     */
    private void ackLanguageRuntime() {
        assert log != null;

        if (log.isQuiet())
            U.quiet(false, "VM information: " + U.jdkString());

        if (log.isInfoEnabled()) {
            log.info("Language runtime: " + getLanguage());
            log.info("VM information: " + U.jdkString());
            log.info("VM total memory: " + U.heapSize(2) + "GB");
        }
    }

    /**
     * @return Language runtime.
     */
    @SuppressWarnings("ThrowableInstanceNeverThrown")
    private String getLanguage() {
        boolean scala = false;
        boolean groovy = false;
        boolean clojure = false;

        for (StackTraceElement elem : Thread.currentThread().getStackTrace()) {
            String s = elem.getClassName().toLowerCase();

            if (s.contains("scala")) {
                scala = true;

                break;
            }
            else if (s.contains("groovy")) {
                groovy = true;

                break;
            }
            else if (s.contains("clojure")) {
                clojure = true;

                break;
            }
        }

        if (scala) {
            try (InputStream in = getClass().getResourceAsStream("/library.properties")) {
                Properties props = new Properties();

                if (in != null)
                    props.load(in);

                return "Scala ver. " + props.getProperty("version.number", "<unknown>");
            }
            catch (Exception ignore) {
                return "Scala ver. <unknown>";
            }
        }

        // How to get Groovy and Clojure version at runtime?!?
        return groovy ? "Groovy" : clojure ? "Clojure" : U.jdkName() + " ver. " + U.jdkVersion();
    }

    /**
     * Stops grid instance.
     *
     * @param cancel Whether or not to cancel running jobs.
     */
    public void stop(boolean cancel) {
        // Make sure that thread stopping grid is not interrupted.
        boolean interrupted = Thread.interrupted();

        try {
            stop0(cancel);
        }
        finally {
            if (interrupted)
                Thread.currentThread().interrupt();
        }
    }

    /**
     * @return {@code True} if node started shutdown sequence.
     */
    public boolean isStopping() {
        return stopGuard.get();
    }

    /**
     * @param cancel Whether or not to cancel running jobs.
     */
    private void stop0(boolean cancel) {
        gw.compareAndSet(null, new GridKernalGatewayImpl(igniteInstanceName));

        GridKernalGateway gw = this.gw.get();

        if (stopGuard.compareAndSet(false, true)) {
            // Only one thread is allowed to perform stop sequence.
            boolean firstStop = false;

            GridKernalState state = gw.getState();

            if (state == STARTED || state == DISCONNECTED)
                firstStop = true;
            else if (state == STARTING)
                U.warn(log, "Attempt to stop starting grid. This operation " +
                    "cannot be guaranteed to be successful.");

            if (firstStop) {
                // Notify lifecycle beans.
                if (log.isDebugEnabled())
                    log.debug("Notifying lifecycle beans.");

                notifyLifecycleBeansEx(LifecycleEventType.BEFORE_NODE_STOP);
            }

            List<GridComponent> comps = ctx.components();

            // Callback component in reverse order while kernal is still functional
            // if called in the same thread, at least.
            for (ListIterator<GridComponent> it = comps.listIterator(comps.size()); it.hasPrevious(); ) {
                GridComponent comp = it.previous();

                try {
                    if (!skipDaemon(comp))
                        comp.onKernalStop(cancel);
                }
                catch (Throwable e) {
                    errOnStop = true;

                    U.error(log, "Failed to pre-stop processor: " + comp, e);

                    if (e instanceof Error)
                        throw e;
                }
            }

            if (starveTask != null)
                starveTask.close();

            if (metricsLogTask != null)
                metricsLogTask.close();

            if (longOpDumpTask != null)
                longOpDumpTask.close();

            boolean interrupted = false;

            while (true) {
                try {
                    if (gw.tryWriteLock(10))
                        break;
                }
                catch (InterruptedException ignored) {
                    // Preserve interrupt status & ignore.
                    // Note that interrupted flag is cleared.
                    interrupted = true;
                }
            }

            if (interrupted)
                Thread.currentThread().interrupt();

            try {
                assert gw.getState() == STARTED || gw.getState() == STARTING || gw.getState() == DISCONNECTED;

                // No more kernal calls from this point on.
                gw.setState(STOPPING);

                ctx.cluster().get().clearNodeMap();

                if (log.isDebugEnabled())
                    log.debug("Grid " + (igniteInstanceName == null ? "" : '\'' + igniteInstanceName + "' ") +
                        "is stopping.");
            }
            finally {
                gw.writeUnlock();
            }

            // Stopping cache operations.
            GridCacheProcessor cache = ctx.cache();

            if (cache != null)
                cache.blockGateways();

            // Unregister MBeans.
            if (!(
                unregisterMBean(pubExecSvcMBean) &
                    unregisterMBean(sysExecSvcMBean) &
                    unregisterMBean(mgmtExecSvcMBean) &
                    unregisterMBean(p2PExecSvcMBean) &
                    unregisterMBean(kernalMBean) &
                    unregisterMBean(locNodeMBean) &
                    unregisterMBean(restExecSvcMBean) &
                    unregisterMBean(qryExecSvcMBean) &
                    unregisterMBean(schemaExecSvcMBean) &
                    unregisterMBean(stripedExecSvcMBean)
            ))
                errOnStop = false;

            // Stop components in reverse order.
            for (ListIterator<GridComponent> it = comps.listIterator(comps.size()); it.hasPrevious(); ) {
                GridComponent comp = it.previous();

                try {
                    if (!skipDaemon(comp)) {
                        comp.stop(cancel);

                        if (log.isDebugEnabled())
                            log.debug("Component stopped: " + comp);
                    }
                }
                catch (Throwable e) {
                    errOnStop = true;

                    U.error(log, "Failed to stop component (ignoring): " + comp, e);

                    if (e instanceof Error)
                        throw (Error)e;
                }
            }

            // Stops lifecycle aware components.
            U.stopLifecycleAware(log, lifecycleAwares(cfg));

            // Lifecycle notification.
            notifyLifecycleBeansEx(LifecycleEventType.AFTER_NODE_STOP);

            // Clean internal class/classloader caches to avoid stopped contexts held in memory.
            U.clearClassCache();
            MarshallerExclusions.clearCache();
            BinaryEnumCache.clear();

            gw.writeLock();

            try {
                gw.setState(STOPPED);
            }
            finally {
                gw.writeUnlock();
            }

            // Ack stop.
            if (log.isQuiet()) {
                String nodeName = igniteInstanceName == null ? "" : "name=" + igniteInstanceName + ", ";

                if (!errOnStop)
                    U.quiet(false, "Ignite node stopped OK [" + nodeName + "uptime=" +
                        X.timeSpan2HMSM(U.currentTimeMillis() - startTime) + ']');
                else
                    U.quiet(true, "Ignite node stopped wih ERRORS [" + nodeName + "uptime=" +
                        X.timeSpan2HMSM(U.currentTimeMillis() - startTime) + ']');
            }

            if (log.isInfoEnabled())
                if (!errOnStop) {
                    String ack = "Ignite ver. " + VER_STR + '#' + BUILD_TSTAMP_STR + "-sha1:" + REV_HASH_STR +
                        " stopped OK";

                    String dash = U.dash(ack.length());

                    log.info(NL + NL +
                        ">>> " + dash + NL +
                        ">>> " + ack + NL +
                        ">>> " + dash + NL +
                        (igniteInstanceName == null ? "" : ">>> Ignite instance name: " + igniteInstanceName + NL) +
                        ">>> Grid uptime: " + X.timeSpan2HMSM(U.currentTimeMillis() - startTime) +
                        NL +
                        NL);
                }
                else {
                    String ack = "Ignite ver. " + VER_STR + '#' + BUILD_TSTAMP_STR + "-sha1:" + REV_HASH_STR +
                        " stopped with ERRORS";

                    String dash = U.dash(ack.length());

                    log.info(NL + NL +
                        ">>> " + ack + NL +
                        ">>> " + dash + NL +
                        (igniteInstanceName == null ? "" : ">>> Ignite instance name: " + igniteInstanceName + NL) +
                        ">>> Grid uptime: " + X.timeSpan2HMSM(U.currentTimeMillis() - startTime) +
                        NL +
                        ">>> See log above for detailed error message." + NL +
                        ">>> Note that some errors during stop can prevent grid from" + NL +
                        ">>> maintaining correct topology since this node may have" + NL +
                        ">>> not exited grid properly." + NL +
                        NL);
                }

            try {
                U.onGridStop();
            }
            catch (InterruptedException ignored) {
                // Preserve interrupt status.
                Thread.currentThread().interrupt();
            }
        }
        else {
            // Proper notification.
            if (log.isDebugEnabled()) {
                if (gw.getState() == STOPPED)
                    log.debug("Grid is already stopped. Nothing to do.");
                else
                    log.debug("Grid is being stopped by another thread. Aborting this stop sequence " +
                        "allowing other thread to finish.");
            }
        }
    }

    /**
     * USED ONLY FOR TESTING.
     *
     * @param <K> Key type.
     * @param <V> Value type.
     * @return Internal cache instance.
     */
    /*@java.test.only*/
    public <K, V> GridCacheAdapter<K, V> internalCache() {
        checkClusterState();

        return internalCache(null);
    }

    /**
     * USED ONLY FOR TESTING.
     *
     * @param name Cache name.
     * @param <K>  Key type.
     * @param <V>  Value type.
     * @return Internal cache instance.
     */
    /*@java.test.only*/
    public <K, V> GridCacheAdapter<K, V> internalCache(@Nullable String name) {
        checkClusterState();

        return ctx.cache().internalCache(name);
    }

    /**
     * It's intended for use by internal marshalling implementation only.
     *
     * @return Kernal context.
     */
    @Override public GridKernalContext context() {
        return ctx;
    }

    /**
     * Prints all system properties in debug mode.
     */
    private void ackSystemProperties() {
        assert log != null;

        if (log.isDebugEnabled())
            for (Map.Entry<Object, Object> entry : snapshot().entrySet())
                log.debug("System property [" + entry.getKey() + '=' + entry.getValue() + ']');
    }

    /**
     * Prints all user attributes in info mode.
     */
    private void logNodeUserAttributes() {
        assert log != null;

        if (log.isInfoEnabled())
            for (Map.Entry<?, ?> attr : cfg.getUserAttributes().entrySet())
                log.info("Local node user attribute [" + attr.getKey() + '=' + attr.getValue() + ']');
    }

    /**
     * Prints all environment variables in debug mode.
     */
    private void ackEnvironmentVariables() {
        assert log != null;

        if (log.isDebugEnabled())
            for (Map.Entry<?, ?> envVar : System.getenv().entrySet())
                log.debug("Environment variable [" + envVar.getKey() + '=' + envVar.getValue() + ']');
    }

    /**
     * Acks daemon mode status.
     */
    private void ackDaemon() {
        assert log != null;

        if (log.isInfoEnabled())
            log.info("Daemon mode: " + (isDaemon() ? "on" : "off"));
    }

    /**
     *
     * @return {@code True} is this node is daemon.
     */
    private boolean isDaemon() {
        assert cfg != null;

        return cfg.isDaemon() || "true".equalsIgnoreCase(System.getProperty(IGNITE_DAEMON));
    }

    /**
     * Whether or not remote JMX management is enabled for this node. Remote JMX management is
     * enabled when the following system property is set:
     * <ul>
     *     <li>{@code com.sun.management.jmxremote}</li>
     * </ul>
     *
     * @return {@code True} if remote JMX management is enabled - {@code false} otherwise.
     */
    @Override public boolean isJmxRemoteEnabled() {
        return System.getProperty("com.sun.management.jmxremote") != null;
    }

    /**
     * Whether or not node restart is enabled. Node restart us supported when this node was started
     * with {@code bin/ignite.{sh|bat}} script using {@code -r} argument. Node can be
     * programmatically restarted using {@link Ignition#restart(boolean)}} method.
     *
     * @return {@code True} if restart mode is enabled, {@code false} otherwise.
     * @see Ignition#restart(boolean)
     */
    @Override public boolean isRestartEnabled() {
        return System.getProperty(IGNITE_SUCCESS_FILE) != null;
    }

    /**
     * Prints all configuration properties in info mode and SPIs in debug mode.
     */
    private void ackSpis() {
        assert log != null;

        if (log.isDebugEnabled()) {
            log.debug("+-------------+");
            log.debug("START SPI LIST:");
            log.debug("+-------------+");
            log.debug("Grid checkpoint SPI     : " + Arrays.toString(cfg.getCheckpointSpi()));
            log.debug("Grid collision SPI      : " + cfg.getCollisionSpi());
            log.debug("Grid communication SPI  : " + cfg.getCommunicationSpi());
            log.debug("Grid deployment SPI     : " + cfg.getDeploymentSpi());
            log.debug("Grid discovery SPI      : " + cfg.getDiscoverySpi());
            log.debug("Grid event storage SPI  : " + cfg.getEventStorageSpi());
            log.debug("Grid failover SPI       : " + Arrays.toString(cfg.getFailoverSpi()));
            log.debug("Grid load balancing SPI : " + Arrays.toString(cfg.getLoadBalancingSpi()));
        }
    }

    /**
     *
     */
    private void ackRebalanceConfiguration() throws IgniteCheckedException {
        if (cfg.getSystemThreadPoolSize() <= cfg.getRebalanceThreadPoolSize())
            throw new IgniteCheckedException("Rebalance thread pool size exceed or equals System thread pool size. " +
                "Change IgniteConfiguration.rebalanceThreadPoolSize property before next start.");

        if (cfg.getRebalanceThreadPoolSize() < 1)
            throw new IgniteCheckedException("Rebalance thread pool size minimal allowed value is 1. " +
                "Change IgniteConfiguration.rebalanceThreadPoolSize property before next start.");

        for (CacheConfiguration ccfg : cfg.getCacheConfiguration()) {
            if (ccfg.getRebalanceBatchesPrefetchCount() < 1)
                throw new IgniteCheckedException("Rebalance batches prefetch count minimal allowed value is 1. " +
                    "Change CacheConfiguration.rebalanceBatchesPrefetchCount property before next start. " +
                    "[cache=" + ccfg.getName() + "]");
        }
    }

    /**
     *
     */
    private void ackMemoryConfiguration() {
        MemoryConfiguration memCfg = cfg.getMemoryConfiguration();

        if (memCfg == null)
            return;

        U.log(log, "System cache's MemoryPolicy size is configured to " +
            (memCfg.getSystemCacheMemorySize() / (1024 * 1024)) + " MB. " +
            "Use MemoryConfiguration.systemCacheMemorySize property to change the setting.");
    }

    /**
     *
     */
    private void ackCacheConfiguration() {
        CacheConfiguration[] cacheCfgs = cfg.getCacheConfiguration();

        if (cacheCfgs == null || cacheCfgs.length == 0)
            U.warn(log, "Cache is not configured - in-memory data grid is off.");
        else {
            SB sb = new SB();

            HashMap<String, ArrayList<String>> memPlcNamesMapping = new HashMap<>();

            for (CacheConfiguration c : cacheCfgs) {
                String cacheName = U.maskName(c.getName());

                String memPlcName = U.maskName(c.getMemoryPolicyName());

                if (!memPlcNamesMapping.containsKey(memPlcName))
                    memPlcNamesMapping.put(memPlcName, new ArrayList<String>());

                ArrayList<String> cacheNames = memPlcNamesMapping.get(memPlcName);

                cacheNames.add(cacheName);
            }

            for (Map.Entry<String, ArrayList<String>> e : memPlcNamesMapping.entrySet()) {
                sb.a("in '").a(e.getKey()).a("' memoryPolicy: [");

                for (String s : e.getValue())
                    sb.a("'").a(s).a("', ");

                sb.d(sb.length() - 2, sb.length()).a("]");
            }

            U.log(log, "Configured caches [" + sb.toString() + ']');
        }
    }

    /**
     *
     */
    private void ackP2pConfiguration() {
        assert cfg != null;

        if (cfg.isPeerClassLoadingEnabled())
            U.warn(
                log,
                "Peer class loading is enabled (disable it in production for performance and " +
                    "deployment consistency reasons)",
                "Peer class loading is enabled (disable it for better performance)"
            );
    }

    /**
     * Prints security status.
     */
    private void ackSecurity() {
        assert log != null;

        U.quietAndInfo(log, "Security status [authentication=" + onOff(ctx.security().enabled())
            + ", tls/ssl=" + onOff(ctx.config().getSslContextFactory() != null) + ']');
    }

    /**
     * Prints out VM arguments and IGNITE_HOME in info mode.
     *
     * @param rtBean Java runtime bean.
     */
    private void ackVmArguments(RuntimeMXBean rtBean) {
        assert log != null;

        // Ack IGNITE_HOME and VM arguments.
        if (log.isInfoEnabled()) {
            log.info("IGNITE_HOME=" + cfg.getIgniteHome());
            log.info("VM arguments: " + rtBean.getInputArguments());
        }
    }

    /**
     * Prints out class paths in debug mode.
     *
     * @param rtBean Java runtime bean.
     */
    private void ackClassPaths(RuntimeMXBean rtBean) {
        assert log != null;

        // Ack all class paths.
        if (log.isDebugEnabled()) {
            log.debug("Boot class path: " + rtBean.getBootClassPath());
            log.debug("Class path: " + rtBean.getClassPath());
            log.debug("Library path: " + rtBean.getLibraryPath());
        }
    }

    /**
     * @param cfg Grid configuration.
     * @return Components provided in configuration which can implement {@link LifecycleAware} interface.
     */
    private Iterable<Object> lifecycleAwares(IgniteConfiguration cfg) {
        Collection<Object> objs = new ArrayList<>();

        if (cfg.getLifecycleBeans() != null)
            Collections.addAll(objs, cfg.getLifecycleBeans());

        if (cfg.getSegmentationResolvers() != null)
            Collections.addAll(objs, cfg.getSegmentationResolvers());

        if (cfg.getConnectorConfiguration() != null) {
            objs.add(cfg.getConnectorConfiguration().getMessageInterceptor());
            objs.add(cfg.getConnectorConfiguration().getSslContextFactory());
        }

        objs.add(cfg.getMarshaller());
        objs.add(cfg.getGridLogger());
        objs.add(cfg.getMBeanServer());

        return objs;
    }

    /** {@inheritDoc} */
    @Override public IgniteConfiguration configuration() {
        return cfg;
    }

    /** {@inheritDoc} */
    @Override public IgniteLogger log() {
        return cfg.getGridLogger();
    }

    /** {@inheritDoc} */
    @Override public boolean removeCheckpoint(String key) {
        A.notNull(key, "key");

        guard();

        try {
            checkClusterState();

            return ctx.checkpoint().removeCheckpoint(key);
        }
        finally {
            unguard();
        }
    }

    /** {@inheritDoc} */
    @Override public boolean pingNode(String nodeId) {
        A.notNull(nodeId, "nodeId");

        return cluster().pingNode(UUID.fromString(nodeId));
    }

    /** {@inheritDoc} */
    @Override public void undeployTaskFromGrid(String taskName) throws JMException {
        A.notNull(taskName, "taskName");

        try {
            compute().undeployTask(taskName);
        }
        catch (IgniteException e) {
            throw U.jmException(e);
        }
    }

    /** {@inheritDoc} */
    @SuppressWarnings("unchecked")
    @Override public String executeTask(String taskName, String arg) throws JMException {
        try {
            return compute().execute(taskName, arg);
        }
        catch (IgniteException e) {
            throw U.jmException(e);
        }
    }

    /** {@inheritDoc} */
    @Override public boolean pingNodeByAddress(String host) {
        guard();

        try {
            for (ClusterNode n : cluster().nodes())
                if (n.addresses().contains(host))
                    return ctx.discovery().pingNode(n.id());

            return false;
        }
        catch (IgniteCheckedException e) {
            throw U.convertException(e);
        }
        finally {
            unguard();
        }
    }

    /** {@inheritDoc} */
    @Override public boolean eventUserRecordable(int type) {
        guard();

        try {
            return ctx.event().isUserRecordable(type);
        }
        finally {
            unguard();
        }
    }

    /** {@inheritDoc} */
    @Override public boolean allEventsUserRecordable(int[] types) {
        A.notNull(types, "types");

        guard();

        try {
            return ctx.event().isAllUserRecordable(types);
        }
        finally {
            unguard();
        }
    }

    /** {@inheritDoc} */
    @Override public IgniteTransactions transactions() {
        guard();

        try {
            checkClusterState();

            return ctx.cache().transactions();
        }
        finally {
            unguard();
        }
    }

    /**
     * @param name Cache name.
     * @return Cache.
     */
    public <K, V> IgniteInternalCache<K, V> getCache(@Nullable String name) {
        guard();

        try {
            checkClusterState();

            return ctx.cache().publicCache(name);
        }
        finally {
            unguard();
        }
    }

    /** {@inheritDoc} */
    @Override public <K, V> IgniteCache<K, V> cache(@Nullable String name) {
        guard();

        try {
            checkClusterState();

            return ctx.cache().publicJCache(name, false, true);
        }
        catch (IgniteCheckedException e) {
            throw CU.convertToCacheException(e);
        }
        finally {
            unguard();
        }
    }

    /** {@inheritDoc} */
    @Override public <K, V> IgniteCache<K, V> createCache(CacheConfiguration<K, V> cacheCfg) {
        A.notNull(cacheCfg, "cacheCfg");

        guard();

        try {
            checkClusterState();

            ctx.cache().dynamicStartCache(cacheCfg,
                cacheCfg.getName(),
                null,
                true,
                true,
                true).get();

            return ctx.cache().publicJCache(cacheCfg.getName());
        }
        catch (IgniteCheckedException e) {
            throw CU.convertToCacheException(e);
        }
        finally {
            unguard();
        }
    }


    /** {@inheritDoc} */
    @Override public Collection<IgniteCache> createCaches(Collection<CacheConfiguration> cacheCfgs) {
        A.notNull(cacheCfgs, "cacheCfgs");

        guard();

        try {
            ctx.cache().dynamicStartCaches(cacheCfgs,
                true,
                true).get();

            List<IgniteCache> createdCaches = new ArrayList<>(cacheCfgs.size());

            for (CacheConfiguration cacheCfg : cacheCfgs)
                createdCaches.add(ctx.cache().publicJCache(cacheCfg.getName()));

            return createdCaches;
        }
        catch (IgniteCheckedException e) {
            throw CU.convertToCacheException(e);
        }
        finally {
            unguard();
        }
    }

    /** {@inheritDoc} */
    @Override public <K, V> IgniteCache<K, V> createCache(String cacheName) {
        guard();

        try {
            checkClusterState();

            ctx.cache().createFromTemplate(cacheName).get();

            return ctx.cache().publicJCache(cacheName);
        }
        catch (IgniteCheckedException e) {
            throw CU.convertToCacheException(e);
        }
        finally {
            unguard();
        }
    }

    /** {@inheritDoc} */
    @Override public <K, V> IgniteCache<K, V> getOrCreateCache(CacheConfiguration<K, V> cacheCfg) {
        A.notNull(cacheCfg, "cacheCfg");

        guard();

        try {
            checkClusterState();

            if (ctx.cache().cache(cacheCfg.getName()) == null) {
                ctx.cache().dynamicStartCache(cacheCfg,
                    cacheCfg.getName(),
                    null,
                    false,
                    true,
                    true).get();
            }

            return ctx.cache().publicJCache(cacheCfg.getName());
        }
        catch (IgniteCheckedException e) {
            throw CU.convertToCacheException(e);
        }
        finally {
            unguard();
        }
    }

    /** {@inheritDoc} */
    @Override public Collection<IgniteCache> getOrCreateCaches(Collection<CacheConfiguration> cacheCfgs) {
        A.notNull(cacheCfgs, "cacheCfgs");

        guard();

        try {
            ctx.cache().dynamicStartCaches(cacheCfgs,
                false,
                true).get();

            List<IgniteCache> createdCaches = new ArrayList<>(cacheCfgs.size());

            for (CacheConfiguration cacheCfg : cacheCfgs)
                createdCaches.add(ctx.cache().publicJCache(cacheCfg.getName()));

            return createdCaches;
        }
        catch (IgniteCheckedException e) {
            throw CU.convertToCacheException(e);
        }
        finally {
            unguard();
        }
    }

    /** {@inheritDoc} */
    @Override public <K, V> IgniteCache<K, V> createCache(
        CacheConfiguration<K, V> cacheCfg,
        NearCacheConfiguration<K, V> nearCfg
    ) {
        A.notNull(cacheCfg, "cacheCfg");
        A.notNull(nearCfg, "nearCfg");

        guard();

        try {
            checkClusterState();

            ctx.cache().dynamicStartCache(cacheCfg,
                cacheCfg.getName(),
                nearCfg,
                true,
                true,
                true).get();

            return ctx.cache().publicJCache(cacheCfg.getName());
        }
        catch (IgniteCheckedException e) {
            throw CU.convertToCacheException(e);
        }
        finally {
            unguard();
        }
    }

    /** {@inheritDoc} */
    @Override public <K, V> IgniteCache<K, V> getOrCreateCache(CacheConfiguration<K, V> cacheCfg,
        NearCacheConfiguration<K, V> nearCfg) {
        A.notNull(cacheCfg, "cacheCfg");
        A.notNull(nearCfg, "nearCfg");

        guard();

        try {
            checkClusterState();

            IgniteInternalCache<Object, Object> cache = ctx.cache().cache(cacheCfg.getName());

            if (cache == null) {
                ctx.cache().dynamicStartCache(cacheCfg,
                    cacheCfg.getName(),
                    nearCfg,
                    false,
                    true,
                    true).get();
            }
            else {
                if (cache.configuration().getNearConfiguration() == null) {
                    ctx.cache().dynamicStartCache(cacheCfg,
                        cacheCfg.getName(),
                        nearCfg,
                        false,
                        true,
                        true).get();
                }
            }

            return ctx.cache().publicJCache(cacheCfg.getName());
        }
        catch (IgniteCheckedException e) {
            throw CU.convertToCacheException(e);
        }
        finally {
            unguard();
        }
    }

    /** {@inheritDoc} */
    @Override public <K, V> IgniteCache<K, V> createNearCache(String cacheName, NearCacheConfiguration<K, V> nearCfg) {
        A.notNull(nearCfg, "nearCfg");

        guard();

        try {
            checkClusterState();

            ctx.cache().dynamicStartCache(null,
                cacheName,
                nearCfg,
                true,
                true,
                true).get();

            IgniteCacheProxy<K, V> cache = ctx.cache().publicJCache(cacheName);

            checkNearCacheStarted(cache);

            return cache;
        }
        catch (IgniteCheckedException e) {
            throw CU.convertToCacheException(e);
        }
        finally {
            unguard();
        }
    }

    /** {@inheritDoc} */
    @Override public <K, V> IgniteCache<K, V> getOrCreateNearCache(@Nullable String cacheName,
        NearCacheConfiguration<K, V> nearCfg) {
        A.notNull(nearCfg, "nearCfg");

        guard();

        try {
            checkClusterState();

            IgniteInternalCache<Object, Object> internalCache = ctx.cache().cache(cacheName);

            if (internalCache == null) {
                ctx.cache().dynamicStartCache(null,
                    cacheName,
                    nearCfg,
                    false,
                    true,
                    true).get();
            }
            else {
                if (internalCache.configuration().getNearConfiguration() == null) {
                    ctx.cache().dynamicStartCache(null,
                        cacheName,
                        nearCfg,
                        false,
                        true,
                        true).get();
                }
            }

            IgniteCacheProxy<K, V> cache = ctx.cache().publicJCache(cacheName);

            checkNearCacheStarted(cache);

            return cache;
        }
        catch (IgniteCheckedException e) {
            throw CU.convertToCacheException(e);
        }
        finally {
            unguard();
        }
    }

    /**
     * @param cache Cache.
     * @throws IgniteCheckedException If cache without near cache was already started.
     */
    private void checkNearCacheStarted(IgniteCacheProxy<?, ?> cache) throws IgniteCheckedException {
        if (!cache.context().isNear())
            throw new IgniteCheckedException("Failed to start near cache " +
                "(a cache with the same name without near cache is already started)");
    }

    /** {@inheritDoc} */
    @Override public void destroyCache(String cacheName) {
        IgniteInternalFuture stopFut = destroyCacheAsync(cacheName, true);

        try {
            stopFut.get();
        }
        catch (IgniteCheckedException e) {
            throw CU.convertToCacheException(e);
        }
    }

    /** {@inheritDoc} */
    @Override public void destroyCaches(Collection<String> cacheNames) {
        IgniteInternalFuture stopFut = destroyCachesAsync(cacheNames, true);

        try {
            stopFut.get();
        }
        catch (IgniteCheckedException e) {
            throw CU.convertToCacheException(e);
        }
    }

    /**
     * @param cacheName Cache name.
     * @param checkThreadTx If {@code true} checks that current thread does not have active transactions.
     * @return Ignite future.
     */
    public IgniteInternalFuture<?> destroyCacheAsync(String cacheName, boolean checkThreadTx) {
        guard();

        try {
            checkClusterState();

            return ctx.cache().dynamicDestroyCache(cacheName, checkThreadTx);
        }
        finally {
            unguard();
        }
    }

    /**
     * @param cacheNames Collection of cache names.
     * @param checkThreadTx If {@code true} checks that current thread does not have active transactions.
     * @return Ignite future.
     */
    public IgniteInternalFuture<?> destroyCachesAsync(Collection<String> cacheNames, boolean checkThreadTx) {
        guard();

        try {
            return ctx.cache().dynamicDestroyCaches(cacheNames, checkThreadTx);
        }
        finally {
            unguard();
        }
    }

    /** {@inheritDoc} */
    @Override public <K, V> IgniteCache<K, V> getOrCreateCache(String cacheName) {
        guard();

        try {
            checkClusterState();

            if (ctx.cache().cache(cacheName) == null)
                ctx.cache().getOrCreateFromTemplate(cacheName, true).get();

            return ctx.cache().publicJCache(cacheName);
        }
        catch (IgniteCheckedException e) {
            throw CU.convertToCacheException(e);
        }
        finally {
            unguard();
        }
    }

    /**
     * @param cacheName Cache name.
     * @param checkThreadTx If {@code true} checks that current thread does not have active transactions.
     * @return Future that will be completed when cache is deployed.
     */
    public IgniteInternalFuture<?> getOrCreateCacheAsync(String cacheName, boolean checkThreadTx) {
        guard();

        try {
            checkClusterState();

            if (ctx.cache().cache(cacheName) == null)
                return ctx.cache().getOrCreateFromTemplate(cacheName, checkThreadTx);

            return new GridFinishedFuture<>();
        }
        finally {
            unguard();
        }
    }

    /** {@inheritDoc} */
    @Override public <K, V> void addCacheConfiguration(CacheConfiguration<K, V> cacheCfg) {
        A.notNull(cacheCfg, "cacheCfg");

        guard();

        try {
            checkClusterState();

            ctx.cache().addCacheConfiguration(cacheCfg);
        }
        catch (IgniteCheckedException e) {
            throw CU.convertToCacheException(e);
        }
        finally {
            unguard();
        }
    }

    /**
     * @return Public caches.
     */
    public Collection<IgniteCacheProxy<?, ?>> caches() {
        guard();

        try {
            checkClusterState();

            return ctx.cache().publicCaches();
        }
        finally {
            unguard();
        }
    }

    /** {@inheritDoc} */
    @Override public Collection<String> cacheNames() {
        guard();

        try {
            checkClusterState();

            return ctx.cache().publicCacheNames();
        }
        finally {
            unguard();
        }
    }

    /** {@inheritDoc} */
    @Override public <K extends GridCacheUtilityKey, V> IgniteInternalCache<K, V> utilityCache() {
        guard();

        try {
            checkClusterState();

            return ctx.cache().utilityCache();
        }
        finally {
            unguard();
        }
    }

    /** {@inheritDoc} */
    @Override public <K, V> IgniteInternalCache<K, V> cachex(@Nullable String name) {
        guard();

        try {
            checkClusterState();

            return ctx.cache().cache(name);
        }
        finally {
            unguard();
        }
    }

    /** {@inheritDoc} */
    @Override public <K, V> IgniteInternalCache<K, V> cachex() {
        guard();

        try {
            checkClusterState();

            return ctx.cache().cache();
        }
        finally {
            unguard();
        }
    }

    /** {@inheritDoc} */
    @Override public Collection<IgniteInternalCache<?, ?>> cachesx(
        IgnitePredicate<? super IgniteInternalCache<?, ?>>[] p) {
        guard();

        try {
            checkClusterState();

            return F.retain(ctx.cache().caches(), true, p);
        }
        finally {
            unguard();
        }
    }

    /** {@inheritDoc} */
    @Override public <K, V> IgniteDataStreamer<K, V> dataStreamer(@Nullable String cacheName) {
        guard();

        try {
            checkClusterState();

            return ctx.<K, V>dataStream().dataStreamer(cacheName);
        }
        finally {
            unguard();
        }
    }

    /** {@inheritDoc} */
    @Override public IgniteFileSystem fileSystem(String name) {
        guard();

        try {
            checkClusterState();

            IgniteFileSystem fs = ctx.igfs().igfs(name);

            if (fs == null)
                throw new IllegalArgumentException("IGFS is not configured: " + name);

            return fs;
        }
        finally {
            unguard();
        }
    }

    /** {@inheritDoc} */
    @Nullable @Override public IgniteFileSystem igfsx(@Nullable String name) {
        guard();

        try {
            checkClusterState();

            return ctx.igfs().igfs(name);
        }
        finally {
            unguard();
        }
    }

    /** {@inheritDoc} */
    @Override public Collection<IgniteFileSystem> fileSystems() {
        guard();

        try {
            checkClusterState();

            return ctx.igfs().igfss();
        }
        finally {
            unguard();
        }
    }

    /** {@inheritDoc} */
    @Override public Hadoop hadoop() {
        guard();

        try {
            checkClusterState();

            return ctx.hadoop().hadoop();
        }
        finally {
            unguard();
        }
    }

    /** {@inheritDoc} */
    @Override public <T extends IgnitePlugin> T plugin(String name) throws PluginNotFoundException {
        guard();

        try {
            return (T)ctx.pluginProvider(name).plugin();
        }
        finally {
            unguard();
        }
    }

    /** {@inheritDoc} */
    @Override public IgniteBinary binary() {
        checkClusterState();

        IgniteCacheObjectProcessor objProc = ctx.cacheObjects();

        return objProc.binary();
    }

    /** {@inheritDoc} */
    @Override public IgniteProductVersion version() {
        return VER;
    }

    /** {@inheritDoc} */
    @Override public String latestVersion() {
        ctx.gateway().readLock();

        try {
            return ctx.cluster().latestVersion();
        }
        finally {
            ctx.gateway().readUnlock();
        }
    }

    /** {@inheritDoc} */
    @Override public IgniteScheduler scheduler() {
        return scheduler;
    }

    /** {@inheritDoc} */
    @Override public void close() throws IgniteException {
        Ignition.stop(igniteInstanceName, true);
    }

    /** {@inheritDoc} */
    @Override public <K> Affinity<K> affinity(String cacheName) {
        checkClusterState();

        GridCacheAdapter<K, ?> cache = ctx.cache().internalCache(cacheName);

        if (cache != null)
            return cache.affinity();

        return ctx.affinity().affinityProxy(cacheName);
    }

    /** {@inheritDoc} */
    @Override public boolean active() {
        guard();

        try {
            return context().state().active();
        }
        finally {
            unguard();
        }
    }

    /** {@inheritDoc} */
    @Override public void active(boolean active) {
        guard();

        try {
            context().state().changeGlobalState(active).get();
        }
        catch (IgniteCheckedException e) {
            throw U.convertException(e);
        }
        finally {
            unguard();
        }
    }

    /** {@inheritDoc} */
    @Override public void resetLostPartitions(Collection<String> cacheNames) {
        guard();

        try {
            ctx.cache().resetCacheState(cacheNames).get();
        }
        catch (IgniteCheckedException e) {
            throw U.convertException(e);
        }
        finally {
            unguard();
        }
    }

    /** {@inheritDoc} */
    @Override public Collection<MemoryMetrics> memoryMetrics() {
        return ctx.cache().context().database().memoryMetrics();
    }

    /** {@inheritDoc} */
    @Nullable @Override public IgniteAtomicSequence atomicSequence(String name, long initVal, boolean create) {
        guard();

        try {
            checkClusterState();

            return ctx.dataStructures().sequence(name, initVal, create);
        }
        catch (IgniteCheckedException e) {
            throw U.convertException(e);
        }
        finally {
            unguard();
        }
    }

    /** {@inheritDoc} */
    @Nullable @Override public IgniteAtomicLong atomicLong(String name, long initVal, boolean create) {
        guard();

        try {
            checkClusterState();

            return ctx.dataStructures().atomicLong(name, initVal, create);
        }
        catch (IgniteCheckedException e) {
            throw U.convertException(e);
        }
        finally {
            unguard();
        }
    }

    /** {@inheritDoc} */
    @Nullable @Override public <T> IgniteAtomicReference<T> atomicReference(
        String name,
        @Nullable T initVal,
        boolean create
    ) {
        guard();

        try {
            checkClusterState();

            return ctx.dataStructures().atomicReference(name, initVal, create);
        }
        catch (IgniteCheckedException e) {
            throw U.convertException(e);
        }
        finally {
            unguard();
        }
    }

    /** {@inheritDoc} */
    @Nullable @Override public <T, S> IgniteAtomicStamped<T, S> atomicStamped(String name,
        @Nullable T initVal,
        @Nullable S initStamp,
        boolean create) {
        guard();

        try {
            checkClusterState();

            return ctx.dataStructures().atomicStamped(name, initVal, initStamp, create);
        }
        catch (IgniteCheckedException e) {
            throw U.convertException(e);
        }
        finally {
            unguard();
        }
    }

    /** {@inheritDoc} */
    @Nullable @Override public IgniteCountDownLatch countDownLatch(String name,
        int cnt,
        boolean autoDel,
        boolean create) {
        guard();

        try {
            checkClusterState();

            return ctx.dataStructures().countDownLatch(name, cnt, autoDel, create);
        }
        catch (IgniteCheckedException e) {
            throw U.convertException(e);
        }
        finally {
            unguard();
        }
    }

    /** {@inheritDoc} */
    @Nullable @Override public IgniteSemaphore semaphore(
        String name,
        int cnt,
        boolean failoverSafe,
        boolean create
    ) {
        guard();

        try {
            checkClusterState();

            return ctx.dataStructures().semaphore(name, cnt, failoverSafe, create);
        }
        catch (IgniteCheckedException e) {
            throw U.convertException(e);
        }
        finally {
            unguard();
        }
    }

    /** {@inheritDoc} */
    @Nullable @Override public IgniteLock reentrantLock(
        String name,
        boolean failoverSafe,
        boolean fair,
        boolean create
    ) {
        guard();

        try {
            checkClusterState();

            return ctx.dataStructures().reentrantLock(name, failoverSafe, fair, create);
        }
        catch (IgniteCheckedException e) {
            throw U.convertException(e);
        }
        finally {
            unguard();
        }
    }

    /** {@inheritDoc} */
    @Nullable @Override public <T> IgniteQueue<T> queue(String name,
        int cap,
        CollectionConfiguration cfg) {
        guard();

        try {
            checkClusterState();

            return ctx.dataStructures().queue(name, cap, cfg);
        }
        catch (IgniteCheckedException e) {
            throw U.convertException(e);
        }
        finally {
            unguard();
        }
    }

    /** {@inheritDoc} */
    @Nullable @Override public <T> IgniteSet<T> set(String name,
        CollectionConfiguration cfg) {
        guard();

        try {
            checkClusterState();

            return ctx.dataStructures().set(name, cfg);
        }
        catch (IgniteCheckedException e) {
            throw U.convertException(e);
        }
        finally {
            unguard();
        }
    }

    /**
     * <tt>ctx.gateway().readLock()</tt>
     */
    private void guard() {
        assert ctx != null;

        ctx.gateway().readLock();
    }

    /**
     * <tt>ctx.gateway().readUnlock()</tt>
     */
    private void unguard() {
        assert ctx != null;

        ctx.gateway().readUnlock();
    }

    /**
     * Validate operation on cluster. Check current cluster state.
     *
     * @throws IgniteException if cluster in inActive state
     */
    private void checkClusterState() throws IgniteException {
        if (!ctx.state().active())
            throw new IgniteException("can not perform operation, because cluster inactive");
    }

    /**
     *
     */
    public void onDisconnected() {
        Throwable err = null;

        reconnectState.waitPreviousReconnect();

        GridFutureAdapter<?> reconnectFut = ctx.gateway().onDisconnected();

        if (reconnectFut == null) {
            assert ctx.gateway().getState() != STARTED : ctx.gateway().getState();

            return;
        }

        IgniteFutureImpl<?> curFut = (IgniteFutureImpl<?>)ctx.cluster().get().clientReconnectFuture();

        IgniteFuture<?> userFut;

        // In case of previous reconnect did not finish keep reconnect future.
        if (curFut != null && curFut.internalFuture() == reconnectFut)
            userFut = curFut;
        else {
            userFut = new IgniteFutureImpl<>(reconnectFut);

            ctx.cluster().get().clientReconnectFuture(userFut);
        }

        ctx.disconnected(true);

        List<GridComponent> comps = ctx.components();

        for (ListIterator<GridComponent> it = comps.listIterator(comps.size()); it.hasPrevious(); ) {
            GridComponent comp = it.previous();

            try {
                if (!skipDaemon(comp))
                    comp.onDisconnected(userFut);
            }
            catch (IgniteCheckedException e) {
                err = e;
            }
            catch (Throwable e) {
                err = e;

                if (e instanceof Error)
                    throw e;
            }
        }

        for (GridCacheContext cctx : ctx.cache().context().cacheContexts()) {
            cctx.gate().writeLock();

            cctx.gate().writeUnlock();
        }

        ctx.gateway().writeLock();

        ctx.gateway().writeUnlock();

        if (err != null) {
            reconnectFut.onDone(err);

            U.error(log, "Failed to reconnect, will stop node", err);

            close();
        }
    }

    /**
     * @param clusterRestarted {@code True} if all cluster nodes restarted while client was disconnected.
     */
    @SuppressWarnings("unchecked")
    public void onReconnected(final boolean clusterRestarted) {
        Throwable err = null;

        try {
            ctx.disconnected(false);

            GridCompoundFuture curReconnectFut = reconnectState.curReconnectFut = new GridCompoundFuture<>();

            reconnectState.reconnectDone = new GridFutureAdapter<>();

            for (GridComponent comp : ctx.components()) {
                IgniteInternalFuture<?> fut = comp.onReconnected(clusterRestarted);

                if (fut != null)
                    curReconnectFut.add(fut);
            }

            curReconnectFut.add(ctx.cache().context().exchange().reconnectExchangeFuture());

            curReconnectFut.markInitialized();

            final GridFutureAdapter reconnectDone = reconnectState.reconnectDone;

            curReconnectFut.listen(new CI1<IgniteInternalFuture<?>>() {
                @Override public void apply(IgniteInternalFuture<?> fut) {
                    try {
                        Object res = fut.get();

                        if (res == STOP_RECONNECT)
                            return;

                        ctx.gateway().onReconnected();

                        reconnectState.firstReconnectFut.onDone();
                    }
                    catch (IgniteCheckedException e) {
                        if (!X.hasCause(e, IgniteNeedReconnectException.class,
                            IgniteClientDisconnectedCheckedException.class)) {
                            U.error(log, "Failed to reconnect, will stop node.", e);

                            reconnectState.firstReconnectFut.onDone(e);

                            close();
                        }
                        else {
                            assert ctx.discovery().reconnectSupported();

                            U.error(log, "Failed to finish reconnect, will retry [locNodeId=" + ctx.localNodeId() +
                                ", err=" + e.getMessage() + ']');
                        }
                    }
                    finally {
                        reconnectDone.onDone();
                    }
                }
            });
        }
        catch (IgniteCheckedException e) {
            err = e;
        }
        catch (Throwable e) {
            err = e;

            if (e instanceof Error)
                throw e;
        }

        if (err != null) {
            U.error(log, "Failed to reconnect, will stop node", err);

            close();
        }
    }

    /**
     * Creates optional component.
     *
     * @param cls Component interface.
     * @param ctx Kernal context.
     * @return Created component.
     * @throws IgniteCheckedException If failed to create component.
     */
    private static <T extends GridComponent> T createComponent(Class<T> cls, GridKernalContext ctx)
        throws IgniteCheckedException {
        assert cls.isInterface() : cls;

        T comp = ctx.plugins().createComponent(cls);

        if (comp != null)
            return comp;

        if (cls.equals(IgniteCacheObjectProcessor.class))
            return (T)new CacheObjectBinaryProcessorImpl(ctx);

        if (cls.equals(DiscoveryNodeValidationProcessor.class))
            return (T)new OsDiscoveryNodeValidationProcessor(ctx);

        Class<T> implCls = null;

        try {
            String clsName;

            // Handle special case for PlatformProcessor
            if (cls.equals(PlatformProcessor.class))
                clsName = ctx.config().getPlatformConfiguration() == null ?
                    PlatformNoopProcessor.class.getName() : cls.getName() + "Impl";
            else
                clsName = componentClassName(cls);

            implCls = (Class<T>)Class.forName(clsName);
        }
        catch (ClassNotFoundException ignore) {
            // No-op.
        }

        if (implCls == null)
            throw new IgniteCheckedException("Failed to find component implementation: " + cls.getName());

        if (!cls.isAssignableFrom(implCls))
            throw new IgniteCheckedException("Component implementation does not implement component interface " +
                "[component=" + cls.getName() + ", implementation=" + implCls.getName() + ']');

        Constructor<T> constructor;

        try {
            constructor = implCls.getConstructor(GridKernalContext.class);
        }
        catch (NoSuchMethodException e) {
            throw new IgniteCheckedException("Component does not have expected constructor: " + implCls.getName(), e);
        }

        try {
            return constructor.newInstance(ctx);
        }
        catch (ReflectiveOperationException e) {
            throw new IgniteCheckedException("Failed to create component [component=" + cls.getName() +
                ", implementation=" + implCls.getName() + ']', e);
        }
    }

    /**
     * @param cls Component interface.
     * @return Name of component implementation class for open source edition.
     */
    private static String componentClassName(Class<?> cls) {
        return cls.getPackage().getName() + ".os." + cls.getSimpleName().replace("Grid", "GridOs");
    }

    /** {@inheritDoc} */
    @Override public void readExternal(ObjectInput in) throws IOException, ClassNotFoundException {
        igniteInstanceName = U.readString(in);
    }

    /** {@inheritDoc} */
    @Override public void writeExternal(ObjectOutput out) throws IOException {
        U.writeString(out, igniteInstanceName);
    }

    /**
     * @return IgniteKernal instance.
     *
     * @throws ObjectStreamException If failed.
     */
    protected Object readResolve() throws ObjectStreamException {
        try {
            return IgnitionEx.localIgnite();
        }
        catch (IllegalStateException e) {
            throw U.withCause(new InvalidObjectException(e.getMessage()), e);
        }
    }

    /**
     * @param comp Grid component.
     * @return {@code true} if node running in daemon mode and component marked by {@code SkipDaemon} annotation.
     */
    private boolean skipDaemon(GridComponent comp) {
        return ctx.isDaemon() && U.hasAnnotation(comp.getClass(), SkipDaemon.class);
    }

    /** {@inheritDoc} */
    public void dumpDebugInfo() {
        try {
            GridKernalContextImpl ctx = this.ctx;

            GridDiscoveryManager discoMrg = ctx != null ? ctx.discovery() : null;

            ClusterNode locNode = discoMrg != null ? discoMrg.localNode() : null;

            if (ctx != null && discoMrg != null && locNode != null) {
                boolean client = ctx.clientNode();

                UUID routerId = locNode instanceof TcpDiscoveryNode ? ((TcpDiscoveryNode)locNode).clientRouterNodeId() : null;

                U.warn(log, "Dumping debug info for node [id=" + locNode.id() +
                    ", name=" + ctx.igniteInstanceName() +
                    ", order=" + locNode.order() +
                    ", topVer=" + discoMrg.topologyVersion() +
                    ", client=" + client +
                    (client && routerId != null ? ", routerId=" + routerId : "") + ']');

                ctx.cache().context().exchange().dumpDebugInfo();
            }
            else
                U.warn(log, "Dumping debug info for node, context is not initialized [name=" + igniteInstanceName +
                    ']');
        }
        catch (Exception e) {
            U.error(log, "Failed to dump debug info for node: " + e, e);
        }
    }

    /**
     * @param node Node.
     * @param payload Message payload.
     * @param procFromNioThread If {@code true} message is processed from NIO thread.
     * @return Response future.
     */
    public IgniteInternalFuture sendIoTest(ClusterNode node, byte[] payload, boolean procFromNioThread) {
        return ctx.io().sendIoTest(node, payload, procFromNioThread);
    }

    /**
     * @param nodes Nodes.
     * @param payload Message payload.
     * @param procFromNioThread If {@code true} message is processed from NIO thread.
     * @return Response future.
     */
    public IgniteInternalFuture sendIoTest(List<ClusterNode> nodes, byte[] payload, boolean procFromNioThread) {
        return ctx.io().sendIoTest(nodes, payload, procFromNioThread);
    }

    /**
     *
     */
    private class ReconnectState {
        /** */
        private final GridFutureAdapter firstReconnectFut = new GridFutureAdapter();

        /** */
        private GridCompoundFuture<?, Object> curReconnectFut;

        /** */
        private GridFutureAdapter<?> reconnectDone;

        /**
         * @throws IgniteCheckedException If failed.
         */
        void waitFirstReconnect() throws IgniteCheckedException {
            firstReconnectFut.get();
        }

        /**
         *
         */
        void waitPreviousReconnect() {
            if (curReconnectFut != null && !curReconnectFut.isDone()) {
                assert reconnectDone != null;

                curReconnectFut.onDone(STOP_RECONNECT);

                try {
                    reconnectDone.get();
                }
                catch (IgniteCheckedException ignote) {
                    // No-op.
                }
            }

        }
    }

    /** {@inheritDoc} */
    @Override public String toString() {
        return S.toString(IgniteKernal.class, this);
    }
}<|MERGE_RESOLUTION|>--- conflicted
+++ resolved
@@ -698,11 +698,8 @@
      * @param idxExecSvc Indexing executor service.
      * @param callbackExecSvc Callback executor service.
      * @param qryExecSvc Query executor service.
-<<<<<<< HEAD
+     * @param schemaExecSvc Schema executor service.
      * @param customExecSvcs Custom named executors.
-=======
-     * @param schemaExecSvc Schema executor service.
->>>>>>> 36e7e198
      * @param errHnd Error handler to use for notification about startup problems.
      * @throws IgniteCheckedException Thrown in case of any errors.
      */
@@ -723,11 +720,8 @@
         @Nullable ExecutorService idxExecSvc,
         IgniteStripedThreadPoolExecutor callbackExecSvc,
         ExecutorService qryExecSvc,
-<<<<<<< HEAD
+        ExecutorService schemaExecSvc,
         Map<String, ? extends ExecutorService> customExecSvcs,
-=======
-        ExecutorService schemaExecSvc,
->>>>>>> 36e7e198
         GridAbsClosure errHnd
     )
         throws IgniteCheckedException
@@ -842,11 +836,8 @@
                 idxExecSvc,
                 callbackExecSvc,
                 qryExecSvc,
-<<<<<<< HEAD
+                schemaExecSvc,
                 customExecSvcs,
-=======
-                schemaExecSvc,
->>>>>>> 36e7e198
                 plugins
             );
 
@@ -1632,21 +1623,12 @@
     }
 
     /**
-<<<<<<< HEAD
-     * @param execSvc Public executor.
-     * @param sysExecSvc System executor.
-     * @param p2pExecSvc P2P class load executor.
-     * @param mgmtExecSvc Management executor.
-     * @param restExecSvc REST executor.
-     * @param qryExecSvc Query executor.
-=======
      * @param execSvc Public executor service.
      * @param sysExecSvc System executor service.
      * @param p2pExecSvc P2P executor service.
      * @param mgmtExecSvc Management executor service.
      * @param restExecSvc Query executor service.
      * @param schemaExecSvc Schema executor service.
->>>>>>> 36e7e198
      * @throws IgniteCheckedException If failed.
      */
     private void registerExecutorMBeans(ExecutorService execSvc,
