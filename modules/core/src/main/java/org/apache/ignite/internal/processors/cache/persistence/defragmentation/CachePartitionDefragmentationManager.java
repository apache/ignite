--- conflicted
+++ resolved
@@ -283,11 +283,7 @@
                             idxDfrgFut.get();
                     }
 
-<<<<<<< HEAD
                     IntMap<CacheDataStore> cacheDataStores = new IntHashMap<>();
-=======
-                        dbMgr.checkpointedDataRegions().remove(oldGrpCtx.dataRegion());
->>>>>>> 52f7dcf8
 
                     for (CacheDataStore store : offheap.cacheDataStores()) {
                         // Tree can be null for not yet initialized partitions.
@@ -298,7 +294,6 @@
                             cacheDataStores.put(store.partId(), store);
                     }
 
-                    //TODO ensure that there are no races.
                     dbMgr.checkpointedDataRegions().remove(oldGrpCtx.dataRegion());
 
                     // Another cheat. Ttl cleanup manager knows too much shit.
@@ -389,13 +384,7 @@
                             partCtx.mappingPageMemory
                         );
 
-<<<<<<< HEAD
                         linkMapByPart.put(partId, partCtx.createLinkMapTree(true));
-=======
-                        partCtx.createNewCacheDataStore(offheap);
-
-                        copyPartitionData(partCtx, treeIter);
->>>>>>> 52f7dcf8
 
                         checkCancellation();
 
@@ -405,7 +394,9 @@
                             partCtx.partPageMemory
                         );
 
-                        copyPartitionData(partCtx, treeIter, offheap);
+                        partCtx.createNewCacheDataStore(offheap);
+
+                        copyPartitionData(partCtx, treeIter);
 
                         DefragmentationPageReadWriteManager pageMgr = (DefragmentationPageReadWriteManager)partCtx.partPageMemory.pageManager();
 
