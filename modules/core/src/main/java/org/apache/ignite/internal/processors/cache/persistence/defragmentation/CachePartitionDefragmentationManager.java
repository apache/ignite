/*
 * Licensed to the Apache Software Foundation (ASF) under one or more
 * contributor license agreements.  See the NOTICE file distributed with
 * this work for additional information regarding copyright ownership.
 * The ASF licenses this file to You under the Apache License, Version 2.0
 * (the "License"); you may not use this file except in compliance with
 * the License.  You may obtain a copy of the License at
 *
 *      http://www.apache.org/licenses/LICENSE-2.0
 *
 * Unless required by applicable law or agreed to in writing, software
 * distributed under the License is distributed on an "AS IS" BASIS,
 * WITHOUT WARRANTIES OR CONDITIONS OF ANY KIND, either express or implied.
 * See the License for the specific language governing permissions and
 * limitations under the License.
 */

package org.apache.ignite.internal.processors.cache.persistence.defragmentation;

import java.io.File;
import java.util.Arrays;
import java.util.HashSet;
import java.util.List;
import java.util.Map;
import java.util.Set;
<<<<<<< HEAD
import java.util.concurrent.CopyOnWriteArrayList;
import java.util.concurrent.atomic.AtomicBoolean;
=======
>>>>>>> e6b38302
import java.util.concurrent.atomic.AtomicInteger;
import java.util.concurrent.atomic.AtomicLong;
import java.util.function.LongConsumer;
import java.util.stream.Collectors;
import org.apache.ignite.IgniteCheckedException;
import org.apache.ignite.IgniteException;
import org.apache.ignite.IgniteLogger;
import org.apache.ignite.configuration.DataPageEvictionMode;
import org.apache.ignite.internal.IgniteInternalFuture;
import org.apache.ignite.internal.metric.IoStatisticsHolderNoOp;
import org.apache.ignite.internal.pagemem.PageIdAllocator;
import org.apache.ignite.internal.pagemem.PageIdUtils;
import org.apache.ignite.internal.pagemem.store.PageStore;
import org.apache.ignite.internal.processors.cache.CacheGroupContext;
import org.apache.ignite.internal.processors.cache.CacheType;
import org.apache.ignite.internal.processors.cache.GridCacheSharedContext;
import org.apache.ignite.internal.processors.cache.IgniteCacheOffheapManager.CacheDataStore;
import org.apache.ignite.internal.processors.cache.persistence.CacheDataRow;
import org.apache.ignite.internal.processors.cache.persistence.CheckpointState;
import org.apache.ignite.internal.processors.cache.persistence.DataRegion;
import org.apache.ignite.internal.processors.cache.persistence.GridCacheDatabaseSharedManager;
import org.apache.ignite.internal.processors.cache.persistence.GridCacheOffheapManager;
import org.apache.ignite.internal.processors.cache.persistence.GridCacheOffheapManager.GridCacheDataStore;
import org.apache.ignite.internal.processors.cache.persistence.checkpoint.CheckpointManager;
import org.apache.ignite.internal.processors.cache.persistence.checkpoint.CheckpointTimeoutLock;
import org.apache.ignite.internal.processors.cache.persistence.checkpoint.LightweightCheckpointManager;
import org.apache.ignite.internal.processors.cache.persistence.file.FilePageStoreFactory;
import org.apache.ignite.internal.processors.cache.persistence.file.FilePageStoreManager;
import org.apache.ignite.internal.processors.cache.persistence.freelist.AbstractFreeList;
import org.apache.ignite.internal.processors.cache.persistence.freelist.SimpleDataRow;
import org.apache.ignite.internal.processors.cache.persistence.pagemem.PageMemoryEx;
import org.apache.ignite.internal.processors.cache.persistence.tree.io.PageIO;
import org.apache.ignite.internal.processors.cache.persistence.tree.io.PagePartitionMetaIO;
import org.apache.ignite.internal.processors.cache.persistence.tree.io.PagePartitionMetaIOV3;
import org.apache.ignite.internal.processors.cache.tree.AbstractDataLeafIO;
import org.apache.ignite.internal.processors.cache.tree.CacheDataTree;
import org.apache.ignite.internal.processors.cache.tree.DataRow;
import org.apache.ignite.internal.processors.cache.tree.PendingEntriesTree;
import org.apache.ignite.internal.processors.cache.tree.PendingRow;
import org.apache.ignite.internal.processors.query.GridQueryIndexing;
import org.apache.ignite.internal.processors.query.GridQueryProcessor;
import org.apache.ignite.internal.util.GridSpinBusyLock;
import org.apache.ignite.internal.util.collection.IntHashMap;
import org.apache.ignite.internal.util.collection.IntMap;
import org.apache.ignite.internal.util.future.GridCompoundFuture;
import org.apache.ignite.internal.util.future.GridFinishedFuture;
import org.apache.ignite.internal.util.future.GridFutureAdapter;
import org.apache.ignite.internal.util.typedef.internal.CU;
import org.apache.ignite.internal.util.typedef.internal.S;
import org.apache.ignite.internal.util.typedef.internal.U;
import org.apache.ignite.lang.IgniteInClosure;
import org.apache.ignite.maintenance.MaintenanceRegistry;

import static java.util.stream.StreamSupport.stream;
import static org.apache.ignite.internal.pagemem.PageIdAllocator.FLAG_DATA;
import static org.apache.ignite.internal.pagemem.PageIdAllocator.FLAG_IDX;
import static org.apache.ignite.internal.processors.cache.persistence.CheckpointState.FINISHED;
import static org.apache.ignite.internal.processors.cache.persistence.GridCacheDatabaseSharedManager.DEFRAGMENTATION_MAPPING_REGION_NAME;
import static org.apache.ignite.internal.processors.cache.persistence.GridCacheDatabaseSharedManager.DEFRAGMENTATION_PART_REGION_NAME;
import static org.apache.ignite.internal.processors.cache.persistence.defragmentation.CachePartitionDefragmentationManager.PartStages.CP_LOCK;
import static org.apache.ignite.internal.processors.cache.persistence.defragmentation.CachePartitionDefragmentationManager.PartStages.INSERT_ROW;
import static org.apache.ignite.internal.processors.cache.persistence.defragmentation.CachePartitionDefragmentationManager.PartStages.ITERATE;
import static org.apache.ignite.internal.processors.cache.persistence.defragmentation.CachePartitionDefragmentationManager.PartStages.METADATA;
import static org.apache.ignite.internal.processors.cache.persistence.defragmentation.CachePartitionDefragmentationManager.PartStages.READ_ROW;
import static org.apache.ignite.internal.processors.cache.persistence.defragmentation.CachePartitionDefragmentationManager.PartStages.STORE_MAP;
import static org.apache.ignite.internal.processors.cache.persistence.defragmentation.CachePartitionDefragmentationManager.PartStages.STORE_PENDING;
import static org.apache.ignite.internal.processors.cache.persistence.defragmentation.CachePartitionDefragmentationManager.PartStages.STORE_PK;
import static org.apache.ignite.internal.processors.cache.persistence.defragmentation.DefragmentationFileUtils.batchRenameDefragmentedCacheGroupPartitions;
import static org.apache.ignite.internal.processors.cache.persistence.defragmentation.DefragmentationFileUtils.defragmentedIndexTmpFile;
import static org.apache.ignite.internal.processors.cache.persistence.defragmentation.DefragmentationFileUtils.defragmentedPartFile;
import static org.apache.ignite.internal.processors.cache.persistence.defragmentation.DefragmentationFileUtils.defragmentedPartMappingFile;
import static org.apache.ignite.internal.processors.cache.persistence.defragmentation.DefragmentationFileUtils.defragmentedPartTmpFile;
import static org.apache.ignite.internal.processors.cache.persistence.defragmentation.DefragmentationFileUtils.renameTempIndexFile;
import static org.apache.ignite.internal.processors.cache.persistence.defragmentation.DefragmentationFileUtils.renameTempPartitionFile;
import static org.apache.ignite.internal.processors.cache.persistence.defragmentation.DefragmentationFileUtils.skipAlreadyDefragmentedCacheGroup;
import static org.apache.ignite.internal.processors.cache.persistence.defragmentation.DefragmentationFileUtils.skipAlreadyDefragmentedPartition;
import static org.apache.ignite.internal.processors.cache.persistence.defragmentation.DefragmentationFileUtils.writeDefragmentationCompletionMarker;
import static org.apache.ignite.internal.processors.cache.persistence.defragmentation.TreeIterator.PageAccessType.ACCESS_READ;
import static org.apache.ignite.internal.processors.cache.persistence.defragmentation.TreeIterator.PageAccessType.ACCESS_WRITE;
import static org.apache.ignite.internal.processors.cache.persistence.defragmentation.TreeIterator.access;

/**
 * Defragmentation manager is the core class that contains main defragmentation procedure.
 */
public class CachePartitionDefragmentationManager {
    /** */
    public static final String DEFRAGMENTATION_MNTC_TASK_NAME = "defragmentationMaintenanceTask";

    /** */
    private final Set<String> cachesForDefragmentation;

    /** Cache shared context. */
    private final GridCacheSharedContext<?, ?> sharedCtx;

    /** Maintenance registry. */
    private final MaintenanceRegistry mntcReg;

    /** Logger. */
    private final IgniteLogger log;

    /** Database schared manager. */
    private final GridCacheDatabaseSharedManager dbMgr;

    /** File page store manager. */
    private final FilePageStoreManager filePageStoreMgr;

    /**
     * Checkpoint for specific defragmentation regions which would store the data to new partitions
     * during the defragmentation.
     */
    private final LightweightCheckpointManager defragmentationCheckpoint;

    /** Default checkpoint for current node. */
    private final CheckpointManager nodeCheckpoint;

    /** Page size. */
    private final int pageSize;

    /** */
    private final DataRegion partDataRegion;

    /** */
    private final DataRegion mappingDataRegion;

    /** */
    private final AtomicBoolean cancel = new AtomicBoolean();

    /** */
    private final GridFutureAdapter<?> completionFut = new GridFutureAdapter<>();

    /**
     * @param cacheNames Names of caches to be defragmented. Empty means "all".
     * @param sharedCtx Cache shared context.
     * @param dbMgr Database manager.
     * @param filePageStoreMgr File page store manager.
     * @param nodeCheckpoint Default checkpoint for this node.
     * @param defragmentationCheckpoint Specific checkpoint for defragmentation.
     * @param pageSize Page size.
     */
    public CachePartitionDefragmentationManager(
        List<String> cacheNames,
        GridCacheSharedContext<?, ?> sharedCtx,
        GridCacheDatabaseSharedManager dbMgr,
        FilePageStoreManager filePageStoreMgr,
        CheckpointManager nodeCheckpoint,
        LightweightCheckpointManager defragmentationCheckpoint,
        int pageSize
    ) throws IgniteCheckedException {
        cachesForDefragmentation = new HashSet<>(cacheNames);

        this.dbMgr = dbMgr;
        this.filePageStoreMgr = filePageStoreMgr;
        this.pageSize = pageSize;
        this.sharedCtx = sharedCtx;

        this.mntcReg = sharedCtx.kernalContext().maintenanceRegistry();
        this.log = sharedCtx.logger(getClass());
        this.defragmentationCheckpoint = defragmentationCheckpoint;
        this.nodeCheckpoint = nodeCheckpoint;

        partDataRegion = dbMgr.dataRegion(DEFRAGMENTATION_PART_REGION_NAME);
        mappingDataRegion = dbMgr.dataRegion(DEFRAGMENTATION_MAPPING_REGION_NAME);
    }

    /** */
    public void beforeDefragmentation() throws IgniteCheckedException {
        // Checkpointer must be enabled so all pages on disk are in their latest valid state.
        dbMgr.resumeWalLogging();

        dbMgr.onStateRestored(null);

        nodeCheckpoint.forceCheckpoint("beforeDefragmentation", null).futureFor(FINISHED).get();

        dbMgr.preserveWalTailPointer();

        sharedCtx.wal().onDeActivate(sharedCtx.kernalContext());
    }

    /** */
    public void executeDefragmentation() throws IgniteCheckedException {
        log.info("Defragmentation started.");

        try {
            // Now the actual process starts.
            TreeIterator treeIter = new TreeIterator(pageSize);

            IgniteInternalFuture<?> idxDfrgFut = null;
            DataPageEvictionMode prevPageEvictionMode = null;

            for (CacheGroupContext oldGrpCtx : sharedCtx.cache().cacheGroups()) {
                if (!oldGrpCtx.userCache())
                    continue;

                int grpId = oldGrpCtx.groupId();

                if (!cachesForDefragmentation.isEmpty()) {
                    if (oldGrpCtx.caches().stream().noneMatch(cctx -> cachesForDefragmentation.contains(cctx.name())))
                        continue;
                }

                File workDir = filePageStoreMgr.cacheWorkDir(oldGrpCtx.sharedGroup(), oldGrpCtx.cacheOrGroupName());

                try {
                    if (skipAlreadyDefragmentedCacheGroup(workDir, grpId, log))
                        continue;

                    GridCacheOffheapManager offheap = (GridCacheOffheapManager)oldGrpCtx.offheap();

                    GridSpinBusyLock busyLock = offheap.busyLock();

                    List<CacheDataStore> oldCacheDataStores = stream(offheap.cacheDataStores().spliterator(), false)
                        .filter(store -> {
                            try {
                                return filePageStoreMgr.exists(grpId, store.partId());
                            }
                            catch (IgniteCheckedException e) {
                                throw new IgniteException(e);
                            }
                        })
                        .collect(Collectors.toList());

                    if (workDir != null && !oldCacheDataStores.isEmpty()) {
                        // We can't start defragmentation of new group on the region that has wrong eviction mode.
                        // So waiting of the previous cache group defragmentation is inevitable.
                        DataPageEvictionMode curPageEvictionMode = oldGrpCtx.dataRegion().config().getPageEvictionMode();

                        if (prevPageEvictionMode == null || prevPageEvictionMode != curPageEvictionMode) {
                            prevPageEvictionMode = curPageEvictionMode;

                            partDataRegion.config().setPageEvictionMode(curPageEvictionMode);

                            if (idxDfrgFut != null)
                                idxDfrgFut.get();
                        }

                        IntMap<CacheDataStore> cacheDataStores = new IntHashMap<>();

                        for (CacheDataStore store : offheap.cacheDataStores()) {
                            // Tree can be null for not yet initialized partitions.
                            // This would mean that these partitions are empty.
                            assert store.tree() == null || store.tree().groupId() == grpId;

                            if (store.tree() != null)
                                cacheDataStores.put(store.partId(), store);
                        }

                        //TODO ensure that there are no races.
                        dbMgr.checkpointedDataRegions().remove(oldGrpCtx.dataRegion());

                        // Another cheat. Ttl cleanup manager knows too much shit.
                        oldGrpCtx.caches().stream()
                            .filter(cacheCtx -> cacheCtx.groupId() == grpId)
                            .forEach(cacheCtx -> cacheCtx.ttl().unregister());

                        // Technically wal is already disabled, but "PageHandler.isWalDeltaRecordNeeded" doesn't care
                        // and WAL records will be allocated anyway just to be ignored later if we don't disable WAL for
                        // cache group explicitly.
                        oldGrpCtx.localWalEnabled(false, false);

                        boolean encrypted = oldGrpCtx.config().isEncryptionEnabled();

                        FilePageStoreFactory pageStoreFactory = filePageStoreMgr.getPageStoreFactory(grpId, encrypted);

                        createIndexPageStore(grpId, workDir, pageStoreFactory, partDataRegion, val -> {
                        }); //TODO Allocated tracker.

                        checkCancellation();

                        GridCompoundFuture<Object, Object> cmpFut = new GridCompoundFuture<>();

                        PageMemoryEx oldPageMem = (PageMemoryEx)oldGrpCtx.dataRegion().pageMemory();

                        CacheGroupContext newGrpCtx = new CacheGroupContext(
                            sharedCtx,
                            grpId,
                            oldGrpCtx.receivedFrom(),
                            CacheType.USER,
                            oldGrpCtx.config(),
                            oldGrpCtx.affinityNode(),
                            partDataRegion,
                            oldGrpCtx.cacheObjectContext(),
                            null,
                            null,
                            oldGrpCtx.localStartVersion(),
                            true,
                            false,
                            true
                        );

                        defragmentationCheckpoint.checkpointTimeoutLock().checkpointReadLock();

                        try {
                            // This will initialize partition meta in index partition - meta tree and reuse list.
                            newGrpCtx.start();
                        }
                        finally {
                            defragmentationCheckpoint.checkpointTimeoutLock().checkpointReadUnlock();
                        }

                        IntMap<LinkMap> linkMapByPart = new IntHashMap<>();

                        for (CacheDataStore oldCacheDataStore : oldCacheDataStores) {
                            checkCancellation();

                            int partId = oldCacheDataStore.partId();

                            PartitionContext partCtx = new PartitionContext(
                                workDir,
                                grpId,
                                partId,
                                partDataRegion,
                                mappingDataRegion,
                                oldGrpCtx,
                                newGrpCtx,
                                cacheDataStores.get(partId),
                                pageStoreFactory
                            );

                            if (skipAlreadyDefragmentedPartition(workDir, grpId, partId, log)) {
                                partCtx.createMappingPageStore();

                                linkMapByPart.put(partId, partCtx.createLinkMapTree(false));

                                continue;
                            }

                            partCtx.createMappingPageStore();

                            linkMapByPart.put(partId, partCtx.createLinkMapTree(true));

                            checkCancellation();

                            partCtx.createPartPageStore();

                            copyPartitionData(partCtx, treeIter, busyLock);

                            //TODO Move inside of defragmentSinglePartition.
                            IgniteInClosure<IgniteInternalFuture<?>> cpLsnr = fut -> {
                                if (fut.error() == null) {
                                    PageStore oldPageStore = null;

                                    try {
                                        oldPageStore = filePageStoreMgr.getStore(grpId, partId);
                                    }
                                    catch (IgniteCheckedException ignore) {
                                    }

                                    assert oldPageStore != null;

                                    log.info(S.toString(
                                        "Partition defragmented",
                                        "grpId", grpId, false,
                                        "partId", partId, false,
                                        "oldPages", oldPageStore.pages(), false,
                                        "newPages", partCtx.partPagesAllocated.get(), false,
                                        "bytesSaved", (oldPageStore.pages() - partCtx.partPagesAllocated.get()) * pageSize, false,
                                        "mappingPages", partCtx.mappingPagesAllocated.get(), false,
                                        "partFile", defragmentedPartFile(workDir, partId).getName(), false,
                                        "workDir", workDir, false
                                    ));

                                    oldPageMem.invalidate(grpId, partId);

                                    partCtx.partPageMemory.invalidate(grpId, partId);

                                    DefragmentationPageReadWriteManager pageMgr = (DefragmentationPageReadWriteManager)partCtx.partPageMemory.pageManager();

                                    pageMgr.pageStoreMap().removePageStore(grpId, partId); // Yes, it'll be invalid in a second.

                                    try {
                                        renameTempPartitionFile(workDir, partId);
                                    }
                                    catch (IgniteCheckedException e) {
                                        throw new IgniteException(e);
                                    }
                                }
                            };

                            GridFutureAdapter<?> cpFut = defragmentationCheckpoint
                                .forceCheckpoint("partition defragmented", null)
                                .futureFor(CheckpointState.FINISHED);

                            cpFut.listen(cpLsnr);

                            cmpFut.add((IgniteInternalFuture<Object>)cpFut);
                        }

                        // A bit too general for now, but I like it more then saving only the last checkpoint future.
                        cmpFut.markInitialized().get();

                        idxDfrgFut = new GridFinishedFuture<>();

                        if (filePageStoreMgr.hasIndexStore(grpId)) {
                            defragmentIndexPartition(oldGrpCtx, newGrpCtx, linkMapByPart);

                            idxDfrgFut = defragmentationCheckpoint
                                .forceCheckpoint("index defragmented", null)
                                .futureFor(CheckpointState.FINISHED);
                        }

                        idxDfrgFut = idxDfrgFut.chain(fut -> {
                            oldPageMem.invalidate(grpId, PageIdAllocator.INDEX_PARTITION);

                            PageMemoryEx partPageMem = (PageMemoryEx)partDataRegion.pageMemory();

                            partPageMem.invalidate(grpId, PageIdAllocator.INDEX_PARTITION);

                            DefragmentationPageReadWriteManager pageMgr = (DefragmentationPageReadWriteManager)partPageMem.pageManager();

                            pageMgr.pageStoreMap().removePageStore(grpId, PageIdAllocator.INDEX_PARTITION);

                            PageMemoryEx mappingPageMem = (PageMemoryEx)mappingDataRegion.pageMemory();

                            pageMgr = (DefragmentationPageReadWriteManager)mappingPageMem.pageManager();

                            pageMgr.pageStoreMap().clear(grpId);

                            try {
                                renameTempIndexFile(workDir);

                                writeDefragmentationCompletionMarker(filePageStoreMgr.getPageStoreFileIoFactory(), workDir, log);

                                batchRenameDefragmentedCacheGroupPartitions(workDir, log);
                            }
                            catch (IgniteCheckedException e) {
                                throw new IgniteException(e);
                            }

                            return null;
                        });
                    }
                }
                catch (DefragmentationCancelledException e) {
                    DefragmentationFileUtils.deleteLeftovers(workDir);

                    throw e;
                }
            }

            if (idxDfrgFut != null)
                idxDfrgFut.get();

            mntcReg.unregisterMaintenanceTask(DEFRAGMENTATION_MNTC_TASK_NAME);

            log.info("Defragmentation completed. All partitions are defragmented.");

            completionFut.onDone();
        }
        catch (DefragmentationCancelledException e) {
            mntcReg.unregisterMaintenanceTask(DEFRAGMENTATION_MNTC_TASK_NAME);

            log.info("Defragmentation has been cancelled.");

            completionFut.onDone();
        }
        catch (Throwable t) {
            completionFut.onDone(t);

            throw t;
        }
        finally {
            defragmentationCheckpoint.stop(true);
        }
    }

    /** */
    public IgniteInternalFuture<?> completionFuture() {
        return completionFut.chain(future -> null);
    }

    /** */
    public void createIndexPageStore(
        int grpId,
        File workDir,
        FilePageStoreFactory pageStoreFactory,
        DataRegion partRegion,
        LongConsumer allocatedTracker
    ) throws IgniteCheckedException {
        // Index partition file has to be deleted before we begin, otherwise there's a chance of reading corrupted file.
        // There is a time period when index is already defragmented but marker file is not created yet. If node is
        // failed in that time window then index will be deframented once again. That's fine, situation is rare but code
        // to fix that would add unnecessary complications.
        U.delete(defragmentedIndexTmpFile(workDir));

        PageStore idxPageStore;

        defragmentationCheckpoint.checkpointTimeoutLock().checkpointReadLock();
        try {
            idxPageStore = pageStoreFactory.createPageStore(
                FLAG_IDX,
                () -> defragmentedIndexTmpFile(workDir).toPath(),
                allocatedTracker
            );
        }
        finally {
            defragmentationCheckpoint.checkpointTimeoutLock().checkpointReadUnlock();
        }

        idxPageStore.sync();

        PageMemoryEx partPageMem = (PageMemoryEx)partRegion.pageMemory();

        DefragmentationPageReadWriteManager partMgr = (DefragmentationPageReadWriteManager)partPageMem.pageManager();

        partMgr.pageStoreMap().addPageStore(grpId, PageIdAllocator.INDEX_PARTITION, idxPageStore);
    }

    /**
     * Cancel the process of defragmentation.
     *
     * @return {@code true} if process was cancelled by this method.
     */
    public boolean cancel() {
        if (completionFut.isDone())
            return false;

        if (cancel.compareAndSet(false, true)) {
            try {
                completionFut.get();
            }
            catch (Throwable ignore) {
            }

            return true;
        }

        return false;
    }

    /** */
    private void checkCancellation() throws DefragmentationCancelledException {
        if (cancel.get())
            throw new DefragmentationCancelledException();
    }

    /** */
    public String status() {
        throw new UnsupportedOperationException("Not implemented yet.");
    }

    /** */
    public enum PartStages {
        START,
        CP_LOCK,
        ITERATE,
        READ_ROW,
        INSERT_ROW,
        STORE_MAP,
        STORE_PK,
        STORE_PENDING,
        METADATA
    }

    /**
     * Defragmentate partition.
     *
     * @param partCtx
     * @param treeIter
     * @throws IgniteCheckedException If failed.
     */
    private void copyPartitionData(
        PartitionContext partCtx,
        TreeIterator treeIter,
        GridSpinBusyLock busyLock
    ) throws IgniteCheckedException {
        partCtx.createNewCacheDataStore(busyLock);

        CacheDataTree tree = partCtx.oldCacheDataStore.tree();

        CacheDataTree newTree = partCtx.newCacheDataStore.tree();
        PendingEntriesTree newPendingTree = partCtx.newCacheDataStore.pendingTree();
        AbstractFreeList<CacheDataRow> freeList = partCtx.newCacheDataStore.getCacheStoreFreeList();

        long cpLockThreshold = 250L;

        TimeTracker<PartStages> tracker = new TimeTracker<>(PartStages.class);

        defragmentationCheckpoint.checkpointTimeoutLock().checkpointReadLock();
        tracker.complete(CP_LOCK);

        try {
            AtomicLong lastCpLockTs = new AtomicLong(System.currentTimeMillis());
            AtomicInteger entriesProcessed = new AtomicInteger();

            treeIter.iterate(tree, partCtx.cachePageMemory, (tree0, io, pageAddr, idx) -> {
                checkCancellation();

                tracker.complete(ITERATE);

                if (System.currentTimeMillis() - lastCpLockTs.get() >= cpLockThreshold) {
                    defragmentationCheckpoint.checkpointTimeoutLock().checkpointReadUnlock();

                    defragmentationCheckpoint.checkpointTimeoutLock().checkpointReadLock();

                    tracker.complete(CP_LOCK);

                    lastCpLockTs.set(System.currentTimeMillis());
                }

                AbstractDataLeafIO leafIo = (AbstractDataLeafIO)io;
                CacheDataRow row = tree.getRow(io, pageAddr, idx);

                tracker.complete(READ_ROW);

                int cacheId = row.cacheId();

                // Reuse row that we just read.
                row.link(0);

                // "insertDataRow" will corrupt page memory if we don't do this.
                if (row instanceof DataRow && !partCtx.oldGrpCtx.storeCacheIdInDataPage())
                    ((DataRow)row).cacheId(CU.UNDEFINED_CACHE_ID);

                freeList.insertDataRow(row, IoStatisticsHolderNoOp.INSTANCE);

                // Put it back.
                if (row instanceof DataRow)
                    ((DataRow)row).cacheId(cacheId);

                tracker.complete(INSERT_ROW);

                newTree.putx(row);

                long newLink = row.link();

                tracker.complete(STORE_MAP);

                partCtx.linkMap.put(leafIo.getLink(pageAddr, idx), newLink);

                tracker.complete(STORE_PK);

                if (row.expireTime() != 0)
                    newPendingTree.putx(new PendingRow(cacheId, row.expireTime(), newLink));

                tracker.complete(STORE_PENDING);

                entriesProcessed.incrementAndGet();

                return true;
            });

            checkCancellation();

            defragmentationCheckpoint.checkpointTimeoutLock().checkpointReadUnlock();

            defragmentationCheckpoint.checkpointTimeoutLock().checkpointReadLock();

            tracker.complete(CP_LOCK);

            freeList.saveMetadata(IoStatisticsHolderNoOp.INSTANCE);

            copyCacheMetadata(partCtx);

            tracker.complete(METADATA);
        }
        finally {
            defragmentationCheckpoint.checkpointTimeoutLock().checkpointReadUnlock();
        }

        System.out.println(tracker.toString());
    }

    /** */
    private void copyCacheMetadata(
        PartitionContext partCtx
    ) throws IgniteCheckedException {
        // Same for all page memories. Why does it need to be in PageMemory?
        long partMetaPageId = partCtx.cachePageMemory.partitionMetaPageId(partCtx.grpId, partCtx.partId);

        access(ACCESS_READ, partCtx.cachePageMemory, partCtx.grpId, partMetaPageId, oldPartMetaPageAddr -> {
            PagePartitionMetaIO oldPartMetaIo = PageIO.getPageIO(oldPartMetaPageAddr);

            // Newer meta versions may contain new data that we don't copy during defragmentation.
            assert Arrays.asList(1, 2, 3).contains(oldPartMetaIo.getVersion()) : oldPartMetaIo.getVersion();

            access(ACCESS_WRITE, partCtx.partPageMemory, partCtx.grpId, partMetaPageId, newPartMetaPageAddr -> {
                PagePartitionMetaIOV3 newPartMetaIo = PageIO.getPageIO(newPartMetaPageAddr);

                // Copy partition state.
                byte partState = oldPartMetaIo.getPartitionState(oldPartMetaPageAddr);
                newPartMetaIo.setPartitionState(newPartMetaPageAddr, partState);

                // Copy cache size for single cache group.
                long size = oldPartMetaIo.getSize(oldPartMetaPageAddr);
                newPartMetaIo.setSize(newPartMetaPageAddr, size);

                // Copy update counter value.
                long updateCntr = oldPartMetaIo.getUpdateCounter(oldPartMetaPageAddr);
                newPartMetaIo.setUpdateCounter(newPartMetaPageAddr, updateCntr);

                // Copy global remove Id.
                long rmvId = oldPartMetaIo.getGlobalRemoveId(oldPartMetaPageAddr);
                newPartMetaIo.setGlobalRemoveId(newPartMetaPageAddr, rmvId);

                // Copy cache sizes for shared cache group.
                long oldCountersPageId = oldPartMetaIo.getCountersPageId(oldPartMetaPageAddr);
                if (oldCountersPageId != 0L) {
                    Map<Integer, Long> sizes = GridCacheOffheapManager.readSharedGroupCacheSizes(
                        partCtx.cachePageMemory,
                        partCtx.grpId,
                        oldCountersPageId
                    );

                    long newCountersPageId = GridCacheOffheapManager.writeSharedGroupCacheSizes(
                        partCtx.partPageMemory,
                        partCtx.grpId,
                        0L,
                        partCtx.partId,
                        sizes
                    );

                    newPartMetaIo.setCountersPageId(newPartMetaPageAddr, newCountersPageId);
                }

                // Copy counter gaps.
                long oldGapsLink = oldPartMetaIo.getGapsLink(oldPartMetaPageAddr);
                if (oldGapsLink != 0L) {
                    byte[] gapsBytes = partCtx.oldCacheDataStore.partStorage().readRow(oldGapsLink);

                    SimpleDataRow gapsDataRow = new SimpleDataRow(partCtx.partId, gapsBytes);

                    partCtx.newCacheDataStore.partStorage().insertDataRow(gapsDataRow, IoStatisticsHolderNoOp.INSTANCE);

                    newPartMetaIo.setGapsLink(newPartMetaPageAddr, gapsDataRow.link());
                }

                // Encryption stuff.
                newPartMetaIo.setEncryptedPageCount(newPartMetaPageAddr, 0);
                newPartMetaIo.setEncryptedPageIndex(newPartMetaPageAddr, 0);

                return null;
            });

            return null;
        });
    }

    /**
     * Defragmentate indexing partition.
     *
     * @param grpCtx
     * @param mappingByPartition
     *
     * @throws IgniteCheckedException If failed.
     */
    private void defragmentIndexPartition(
        CacheGroupContext grpCtx,
        CacheGroupContext newCtx,
        IntMap<LinkMap> mappingByPartition
    ) throws IgniteCheckedException {
        GridQueryProcessor query = grpCtx.caches().get(0).kernalContext().query();

        if (!query.moduleEnabled())
            return;

        final GridQueryIndexing idx = query.getIndexing();

        CheckpointTimeoutLock cpLock = defragmentationCheckpoint.checkpointTimeoutLock();

        Runnable cancellationChecker = this::checkCancellation;

        idx.defragmentator().defragmentate(
            grpCtx,
            newCtx,
            (PageMemoryEx)partDataRegion.pageMemory(),
            mappingByPartition,
            cpLock,
            cancellationChecker,
            log
        );
    }

    /** */
    @SuppressWarnings("PublicField")
    private class PartitionContext {
        /** */
        public final File workDir;

        /** */
        public final int grpId;

        /** */
        public final int partId;

        /** */
        public final DataRegion cacheDataRegion;

        /** */
        public final PageMemoryEx cachePageMemory;

        /** */
        public final PageMemoryEx partPageMemory;

        /** */
        public final PageMemoryEx mappingPageMemory;

        /** */
        public final CacheGroupContext oldGrpCtx;

        /** */
        public final CacheGroupContext newGrpCtx;

        /** */
        public final CacheDataStore oldCacheDataStore;

        /** */
        private GridCacheDataStore newCacheDataStore;

        /** */
        public final FilePageStoreFactory pageStoreFactory;

        /** */
        public final AtomicLong partPagesAllocated = new AtomicLong();

        /** */
        public final AtomicLong mappingPagesAllocated = new AtomicLong();

        /** */
        private LinkMap linkMap;

        /** */
        public PartitionContext(
            File workDir,
            int grpId,
            int partId,
            DataRegion partDataRegion,
            DataRegion mappingDataRegion,
            CacheGroupContext oldGrpCtx,
            CacheGroupContext newGrpCtx,
            CacheDataStore oldCacheDataStore,
            FilePageStoreFactory pageStoreFactory
        ) {
            this.workDir = workDir;
            this.grpId = grpId;
            this.partId = partId;
            cacheDataRegion = oldGrpCtx.dataRegion();

            cachePageMemory = (PageMemoryEx)cacheDataRegion.pageMemory();
            partPageMemory = (PageMemoryEx)partDataRegion.pageMemory();
            mappingPageMemory = (PageMemoryEx)mappingDataRegion.pageMemory();

            this.oldGrpCtx = oldGrpCtx;
            this.newGrpCtx = newGrpCtx;
            this.oldCacheDataStore = oldCacheDataStore;
            this.pageStoreFactory = pageStoreFactory;
        }

        /** */
        public PageStore createPartPageStore() throws IgniteCheckedException {
            PageStore partPageStore;

            defragmentationCheckpoint.checkpointTimeoutLock().checkpointReadLock();
            try {
                partPageStore = pageStoreFactory.createPageStore(
                    FLAG_DATA,
                    () -> defragmentedPartTmpFile(workDir, partId).toPath(),
                    partPagesAllocated::addAndGet
                );
            }
            finally {
                defragmentationCheckpoint.checkpointTimeoutLock().checkpointReadUnlock();
            }

            partPageStore.sync();

            DefragmentationPageReadWriteManager pageMgr = (DefragmentationPageReadWriteManager)partPageMemory.pageManager();

            pageMgr.pageStoreMap().addPageStore(grpId, partId, partPageStore);

            return partPageStore;
        }

        /** */
        public PageStore createMappingPageStore() throws IgniteCheckedException {
            PageStore mappingPageStore;

            defragmentationCheckpoint.checkpointTimeoutLock().checkpointReadLock();
            try {
                mappingPageStore = pageStoreFactory.createPageStore(
                    FLAG_DATA,
                    () -> defragmentedPartMappingFile(workDir, partId).toPath(),
                    mappingPagesAllocated::addAndGet
                );
            }
            finally {
                defragmentationCheckpoint.checkpointTimeoutLock().checkpointReadUnlock();
            }

            mappingPageStore.sync();

            DefragmentationPageReadWriteManager partMgr = (DefragmentationPageReadWriteManager)mappingPageMemory.pageManager();

            partMgr.pageStoreMap().addPageStore(grpId, partId, mappingPageStore);

            return mappingPageStore;
        }

        /** */
        public LinkMap createLinkMapTree(boolean initNew) throws IgniteCheckedException {
            defragmentationCheckpoint.checkpointTimeoutLock().checkpointReadLock();

            //TODO Store link in meta page and remove META_PAGE_IDX constant?
            try {
                long mappingMetaPageId = initNew
                    ? mappingPageMemory.allocatePage(grpId, partId, FLAG_DATA)
                    : PageIdUtils.pageId(partId, FLAG_DATA, LinkMap.META_PAGE_IDX);

                assert PageIdUtils.pageIndex(mappingMetaPageId) == LinkMap.META_PAGE_IDX
                    : PageIdUtils.toDetailString(mappingMetaPageId);

                linkMap = new LinkMap(newGrpCtx, mappingPageMemory, mappingMetaPageId, initNew);
            }
            finally {
                defragmentationCheckpoint.checkpointTimeoutLock().checkpointReadUnlock();
            }

            return linkMap;
        }

        /** */
        public void createNewCacheDataStore(GridSpinBusyLock busyLock) {
            GridCacheDataStore newCacheDataStore = new GridCacheDataStore(
                newGrpCtx,
                partId,
                true,
                busyLock,
                log
            );

            defragmentationCheckpoint.checkpointTimeoutLock().checkpointReadLock();

            try {
                newCacheDataStore.init();
            }
            finally {
                defragmentationCheckpoint.checkpointTimeoutLock().checkpointReadUnlock();
            }

            this.newCacheDataStore = newCacheDataStore;
        }
    }
<<<<<<< HEAD

    /** */
    public static class DefragmentationStatus {
        /** */
        private final List<CacheGroupDefragmentationStatus> cacheGrpsStatus = new CopyOnWriteArrayList<>();

        /** */
        private final long startNanos = System.nanoTime();

        /** */
        private final AtomicLong totalDuration = new AtomicLong();

        /** */
        public void heartbeat() {
            long newTotalDuration = System.nanoTime() - startNanos;

            totalDuration.set(newTotalDuration);
        }

        /** */
        public long getTotalDuration() {
            heartbeat(); //?

            return U.nanosToMillis(totalDuration.get());
        }
    }

    /** */
    public static class CacheGroupDefragmentationStatus {


    }

    /** */
    private static class DefragmentationCancelledException extends RuntimeException {
        /** Serial version uid. */
        private static final long serialVersionUID = 0L;
    }
=======
>>>>>>> e6b38302
}<|MERGE_RESOLUTION|>--- conflicted
+++ resolved
@@ -23,11 +23,7 @@
 import java.util.List;
 import java.util.Map;
 import java.util.Set;
-<<<<<<< HEAD
-import java.util.concurrent.CopyOnWriteArrayList;
 import java.util.concurrent.atomic.AtomicBoolean;
-=======
->>>>>>> e6b38302
 import java.util.concurrent.atomic.AtomicInteger;
 import java.util.concurrent.atomic.AtomicLong;
 import java.util.function.LongConsumer;
@@ -969,45 +965,10 @@
             this.newCacheDataStore = newCacheDataStore;
         }
     }
-<<<<<<< HEAD
-
-    /** */
-    public static class DefragmentationStatus {
-        /** */
-        private final List<CacheGroupDefragmentationStatus> cacheGrpsStatus = new CopyOnWriteArrayList<>();
-
-        /** */
-        private final long startNanos = System.nanoTime();
-
-        /** */
-        private final AtomicLong totalDuration = new AtomicLong();
-
-        /** */
-        public void heartbeat() {
-            long newTotalDuration = System.nanoTime() - startNanos;
-
-            totalDuration.set(newTotalDuration);
-        }
-
-        /** */
-        public long getTotalDuration() {
-            heartbeat(); //?
-
-            return U.nanosToMillis(totalDuration.get());
-        }
-    }
-
-    /** */
-    public static class CacheGroupDefragmentationStatus {
-
-
-    }
-
-    /** */
-    private static class DefragmentationCancelledException extends RuntimeException {
+
+    /** */
+    private static class DefragmentationCancelledException extends Exception {
         /** Serial version uid. */
         private static final long serialVersionUID = 0L;
     }
-=======
->>>>>>> e6b38302
 }