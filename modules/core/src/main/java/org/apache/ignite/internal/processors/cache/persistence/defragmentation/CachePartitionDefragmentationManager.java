/*
 * Licensed to the Apache Software Foundation (ASF) under one or more
 * contributor license agreements.  See the NOTICE file distributed with
 * this work for additional information regarding copyright ownership.
 * The ASF licenses this file to You under the Apache License, Version 2.0
 * (the "License"); you may not use this file except in compliance with
 * the License.  You may obtain a copy of the License at
 *
 *      http://www.apache.org/licenses/LICENSE-2.0
 *
 * Unless required by applicable law or agreed to in writing, software
 * distributed under the License is distributed on an "AS IS" BASIS,
 * WITHOUT WARRANTIES OR CONDITIONS OF ANY KIND, either express or implied.
 * See the License for the specific language governing permissions and
 * limitations under the License.
 */

package org.apache.ignite.internal.processors.cache.persistence.defragmentation;

import java.io.File;
import java.nio.file.Path;
import java.util.Arrays;
import java.util.HashSet;
import java.util.List;
import java.util.Map;
import java.util.Set;
import java.util.concurrent.atomic.AtomicBoolean;
import java.util.concurrent.atomic.AtomicInteger;
import java.util.concurrent.atomic.AtomicLong;
import java.util.function.LongConsumer;
import java.util.stream.Collectors;
import org.apache.ignite.IgniteCheckedException;
import org.apache.ignite.IgniteException;
import org.apache.ignite.IgniteLogger;
import org.apache.ignite.configuration.DataPageEvictionMode;
import org.apache.ignite.internal.IgniteInternalFuture;
import org.apache.ignite.internal.metric.IoStatisticsHolderNoOp;
import org.apache.ignite.internal.pagemem.PageIdAllocator;
import org.apache.ignite.internal.pagemem.PageIdUtils;
import org.apache.ignite.internal.pagemem.store.PageStore;
import org.apache.ignite.internal.processors.cache.CacheGroupContext;
import org.apache.ignite.internal.processors.cache.CacheType;
import org.apache.ignite.internal.processors.cache.GridCacheSharedContext;
import org.apache.ignite.internal.processors.cache.IgniteCacheOffheapManager.CacheDataStore;
import org.apache.ignite.internal.processors.cache.persistence.CacheDataRow;
import org.apache.ignite.internal.processors.cache.persistence.CheckpointState;
import org.apache.ignite.internal.processors.cache.persistence.DataRegion;
import org.apache.ignite.internal.processors.cache.persistence.GridCacheDatabaseSharedManager;
import org.apache.ignite.internal.processors.cache.persistence.GridCacheOffheapManager;
import org.apache.ignite.internal.processors.cache.persistence.GridCacheOffheapManager.GridCacheDataStore;
import org.apache.ignite.internal.processors.cache.persistence.checkpoint.CheckpointManager;
import org.apache.ignite.internal.processors.cache.persistence.checkpoint.CheckpointTimeoutLock;
import org.apache.ignite.internal.processors.cache.persistence.checkpoint.LightweightCheckpointManager;
import org.apache.ignite.internal.processors.cache.persistence.file.FilePageStoreFactory;
import org.apache.ignite.internal.processors.cache.persistence.file.FilePageStoreManager;
import org.apache.ignite.internal.processors.cache.persistence.freelist.AbstractFreeList;
import org.apache.ignite.internal.processors.cache.persistence.freelist.SimpleDataRow;
import org.apache.ignite.internal.processors.cache.persistence.pagemem.PageMemoryEx;
import org.apache.ignite.internal.processors.cache.persistence.tree.io.PageIO;
import org.apache.ignite.internal.processors.cache.persistence.tree.io.PagePartitionMetaIO;
import org.apache.ignite.internal.processors.cache.persistence.tree.io.PagePartitionMetaIOV3;
import org.apache.ignite.internal.processors.cache.tree.AbstractDataLeafIO;
import org.apache.ignite.internal.processors.cache.tree.CacheDataTree;
import org.apache.ignite.internal.processors.cache.tree.DataRow;
import org.apache.ignite.internal.processors.cache.tree.PendingEntriesTree;
import org.apache.ignite.internal.processors.cache.tree.PendingRow;
import org.apache.ignite.internal.processors.query.GridQueryIndexing;
import org.apache.ignite.internal.processors.query.GridQueryProcessor;
import org.apache.ignite.internal.util.GridSpinBusyLock;
import org.apache.ignite.internal.util.collection.IntHashMap;
import org.apache.ignite.internal.util.collection.IntMap;
import org.apache.ignite.internal.util.future.GridCompoundFuture;
import org.apache.ignite.internal.util.future.GridFinishedFuture;
import org.apache.ignite.internal.util.future.GridFutureAdapter;
import org.apache.ignite.internal.util.typedef.internal.CU;
import org.apache.ignite.internal.util.typedef.internal.S;
import org.apache.ignite.internal.util.typedef.internal.U;
import org.apache.ignite.lang.IgniteInClosure;
import org.apache.ignite.lang.IgniteOutClosure;
import org.apache.ignite.maintenance.MaintenanceRegistry;

import static java.util.stream.StreamSupport.stream;
import static org.apache.ignite.internal.pagemem.PageIdAllocator.FLAG_DATA;
import static org.apache.ignite.internal.pagemem.PageIdAllocator.FLAG_IDX;
import static org.apache.ignite.internal.processors.cache.persistence.CheckpointState.FINISHED;
import static org.apache.ignite.internal.processors.cache.persistence.GridCacheDatabaseSharedManager.DEFRAGMENTATION_MAPPING_REGION_NAME;
import static org.apache.ignite.internal.processors.cache.persistence.GridCacheDatabaseSharedManager.DEFRAGMENTATION_PART_REGION_NAME;
import static org.apache.ignite.internal.processors.cache.persistence.defragmentation.CachePartitionDefragmentationManager.PartStages.CP_LOCK;
import static org.apache.ignite.internal.processors.cache.persistence.defragmentation.CachePartitionDefragmentationManager.PartStages.INSERT_ROW;
import static org.apache.ignite.internal.processors.cache.persistence.defragmentation.CachePartitionDefragmentationManager.PartStages.ITERATE;
import static org.apache.ignite.internal.processors.cache.persistence.defragmentation.CachePartitionDefragmentationManager.PartStages.METADATA;
import static org.apache.ignite.internal.processors.cache.persistence.defragmentation.CachePartitionDefragmentationManager.PartStages.READ_ROW;
import static org.apache.ignite.internal.processors.cache.persistence.defragmentation.CachePartitionDefragmentationManager.PartStages.STORE_MAP;
import static org.apache.ignite.internal.processors.cache.persistence.defragmentation.CachePartitionDefragmentationManager.PartStages.STORE_PENDING;
import static org.apache.ignite.internal.processors.cache.persistence.defragmentation.CachePartitionDefragmentationManager.PartStages.STORE_PK;
import static org.apache.ignite.internal.processors.cache.persistence.defragmentation.DefragmentationFileUtils.batchRenameDefragmentedCacheGroupPartitions;
import static org.apache.ignite.internal.processors.cache.persistence.defragmentation.DefragmentationFileUtils.defragmentedIndexTmpFile;
import static org.apache.ignite.internal.processors.cache.persistence.defragmentation.DefragmentationFileUtils.defragmentedPartFile;
import static org.apache.ignite.internal.processors.cache.persistence.defragmentation.DefragmentationFileUtils.defragmentedPartMappingFile;
import static org.apache.ignite.internal.processors.cache.persistence.defragmentation.DefragmentationFileUtils.defragmentedPartTmpFile;
import static org.apache.ignite.internal.processors.cache.persistence.defragmentation.DefragmentationFileUtils.renameTempIndexFile;
import static org.apache.ignite.internal.processors.cache.persistence.defragmentation.DefragmentationFileUtils.renameTempPartitionFile;
import static org.apache.ignite.internal.processors.cache.persistence.defragmentation.DefragmentationFileUtils.skipAlreadyDefragmentedCacheGroup;
import static org.apache.ignite.internal.processors.cache.persistence.defragmentation.DefragmentationFileUtils.skipAlreadyDefragmentedPartition;
import static org.apache.ignite.internal.processors.cache.persistence.defragmentation.DefragmentationFileUtils.writeDefragmentationCompletionMarker;
import static org.apache.ignite.internal.processors.cache.persistence.defragmentation.TreeIterator.PageAccessType.ACCESS_READ;
import static org.apache.ignite.internal.processors.cache.persistence.defragmentation.TreeIterator.PageAccessType.ACCESS_WRITE;
import static org.apache.ignite.internal.processors.cache.persistence.defragmentation.TreeIterator.access;

/**
 * Defragmentation manager is the core class that contains main defragmentation procedure.
 */
public class CachePartitionDefragmentationManager {
    /** */
    public static final String DEFRAGMENTATION_MNTC_TASK_NAME = "defragmentationMaintenanceTask";

    /** */
    private final Set<String> cachesForDefragmentation;

    /** Cache shared context. */
    private final GridCacheSharedContext<?, ?> sharedCtx;

    /** Maintenance registry. */
    private final MaintenanceRegistry mntcReg;

    /** Logger. */
    private final IgniteLogger log;

    /** Database shared manager. */
    private final GridCacheDatabaseSharedManager dbMgr;

    /** File page store manager. */
    private final FilePageStoreManager filePageStoreMgr;

    /**
     * Checkpoint for specific defragmentation regions which would store the data to new partitions
     * during the defragmentation.
     */
    private final LightweightCheckpointManager defragmentationCheckpoint;

    /** Default checkpoint for current node. */
    private final CheckpointManager nodeCheckpoint;

    /** Page size. */
    private final int pageSize;

    /** */
    private final DataRegion partDataRegion;

    /** */
    private final DataRegion mappingDataRegion;

    /** */
    private final AtomicBoolean cancel = new AtomicBoolean();

    /** */
    private final GridFutureAdapter<?> completionFut = new GridFutureAdapter<>();

    /**
     * @param cacheNames Names of caches to be defragmented. Empty means "all".
     * @param sharedCtx Cache shared context.
     * @param dbMgr Database manager.
     * @param filePageStoreMgr File page store manager.
     * @param nodeCheckpoint Default checkpoint for this node.
     * @param defragmentationCheckpoint Specific checkpoint for defragmentation.
     * @param pageSize Page size.
     */
    public CachePartitionDefragmentationManager(
        List<String> cacheNames,
        GridCacheSharedContext<?, ?> sharedCtx,
        GridCacheDatabaseSharedManager dbMgr,
        FilePageStoreManager filePageStoreMgr,
        CheckpointManager nodeCheckpoint,
        LightweightCheckpointManager defragmentationCheckpoint,
        int pageSize
    ) throws IgniteCheckedException {
        cachesForDefragmentation = new HashSet<>(cacheNames);

        this.dbMgr = dbMgr;
        this.filePageStoreMgr = filePageStoreMgr;
        this.pageSize = pageSize;
        this.sharedCtx = sharedCtx;

        this.mntcReg = sharedCtx.kernalContext().maintenanceRegistry();
        this.log = sharedCtx.logger(getClass());
        this.defragmentationCheckpoint = defragmentationCheckpoint;
        this.nodeCheckpoint = nodeCheckpoint;

        partDataRegion = dbMgr.dataRegion(DEFRAGMENTATION_PART_REGION_NAME);
        mappingDataRegion = dbMgr.dataRegion(DEFRAGMENTATION_MAPPING_REGION_NAME);
    }

    /** */
<<<<<<< HEAD
    public void beforeDefragmentation() throws IgniteCheckedException {
        // Checkpointer must be enabled so all pages on disk are in their latest valid state.
        dbMgr.resumeWalLogging();
=======
    public void executeDefragmentation() throws IgniteCheckedException {
        log.info("Defragmentation started.");
>>>>>>> 4ea97a9a

        dbMgr.onStateRestored(null);

        nodeCheckpoint.forceCheckpoint("beforeDefragmentation", null).futureFor(FINISHED).get();

        dbMgr.preserveWalTailPointer();

        sharedCtx.wal().onDeActivate(sharedCtx.kernalContext());
    }

    /** */
    public void executeDefragmentation() throws IgniteCheckedException {
        log.info("Defragmentation started.");

        try {
            // Now the actual process starts.
            TreeIterator treeIter = new TreeIterator(pageSize);

            IgniteInternalFuture<?> idxDfrgFut = null;
            DataPageEvictionMode prevPageEvictionMode = null;

            for (CacheGroupContext oldGrpCtx : sharedCtx.cache().cacheGroups()) {
                if (!oldGrpCtx.userCache())
                    continue;

                int grpId = oldGrpCtx.groupId();

                if (!cachesForDefragmentation.isEmpty()) {
                    if (oldGrpCtx.caches().stream().noneMatch(cctx -> cachesForDefragmentation.contains(cctx.name())))
                        continue;
                }

                File workDir = filePageStoreMgr.cacheWorkDir(oldGrpCtx.sharedGroup(), oldGrpCtx.cacheOrGroupName());

                try {
                    if (skipAlreadyDefragmentedCacheGroup(workDir, grpId, log))
                        continue;

                    GridCacheOffheapManager offheap = (GridCacheOffheapManager)oldGrpCtx.offheap();

                    GridSpinBusyLock busyLock = offheap.busyLock();

                    List<CacheDataStore> oldCacheDataStores = stream(offheap.cacheDataStores().spliterator(), false)
                        .filter(store -> {
                            try {
                                return filePageStoreMgr.exists(grpId, store.partId());
                            }
                            catch (IgniteCheckedException e) {
                                throw new IgniteException(e);
                            }
                        })
                        .collect(Collectors.toList());

                    if (workDir != null && !oldCacheDataStores.isEmpty()) {
                        // We can't start defragmentation of new group on the region that has wrong eviction mode.
                        // So waiting of the previous cache group defragmentation is inevitable.
                        DataPageEvictionMode curPageEvictionMode = oldGrpCtx.dataRegion().config().getPageEvictionMode();

                        if (prevPageEvictionMode == null || prevPageEvictionMode != curPageEvictionMode) {
                            prevPageEvictionMode = curPageEvictionMode;

                            partDataRegion.config().setPageEvictionMode(curPageEvictionMode);

                            if (idxDfrgFut != null)
                                idxDfrgFut.get();
                        }

                        IntMap<CacheDataStore> cacheDataStores = new IntHashMap<>();

                        for (CacheDataStore store : offheap.cacheDataStores()) {
                            // Tree can be null for not yet initialized partitions.
                            // This would mean that these partitions are empty.
                            assert store.tree() == null || store.tree().groupId() == grpId;

                            if (store.tree() != null)
                                cacheDataStores.put(store.partId(), store);
                        }

                        //TODO ensure that there are no races.
                        dbMgr.checkpointedDataRegions().remove(oldGrpCtx.dataRegion());

                        // Another cheat. Ttl cleanup manager knows too much shit.
                        oldGrpCtx.caches().stream()
                            .filter(cacheCtx -> cacheCtx.groupId() == grpId)
                            .forEach(cacheCtx -> cacheCtx.ttl().unregister());

                        // Technically wal is already disabled, but "PageHandler.isWalDeltaRecordNeeded" doesn't care
                        // and WAL records will be allocated anyway just to be ignored later if we don't disable WAL for
                        // cache group explicitly.
                        oldGrpCtx.localWalEnabled(false, false);

                        boolean encrypted = oldGrpCtx.config().isEncryptionEnabled();

                        FilePageStoreFactory pageStoreFactory = filePageStoreMgr.getPageStoreFactory(grpId, encrypted);

                        createIndexPageStore(grpId, workDir, pageStoreFactory, partDataRegion, val -> {
                        }); //TODO Allocated tracker.

                        checkCancellation();

                        GridCompoundFuture<Object, Object> cmpFut = new GridCompoundFuture<>();

                        PageMemoryEx oldPageMem = (PageMemoryEx)oldGrpCtx.dataRegion().pageMemory();

                        CacheGroupContext newGrpCtx = new CacheGroupContext(
                            sharedCtx,
                            grpId,
                            oldGrpCtx.receivedFrom(),
                            CacheType.USER,
                            oldGrpCtx.config(),
                            oldGrpCtx.affinityNode(),
                            partDataRegion,
                            oldGrpCtx.cacheObjectContext(),
                            null,
                            null,
                            oldGrpCtx.localStartVersion(),
                            true,
                            false,
                            true
                        );

<<<<<<< HEAD
                        defragmentationCheckpoint.checkpointTimeoutLock().checkpointReadLock();
=======
                        if (skipAlreadyDefragmentedPartition(workDir, grpId, partId, log)) {
                            partCtx.createPageStore(
                                () -> defragmentedPartMappingFile(workDir, partId).toPath(),
                                partCtx.mappingPagesAllocated,
                                partCtx.mappingPageMemory
                            );
>>>>>>> 4ea97a9a

                        try {
                            // This will initialize partition meta in index partition - meta tree and reuse list.
                            newGrpCtx.start();
                        }
                        finally {
                            defragmentationCheckpoint.checkpointTimeoutLock().checkpointReadUnlock();
                        }

<<<<<<< HEAD
                        IntMap<LinkMap> linkMapByPart = new IntHashMap<>();
=======
                        partCtx.createPageStore(
                            () -> defragmentedPartMappingFile(workDir, partId).toPath(),
                            partCtx.mappingPagesAllocated,
                            partCtx.mappingPageMemory
                        );
>>>>>>> 4ea97a9a

                        for (CacheDataStore oldCacheDataStore : oldCacheDataStores) {
                            checkCancellation();

<<<<<<< HEAD
                            int partId = oldCacheDataStore.partId();
=======
                        partCtx.createPageStore(
                            () -> defragmentedPartTmpFile(workDir, partId).toPath(),
                            partCtx.partPagesAllocated,
                            partCtx.partPageMemory
                        );
>>>>>>> 4ea97a9a

                            PartitionContext partCtx = new PartitionContext(
                                workDir,
                                grpId,
                                partId,
                                partDataRegion,
                                mappingDataRegion,
                                oldGrpCtx,
                                newGrpCtx,
                                cacheDataStores.get(partId),
                                pageStoreFactory
                            );

<<<<<<< HEAD
                            if (skipAlreadyDefragmentedPartition(workDir, grpId, partId, log)) {
                                partCtx.createMappingPageStore();

                                linkMapByPart.put(partId, partCtx.createLinkMapTree(false));

                                continue;
                            }

                            partCtx.createMappingPageStore();

                            linkMapByPart.put(partId, partCtx.createLinkMapTree(true));

                            checkCancellation();

                            partCtx.createPartPageStore();

                            copyPartitionData(partCtx, treeIter, busyLock);

                            //TODO Move inside of defragmentSinglePartition.
                            IgniteInClosure<IgniteInternalFuture<?>> cpLsnr = fut -> {
                                if (fut.error() == null) {
                                    PageStore oldPageStore = null;

                                    try {
                                        oldPageStore = filePageStoreMgr.getStore(grpId, partId);
                                    }
                                    catch (IgniteCheckedException ignore) {
                                    }

                                    assert oldPageStore != null;

                                    if (log.isDebugEnabled()) {
                                        log.debug(S.toString(
                                            "Partition defragmented",
                                            "grpId", grpId, false,
                                            "partId", partId, false,
                                            "oldPages", oldPageStore.pages(), false,
                                            "newPages", partCtx.partPagesAllocated.get() + 1, false,
                                            "mappingPages", partCtx.mappingPagesAllocated.get() + 1, false,
                                            "pageSize", pageSize, false,
                                            "partFile", defragmentedPartFile(workDir, partId).getName(), false,
                                            "workDir", workDir, false
                                        ));
                                    }

                                    oldPageMem.invalidate(grpId, partId);

                                    partCtx.partPageMemory.invalidate(grpId, partId);

                                    DefragmentationPageReadWriteManager pageMgr = (DefragmentationPageReadWriteManager)partCtx.partPageMemory.pageManager();

                                    pageMgr.pageStoreMap().removePageStore(grpId, partId); // Yes, it'll be invalid in a second.

                                    try {
                                        renameTempPartitionFile(workDir, partId);
                                    }
                                    catch (IgniteCheckedException e) {
                                        throw new IgniteException(e);
                                    }
                                }
                            };
=======
                        IgniteInClosure<IgniteInternalFuture<?>> cpLsnr = fut -> {
                            if (fut.error() != null)
                                return;

                            PageStore oldPageStore = null;

                            try {
                                oldPageStore = filePageStoreMgr.getStore(grpId, partId);
                            }
                            catch (IgniteCheckedException ignore) {
                            }

                            if (log.isDebugEnabled()) {
                                log.debug(S.toString(
                                    "Partition defragmented",
                                    "grpId", grpId, false,
                                    "partId", partId, false,
                                    "oldPages", oldPageStore.pages(), false,
                                    "newPages", partCtx.partPagesAllocated.get() + 1, false,
                                    "mappingPages", partCtx.mappingPagesAllocated.get() + 1, false,
                                    "pageSize", pageSize, false,
                                    "partFile", defragmentedPartFile(workDir, partId).getName(), false,
                                    "workDir", workDir, false
                                ));
                            }

                            oldPageMem.invalidate(grpId, partId);

                            partCtx.partPageMemory.invalidate(grpId, partId);

                            DefragmentationPageReadWriteManager pageMgr = (DefragmentationPageReadWriteManager)partCtx.partPageMemory.pageManager();

                            pageMgr.pageStoreMap().removePageStore(grpId, partId); // Yes, it'll be invalid in a second.

                            try {
                                renameTempPartitionFile(workDir, partId);
                            }
                            catch (IgniteCheckedException e) {
                                throw new IgniteException(e);
                            }
                        };
>>>>>>> 4ea97a9a

                            GridFutureAdapter<?> cpFut = defragmentationCheckpoint
                                .forceCheckpoint("partition defragmented", null)
                                .futureFor(CheckpointState.FINISHED);

                            cpFut.listen(cpLsnr);

                            cmpFut.add((IgniteInternalFuture<Object>)cpFut);
                        }

                        // A bit too general for now, but I like it more then saving only the last checkpoint future.
                        cmpFut.markInitialized().get();

                        idxDfrgFut = new GridFinishedFuture<>();

                        if (filePageStoreMgr.hasIndexStore(grpId)) {
                            defragmentIndexPartition(oldGrpCtx, newGrpCtx, linkMapByPart);

                            idxDfrgFut = defragmentationCheckpoint
                                .forceCheckpoint("index defragmented", null)
                                .futureFor(CheckpointState.FINISHED);
                        }

                        idxDfrgFut = idxDfrgFut.chain(fut -> {
                            oldPageMem.invalidate(grpId, PageIdAllocator.INDEX_PARTITION);

                            PageMemoryEx partPageMem = (PageMemoryEx)partDataRegion.pageMemory();

                            partPageMem.invalidate(grpId, PageIdAllocator.INDEX_PARTITION);

                            DefragmentationPageReadWriteManager pageMgr = (DefragmentationPageReadWriteManager)partPageMem.pageManager();

                            pageMgr.pageStoreMap().removePageStore(grpId, PageIdAllocator.INDEX_PARTITION);

                            PageMemoryEx mappingPageMem = (PageMemoryEx)mappingDataRegion.pageMemory();

                            pageMgr = (DefragmentationPageReadWriteManager)mappingPageMem.pageManager();

                            pageMgr.pageStoreMap().clear(grpId);

                            try {
                                renameTempIndexFile(workDir);

                                writeDefragmentationCompletionMarker(filePageStoreMgr.getPageStoreFileIoFactory(), workDir, log);

                                batchRenameDefragmentedCacheGroupPartitions(workDir, log);
                            }
                            catch (IgniteCheckedException e) {
                                throw new IgniteException(e);
                            }

                            return null;
                        });
                    }
                }
                catch (DefragmentationCancelledException e) {
                    DefragmentationFileUtils.deleteLeftovers(workDir);

                    throw e;
                }
            }

            if (idxDfrgFut != null)
                idxDfrgFut.get();

            mntcReg.unregisterMaintenanceTask(DEFRAGMENTATION_MNTC_TASK_NAME);

            log.info("Defragmentation completed. All partitions are defragmented.");

            completionFut.onDone();
        }
        catch (DefragmentationCancelledException e) {
            mntcReg.unregisterMaintenanceTask(DEFRAGMENTATION_MNTC_TASK_NAME);

            log.info("Defragmentation has been cancelled.");

            completionFut.onDone();
        }
        catch (Throwable t) {
            completionFut.onDone(t);

            throw t;
        }
        finally {
            defragmentationCheckpoint.stop(true);
        }
    }

    /** */
    public IgniteInternalFuture<?> completionFuture() {
        return completionFut.chain(future -> null);
    }

    /** */
    public void createIndexPageStore(
        int grpId,
        File workDir,
        FilePageStoreFactory pageStoreFactory,
        DataRegion partRegion,
        LongConsumer allocatedTracker
    ) throws IgniteCheckedException {
        // Index partition file has to be deleted before we begin, otherwise there's a chance of reading corrupted file.
        // There is a time period when index is already defragmented but marker file is not created yet. If node is
        // failed in that time window then index will be deframented once again. That's fine, situation is rare but code
        // to fix that would add unnecessary complications.
        U.delete(defragmentedIndexTmpFile(workDir));

        PageStore idxPageStore;

        defragmentationCheckpoint.checkpointTimeoutLock().checkpointReadLock();
        try {
            idxPageStore = pageStoreFactory.createPageStore(
                FLAG_IDX,
                () -> defragmentedIndexTmpFile(workDir).toPath(),
                allocatedTracker
            );
        }
        finally {
            defragmentationCheckpoint.checkpointTimeoutLock().checkpointReadUnlock();
        }

        idxPageStore.sync();

        PageMemoryEx partPageMem = (PageMemoryEx)partRegion.pageMemory();

        DefragmentationPageReadWriteManager partMgr = (DefragmentationPageReadWriteManager)partPageMem.pageManager();

        partMgr.pageStoreMap().addPageStore(grpId, PageIdAllocator.INDEX_PARTITION, idxPageStore);
    }

    /**
     * Cancel the process of defragmentation.
     *
     * @return {@code true} if process was cancelled by this method.
     */
    public boolean cancel() {
        if (completionFut.isDone())
            return false;

        if (cancel.compareAndSet(false, true)) {
            try {
                completionFut.get();
            }
            catch (Throwable ignore) {
            }

            return true;
        }

        return false;
    }

    /** */
    private void checkCancellation() throws DefragmentationCancelledException {
        if (cancel.get())
            throw new DefragmentationCancelledException();
    }

    /** */
    public String status() {
        throw new UnsupportedOperationException("Not implemented yet.");
    }

    /** */
    public enum PartStages {
        START,
        CP_LOCK,
        ITERATE,
        READ_ROW,
        INSERT_ROW,
        STORE_MAP,
        STORE_PK,
        STORE_PENDING,
        METADATA
    }

    /**
     * Defragmentate partition.
     *
     * @param partCtx
     * @param treeIter
     * @throws IgniteCheckedException If failed.
     */
    private void copyPartitionData(
        PartitionContext partCtx,
        TreeIterator treeIter,
        GridSpinBusyLock busyLock
    ) throws IgniteCheckedException {
        partCtx.createNewCacheDataStore(busyLock);

        CacheDataTree tree = partCtx.oldCacheDataStore.tree();

        CacheDataTree newTree = partCtx.newCacheDataStore.tree();
        PendingEntriesTree newPendingTree = partCtx.newCacheDataStore.pendingTree();
        AbstractFreeList<CacheDataRow> freeList = partCtx.newCacheDataStore.getCacheStoreFreeList();

        long cpLockThreshold = 150L;

        TimeTracker<PartStages> tracker = new TimeTracker<>(PartStages.class);

        defragmentationCheckpoint.checkpointTimeoutLock().checkpointReadLock();
        tracker.complete(CP_LOCK);

        try {
            AtomicLong lastCpLockTs = new AtomicLong(System.currentTimeMillis());
            AtomicInteger entriesProcessed = new AtomicInteger();

            treeIter.iterate(tree, partCtx.cachePageMemory, (tree0, io, pageAddr, idx) -> {
                checkCancellation();

                tracker.complete(ITERATE);

                if (System.currentTimeMillis() - lastCpLockTs.get() >= cpLockThreshold) {
                    defragmentationCheckpoint.checkpointTimeoutLock().checkpointReadUnlock();

                    defragmentationCheckpoint.checkpointTimeoutLock().checkpointReadLock();

                    tracker.complete(CP_LOCK);

                    lastCpLockTs.set(System.currentTimeMillis());
                }

                AbstractDataLeafIO leafIo = (AbstractDataLeafIO)io;
                CacheDataRow row = tree.getRow(io, pageAddr, idx);

                tracker.complete(READ_ROW);

                int cacheId = row.cacheId();

                // Reuse row that we just read.
                row.link(0);

                // "insertDataRow" will corrupt page memory if we don't do this.
                if (row instanceof DataRow && !partCtx.oldGrpCtx.storeCacheIdInDataPage())
                    ((DataRow)row).cacheId(CU.UNDEFINED_CACHE_ID);

                freeList.insertDataRow(row, IoStatisticsHolderNoOp.INSTANCE);

                // Put it back.
                if (row instanceof DataRow)
                    ((DataRow)row).cacheId(cacheId);

                tracker.complete(INSERT_ROW);

                newTree.putx(row);

                long newLink = row.link();

                tracker.complete(STORE_MAP);

                partCtx.linkMap.put(leafIo.getLink(pageAddr, idx), newLink);

                tracker.complete(STORE_PK);

                if (row.expireTime() != 0)
                    newPendingTree.putx(new PendingRow(cacheId, row.expireTime(), newLink));

                tracker.complete(STORE_PENDING);

                entriesProcessed.incrementAndGet();

                return true;
            });

            checkCancellation();

            defragmentationCheckpoint.checkpointTimeoutLock().checkpointReadUnlock();

            defragmentationCheckpoint.checkpointTimeoutLock().checkpointReadLock();

            tracker.complete(CP_LOCK);

            freeList.saveMetadata(IoStatisticsHolderNoOp.INSTANCE);

            copyCacheMetadata(partCtx);

            tracker.complete(METADATA);
        }
        finally {
            defragmentationCheckpoint.checkpointTimeoutLock().checkpointReadUnlock();
        }

        if (log.isDebugEnabled()) {
            log.debug(
                "Partition defragmentation timings for cache group " + partCtx.grpId +
                " and partition " + partCtx.partId + ": " + tracker.toString()
            );
        }
    }

    /** */
    private void copyCacheMetadata(
        PartitionContext partCtx
    ) throws IgniteCheckedException {
        // Same for all page memories. Why does it need to be in PageMemory?
        long partMetaPageId = partCtx.cachePageMemory.partitionMetaPageId(partCtx.grpId, partCtx.partId);

        access(ACCESS_READ, partCtx.cachePageMemory, partCtx.grpId, partMetaPageId, oldPartMetaPageAddr -> {
            PagePartitionMetaIO oldPartMetaIo = PageIO.getPageIO(oldPartMetaPageAddr);

            // Newer meta versions may contain new data that we don't copy during defragmentation.
            assert Arrays.asList(1, 2, 3).contains(oldPartMetaIo.getVersion())
                : "IO version " + oldPartMetaIo.getVersion() + " is not supported by current defragmentation algorithm." +
                " Please implement copying of all data added in new version.";

            access(ACCESS_WRITE, partCtx.partPageMemory, partCtx.grpId, partMetaPageId, newPartMetaPageAddr -> {
                PagePartitionMetaIOV3 newPartMetaIo = PageIO.getPageIO(newPartMetaPageAddr);

                // Copy partition state.
                byte partState = oldPartMetaIo.getPartitionState(oldPartMetaPageAddr);
                newPartMetaIo.setPartitionState(newPartMetaPageAddr, partState);

                // Copy cache size for single cache group.
                long size = oldPartMetaIo.getSize(oldPartMetaPageAddr);
                newPartMetaIo.setSize(newPartMetaPageAddr, size);

                // Copy update counter value.
                long updateCntr = oldPartMetaIo.getUpdateCounter(oldPartMetaPageAddr);
                newPartMetaIo.setUpdateCounter(newPartMetaPageAddr, updateCntr);

                // Copy global remove Id.
                long rmvId = oldPartMetaIo.getGlobalRemoveId(oldPartMetaPageAddr);
                newPartMetaIo.setGlobalRemoveId(newPartMetaPageAddr, rmvId);

                // Copy cache sizes for shared cache group.
                long oldCountersPageId = oldPartMetaIo.getCountersPageId(oldPartMetaPageAddr);
                if (oldCountersPageId != 0L) {
                    Map<Integer, Long> sizes = GridCacheOffheapManager.readSharedGroupCacheSizes(
                        partCtx.cachePageMemory,
                        partCtx.grpId,
                        oldCountersPageId
                    );

                    long newCountersPageId = GridCacheOffheapManager.writeSharedGroupCacheSizes(
                        partCtx.partPageMemory,
                        partCtx.grpId,
                        0L,
                        partCtx.partId,
                        sizes
                    );

                    newPartMetaIo.setCountersPageId(newPartMetaPageAddr, newCountersPageId);
                }

                // Copy counter gaps.
                long oldGapsLink = oldPartMetaIo.getGapsLink(oldPartMetaPageAddr);
                if (oldGapsLink != 0L) {
                    byte[] gapsBytes = partCtx.oldCacheDataStore.partStorage().readRow(oldGapsLink);

                    SimpleDataRow gapsDataRow = new SimpleDataRow(partCtx.partId, gapsBytes);

                    partCtx.newCacheDataStore.partStorage().insertDataRow(gapsDataRow, IoStatisticsHolderNoOp.INSTANCE);

                    newPartMetaIo.setGapsLink(newPartMetaPageAddr, gapsDataRow.link());
                }

                // Encryption stuff.
                newPartMetaIo.setEncryptedPageCount(newPartMetaPageAddr, 0);
                newPartMetaIo.setEncryptedPageIndex(newPartMetaPageAddr, 0);

                return null;
            });

            return null;
        });
    }

    /**
     * Defragmentate indexing partition.
     *
     * @param grpCtx
     * @param mappingByPartition
     *
     * @throws IgniteCheckedException If failed.
     */
    private void defragmentIndexPartition(
        CacheGroupContext grpCtx,
        CacheGroupContext newCtx,
        IntMap<LinkMap> mappingByPartition
    ) throws IgniteCheckedException {
        GridQueryProcessor query = grpCtx.caches().get(0).kernalContext().query();

        if (!query.moduleEnabled())
            return;

        final GridQueryIndexing idx = query.getIndexing();

        CheckpointTimeoutLock cpLock = defragmentationCheckpoint.checkpointTimeoutLock();

        Runnable cancellationChecker = this::checkCancellation;

        idx.defragmentator().defragment(
            grpCtx,
            newCtx,
            (PageMemoryEx)partDataRegion.pageMemory(),
            mappingByPartition,
            cpLock,
            cancellationChecker,
            log
        );
    }

    /** */
    @SuppressWarnings("PublicField")
    private class PartitionContext {
        /** */
        public final File workDir;

        /** */
        public final int grpId;

        /** */
        public final int partId;

        /** */
        public final DataRegion cacheDataRegion;

        /** */
        public final PageMemoryEx cachePageMemory;

        /** */
        public final PageMemoryEx partPageMemory;

        /** */
        public final PageMemoryEx mappingPageMemory;

        /** */
        public final CacheGroupContext oldGrpCtx;

        /** */
        public final CacheGroupContext newGrpCtx;

        /** */
        public final CacheDataStore oldCacheDataStore;

        /** */
        private GridCacheDataStore newCacheDataStore;

        /** */
        public final FilePageStoreFactory pageStoreFactory;

        /** */
        public final AtomicLong partPagesAllocated = new AtomicLong();

        /** */
        public final AtomicLong mappingPagesAllocated = new AtomicLong();

        /** */
        private LinkMap linkMap;

        /** */
        public PartitionContext(
            File workDir,
            int grpId,
            int partId,
            DataRegion partDataRegion,
            DataRegion mappingDataRegion,
            CacheGroupContext oldGrpCtx,
            CacheGroupContext newGrpCtx,
            CacheDataStore oldCacheDataStore,
            FilePageStoreFactory pageStoreFactory
        ) {
            this.workDir = workDir;
            this.grpId = grpId;
            this.partId = partId;
            cacheDataRegion = oldGrpCtx.dataRegion();

            cachePageMemory = (PageMemoryEx)cacheDataRegion.pageMemory();
            partPageMemory = (PageMemoryEx)partDataRegion.pageMemory();
            mappingPageMemory = (PageMemoryEx)mappingDataRegion.pageMemory();

            this.oldGrpCtx = oldGrpCtx;
            this.newGrpCtx = newGrpCtx;
            this.oldCacheDataStore = oldCacheDataStore;
            this.pageStoreFactory = pageStoreFactory;
        }

        /** */
        public PageStore createPageStore(IgniteOutClosure<Path> pathProvider, AtomicLong pagesAllocated, PageMemoryEx pageMemory) throws IgniteCheckedException {
            PageStore partPageStore;

            defragmentationCheckpoint.checkpointTimeoutLock().checkpointReadLock();
            try {
                partPageStore = pageStoreFactory.createPageStore(
                    FLAG_DATA,
                    pathProvider,
                    pagesAllocated::addAndGet
                );
            }
            finally {
                defragmentationCheckpoint.checkpointTimeoutLock().checkpointReadUnlock();
            }

            partPageStore.sync();

            DefragmentationPageReadWriteManager pageMgr = (DefragmentationPageReadWriteManager)pageMemory.pageManager();

            pageMgr.pageStoreMap().addPageStore(grpId, partId, partPageStore);

            return partPageStore;
        }

        /** */
        public LinkMap createLinkMapTree(boolean initNew) throws IgniteCheckedException {
            defragmentationCheckpoint.checkpointTimeoutLock().checkpointReadLock();

            try {
                long mappingMetaPageId = initNew
                    ? mappingPageMemory.allocatePage(grpId, partId, FLAG_DATA)
                    : PageIdUtils.pageId(partId, FLAG_DATA, LinkMap.META_PAGE_IDX);

                assert PageIdUtils.pageIndex(mappingMetaPageId) == LinkMap.META_PAGE_IDX
                    : PageIdUtils.toDetailString(mappingMetaPageId);

                linkMap = new LinkMap(newGrpCtx, mappingPageMemory, mappingMetaPageId, initNew);
            }
            finally {
                defragmentationCheckpoint.checkpointTimeoutLock().checkpointReadUnlock();
            }

            return linkMap;
        }

        /** */
        public void createNewCacheDataStore(GridSpinBusyLock busyLock) {
            GridCacheDataStore newCacheDataStore = new GridCacheDataStore(
                newGrpCtx,
                partId,
                true,
                busyLock,
                log
            );

            defragmentationCheckpoint.checkpointTimeoutLock().checkpointReadLock();

            try {
                newCacheDataStore.init();
            }
            finally {
                defragmentationCheckpoint.checkpointTimeoutLock().checkpointReadUnlock();
            }

            this.newCacheDataStore = newCacheDataStore;
        }
    }

    /** */
    private static class DefragmentationCancelledException extends RuntimeException {
        /** Serial version uid. */
        private static final long serialVersionUID = 0L;
    }
}<|MERGE_RESOLUTION|>--- conflicted
+++ resolved
@@ -191,14 +191,9 @@
     }
 
     /** */
-<<<<<<< HEAD
     public void beforeDefragmentation() throws IgniteCheckedException {
         // Checkpointer must be enabled so all pages on disk are in their latest valid state.
         dbMgr.resumeWalLogging();
-=======
-    public void executeDefragmentation() throws IgniteCheckedException {
-        log.info("Defragmentation started.");
->>>>>>> 4ea97a9a
 
         dbMgr.onStateRestored(null);
 
@@ -320,16 +315,7 @@
                             true
                         );
 
-<<<<<<< HEAD
                         defragmentationCheckpoint.checkpointTimeoutLock().checkpointReadLock();
-=======
-                        if (skipAlreadyDefragmentedPartition(workDir, grpId, partId, log)) {
-                            partCtx.createPageStore(
-                                () -> defragmentedPartMappingFile(workDir, partId).toPath(),
-                                partCtx.mappingPagesAllocated,
-                                partCtx.mappingPageMemory
-                            );
->>>>>>> 4ea97a9a
 
                         try {
                             // This will initialize partition meta in index partition - meta tree and reuse list.
@@ -339,28 +325,12 @@
                             defragmentationCheckpoint.checkpointTimeoutLock().checkpointReadUnlock();
                         }
 
-<<<<<<< HEAD
                         IntMap<LinkMap> linkMapByPart = new IntHashMap<>();
-=======
-                        partCtx.createPageStore(
-                            () -> defragmentedPartMappingFile(workDir, partId).toPath(),
-                            partCtx.mappingPagesAllocated,
-                            partCtx.mappingPageMemory
-                        );
->>>>>>> 4ea97a9a
 
                         for (CacheDataStore oldCacheDataStore : oldCacheDataStores) {
                             checkCancellation();
 
-<<<<<<< HEAD
                             int partId = oldCacheDataStore.partId();
-=======
-                        partCtx.createPageStore(
-                            () -> defragmentedPartTmpFile(workDir, partId).toPath(),
-                            partCtx.partPagesAllocated,
-                            partCtx.partPageMemory
-                        );
->>>>>>> 4ea97a9a
 
                             PartitionContext partCtx = new PartitionContext(
                                 workDir,
@@ -374,111 +344,79 @@
                                 pageStoreFactory
                             );
 
-<<<<<<< HEAD
                             if (skipAlreadyDefragmentedPartition(workDir, grpId, partId, log)) {
-                                partCtx.createMappingPageStore();
+                                partCtx.createPageStore(
+                                    () -> defragmentedPartMappingFile(workDir, partId).toPath(),
+                                    partCtx.mappingPagesAllocated,
+                                    partCtx.mappingPageMemory
+                                );
 
                                 linkMapByPart.put(partId, partCtx.createLinkMapTree(false));
 
                                 continue;
                             }
 
-                            partCtx.createMappingPageStore();
+                            partCtx.createPageStore(
+                                () -> defragmentedPartMappingFile(workDir, partId).toPath(),
+                                partCtx.mappingPagesAllocated,
+                                partCtx.mappingPageMemory
+                            );
 
                             linkMapByPart.put(partId, partCtx.createLinkMapTree(true));
 
                             checkCancellation();
 
-                            partCtx.createPartPageStore();
+                            partCtx.createPageStore(
+                                () -> defragmentedPartTmpFile(workDir, partId).toPath(),
+                                partCtx.partPagesAllocated,
+                                partCtx.partPageMemory
+                            );
 
                             copyPartitionData(partCtx, treeIter, busyLock);
 
-                            //TODO Move inside of defragmentSinglePartition.
                             IgniteInClosure<IgniteInternalFuture<?>> cpLsnr = fut -> {
-                                if (fut.error() == null) {
-                                    PageStore oldPageStore = null;
-
-                                    try {
-                                        oldPageStore = filePageStoreMgr.getStore(grpId, partId);
-                                    }
-                                    catch (IgniteCheckedException ignore) {
-                                    }
-
-                                    assert oldPageStore != null;
-
-                                    if (log.isDebugEnabled()) {
-                                        log.debug(S.toString(
-                                            "Partition defragmented",
-                                            "grpId", grpId, false,
-                                            "partId", partId, false,
-                                            "oldPages", oldPageStore.pages(), false,
-                                            "newPages", partCtx.partPagesAllocated.get() + 1, false,
-                                            "mappingPages", partCtx.mappingPagesAllocated.get() + 1, false,
-                                            "pageSize", pageSize, false,
-                                            "partFile", defragmentedPartFile(workDir, partId).getName(), false,
-                                            "workDir", workDir, false
-                                        ));
-                                    }
-
-                                    oldPageMem.invalidate(grpId, partId);
-
-                                    partCtx.partPageMemory.invalidate(grpId, partId);
-
-                                    DefragmentationPageReadWriteManager pageMgr = (DefragmentationPageReadWriteManager)partCtx.partPageMemory.pageManager();
-
-                                    pageMgr.pageStoreMap().removePageStore(grpId, partId); // Yes, it'll be invalid in a second.
-
-                                    try {
-                                        renameTempPartitionFile(workDir, partId);
-                                    }
-                                    catch (IgniteCheckedException e) {
-                                        throw new IgniteException(e);
-                                    }
+                                if (fut.error() != null)
+                                    return;
+
+                                PageStore oldPageStore = null;
+
+                                try {
+                                    oldPageStore = filePageStoreMgr.getStore(grpId, partId);
+                                }
+                                catch (IgniteCheckedException ignore) {
+                                }
+
+                                assert oldPageStore != null;
+
+                                if (log.isDebugEnabled()) {
+                                    log.debug(S.toString(
+                                        "Partition defragmented",
+                                        "grpId", grpId, false,
+                                        "partId", partId, false,
+                                        "oldPages", oldPageStore.pages(), false,
+                                        "newPages", partCtx.partPagesAllocated.get() + 1, false,
+                                        "mappingPages", partCtx.mappingPagesAllocated.get() + 1, false,
+                                        "pageSize", pageSize, false,
+                                        "partFile", defragmentedPartFile(workDir, partId).getName(), false,
+                                        "workDir", workDir, false
+                                    ));
+                                }
+
+                                oldPageMem.invalidate(grpId, partId);
+
+                                partCtx.partPageMemory.invalidate(grpId, partId);
+
+                                DefragmentationPageReadWriteManager pageMgr = (DefragmentationPageReadWriteManager)partCtx.partPageMemory.pageManager();
+
+                                pageMgr.pageStoreMap().removePageStore(grpId, partId); // Yes, it'll be invalid in a second.
+
+                                try {
+                                    renameTempPartitionFile(workDir, partId);
+                                }
+                                catch (IgniteCheckedException e) {
+                                    throw new IgniteException(e);
                                 }
                             };
-=======
-                        IgniteInClosure<IgniteInternalFuture<?>> cpLsnr = fut -> {
-                            if (fut.error() != null)
-                                return;
-
-                            PageStore oldPageStore = null;
-
-                            try {
-                                oldPageStore = filePageStoreMgr.getStore(grpId, partId);
-                            }
-                            catch (IgniteCheckedException ignore) {
-                            }
-
-                            if (log.isDebugEnabled()) {
-                                log.debug(S.toString(
-                                    "Partition defragmented",
-                                    "grpId", grpId, false,
-                                    "partId", partId, false,
-                                    "oldPages", oldPageStore.pages(), false,
-                                    "newPages", partCtx.partPagesAllocated.get() + 1, false,
-                                    "mappingPages", partCtx.mappingPagesAllocated.get() + 1, false,
-                                    "pageSize", pageSize, false,
-                                    "partFile", defragmentedPartFile(workDir, partId).getName(), false,
-                                    "workDir", workDir, false
-                                ));
-                            }
-
-                            oldPageMem.invalidate(grpId, partId);
-
-                            partCtx.partPageMemory.invalidate(grpId, partId);
-
-                            DefragmentationPageReadWriteManager pageMgr = (DefragmentationPageReadWriteManager)partCtx.partPageMemory.pageManager();
-
-                            pageMgr.pageStoreMap().removePageStore(grpId, partId); // Yes, it'll be invalid in a second.
-
-                            try {
-                                renameTempPartitionFile(workDir, partId);
-                            }
-                            catch (IgniteCheckedException e) {
-                                throw new IgniteException(e);
-                            }
-                        };
->>>>>>> 4ea97a9a
 
                             GridFutureAdapter<?> cpFut = defragmentationCheckpoint
                                 .forceCheckpoint("partition defragmented", null)
