--- conflicted
+++ resolved
@@ -71,11 +71,7 @@
 import org.apache.ignite.internal.processors.cache.tree.PendingRow;
 import org.apache.ignite.internal.processors.query.GridQueryIndexing;
 import org.apache.ignite.internal.processors.query.GridQueryProcessor;
-<<<<<<< HEAD
 import org.apache.ignite.internal.util.GridAtomicLong;
-import org.apache.ignite.internal.util.GridSpinBusyLock;
-=======
->>>>>>> 93eb8250
 import org.apache.ignite.internal.util.collection.IntHashMap;
 import org.apache.ignite.internal.util.collection.IntMap;
 import org.apache.ignite.internal.util.future.GridCompoundFuture;
@@ -392,11 +388,7 @@
                             partCtx.mappingPageMemory
                         );
 
-<<<<<<< HEAD
                         linkMapByPart.put(partId, partCtx.createLinkMapTree(true));
-=======
-                            copyPartitionData(partCtx, treeIter, offheap);
->>>>>>> 93eb8250
 
                         checkCancellation();
 
@@ -406,7 +398,7 @@
                             partCtx.partPageMemory
                         );
 
-                        copyPartitionData(partCtx, treeIter, busyLock);
+                        copyPartitionData(partCtx, treeIter, offheap);
 
                         DefragmentationPageReadWriteManager pageMgr = (DefragmentationPageReadWriteManager)partCtx.partPageMemory.pageManager();
 
@@ -441,19 +433,9 @@
 
                             partCtx.partPageMemory.invalidate(grpId, partId);
 
-<<<<<<< HEAD
                             pageMgr.pageStoreMap().removePageStore(grpId, partId); // Yes, it'll be invalid in a second.
-=======
-                                renameTempPartitionFile(workDir, partId);
-                            };
->>>>>>> 93eb8250
-
-                            try {
-                                renameTempPartitionFile(workDir, partId);
-                            }
-                            catch (IgniteCheckedException e) {
-                                throw new IgniteException(e);
-                            }
+
+                            renameTempPartitionFile(workDir, partId);
                         };
 
                         GridFutureAdapter<?> cpFut = defragmentationCheckpoint
@@ -493,22 +475,13 @@
 
                         pageMgr = (DefragmentationPageReadWriteManager)mappingPageMem.pageManager();
 
-<<<<<<< HEAD
                         pageMgr.pageStoreMap().clear(grpId);
 
-                        try {
-=======
->>>>>>> 93eb8250
-                            renameTempIndexFile(workDir);
-
-                            writeDefragmentationCompletionMarker(filePageStoreMgr.getPageStoreFileIoFactory(), workDir, log);
-
-                            batchRenameDefragmentedCacheGroupPartitions(workDir, log);
-<<<<<<< HEAD
-                        }
-                        catch (IgniteCheckedException e) {
-                            throw new IgniteException(e);
-                        }
+                        renameTempIndexFile(workDir);
+
+                        writeDefragmentationCompletionMarker(filePageStoreMgr.getPageStoreFileIoFactory(), workDir, log);
+
+                        batchRenameDefragmentedCacheGroupPartitions(workDir, log);
 
                         return null;
                     });
@@ -520,11 +493,6 @@
                         oldIdxPageStore.size(),
                         pageSize + idxAllocationTracker.get() * pageSize // + file header.
                     );
-=======
-                            return null;
-                        });
-                    }
->>>>>>> 93eb8250
                 }
                 catch (DefragmentationCancelledException e) {
                     DefragmentationFileUtils.deleteLeftovers(workDir);
