--- conflicted
+++ resolved
@@ -352,23 +352,7 @@
 
                             partCtx.createMappingPageStore();
 
-<<<<<<< HEAD
                             linkMapByPart.put(partId, partCtx.createLinkMapTree(true));
-=======
-                                if (log.isDebugEnabled()) {
-                                    log.debug(S.toString(
-                                        "Partition defragmented",
-                                        "grpId", grpId, false,
-                                        "partId", partId, false,
-                                        "oldPages", oldPageStore.pages(), false,
-                                        "newPages", partCtx.partPagesAllocated.get() + 1, false,
-                                        "mappingPages", partCtx.mappingPagesAllocated.get() + 1, false,
-                                        "pageSize", pageSize, false,
-                                        "partFile", defragmentedPartFile(workDir, partId).getName(), false,
-                                        "workDir", workDir, false
-                                    ));
-                                }
->>>>>>> 8382f6b5
 
                             checkCancellation();
 
@@ -389,17 +373,19 @@
 
                                     assert oldPageStore != null;
 
-                                    log.info(S.toString(
-                                        "Partition defragmented",
-                                        "grpId", grpId, false,
-                                        "partId", partId, false,
-                                        "oldPages", oldPageStore.pages(), false,
-                                        "newPages", partCtx.partPagesAllocated.get(), false,
-                                        "bytesSaved", (oldPageStore.pages() - partCtx.partPagesAllocated.get()) * pageSize, false,
-                                        "mappingPages", partCtx.mappingPagesAllocated.get(), false,
-                                        "partFile", defragmentedPartFile(workDir, partId).getName(), false,
-                                        "workDir", workDir, false
-                                    ));
+                                    if (log.isDebugEnabled()) {
+                                        log.debug(S.toString(
+                                            "Partition defragmented",
+                                            "grpId", grpId, false,
+                                            "partId", partId, false,
+                                            "oldPages", oldPageStore.pages(), false,
+                                            "newPages", partCtx.partPagesAllocated.get() + 1, false,
+                                            "mappingPages", partCtx.mappingPagesAllocated.get() + 1, false,
+                                            "pageSize", pageSize, false,
+                                            "partFile", defragmentedPartFile(workDir, partId).getName(), false,
+                                            "workDir", workDir, false
+                                        ));
+                                    }
 
                                     oldPageMem.invalidate(grpId, partId);
 
@@ -547,7 +533,6 @@
         partMgr.pageStoreMap().addPageStore(grpId, PageIdAllocator.INDEX_PARTITION, idxPageStore);
     }
 
-<<<<<<< HEAD
     /**
      * Cancel the process of defragmentation.
      *
@@ -581,8 +566,6 @@
         throw new UnsupportedOperationException("Not implemented yet.");
     }
 
-=======
->>>>>>> 8382f6b5
     /** */
     public enum PartStages {
         START,
@@ -809,13 +792,9 @@
 
         CheckpointTimeoutLock cpLock = defragmentationCheckpoint.checkpointTimeoutLock();
 
-<<<<<<< HEAD
         Runnable cancellationChecker = this::checkCancellation;
 
-        idx.defragmentator().defragmentate(
-=======
         idx.defragmentator().defragment(
->>>>>>> 8382f6b5
             grpCtx,
             newCtx,
             (PageMemoryEx)partDataRegion.pageMemory(),
