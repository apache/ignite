/*
 * Licensed to the Apache Software Foundation (ASF) under one or more
 * contributor license agreements.  See the NOTICE file distributed with
 * this work for additional information regarding copyright ownership.
 * The ASF licenses this file to You under the Apache License, Version 2.0
 * (the "License"); you may not use this file except in compliance with
 * the License.  You may obtain a copy of the License at
 *
 *      http://www.apache.org/licenses/LICENSE-2.0
 *
 * Unless required by applicable law or agreed to in writing, software
 * distributed under the License is distributed on an "AS IS" BASIS,
 * WITHOUT WARRANTIES OR CONDITIONS OF ANY KIND, either express or implied.
 * See the License for the specific language governing permissions and
 * limitations under the License.
 */

package org.apache.ignite.internal.processors.cache.database.freelist;

import java.util.concurrent.atomic.AtomicReferenceArray;
import org.apache.ignite.IgniteCheckedException;
import org.apache.ignite.IgniteLogger;
import org.apache.ignite.internal.pagemem.PageIdAllocator;
import org.apache.ignite.internal.pagemem.PageIdUtils;
import org.apache.ignite.internal.pagemem.PageUtils;
import org.apache.ignite.internal.pagemem.wal.IgniteWriteAheadLogManager;
import org.apache.ignite.internal.pagemem.wal.record.delta.DataPageInsertFragmentRecord;
import org.apache.ignite.internal.pagemem.wal.record.delta.DataPageInsertRecord;
import org.apache.ignite.internal.pagemem.wal.record.delta.DataPageRemoveRecord;
import org.apache.ignite.internal.pagemem.wal.record.delta.DataPageUpdateRecord;
import org.apache.ignite.internal.processors.cache.database.CacheDataRow;
<<<<<<< HEAD
import org.apache.ignite.internal.processors.cache.database.MemoryPolicy;
import org.apache.ignite.internal.processors.cache.database.evict.PageEvictionTracker;
=======
import org.apache.ignite.internal.processors.cache.database.MemoryMetricsImpl;
>>>>>>> c2d8bd9a
import org.apache.ignite.internal.processors.cache.database.tree.io.CacheVersionIO;
import org.apache.ignite.internal.processors.cache.database.tree.io.DataPageIO;
import org.apache.ignite.internal.processors.cache.database.tree.io.DataPagePayload;
import org.apache.ignite.internal.processors.cache.database.tree.io.PageIO;
import org.apache.ignite.internal.processors.cache.database.tree.reuse.ReuseBag;
import org.apache.ignite.internal.processors.cache.database.tree.reuse.ReuseList;
import org.apache.ignite.internal.processors.cache.database.tree.util.PageHandler;
import org.apache.ignite.internal.util.typedef.internal.U;

/**
 */
public class FreeListImpl extends PagesList implements FreeList, ReuseList {
    /** */
    private static final int BUCKETS = 256; // Must be power of 2.

    /** */
    private static final int REUSE_BUCKET = BUCKETS - 1;

    /** */
    private static final Integer COMPLETE = Integer.MAX_VALUE;

    /** */
    private static final Integer FAIL_I = Integer.MIN_VALUE;

    /** */
    private static final Long FAIL_L = Long.MAX_VALUE;

    /** */
    private static final int MIN_PAGE_FREE_SPACE = 8;

    /** */
    private final int shift;

    /** */
    private final AtomicReferenceArray<Stripe[]> buckets = new AtomicReferenceArray<>(BUCKETS);

    /** */
    private final int MIN_SIZE_FOR_DATA_PAGE;

    /** */
    private final int emptyDataPagesBucket;

    /** */
    private final PageHandler<CacheDataRow, Boolean> updateRow = new UpdateRowHandler();

    /** */
<<<<<<< HEAD
    private final PageEvictionTracker evictionTracker;
=======
    private final MemoryMetricsImpl memMetrics;
>>>>>>> c2d8bd9a

    /**
     *
     */
    private final class UpdateRowHandler extends PageHandler<CacheDataRow, Boolean> {
        @Override
        public Boolean run(
            int cacheId,
            long pageId,
            long page,
            long pageAddr,
            PageIO iox,
            Boolean walPlc,
            CacheDataRow row,
            int itemId)
            throws IgniteCheckedException {
            DataPageIO io = (DataPageIO)iox;

            int rowSize = getRowSize(row);

            boolean updated = io.updateRow(pageAddr, itemId, pageSize(), null, row, rowSize);

            if (updated && needWalDeltaRecord(pageId, page, walPlc)) {
                // TODO This record must contain only a reference to a logical WAL record with the actual data.
                byte[] payload = new byte[rowSize];

                DataPagePayload data = io.readPayload(pageAddr, itemId, pageSize());

                assert data.payloadSize() == rowSize;

                PageUtils.getBytes(pageAddr, data.offset(), payload, 0, rowSize);

                wal.log(new DataPageUpdateRecord(
                    cacheId,
                    pageId,
                    itemId,
                    payload));
            }

            return updated;
        }
    }

    /** */
    private final PageHandler<CacheDataRow, Integer> writeRow = new WriteRowHandler();

    /**
     *
     */
    private final class WriteRowHandler extends PageHandler<CacheDataRow, Integer> {
        @Override
        public Integer run(
            int cacheId,
            long pageId,
            long page,
            long pageAddr,
            PageIO iox,
            Boolean walPlc,
            CacheDataRow row,
            int written)
            throws IgniteCheckedException {
            DataPageIO io = (DataPageIO)iox;

            int rowSize = getRowSize(row);
            int oldFreeSpace = io.getFreeSpace(pageAddr);

            assert oldFreeSpace > 0 : oldFreeSpace;

            // If the full row does not fit into this page write only a fragment.
            written = (written == 0 && oldFreeSpace >= rowSize) ? addRow(pageId, page, pageAddr, io, row, rowSize):
                addRowFragment(pageId, page, pageAddr, io, row, written, rowSize);

            // Reread free space after update.
            int newFreeSpace = io.getFreeSpace(pageAddr);

            if (newFreeSpace > MIN_PAGE_FREE_SPACE) {
                int bucket = bucket(newFreeSpace, false);

                put(null, pageId, page, pageAddr, bucket);
            }

            if (written == rowSize)
                evictionTracker.touchPage(pageId);

            // Avoid boxing with garbage generation for usual case.
            return written == rowSize ? COMPLETE : written;
        }

        /**
         * @param pageId Page ID.
         * @param page Page pointer.
         * @param pageAddr Page address.
         * @param io IO.
         * @param row Row.
         * @param rowSize Row size.
         * @return Written size which is always equal to row size here.
         * @throws IgniteCheckedException If failed.
         */
        private int addRow(
            long pageId,
            long page,
            long pageAddr,
            DataPageIO io,
            CacheDataRow row,
            int rowSize
        ) throws IgniteCheckedException {
            io.addRow(pageAddr, row, rowSize, pageSize());

            if (needWalDeltaRecord(pageId, page, null)) {
                // TODO This record must contain only a reference to a logical WAL record with the actual data.
                byte[] payload = new byte[rowSize];

                DataPagePayload data = io.readPayload(pageAddr, PageIdUtils.itemId(row.link()), pageSize());

                assert data.payloadSize() == rowSize;

                PageUtils.getBytes(pageAddr, data.offset(), payload, 0, rowSize);

                wal.log(new DataPageInsertRecord(
                    cacheId,
                    pageId,
                    payload));
            }

            return rowSize;
        }

        /**
         * @param pageId Page ID.
         * @param page Page pointer.
         * @param pageAddr Page address.
         * @param io IO.
         * @param row Row.
         * @param written Written size.
         * @param rowSize Row size.
         * @return Updated written size.
         * @throws IgniteCheckedException If failed.
         */
        private int addRowFragment(
            long pageId,
            long page,
            long pageAddr,
            DataPageIO io,
            CacheDataRow row,
            int written,
            int rowSize
        ) throws IgniteCheckedException {
            // Read last link before the fragment write, because it will be updated there.
            long lastLink = row.link();

            int payloadSize = io.addRowFragment(pageMem, pageAddr, row, written, rowSize, pageSize());

            assert payloadSize > 0 : payloadSize;

            if (needWalDeltaRecord(pageId, page, null)) {
                // TODO This record must contain only a reference to a logical WAL record with the actual data.
                byte[] payload = new byte[payloadSize];

                DataPagePayload data = io.readPayload(pageAddr, PageIdUtils.itemId(row.link()), pageSize());

                PageUtils.getBytes(pageAddr, data.offset(), payload, 0, payloadSize);

                wal.log(new DataPageInsertFragmentRecord(cacheId, pageId, payload, lastLink));
            }

            return written + payloadSize;
        }
    }


    /** */
    private final PageHandler<Void, Long> rmvRow = new RemoveRowHandler();

    /**
     *
     */
    private final class RemoveRowHandler extends PageHandler<Void, Long> {
        @Override
        public Long run(
            int cacheId,
            long pageId,
            long page,
            long pageAddr,
            PageIO iox,
            Boolean walPlc,
            Void ignored,
            int itemId)
            throws IgniteCheckedException {
            DataPageIO io = (DataPageIO)iox;

            int oldFreeSpace = io.getFreeSpace(pageAddr);

            assert oldFreeSpace >= 0: oldFreeSpace;

            long nextLink = io.removeRow(pageAddr, itemId, pageSize());

            if (needWalDeltaRecord(pageId, page, walPlc))
                wal.log(new DataPageRemoveRecord(cacheId, pageId, itemId));

            int newFreeSpace = io.getFreeSpace(pageAddr);

            if (newFreeSpace > MIN_PAGE_FREE_SPACE) {
                int newBucket = bucket(newFreeSpace, false);

                if (oldFreeSpace > MIN_PAGE_FREE_SPACE) {
                    int oldBucket = bucket(oldFreeSpace, false);

                    if (oldBucket != newBucket) {
                        // It is possible that page was concurrently taken for put, in this case put will handle bucket change.
                        if (removeDataPage(pageId, page, pageAddr, io, oldBucket))
                            put(null, pageId, page, pageAddr, newBucket);
                    }
                }
                else
                    put(null, pageId, page, pageAddr, newBucket);

                if (io.isEmpty(pageAddr))
                    evictionTracker.forgetPage(pageId);
            }

            // For common case boxed 0L will be cached inside of Long, so no garbage will be produced.
            return nextLink;
        }
    }

    /**
     * @param cacheId Cache ID.
     * @param name Name (for debug purpose).
<<<<<<< HEAD
     * @param memPlc Memory policy.
=======
     * @param pageMem Page memory.
     * @param memMetrics Memory metrics.
>>>>>>> c2d8bd9a
     * @param reuseList Reuse list or {@code null} if this free list will be a reuse list for itself.
     * @param wal Write ahead log manager.
     * @param metaPageId Metadata page ID.
     * @param initNew {@code True} if new metadata should be initialized.
     * @throws IgniteCheckedException If failed.
     */
    public FreeListImpl(
        int cacheId,
        String name,
<<<<<<< HEAD
        MemoryPolicy memPlc,
=======
        PageMemory pageMem,
        MemoryMetricsImpl memMetrics,
>>>>>>> c2d8bd9a
        ReuseList reuseList,
        IgniteWriteAheadLogManager wal,
        long metaPageId,
        boolean initNew) throws IgniteCheckedException {
        super(cacheId, name, memPlc.pageMemory(), BUCKETS, wal, metaPageId);
        this.evictionTracker = memPlc.evictionTracker();
        this.reuseList = reuseList == null ? this : reuseList;
        int pageSize = pageMem.pageSize();

        assert U.isPow2(pageSize) : "Page size must be a power of 2: " + pageSize;
        assert U.isPow2(BUCKETS);
        assert BUCKETS <= pageSize : pageSize;

        // TODO this constant is used because currently we cannot reuse data pages as index pages
        // TODO and vice-versa. It should be removed when data storage format is finalized.
        MIN_SIZE_FOR_DATA_PAGE = pageSize - DataPageIO.MIN_DATA_PAGE_OVERHEAD;

        int shift = 0;

        while (pageSize > BUCKETS) {
            shift++;
            pageSize >>>= 1;
        }

        this.shift = shift;

<<<<<<< HEAD
        emptyDataPagesBucket = bucket(MIN_SIZE_FOR_DATA_PAGE, false);
=======
        this.memMetrics = memMetrics;
>>>>>>> c2d8bd9a

        init(metaPageId, initNew);
    }

    /**
     * Calculates average fill factor over FreeListImpl instance.
     */
    public float fillFactor() {
        long pageSize = pageSize();

        long totalSize = 0;
        long loadSize = 0;

        for (int b = BUCKETS - 2; b > 0; b--) {
            long bsize = pageSize - ((REUSE_BUCKET - b) << shift);

            long pages = bucketsSize[b].longValue();

            loadSize += pages * (pageSize - bsize);

            totalSize += pages * pageSize;
        }

        return totalSize == 0 ? -1L : ((float) loadSize / totalSize);
    }

    /** {@inheritDoc} */
    @Override public void dumpStatistics(IgniteLogger log) {
        long dataPages = 0;

        final boolean dumpBucketsInfo = false;

        for (int b = 0; b < BUCKETS; b++) {
            long size = bucketsSize[b].longValue();

            if (!isReuseBucket(b))
                dataPages += size;

            if (dumpBucketsInfo) {
                Stripe[] stripes = getBucket(b);

                boolean empty = true;

                if (stripes != null) {
                    for (Stripe stripe : stripes) {
                        if (!stripe.empty) {
                            empty = false;

                            break;
                        }
                    }
                }

                log.info("Bucket [b=" + b +
                    ", size=" + size +
                    ", stripes=" + (stripes != null ? stripes.length : 0) +
                    ", stripesEmpty=" + empty + ']');
            }
        }

        if (dataPages > 0) {
            log.info("FreeList [name=" + name +
                ", buckets=" + BUCKETS +
                ", dataPages=" + dataPages +
                ", reusePages=" + bucketsSize[REUSE_BUCKET].longValue() + "]");
        }
    }

    /**
     * @param freeSpace Page free space.
     * @param allowReuse {@code True} if it is allowed to get reuse bucket.
     * @return Bucket.
     */
    private int bucket(int freeSpace, boolean allowReuse) {
        assert freeSpace > 0 : freeSpace;

        int bucket = freeSpace >>> shift;

        assert bucket >= 0 && bucket < BUCKETS : bucket;

        if (!allowReuse && isReuseBucket(bucket))
            bucket--;

        return bucket;
    }

    /**
     * @param part Partition.
     * @return Page ID.
     * @throws IgniteCheckedException If failed.
     */
    private long allocateDataPage(int part) throws IgniteCheckedException {
        assert part <= PageIdAllocator.MAX_PARTITION_ID;
        assert part != PageIdAllocator.INDEX_PARTITION;

        return pageMem.allocatePage(cacheId, part, PageIdAllocator.FLAG_DATA);
    }

    /** {@inheritDoc} */
    @Override public void insertDataRow(CacheDataRow row) throws IgniteCheckedException {
        int rowSize = getRowSize(row);

        int written = 0;

        do {
            if (written != 0)
                memMetrics.incrementLargeEntriesPages();

            int freeSpace = Math.min(MIN_SIZE_FOR_DATA_PAGE, rowSize - written);

            long pageId = 0L;

            if (freeSpace == MIN_SIZE_FOR_DATA_PAGE)
                pageId = takeEmptyPage(emptyDataPagesBucket, DataPageIO.VERSIONS);

            boolean reuseBucket = false;

            // TODO: properly handle reuse bucket.
            if (pageId == 0L) {
                for (int b = bucket(freeSpace, false) + 1; b < BUCKETS - 1; b++) {
                    pageId = takeEmptyPage(b, DataPageIO.VERSIONS);

                    if (pageId != 0L) {
                        reuseBucket = isReuseBucket(b);

                        break;
                    }
                }
            }

            boolean allocated = pageId == 0L;

            if (allocated)
                pageId = allocateDataPage(row.partition());

            DataPageIO init = reuseBucket || allocated ? DataPageIO.VERSIONS.latest() : null;

            written = write(pageId, writeRow, init, row, written, FAIL_I);

            assert written != FAIL_I; // We can't fail here.
        }
        while (written != COMPLETE);
    }

    /** {@inheritDoc} */
    @Override public boolean updateDataRow(long link, CacheDataRow row) throws IgniteCheckedException {
        assert link != 0;

        long pageId = PageIdUtils.pageId(link);
        int itemId = PageIdUtils.itemId(link);

        Boolean updated = write(pageId, updateRow, row, itemId, null);

        assert updated != null; // Can't fail here.

        return updated;
    }

    /** {@inheritDoc} */
    @Override public void removeDataRowByLink(long link) throws IgniteCheckedException {
        assert link != 0;

        long pageId = PageIdUtils.pageId(link);
        int itemId = PageIdUtils.itemId(link);

        long nextLink = write(pageId, rmvRow, itemId, FAIL_L);

        assert nextLink != FAIL_L; // Can't fail here.

        while (nextLink != 0L) {
            memMetrics.decrementLargeEntriesPages();

            itemId = PageIdUtils.itemId(nextLink);
            pageId = PageIdUtils.pageId(nextLink);

            nextLink = write(pageId, rmvRow, itemId, FAIL_L);

            assert nextLink != FAIL_L; // Can't fail here.
        }
    }

    /** {@inheritDoc} */
    @Override protected Stripe[] getBucket(int bucket) {
        return buckets.get(bucket);
    }

    /** {@inheritDoc} */
    @Override protected boolean casBucket(int bucket, Stripe[] exp, Stripe[] upd) {
        return buckets.compareAndSet(bucket, exp, upd);
    }

    /** {@inheritDoc} */
    @Override protected boolean isReuseBucket(int bucket) {
        return bucket == REUSE_BUCKET;
    }

    /**
     * @return Number of empty data pages in free list.
     */
    public int emptyDataPages() {
        return bucketsSize[emptyDataPagesBucket].intValue();
    }

    /** {@inheritDoc} */
    @Override public void addForRecycle(ReuseBag bag) throws IgniteCheckedException {
        assert reuseList == this: "not allowed to be a reuse list";

        put(bag, 0, 0, 0L, REUSE_BUCKET);
    }

    /** {@inheritDoc} */
    @Override public long takeRecycledPage() throws IgniteCheckedException {
        assert reuseList == this: "not allowed to be a reuse list";

        return takeEmptyPage(REUSE_BUCKET, null);
    }

    /** {@inheritDoc} */
    @Override public long recycledPagesCount() throws IgniteCheckedException {
        assert reuseList == this: "not allowed to be a reuse list";

        return storedPagesCount(REUSE_BUCKET);
    }

    /**
     * @param row Row.
     * @return Entry size on page.
     * @throws IgniteCheckedException If failed.
     */
    private static int getRowSize(CacheDataRow row) throws IgniteCheckedException {
        int keyLen = row.key().valueBytesLength(null);
        int valLen = row.value().valueBytesLength(null);

        return keyLen + valLen + CacheVersionIO.size(row.version(), false) + 8 + (row.cacheId() == 0 ? 0 : 4);
    }

    /** {@inheritDoc} */
    @Override public String toString() {
        return "FreeList [name=" + name + ']';
    }
}<|MERGE_RESOLUTION|>--- conflicted
+++ resolved
@@ -29,12 +29,9 @@
 import org.apache.ignite.internal.pagemem.wal.record.delta.DataPageRemoveRecord;
 import org.apache.ignite.internal.pagemem.wal.record.delta.DataPageUpdateRecord;
 import org.apache.ignite.internal.processors.cache.database.CacheDataRow;
-<<<<<<< HEAD
+import org.apache.ignite.internal.processors.cache.database.MemoryMetricsImpl;
 import org.apache.ignite.internal.processors.cache.database.MemoryPolicy;
 import org.apache.ignite.internal.processors.cache.database.evict.PageEvictionTracker;
-=======
-import org.apache.ignite.internal.processors.cache.database.MemoryMetricsImpl;
->>>>>>> c2d8bd9a
 import org.apache.ignite.internal.processors.cache.database.tree.io.CacheVersionIO;
 import org.apache.ignite.internal.processors.cache.database.tree.io.DataPageIO;
 import org.apache.ignite.internal.processors.cache.database.tree.io.DataPagePayload;
@@ -81,11 +78,10 @@
     private final PageHandler<CacheDataRow, Boolean> updateRow = new UpdateRowHandler();
 
     /** */
-<<<<<<< HEAD
+    private final MemoryMetricsImpl memMetrics;
+
+    /** */
     private final PageEvictionTracker evictionTracker;
-=======
-    private final MemoryMetricsImpl memMetrics;
->>>>>>> c2d8bd9a
 
     /**
      *
@@ -314,12 +310,8 @@
     /**
      * @param cacheId Cache ID.
      * @param name Name (for debug purpose).
-<<<<<<< HEAD
+     * @param memMetrics Memory metrics.
      * @param memPlc Memory policy.
-=======
-     * @param pageMem Page memory.
-     * @param memMetrics Memory metrics.
->>>>>>> c2d8bd9a
      * @param reuseList Reuse list or {@code null} if this free list will be a reuse list for itself.
      * @param wal Write ahead log manager.
      * @param metaPageId Metadata page ID.
@@ -329,12 +321,8 @@
     public FreeListImpl(
         int cacheId,
         String name,
-<<<<<<< HEAD
+        MemoryMetricsImpl memMetrics,
         MemoryPolicy memPlc,
-=======
-        PageMemory pageMem,
-        MemoryMetricsImpl memMetrics,
->>>>>>> c2d8bd9a
         ReuseList reuseList,
         IgniteWriteAheadLogManager wal,
         long metaPageId,
@@ -361,11 +349,9 @@
 
         this.shift = shift;
 
-<<<<<<< HEAD
+        this.memMetrics = memMetrics;
+
         emptyDataPagesBucket = bucket(MIN_SIZE_FOR_DATA_PAGE, false);
-=======
-        this.memMetrics = memMetrics;
->>>>>>> c2d8bd9a
 
         init(metaPageId, initNew);
     }
