/*
 * Licensed to the Apache Software Foundation (ASF) under one or more
 * contributor license agreements.  See the NOTICE file distributed with
 * this work for additional information regarding copyright ownership.
 * The ASF licenses this file to You under the Apache License, Version 2.0
 * (the "License"); you may not use this file except in compliance with
 * the License.  You may obtain a copy of the License at
 *
 *      http://www.apache.org/licenses/LICENSE-2.0
 *
 * Unless required by applicable law or agreed to in writing, software
 * distributed under the License is distributed on an "AS IS" BASIS,
 * WITHOUT WARRANTIES OR CONDITIONS OF ANY KIND, either express or implied.
 * See the License for the specific language governing permissions and
 * limitations under the License.
 */

package org.apache.ignite.mxbean;

import java.util.List;
import java.util.Map;
import java.util.UUID;
import javax.management.JMException;
import org.apache.ignite.cluster.ClusterState;
import org.apache.ignite.internal.processors.metric.GridMetricManager;

/**
 * This interface defines JMX view on kernal.
 */
@MXBeanDescription("MBean that provides access to Kernal information.")
public interface IgniteMXBean {
    /** */
    public String FULL_VER_DESC = "String presentation of the Ignite version.";

    /** */
    public String COPYRIGHT_DESC = "Copyright statement for Ignite product.";

    /** */
    public String START_TIMESTAMP_FORMATTED_DESC = "String presentation of the kernal start timestamp.";

    /** */
    public String IS_REBALANCE_ENABLED_DESC = "Rebalance enabled flag.";

    /** */
    public String UPTIME_FORMATTED_DESC = "String presentation of up-time for the kernal.";

    /** */
    public String START_TIMESTAMP_DESC = "Start timestamp of the kernal.";

    /** */
    public String UPTIME_DESC = "Up-time of the kernal.";

    /** */
    public String LONG_JVM_PAUSES_CNT_DESC = "Long JVM pauses count.";

    /** */
    public String LONG_JVM_PAUSES_TOTAL_DURATION_DESC = "Long JVM pauses total duration.";

    /** */
    public String LONG_JVM_PAUSE_LAST_EVENTS_DESC = "Long JVM pause last events.";

    /** */
    public String USER_ATTRS_FORMATTED_DESC = "Collection of formatted user-defined attributes added to this node.";

    /** */
    public String GRID_LOG_FORMATTED_DESC ="Formatted instance of logger that is in grid.";

    /** */
    public String EXECUTOR_SRVC_FORMATTED_DESC = "Formatted instance of fully configured thread pool" +
        " that is used in grid.";

    /** */
    public String IGNITE_HOME_DESC = "Ignite installation home folder.";

    /** */
    public String MBEAN_SERVER_FORMATTED_DESC = "Formatted instance of MBean server instance.";

    /** */
    public String LOC_NODE_ID_DESC = "Unique identifier for this node within grid.";

    /** */
    public String IS_PEER_CLS_LOADING_ENABLED_DESC = "Whether or not peer class loading" +
        " (a.k.a. P2P class loading) is enabled.";

    /** */
    public String LIFECYCLE_BEANS_FORMATTED_DESC = "String representation of lifecycle beans.";

    /** */
    public String ACTIVE_DESC = "Checks Ignite grid is active or is not active.";

    /** */
    public String DISCOVERY_SPI_FORMATTED_DESC = "Formatted instance of configured discovery SPI implementation.";

    /** */
    public String COMMUNICATION_SPI_FORMATTED_DESC = "Formatted instance of fully configured SPI communication" +
        " implementation.";

    /** */
    public String DEPLOYMENT_SPI_FORMATTED_DESC = "Formatted instance of fully configured deployment SPI" +
        " implementation.";

    /** */
    public String CHECKPOINT_SPI_FORMATTED_DESC = "Formatted instance of configured checkpoint SPI implementation.";

    /** */
    public String COLLISION_SPI_FORMATTED_DESC = "Formatted instance of configured collision SPI implementations.";

    /** */
    public String EVT_STORAGE_SPI_FORMATTED_DESC = "Formatted instance of fully configured event SPI implementation.";

    /** */
    public String FAILOVER_SPI_FORMATTED_DESC = "Formatted instance of fully configured failover SPI implementations.";

    /** */
    public String LOAD_BALANCING_SPI_FORMATTED_DESC = "Formatted instance of fully configured load balancing SPI" +
        " implementations.";

    /** */
    public String OS_INFO_DESC = "OS information.";

    /** */
    public String JDK_INFO_DESC = "JDK information.";

    /** */
    public String OS_USER_DESC = "OS user name.";

    /** */
    public String VM_NAME_DESC = "VM name.";

    /** */
    public String INSTANCE_NAME_DESC = "Optional kernal instance name.";

    /** */
    public String CUR_COORDINATOR_FORMATTED_DESC = "Formatted properties of current coordinator.";

    /** */
    public String IS_NODE_BASELINE_DESC = "Baseline node flag.";

    /** */
    public static final String LAST_CLUSTER_STATE_CHANGE_TIME_DESC = "Unix time of last cluster state change operation.";

    /** */
    public static final String CLUSTER_STATE_DESC = "Checks cluster state.";

    /** */
    public String READ_ONLY_MODE_DESC = "Cluster read-only mode status.";

    /** */
    public String READ_ONLY_MODE_DURATION_DESC = "Duration of read-only mode enabled on cluster.";

    /**
     * Gets string presentation of the version.
     *
     * @return String presentation of the version.
     * @deprecated Use {@link GridMetricManager} instead.
     */
    @Deprecated
    @MXBeanDescription(FULL_VER_DESC)
    public String getFullVersion();

    /**
     * Gets copyright statement for Ignite product.
     *
     * @return Copyright statement for Ignite product.
     * @deprecated Use {@link GridMetricManager} instead.
     */
    @Deprecated
    @MXBeanDescription(COPYRIGHT_DESC)
    public String getCopyright();

    /**
     * Gets string presentation of the kernal start timestamp.
     *
     * @return String presentation of the kernal start timestamp.
     * @deprecated Use {@link GridMetricManager} instead.
     */
    @Deprecated
    @MXBeanDescription(START_TIMESTAMP_DESC)
    public String getStartTimestampFormatted();

    /**
     * Gets rebalance enabled flag.
     *
     * @return Rebalance enabled flag.
     * @deprecated Use {@link GridMetricManager} instead.
     */
    @Deprecated
    @MXBeanDescription(IS_REBALANCE_ENABLED_DESC)
    public boolean isRebalanceEnabled();

    /**
     * Enable or disable cache partition rebalance per node.
     *
     * @param rebalanceEnabled If {@code true} then set rebalance to enabled state.
     */
    @MXBeanParametersDescriptions(
        {
            "Enable cache partitions rebalance on node.",
            "Disable cache partitions rebalance on node."
        }
    )
    public void rebalanceEnabled(boolean rebalanceEnabled);

    /**
     * Gets string presentation of up-time for the kernal.
     *
     * @return String presentation of up-time for the kernal.
     * @deprecated Use {@link GridMetricManager} instead.
     */
    @Deprecated
    @MXBeanDescription(UPTIME_FORMATTED_DESC)
    public String getUpTimeFormatted();

    /**
     * Get start timestamp of the kernal.
     *
     * @return Start timestamp of the kernal.
     * @deprecated Use {@link GridMetricManager} instead.
     */
    @Deprecated
    @MXBeanDescription(START_TIMESTAMP_DESC)
    public long getStartTimestamp();

    /**
     * Gets up-time of the kernal.
     *
     * @return Up-time of the kernal.
     * @deprecated Use {@link GridMetricManager} instead.
     */
    @Deprecated
    @MXBeanDescription(UPTIME_DESC)
    public long getUpTime();

    /**
     * Gets long JVM pauses count.
     *
     * @return Long JVM pauses count.
     * @deprecated Use {@link GridMetricManager} instead.
     */
    @Deprecated
    @MXBeanDescription(LONG_JVM_PAUSES_CNT_DESC)
    public long getLongJVMPausesCount();

    /**
     * Gets long JVM pauses total duration.
     *
     * @return Long JVM pauses total duration.
     * @deprecated Use {@link GridMetricManager} instead.
     */
    @Deprecated
    @MXBeanDescription(LONG_JVM_PAUSES_TOTAL_DURATION_DESC)
    public long getLongJVMPausesTotalDuration();

    /**
     * Gets long JVM pause last events.
     *
     * @return Long JVM pause last events.
     * @deprecated Use {@link GridMetricManager} instead.
     */
    @Deprecated
    @MXBeanDescription(LONG_JVM_PAUSE_LAST_EVENTS_DESC)
    public Map<Long, Long> getLongJVMPauseLastEvents();

    /**
     * Gets a list of formatted user-defined attributes added to this node.
     * <p>
     * Note that grid will add all System properties and environment properties
     * to grid node attributes also. SPIs may also add node attributes that are
     * used for SPI implementation.
     *
     * @return User defined attributes for this node.
     * @deprecated Use {@link GridMetricManager} instead.
     */
    @Deprecated
    @MXBeanDescription(USER_ATTRS_FORMATTED_DESC)
    public List<String> getUserAttributesFormatted();

    /**
     * Gets a formatted instance of logger that is in grid.
     *
     * @return Logger that is used in grid.
     * @deprecated Use {@link GridMetricManager} instead.
     */
    @Deprecated
    @MXBeanDescription(GRID_LOG_FORMATTED_DESC)
    public String getGridLoggerFormatted();

    /**
     * Gets a formatted instance of fully configured thread pool that is used in grid.
     *
     * @return Thread pool implementation that is used in grid.
     * @deprecated Use {@link GridMetricManager} instead.
     */
    @Deprecated
    @MXBeanDescription(EXECUTOR_SRVC_FORMATTED_DESC)
    public String getExecutorServiceFormatted();

    /**
     * Gets Ignite installation home folder.
     *
     * @return Ignite installation home.
     * @deprecated Use {@link GridMetricManager} instead.
     */
    @Deprecated
    @MXBeanDescription(IGNITE_HOME_DESC)
    public String getIgniteHome();

    /**
     * Gets a formatted instance of MBean server instance.
     *
     * @return MBean server instance.
     * @deprecated Use {@link GridMetricManager} instead.
     */
    @Deprecated
    @MXBeanDescription(MBEAN_SERVER_FORMATTED_DESC)
    public String getMBeanServerFormatted();

    /**
     * Unique identifier for this node within grid.
     *
     * @return Unique identifier for this node within grid.
     * @deprecated Use {@link GridMetricManager} instead.
     */
    @Deprecated
    @MXBeanDescription(LOC_NODE_ID_DESC)
    public UUID getLocalNodeId();

    /**
     * Returns {@code true} if peer class loading is enabled, {@code false}
     * otherwise. Default value is {@code true}.
     * <p>
     * When peer class loading is enabled and task is not deployed on local node,
     * local node will try to load classes from the node that initiated task
     * execution. This way, a task can be physically deployed only on one node
     * and then internally penetrate to all other nodes.
     *
     * @return {@code true} if peer class loading is enabled, {@code false}
     *      otherwise.
     * @deprecated Use {@link GridMetricManager} instead.
     */
    @Deprecated
    @MXBeanDescription(IS_PEER_CLS_LOADING_ENABLED_DESC)
    public boolean isPeerClassLoadingEnabled();

    /**
     * Gets {@code toString()} representation of of lifecycle beans configured
     * with Ignite.
     *
     * @return {@code toString()} representation of all lifecycle beans configured
     *      with Ignite.
     * @deprecated Use {@link GridMetricManager} instead.
     */
    @Deprecated
    @MXBeanDescription(LIFECYCLE_BEANS_FORMATTED_DESC)
    public List<String> getLifecycleBeansFormatted();

    /**
     * This method allows manually remove the checkpoint with given {@code key}.
     *
     * @param key Checkpoint key.
     * @return {@code true} if specified checkpoint was indeed removed, {@code false}
     *      otherwise.
     */
    @MXBeanDescription("This method allows manually remove the checkpoint with given key. Return true " +
        "if specified checkpoint was indeed removed, false otherwise.")
    @MXBeanParametersNames(
        "key"
    )
    @MXBeanParametersDescriptions(
        "Checkpoint key to remove."
    )
    public boolean removeCheckpoint(String key);

    /**
     * Pings node with given node ID to see whether it is alive.
     *
     * @param nodeId String presentation of node ID. See {@link UUID#fromString(String)} for
     *      details on string formatting.
     * @return Whether or not node is alive.
     */
    @MXBeanDescription("Pings node with given node ID to see whether it is alive. " +
        "Returns whether or not node is alive.")
    @MXBeanParametersNames(
        "nodeId"
    )
    @MXBeanParametersDescriptions(
        "String presentation of node ID. See java.util.UUID class for details."
    )
    public boolean pingNode(String nodeId);

    /**
     * @param active Activate/DeActivate flag.
     */
    @MXBeanDescription(
        "Execute activate or deactivate process."
    )
    @MXBeanParametersNames(
        "active"
    )
    public void active(boolean active);

    /**
     * Checks if Ignite grid is active. If Ignite grid is not active return {@code False}.
     *
     * @return {@code True} if grid is active. {@code False} If grid is not active.
     * @deprecated Use {@link GridMetricManager} instead.
     */
    @Deprecated
    @MXBeanDescription(ACTIVE_DESC)
    public boolean active();

    /**
     * Makes the best attempt to undeploy a task from the whole grid. Note that this
     * method returns immediately and does not wait until the task will actually be
     * undeployed on every node.
     * <p>
     * Note that Ignite maintains internal versions for grid tasks in case of redeployment.
     * This method will attempt to undeploy all versions on the grid task with
     * given name.
     *
     * @param taskName Name of the task to undeploy. If task class has {@link org.apache.ignite.compute.ComputeTaskName} annotation,
     *      then task was deployed under a name specified within annotation. Otherwise, full
     *      class name should be used as task's name.
     * @throws JMException Thrown if undeploy failed.
     */
    @MXBeanDescription("Makes the best attempt to undeploy a task from the whole grid.")
    @MXBeanParametersNames(
        "taskName"
    )
    @MXBeanParametersDescriptions(
        "Name of the task to undeploy."
    )
    public void undeployTaskFromGrid(String taskName) throws JMException;

    /**
     * A shortcut method that executes given task assuming single {@code java.lang.String} argument
     * and {@code java.lang.String} return type.
     *
     * @param taskName Name of the task to execute.
     * @param arg Single task execution argument (can be {@code null}).
     * @return Task return value (assumed of {@code java.lang.String} type).
     * @throws JMException Thrown in case when execution failed.
     */
    @MXBeanDescription("A shortcut method that executes given task assuming single " +
        "String argument and String return type. Returns Task return value (assumed of String type).")
    @MXBeanParametersNames(
        {
            "taskName",
            "arg"
        }
    )
    @MXBeanParametersDescriptions(
        {
            "Name of the task to execute.",
            "Single task execution argument (can be null)."
        }
    )
    public String executeTask(String taskName, String arg) throws JMException;

    /**
     * Pings node with given host name to see if it is alive.
     *
     * @param host Host name or IP address of the node to ping.
     * @return Whether or not node is alive.
     */
    @MXBeanDescription("Pings node with given host name to see if it is alive. " +
        "Returns whether or not node is alive.")
    @MXBeanParametersNames(
        "host"
    )
    @MXBeanParametersDescriptions(
        "Host name or IP address of the node to ping."
    )
    public boolean pingNodeByAddress(String host);

    /**
     * Gets a formatted instance of configured discovery SPI implementation.
     *
     * @return Grid discovery SPI implementation.
     * @deprecated Use {@link GridMetricManager} instead.
     */
    @Deprecated
    @MXBeanDescription(DISCOVERY_SPI_FORMATTED_DESC)
    public String getDiscoverySpiFormatted();

    /**
     * Gets a formatted instance of fully configured SPI communication implementation.
     *
     * @return Grid communication SPI implementation.
     * @deprecated Use {@link GridMetricManager} instead.
     */
    @Deprecated
    @MXBeanDescription(COMMUNICATION_SPI_FORMATTED_DESC)
    public String getCommunicationSpiFormatted();

    /**
     * Gets a formatted instance of fully configured deployment SPI implementation.
     *
     * @return Grid deployment SPI implementation.
     * @deprecated Use {@link GridMetricManager} instead.
     */
    @Deprecated
    @MXBeanDescription(DEPLOYMENT_SPI_FORMATTED_DESC)
    public String getDeploymentSpiFormatted();

    /**
     * Gets a formatted instance of configured checkpoint SPI implementation.
     *
     * @return Grid checkpoint SPI implementation.
     * @deprecated Use {@link GridMetricManager} instead.
     */
    @Deprecated
    @MXBeanDescription(CHECKPOINT_SPI_FORMATTED_DESC)
    public String getCheckpointSpiFormatted();

    /**
     * Gets a formatted instance of configured collision SPI implementations.
     *
     * @return Grid collision SPI implementations.
     * @deprecated Use {@link GridMetricManager} instead.
     */
    @Deprecated
    @MXBeanDescription(COLLISION_SPI_FORMATTED_DESC)
    public String getCollisionSpiFormatted();

    /**
     * Gets a formatted instance of fully configured event SPI implementation.
     *
     * @return Grid event SPI implementation.
     * @deprecated Use {@link GridMetricManager} instead.
     */
    @Deprecated
    @MXBeanDescription(EVT_STORAGE_SPI_FORMATTED_DESC)
    public String getEventStorageSpiFormatted();

    /**
     * Gets a formatted instance of fully configured failover SPI implementations.
     *
     * @return Grid failover SPI implementations.
     * @deprecated Use {@link GridMetricManager} instead.
     */
    @Deprecated
    @MXBeanDescription(FAILOVER_SPI_FORMATTED_DESC)
    public String getFailoverSpiFormatted();

    /**
     * Gets a formatted instance of fully configured load balancing SPI implementations.
     *
     * @return Grid load balancing SPI implementations.
     * @deprecated Use {@link GridMetricManager} instead.
     */
    @Deprecated
    @MXBeanDescription(LOAD_BALANCING_SPI_FORMATTED_DESC)
    public String getLoadBalancingSpiFormatted();

    /**
     * Gets OS information.
     *
     * @return OS information.
     * @deprecated Use {@link GridMetricManager} instead.
     */
    @Deprecated
    @MXBeanDescription(OS_INFO_DESC)
    public String getOsInformation();

    /**
     * Gets JDK information.
     *
     * @return JDK information.
     * @deprecated Use {@link GridMetricManager} instead.
     */
    @Deprecated
    @MXBeanDescription(JDK_INFO_DESC)
    public String getJdkInformation();

    /**
     * Gets OS user.
     *
     * @return OS user name.
     * @deprecated Use {@link GridMetricManager} instead.
     */
    @Deprecated
    @MXBeanDescription(OS_USER_DESC)
    public String getOsUser();

    /**
     * Gets VM name.
     *
     * @return VM name.
     * @deprecated Use {@link GridMetricManager} instead.
     */
    @Deprecated
    @MXBeanDescription(VM_NAME_DESC)
    public String getVmName();

    /**
     * Gets optional kernal instance name. It can be {@code null}.
     *
     * @return Optional kernal instance name.
     * @deprecated Use {@link GridMetricManager} instead.
     */
    @Deprecated
    @MXBeanDescription(INSTANCE_NAME_DESC)
    public String getInstanceName();

    /**
     * Prints errors.
     */
    @MXBeanDescription("Prints last suppressed errors.")
    public void printLastErrors();

    /**
     * Dumps debug information for the current node.
     */
    @MXBeanDescription("Dumps debug information for the current node.")
    public void dumpDebugInfo();

    /**
     * Gets a formatted properties of current coordinator.
     * @return String representation of current coordinator node.
     * @deprecated Use {@link GridMetricManager} instead.
     */
    @Deprecated
    @MXBeanDescription(CUR_COORDINATOR_FORMATTED_DESC)
    public String getCurrentCoordinatorFormatted();

    /**
     * Gets a flag whether local node is in baseline. Returns false if baseline topology is not established.
     *
     * @return Return a baseline flag.
     * @deprecated Use {@link GridMetricManager} instead.
     */
    @Deprecated
    @MXBeanDescription(IS_NODE_BASELINE_DESC)
    public boolean isNodeInBaseline();

    /**
     * Runs IO latency test against all remote server nodes in cluster.
     *
     * @param warmup Warmup duration in milliseconds.
     * @param duration Test duration in milliseconds.
     * @param threads Thread count.
     * @param maxLatency Max latency in nanoseconds.
     * @param rangesCnt Ranges count in resulting histogram.
     * @param payLoadSize Payload size in bytes.
     * @param procFromNioThread {@code True} to process requests in NIO threads.
     */
    @MXBeanDescription("Runs IO latency test against all remote server nodes in cluster.")
    @MXBeanParametersNames(
        {
            "warmup",
            "duration",
            "threads",
            "maxLatency",
            "rangesCnt",
            "payLoadSize",
            "procFromNioThread"
        }
    )
    @MXBeanParametersDescriptions(
        {
            "Warmup duration (millis).",
            "Test duration (millis).",
            "Threads count.",
            "Maximum latency expected (nanos).",
            "Ranges count for histogram.",
            "Payload size (bytes).",
            "Process requests in NIO-threads flag."
        }
    )
    void runIoTest(
        long warmup,
        long duration,
        int threads,
        long maxLatency,
        int rangesCnt,
        int payLoadSize,
        boolean procFromNioThread
    );

    /**
     * Clears node local map.
     */
    @MXBeanDescription("Clears local node map.")
    void clearNodeLocalMap();

    /**
<<<<<<< HEAD
     * Gets cluster read-only mode status.
=======
     * Resets metrics for of a given registry.
     *
     * @param registry Metrics registry name.
     */
    @MXBeanDescription("Resets metrics of a given registry.")
    @MXBeanParametersNames("registry")
    @MXBeanParametersDescriptions("Metrics registry.")
    public void resetMetrics(String registry);

    /**
     * Checks cluster state.
>>>>>>> 2a8ab4a5
     *
     * @return String representation of current cluster state.
     * See {@link ClusterState}.
     * @deprecated Use {@link GridMetricManager} instead.
     */
    @Deprecated
    @MXBeanDescription(CLUSTER_STATE_DESC)
    public String clusterState();

    /**
     * Changes current cluster state.
     *
     * @param state String representation of new cluster state.
     * See {@link ClusterState}
     */
    @MXBeanDescription("Changes current cluster state.")
    @MXBeanParametersNames("state")
    @MXBeanParametersDescriptions("New cluster state.")
    public void clusterState(String state);

    /**
     * Gets last cluster state change operation.
     *
     * @return Unix time of last cluster state change operation.
     * @deprecated Use {@link GridMetricManager} instead.
     */
    @Deprecated
    @MXBeanDescription(LAST_CLUSTER_STATE_CHANGE_TIME_DESC)
    public long lastClusterStateChangeTime();
}<|MERGE_RESOLUTION|>--- conflicted
+++ resolved
@@ -685,21 +685,7 @@
     void clearNodeLocalMap();
 
     /**
-<<<<<<< HEAD
-     * Gets cluster read-only mode status.
-=======
-     * Resets metrics for of a given registry.
-     *
-     * @param registry Metrics registry name.
-     */
-    @MXBeanDescription("Resets metrics of a given registry.")
-    @MXBeanParametersNames("registry")
-    @MXBeanParametersDescriptions("Metrics registry.")
-    public void resetMetrics(String registry);
-
-    /**
      * Checks cluster state.
->>>>>>> 2a8ab4a5
      *
      * @return String representation of current cluster state.
      * See {@link ClusterState}.
