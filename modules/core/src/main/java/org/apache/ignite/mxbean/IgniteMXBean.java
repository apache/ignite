--- conflicted
+++ resolved
@@ -63,11 +63,7 @@
     public String USER_ATTRS_FORMATTED_DESC = "Collection of formatted user-defined attributes added to this node.";
 
     /** */
-<<<<<<< HEAD
-    public String GRID_LOG_FORMATTED_DESC ="Formatted instance of logger that is in grid.";
-=======
     public String GRID_LOG_FORMATTED_DESC = "Formatted instance of logger that is in grid.";
->>>>>>> 1e84d448
 
     /** */
     public String EXECUTOR_SRVC_FORMATTED_DESC = "Formatted instance of fully configured thread pool" +
