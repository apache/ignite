/*
 * Licensed to the Apache Software Foundation (ASF) under one or more
 * contributor license agreements.  See the NOTICE file distributed with
 * this work for additional information regarding copyright ownership.
 * The ASF licenses this file to You under the Apache License, Version 2.0
 * (the "License"); you may not use this file except in compliance with
 * the License.  You may obtain a copy of the License at
 *
 *      http://www.apache.org/licenses/LICENSE-2.0
 *
 * Unless required by applicable law or agreed to in writing, software
 * distributed under the License is distributed on an "AS IS" BASIS,
 * WITHOUT WARRANTIES OR CONDITIONS OF ANY KIND, either express or implied.
 * See the License for the specific language governing permissions and
 * limitations under the License.
 */

package org.apache.ignite.mxbean;

import java.util.List;
import java.util.Map;
import java.util.UUID;
import javax.management.JMException;

/**
 * This interface defines JMX view on kernal.
 */
@MXBeanDescription("MBean that provides access to Kernal information.")
public interface IgniteMXBean {
    /**
     * Gets string presentation of the version.
     *
     * @return String presentation of the version.
     */
    @MXBeanDescription("String presentation of the Ignite version.")
    public String getFullVersion();

    /**
     * Gets copyright statement for Ignite product.
     *
     * @return Copyright statement for Ignite product.
     */
    @MXBeanDescription("Copyright statement for Ignite product.")
    public String getCopyright();

    /**
     * Gets string presentation of the kernal start timestamp.
     *
     * @return String presentation of the kernal start timestamp.
     */
    @MXBeanDescription("String presentation of the kernal start timestamp.")
    public String getStartTimestampFormatted();

    /**
     * Gets rebalance enabled flag.
     *
     * @return Rebalance enabled flag.
     */
    @MXBeanDescription("Rebalance enabled flag.")
    public boolean isRebalanceEnabled();

    /**
     * Enable or disable cache partition rebalance per node.
     *
     * @param rebalanceEnabled If {@code true} then set rebalance to enabled state.
     */
    @MXBeanParametersDescriptions(
        {
            "Enable cache partitions rebalance on node.",
            "Disable cache partitions rebalance on node."
        }
    )
    public void rebalanceEnabled(boolean rebalanceEnabled);

    /**
     * Gets string presentation of up-time for the kernal.
     *
     * @return String presentation of up-time for the kernal.
     */
    @MXBeanDescription("String presentation of up-time for the kernal.")
    public String getUpTimeFormatted();

    /**
     * Get start timestamp of the kernal.
     *
     * @return Start timestamp of the kernal.
     */
    @MXBeanDescription("Start timestamp of the kernal.")
    public long getStartTimestamp();

    /**
     * Gets up-time of the kernal.
     *
     * @return Up-time of the kernal.
     */
    @MXBeanDescription("Up-time of the kernal.")
    public long getUpTime();

    /**
     * Gets long JVM pauses count.
     *
     * @return Long JVM pauses count.
     */
    @MXBeanDescription("Long JVM pauses count.")
    public long getLongJVMPausesCount();

    /**
     * Gets long JVM pauses total duration.
     *
     * @return Long JVM pauses total duration.
     */
    @MXBeanDescription("Long JVM pauses total duration.")
    public long getLongJVMPausesTotalDuration();

    /**
     * Gets long JVM pause last events.
     *
     * @return Long JVM pause last events.
     */
    @MXBeanDescription("Long JVM pause last events.")
    public Map<Long, Long> getLongJVMPauseLastEvents();

    /**
     * Gets a list of formatted user-defined attributes added to this node.
     * <p>
     * Note that grid will add all System properties and environment properties
     * to grid node attributes also. SPIs may also add node attributes that are
     * used for SPI implementation.
     *
     * @return User defined attributes for this node.
     */
    @MXBeanDescription("Collection of formatted user-defined attributes added to this node.")
    public List<String> getUserAttributesFormatted();

    /**
     * Gets a formatted instance of logger that is in grid.
     *
     * @return Logger that is used in grid.
     */
    @MXBeanDescription("Formatted instance of logger that is in grid.")
    public String getGridLoggerFormatted();

    /**
     * Gets a formatted instance of fully configured thread pool that is used in grid.
     *
     * @return Thread pool implementation that is used in grid.
     */
    @MXBeanDescription("Formatted instance of fully configured thread pool that is used in grid.")
    public String getExecutorServiceFormatted();

    /**
     * Gets Ignite installation home folder.
     *
     * @return Ignite installation home.
     */
    @MXBeanDescription("Ignite installation home folder.")
    public String getIgniteHome();

    /**
     * Gets a formatted instance of MBean server instance.
     *
     * @return MBean server instance.
     */
    @MXBeanDescription("Formatted instance of MBean server instance.")
    public String getMBeanServerFormatted();

    /**
     * Unique identifier for this node within grid.
     *
     * @return Unique identifier for this node within grid.
     */
    @MXBeanDescription("Unique identifier for this node within grid.")
    public UUID getLocalNodeId();

    /**
     * Returns {@code true} if peer class loading is enabled, {@code false}
     * otherwise. Default value is {@code true}.
     * <p>
     * When peer class loading is enabled and task is not deployed on local node,
     * local node will try to load classes from the node that initiated task
     * execution. This way, a task can be physically deployed only on one node
     * and then internally penetrate to all other nodes.
     *
     * @return {@code true} if peer class loading is enabled, {@code false}
     *      otherwise.
     */
    @MXBeanDescription("Whether or not peer class loading (a.k.a. P2P class loading) is enabled.")
    public boolean isPeerClassLoadingEnabled();

    /**
     * Gets {@code toString()} representation of of lifecycle beans configured
     * with Ignite.
     *
     * @return {@code toString()} representation of all lifecycle beans configured
     *      with Ignite.
     */
    @MXBeanDescription("String representation of lifecycle beans.")
    public List<String> getLifecycleBeansFormatted();

    /**
     * This method allows manually remove the checkpoint with given {@code key}.
     *
     * @param key Checkpoint key.
     * @return {@code true} if specified checkpoint was indeed removed, {@code false}
     *      otherwise.
     */
    @MXBeanDescription("This method allows manually remove the checkpoint with given key. Return true " +
        "if specified checkpoint was indeed removed, false otherwise.")
    @MXBeanParametersNames(
        "key"
    )
    @MXBeanParametersDescriptions(
        "Checkpoint key to remove."
    )
    public boolean removeCheckpoint(String key);

    /**
     * Pings node with given node ID to see whether it is alive.
     *
     * @param nodeId String presentation of node ID. See {@link UUID#fromString(String)} for
     *      details on string formatting.
     * @return Whether or not node is alive.
     */
    @MXBeanDescription("Pings node with given node ID to see whether it is alive. " +
        "Returns whether or not node is alive.")
    @MXBeanParametersNames(
        "nodeId"
    )
    @MXBeanParametersDescriptions(
        "String presentation of node ID. See java.util.UUID class for details."
    )
    public boolean pingNode(String nodeId);

    /**
     * @param active Activate/DeActivate flag.
     */
    @MXBeanDescription(
        "Execute activate or deactivate process."
    )
    @MXBeanParametersNames(
        "active"
    )
    public void active(boolean active);

    /**
     * Checks if Ignite grid is active. If Ignite grid is not active return {@code False}.
     *
     * @return {@code True} if grid is active. {@code False} If grid is not active.
     */
    @MXBeanDescription(
        "Checks Ignite grid is active or is not active."
    )
    public boolean active();

    /**
     * Makes the best attempt to undeploy a task from the whole grid. Note that this
     * method returns immediately and does not wait until the task will actually be
     * undeployed on every node.
     * <p>
     * Note that Ignite maintains internal versions for grid tasks in case of redeployment.
     * This method will attempt to undeploy all versions on the grid task with
     * given name.
     *
     * @param taskName Name of the task to undeploy. If task class has {@link org.apache.ignite.compute.ComputeTaskName} annotation,
     *      then task was deployed under a name specified within annotation. Otherwise, full
     *      class name should be used as task's name.
     * @throws JMException Thrown if undeploy failed.
     */
    @MXBeanDescription("Makes the best attempt to undeploy a task from the whole grid.")
    @MXBeanParametersNames(
        "taskName"
    )
    @MXBeanParametersDescriptions(
        "Name of the task to undeploy."
    )
    public void undeployTaskFromGrid(String taskName) throws JMException;

    /**
     * A shortcut method that executes given task assuming single {@code java.lang.String} argument
     * and {@code java.lang.String} return type.
     *
     * @param taskName Name of the task to execute.
     * @param arg Single task execution argument (can be {@code null}).
     * @return Task return value (assumed of {@code java.lang.String} type).
     * @throws JMException Thrown in case when execution failed.
     */
    @MXBeanDescription("A shortcut method that executes given task assuming single " +
        "String argument and String return type. Returns Task return value (assumed of String type).")
    @MXBeanParametersNames(
        {
            "taskName",
            "arg"
        }
    )
    @MXBeanParametersDescriptions(
        {
            "Name of the task to execute.",
            "Single task execution argument (can be null)."
        }
    )
    public String executeTask(String taskName, String arg) throws JMException;

    /**
     * Pings node with given host name to see if it is alive.
     *
     * @param host Host name or IP address of the node to ping.
     * @return Whether or not node is alive.
     */
    @MXBeanDescription("Pings node with given host name to see if it is alive. " +
        "Returns whether or not node is alive.")
    @MXBeanParametersNames(
        "host"
    )
    @MXBeanParametersDescriptions(
        "Host name or IP address of the node to ping."
    )
    public boolean pingNodeByAddress(String host);

    /**
     * Gets a formatted instance of configured discovery SPI implementation.
     *
     * @return Grid discovery SPI implementation.
     */
    @MXBeanDescription("Formatted instance of configured discovery SPI implementation.")
    public String getDiscoverySpiFormatted();

    /**
     * Gets a formatted instance of fully configured SPI communication implementation.
     *
     * @return Grid communication SPI implementation.
     */
    @MXBeanDescription("Formatted instance of fully configured SPI communication implementation.")
    public String getCommunicationSpiFormatted();

    /**
     * Gets a formatted instance of fully configured deployment SPI implementation.
     *
     * @return Grid deployment SPI implementation.
     */
    @MXBeanDescription("Formatted instance of fully configured deployment SPI implementation.")
    public String getDeploymentSpiFormatted();

    /**
     * Gets a formatted instance of configured checkpoint SPI implementation.
     *
     * @return Grid checkpoint SPI implementation.
     */
    @MXBeanDescription("Formatted instance of configured checkpoint SPI implementation.")
    public String getCheckpointSpiFormatted();

    /**
     * Gets a formatted instance of configured collision SPI implementations.
     *
     * @return Grid collision SPI implementations.
     */
    @MXBeanDescription("Formatted instance of configured collision SPI implementations.")
    public String getCollisionSpiFormatted();

    /**
     * Gets a formatted instance of fully configured event SPI implementation.
     *
     * @return Grid event SPI implementation.
     */
    @MXBeanDescription("Formatted instance of fully configured event SPI implementation.")
    public String getEventStorageSpiFormatted();

    /**
     * Gets a formatted instance of fully configured failover SPI implementations.
     *
     * @return Grid failover SPI implementations.
     */
    @MXBeanDescription("Formatted instance of fully configured failover SPI implementations.")
    public String getFailoverSpiFormatted();

    /**
     * Gets a formatted instance of fully configured load balancing SPI implementations.
     *
     * @return Grid load balancing SPI implementations.
     */
    @MXBeanDescription("Formatted instance of fully configured load balancing SPI implementations.")
    public String getLoadBalancingSpiFormatted();

    /**
     * Gets OS information.
     *
     * @return OS information.
     */
    @MXBeanDescription("OS information.")
    public String getOsInformation();

    /**
     * Gets JDK information.
     *
     * @return JDK information.
     */
    @MXBeanDescription("JDK information.")
    public String getJdkInformation();

    /**
     * Gets OS user.
     *
     * @return OS user name.
     */
    @MXBeanDescription("OS user name.")
    public String getOsUser();

    /**
     * Gets VM name.
     *
     * @return VM name.
     */
    @MXBeanDescription("VM name.")
    public String getVmName();

    /**
     * Gets optional kernal instance name. It can be {@code null}.
     *
     * @return Optional kernal instance name.
     */
    @MXBeanDescription("Optional kernal instance name.")
    public String getInstanceName();

    /**
     * Prints errors.
     */
    @MXBeanDescription("Prints last suppressed errors.")
    public void printLastErrors();

    /**
     * Dumps debug information for the current node.
     */
    @MXBeanDescription("Dumps debug information for the current node.")
    public void dumpDebugInfo();

    /**
     * Gets a formatted properties of current coordinator.
     */
    @MXBeanDescription("Formatted properties of current coordinator.")
    public String getCurrentCoordinatorFormatted();

    /**
     * Gets a flag whether local node is in baseline. Returns false if baseline topology is not established.
     *
     * @return Return a baseline flag.
     */
    @MXBeanDescription("Baseline node flag.")
    public boolean isNodeInBaseline();

    /**
     * Runs IO latency test against all remote server nodes in cluster.
     *
     * @param warmup Warmup duration in milliseconds.
     * @param duration Test duration in milliseconds.
     * @param threads Thread count.
     * @param maxLatency Max latency in nanoseconds.
     * @param rangesCnt Ranges count in resulting histogram.
     * @param payLoadSize Payload size in bytes.
     * @param procFromNioThread {@code True} to process requests in NIO threads.
     */
    @MXBeanDescription("Runs IO latency test against all remote server nodes in cluster.")
    @MXBeanParametersNames(
        {
            "warmup",
            "duration",
            "threads",
            "maxLatency",
            "rangesCnt",
            "payLoadSize",
            "procFromNioThread"
        }
    )
    @MXBeanParametersDescriptions(
        {
            "Warmup duration (millis).",
            "Test duration (millis).",
            "Threads count.",
            "Maximum latency expected (nanos).",
            "Ranges count for histogram.",
            "Payload size (bytes).",
            "Process requests in NIO-threads flag."
        }
    )
    void runIoTest(
        long warmup,
        long duration,
        int threads,
        long maxLatency,
        int rangesCnt,
        int payLoadSize,
        boolean procFromNioThread
    );

    /**
     * Clears node local map.
     */
    @MXBeanDescription("Clears local node map.")
    void clearNodeLocalMap();

    /**
<<<<<<< HEAD
     * Gets cluster read-only mode status.
     *
     * @return {@code true} if cluster active and read-only mode enabled, and {@code false} otherwise.
     */
    @MXBeanDescription("Cluster read-only mode status.")
    boolean readOnlyMode();

    /**
     * Enable or disable cluster read-only mode. If {@code readOnly} flag is {@code true} read-only mode will be
     * enabled. If {@code readOnly} flag is {@code false} read-only mode will be disabled.
     *
     * @param readOnly enable/disable cluster read-only mode flag.
     */
    @MXBeanDescription("Enable or disable cluster read-only mode.")
    @MXBeanParametersNames("readOnly")
    @MXBeanParametersDescriptions("True - enable read-only mode, false - disable read-only mode.")
    void readOnlyMode(boolean readOnly);

    /**
     * Gets duration of read-only mode enabled on cluster.
     *
     * @return {@code 0} if cluster read-only mode disabled, and time in milliseconds since enabling cluster read-only
     * mode.
     */
    @MXBeanDescription("Duration of read-only mode enabled on cluster.")
    long getReadOnlyModeDuration();
=======
     * Resets metrics for a given prefix.
     *
     * @param prefix Prefix for a metrics.
     */
    @MXBeanDescription("Resets metrics for a given prefix.")
    @MXBeanParametersNames("prefix")
    @MXBeanParametersDescriptions("Metric prefix.")
    public void resetMetrics(String prefix);
>>>>>>> 4208e274
}<|MERGE_RESOLUTION|>--- conflicted
+++ resolved
@@ -497,7 +497,16 @@
     void clearNodeLocalMap();
 
     /**
-<<<<<<< HEAD
+     * Resets metrics for a given prefix.
+     *
+     * @param prefix Prefix for a metrics.
+     */
+    @MXBeanDescription("Resets metrics for a given prefix.")
+    @MXBeanParametersNames("prefix")
+    @MXBeanParametersDescriptions("Metric prefix.")
+    public void resetMetrics(String prefix);
+
+    /**
      * Gets cluster read-only mode status.
      *
      * @return {@code true} if cluster active and read-only mode enabled, and {@code false} otherwise.
@@ -524,14 +533,4 @@
      */
     @MXBeanDescription("Duration of read-only mode enabled on cluster.")
     long getReadOnlyModeDuration();
-=======
-     * Resets metrics for a given prefix.
-     *
-     * @param prefix Prefix for a metrics.
-     */
-    @MXBeanDescription("Resets metrics for a given prefix.")
-    @MXBeanParametersNames("prefix")
-    @MXBeanParametersDescriptions("Metric prefix.")
-    public void resetMetrics(String prefix);
->>>>>>> 4208e274
 }