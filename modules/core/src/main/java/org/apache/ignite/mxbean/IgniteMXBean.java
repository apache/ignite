--- conflicted
+++ resolved
@@ -21,7 +21,6 @@
 import java.util.Map;
 import java.util.UUID;
 import javax.management.JMException;
-import org.apache.ignite.IgniteCheckedException;
 import org.apache.ignite.cluster.ClusterState;
 import org.apache.ignite.spi.metric.ReadOnlyMetricRegistry;
 
@@ -388,11 +387,7 @@
      *
      * @param active Activate/DeActivate flag.
      * @deprecated Use {@link #clusterState(String, boolean)} instead.
-<<<<<<< HEAD
-     * @throws IgniteCheckedException if deactivation stopped.
-=======
      * @throws JMException if deactivation is forbidden or stopped.
->>>>>>> 9cf06362
      */
     @Deprecated
     @MXBeanDescription(
@@ -676,11 +671,7 @@
      *
      * @param state String representation of new cluster state.
      * @deprecated Use {@link #clusterState(String, boolean)} instead.
-<<<<<<< HEAD
-     * @throws IgniteCheckedException if deactivation stopped.
-=======
      * @throws JMException if deactivation is forbidden or stopped.
->>>>>>> 9cf06362
      */
     @Deprecated
     @MXBeanDescription("Changes current cluster state.")
@@ -706,23 +697,6 @@
     ) throws JMException;
 
     /**
-     * Changes current cluster state.
-     * <p>
-     * <b>NOTE:</b>
-     * Deactivation clears in-memory caches (without persistence) including the system caches.
-     *
-     * @param state String representation of new cluster state.
-     * @param forceDeactivation If {@code true}, cluster deactivation will be forced.
-     * @throws IgniteCheckedException if deactivation stopped.
-     */
-    @MXBeanDescription("Changes current cluster state.")
-    public void clusterState(
-        @MXBeanParameter(name = "state", description = "New cluster state.") String state,
-        @MXBeanParameter(name = "forceDeactivation",
-            description = "If true, cluster deactivation will be forced.") boolean forceDeactivation
-    );
-
-    /**
      * Gets last cluster state change operation.
      *
      * @return Unix time of last cluster state change operation.
