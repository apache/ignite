/*
 * Licensed to the Apache Software Foundation (ASF) under one or more
 * contributor license agreements.  See the NOTICE file distributed with
 * this work for additional information regarding copyright ownership.
 * The ASF licenses this file to You under the Apache License, Version 2.0
 * (the "License"); you may not use this file except in compliance with
 * the License.  You may obtain a copy of the License at
 *
 *      http://www.apache.org/licenses/LICENSE-2.0
 *
 * Unless required by applicable law or agreed to in writing, software
 * distributed under the License is distributed on an "AS IS" BASIS,
 * WITHOUT WARRANTIES OR CONDITIONS OF ANY KIND, either express or implied.
 * See the License for the specific language governing permissions and
 * limitations under the License.
 */

package org.apache.ignite.internal.processors.platform.events;

import java.util.List;
import org.apache.ignite.IgniteCheckedException;
import org.apache.ignite.IgniteEvents;
import org.apache.ignite.events.Event;
import org.apache.ignite.events.EventAdapter;
import org.apache.ignite.internal.binary.BinaryRawReaderEx;
import org.apache.ignite.internal.binary.BinaryRawWriterEx;
import org.apache.ignite.internal.processors.platform.PlatformAbstractTarget;
import org.apache.ignite.internal.processors.platform.PlatformContext;
import org.apache.ignite.internal.processors.platform.PlatformEventFilterListener;
import org.apache.ignite.internal.processors.platform.PlatformTarget;
import org.apache.ignite.internal.processors.platform.utils.PlatformFutureUtils;
import org.apache.ignite.internal.util.typedef.F;
import org.apache.ignite.lang.IgniteFuture;
import org.apache.ignite.lang.IgnitePredicate;
import org.jetbrains.annotations.Nullable;

import java.util.Arrays;
import java.util.Collection;
import java.util.UUID;

/**
 * Interop events.
 */
public class PlatformEvents extends PlatformAbstractTarget {
    /** */
    private static final int OP_REMOTE_QUERY = 1;

    /** */
    private static final int OP_REMOTE_LISTEN = 2;

    /** */
    private static final int OP_STOP_REMOTE_LISTEN = 3;

    /** */
    private static final int OP_WAIT_FOR_LOCAL = 4;

    /** */
    private static final int OP_LOCAL_QUERY = 5;

    /** */
    private static final int OP_RECORD_LOCAL = 6;

    /** */
    private static final int OP_ENABLE_LOCAL = 8;

    /** */
    private static final int OP_DISABLE_LOCAL = 9;

    /** */
    private static final int OP_GET_ENABLED_EVENTS = 10;

    /** */
    private static final int OP_WITH_ASYNC = 11;

    /** */
    private static final int OP_IS_ENABLED = 12;

    /** */
    private static final int OP_LOCAL_LISTEN = 13;

    /** */
    private static final int OP_STOP_LOCAL_LISTEN = 14;

    /** */
    private static final int OP_REMOTE_QUERY_ASYNC = 15;

    /** */
    private static final int OP_WAIT_FOR_LOCAL_ASYNC = 16;

    /** */
    private final IgniteEvents events;

    /** */
    private final EventResultWriter eventResWriter;

    /** */
    private final EventCollectionResultWriter eventColResWriter;

    /**
     * Ctor.
     *
     * @param platformCtx Context.
     * @param events Ignite events.
     */
    public PlatformEvents(PlatformContext platformCtx, IgniteEvents events) {
        super(platformCtx);

        assert events != null;

        this.events = events;

        eventResWriter = new EventResultWriter(platformCtx);
        eventColResWriter = new EventCollectionResultWriter(platformCtx);
    }

    /** {@inheritDoc} */
    @Override public long processInStreamOutLong(int type, BinaryRawReaderEx reader)
        throws IgniteCheckedException {
        switch (type) {
            case OP_RECORD_LOCAL:
                // TODO: IGNITE-1410.
                return TRUE;

            case OP_ENABLE_LOCAL:

                events.enableLocal(readEventTypes(reader));

                return TRUE;

            case OP_DISABLE_LOCAL:

                events.disableLocal(readEventTypes(reader));

                return TRUE;

            case OP_STOP_REMOTE_LISTEN:
                events.stopRemoteListen(reader.readUuid());

                return TRUE;

            case OP_LOCAL_LISTEN:
                events.localListen(localFilter(reader.readLong()), reader.readInt());

                return TRUE;

            case OP_REMOTE_QUERY_ASYNC:
                readAndListenFuture(reader, startRemoteQueryAsync(reader, events), eventColResWriter);

                return TRUE;

            case OP_WAIT_FOR_LOCAL_ASYNC: {
                readAndListenFuture(reader, startWaitForLocalAsync(reader, events), eventResWriter);

                return TRUE;
            }

            default:
                return super.processInStreamOutLong(type, reader);
        }
    }

    /** {@inheritDoc} */
    @SuppressWarnings({"IfMayBeConditional", "ConstantConditions", "unchecked"})
    @Override public void processInStreamOutStream(int type, BinaryRawReaderEx reader, BinaryRawWriterEx writer)
        throws IgniteCheckedException {
        switch (type) {
            case OP_LOCAL_QUERY: {
                Collection<EventAdapter> result =
                    events.localQuery(F.<EventAdapter>alwaysTrue(), readEventTypes(reader));

                writer.writeInt(result.size());

                for (EventAdapter e : result)
                    platformCtx.writeEvent(writer, e);

                break;
            }

            case OP_WAIT_FOR_LOCAL: {
                EventAdapter result = startWaitForLocal(reader, events);

                platformCtx.writeEvent(writer, result);

                break;
            }

            case OP_REMOTE_LISTEN: {
                int bufSize = reader.readInt();

                long interval = reader.readLong();

                boolean autoUnsubscribe = reader.readBoolean();

                boolean hasLocFilter = reader.readBoolean();

                PlatformEventFilterListener locFilter = hasLocFilter ? localFilter(reader.readLong()) : null;

                boolean hasRmtFilter = reader.readBoolean();

                UUID listenId;

                if (hasRmtFilter) {
                    PlatformEventFilterListener rmtFilter = platformCtx.createRemoteEventFilter(
                        reader.readObjectDetached(), readEventTypes(reader));

                    listenId = events.remoteListen(bufSize, interval, autoUnsubscribe, locFilter, rmtFilter);
                }
                else
                    listenId = events.remoteListen(bufSize, interval, autoUnsubscribe, locFilter, null,
                        readEventTypes(reader));

                writer.writeUuid(listenId);

                break;
            }

            case OP_REMOTE_QUERY: {
                Collection<Event> result = startRemoteQuery(reader, events);

                eventColResWriter.write(writer, result, null);

                break;
            }

            default:
                super.processInStreamOutStream(type, reader, writer);
        }
    }

    /**
     * Starts the waitForLocal.
     *
     * @param reader Reader
     * @param events Events.
     * @return Result.
     */
    private EventAdapter startWaitForLocal(BinaryRawReaderEx reader, IgniteEvents events) {
        Long filterHnd = reader.readObject();

        IgnitePredicate filter = filterHnd != null ? localFilter(filterHnd) : null;

        int[] eventTypes = readEventTypes(reader);

        return (EventAdapter) events.waitForLocal(filter, eventTypes);
    }

    /**
     * Starts the waitForLocal asynchronously.
     *
     * @param reader Reader
     * @param events Events.
     * @return Result.
     */
    private IgniteFuture<EventAdapter> startWaitForLocalAsync(BinaryRawReaderEx reader, IgniteEvents events) {
        Long filterHnd = reader.readObject();

        IgnitePredicate filter = filterHnd != null ? localFilter(filterHnd) : null;

        int[] eventTypes = readEventTypes(reader);

        return events.waitForLocalAsync(filter, eventTypes);
    }

    /**
     * Starts the remote query.
     *
     * @param reader Reader.
     * @param events Events.
     * @return Result.
     */
    private Collection<Event> startRemoteQuery(BinaryRawReaderEx reader, IgniteEvents events) {
        Object pred = reader.readObjectDetached();

        long timeout = reader.readLong();

        int[] types = readEventTypes(reader);

        PlatformEventFilterListener filter = platformCtx.createRemoteEventFilter(pred, types);

        return events.remoteQuery(filter, timeout);
    }

    /**
     * Starts the remote query asynchronously.
     *
     * @param reader Reader.
     * @param events Events.
     * @return Result.
     */
    private IgniteFuture<List<Event>> startRemoteQueryAsync(BinaryRawReaderEx reader, IgniteEvents events) {
        Object pred = reader.readObjectDetached();

        long timeout = reader.readLong();

        int[] types = readEventTypes(reader);

        PlatformEventFilterListener filter = platformCtx.createRemoteEventFilter(pred, types);

        return events.remoteQueryAsync(filter, timeout);
    }

    /** {@inheritDoc} */
    @Override public void processOutStream(int type, BinaryRawWriterEx writer) throws IgniteCheckedException {
        switch (type) {
            case OP_GET_ENABLED_EVENTS:
                writeEventTypes(events.enabledEvents(), writer);

                break;

            default:
                super.processOutStream(type, writer);
        }
    }

    /** {@inheritDoc} */
    @Override public PlatformTarget processOutObject(int type) throws IgniteCheckedException {
        switch (type) {
            case OP_WITH_ASYNC:
                if (events.isAsync())
                    return this;

                return new PlatformEvents(platformCtx, events.withAsync());
        }

        return super.processOutObject(type);
    }

    /** {@inheritDoc} */
    @Override public long processInLongOutLong(int type, long val) throws IgniteCheckedException {
        switch (type) {
            case OP_IS_ENABLED:
                return events.isEnabled((int)val) ? TRUE : FALSE;

            case OP_STOP_LOCAL_LISTEN:
                return events.stopLocalListen(localFilter(val)) ? TRUE : FALSE;
        }

        return super.processInLongOutLong(type, val);
    }

<<<<<<< HEAD
    /** {@inheritDoc} */
    @Nullable @Override public PlatformFutureUtils.Writer futureWriter(int opId) {
        switch (opId) {
            case OP_WAIT_FOR_LOCAL:
                return eventResWriter;

            case OP_REMOTE_QUERY:
                return eventColResWriter;
        }

        return null;
    }

=======
>>>>>>> 83fc01e6
    /**
     *  Reads event types array.
     *
     * @param reader Reader
     * @return Event types, or null.
     */
    private int[] readEventTypes(BinaryRawReaderEx reader) {
        return reader.readIntArray();
    }

    /**
     *  Reads event types array.
     *
     * @param writer Writer
     * @param types Types.
     */
    private void writeEventTypes(int[] types, BinaryRawWriterEx writer) {
        if (types == null) {
            writer.writeIntArray(null);

            return;
        }

        int[] resultTypes = new int[types.length];

        int idx = 0;

        for (int t : types)
            if (platformCtx.isEventTypeSupported(t))
                resultTypes[idx++] = t;

        writer.writeIntArray(Arrays.copyOf(resultTypes, idx));
    }

    /**
     * Creates an interop filter from handle.
     *
     * @param hnd Handle.
     * @return Interop filter.
     */
    private PlatformEventFilterListener localFilter(long hnd) {
        return platformCtx.createLocalEventFilter(hnd);
    }

    /**
     * Writes an EventBase.
     */
    private static class EventResultWriter implements PlatformFutureUtils.Writer {
        /** */
        private final PlatformContext platformCtx;

        /**
         * Constructor.
         *
         * @param platformCtx Context.
         */
        public EventResultWriter(PlatformContext platformCtx) {
            assert platformCtx != null;

            this.platformCtx = platformCtx;
        }

        /** <inheritDoc /> */
        @Override public void write(BinaryRawWriterEx writer, Object obj, Throwable err) {
            platformCtx.writeEvent(writer, (EventAdapter)obj);
        }

        /** <inheritDoc /> */
        @Override public boolean canWrite(Object obj, Throwable err) {
            return obj instanceof EventAdapter && err == null;
        }
    }

    /**
     * Writes a collection of EventAdapter.
     */
    private static class EventCollectionResultWriter implements PlatformFutureUtils.Writer {
        /** */
        private final PlatformContext platformCtx;

        /**
         * Constructor.
         *
         * @param platformCtx Context.
         */
        public EventCollectionResultWriter(PlatformContext platformCtx) {
            assert platformCtx != null;

            this.platformCtx = platformCtx;
        }

        /** <inheritDoc /> */
        @SuppressWarnings("unchecked")
        @Override public void write(BinaryRawWriterEx writer, Object obj, Throwable err) {
            Collection<Event> events = (Collection<Event>)obj;

            if (obj != null) {
                writer.writeInt(events.size());

                for (Event e : events)
                    platformCtx.writeEvent(writer, e);
            }
            else {
                writer.writeInt(-1);
            }
        }

        /** <inheritDoc /> */
        @Override public boolean canWrite(Object obj, Throwable err) {
            return obj instanceof Collection && err == null;
        }
    }
}<|MERGE_RESOLUTION|>--- conflicted
+++ resolved
@@ -338,22 +338,6 @@
         return super.processInLongOutLong(type, val);
     }
 
-<<<<<<< HEAD
-    /** {@inheritDoc} */
-    @Nullable @Override public PlatformFutureUtils.Writer futureWriter(int opId) {
-        switch (opId) {
-            case OP_WAIT_FOR_LOCAL:
-                return eventResWriter;
-
-            case OP_REMOTE_QUERY:
-                return eventColResWriter;
-        }
-
-        return null;
-    }
-
-=======
->>>>>>> 83fc01e6
     /**
      *  Reads event types array.
      *
