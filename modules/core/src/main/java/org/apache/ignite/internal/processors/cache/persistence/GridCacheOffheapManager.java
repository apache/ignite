/*
 * Licensed to the Apache Software Foundation (ASF) under one or more
 * contributor license agreements.  See the NOTICE file distributed with
 * this work for additional information regarding copyright ownership.
 * The ASF licenses this file to You under the Apache License, Version 2.0
 * (the "License"); you may not use this file except in compliance with
 * the License.  You may obtain a copy of the License at
 *
 *      http://www.apache.org/licenses/LICENSE-2.0
 *
 * Unless required by applicable law or agreed to in writing, software
 * distributed under the License is distributed on an "AS IS" BASIS,
 * WITHOUT WARRANTIES OR CONDITIONS OF ANY KIND, either express or implied.
 * See the License for the specific language governing permissions and
 * limitations under the License.
 */

package org.apache.ignite.internal.processors.cache.persistence;

import java.util.Arrays;
import java.util.Collection;
import java.util.Collections;
import java.util.HashMap;
import java.util.HashSet;
import java.util.Iterator;
import java.util.List;
import java.util.Map;
import java.util.NoSuchElementException;
import java.util.Set;
import java.util.concurrent.Executor;
import java.util.concurrent.atomic.AtomicBoolean;
import java.util.concurrent.atomic.AtomicLong;
import java.util.concurrent.locks.Lock;
import java.util.concurrent.locks.ReentrantLock;
import javax.cache.processor.EntryProcessor;
import org.apache.ignite.IgniteCheckedException;
import org.apache.ignite.IgniteException;
import org.apache.ignite.IgniteLogger;
import org.apache.ignite.IgniteSystemProperties;
import org.apache.ignite.failure.FailureContext;
import org.apache.ignite.failure.FailureType;
import org.apache.ignite.internal.pagemem.FullPageId;
import org.apache.ignite.internal.pagemem.PageIdAllocator;
import org.apache.ignite.internal.pagemem.PageIdUtils;
import org.apache.ignite.internal.pagemem.PageMemory;
import org.apache.ignite.internal.pagemem.PageSupport;
import org.apache.ignite.internal.pagemem.store.IgnitePageStoreManager;
import org.apache.ignite.internal.pagemem.wal.IgniteWriteAheadLogManager;
import org.apache.ignite.internal.pagemem.wal.WALIterator;
import org.apache.ignite.internal.pagemem.wal.WALPointer;
import org.apache.ignite.internal.pagemem.wal.record.DataEntry;
import org.apache.ignite.internal.pagemem.wal.record.DataRecord;
import org.apache.ignite.internal.pagemem.wal.record.PageSnapshot;
import org.apache.ignite.internal.pagemem.wal.record.RollbackRecord;
import org.apache.ignite.internal.pagemem.wal.record.WALRecord;
import org.apache.ignite.internal.pagemem.wal.record.delta.MetaPageInitRecord;
import org.apache.ignite.internal.pagemem.wal.record.delta.MetaPageUpdatePartitionDataRecordV2;
import org.apache.ignite.internal.pagemem.wal.record.delta.PartitionDestroyRecord;
import org.apache.ignite.internal.processors.affinity.AffinityTopologyVersion;
import org.apache.ignite.internal.processors.cache.CacheDiagnosticManager;
import org.apache.ignite.internal.processors.cache.CacheEntryPredicate;
import org.apache.ignite.internal.processors.cache.CacheGroupContext;
import org.apache.ignite.internal.processors.cache.CacheObject;
import org.apache.ignite.internal.processors.cache.GridCacheContext;
import org.apache.ignite.internal.processors.cache.GridCacheEntryEx;
import org.apache.ignite.internal.processors.cache.GridCacheMvccEntryInfo;
import org.apache.ignite.internal.processors.cache.GridCacheTtlManager;
import org.apache.ignite.internal.processors.cache.IgniteCacheOffheapManagerImpl;
import org.apache.ignite.internal.processors.cache.KeyCacheObject;
import org.apache.ignite.internal.processors.cache.PartitionAtomicUpdateCounterImpl;
import org.apache.ignite.internal.processors.cache.PartitionMvccTxUpdateCounterImpl;
import org.apache.ignite.internal.processors.cache.PartitionTxUpdateCounterImpl;
import org.apache.ignite.internal.processors.cache.PartitionUpdateCounter;
import org.apache.ignite.internal.processors.cache.distributed.dht.preloader.CachePartitionPartialCountersMap;
import org.apache.ignite.internal.processors.cache.distributed.dht.preloader.IgniteHistoricalIterator;
import org.apache.ignite.internal.processors.cache.distributed.dht.topology.GridDhtLocalPartition;
import org.apache.ignite.internal.processors.cache.distributed.dht.topology.GridDhtPartitionState;
import org.apache.ignite.internal.processors.cache.mvcc.MvccSnapshot;
import org.apache.ignite.internal.processors.cache.mvcc.MvccVersion;
import org.apache.ignite.internal.processors.cache.persistence.freelist.AbstractFreeList;
import org.apache.ignite.internal.processors.cache.persistence.freelist.CacheFreeList;
import org.apache.ignite.internal.processors.cache.persistence.freelist.SimpleDataRow;
import org.apache.ignite.internal.processors.cache.persistence.migration.UpgradePendingTreeToPerPartitionTask;
import org.apache.ignite.internal.processors.cache.persistence.pagemem.PageMemoryEx;
import org.apache.ignite.internal.processors.cache.persistence.partstate.GroupPartitionId;
import org.apache.ignite.internal.processors.cache.persistence.partstate.PagesAllocationRange;
import org.apache.ignite.internal.processors.cache.persistence.partstate.PartitionAllocationMap;
import org.apache.ignite.internal.processors.cache.persistence.partstorage.PartitionMetaStorage;
import org.apache.ignite.internal.processors.cache.persistence.partstorage.PartitionMetaStorageImpl;
import org.apache.ignite.internal.processors.cache.persistence.tree.io.PageIO;
import org.apache.ignite.internal.processors.cache.persistence.tree.io.PageMetaIO;
import org.apache.ignite.internal.processors.cache.persistence.tree.io.PagePartitionCountersIO;
import org.apache.ignite.internal.processors.cache.persistence.tree.io.PagePartitionMetaIO;
import org.apache.ignite.internal.processors.cache.persistence.tree.io.PagePartitionMetaIOV2;
import org.apache.ignite.internal.processors.cache.persistence.tree.reuse.ReuseList;
import org.apache.ignite.internal.processors.cache.persistence.tree.reuse.ReuseListImpl;
import org.apache.ignite.internal.processors.cache.persistence.tree.util.PageHandler;
import org.apache.ignite.internal.processors.cache.persistence.wal.FileWALPointer;
import org.apache.ignite.internal.processors.cache.tree.CacheDataRowStore;
import org.apache.ignite.internal.processors.cache.tree.CacheDataTree;
import org.apache.ignite.internal.processors.cache.tree.DataRow;
import org.apache.ignite.internal.processors.cache.tree.PendingEntriesTree;
import org.apache.ignite.internal.processors.cache.tree.PendingRow;
import org.apache.ignite.internal.processors.cache.tree.mvcc.data.MvccUpdateResult;
import org.apache.ignite.internal.processors.cache.tree.mvcc.search.MvccLinkAwareSearchRow;
import org.apache.ignite.internal.processors.cache.version.GridCacheVersion;
import org.apache.ignite.internal.processors.query.GridQueryRowCacheCleaner;
import org.apache.ignite.internal.util.GridLongList;
import org.apache.ignite.internal.util.lang.GridCursor;
import org.apache.ignite.internal.util.lang.IgniteInClosure2X;
import org.apache.ignite.internal.util.lang.IgnitePredicateX;
import org.apache.ignite.internal.util.tostring.GridToStringInclude;
import org.apache.ignite.internal.util.typedef.internal.CU;
import org.apache.ignite.internal.util.typedef.internal.S;
import org.apache.ignite.internal.util.typedef.internal.U;
import org.apache.ignite.lang.IgniteBiTuple;
import org.jetbrains.annotations.Nullable;

import static org.apache.ignite.internal.processors.cache.distributed.dht.topology.GridDhtPartitionState.MOVING;
import static org.apache.ignite.internal.processors.cache.distributed.dht.topology.GridDhtPartitionState.OWNING;
import static org.apache.ignite.internal.processors.cache.distributed.dht.topology.GridDhtPartitionState.RENTING;

/**
 * Used when persistence enabled.
 */
public class GridCacheOffheapManager extends IgniteCacheOffheapManagerImpl implements DbCheckpointListener {
    /**
     * Throttling timeout in millis which avoid excessive PendingTree access on unwind
     * if there is nothing to clean yet.
     */
    private final long unwindThrottlingTimeout = Long.getLong(
        IgniteSystemProperties.IGNITE_UNWIND_THROTTLING_TIMEOUT, 500L);

    /** */
    private IndexStorage indexStorage;

    /** */
    private ReuseListImpl reuseList;

    /** Page list cache limit for data region of this cache group. */
    private AtomicLong pageListCacheLimit;

    /** Flag indicates that all group partitions have restored their state from page memory / disk. */
    private volatile boolean partitionStatesRestored;

    /** {@inheritDoc} */
    @Override protected void initPendingTree(GridCacheContext cctx) throws IgniteCheckedException {
        // No-op. Per-partition PendingTree should be used.
    }

    /** {@inheritDoc} */
    @Override protected void initDataStructures() throws IgniteCheckedException {
        assert ctx.database().checkpointLockIsHeldByThread();

        Metas metas = getOrAllocateCacheMetas();

        CacheDiagnosticManager diagnosticMgr = ctx.diagnostic();

        String reuseListName = grp.cacheOrGroupName() + "##ReuseList";
        String indexStorageTreeName = grp.cacheOrGroupName() + "##IndexStorageTree";

        RootPage reuseListRoot = metas.reuseListRoot;

        pageListCacheLimit = ((GridCacheDatabaseSharedManager)ctx.database()).pageListCacheLimitHolder(grp.dataRegion());

        reuseList = new ReuseListImpl(
            grp.groupId(),
            grp.cacheOrGroupName(),
            grp.dataRegion().pageMemory(),
            ctx.wal(),
            reuseListRoot.pageId().pageId(),
            reuseListRoot.isAllocated(),
            diagnosticMgr.pageLockTracker().createPageLockTracker(reuseListName),
            ctx.kernalContext(),
            pageListCacheLimit
        );

        RootPage metastoreRoot = metas.treeRoot;

        indexStorage = new IndexStorageImpl(
            grp.dataRegion().pageMemory(),
            ctx.wal(),
            globalRemoveId(),
            grp.groupId(),
            grp.sharedGroup(),
            PageIdAllocator.INDEX_PARTITION,
            PageIdAllocator.FLAG_IDX,
            reuseList,
            metastoreRoot.pageId().pageId(),
            metastoreRoot.isAllocated(),
            ctx.kernalContext().failure(),
            diagnosticMgr.pageLockTracker().createPageLockTracker(indexStorageTreeName)
        );

        ((GridCacheDatabaseSharedManager)ctx.database()).addCheckpointListener(this);
    }

    /**
     * Get internal IndexStorage.
     * See {@link UpgradePendingTreeToPerPartitionTask} for details.
     */
    public IndexStorage getIndexStorage() {
        return indexStorage;
    }

    /** {@inheritDoc} */
    @Override protected CacheDataStore createCacheDataStore0(int p) throws IgniteCheckedException {
        if (ctx.database() instanceof GridCacheDatabaseSharedManager)
            ((GridCacheDatabaseSharedManager) ctx.database()).cancelOrWaitPartitionDestroy(grp.groupId(), p);

        boolean exists = ctx.pageStore() != null && ctx.pageStore().exists(grp.groupId(), p);

        return new GridCacheDataStore(p, exists);
    }

    /** {@inheritDoc} */
    @Override public void onCheckpointBegin(Context ctx) throws IgniteCheckedException {
        /* No-op. */
    }

    /** {@inheritDoc} */
    @Override public void onMarkCheckpointBegin(Context ctx) throws IgniteCheckedException {
        assert grp.dataRegion().pageMemory() instanceof PageMemoryEx;

        syncMetadata(ctx);
    }

    /** {@inheritDoc} */
    @Override public void beforeCheckpointBegin(Context ctx) throws IgniteCheckedException {
        if (!ctx.nextSnapshot())
            syncMetadata(ctx);
    }

    /**
     * Syncs and saves meta-information of all data structures to page memory.
     *
     * @throws IgniteCheckedException If failed.
     */
    private void syncMetadata(Context ctx) throws IgniteCheckedException {
        Executor execSvc = ctx.executor();

        boolean needSnapshot = ctx.nextSnapshot() && ctx.needToSnapshot(grp.cacheOrGroupName());

        if (needSnapshot ||
            ctx.collectPartStat().getOrDefault(grp.groupId(), new HashSet<>()).contains(PageIdAllocator.INDEX_PARTITION)) {
            if (execSvc == null)
                addIndexPartition(ctx);
            else {
                execSvc.execute(() -> {
                    try {
                        addIndexPartition(ctx);
                    }
                    catch (IgniteCheckedException e) {
                        throw new IgniteException(e);
                    }
                });
            }
        }

        syncMetadata(ctx, ctx.executor(), needSnapshot);
    }

    /**
     * Syncs and saves meta-information of all data structures to page memory.
     *
     * @param execSvc Executor service to run save process
     * @throws IgniteCheckedException If failed.
     */
    private void syncMetadata(Context ctx, Executor execSvc, boolean needSnapshot) throws IgniteCheckedException {
        Set<Integer> partsToCollect = ctx.collectPartStat()
            .getOrDefault(grp.groupId(), new HashSet<>());

        if (execSvc == null) {
            reuseList.saveMetadata(grp.statisticsHolderData());

            for (CacheDataStore store : partDataStores.values())
                saveStoreMetadata(store, ctx, false, needSnapshot || partsToCollect.contains(store.partId()));
        }
        else {
            execSvc.execute(() -> {
                try {
                    reuseList.saveMetadata(grp.statisticsHolderData());
                }
                catch (IgniteCheckedException e) {
                    throw new IgniteException(e);
                }
            });

            for (CacheDataStore store : partDataStores.values())
                execSvc.execute(() -> {
                    try {
                        saveStoreMetadata(store, ctx, false, needSnapshot || partsToCollect.contains(store.partId()));
                    }
                    catch (IgniteCheckedException e) {
                        throw new IgniteException(e);
                    }
                });
        }
    }

    /**
     * @param store Store to save metadata.
     * @throws IgniteCheckedException If failed.
     */
    private void saveStoreMetadata(
        CacheDataStore store,
        Context ctx,
        boolean beforeDestroy,
        boolean savePagesCount
    ) throws IgniteCheckedException {
        if (!store.active()) {
            assert !savePagesCount : "You should not request partition while store is inactive: " + store;

            return;
        }

        RowStore rowStore0 = store.rowStore();

        if (rowStore0 != null) {
            ((CacheFreeList)rowStore0.freeList()).saveMetadata(grp.statisticsHolderData());

            PartitionMetaStorage<SimpleDataRow> partStore = store.partStorage();

            long updCntr = store.updateCounter();
            long size = store.fullSize();
            long rmvId = globalRemoveId().get();

            byte[] updCntrsBytes = store.partUpdateCounter().getBytes();

            PageMemoryEx pageMem = (PageMemoryEx)grp.dataRegion().pageMemory();
            IgniteWriteAheadLogManager wal = this.ctx.wal();

            if (size > 0 || updCntr > 0 || !store.partUpdateCounter().sequential()) {
                GridDhtPartitionState state = null;

                // localPartition will not acquire writeLock here because create=false.
                GridDhtLocalPartition part = null;

                if (!grp.isLocal()) {
                    if (beforeDestroy)
                        state = GridDhtPartitionState.EVICTED;
                    else {
                        part = getPartition(store);

                        if (part != null && part.state() != GridDhtPartitionState.EVICTED)
                            state = part.state();
                    }

                    // Do not save meta for evicted partitions on next checkpoints.
                    if (state == null)
                        return;
                }

                int grpId = grp.groupId();
                long partMetaId = pageMem.partitionMetaPageId(grpId, store.partId());

                long partMetaPage = pageMem.acquirePage(grpId, partMetaId);
                try {
                    long partMetaPageAddr = pageMem.writeLock(grpId, partMetaId, partMetaPage);

                    if (partMetaPageAddr == 0L) {
                        U.warn(log, "Failed to acquire write lock for meta page [metaPage=" + partMetaPage +
                            ", beforeDestroy=" + beforeDestroy + ", size=" + size +
                            ", updCntr=" + updCntr + ", state=" + state + ']');

                        return;
                    }

                    boolean changed = false;

                    try {
                        PagePartitionMetaIOV2 io = PageIO.getPageIO(partMetaPageAddr);

                        long link = io.getGapsLink(partMetaPageAddr);

                        if (updCntrsBytes == null && link != 0) {
                            partStore.removeDataRowByLink(link, grp.statisticsHolderData());

                            io.setGapsLink(partMetaPageAddr, (link = 0));

                            changed = true;
                        }
                        else if (updCntrsBytes != null && link == 0) {
                            SimpleDataRow row = new SimpleDataRow(store.partId(), updCntrsBytes);

                            partStore.insertDataRow(row, grp.statisticsHolderData());

                            io.setGapsLink(partMetaPageAddr, (link = row.link()));

                            changed = true;
                        }
                        else if (updCntrsBytes != null && link != 0) {
                            byte[] prev = partStore.readRow(link);

                            assert prev != null : "Read null gaps using link=" + link;

                            if (!Arrays.equals(prev, updCntrsBytes)) {
                                partStore.removeDataRowByLink(link, grp.statisticsHolderData());

                                SimpleDataRow row = new SimpleDataRow(store.partId(), updCntrsBytes);

                                partStore.insertDataRow(row, grp.statisticsHolderData());

                                io.setGapsLink(partMetaPageAddr, (link = row.link()));

                                changed = true;
                            }
                        }

                        if (changed)
                            partStore.saveMetadata(grp.statisticsHolderData());

                        changed |= io.setUpdateCounter(partMetaPageAddr, updCntr);
                        changed |= io.setGlobalRemoveId(partMetaPageAddr, rmvId);
                        changed |= io.setSize(partMetaPageAddr, size);

                        if (state != null)
                            changed |= io.setPartitionState(partMetaPageAddr, (byte)state.ordinal());
                        else
                            assert grp.isLocal() : grp.cacheOrGroupName();

                        long cntrsPageId;

                        if (grp.sharedGroup()) {
                            long initCntrPageId = io.getCountersPageId(partMetaPageAddr);

                            Map<Integer, Long> newSizes = store.cacheSizes();
                            Map<Integer, Long> prevSizes = readSharedGroupCacheSizes(pageMem, grpId, initCntrPageId);

                            if (prevSizes != null && prevSizes.equals(newSizes))
                                cntrsPageId = initCntrPageId; // Preventing modification of sizes pages for store
                            else {
                                cntrsPageId = writeSharedGroupCacheSizes(pageMem, grpId, initCntrPageId,
                                    store.partId(), newSizes);

                                if (initCntrPageId == 0 && cntrsPageId != 0) {
                                    io.setCountersPageId(partMetaPageAddr, cntrsPageId);

                                    changed = true;
                                }
                            }
                        }
                        else
                            cntrsPageId = 0L;

                        int pageCnt;

                        if (savePagesCount) {
                            pageCnt = this.ctx.pageStore().pages(grpId, store.partId());

                            io.setCandidatePageCount(partMetaPageAddr, size == 0 ? 0 : pageCnt);

                            if (state == OWNING) {
                                assert part != null;

                                if (!addPartition(
                                    part,
                                    ctx.partitionStatMap(),
                                    partMetaPageAddr,
                                    io,
                                    grpId,
                                    store.partId(),
                                    this.ctx.pageStore().pages(grpId, store.partId()),
                                    store.fullSize()
                                ))
                                    U.warn(log, "Partition was concurrently evicted grpId=" + grpId +
                                        ", partitionId=" + part.id());
                            }
                            else if (state == MOVING || state == RENTING) {
                                if (ctx.partitionStatMap().forceSkipIndexPartition(grpId)) {
                                    if (log.isInfoEnabled())
                                        log.info("Will not include SQL indexes to snapshot because there is " +
                                            "a partition not in " + OWNING + " state [grp=" + grp.cacheOrGroupName() +
                                            ", partId=" + store.partId() + ", state=" + state + ']');
                                }

                                U.warn(log,"Partition Will not be included to snapshot because it is not in " +
                                    "OWNING state [grp=" + grp.cacheOrGroupName() + ", partId=" + store.partId() +
                                    ", state=" + state + ']');
                            }

                            changed = true;
                        }
                        else
                            pageCnt = io.getCandidatePageCount(partMetaPageAddr);

                        if (changed && PageHandler.isWalDeltaRecordNeeded(pageMem, grpId, partMetaId, partMetaPage, wal, null))
                            wal.log(new MetaPageUpdatePartitionDataRecordV2(
                                grpId,
                                partMetaId,
                                updCntr,
                                rmvId,
                                (int)size, // TODO: Partition size may be long
                                cntrsPageId,
                                state == null ? -1 : (byte)state.ordinal(),
                                pageCnt,
                                link
                            ));
                    }
                    finally {
                        pageMem.writeUnlock(grpId, partMetaId, partMetaPage, null, changed);
                    }
                }
                finally {
                    pageMem.releasePage(grpId, partMetaId, partMetaPage);
                }
            }
            else if (savePagesCount)
                tryAddEmptyPartitionToSnapshot(store, ctx);
        }
        else if (savePagesCount)
            tryAddEmptyPartitionToSnapshot(store, ctx);
    }

    /** {@inheritDoc} */
    @Override public long restorePartitionStates(Map<GroupPartitionId, Integer> partitionRecoveryStates) throws IgniteCheckedException {
        if (grp.isLocal() || !grp.affinityNode() || !grp.dataRegion().config().isPersistenceEnabled())
            return 0;

        if (partitionStatesRestored)
            return 0;

        long processed = 0;

        PageMemoryEx pageMem = (PageMemoryEx)grp.dataRegion().pageMemory();

        for (int p = 0; p < grp.affinity().partitions(); p++) {
            Integer recoverState = partitionRecoveryStates.get(new GroupPartitionId(grp.groupId(), p));

            if (ctx.pageStore().exists(grp.groupId(), p)) {
                ctx.pageStore().ensure(grp.groupId(), p);

                if (ctx.pageStore().pages(grp.groupId(), p) <= 1) {
                    if (log.isDebugEnabled())
                        log.debug("Skipping partition on recovery (pages less than 1) " +
                            "[grp=" + grp.cacheOrGroupName() + ", p=" + p + "]");

                    continue;
                }

                if (log.isDebugEnabled())
                    log.debug("Creating partition on recovery (exists in page store) " +
                        "[grp=" + grp.cacheOrGroupName() + ", p=" + p + "]");

                processed++;

                GridDhtLocalPartition part = grp.topology().forceCreatePartition(p);

                // Triggers initialization of existing(having datafile) partition before acquiring cp read lock.
                part.dataStore().init();

                ctx.database().checkpointReadLock();

                try {
                    long partMetaId = pageMem.partitionMetaPageId(grp.groupId(), p);
                    long partMetaPage = pageMem.acquirePage(grp.groupId(), partMetaId);

                    try {
                        long pageAddr = pageMem.writeLock(grp.groupId(), partMetaId, partMetaPage);

                        boolean changed = false;

                        try {
                            PagePartitionMetaIO io = PagePartitionMetaIO.VERSIONS.forPage(pageAddr);

                            if (recoverState != null) {
                                io.setPartitionState(pageAddr, (byte) recoverState.intValue());

                                changed = updateState(part, recoverState);

                                if (log.isDebugEnabled())
                                    log.debug("Restored partition state (from WAL) " +
                                        "[grp=" + grp.cacheOrGroupName() + ", p=" + p + ", state=" + part.state() +
                                        ", updCntr=" + part.initialUpdateCounter() + "]");
                            }
                            else {
                                int stateId = (int) io.getPartitionState(pageAddr);

                                changed = updateState(part, stateId);

                                if (log.isDebugEnabled())
                                    log.debug("Restored partition state (from page memory) " +
                                        "[grp=" + grp.cacheOrGroupName() + ", p=" + p + ", state=" + part.state() +
                                        ", updCntr=" + part.initialUpdateCounter() + ", stateId=" + stateId + "]");
                            }
                        }
                        finally {
                            pageMem.writeUnlock(grp.groupId(), partMetaId, partMetaPage, null, changed);
                        }
                    }
                    finally {
                        pageMem.releasePage(grp.groupId(), partMetaId, partMetaPage);
                    }
                }
                finally {
                    ctx.database().checkpointReadUnlock();
                }
            }
            else if (recoverState != null) { // Pre-create partition if having valid state.
                GridDhtLocalPartition part = grp.topology().forceCreatePartition(p);

                updateState(part, recoverState);

                processed++;

                if (log.isDebugEnabled())
                    log.debug("Restored partition state (from WAL) " +
                        "[grp=" + grp.cacheOrGroupName() + ", p=" + p + ", state=" + part.state() +
                        ", updCntr=" + part.initialUpdateCounter() + "]");
            }
            else {
                if (log.isDebugEnabled())
                    log.debug("Skipping partition on recovery (no page store OR wal state) " +
                        "[grp=" + grp.cacheOrGroupName() + ", p=" + p + "]");
            }
        }

        partitionStatesRestored = true;

        return processed;
    }

    /**
     * @param part Partition to restore state for.
     * @param stateId State enum ordinal.
     * @return Updated flag.
     */
    private boolean updateState(GridDhtLocalPartition part, int stateId) {
        if (stateId != -1) {
            GridDhtPartitionState state = GridDhtPartitionState.fromOrdinal(stateId);

            assert state != null;

            part.restoreState(state == GridDhtPartitionState.EVICTED ? GridDhtPartitionState.RENTING : state);

            return true;
        }

        return false;
    }

    /**
     * Check that we need to snapshot this partition and add it to map.
     *
     * @param store Store.
     * @param ctx Snapshot context.
     */
    private void tryAddEmptyPartitionToSnapshot(CacheDataStore store, Context ctx) {
        if (getPartition(store).state() == OWNING) {
            ctx.partitionStatMap().put(
                new GroupPartitionId(grp.groupId(), store.partId()),
                new PagesAllocationRange(0, 0));
        }
    }

    /**
     * @param store Store.
     *
     * @return corresponding to store local partition
     */
    private GridDhtLocalPartition getPartition(CacheDataStore store) {
        return grp.topology().localPartition(store.partId(),
            AffinityTopologyVersion.NONE, false, true);
    }

    /**
     * Loads cache sizes for all caches in shared group.
     *
     * @param pageMem page memory to perform operations on pages.
     * @param grpId Cache group ID.
     * @param cntrsPageId Counters page ID, if zero is provided that means no counters page exist.
     * @return Cache sizes if store belongs to group containing multiple caches and sizes are available in memory. May
     * return null if counter page does not exist.
     * @throws IgniteCheckedException If page memory operation failed.
     */
    @Nullable private static Map<Integer, Long> readSharedGroupCacheSizes(PageSupport pageMem, int grpId,
        long cntrsPageId) throws IgniteCheckedException {

        if (cntrsPageId == 0L)
            return null;

        Map<Integer, Long> cacheSizes = new HashMap<>();

        long nextId = cntrsPageId;

        while (true) {
            final long curId = nextId;
            final long curPage = pageMem.acquirePage(grpId, curId);

            try {
                final long curAddr = pageMem.readLock(grpId, curId, curPage);

                assert curAddr != 0;

                try {
                    PagePartitionCountersIO cntrsIO = PageIO.getPageIO(curAddr);

                    if (cntrsIO.readCacheSizes(curAddr, cacheSizes))
                        break;

                    nextId = cntrsIO.getNextCountersPageId(curAddr);

                    assert nextId != 0;
                }
                finally {
                    pageMem.readUnlock(grpId, curId, curPage);
                }
            }
            finally {
                pageMem.releasePage(grpId, curId, curPage);
            }
        }
        return cacheSizes;
    }

    /**
     * Saves cache sizes for all caches in shared group. Unconditionally marks pages as dirty.
     *
     * @param pageMem page memory to perform operations on pages.
     * @param grpId Cache group ID.
     * @param cntrsPageId Counters page ID, if zero is provided that means no counters page exist.
     * @param partId Partition ID.
     * @param sizes Cache sizes of all caches in group. Not null.
     * @return new counter page Id. Same as {@code cntrsPageId} or new value if cache size pages were initialized.
     * @throws IgniteCheckedException if page memory operation failed.
     */
    private static long writeSharedGroupCacheSizes(PageMemory pageMem, int grpId,
        long cntrsPageId, int partId, Map<Integer, Long> sizes) throws IgniteCheckedException {
        byte[] data = PagePartitionCountersIO.VERSIONS.latest().serializeCacheSizes(sizes);

        int items = data.length / PagePartitionCountersIO.ITEM_SIZE;
        boolean init = cntrsPageId == 0;

        if (init && !sizes.isEmpty())
            cntrsPageId = pageMem.allocatePage(grpId, partId, PageIdAllocator.FLAG_DATA);

        long nextId = cntrsPageId;
        int written = 0;

        while (written != items) {
            final long curId = nextId;
            final long curPage = pageMem.acquirePage(grpId, curId);

            try {
                final long curAddr = pageMem.writeLock(grpId, curId, curPage);

                assert curAddr != 0;

                try {
                    PagePartitionCountersIO partCntrIo;

                    if (init) {
                        partCntrIo = PagePartitionCountersIO.VERSIONS.latest();

                        partCntrIo.initNewPage(curAddr, curId, pageMem.realPageSize(grpId));
                    }
                    else
                        partCntrIo = PageIO.getPageIO(curAddr);

                    written += partCntrIo.writeCacheSizes(pageMem.realPageSize(grpId), curAddr, data, written);

                    nextId = partCntrIo.getNextCountersPageId(curAddr);

                    if (written != items && (init = nextId == 0)) {
                        //allocate new counters page
                        nextId = pageMem.allocatePage(grpId, partId, PageIdAllocator.FLAG_DATA);
                        partCntrIo.setNextCountersPageId(curAddr, nextId);
                    }
                }
                finally {
                    // Write full page
                    pageMem.writeUnlock(grpId, curId, curPage, Boolean.TRUE, true);
                }
            }
            finally {
                pageMem.releasePage(grpId, curId, curPage);
            }
        }

        return cntrsPageId;
    }

    /**
     * @param ctx Context.
     */
    private void addIndexPartition(Context ctx) throws IgniteCheckedException {
        int grpId = grp.groupId();
        PageMemoryEx pageMem = (PageMemoryEx)grp.dataRegion().pageMemory();

        long metaPageId = pageMem.metaPageId(grpId);
        long metaPage = pageMem.acquirePage(grpId, metaPageId);

        try {
            long metaPageAddr = pageMem.writeLock(grpId, metaPageId, metaPage);

            try {
                PageMetaIO metaIo = PageMetaIO.getPageIO(metaPageAddr);

                addPartition(
                    null,
                    ctx.partitionStatMap(),
                    metaPageAddr,
                    metaIo,
                    grpId,
                    PageIdAllocator.INDEX_PARTITION,
                    this.ctx.pageStore().pages(grpId, PageIdAllocator.INDEX_PARTITION),
                    -1);
            }
            finally {
                pageMem.writeUnlock(grpId, metaPageId, metaPage, null, true);
            }
        }
        finally {
            pageMem.releasePage(grpId, metaPageId, metaPage);
        }
    }

    /**
     * @param part Local partition.
     * @param map Map to add values to.
     * @param metaPageAddr Meta page address
     * @param io Page Meta IO
     * @param grpId Cache Group ID.
     * @param currAllocatedPageCnt total number of pages allocated for partition <code>[partition, grpId]</code>
     */
    private static boolean addPartition(
        GridDhtLocalPartition part,
        final PartitionAllocationMap map,
        final long metaPageAddr,
        final PageMetaIO io,
        final int grpId,
        final int partId,
        final int currAllocatedPageCnt,
        final long partSize
    ) {
        assert PageIO.getPageId(metaPageAddr) != 0;

        int lastAllocatedPageCnt = io.getLastAllocatedPageCount(metaPageAddr);

        int curPageCnt = partSize == 0 ? 0 : currAllocatedPageCnt;

        map.put(
            new GroupPartitionId(grpId, partId),
            new PagesAllocationRange(lastAllocatedPageCnt, curPageCnt));

        return true;
    }

    /** {@inheritDoc} */
    @Override protected void destroyCacheDataStore0(CacheDataStore store) throws IgniteCheckedException {
        assert ctx.database() instanceof GridCacheDatabaseSharedManager
            : "Destroying cache data store when persistence is not enabled: " + ctx.database();

        int partId = store.partId();

        ctx.database().checkpointReadLock();

        try {
            saveStoreMetadata(store, null, true, false);
        }
        finally {
            ctx.database().checkpointReadUnlock();
        }

        ((GridCacheDatabaseSharedManager)ctx.database()).schedulePartitionDestroy(grp.groupId(), partId);
    }

    /**
     * Invalidates page memory for given partition. Destroys partition store.
     * <b>NOTE:</b> This method can be invoked only within checkpoint lock or checkpointer thread.
     *
     * @param grpId Group ID.
     * @param partId Partition ID.
     *
     * @throws IgniteCheckedException If destroy has failed.
     */
    public void destroyPartitionStore(int grpId, int partId) throws IgniteCheckedException {
        PageMemoryEx pageMemory = (PageMemoryEx)grp.dataRegion().pageMemory();

        int tag = pageMemory.invalidate(grp.groupId(), partId);

        if (grp.walEnabled())
            ctx.wal().log(new PartitionDestroyRecord(grp.groupId(), partId));

        ctx.pageStore().onPartitionDestroyed(grpId, partId, tag);
    }

    /** {@inheritDoc} */
    @Override public void onPartitionCounterUpdated(int part, long cntr) {
        CacheDataStore store = partDataStores.get(part);

        assert store != null;

        long oldCnt = store.updateCounter();

        if (oldCnt < cntr)
            store.updateCounter(cntr);
    }

    /** {@inheritDoc} */
    @Override public void onPartitionInitialCounterUpdated(int part, long start, long delta) {
        CacheDataStore store = partDataStores.get(part);

        assert store != null;

        store.updateInitialCounter(start, delta);
    }

    /** {@inheritDoc} */
    @Override public long lastUpdatedPartitionCounter(int part) {
        return partDataStores.get(part).updateCounter();
    }

    /** {@inheritDoc} */
    @Override public RootPage rootPageForIndex(int cacheId, String idxName, int segment) throws IgniteCheckedException {
        return indexStorage.allocateCacheIndex(cacheId, idxName, segment);
    }

    /** {@inheritDoc} */
    @Override public void dropRootPageForIndex(int cacheId, String idxName, int segment) throws IgniteCheckedException {
        indexStorage.dropCacheIndex(cacheId, idxName, segment);
    }

    /** {@inheritDoc} */
    @Override public ReuseList reuseListForIndex(String idxName) {
        return reuseList;
    }

    /** {@inheritDoc} */
    @Override public void stop() {
        if (grp.affinityNode())
            ((GridCacheDatabaseSharedManager)ctx.database()).removeCheckpointListener(this);
    }

    /**
     * @return Meta root pages info.
     * @throws IgniteCheckedException If failed.
     */
    private Metas getOrAllocateCacheMetas() throws IgniteCheckedException {
        PageMemoryEx pageMem = (PageMemoryEx)grp.dataRegion().pageMemory();
        IgniteWriteAheadLogManager wal = ctx.wal();

        int grpId = grp.groupId();
        long metaId = pageMem.metaPageId(grpId);
        long metaPage = pageMem.acquirePage(grpId, metaId);

        try {
            final long pageAddr = pageMem.writeLock(grpId, metaId, metaPage);

            boolean allocated = false;

            try {
                long metastoreRoot, reuseListRoot;

                if (PageIO.getType(pageAddr) != PageIO.T_META) {
                    PageMetaIO pageIO = PageMetaIO.VERSIONS.latest();

                    pageIO.initNewPage(pageAddr, metaId, pageMem.realPageSize(grpId));

                    metastoreRoot = pageMem.allocatePage(grpId, PageIdAllocator.INDEX_PARTITION, PageMemory.FLAG_IDX);
                    reuseListRoot = pageMem.allocatePage(grpId, PageIdAllocator.INDEX_PARTITION, PageMemory.FLAG_IDX);

                    pageIO.setTreeRoot(pageAddr, metastoreRoot);
                    pageIO.setReuseListRoot(pageAddr, reuseListRoot);

                    if (PageHandler.isWalDeltaRecordNeeded(pageMem, grpId, metaId, metaPage, wal, null)) {
                        assert pageIO.getType() == PageIO.T_META;

                        wal.log(new MetaPageInitRecord(
                            grpId,
                            metaId,
                            pageIO.getType(),
                            pageIO.getVersion(),
                            metastoreRoot,
                            reuseListRoot
                        ));
                    }

                    allocated = true;
                }
                else {
                    PageMetaIO pageIO = PageIO.getPageIO(pageAddr);

                    metastoreRoot = pageIO.getTreeRoot(pageAddr);
                    reuseListRoot = pageIO.getReuseListRoot(pageAddr);

                    assert reuseListRoot != 0L;
                }

                return new Metas(
                    new RootPage(new FullPageId(metastoreRoot, grpId), allocated),
                    new RootPage(new FullPageId(reuseListRoot, grpId), allocated),
                    null,
                    null);
            }
            finally {
                pageMem.writeUnlock(grpId, metaId, metaPage, null, allocated);
            }
        }
        finally {
            pageMem.releasePage(grpId, metaId, metaPage);
        }
    }

    /** {@inheritDoc} */
    @Override @Nullable protected IgniteHistoricalIterator historicalIterator(
        CachePartitionPartialCountersMap partCntrs, Set<Integer> missing) throws IgniteCheckedException {
        if (partCntrs == null || partCntrs.isEmpty())
            return null;

        if (grp.mvccEnabled()) // TODO IGNITE-7384
            return super.historicalIterator(partCntrs, missing);

        GridCacheDatabaseSharedManager database = (GridCacheDatabaseSharedManager)grp.shared().database();

        FileWALPointer minPtr = null;

        for (int i = 0; i < partCntrs.size(); i++) {
            int p = partCntrs.partitionAt(i);
            long initCntr = partCntrs.initialUpdateCounterAt(i);

            FileWALPointer startPtr = database.searchWALPointer(grp.groupId(), p, initCntr);

            if (startPtr == null)
                throw new IgniteCheckedException("Could not find start pointer for partition [part=" + p + ", partCntrSince=" + initCntr + "]");

            if (minPtr == null || startPtr.compareTo(minPtr) < 0)
                minPtr = startPtr;
        }

        grp.shared().wal().flush(null, true);

        WALIterator it = grp.shared().wal().replay(minPtr);

        WALHistoricalIterator iterator = new WALHistoricalIterator(log, grp, partCntrs, it);

        // Add historical partitions which are unabled to reserve to missing set.
        missing.addAll(iterator.missingParts);

        return iterator;
    }

    /** {@inheritDoc} */
    @Override public boolean expire(
        GridCacheContext cctx,
        IgniteInClosure2X<GridCacheEntryEx, GridCacheVersion> c,
        int amount
    ) throws IgniteCheckedException {
        assert !cctx.isNear() : cctx.name();

        // Prevent manager being stopped in the middle of pds operation.
        if (!busyLock.enterBusy())
            return false;

        try {
            int cleared = 0;

            for (CacheDataStore store : cacheDataStores()) {
                cleared += ((GridCacheDataStore)store).purgeExpired(cctx, c, amount - cleared);

                if (amount != -1 && cleared >= amount)
                    return true;
            }
        }
        finally {
            busyLock.leaveBusy();
        }

        return false;
    }

    /** {@inheritDoc} */
    @Override public long expiredSize() throws IgniteCheckedException {
        long size = 0;

        for (CacheDataStore store : cacheDataStores())
            size += ((GridCacheDataStore)store).expiredSize();

        return size;
    }

    /** {@inheritDoc} */
    @Override public void preloadPartition(int part) throws IgniteCheckedException {
        if (grp.isLocal()) {
            dataStore(part).preload();

            return;
        }

        GridDhtLocalPartition locPart = grp.topology().localPartition(part, AffinityTopologyVersion.NONE, false, false);

        assert locPart != null && locPart.reservations() > 0;

        locPart.dataStore().preload();
    }

    /**
     * Calculates free space of all partition data stores - number of bytes available for use in allocated pages.
     *
     * @return free space size in bytes.
     */
    long freeSpace() {
        long freeSpace = 0;

        for (CacheDataStore store : partDataStores.values()) {
            assert store instanceof GridCacheDataStore;

            AbstractFreeList freeList = ((GridCacheDataStore)store).freeList;

            if (freeList == null)
                continue;

            freeSpace += freeList.freeSpace();
        }

        return freeSpace;
    }

    /**
     * Calculates empty data pages of all partition data stores.
     *
     * @return empty data pages count.
     */
    long emptyDataPages() {
        long emptyDataPages = 0;

        for (CacheDataStore store : partDataStores.values()) {
            assert store instanceof GridCacheDataStore;

            AbstractFreeList freeList = ((GridCacheDataStore)store).freeList;

            if (freeList == null)
                continue;

            emptyDataPages += freeList.emptyDataPages();
        }

        return emptyDataPages;
    }

    /**
     * @param cacheId Which was stopped, but its data still presented.
     * @throws IgniteCheckedException If failed.
     */
    public void findAndCleanupLostIndexesForStoppedCache(int cacheId) throws IgniteCheckedException {
        for (String name : indexStorage.getIndexNames()) {
            if (indexStorage.nameIsAssosiatedWithCache(name, cacheId)) {
                ctx.database().checkpointReadLock();

                try {
                    RootPage page = indexStorage.allocateIndex(name);

                    ctx.kernalContext().query().getIndexing().destroyOrphanIndex(
                        page,
                        name,
                        grp.groupId(),
                        grp.dataRegion().pageMemory(), globalRemoveId(),
                        reuseListForIndex(name),
                        grp.mvccEnabled()
                    );

                    indexStorage.dropIndex(name);
                }
                finally {
                    ctx.database().checkpointReadUnlock();
                }
            }
        }
    }

    /**
     *
     */
    private static class WALHistoricalIterator implements IgniteHistoricalIterator {
        /** */
        private static final long serialVersionUID = 0L;

        /** Logger. */
        private IgniteLogger log;

        /** Cache context. */
        private final CacheGroupContext grp;

        /** Partition counters map. */
        private final CachePartitionPartialCountersMap partMap;

        /** Partitions marked as missing (unable to reserve or partition is not in OWNING state). */
        private final Set<Integer> missingParts = new HashSet<>();

        /** Partitions marked as done. */
        private final Set<Integer> doneParts = new HashSet<>();

        /** Cache IDs. This collection is stored as field to avoid re-calculation on each iteration. */
        private final Set<Integer> cacheIds;

        /** WAL iterator. */
        private WALIterator walIt;

        /** */
        private Iterator<DataEntry> entryIt;

        /** */
        private DataEntry next;

        /**
         * Rebalanced counters in the range from initialUpdateCntr to updateCntr.
         * Invariant: initUpdCntr[idx] + rebalancedCntrs[idx] = updateCntr[idx]
         */
        private long[] rebalancedCntrs;

        /** A partition what will be finished on next iteration. */
        private int donePart = -1;

        /**
         * @param log Logger.
         * @param grp Cache context.
         * @param walIt WAL iterator.
         */
        private WALHistoricalIterator(IgniteLogger log, CacheGroupContext grp, CachePartitionPartialCountersMap partMap,
            WALIterator walIt) {
            this.log = log;
            this.grp = grp;
            this.partMap = partMap;
            this.walIt = walIt;

            cacheIds = grp.cacheIds();

            rebalancedCntrs = new long[partMap.size()];

            for (int i = 0; i < rebalancedCntrs.length; i++)
                rebalancedCntrs[i] = partMap.initialUpdateCounterAt(i);

            reservePartitions();

            advance();
        }

        /** {@inheritDoc} */
        @Override public boolean contains(int partId) {
            return partMap.contains(partId);
        }

        /** {@inheritDoc} */
        @Override public boolean isDone(int partId) {
            return doneParts.contains(partId);
        }

        /** {@inheritDoc} */
        @Override public void close() throws IgniteCheckedException {
            walIt.close();
            releasePartitions();
        }

        /** {@inheritDoc} */
        @Override public boolean isClosed() {
            return walIt.isClosed();
        }

        /** {@inheritDoc} */
        @Override public boolean hasNextX() {
            return hasNext();
        }

        /** {@inheritDoc} */
        @Override public CacheDataRow nextX() throws IgniteCheckedException {
            return next();
        }

        /** {@inheritDoc} */
        @Override public void removeX() throws IgniteCheckedException {
            throw new UnsupportedOperationException();
        }

        /** {@inheritDoc} */
        @Override public Iterator<CacheDataRow> iterator() {
            return this;
        }

        /** {@inheritDoc} */
        @Override public boolean hasNext() {
            return next != null;
        }

        /** {@inheritDoc} */
        @Override public CacheDataRow next() {
            if (next == null)
                throw new NoSuchElementException();

            CacheDataRow val = new DataEntryRow(next);

            if (donePart != -1) {
                int pIdx = partMap.partitionIndex(donePart);

                if (log.isDebugEnabled()) {
                    log.debug("Partition done [grpId=" + grp.groupId() +
                        ", partId=" + donePart +
                        ", from=" + partMap.initialUpdateCounterAt(pIdx) +
                        ", to=" + partMap.updateCounterAt(pIdx) + ']');
                }

                doneParts.add(donePart);

                donePart = -1;
            }

            advance();

            return val;
        }

        /** {@inheritDoc} */
        @Override public void remove() {
            throw new UnsupportedOperationException();
        }

        /**
         * Reserve historical partitions.
         * If partition is unable to reserve, id of that partition is placed to {@link #missingParts} set.
         */
        private void reservePartitions() {
            for (int i = 0; i < partMap.size(); i++) {
                int p = partMap.partitionAt(i);
                GridDhtLocalPartition part = grp.topology().localPartition(p);

                if (part == null || !part.reserve()) {
                    missingParts.add(p);
                    continue;
                }

                if (part.state() != OWNING) {
                    part.release();
                    missingParts.add(p);
                }
            }
        }

        /**
         * Release historical partitions.
         */
        private void releasePartitions() {
            for (int i = 0; i < partMap.size(); i++) {
                int p = partMap.partitionAt(i);

                if (missingParts.contains(p))
                    continue;

                GridDhtLocalPartition part = grp.topology().localPartition(p);

                assert part != null && part.state() == OWNING && part.reservations() > 0
                    : "Partition should in OWNING state and has at least 1 reservation [state=" + part.state() + "]";

                part.release();
            }
        }

        /**
         *
         */
        private void advance() {
            next = null;

            outer: while (doneParts.size() != partMap.size()) {
                if (entryIt != null) {
                    while (entryIt.hasNext()) {
                        DataEntry entry = entryIt.next();

                        if (cacheIds.contains(entry.cacheId())) {
                            int idx = partMap.partitionIndex(entry.partitionId());

                            if (idx < 0 || missingParts.contains(idx))
                                continue;

                            long from = partMap.initialUpdateCounterAt(idx);
                            long to = partMap.updateCounterAt(idx);

                            if (entry.partitionCounter() > from && entry.partitionCounter() <= to) {
                                // Partition will be marked as done for current entry on next iteration.
                                if (++rebalancedCntrs[idx] == to)
                                    donePart = entry.partitionId();

                                next = entry;

                                return;
                            }
                        }
                    }
                }

                entryIt = null;

                // Search for next DataEntry while applying rollback counters.
                while (walIt.hasNext()) {
                    IgniteBiTuple<WALPointer, WALRecord> rec = walIt.next();

                    if (rec.get2() instanceof DataRecord) {
                        DataRecord data = (DataRecord)rec.get2();

                        entryIt = data.writeEntries().iterator();

                        // Move on to the next valid data entry.
                        continue outer;
                    }
                    else if (rec.get2() instanceof RollbackRecord) {
                        RollbackRecord rbRec = (RollbackRecord)rec.get2();

                        if (grp.groupId() == rbRec.groupId()) {
                            int idx = partMap.partitionIndex(rbRec.partitionId());

                            if (idx < 0 || missingParts.contains(idx))
                                continue;

                            long from = partMap.initialUpdateCounterAt(idx);
                            long to = partMap.updateCounterAt(idx);

                            rebalancedCntrs[idx] += rbRec.overlap(from, to);

                            if (rebalancedCntrs[idx] == partMap.updateCounterAt(idx)) {
                                if (log.isDebugEnabled()) {
                                    log.debug("Partition done [grpId=" + grp.groupId() +
                                        ", partId=" + donePart +
                                        ", from=" + from +
                                        ", to=" + to + ']');
                                }

                                doneParts.add(rbRec.partitionId()); // Add to done set immediately.
                            }
                        }
                    }
                }

<<<<<<< HEAD
                assert entryIt != null || doneParts.size() == partMap.size() :
                    "Reached end of WAL but not all partitions are done [done=" + doneParts + ", all=" + partMap + "]";
=======
                if (entryIt == null && doneParts.size() != partMap.size()) {
                    for (int i = 0; i < partMap.size(); i++) {
                        int p = partMap.partitionAt(i);

                        if (!doneParts.contains(p)) {
                            log.warning("Some partition entries were missed during historical rebalance [grp=" + grp + ", part=" + p + ", missed=" +
                                    (partMap.updateCounterAt(i) - rebalancedCntrs[i]) + ']');

                            doneParts.add(p);
                        }
                    }

                    return;
                }
>>>>>>> 4593d6c1
            }
        }
    }

    /**
     * Data entry row.
     */
    private static class DataEntryRow implements CacheDataRow {
        /** */
        private final DataEntry entry;

        /**
         * @param entry Data entry.
         */
        private DataEntryRow(DataEntry entry) {
            this.entry = entry;
        }

        /** {@inheritDoc} */
        @Override public KeyCacheObject key() {
            return entry.key();
        }

        /** {@inheritDoc} */
        @Override public void key(KeyCacheObject key) {
            throw new IllegalStateException();
        }

        /** {@inheritDoc} */
        @Override public CacheObject value() {
            return entry.value();
        }

        /** {@inheritDoc} */
        @Override public GridCacheVersion version() {
            return entry.writeVersion();
        }

        /** {@inheritDoc} */
        @Override public long expireTime() {
            return entry.expireTime();
        }

        /** {@inheritDoc} */
        @Override public int partition() {
            return entry.partitionId();
        }

        /** {@inheritDoc} */
        @Override public int size() throws IgniteCheckedException {
            throw new UnsupportedOperationException();
        }

        /** {@inheritDoc} */
        @Override public int headerSize() {
            throw new UnsupportedOperationException();
        }

        /** {@inheritDoc} */
        @Override public long link() {
            return 0;
        }

        /** {@inheritDoc} */
        @Override public void link(long link) {
            throw new UnsupportedOperationException();
        }

        /** {@inheritDoc} */
        @Override public int hash() {
            return entry.key().hashCode();
        }

        /** {@inheritDoc} */
        @Override public int cacheId() {
            return entry.cacheId();
        }

        /** {@inheritDoc} */
        @Override public long mvccCoordinatorVersion() {
            return 0; // TODO IGNITE-7384
        }

        /** {@inheritDoc} */
        @Override public long mvccCounter() {
            return 0;  // TODO IGNITE-7384
        }

        /** {@inheritDoc} */
        @Override public int mvccOperationCounter() {
            return 0;  // TODO IGNITE-7384
        }

        /** {@inheritDoc} */
        @Override public long newMvccCoordinatorVersion() {
            return 0; // TODO IGNITE-7384
        }

        /** {@inheritDoc} */
        @Override public long newMvccCounter() {
            return 0; // TODO IGNITE-7384
        }

        /** {@inheritDoc} */
        @Override public int newMvccOperationCounter() {
            return 0;  // TODO IGNITE-7384
        }

        /** {@inheritDoc} */
        @Override public byte mvccTxState() {
            return 0;  // TODO IGNITE-7384
        }

        /** {@inheritDoc} */
        @Override public byte newMvccTxState() {
            return 0; // TODO IGNITE-7384
        }
    }

    /**
     *
     */
    private static class Metas {
        /** */
        @GridToStringInclude
        private final RootPage reuseListRoot;

        /** */
        @GridToStringInclude
        private final RootPage treeRoot;

        /** */
        @GridToStringInclude
        private final RootPage pendingTreeRoot;

        /** */
        @GridToStringInclude
        private final RootPage partMetastoreReuseListRoot;

        /**
         * @param treeRoot Metadata storage root.
         * @param reuseListRoot Reuse list root.
         */
        Metas(RootPage treeRoot, RootPage reuseListRoot, RootPage pendingTreeRoot, RootPage partMetastoreReuseListRoot) {
            this.treeRoot = treeRoot;
            this.reuseListRoot = reuseListRoot;
            this.pendingTreeRoot = pendingTreeRoot;
            this.partMetastoreReuseListRoot = partMetastoreReuseListRoot;
        }

        /** {@inheritDoc} */
        @Override public String toString() {
            return S.toString(Metas.class, this);
        }
    }

    /**
     *
     */
    public class GridCacheDataStore implements CacheDataStore {
        /** */
        private final int partId;

        /** */
        private volatile AbstractFreeList<CacheDataRow> freeList;

        /** */
        private PendingEntriesTree pendingTree;

        /** */
        private volatile CacheDataStoreImpl delegate;

        /**
         * Cache id which should be throttled.
         */
        private volatile int lastThrottledCacheId;

        /**
         * Timestamp when next clean try will be allowed for the current partition
         * in accordance with the value of {@code lastThrottledCacheId}.
         * Used for fine-grained throttling on per-partition basis.
         */
        private volatile long nextStoreCleanTimeNanos;

        /** */
        private PartitionMetaStorage<SimpleDataRow> partStorage;

        /** */
        private final boolean exists;

        /** Lock to protect the initialization phase. */
        private final Lock initLock = new ReentrantLock();

        /** Currently used data storage state. */
        private final AtomicBoolean active = new AtomicBoolean(true);

        /** Update counter used when data store does not process updates. */
        private volatile PartitionUpdateCounter noopModeCntr;

        /**
         * @param partId Partition.
         * @param exists {@code True} if store exists.
         */
        private GridCacheDataStore(int partId, boolean exists) {
            this.partId = partId;
            this.exists = exists;
        }

        /**
         * @return Name of free pages list.
         */
        private String freeListName() {
            return grp.cacheOrGroupName() + "-" + partId;
        }

        /**
         * @return Name of partition meta store.
         */
        private String partitionMetaStoreName() {
            return grp.cacheOrGroupName() + "-partstore-" + partId;
        }

        /**
         * @return Name of data tree.
         */
        private String dataTreeName() {
            return grp.cacheOrGroupName() + "-" + treeName(partId);
        }

        /**
         * @return Name of pending entires tree.
         */
        private String pendingEntriesTreeName() {
            return grp.cacheOrGroupName() + "-" +"PendingEntries-" + partId;
        }

        /**
         * @param checkExists If {@code true} data store won't be initialized if it doesn't exists
         * (has non empty data file). This is an optimization for lazy store initialization on writes.
         *
         * @return Store delegate.
         * @throws IgniteCheckedException If failed.
         */
        private CacheDataStore init0(boolean checkExists) throws IgniteCheckedException {
            CacheDataStoreImpl delegate0 = delegate;

            if (delegate0 != null)
                return delegate0;

            if (checkExists) {
                if (!exists)
                    return null;
            }

            initLock.lock();

            try {
                delegate0 = delegate;

                if (delegate0 != null)
                    return delegate0;

                IgniteCacheDatabaseSharedManager dbMgr = ctx.database();

                dbMgr.checkpointReadLock();

                try {
                    Metas metas = getOrAllocatePartitionMetas();

                    if (PageIdUtils.partId(metas.reuseListRoot.pageId().pageId()) != partId ||
                        PageIdUtils.partId(metas.treeRoot.pageId().pageId()) != partId ||
                        PageIdUtils.partId(metas.pendingTreeRoot.pageId().pageId()) != partId ||
                        PageIdUtils.partId(metas.partMetastoreReuseListRoot.pageId().pageId()) != partId
                        ) {
                        throw new IgniteCheckedException("Invalid meta root allocated [" +
                            "cacheOrGroupName=" + grp.cacheOrGroupName() +
                            ", partId=" + partId +
                            ", metas=" + metas + ']');
                    }

                    String freeListName = freeListName();

                    RootPage reuseRoot = metas.reuseListRoot;

                    freeList = new CacheFreeList(
                        grp.groupId(),
                        freeListName,
                        grp.dataRegion().memoryMetrics(),
                        grp.dataRegion(),
                        ctx.wal(),
                        reuseRoot.pageId().pageId(),
                        reuseRoot.isAllocated(),
                        ctx.diagnostic().pageLockTracker().createPageLockTracker(freeListName),
                        ctx.kernalContext(),
                        pageListCacheLimit
                    ) {
                        /** {@inheritDoc} */
                        @Override protected long allocatePageNoReuse() throws IgniteCheckedException {
                            assert grp.shared().database().checkpointLockIsHeldByThread();

                            return pageMem.allocatePage(grpId, partId, PageIdAllocator.FLAG_DATA);
                        }
                    };

                    String partitionMetaStoreName = partitionMetaStoreName();

                    RootPage partMetastoreReuseListRoot = metas.partMetastoreReuseListRoot;

                    partStorage = new PartitionMetaStorageImpl<SimpleDataRow>(
                        grp.groupId(),
                        partitionMetaStoreName,
                        grp.dataRegion().memoryMetrics(),
                        grp.dataRegion(),
                        freeList,
                        ctx.wal(),
                        partMetastoreReuseListRoot.pageId().pageId(),
                        partMetastoreReuseListRoot.isAllocated(),
                        ctx.diagnostic().pageLockTracker().createPageLockTracker(partitionMetaStoreName),
                        ctx.kernalContext(),
                        pageListCacheLimit
                    ) {
                        /** {@inheritDoc} */
                        @Override protected long allocatePageNoReuse() throws IgniteCheckedException {
                            assert grp.shared().database().checkpointLockIsHeldByThread();

                            return pageMem.allocatePage(grpId, partId, PageIdAllocator.FLAG_DATA);
                        }
                    };

                    String dataTreeName = dataTreeName();

                    CacheDataRowStore rowStore = new CacheDataRowStore(grp, freeList, partId);

                    RootPage treeRoot = metas.treeRoot;

                    CacheDataTree dataTree = new CacheDataTree(
                        grp,
                        dataTreeName,
                        freeList,
                        rowStore,
                        treeRoot.pageId().pageId(),
                        treeRoot.isAllocated(),
                        ctx.diagnostic().pageLockTracker().createPageLockTracker(dataTreeName)
                    ) {
                        /** {@inheritDoc} */
                        @Override protected long allocatePageNoReuse() throws IgniteCheckedException {
                            assert grp.shared().database().checkpointLockIsHeldByThread();

                            return pageMem.allocatePage(grpId, partId, PageIdAllocator.FLAG_DATA);
                        }
                    };

                    String pendingEntriesTreeName = pendingEntriesTreeName();

                    RootPage pendingTreeRoot = metas.pendingTreeRoot;

                    final PendingEntriesTree pendingTree0 = new PendingEntriesTree(
                        grp,
                        pendingEntriesTreeName,
                        grp.dataRegion().pageMemory(),
                        pendingTreeRoot.pageId().pageId(),
                        freeList,
                        pendingTreeRoot.isAllocated(),
                        ctx.diagnostic().pageLockTracker().createPageLockTracker(pendingEntriesTreeName)
                    ) {
                        /** {@inheritDoc} */
                        @Override protected long allocatePageNoReuse() throws IgniteCheckedException {
                            assert grp.shared().database().checkpointLockIsHeldByThread();

                            return pageMem.allocatePage(grpId, partId, PageIdAllocator.FLAG_DATA);
                        }
                    };

                    PageMemoryEx pageMem = (PageMemoryEx)grp.dataRegion().pageMemory();

                    delegate0 = new CacheDataStoreImpl(partId, rowStore, dataTree) {
                        /** {@inheritDoc} */
                        @Override public PendingEntriesTree pendingTree() {
                            return pendingTree0;
                        }

                        /** {@inheritDoc} */
                        @Override public void preload() throws IgniteCheckedException {
                            IgnitePageStoreManager pageStoreMgr = ctx.pageStore();

                            if (pageStoreMgr == null)
                                return;

                            final int pages = pageStoreMgr.pages(grp.groupId(), partId);

                            long pageId = pageMem.partitionMetaPageId(grp.groupId(), partId);

                            // For each page sequentially pin/unpin.
                            for (int pageNo = 0; pageNo < pages; pageId++, pageNo++) {
                                long pagePointer = -1;

                                try {
                                    pagePointer = pageMem.acquirePage(grp.groupId(), pageId);
                                }
                                finally {
                                    if (pagePointer != -1)
                                        pageMem.releasePage(grp.groupId(), pageId, pagePointer);
                                }
                            }
                        }
                    };

                    pendingTree = pendingTree0;

                    if (!pendingTree0.isEmpty())
                        grp.caches().forEach(cctx -> cctx.ttl().hasPendingEntries(true));

                    int grpId = grp.groupId();
                    long partMetaId = pageMem.partitionMetaPageId(grpId, partId);
                    long partMetaPage = pageMem.acquirePage(grpId, partMetaId);

                    try {
                        long pageAddr = pageMem.readLock(grpId, partMetaId, partMetaPage);

                        try {
                            if (PageIO.getType(pageAddr) != 0) {
                                PagePartitionMetaIOV2 io = (PagePartitionMetaIOV2)PagePartitionMetaIO.VERSIONS.latest();

                                Map<Integer, Long> cacheSizes = null;

                                if (grp.sharedGroup())
                                    cacheSizes = readSharedGroupCacheSizes(pageMem, grpId, io.getCountersPageId(pageAddr));

                                long link = io.getGapsLink(pageAddr);

                                byte[] data = link == 0 ? null : partStorage.readRow(link);

                                delegate0.restoreState(io.getSize(pageAddr), io.getUpdateCounter(pageAddr), cacheSizes, data);

                                globalRemoveId().setIfGreater(io.getGlobalRemoveId(pageAddr));
                            }
                        }
                        finally {
                            pageMem.readUnlock(grpId, partMetaId, partMetaPage);
                        }
                    }
                    finally {
                        pageMem.releasePage(grpId, partMetaId, partMetaPage);
                    }

                    delegate = delegate0;
                }
                catch (Throwable ex) {
                    U.error(log, "Unhandled exception during page store initialization. All further operations will " +
                        "be failed and local node will be stopped.", ex);

                    ctx.kernalContext().failure().process(new FailureContext(FailureType.CRITICAL_ERROR, ex));

                    throw ex;
                }
                finally {
                    dbMgr.checkpointReadUnlock();
                }
            } finally {
                initLock.unlock();
            }

            return delegate0;
        }

        /**
         * @return Partition metas.
         */
        private Metas getOrAllocatePartitionMetas() throws IgniteCheckedException {
            PageMemoryEx pageMem = (PageMemoryEx)grp.dataRegion().pageMemory();
            IgniteWriteAheadLogManager wal = ctx.wal();

            int grpId = grp.groupId();
            long partMetaId = pageMem.partitionMetaPageId(grpId, partId);

            AtomicBoolean metaPageAllocated = new AtomicBoolean(false);

            long partMetaPage = pageMem.acquirePage(grpId, partMetaId, metaPageAllocated);

            if (metaPageAllocated.get())
                grp.metrics().incrementInitializedLocalPartitions();

            try {
                boolean allocated = false;
                boolean pendingTreeAllocated = false;
                boolean partMetastoreReuseListAllocated = false;

                long pageAddr = pageMem.writeLock(grpId, partMetaId, partMetaPage);
                try {
                    long treeRoot, reuseListRoot, pendingTreeRoot, partMetaStoreReuseListRoot;

                    // Initialize new page.
                    if (PageIO.getType(pageAddr) != PageIO.T_PART_META) {
                        PagePartitionMetaIOV2 io = (PagePartitionMetaIOV2)PagePartitionMetaIO.VERSIONS.latest();

                        io.initNewPage(pageAddr, partMetaId, pageMem.realPageSize(grpId));

                        treeRoot = pageMem.allocatePage(grpId, partId, PageMemory.FLAG_DATA);
                        reuseListRoot = pageMem.allocatePage(grpId, partId, PageMemory.FLAG_DATA);
                        pendingTreeRoot = pageMem.allocatePage(grpId, partId, PageMemory.FLAG_DATA);
                        partMetaStoreReuseListRoot = pageMem.allocatePage(grpId, partId, PageMemory.FLAG_DATA);

                        assert PageIdUtils.flag(treeRoot) == PageMemory.FLAG_DATA;
                        assert PageIdUtils.flag(reuseListRoot) == PageMemory.FLAG_DATA;
                        assert PageIdUtils.flag(pendingTreeRoot) == PageMemory.FLAG_DATA;
                        assert PageIdUtils.flag(partMetaStoreReuseListRoot) == PageMemory.FLAG_DATA;

                        io.setTreeRoot(pageAddr, treeRoot);
                        io.setReuseListRoot(pageAddr, reuseListRoot);
                        io.setPendingTreeRoot(pageAddr, pendingTreeRoot);
                        io.setPartitionMetaStoreReuseListRoot(pageAddr, partMetaStoreReuseListRoot);

                        if (PageHandler.isWalDeltaRecordNeeded(pageMem, grpId, partMetaId, partMetaPage, wal, null)) {
                            wal.log(new PageSnapshot(new FullPageId(partMetaId, grpId), pageAddr,
                                pageMem.pageSize(), pageMem.realPageSize(grpId)));
                        }

                        allocated = true;
                    }
                    else {
                        PagePartitionMetaIO io = PageIO.getPageIO(pageAddr);

                        treeRoot = io.getTreeRoot(pageAddr);
                        reuseListRoot = io.getReuseListRoot(pageAddr);

                        int pageVer = PagePartitionMetaIO.getVersion(pageAddr);

                        if (pageVer < 2) {
                            assert pageVer == 1;

                            if (log.isDebugEnabled())
                                log.info("Upgrade partition meta page version: [part=" + partId +
                                    ", grpId=" + grpId + ", oldVer=" + pageVer +
                                    ", newVer=" + io.getVersion()
                                );

                            io = PagePartitionMetaIO.VERSIONS.latest();

                            ((PagePartitionMetaIOV2)io).upgradePage(pageAddr);

                            pendingTreeRoot = pageMem.allocatePage(grpId, partId, PageMemory.FLAG_DATA);
                            partMetaStoreReuseListRoot = pageMem.allocatePage(grpId, partId, PageMemory.FLAG_DATA);

                            io.setPendingTreeRoot(pageAddr, pendingTreeRoot);
                            io.setPartitionMetaStoreReuseListRoot(pageAddr, partMetaStoreReuseListRoot);

                            if (PageHandler.isWalDeltaRecordNeeded(pageMem, grpId, partMetaId, partMetaPage, wal,
                                null)) {
                                wal.log(new PageSnapshot(new FullPageId(partMetaId, grpId), pageAddr,
                                    pageMem.pageSize(), pageMem.realPageSize(grpId)));
                            }

                            pendingTreeAllocated = partMetastoreReuseListAllocated = true;
                        }
                        else {
                            pendingTreeRoot = io.getPendingTreeRoot(pageAddr);
                            partMetaStoreReuseListRoot = io.getPartitionMetaStoreReuseListRoot(pageAddr);

                            if (partMetaStoreReuseListRoot == 0) {
                                partMetaStoreReuseListRoot = pageMem.allocatePage(grpId, partId, PageMemory.FLAG_DATA);

                                if (PageHandler.isWalDeltaRecordNeeded(pageMem, grpId, partMetaId, partMetaPage, wal,
                                    null)) {
                                    wal.log(new PageSnapshot(new FullPageId(partMetaId, grpId), pageAddr,
                                        pageMem.pageSize(), pageMem.realPageSize(grpId)));
                                }

                                partMetastoreReuseListAllocated = true;
                            }
                        }

                        if (PageIdUtils.flag(treeRoot) != PageMemory.FLAG_DATA)
                            throw new StorageException("Wrong tree root page id flag: treeRoot="
                                + U.hexLong(treeRoot) + ", part=" + partId + ", grpId=" + grpId);

                        if (PageIdUtils.flag(reuseListRoot) != PageMemory.FLAG_DATA)
                            throw new StorageException("Wrong reuse list root page id flag: reuseListRoot="
                                + U.hexLong(reuseListRoot) + ", part=" + partId + ", grpId=" + grpId);

                        if (PageIdUtils.flag(pendingTreeRoot) != PageMemory.FLAG_DATA)
                            throw new StorageException("Wrong pending tree root page id flag: reuseListRoot="
                                + U.hexLong(reuseListRoot) + ", part=" + partId + ", grpId=" + grpId);

                        if (PageIdUtils.flag(partMetaStoreReuseListRoot) != PageMemory.FLAG_DATA)
                            throw new StorageException("Wrong partition meta store list root page id flag: partMetaStoreReuseListRoot="
                                + U.hexLong(partMetaStoreReuseListRoot) + ", part=" + partId + ", grpId=" + grpId);
                    }

                    return new Metas(
                        new RootPage(new FullPageId(treeRoot, grpId), allocated),
                        new RootPage(new FullPageId(reuseListRoot, grpId), allocated),
                        new RootPage(new FullPageId(pendingTreeRoot, grpId), allocated || pendingTreeAllocated),
                        new RootPage(new FullPageId(partMetaStoreReuseListRoot, grpId), allocated || partMetastoreReuseListAllocated));
                }
                finally {
                    pageMem.writeUnlock(grpId, partMetaId, partMetaPage, null,
                        allocated || pendingTreeAllocated || partMetastoreReuseListAllocated);
                }
            }
            finally {
                pageMem.releasePage(grpId, partMetaId, partMetaPage);
            }
        }

        /** {@inheritDoc} */
        @Override public boolean init() {
            assert active() : "grp=" + grp.cacheOrGroupName() + ", p=" + partId;

            try {
                return init0(true) != null;
            }
            catch (IgniteCheckedException e) {
                throw new IgniteException(e);
            }
        }

        /** {@inheritDoc} */
        @Override public void reinit() {
            assert !active() : "grp=" + grp.cacheOrGroupName() + ", p=" + partId;

            initLock.lock();

            try {
                delegate = null;

                CacheDataStore store = init0(false);

                assert store != null;
            } catch (IgniteCheckedException e) {
                throw new IgniteException(e);
            } finally {
                initLock.unlock();
            }
        }

        /** {@inheritDoc} */
        @Override public int partId() {
            return partId;
        }

        /** {@inheritDoc} */
        @Override public RowStore rowStore() {
            CacheDataStore delegate0 = delegate;

            return delegate0 == null ? null : delegate0.rowStore();
        }

        /** {@inheritDoc} */
        @Override public long fullSize() {
            if (!active())
                return 0;

            try {
                CacheDataStore delegate0 = init0(true);

                return delegate0 == null ? 0 : delegate0.fullSize();
            }
            catch (IgniteCheckedException e) {
                throw new IgniteException(e);
            }
        }

        /** {@inheritDoc} */
        @Override public boolean isEmpty() {
            try {
                CacheDataStore delegate0 = init0(true);

                return delegate0 == null || delegate0.isEmpty();
            }
            catch (IgniteCheckedException e) {
                throw new IgniteException(e);
            }
        }

        /** {@inheritDoc} */
        @Override public long cacheSize(int cacheId) {
            try {
                CacheDataStore delegate0 = init0(true);

                return delegate0 == null ? 0 : delegate0.cacheSize(cacheId);
            }
            catch (IgniteCheckedException e) {
                throw new IgniteException(e);
            }
        }

        /** {@inheritDoc} */
        @Override public Map<Integer, Long> cacheSizes() {
            try {
                CacheDataStore delegate0 = init0(true);

                return delegate0 == null ? null : delegate0.cacheSizes();
            }
            catch (IgniteCheckedException e) {
                throw new IgniteException(e);
            }
        }

        /** {@inheritDoc} */
        @Override public void updateSize(int cacheId, long delta) {
            try {
                CacheDataStore delegate0 = init0(false);

                if (delegate0 != null)
                    delegate0.updateSize(cacheId, delta);
            }
            catch (IgniteCheckedException e) {
                throw new IgniteException(e);
            }
        }

        /** {@inheritDoc} */
        @Override public long updateCounter() {
            if (!active())
                return 0;

            try {
                CacheDataStore delegate0 = init0(true);

                return delegate0 == null ? 0 : delegate0.updateCounter();
            }
            catch (IgniteCheckedException e) {
                throw new IgniteException(e);
            }
        }

        /** {@inheritDoc} */
        @Override public long reservedCounter() {
            if (!active())
                return noopModeCntr.reserved();

            try {
                CacheDataStore delegate0 = init0(true);

                return delegate0 == null ? 0 : delegate0.reservedCounter();
            }
            catch (IgniteCheckedException e) {
                throw new IgniteException(e);
            }
        }

        /** {@inheritDoc} */
        @Override public PartitionUpdateCounter partUpdateCounter() {
            try {
                CacheDataStore delegate0 = init0(true);

                return delegate0 == null ? null : delegate0.partUpdateCounter();
            }
            catch (IgniteCheckedException e) {
                throw new IgniteException(e);
            }
        }

        /**
         * @return Update counter for inactive mode.
         */
        public PartitionUpdateCounter inactivePartUpdateCounter() {
            return noopModeCntr;
        }

        /** {@inheritDoc} */
        @Override public long getAndIncrementUpdateCounter(long delta) {
            if (!active())
                return noopModeCntr.reserve(delta);

            try {
                CacheDataStore delegate0 = init0(false);

                return delegate0 == null ? 0 : delegate0.getAndIncrementUpdateCounter(delta);
            }
            catch (IgniteCheckedException e) {
                throw new IgniteException(e);
            }
        }

        /** {@inheritDoc} */
        @Override public long reserve(long delta) {
            if (!active())
                return noopModeCntr.reserve(delta);

            try {
                CacheDataStore delegate0 = init0(false);

                if (delegate0 == null)
                    throw new IllegalStateException("Should be never called.");

                return delegate0.reserve(delta);
            }
            catch (IgniteCheckedException e) {
                throw new IgniteException(e);
            }
        }

        /** {@inheritDoc} */
        @Override public void updateCounter(long val) {
            if (!active()) {
                try {
                    noopModeCntr.update(val);

                    return;
                }
                catch (IgniteCheckedException e) {
                    U.error(log, "Failed to update partition counter. " +
                        "Most probably a node with most actual data is out of topology or data streamer is used " +
                        "in preload mode (allowOverride=false) concurrently with cache transactions [grpName=" +
                        grp.name() + ", partId=" + partId + ']', e);

                    if (failNodeOnPartitionInconsistency)
                        ctx.kernalContext().failure().process(new FailureContext(FailureType.CRITICAL_ERROR, e));
                }
            }

            try {
                CacheDataStore delegate0 = init0(false);

                if (delegate0 != null)
                    delegate0.updateCounter(val);
            }
            catch (IgniteCheckedException e) {
                throw new IgniteException(e);
            }
        }

        /** {@inheritDoc} */
        @Override public boolean updateCounter(long start, long delta) {
            if (!active())
                return noopModeCntr.update(start, delta);

            try {
                CacheDataStore delegate0 = init0(false);

                return delegate0 != null && delegate0.updateCounter(start, delta);
            }
            catch (IgniteCheckedException e) {
                throw new IgniteException(e);
            }
        }

        /** {@inheritDoc} */
        @Override public GridLongList finalizeUpdateCounters() {
            if (!active())
                return noopModeCntr.finalizeUpdateCounters();

            try {
                CacheDataStore delegate0 = init0(true);

                return delegate0 != null ? delegate0.finalizeUpdateCounters() : null;
            }
            catch (IgniteCheckedException e) {
                throw new IgniteException(e);
            }
        }

        /** {@inheritDoc} */
        @Override public long nextUpdateCounter() {
            if (!active())
                return noopModeCntr.next();

            try {
                CacheDataStore delegate0 = init0(false);

                if (delegate0 == null)
                    throw new IllegalStateException("Should be never called.");

                return delegate0.nextUpdateCounter();
            }
            catch (IgniteCheckedException e) {
                throw new IgniteException(e);
            }
        }

        /** {@inheritDoc} */
        @Override public long initialUpdateCounter() {
            //todo can be removed?
            if (!active())
                return 0;

            try {
                CacheDataStore delegate0 = init0(true);

                return delegate0 == null ? 0 : delegate0.initialUpdateCounter();
            }
            catch (IgniteCheckedException e) {
                throw new IgniteException(e);
            }
        }

        /** {@inheritDoc} */
        @Override public void updateInitialCounter(long start, long delta) {
            // todo can be removed?
            if (!active())
                noopModeCntr.updateInitial(start, delta);

            try {
                CacheDataStore delegate0 = init0(false);

                // Partition may not exists before recovery starts in case of recovering counters from RollbackRecord.
                delegate0.updateInitialCounter(start, delta);
            }
            catch (IgniteCheckedException e) {
                throw new IgniteException(e);
            }
        }

        /** {@inheritDoc} */
        @Override public void setRowCacheCleaner(GridQueryRowCacheCleaner rowCacheCleaner) {
            try {
                CacheDataStore delegate0 = init0(true);

                if (delegate0 != null)
                    delegate0.setRowCacheCleaner(rowCacheCleaner);
            }
            catch (IgniteCheckedException e) {
                throw new IgniteException(e);
            }
        }

        /** {@inheritDoc} */
        @Override public void update(
            GridCacheContext cctx,
            KeyCacheObject key,
            CacheObject val,
            GridCacheVersion ver,
            long expireTime,
            @Nullable CacheDataRow oldRow
        ) throws IgniteCheckedException {
            assert ctx.database().checkpointLockIsHeldByThread();

            if (!active())
                return;

            CacheDataStore delegate = init0(false);

            delegate.update(cctx, key, val, ver, expireTime, oldRow);
        }

        /** {@inheritDoc} */
        @Override public boolean mvccInitialValue(
            GridCacheContext cctx,
            KeyCacheObject key,
            @Nullable CacheObject val,
            GridCacheVersion ver,
            long expireTime,
            MvccVersion mvccVer,
            MvccVersion newMvccVer)
            throws IgniteCheckedException
        {
            CacheDataStore delegate = init0(false);

            return delegate.mvccInitialValue(cctx, key, val, ver, expireTime, mvccVer, newMvccVer);
        }

        /** {@inheritDoc} */
        @Override public boolean mvccApplyHistoryIfAbsent(
            GridCacheContext cctx,
            KeyCacheObject key,
            List<GridCacheMvccEntryInfo> hist)
            throws IgniteCheckedException {
            CacheDataStore delegate = init0(false);

            return delegate.mvccApplyHistoryIfAbsent(cctx, key, hist);
        }

        /** {@inheritDoc} */
        @Override public boolean mvccUpdateRowWithPreloadInfo(
            GridCacheContext cctx,
            KeyCacheObject key,
            @Nullable CacheObject val,
            GridCacheVersion ver,
            long expireTime,
            MvccVersion mvccVer,
            MvccVersion newMvccVer,
            byte mvccTxState,
            byte newMvccTxState) throws IgniteCheckedException {

            CacheDataStore delegate = init0(false);

            return delegate.mvccUpdateRowWithPreloadInfo(cctx,
                key,
                val,
                ver,
                expireTime,
                mvccVer,
                newMvccVer,
                mvccTxState,
                newMvccTxState);
        }

        /** {@inheritDoc} */
        @Override public MvccUpdateResult mvccUpdate(
            GridCacheContext cctx,
            KeyCacheObject key,
            CacheObject val,
            GridCacheVersion ver,
            long expireTime,
            MvccSnapshot mvccVer,
            CacheEntryPredicate filter,
            EntryProcessor entryProc,
            Object[] invokeArgs,
            boolean primary,
            boolean needHistory,
            boolean noCreate,
            boolean needOldVal,
            boolean retVal,
            boolean keepBinary) throws IgniteCheckedException {
            CacheDataStore delegate = init0(false);

            return delegate.mvccUpdate(cctx, key, val, ver, expireTime, mvccVer, filter, entryProc, invokeArgs, primary,
                needHistory, noCreate, needOldVal, retVal, keepBinary);
        }

        /** {@inheritDoc} */
        @Override public MvccUpdateResult mvccRemove(
            GridCacheContext cctx,
            KeyCacheObject key,
            MvccSnapshot mvccVer,
            CacheEntryPredicate filter,
            boolean primary,
            boolean needHistory,
            boolean needOldVal,
            boolean retVal) throws IgniteCheckedException {
            CacheDataStore delegate = init0(false);

            return delegate.mvccRemove(cctx, key, mvccVer,filter,  primary, needHistory, needOldVal, retVal);
        }

        /** {@inheritDoc} */
        @Override public MvccUpdateResult mvccLock(
            GridCacheContext cctx,
            KeyCacheObject key,
            MvccSnapshot mvccSnapshot) throws IgniteCheckedException {
            CacheDataStore delegate = init0(false);

            return delegate.mvccLock(cctx, key, mvccSnapshot);
        }

        /** {@inheritDoc} */
        @Override public void mvccRemoveAll(GridCacheContext cctx, KeyCacheObject key) throws IgniteCheckedException {
            CacheDataStore delegate = init0(false);

            delegate.mvccRemoveAll(cctx, key);
        }

        /** {@inheritDoc} */
        @Override public void mvccApplyUpdate(GridCacheContext cctx, KeyCacheObject key, CacheObject val, GridCacheVersion ver,
            long expireTime, MvccVersion mvccVer) throws IgniteCheckedException {
            CacheDataStore delegate = init0(false);

            delegate.mvccApplyUpdate(cctx, key, val, ver, expireTime, mvccVer);
        }

        /** {@inheritDoc} */
        @Override public CacheDataRow createRow(
            GridCacheContext cctx,
            KeyCacheObject key,
            CacheObject val,
            GridCacheVersion ver,
            long expireTime,
            @Nullable CacheDataRow oldRow) throws IgniteCheckedException {
            assert ctx.database().checkpointLockIsHeldByThread();

            if (!active()) {
                assert oldRow == null;

                if (key.partition() < 0)
                    key.partition(partId);

                return new DataRow(key, val, ver, partId, expireTime, cctx.cacheId());
            }

            CacheDataStore delegate = init0(false);

            return delegate.createRow(cctx, key, val, ver, expireTime, oldRow);
        }

        /** {@inheritDoc} */
        @Override public void insertRows(Collection<DataRowCacheAware> rows,
            IgnitePredicateX<CacheDataRow> initPred) throws IgniteCheckedException {
            if (!active())
                return;

            CacheDataStore delegate = init0(false);

            delegate.insertRows(rows, initPred);
        }

        /** {@inheritDoc} */
        @Override public int cleanup(GridCacheContext cctx,
            @Nullable List<MvccLinkAwareSearchRow> cleanupRows) throws IgniteCheckedException {
            CacheDataStore delegate = init0(false);

            return delegate.cleanup(cctx, cleanupRows);
        }

        /** {@inheritDoc} */
        @Override public void updateTxState(GridCacheContext cctx, CacheSearchRow row) throws IgniteCheckedException {
            if (!active())
                return;

            CacheDataStore delegate = init0(false);

            delegate.updateTxState(cctx, row);
        }

        /** {@inheritDoc} */
        @Override public void invoke(GridCacheContext cctx, KeyCacheObject key, OffheapInvokeClosure c)
            throws IgniteCheckedException {
            assert ctx.database().checkpointLockIsHeldByThread();

            if (!active()) {
                // Assume we've performed an invoke operation on the B+ Tree and find nothing.
                // Emulating that always inserting/removing a new value.
                c.call(null);

                return;
            }

            CacheDataStore delegate = init0(false);

            delegate.invoke(cctx, key, c);
        }

        /** {@inheritDoc} */
        @Override public void remove(GridCacheContext cctx, KeyCacheObject key, int partId)
            throws IgniteCheckedException {
            assert ctx.database().checkpointLockIsHeldByThread();

            if (!active())
                return;

            CacheDataStore delegate = init0(false);

            delegate.remove(cctx, key, partId);
        }

        /** {@inheritDoc} */
        @Override public CacheDataRow find(GridCacheContext cctx, KeyCacheObject key) throws IgniteCheckedException {
            if (!active())
                return null;

            CacheDataStore delegate = init0(true);

            if (delegate != null)
                return delegate.find(cctx, key);

            return null;
        }

        /** {@inheritDoc} */
        @Override public CacheDataRow mvccFind(GridCacheContext cctx, KeyCacheObject key, MvccSnapshot snapshot)
            throws IgniteCheckedException {
            CacheDataStore delegate = init0(true);

            if (delegate != null)
                return delegate.mvccFind(cctx, key, snapshot);

            return null;
        }

        /** {@inheritDoc} */
        @Override public List<IgniteBiTuple<Object, MvccVersion>> mvccFindAllVersions(GridCacheContext cctx, KeyCacheObject key)
            throws IgniteCheckedException {
            CacheDataStore delegate = init0(true);

            if (delegate != null)
                return delegate.mvccFindAllVersions(cctx, key);

            return Collections.emptyList();
        }

        /** {@inheritDoc} */
        @Override public GridCursor<CacheDataRow> mvccAllVersionsCursor(GridCacheContext cctx,
            KeyCacheObject key, Object x) throws IgniteCheckedException {
            CacheDataStore delegate = init0(true);

            if (delegate != null)
                return delegate.mvccAllVersionsCursor(cctx, key, x);

            return EMPTY_CURSOR;
        }


        /** {@inheritDoc} */
        @Override public GridCursor<? extends CacheDataRow> cursor() throws IgniteCheckedException {
            CacheDataStore delegate = init0(true);

            if (delegate != null)
                return delegate.cursor();

            return EMPTY_CURSOR;
        }

        /** {@inheritDoc} */
        @Override public GridCursor<? extends CacheDataRow> cursor(Object x) throws IgniteCheckedException {
            CacheDataStore delegate = init0(true);

            if (delegate != null)
                return delegate.cursor(x);

            return EMPTY_CURSOR;
        }

        /** {@inheritDoc} */
        @Override public GridCursor<? extends CacheDataRow> cursor(MvccSnapshot mvccSnapshot)
            throws IgniteCheckedException {
            CacheDataStore delegate = init0(true);

            if (delegate != null)
                return delegate.cursor(mvccSnapshot);

            return EMPTY_CURSOR;
        }

        /** {@inheritDoc} */
        @Override public GridCursor<? extends CacheDataRow> cursor(
            int cacheId,
            KeyCacheObject lower,
            KeyCacheObject upper) throws IgniteCheckedException {
            CacheDataStore delegate = init0(true);

            if (delegate != null)
                return delegate.cursor(cacheId, lower, upper);

            return EMPTY_CURSOR;
        }

        /** {@inheritDoc} */
        @Override public GridCursor<? extends CacheDataRow> cursor(int cacheId,
            KeyCacheObject lower,
            KeyCacheObject upper,
            Object x)
            throws IgniteCheckedException {
            CacheDataStore delegate = init0(true);

            if (delegate != null)
                return delegate.cursor(cacheId, lower, upper, x);

            return EMPTY_CURSOR;
        }

        /** {@inheritDoc} */
        @Override public GridCursor<? extends CacheDataRow> cursor(int cacheId,
            KeyCacheObject lower,
            KeyCacheObject upper,
            Object x,
            MvccSnapshot mvccSnapshot)
            throws IgniteCheckedException {
            CacheDataStore delegate = init0(true);

            if (delegate != null)
                return delegate.cursor(cacheId, lower, upper, x, mvccSnapshot);

            return EMPTY_CURSOR;
        }

        /** {@inheritDoc} */
        @Override public void destroy() throws IgniteCheckedException {
            // No need to destroy delegate.
        }

        /** {@inheritDoc} */
        @Override public GridCursor<? extends CacheDataRow> cursor(int cacheId) throws IgniteCheckedException {
            CacheDataStore delegate = init0(true);

            if (delegate != null)
                return delegate.cursor(cacheId);

            return EMPTY_CURSOR;
        }

        /** {@inheritDoc} */
        @Override public GridCursor<? extends CacheDataRow> cursor(int cacheId,
            MvccSnapshot mvccSnapshot) throws IgniteCheckedException {
            CacheDataStore delegate = init0(true);

            if (delegate != null)
                return delegate.cursor(cacheId, mvccSnapshot);

            return EMPTY_CURSOR;
        }

        /** {@inheritDoc} */
        @Override public void clear(int cacheId) throws IgniteCheckedException {
<<<<<<< HEAD
            assert active.get() : "grp=" + grp.cacheOrGroupName() + ", p=" + partId;
=======
            assert ctx.database().checkpointLockIsHeldByThread();
>>>>>>> 4593d6c1

            CacheDataStore delegate0 = init0(true);

            if (delegate0 == null)
                return;

            // Clear persistent pendingTree
            if (pendingTree != null) {
                PendingRow row = new PendingRow(cacheId);

                GridCursor<PendingRow> cursor = pendingTree.find(row, row, PendingEntriesTree.WITHOUT_KEY);

                while (cursor.next()) {
                    PendingRow row0 = cursor.get();

                    assert row0.link != 0 : row;

                    boolean res = pendingTree.removex(row0);

                    assert res;
                }
            }

            delegate0.clear(cacheId);
        }

        /**
         * Gets the number of entries pending expire.
         *
         * @return Number of pending entries.
         * @throws IgniteCheckedException If failed to get number of pending entries.
         */
        public long expiredSize() throws IgniteCheckedException {
            CacheDataStore delegate0 = init0(true);

            return delegate0 == null ? 0 : pendingTree.size();
        }

        /**
         * Try to remove expired entries from data store.
         *
         * @param cctx Cache context.
         * @param c Expiry closure that should be applied to expired entry. See {@link GridCacheTtlManager} for details.
         * @param amount Limit of processed entries by single call, {@code -1} for no limit.
         * @return cleared entries count.
         * @throws IgniteCheckedException If failed.
         */
        public int purgeExpired(
            GridCacheContext cctx,
            IgniteInClosure2X<GridCacheEntryEx, GridCacheVersion> c,
            int amount
        ) throws IgniteCheckedException {
            CacheDataStore delegate0 = init0(true);

            long nowNanos = System.nanoTime();

            if (delegate0 == null || (cctx.cacheId() == lastThrottledCacheId && nextStoreCleanTimeNanos - nowNanos > 0))
                return 0;

            assert pendingTree != null : "Partition data store was not initialized.";

            int cleared = purgeExpiredInternal(cctx, c, amount);

            // Throttle if there is nothing to clean anymore.
            if (cleared < amount) {
                lastThrottledCacheId = cctx.cacheId();

                nextStoreCleanTimeNanos = nowNanos + U.millisToNanos(unwindThrottlingTimeout);
            }

            return cleared;
        }

        /**
         * Removes expired entries from data store.
         *
         * @param cctx Cache context.
         * @param c Expiry closure that should be applied to expired entry. See {@link GridCacheTtlManager} for details.
         * @param amount Limit of processed entries by single call, {@code -1} for no limit.
         * @return cleared entries count.
         * @throws IgniteCheckedException If failed.
         */
        private int purgeExpiredInternal(
            GridCacheContext cctx,
            IgniteInClosure2X<GridCacheEntryEx, GridCacheVersion> c,
            int amount
        ) throws IgniteCheckedException {
            GridDhtLocalPartition part = cctx.topology().localPartition(partId, AffinityTopologyVersion.NONE, false, false);

            // Skip non-owned partitions.
            if (part == null || part.state() != OWNING)
                return 0;

            cctx.shared().database().checkpointReadLock();
            try {
                if (!part.reserve())
                    return 0;

                try {
                    if (part.state() != OWNING)
                        return 0;

                    long now = U.currentTimeMillis();

                    GridCursor<PendingRow> cur;

                    if (grp.sharedGroup())
                        cur = pendingTree.find(new PendingRow(cctx.cacheId()), new PendingRow(cctx.cacheId(), now, 0));
                    else
                        cur = pendingTree.find(null, new PendingRow(CU.UNDEFINED_CACHE_ID, now, 0));

                    if (!cur.next())
                        return 0;

                    GridCacheVersion obsoleteVer = null;

                    int cleared = 0;

                    do {
                        PendingRow row = cur.get();

                        if (amount != -1 && cleared > amount)
                            return cleared;

                        assert row.key != null && row.link != 0 && row.expireTime != 0 : row;

                        row.key.partition(partId);

                        if (pendingTree.removex(row)) {
                            if (obsoleteVer == null)
                                obsoleteVer = ctx.versions().next();

                            GridCacheEntryEx e1 = cctx.cache().entryEx(row.key);

                            if (e1 != null)
                                c.apply(e1, obsoleteVer);
                        }

                        cleared++;
                    }
                    while (cur.next());

                    return cleared;
                }
                finally {
                    part.release();
                }
            }
            finally {
                cctx.shared().database().checkpointReadUnlock();
            }
        }

        /** {@inheritDoc} */
        @Override public PendingEntriesTree pendingTree() {
            try {
                CacheDataStore delegate0 = init0(true);

                return delegate0 == null ? null : pendingTree;
            }
            catch (IgniteCheckedException e) {
                throw new IgniteException(e);
            }
        }

        /** {@inheritDoc} */
        @Override public void preload() throws IgniteCheckedException {
            CacheDataStore delegate0 = init0(true);

            if (delegate0 != null)
                delegate0.preload();
        }

        /** {@inheritDoc} */
        @Override public void resetUpdateCounter() {
            try {
                CacheDataStore delegate0 = init0(true);

                if (delegate0 == null)
                    return;

                delegate0.resetUpdateCounter();
            }
            catch (IgniteCheckedException e) {
                throw new IgniteException(e);
            }
        }

        /** {@inheritDoc} */
        @Override public PartitionMetaStorage partStorage() {
            return partStorage;
        }

        /** {@inheritDoc} */
        @Override public boolean active() {
            return active.get();
        }

        /** {@inheritDoc} */
        @Override public boolean enable() {
            return changeMode(true);
        }

        /** {@inheritDoc} */
        @Override public boolean disable() {
            return changeMode(false);
        }

        /**
         * Change current cache data store mode.
         *
         * @param activeMode Active mode flag.
         * @return {@code True} if partition mode was changed, otherwise partition already in the specified mode.
         */
        private boolean changeMode(boolean activeMode) {
            if (active.compareAndSet(!activeMode, activeMode)) {
                if (log.isInfoEnabled()) {
                    log.info("Partition data store mode changed [grp=" + grp.cacheOrGroupName() +
                        ", p=" + partId() +
                        ", cntr=" + updateCounter() +
                        ", size=" + fullSize() +
                        ", mode=" + (activeMode ? "ACTIVE" : "DISABLED") + "]");
                }

                if (!activeMode) {
                    initLock.lock();

                    try {
                        PartitionUpdateCounter readCntr0;

                        if (grp.mvccEnabled())
                            readCntr0 = new PartitionMvccTxUpdateCounterImpl();
                        else if (grp.hasAtomicCaches() || !grp.persistenceEnabled())
                            readCntr0 = new PartitionAtomicUpdateCounterImpl();
                        else
                            readCntr0 = new PartitionTxUpdateCounterImpl();

                        PartitionUpdateCounter cntr0 = delegate.partUpdateCounter();

                        if (cntr0 != null)
                            readCntr0.init(cntr0.get(), cntr0.getBytes());

                        noopModeCntr = readCntr0;

                        delegate = null;
                    } finally {
                        initLock.unlock();
                    }
                }

                return true;
            }

            return false;
        }
    }

    /**
     *
     */
    public static final GridCursor<CacheDataRow> EMPTY_CURSOR = new GridCursor<CacheDataRow>() {
        /** {@inheritDoc} */
        @Override public boolean next() {
            return false;
        }

        /** {@inheritDoc} */
        @Override public CacheDataRow get() {
            return null;
        }
    };
}<|MERGE_RESOLUTION|>--- conflicted
+++ resolved
@@ -1428,10 +1428,6 @@
                     }
                 }
 
-<<<<<<< HEAD
-                assert entryIt != null || doneParts.size() == partMap.size() :
-                    "Reached end of WAL but not all partitions are done [done=" + doneParts + ", all=" + partMap + "]";
-=======
                 if (entryIt == null && doneParts.size() != partMap.size()) {
                     for (int i = 0; i < partMap.size(); i++) {
                         int p = partMap.partitionAt(i);
@@ -1440,13 +1436,14 @@
                             log.warning("Some partition entries were missed during historical rebalance [grp=" + grp + ", part=" + p + ", missed=" +
                                     (partMap.updateCounterAt(i) - rebalancedCntrs[i]) + ']');
 
+                            assert false;
+
                             doneParts.add(p);
                         }
                     }
 
                     return;
                 }
->>>>>>> 4593d6c1
             }
         }
     }
@@ -2730,11 +2727,9 @@
 
         /** {@inheritDoc} */
         @Override public void clear(int cacheId) throws IgniteCheckedException {
-<<<<<<< HEAD
             assert active.get() : "grp=" + grp.cacheOrGroupName() + ", p=" + partId;
-=======
+
             assert ctx.database().checkpointLockIsHeldByThread();
->>>>>>> 4593d6c1
 
             CacheDataStore delegate0 = init0(true);
 
