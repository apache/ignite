/*
 * Licensed to the Apache Software Foundation (ASF) under one or more
 * contributor license agreements.  See the NOTICE file distributed with
 * this work for additional information regarding copyright ownership.
 * The ASF licenses this file to You under the Apache License, Version 2.0
 * (the "License"); you may not use this file except in compliance with
 * the License.  You may obtain a copy of the License at
 *
 *      http://www.apache.org/licenses/LICENSE-2.0
 *
 * Unless required by applicable law or agreed to in writing, software
 * distributed under the License is distributed on an "AS IS" BASIS,
 * WITHOUT WARRANTIES OR CONDITIONS OF ANY KIND, either express or implied.
 * See the License for the specific language governing permissions and
 * limitations under the License.
 */

package org.apache.ignite.internal.processors.cache.persistence;

import java.util.Arrays;
import java.util.Collection;
import java.util.Collections;
import java.util.HashMap;
import java.util.HashSet;
import java.util.Iterator;
import java.util.List;
import java.util.Map;
import java.util.NoSuchElementException;
import java.util.Set;
import java.util.concurrent.CountDownLatch;
import java.util.concurrent.Executor;
import java.util.concurrent.atomic.AtomicBoolean;
import javax.cache.processor.EntryProcessor;
import org.apache.ignite.IgniteCheckedException;
import org.apache.ignite.IgniteException;
import org.apache.ignite.IgniteLogger;
import org.apache.ignite.IgniteSystemProperties;
import org.apache.ignite.failure.FailureContext;
import org.apache.ignite.failure.FailureType;
import org.apache.ignite.internal.pagemem.FullPageId;
import org.apache.ignite.internal.pagemem.PageIdAllocator;
import org.apache.ignite.internal.pagemem.PageIdUtils;
import org.apache.ignite.internal.pagemem.PageMemory;
import org.apache.ignite.internal.pagemem.PageSupport;
import org.apache.ignite.internal.pagemem.store.IgnitePageStoreManager;
import org.apache.ignite.internal.pagemem.wal.IgniteWriteAheadLogManager;
import org.apache.ignite.internal.pagemem.wal.WALIterator;
import org.apache.ignite.internal.pagemem.wal.WALPointer;
import org.apache.ignite.internal.pagemem.wal.record.DataEntry;
import org.apache.ignite.internal.pagemem.wal.record.DataRecord;
import org.apache.ignite.internal.pagemem.wal.record.PageSnapshot;
import org.apache.ignite.internal.pagemem.wal.record.RollbackRecord;
import org.apache.ignite.internal.pagemem.wal.record.WALRecord;
import org.apache.ignite.internal.pagemem.wal.record.delta.MetaPageInitRecord;
import org.apache.ignite.internal.pagemem.wal.record.delta.MetaPageUpdatePartitionDataRecordV3;
import org.apache.ignite.internal.pagemem.wal.record.delta.PartitionDestroyRecord;
import org.apache.ignite.internal.processors.affinity.AffinityTopologyVersion;
import org.apache.ignite.internal.processors.cache.CacheDiagnosticManager;
import org.apache.ignite.internal.processors.cache.CacheEntryPredicate;
import org.apache.ignite.internal.processors.cache.CacheGroupContext;
import org.apache.ignite.internal.processors.cache.CacheObject;
import org.apache.ignite.internal.processors.cache.GridCacheContext;
import org.apache.ignite.internal.processors.cache.GridCacheEntryEx;
import org.apache.ignite.internal.processors.cache.GridCacheMvccEntryInfo;
import org.apache.ignite.internal.processors.cache.GridCacheTtlManager;
import org.apache.ignite.internal.processors.cache.IgniteCacheOffheapManagerImpl;
import org.apache.ignite.internal.processors.cache.KeyCacheObject;
import org.apache.ignite.internal.processors.cache.PartitionUpdateCounter;
import org.apache.ignite.internal.processors.cache.distributed.dht.preloader.CachePartitionPartialCountersMap;
import org.apache.ignite.internal.processors.cache.distributed.dht.preloader.IgniteHistoricalIterator;
import org.apache.ignite.internal.processors.cache.distributed.dht.topology.GridDhtLocalPartition;
import org.apache.ignite.internal.processors.cache.distributed.dht.topology.GridDhtPartitionState;
import org.apache.ignite.internal.processors.cache.mvcc.MvccSnapshot;
import org.apache.ignite.internal.processors.cache.mvcc.MvccVersion;
import org.apache.ignite.internal.processors.cache.persistence.freelist.AbstractFreeList;
import org.apache.ignite.internal.processors.cache.persistence.freelist.CacheFreeList;
import org.apache.ignite.internal.processors.cache.persistence.freelist.SimpleDataRow;
import org.apache.ignite.internal.processors.cache.persistence.migration.UpgradePendingTreeToPerPartitionTask;
import org.apache.ignite.internal.processors.cache.persistence.pagemem.PageMemoryEx;
import org.apache.ignite.internal.processors.cache.persistence.partstate.GroupPartitionId;
import org.apache.ignite.internal.processors.cache.persistence.partstate.PagesAllocationRange;
import org.apache.ignite.internal.processors.cache.persistence.partstate.PartitionAllocationMap;
import org.apache.ignite.internal.processors.cache.persistence.partstorage.PartitionMetaStorage;
import org.apache.ignite.internal.processors.cache.persistence.partstorage.PartitionMetaStorageImpl;
import org.apache.ignite.internal.processors.cache.persistence.tree.io.PageIO;
import org.apache.ignite.internal.processors.cache.persistence.tree.io.PageMetaIO;
import org.apache.ignite.internal.processors.cache.persistence.tree.io.PagePartitionCountersIO;
import org.apache.ignite.internal.processors.cache.persistence.tree.io.PagePartitionMetaIO;
import org.apache.ignite.internal.processors.cache.persistence.tree.io.PagePartitionMetaIOV2;
import org.apache.ignite.internal.processors.cache.persistence.tree.reuse.ReuseList;
import org.apache.ignite.internal.processors.cache.persistence.tree.reuse.ReuseListImpl;
import org.apache.ignite.internal.processors.cache.persistence.tree.util.PageHandler;
import org.apache.ignite.internal.processors.cache.persistence.wal.FileWALPointer;
import org.apache.ignite.internal.processors.cache.tree.CacheDataRowStore;
import org.apache.ignite.internal.processors.cache.tree.CacheDataTree;
import org.apache.ignite.internal.processors.cache.tree.PendingEntriesTree;
import org.apache.ignite.internal.processors.cache.tree.PendingRow;
import org.apache.ignite.internal.processors.cache.tree.mvcc.data.MvccUpdateResult;
import org.apache.ignite.internal.processors.cache.tree.mvcc.search.MvccLinkAwareSearchRow;
import org.apache.ignite.internal.processors.cache.version.GridCacheVersion;
import org.apache.ignite.internal.processors.query.GridQueryRowCacheCleaner;
import org.apache.ignite.internal.util.GridLongList;
import org.apache.ignite.internal.util.lang.GridCursor;
import org.apache.ignite.internal.util.lang.IgniteInClosure2X;
import org.apache.ignite.internal.util.lang.IgnitePredicateX;
import org.apache.ignite.internal.util.tostring.GridToStringInclude;
import org.apache.ignite.internal.util.typedef.internal.CU;
import org.apache.ignite.internal.util.typedef.internal.S;
import org.apache.ignite.internal.util.typedef.internal.U;
import org.apache.ignite.lang.IgniteBiTuple;
import org.jetbrains.annotations.Nullable;

import static org.apache.ignite.internal.processors.cache.distributed.dht.topology.GridDhtPartitionState.MOVING;
import static org.apache.ignite.internal.processors.cache.distributed.dht.topology.GridDhtPartitionState.OWNING;
import static org.apache.ignite.internal.processors.cache.distributed.dht.topology.GridDhtPartitionState.RENTING;

/**
 * Used when persistence enabled.
 */
public class GridCacheOffheapManager extends IgniteCacheOffheapManagerImpl implements DbCheckpointListener {
    /**
     * Throttling timeout in millis which avoid excessive PendingTree access on unwind
     * if there is nothing to clean yet.
     */
    private final long unwindThrottlingTimeout = Long.getLong(
        IgniteSystemProperties.IGNITE_UNWIND_THROTTLING_TIMEOUT, 500L);

    /** */
    private IndexStorage indexStorage;

    /** */
    private ReuseListImpl reuseList;

    /** Flag indicates that all group partitions have restored their state from page memory / disk. */
    private volatile boolean partitionStatesRestored;

    /** {@inheritDoc} */
    @Override protected void initPendingTree(GridCacheContext cctx) throws IgniteCheckedException {
        // No-op. Per-partition PendingTree should be used.
    }

    /** {@inheritDoc} */
    @Override protected void initDataStructures() throws IgniteCheckedException {
        assert ctx.database().checkpointLockIsHeldByThread();

        Metas metas = getOrAllocateCacheMetas();

        CacheDiagnosticManager diagnosticMgr = ctx.diagnostic();

        String reuseListName = grp.cacheOrGroupName() + "##ReuseList";
        String indexStorageTreeName = grp.cacheOrGroupName() + "##IndexStorageTree";

        RootPage reuseListRoot = metas.reuseListRoot;

        reuseList = new ReuseListImpl(
            grp.groupId(),
            grp.cacheOrGroupName(),
            grp.dataRegion().pageMemory(),
            ctx.wal(),
            reuseListRoot.pageId().pageId(),
            reuseListRoot.isAllocated(),
            diagnosticMgr.pageLockTracker().createPageLockTracker(reuseListName),
            ctx.kernalContext()
        );

        RootPage metastoreRoot = metas.treeRoot;

        indexStorage = new IndexStorageImpl(
            grp.dataRegion().pageMemory(),
            ctx.wal(),
            globalRemoveId(),
            grp.groupId(),
            grp.sharedGroup(),
            PageIdAllocator.INDEX_PARTITION,
            PageIdAllocator.FLAG_IDX,
            reuseList,
            metastoreRoot.pageId().pageId(),
            metastoreRoot.isAllocated(),
            ctx.kernalContext().failure(),
            diagnosticMgr.pageLockTracker().createPageLockTracker(indexStorageTreeName)
        );

        ((GridCacheDatabaseSharedManager)ctx.database()).addCheckpointListener(this);
    }

    /**
     * Get internal IndexStorage.
     * See {@link UpgradePendingTreeToPerPartitionTask} for details.
     */
    public IndexStorage getIndexStorage() {
        return indexStorage;
    }

    /** {@inheritDoc} */
    @Override protected CacheDataStore createCacheDataStore0(int p) throws IgniteCheckedException {
        if (ctx.database() instanceof GridCacheDatabaseSharedManager)
            ((GridCacheDatabaseSharedManager) ctx.database()).cancelOrWaitPartitionDestroy(grp.groupId(), p);

        boolean exists = ctx.pageStore() != null && ctx.pageStore().exists(grp.groupId(), p);

        return new GridCacheDataStore(p, exists);
    }

    /** {@inheritDoc} */
    @Override public void onCheckpointBegin(Context ctx) throws IgniteCheckedException {
        /* No-op. */
    }

    /** {@inheritDoc} */
    @Override public void onMarkCheckpointBegin(Context ctx) throws IgniteCheckedException {
        assert grp.dataRegion().pageMemory() instanceof PageMemoryEx;

        syncMetadata(ctx);
    }

    /** {@inheritDoc} */
    @Override public void beforeCheckpointBegin(Context ctx) throws IgniteCheckedException {
        if (!ctx.nextSnapshot())
            syncMetadata(ctx);
    }

    /**
     * Syncs and saves meta-information of all data structures to page memory.
     *
     * @throws IgniteCheckedException If failed.
     */
    private void syncMetadata(Context ctx) throws IgniteCheckedException {
        Executor execSvc = ctx.executor();

        boolean needSnapshot = ctx.nextSnapshot() && ctx.needToSnapshot(grp.cacheOrGroupName());

        if (needSnapshot ||
            ctx.gatherPartStats().getOrDefault(grp.groupId(), new HashSet<>()).contains(PageIdAllocator.INDEX_PARTITION)) {
            if (execSvc == null)
                addIndexPartition(ctx);
            else {
                execSvc.execute(() -> {
                    try {
                        addIndexPartition(ctx);
                    }
                    catch (IgniteCheckedException e) {
                        throw new IgniteException(e);
                    }
                });
            }
        }

        syncMetadata(ctx, ctx.executor(), needSnapshot);
    }

    /**
     * Syncs and saves meta-information of all data structures to page memory.
     *
     * @param execSvc Executor service to run save process
     * @throws IgniteCheckedException If failed.
     */
    private void syncMetadata(Context ctx, Executor execSvc, boolean needSnapshot) throws IgniteCheckedException {
        final Set<Integer> parts = ctx.gatherPartStats()
            .getOrDefault(grp.groupId(), new HashSet<>());

        if (execSvc == null) {
            reuseList.saveMetadata(grp.statisticsHolderData());

            for (CacheDataStore store : partDataStores.values())
                saveStoreMetadata(store, ctx, false, needSnapshot || parts.contains(store.partId()));
        }
        else {
            execSvc.execute(() -> {
                try {
                    reuseList.saveMetadata(grp.statisticsHolderData());
                }
                catch (IgniteCheckedException e) {
                    throw new IgniteException(e);
                }
            });

            for (CacheDataStore store : partDataStores.values())
                execSvc.execute(() -> {
                    try {
                        saveStoreMetadata(store, ctx, false, needSnapshot || parts.contains(store.partId()));
                    }
                    catch (IgniteCheckedException e) {
                        throw new IgniteException(e);
                    }
                });
        }
    }

    /**
     * @param store Store to save metadata.
     * @throws IgniteCheckedException If failed.
     */
    private void saveStoreMetadata(
        CacheDataStore store,
        Context ctx,
        boolean beforeDestroy,
        boolean gatherStats
    ) throws IgniteCheckedException {
        RowStore rowStore0 = store.rowStore();

        if (rowStore0 != null) {
            ((CacheFreeList)rowStore0.freeList()).saveMetadata(grp.statisticsHolderData());

            long updCntr = store.updateCounter();
            long size = store.fullSize();
            long rmvId = globalRemoveId().get();

            PageMemoryEx pageMem = (PageMemoryEx)grp.dataRegion().pageMemory();
            IgniteWriteAheadLogManager wal = this.ctx.wal();

            if (size > 0 || updCntr > 0 || !store.partUpdateCounter().sequential()) {
                GridDhtPartitionState state = null;

                // localPartition will not acquire writeLock here because create=false.
                GridDhtLocalPartition part = null;

                if (!grp.isLocal()) {
                    if (beforeDestroy)
                        state = GridDhtPartitionState.EVICTED;
                    else {
                        part = getPartition(store);

                        if (part != null && part.state() != GridDhtPartitionState.EVICTED)
                            state = part.state();
                    }

                    // Do not save meta for evicted partitions on next checkpoints.
                    if (state == null)
                        return;
                }

                assert state != null || grp.isLocal() : "Partition state is undefined " +
                    "[grp=" + grp.cacheOrGroupName() + ", part=" + part + "]";

                int grpId = grp.groupId();
                long partMetaId = pageMem.partitionMetaPageId(grpId, store.partId());

                long partMetaPage = pageMem.acquirePage(grpId, partMetaId);
                try {
                    long partMetaPageAddr = pageMem.writeLock(grpId, partMetaId, partMetaPage);

                    if (partMetaPageAddr == 0L) {
                        U.warn(log, "Failed to acquire write lock for meta page [metaPage=" + partMetaPage +
                            ", beforeDestroy=" + beforeDestroy + ", size=" + size +
                            ", updCntr=" + updCntr + ", state=" + state + ']');

                        return;
                    }

                    boolean changed = false;

                    try {
                        PagePartitionMetaIOV2 io = PageIO.getPageIO(partMetaPageAddr);

                        changed |= io.setPartitionState(partMetaPageAddr, state != null ? (byte)state.ordinal() : -1);
                        changed |= io.setUpdateCounter(partMetaPageAddr, updCntr);
                        changed |= io.setGlobalRemoveId(partMetaPageAddr, rmvId);
                        changed |= io.setSize(partMetaPageAddr, size);
                        changed |= io.setTombstonesCount(partMetaPageAddr, store.tombstonesCount());
                        changed |= savePartitionUpdateCounterGaps(store, io, partMetaPageAddr);
                        changed |= saveCacheSizes(store, io, partMetaPageAddr);

<<<<<<< HEAD
                        if (state != null)
                            changed |= io.setPartitionState(partMetaPageAddr, (byte)state.ordinal());
                        else
                            assert grp.isLocal() : grp.cacheOrGroupName();

                        long cntrsPageId;

                        if (grp.sharedGroup()) {
                            long initCntrPageId = io.getCountersPageId(partMetaPageAddr);

                            Map<Integer, Long> newSizes = store.cacheSizes();
                            Map<Integer, Long> prevSizes = readSharedGroupCacheSizes(pageMem, grpId, initCntrPageId);

                            if (prevSizes != null && prevSizes.equals(newSizes))
                                cntrsPageId = initCntrPageId; // Preventing modification of sizes pages for store
                            else {
                                cntrsPageId = writeSharedGroupCacheSizes(pageMem, grpId, initCntrPageId,
                                    store.partId(), newSizes);

                                if (initCntrPageId == 0 && cntrsPageId != 0) {
                                    io.setCountersPageId(partMetaPageAddr, cntrsPageId);

                                    changed = true;
                                }
                            }
                        }
                        else
                            cntrsPageId = 0L;

                        int pageCnt;

                        if (gatherStats) {
                            pageCnt = this.ctx.pageStore().pages(grpId, store.partId());

                            io.setCandidatePageCount(partMetaPageAddr, size == 0 ? 0 : pageCnt);

                            if (state == OWNING) {
                                assert part != null;

                                if (!addPartition(
                                    part,
                                    ctx.partitionStatMap(),
                                    partMetaPageAddr,
                                    io,
                                    grpId,
                                    store.partId(),
                                    this.ctx.pageStore().pages(grpId, store.partId()),
                                    store.fullSize()
                                ))
                                    U.warn(log, "Partition was concurrently evicted grpId=" + grpId +
                                        ", partitionId=" + part.id());
                            }
                            else if (state == MOVING || state == RENTING) {
                                if (ctx.partitionStatMap().forceSkipIndexPartition(grpId)) {
                                    if (log.isInfoEnabled())
                                        log.info("Will not include SQL indexes to snapshot because there is " +
                                            "a partition not in " + OWNING + " state [grp=" + grp.cacheOrGroupName() +
                                            ", partId=" + store.partId() + ", state=" + state + ']');
                                }
                            }

                            changed = true;
                        }
                        else
                            pageCnt = io.getCandidatePageCount(partMetaPageAddr);
=======
                        if (needSnapshot)
                            changed |= savePagesCount(ctx, part, store, io, partMetaPageAddr);
>>>>>>> ce9f5934

                        if (changed && PageHandler.isWalDeltaRecordNeeded(pageMem, grpId, partMetaId, partMetaPage, wal, null))
                            wal.log(new MetaPageUpdatePartitionDataRecordV3(
                                grpId,
                                partMetaId,
                                updCntr,
                                rmvId,
                                (int)size, // TODO: Partition size may be long
                                io.getCacheSizesPageId(partMetaPageAddr),
                                io.getPartitionState(partMetaPageAddr),
                                io.getCandidatePageCount(partMetaPageAddr),
                                io.getGapsLink(partMetaPageAddr),
                                io.getTombstonesCount(partMetaPageAddr)
                            ));
                    }
                    finally {
                        pageMem.writeUnlock(grpId, partMetaId, partMetaPage, null, changed);
                    }
                }
                finally {
                    pageMem.releasePage(grpId, partMetaId, partMetaPage);
                }
            }
            else if (gatherStats)
                tryAddEmptyPartitionToSnapshot(store, ctx);
        }
        else if (gatherStats)
            tryAddEmptyPartitionToSnapshot(store, ctx);
    }

    /**
     * Saves to partition meta page information about partition update counter gaps.
     *
     * @param store Partition data store.
     * @param io I/O for partition meta page.
     * @param partMetaPageAddr Partition meta page address.
     * @return {@code True} if partition meta data is changed.
     * @throws IgniteCheckedException If failed.
     */
    private boolean savePartitionUpdateCounterGaps(
        CacheDataStore store,
        PagePartitionMetaIOV2 io,
        long partMetaPageAddr
    ) throws IgniteCheckedException {
        PartitionMetaStorage<SimpleDataRow> partStore = store.partStorage();

        byte[] updCntrsBytes = store.partUpdateCounter().getBytes();

        long gapsLink = io.getGapsLink(partMetaPageAddr);

        boolean changed = false;

        if (updCntrsBytes == null && gapsLink != 0) {
            partStore.removeDataRowByLink(gapsLink, grp.statisticsHolderData());

            io.setGapsLink(partMetaPageAddr, 0);

            changed = true;
        }
        else if (updCntrsBytes != null && gapsLink == 0) {
            SimpleDataRow row = new SimpleDataRow(store.partId(), updCntrsBytes);

            partStore.insertDataRow(row, grp.statisticsHolderData());

            io.setGapsLink(partMetaPageAddr, row.link());

            changed = true;
        }
        else if (updCntrsBytes != null && gapsLink != 0) {
            byte[] prev = partStore.readRow(gapsLink);

            assert prev != null : "Read null gaps using link=" + gapsLink;

            if (!Arrays.equals(prev, updCntrsBytes)) {
                partStore.removeDataRowByLink(gapsLink, grp.statisticsHolderData());

                SimpleDataRow row = new SimpleDataRow(store.partId(), updCntrsBytes);

                partStore.insertDataRow(row, grp.statisticsHolderData());

                io.setGapsLink(partMetaPageAddr, row.link());

                changed = true;
            }
        }

        if (changed)
            partStore.saveMetadata(grp.statisticsHolderData());

        return changed;
    }

    /**
     * Saves to partition meta page information about logical cache sizes inside cache group.
     *
     * @param store Partition data store.
     * @param io I/O for partition meta page.
     * @param partMetaPageAddr Partition meta page address.
     * @return {@code True} if partition meta data is changed.
     * @throws IgniteCheckedException If failed.
     */
    private boolean saveCacheSizes(
        CacheDataStore store,
        PagePartitionMetaIOV2 io,
        long partMetaPageAddr
    ) throws IgniteCheckedException {
        if (grp.sharedGroup()) {
            PageMemoryEx pageMem = (PageMemoryEx)grp.dataRegion().pageMemory();

            long oldCacheSizesPageId = io.getCacheSizesPageId(partMetaPageAddr);

            Map<Integer, Long> newSizes = store.cacheSizes();
            Map<Integer, Long> prevSizes = readSharedGroupCacheSizes(pageMem, grp.groupId(), oldCacheSizesPageId);

            if (prevSizes == null || !prevSizes.equals(newSizes)) {
                long cacheSizesPageId = writeSharedGroupCacheSizes(pageMem, grp.groupId(), oldCacheSizesPageId,
                    store.partId(), newSizes);

                if (oldCacheSizesPageId == 0 && cacheSizesPageId != 0) {
                    io.setSizesPageId(partMetaPageAddr, cacheSizesPageId);

                    return true;
                }
            }
        }
        else
            io.setSizesPageId(partMetaPageAddr, 0);

        return false;
    }

    /**
     * Saves to partition meta page information about pages count.
     *
     * @param ctx Checkpoint context.
     * @param part Partition.
     * @param store Partition data store.
     * @param io I/O for partition meta page.
     * @param partMetaPageAddr Partition meta page address.
     * @return {@code True} if partition meta data is changed.
     * @throws IgniteCheckedException If failed.
     */
    private boolean savePagesCount(
        Context ctx,
        GridDhtLocalPartition part,
        CacheDataStore store,
        PagePartitionMetaIOV2 io,
        long partMetaPageAddr
    ) throws IgniteCheckedException {
        int grpId = grp.groupId();
        int pageCnt = this.ctx.pageStore().pages(grpId, store.partId());

        io.setCandidatePageCount(partMetaPageAddr, io.getSize(partMetaPageAddr) == 0 ? 0 : pageCnt);

        if (part.state() == OWNING) {
            assert part != null;

            if (!addPartition(
                part,
                ctx.partitionStatMap(),
                partMetaPageAddr,
                io,
                grpId,
                store.partId(),
                this.ctx.pageStore().pages(grp.groupId(), store.partId()),
                store.fullSize()
            ))
                U.warn(log, "Partition was concurrently evicted grpId=" + grpId +
                    ", partitionId=" + part.id());
        }
        else if (part.state() == MOVING || part.state() == RENTING) {
            if (ctx.partitionStatMap().forceSkipIndexPartition(grpId)) {
                if (log.isInfoEnabled())
                    log.info("Will not include SQL indexes to snapshot because there is " +
                        "a partition not in " + OWNING + " state [grp=" + grp.cacheOrGroupName() +
                        ", partId=" + store.partId() + ", state=" + part.state() + ']');
            }
        }

        return true;
    }

    /** {@inheritDoc} */
    @Override public long restorePartitionStates(Map<GroupPartitionId, Integer> partitionRecoveryStates) throws IgniteCheckedException {
        if (grp.isLocal() || !grp.affinityNode() || !grp.dataRegion().config().isPersistenceEnabled())
            return 0;

        if (partitionStatesRestored)
            return 0;

        long processed = 0;

        PageMemoryEx pageMem = (PageMemoryEx)grp.dataRegion().pageMemory();

        for (int p = 0; p < grp.affinity().partitions(); p++) {
            Integer recoverState = partitionRecoveryStates.get(new GroupPartitionId(grp.groupId(), p));

            if (ctx.pageStore().exists(grp.groupId(), p)) {
                ctx.pageStore().ensure(grp.groupId(), p);

                if (ctx.pageStore().pages(grp.groupId(), p) <= 1) {
                    if (log.isDebugEnabled())
                        log.debug("Skipping partition on recovery (pages less than 1) " +
                            "[grp=" + grp.cacheOrGroupName() + ", p=" + p + "]");

                    continue;
                }

                if (log.isDebugEnabled())
                    log.debug("Creating partition on recovery (exists in page store) " +
                        "[grp=" + grp.cacheOrGroupName() + ", p=" + p + "]");

                processed++;

                GridDhtLocalPartition part = grp.topology().forceCreatePartition(p);

                // Triggers initialization of existing(having datafile) partition before acquiring cp read lock.
                part.dataStore().init();

                ctx.database().checkpointReadLock();

                try {
                    long partMetaId = pageMem.partitionMetaPageId(grp.groupId(), p);
                    long partMetaPage = pageMem.acquirePage(grp.groupId(), partMetaId);

                    try {
                        long pageAddr = pageMem.writeLock(grp.groupId(), partMetaId, partMetaPage);

                        boolean changed = false;

                        try {
                            PagePartitionMetaIO io = PagePartitionMetaIO.VERSIONS.forPage(pageAddr);

                            if (recoverState != null) {
                                io.setPartitionState(pageAddr, (byte) recoverState.intValue());

                                changed = updateState(part, recoverState);

                                if (log.isDebugEnabled())
                                    log.debug("Restored partition state (from WAL) " +
                                        "[grp=" + grp.cacheOrGroupName() + ", p=" + p + ", state=" + part.state() +
                                        ", updCntr=" + part.initialUpdateCounter() + "]");
                            }
                            else {
                                int stateId = (int) io.getPartitionState(pageAddr);

                                changed = updateState(part, stateId);

                                if (log.isDebugEnabled())
                                    log.debug("Restored partition state (from page memory) " +
                                        "[grp=" + grp.cacheOrGroupName() + ", p=" + p + ", state=" + part.state() +
                                        ", updCntr=" + part.initialUpdateCounter() + ", stateId=" + stateId + "]");
                            }
                        }
                        finally {
                            pageMem.writeUnlock(grp.groupId(), partMetaId, partMetaPage, null, changed);
                        }
                    }
                    finally {
                        pageMem.releasePage(grp.groupId(), partMetaId, partMetaPage);
                    }
                }
                finally {
                    ctx.database().checkpointReadUnlock();
                }
            }
            else if (recoverState != null) { // Pre-create partition if having valid state.
                GridDhtLocalPartition part = grp.topology().forceCreatePartition(p);

                updateState(part, recoverState);

                processed++;

                if (log.isDebugEnabled())
                    log.debug("Restored partition state (from WAL) " +
                        "[grp=" + grp.cacheOrGroupName() + ", p=" + p + ", state=" + part.state() +
                        ", updCntr=" + part.initialUpdateCounter() + "]");
            }
            else {
                if (log.isDebugEnabled())
                    log.debug("Skipping partition on recovery (no page store OR wal state) " +
                        "[grp=" + grp.cacheOrGroupName() + ", p=" + p + "]");
            }
        }

        partitionStatesRestored = true;

        return processed;
    }

    /**
     * @param part Partition to restore state for.
     * @param stateId State enum ordinal.
     * @return Updated flag.
     */
    private boolean updateState(GridDhtLocalPartition part, int stateId) {
        if (stateId != -1) {
            GridDhtPartitionState state = GridDhtPartitionState.fromOrdinal(stateId);

            assert state != null;

            part.restoreState(state == GridDhtPartitionState.EVICTED ? GridDhtPartitionState.RENTING : state);

            return true;
        }

        return false;
    }

    /**
     * Check that we need to snapshot this partition and add it to map.
     *
     * @param store Store.
     * @param ctx Snapshot context.
     */
    private void tryAddEmptyPartitionToSnapshot(CacheDataStore store, Context ctx) {
        if (getPartition(store).state() == OWNING) {
            ctx.partitionStatMap().put(
                new GroupPartitionId(grp.groupId(), store.partId()),
                new PagesAllocationRange(0, 0));
        }
    }

    /**
     * @param store Store.
     *
     * @return corresponding to store local partition
     */
    private GridDhtLocalPartition getPartition(CacheDataStore store) {
        return grp.topology().localPartition(store.partId(),
            AffinityTopologyVersion.NONE, false, true);
    }

    /**
     * Loads cache sizes for all caches in shared group.
     *
     * @param pageMem page memory to perform operations on pages.
     * @param grpId Cache group ID.
     * @param cntrsPageId Counters page ID, if zero is provided that means no counters page exist.
     * @return Cache sizes if store belongs to group containing multiple caches and sizes are available in memory. May
     * return null if counter page does not exist.
     * @throws IgniteCheckedException If page memory operation failed.
     */
    private static Map<Integer, Long> readSharedGroupCacheSizes(
        PageSupport pageMem,
        int grpId,
        long cntrsPageId
    ) throws IgniteCheckedException {
        if (cntrsPageId == 0L)
            return Collections.emptyMap();

        Map<Integer, Long> cacheSizes = new HashMap<>();

        long nextId = cntrsPageId;

        while (true) {
            final long curId = nextId;
            final long curPage = pageMem.acquirePage(grpId, curId);

            try {
                final long curAddr = pageMem.readLock(grpId, curId, curPage);

                assert curAddr != 0;

                try {
                    PagePartitionCountersIO cntrsIO = PageIO.getPageIO(curAddr);

                    if (cntrsIO.readCacheSizes(curAddr, cacheSizes))
                        break;

                    nextId = cntrsIO.getNextCountersPageId(curAddr);

                    assert nextId != 0;
                }
                finally {
                    pageMem.readUnlock(grpId, curId, curPage);
                }
            }
            finally {
                pageMem.releasePage(grpId, curId, curPage);
            }
        }

        return cacheSizes;
    }

    /**
     * Saves cache sizes for all caches in shared group. Unconditionally marks pages as dirty.
     *
     * @param pageMem page memory to perform operations on pages.
     * @param grpId Cache group ID.
     * @param cntrsPageId Counters page ID, if zero is provided that means no counters page exist.
     * @param partId Partition ID.
     * @param sizes Cache sizes of all caches in group. Not null.
     * @return new counter page Id. Same as {@code cntrsPageId} or new value if cache size pages were initialized.
     * @throws IgniteCheckedException if page memory operation failed.
     */
    private static long writeSharedGroupCacheSizes(PageMemory pageMem, int grpId,
        long cntrsPageId, int partId, Map<Integer, Long> sizes) throws IgniteCheckedException {
        byte[] data = PagePartitionCountersIO.VERSIONS.latest().serializeCacheSizes(sizes);

        int items = data.length / PagePartitionCountersIO.ITEM_SIZE;
        boolean init = cntrsPageId == 0;

        if (init && !sizes.isEmpty())
            cntrsPageId = pageMem.allocatePage(grpId, partId, PageIdAllocator.FLAG_DATA);

        long nextId = cntrsPageId;
        int written = 0;

        while (written != items) {
            final long curId = nextId;
            final long curPage = pageMem.acquirePage(grpId, curId);

            try {
                final long curAddr = pageMem.writeLock(grpId, curId, curPage);

                assert curAddr != 0;

                try {
                    PagePartitionCountersIO partCntrIo;

                    if (init) {
                        partCntrIo = PagePartitionCountersIO.VERSIONS.latest();

                        partCntrIo.initNewPage(curAddr, curId, pageMem.realPageSize(grpId));
                    }
                    else
                        partCntrIo = PageIO.getPageIO(curAddr);

                    written += partCntrIo.writeCacheSizes(pageMem.realPageSize(grpId), curAddr, data, written);

                    nextId = partCntrIo.getNextCountersPageId(curAddr);

                    if (written != items && (init = nextId == 0)) {
                        //allocate new counters page
                        nextId = pageMem.allocatePage(grpId, partId, PageIdAllocator.FLAG_DATA);
                        partCntrIo.setNextCountersPageId(curAddr, nextId);
                    }
                }
                finally {
                    // Write full page
                    pageMem.writeUnlock(grpId, curId, curPage, Boolean.TRUE, true);
                }
            }
            finally {
                pageMem.releasePage(grpId, curId, curPage);
            }
        }

        return cntrsPageId;
    }

    /**
     * @param ctx Context.
     */
    private void addIndexPartition(Context ctx) throws IgniteCheckedException {
        int grpId = grp.groupId();
        PageMemoryEx pageMem = (PageMemoryEx)grp.dataRegion().pageMemory();

        long metaPageId = pageMem.metaPageId(grpId);
        long metaPage = pageMem.acquirePage(grpId, metaPageId);

        try {
            long metaPageAddr = pageMem.writeLock(grpId, metaPageId, metaPage);

            try {
                PageMetaIO metaIo = PageMetaIO.getPageIO(metaPageAddr);

                addPartition(
                    null,
                    ctx.partitionStatMap(),
                    metaPageAddr,
                    metaIo,
                    grpId,
                    PageIdAllocator.INDEX_PARTITION,
                    this.ctx.pageStore().pages(grpId, PageIdAllocator.INDEX_PARTITION),
                    -1);
            }
            finally {
                pageMem.writeUnlock(grpId, metaPageId, metaPage, null, true);
            }
        }
        finally {
            pageMem.releasePage(grpId, metaPageId, metaPage);
        }
    }

    /**
     * @param part Local partition.
     * @param map Map to add values to.
     * @param metaPageAddr Meta page address
     * @param io Page Meta IO
     * @param grpId Cache Group ID.
     * @param currAllocatedPageCnt total number of pages allocated for partition <code>[partition, grpId]</code>
     */
    private static boolean addPartition(
        GridDhtLocalPartition part,
        final PartitionAllocationMap map,
        final long metaPageAddr,
        final PageMetaIO io,
        final int grpId,
        final int partId,
        final int currAllocatedPageCnt,
        final long partSize
    ) {
        if (part != null) {
            boolean reserved = part.reserve();

            if (!reserved)
                return false;
        }
        else
            assert partId == PageIdAllocator.INDEX_PARTITION : partId;

        assert PageIO.getPageId(metaPageAddr) != 0;

        int lastAllocatedPageCnt = io.getLastAllocatedPageCount(metaPageAddr);

        int curPageCnt = partSize == 0 ? 0 : currAllocatedPageCnt;

        map.put(
            new GroupPartitionId(grpId, partId),
            new PagesAllocationRange(lastAllocatedPageCnt, curPageCnt));

        return true;
    }

    /** {@inheritDoc} */
    @Override protected void destroyCacheDataStore0(CacheDataStore store) throws IgniteCheckedException {
        assert ctx.database() instanceof GridCacheDatabaseSharedManager
            : "Destroying cache data store when persistence is not enabled: " + ctx.database();

        int partId = store.partId();

        ctx.database().checkpointReadLock();

        try {
            saveStoreMetadata(store, null, true, false);
        }
        finally {
            ctx.database().checkpointReadUnlock();
        }

        ((GridCacheDatabaseSharedManager)ctx.database()).schedulePartitionDestroy(grp.groupId(), partId);
    }

    /**
     * Invalidates page memory for given partition. Destroys partition store.
     * <b>NOTE:</b> This method can be invoked only within checkpoint lock or checkpointer thread.
     *
     * @param grpId Group ID.
     * @param partId Partition ID.
     *
     * @throws IgniteCheckedException If destroy has failed.
     */
    public void destroyPartitionStore(int grpId, int partId) throws IgniteCheckedException {
        PageMemoryEx pageMemory = (PageMemoryEx)grp.dataRegion().pageMemory();

        int tag = pageMemory.invalidate(grp.groupId(), partId);

        if (grp.walEnabled())
            ctx.wal().log(new PartitionDestroyRecord(grp.groupId(), partId));

        ctx.pageStore().onPartitionDestroyed(grpId, partId, tag);
    }

    /** {@inheritDoc} */
    @Override public void onPartitionCounterUpdated(int part, long cntr) {
        CacheDataStore store = partDataStores.get(part);

        assert store != null;

        long oldCnt = store.updateCounter();

        if (oldCnt < cntr)
            store.updateCounter(cntr);
    }

    /** {@inheritDoc} */
    @Override public void onPartitionInitialCounterUpdated(int part, long start, long delta) {
        CacheDataStore store = partDataStores.get(part);

        assert store != null;

        store.updateInitialCounter(start, delta);
    }

    /** {@inheritDoc} */
    @Override public long lastUpdatedPartitionCounter(int part) {
        return partDataStores.get(part).updateCounter();
    }

    /** {@inheritDoc} */
    @Override public RootPage rootPageForIndex(int cacheId, String idxName, int segment) throws IgniteCheckedException {
        return indexStorage.allocateCacheIndex(cacheId, idxName, segment);
    }

    /** {@inheritDoc} */
    @Override public void dropRootPageForIndex(int cacheId, String idxName, int segment) throws IgniteCheckedException {
        indexStorage.dropCacheIndex(cacheId, idxName, segment);
    }

    /** {@inheritDoc} */
    @Override public ReuseList reuseListForIndex(String idxName) {
        return reuseList;
    }

    /** {@inheritDoc} */
    @Override public void stop() {
        if (grp.affinityNode())
            ((GridCacheDatabaseSharedManager)ctx.database()).removeCheckpointListener(this);
    }

    /**
     * @return Meta root pages info.
     * @throws IgniteCheckedException If failed.
     */
    private Metas getOrAllocateCacheMetas() throws IgniteCheckedException {
        PageMemoryEx pageMem = (PageMemoryEx)grp.dataRegion().pageMemory();
        IgniteWriteAheadLogManager wal = ctx.wal();

        int grpId = grp.groupId();
        long metaId = pageMem.metaPageId(grpId);
        long metaPage = pageMem.acquirePage(grpId, metaId);

        try {
            final long pageAddr = pageMem.writeLock(grpId, metaId, metaPage);

            boolean allocated = false;

            try {
                long metastoreRoot, reuseListRoot;

                if (PageIO.getType(pageAddr) != PageIO.T_META) {
                    PageMetaIO pageIO = PageMetaIO.VERSIONS.latest();

                    pageIO.initNewPage(pageAddr, metaId, pageMem.realPageSize(grpId));

                    metastoreRoot = pageMem.allocatePage(grpId, PageIdAllocator.INDEX_PARTITION, PageMemory.FLAG_IDX);
                    reuseListRoot = pageMem.allocatePage(grpId, PageIdAllocator.INDEX_PARTITION, PageMemory.FLAG_IDX);

                    pageIO.setTreeRoot(pageAddr, metastoreRoot);
                    pageIO.setReuseListRoot(pageAddr, reuseListRoot);

                    if (PageHandler.isWalDeltaRecordNeeded(pageMem, grpId, metaId, metaPage, wal, null)) {
                        assert pageIO.getType() == PageIO.T_META;

                        wal.log(new MetaPageInitRecord(
                            grpId,
                            metaId,
                            pageIO.getType(),
                            pageIO.getVersion(),
                            metastoreRoot,
                            reuseListRoot
                        ));
                    }

                    allocated = true;
                }
                else {
                    PageMetaIO pageIO = PageIO.getPageIO(pageAddr);

                    metastoreRoot = pageIO.getTreeRoot(pageAddr);
                    reuseListRoot = pageIO.getReuseListRoot(pageAddr);

                    assert reuseListRoot != 0L;
                }

                return new Metas(
                    new RootPage(new FullPageId(metastoreRoot, grpId), allocated),
                    new RootPage(new FullPageId(reuseListRoot, grpId), allocated),
                    null,
                    null);
            }
            finally {
                pageMem.writeUnlock(grpId, metaId, metaPage, null, allocated);
            }
        }
        finally {
            pageMem.releasePage(grpId, metaId, metaPage);
        }
    }

    /** {@inheritDoc} */
    @Override @Nullable protected IgniteHistoricalIterator historicalIterator(
        CachePartitionPartialCountersMap partCntrs, Set<Integer> missing) throws IgniteCheckedException {
        if (partCntrs == null || partCntrs.isEmpty())
            return null;

        if (grp.mvccEnabled()) // TODO IGNITE-7384
            return super.historicalIterator(partCntrs, missing);

        GridCacheDatabaseSharedManager database = (GridCacheDatabaseSharedManager)grp.shared().database();

        FileWALPointer minPtr = null;

        for (int i = 0; i < partCntrs.size(); i++) {
            int p = partCntrs.partitionAt(i);
            long initCntr = partCntrs.initialUpdateCounterAt(i);

            FileWALPointer startPtr = (FileWALPointer)database.checkpointHistory().searchPartitionCounter(
                grp.groupId(), p, initCntr);

            if (startPtr == null)
                throw new IgniteCheckedException("Could not find start pointer for partition [part=" + p + ", partCntrSince=" + initCntr + "]");

            if (minPtr == null || startPtr.compareTo(minPtr) < 0)
                minPtr = startPtr;
        }

        WALIterator it = grp.shared().wal().replay(minPtr);

        WALHistoricalIterator iterator = new WALHistoricalIterator(log, grp, partCntrs, it);

        // Add historical partitions which are unabled to reserve to missing set.
        missing.addAll(iterator.missingParts);

        return iterator;
    }

    /** {@inheritDoc} */
    @Override public boolean expire(
        GridCacheContext cctx,
        IgniteInClosure2X<GridCacheEntryEx, GridCacheVersion> c,
        int amount
    ) throws IgniteCheckedException {
        assert !cctx.isNear() : cctx.name();

        // Prevent manager being stopped in the middle of pds operation.
        if (!busyLock.enterBusy())
            return false;

        try {
            int cleared = 0;

            for (CacheDataStore store : cacheDataStores()) {
                cleared += ((GridCacheDataStore)store).purgeExpired(cctx, c, amount - cleared);

                if (amount != -1 && cleared >= amount)
                    return true;
            }
        }
        finally {
            busyLock.leaveBusy();
        }

        return false;
    }

    /** {@inheritDoc} */
    @Override public long expiredSize() throws IgniteCheckedException {
        long size = 0;

        for (CacheDataStore store : cacheDataStores())
            size += ((GridCacheDataStore)store).expiredSize();

        return size;
    }

    /** {@inheritDoc} */
    @Override public void preloadPartition(int part) throws IgniteCheckedException {
        if (grp.isLocal()) {
            dataStore(part).preload();

            return;
        }

        GridDhtLocalPartition locPart = grp.topology().localPartition(part, AffinityTopologyVersion.NONE, false, false);

        assert locPart != null && locPart.reservations() > 0;

        locPart.dataStore().preload();
    }

    /**
     * Calculates free space of all partition data stores - number of bytes available for use in allocated pages.
     *
     * @return free space size in bytes.
     */
    long freeSpace() {
        long freeSpace = 0;

        for (CacheDataStore store : partDataStores.values()) {
            assert store instanceof GridCacheDataStore;

            AbstractFreeList freeList = ((GridCacheDataStore)store).freeList;

            if (freeList == null)
                continue;

            freeSpace += freeList.freeSpace();
        }

        return freeSpace;
    }

    /**
     * Calculates empty data pages of all partition data stores.
     *
     * @return empty data pages count.
     */
    long emptyDataPages() {
        long emptyDataPages = 0;

        for (CacheDataStore store : partDataStores.values()) {
            assert store instanceof GridCacheDataStore;

            AbstractFreeList freeList = ((GridCacheDataStore)store).freeList;

            if (freeList == null)
                continue;

            emptyDataPages += freeList.emptyDataPages();
        }

        return emptyDataPages;
    }

    /**
     * @param cacheId Which was stopped, but its data still presented.
     * @throws IgniteCheckedException If failed.
     */
    public void findAndCleanupLostIndexesForStoppedCache(int cacheId) throws IgniteCheckedException {
        for (String name : indexStorage.getIndexNames()) {
            if (indexStorage.nameIsAssosiatedWithCache(name, cacheId)) {
                ctx.database().checkpointReadLock();

                try {
                    RootPage page = indexStorage.allocateIndex(name);

                    ctx.kernalContext().query().getIndexing().destroyOrphanIndex(
                        page,
                        name,
                        grp.groupId(),
                        grp.dataRegion().pageMemory(), globalRemoveId(),
                        reuseListForIndex(name),
                        grp.mvccEnabled()
                    );

                    indexStorage.dropIndex(name);
                }
                finally {
                    ctx.database().checkpointReadUnlock();
                }
            }
        }
    }

    /**
     *
     */
    private static class WALHistoricalIterator implements IgniteHistoricalIterator {
        /** */
        private static final long serialVersionUID = 0L;

        /** Logger. */
        private IgniteLogger log;

        /** Cache context. */
        private final CacheGroupContext grp;

        /** Partition counters map. */
        private final CachePartitionPartialCountersMap partMap;

        /** Partitions marked as missing (unable to reserve or partition is not in OWNING state). */
        private final Set<Integer> missingParts = new HashSet<>();

        /** Partitions marked as done. */
        private final Set<Integer> doneParts = new HashSet<>();

        /** Cache IDs. This collection is stored as field to avoid re-calculation on each iteration. */
        private final Set<Integer> cacheIds;

        /** WAL iterator. */
        private WALIterator walIt;

        /** */
        private Iterator<DataEntry> entryIt;

        /** */
        private DataEntry next;

        /**
         * Rebalanced counters in the range from initialUpdateCntr to updateCntr.
         * Invariant: initUpdCntr[idx] + rebalancedCntrs[idx] = updateCntr[idx]
         */
        private long[] rebalancedCntrs;

        /** A partition what will be finished on next iteration. */
        private int donePart = -1;

        /**
         * @param log Logger.
         * @param grp Cache context.
         * @param walIt WAL iterator.
         */
        private WALHistoricalIterator(IgniteLogger log, CacheGroupContext grp, CachePartitionPartialCountersMap partMap,
            WALIterator walIt) {
            this.log = log;
            this.grp = grp;
            this.partMap = partMap;
            this.walIt = walIt;

            cacheIds = grp.cacheIds();

            rebalancedCntrs = new long[partMap.size()];

            for (int i = 0; i < rebalancedCntrs.length; i++)
                rebalancedCntrs[i] = partMap.initialUpdateCounterAt(i);

            reservePartitions();

            advance();
        }

        /** {@inheritDoc} */
        @Override public boolean contains(int partId) {
            return partMap.contains(partId);
        }

        /** {@inheritDoc} */
        @Override public boolean isDone(int partId) {
            return doneParts.contains(partId);
        }

        /** {@inheritDoc} */
        @Override public void close() throws IgniteCheckedException {
            walIt.close();
            releasePartitions();
        }

        /** {@inheritDoc} */
        @Override public boolean isClosed() {
            return walIt.isClosed();
        }

        /** {@inheritDoc} */
        @Override public boolean hasNextX() {
            return hasNext();
        }

        /** {@inheritDoc} */
        @Override public CacheDataRow nextX() throws IgniteCheckedException {
            return next();
        }

        /** {@inheritDoc} */
        @Override public void removeX() throws IgniteCheckedException {
            throw new UnsupportedOperationException();
        }

        /** {@inheritDoc} */
        @Override public Iterator<CacheDataRow> iterator() {
            return this;
        }

        /** {@inheritDoc} */
        @Override public boolean hasNext() {
            return next != null;
        }

        /** {@inheritDoc} */
        @Override public CacheDataRow next() {
            if (next == null)
                throw new NoSuchElementException();

            CacheDataRow val = new DataEntryRow(next);

            if (donePart != -1) {
                int pIdx = partMap.partitionIndex(donePart);

                if (log.isDebugEnabled()) {
                    log.debug("Partition done [grpId=" + grp.groupId() +
                        ", partId=" + donePart +
                        ", from=" + partMap.initialUpdateCounterAt(pIdx) +
                        ", to=" + partMap.updateCounterAt(pIdx) + ']');
                }

                doneParts.add(donePart);

                donePart = -1;
            }

            advance();

            return val;
        }

        /** {@inheritDoc} */
        @Override public void remove() {
            throw new UnsupportedOperationException();
        }

        /**
         * Reserve historical partitions.
         * If partition is unable to reserve, id of that partition is placed to {@link #missingParts} set.
         */
        private void reservePartitions() {
            for (int i = 0; i < partMap.size(); i++) {
                int p = partMap.partitionAt(i);
                GridDhtLocalPartition part = grp.topology().localPartition(p);

                if (part == null || !part.reserve()) {
                    missingParts.add(p);
                    continue;
                }

                if (part.state() != OWNING) {
                    part.release();
                    missingParts.add(p);
                }
            }
        }

        /**
         * Release historical partitions.
         */
        private void releasePartitions() {
            for (int i = 0; i < partMap.size(); i++) {
                int p = partMap.partitionAt(i);

                if (missingParts.contains(p))
                    continue;

                GridDhtLocalPartition part = grp.topology().localPartition(p);

                assert part != null && part.state() == OWNING && part.reservations() > 0
                    : "Partition should in OWNING state and has at least 1 reservation";

                part.release();
            }
        }

        /**
         *
         */
        private void advance() {
            next = null;

            outer: while (doneParts.size() != partMap.size()) {
                if (entryIt != null) {
                    while (entryIt.hasNext()) {
                        DataEntry entry = entryIt.next();

                        if (cacheIds.contains(entry.cacheId())) {
                            int idx = partMap.partitionIndex(entry.partitionId());

                            if (idx < 0 || missingParts.contains(idx))
                                continue;

                            long from = partMap.initialUpdateCounterAt(idx);
                            long to = partMap.updateCounterAt(idx);

                            if (entry.partitionCounter() > from && entry.partitionCounter() <= to) {
                                // Partition will be marked as done for current entry on next iteration.
                                if (++rebalancedCntrs[idx] == to ||
                                    entry.partitionCounter() == to && grp.hasAtomicCaches())
                                    donePart = entry.partitionId();

                                next = entry;

                                return;
                            }
                        }
                    }
                }

                entryIt = null;

                // Search for next DataEntry while applying rollback counters.
                while (walIt.hasNext()) {
                    IgniteBiTuple<WALPointer, WALRecord> rec = walIt.next();

                    if (rec.get2() instanceof DataRecord) {
                        DataRecord data = (DataRecord)rec.get2();

                        entryIt = data.writeEntries().iterator();

                        // Move on to the next valid data entry.
                        continue outer;
                    }
                    else if (rec.get2() instanceof RollbackRecord) {
                        RollbackRecord rbRec = (RollbackRecord)rec.get2();

                        if (grp.groupId() == rbRec.groupId()) {
                            int idx = partMap.partitionIndex(rbRec.partitionId());

                            if (idx < 0 || missingParts.contains(idx))
                                continue;

                            long from = partMap.initialUpdateCounterAt(idx);
                            long to = partMap.updateCounterAt(idx);

                            rebalancedCntrs[idx] += rbRec.overlap(from, to);

                            if (rebalancedCntrs[idx] == partMap.updateCounterAt(idx)) {
                                if (log.isDebugEnabled()) {
                                    log.debug("Partition done [partId=" + donePart +
                                        " from=" + from + " to=" + to + ']');
                                }

                                doneParts.add(rbRec.partitionId()); // Add to done set immediately.
                            }
                        }
                    }
                }

                assert entryIt != null || doneParts.size() == partMap.size() :
                    "Reached end of WAL but not all partitions are done";
            }
        }
    }

    /**
     * Data entry row.
     */
    private static class DataEntryRow implements CacheDataRow {
        /** */
        private final DataEntry entry;

        /**
         * @param entry Data entry.
         */
        private DataEntryRow(DataEntry entry) {
            this.entry = entry;
        }

        /** {@inheritDoc} */
        @Override public KeyCacheObject key() {
            return entry.key();
        }

        /** {@inheritDoc} */
        @Override public void key(KeyCacheObject key) {
            throw new IllegalStateException();
        }

        /** {@inheritDoc} */
        @Override public CacheObject value() {
            return entry.value();
        }

        /** {@inheritDoc} */
        @Override public GridCacheVersion version() {
            return entry.writeVersion();
        }

        /** {@inheritDoc} */
        @Override public long expireTime() {
            return entry.expireTime();
        }

        /** {@inheritDoc} */
        @Override public int partition() {
            return entry.partitionId();
        }

        /** {@inheritDoc} */
        @Override public int size() throws IgniteCheckedException {
            throw new UnsupportedOperationException();
        }

        /** {@inheritDoc} */
        @Override public int headerSize() {
            throw new UnsupportedOperationException();
        }

        /** {@inheritDoc} */
        @Override public long link() {
            return 0;
        }

        /** {@inheritDoc} */
        @Override public void link(long link) {
            throw new UnsupportedOperationException();
        }

        /** {@inheritDoc} */
        @Override public int hash() {
            return entry.key().hashCode();
        }

        /** {@inheritDoc} */
        @Override public int cacheId() {
            return entry.cacheId();
        }

        /** {@inheritDoc} */
        @Override public void cacheId(int cacheId) {
            throw new UnsupportedOperationException();
        }

        /** {@inheritDoc} */
        @Override public long mvccCoordinatorVersion() {
            return 0; // TODO IGNITE-7384
        }

        /** {@inheritDoc} */
        @Override public long mvccCounter() {
            return 0;  // TODO IGNITE-7384
        }

        /** {@inheritDoc} */
        @Override public int mvccOperationCounter() {
            return 0;  // TODO IGNITE-7384
        }

        /** {@inheritDoc} */
        @Override public long newMvccCoordinatorVersion() {
            return 0; // TODO IGNITE-7384
        }

        /** {@inheritDoc} */
        @Override public long newMvccCounter() {
            return 0; // TODO IGNITE-7384
        }

        /** {@inheritDoc} */
        @Override public int newMvccOperationCounter() {
            return 0;  // TODO IGNITE-7384
        }

        /** {@inheritDoc} */
        @Override public byte mvccTxState() {
            return 0;  // TODO IGNITE-7384
        }

        /** {@inheritDoc} */
        @Override public byte newMvccTxState() {
            return 0; // TODO IGNITE-7384
        }
    }

    /**
     *
     */
    private static class Metas {
        /** */
        @GridToStringInclude
        private final RootPage reuseListRoot;

        /** */
        @GridToStringInclude
        private final RootPage treeRoot;

        /** */
        @GridToStringInclude
        private final RootPage pendingTreeRoot;

        /** */
        @GridToStringInclude
        private final RootPage partMetastoreReuseListRoot;

        /**
         * @param treeRoot Metadata storage root.
         * @param reuseListRoot Reuse list root.
         */
        Metas(RootPage treeRoot, RootPage reuseListRoot, RootPage pendingTreeRoot, RootPage partMetastoreReuseListRoot) {
            this.treeRoot = treeRoot;
            this.reuseListRoot = reuseListRoot;
            this.pendingTreeRoot = pendingTreeRoot;
            this.partMetastoreReuseListRoot = partMetastoreReuseListRoot;
        }

        /** {@inheritDoc} */
        @Override public String toString() {
            return S.toString(Metas.class, this);
        }
    }

    /**
     *
     */
    public class GridCacheDataStore implements CacheDataStore {
        /** */
        private final int partId;

        /** */
        private volatile AbstractFreeList<CacheDataRow> freeList;

        /** */
        private PendingEntriesTree pendingTree;

        /** */
        private volatile CacheDataStoreImpl delegate;

        /**
         * Cache id which should be throttled.
         */
        private volatile int lastThrottledCacheId;

        /**
         * Timestamp when next clean try will be allowed for the current partition
         * in accordance with the value of {@code lastThrottledCacheId}.
         * Used for fine-grained throttling on per-partition basis.
         */
        private volatile long nextStoreCleanTimeNanos;

        /** */
        private PartitionMetaStorage<SimpleDataRow> partStorage;

        /** */
        private final boolean exists;

        /** */
        private final AtomicBoolean init = new AtomicBoolean();

        /** */
        private final CountDownLatch latch = new CountDownLatch(1);

        /**
         * @param partId Partition.
         * @param exists {@code True} if store exists.
         */
        private GridCacheDataStore(int partId, boolean exists) {
            this.partId = partId;
            this.exists = exists;
        }

        /**
         * @return Name of free pages list.
         */
        private String freeListName() {
            return grp.cacheOrGroupName() + "-" + partId;
        }

        /**
         * @return Name of partition meta store.
         */
        private String partitionMetaStoreName() {
            return grp.cacheOrGroupName() + "-partstore-" + partId;
        }

        /**
         * @return Name of data tree.
         */
        private String dataTreeName() {
            return grp.cacheOrGroupName() + "-" + treeName(partId);
        }

        /**
         * @return Name of pending entires tree.
         */
        private String pendingEntriesTreeName() {
            return grp.cacheOrGroupName() + "-" +"PendingEntries-" + partId;
        }

        /**
         * @param checkExists If {@code true} data store won't be initialized if it doesn't exists
         * (has non empty data file). This is an optimization for lazy store initialization on writes.
         *
         * @return Store delegate.
         * @throws IgniteCheckedException If failed.
         */
        private CacheDataStore init0(boolean checkExists) throws IgniteCheckedException {
            CacheDataStoreImpl delegate0 = delegate;

            if (delegate0 != null)
                return delegate0;

            if (checkExists) {
                if (!exists)
                    return null;
            }

            if (init.compareAndSet(false, true)) {
                IgniteCacheDatabaseSharedManager dbMgr = ctx.database();

                dbMgr.checkpointReadLock();

                try {
                    Metas metas = getOrAllocatePartitionMetas();

                    if (PageIdUtils.partId(metas.reuseListRoot.pageId().pageId()) != partId ||
                        PageIdUtils.partId(metas.treeRoot.pageId().pageId()) != partId ||
                        PageIdUtils.partId(metas.pendingTreeRoot.pageId().pageId()) != partId ||
                        PageIdUtils.partId(metas.partMetastoreReuseListRoot.pageId().pageId()) != partId
                        ) {
                        throw new IgniteCheckedException("Invalid meta root allocated [" +
                            "cacheOrGroupName=" + grp.cacheOrGroupName() +
                            ", partId=" + partId +
                            ", metas=" + metas + ']');
                    }

                    String freeListName = freeListName();

                    RootPage reuseRoot = metas.reuseListRoot;

                    freeList = new CacheFreeList(
                        grp.groupId(),
                        freeListName,
                        grp.dataRegion().memoryMetrics(),
                        grp.dataRegion(),
                        ctx.wal(),
                        reuseRoot.pageId().pageId(),
                        reuseRoot.isAllocated(),
                        ctx.diagnostic().pageLockTracker().createPageLockTracker(freeListName),
                        ctx.kernalContext()
                    ) {
                        /** {@inheritDoc} */
                        @Override protected long allocatePageNoReuse() throws IgniteCheckedException {
                            assert grp.shared().database().checkpointLockIsHeldByThread();

                            return pageMem.allocatePage(grpId, partId, PageIdAllocator.FLAG_DATA);
                        }
                    };

                    String partitionMetaStoreName = partitionMetaStoreName();

                    RootPage partMetastoreReuseListRoot = metas.partMetastoreReuseListRoot;

                    partStorage = new PartitionMetaStorageImpl<SimpleDataRow>(
                        grp.groupId(),
                        partitionMetaStoreName,
                        grp.dataRegion().memoryMetrics(),
                        grp.dataRegion(),
                        freeList,
                        ctx.wal(),
                        partMetastoreReuseListRoot.pageId().pageId(),
                        partMetastoreReuseListRoot.isAllocated(),
                        ctx.diagnostic().pageLockTracker().createPageLockTracker(partitionMetaStoreName),
                        ctx.kernalContext()
                    ) {
                        /** {@inheritDoc} */
                        @Override protected long allocatePageNoReuse() throws IgniteCheckedException {
                            assert grp.shared().database().checkpointLockIsHeldByThread();

                            return pageMem.allocatePage(grpId, partId, PageIdAllocator.FLAG_DATA);
                        }
                    };

                    String dataTreeName = dataTreeName();

                    CacheDataRowStore rowStore = new CacheDataRowStore(grp, freeList, partId);

                    RootPage treeRoot = metas.treeRoot;

                    CacheDataTree dataTree = new CacheDataTree(
                        grp,
                        dataTreeName,
                        freeList,
                        rowStore,
                        treeRoot.pageId().pageId(),
                        treeRoot.isAllocated(),
                        ctx.diagnostic().pageLockTracker().createPageLockTracker(dataTreeName)
                    ) {
                        /** {@inheritDoc} */
                        @Override protected long allocatePageNoReuse() throws IgniteCheckedException {
                            assert grp.shared().database().checkpointLockIsHeldByThread();

                            return pageMem.allocatePage(grpId, partId, PageIdAllocator.FLAG_DATA);
                        }
                    };

                    String pendingEntriesTreeName = pendingEntriesTreeName();

                    RootPage pendingTreeRoot = metas.pendingTreeRoot;

                    final PendingEntriesTree pendingTree0 = new PendingEntriesTree(
                        grp,
                        pendingEntriesTreeName,
                        grp.dataRegion().pageMemory(),
                        pendingTreeRoot.pageId().pageId(),
                        freeList,
                        pendingTreeRoot.isAllocated(),
                        ctx.diagnostic().pageLockTracker().createPageLockTracker(pendingEntriesTreeName)
                    ) {
                        /** {@inheritDoc} */
                        @Override protected long allocatePageNoReuse() throws IgniteCheckedException {
                            assert grp.shared().database().checkpointLockIsHeldByThread();

                            return pageMem.allocatePage(grpId, partId, PageIdAllocator.FLAG_DATA);
                        }
                    };

                    PageMemoryEx pageMem = (PageMemoryEx)grp.dataRegion().pageMemory();

                    delegate0 = new CacheDataStoreImpl(partId, rowStore, dataTree) {
                        /** {@inheritDoc} */
                        @Override public PendingEntriesTree pendingTree() {
                            return pendingTree0;
                        }

                        /** {@inheritDoc} */
                        @Override public void preload() throws IgniteCheckedException {
                            IgnitePageStoreManager pageStoreMgr = ctx.pageStore();

                            if (pageStoreMgr == null)
                                return;

                            final int pages = pageStoreMgr.pages(grp.groupId(), partId);

                            long pageId = pageMem.partitionMetaPageId(grp.groupId(), partId);

                            // For each page sequentially pin/unpin.
                            for (int pageNo = 0; pageNo < pages; pageId++, pageNo++) {
                                long pagePointer = -1;

                                try {
                                    pagePointer = pageMem.acquirePage(grp.groupId(), pageId);
                                }
                                finally {
                                    if (pagePointer != -1)
                                        pageMem.releasePage(grp.groupId(), pageId, pagePointer);
                                }
                            }
                        }
                    };

                    pendingTree = pendingTree0;

                    if (!pendingTree0.isEmpty())
                        grp.caches().forEach(cctx -> cctx.ttl().hasPendingEntries(true));

                    int grpId = grp.groupId();
                    long partMetaId = pageMem.partitionMetaPageId(grpId, partId);
                    long partMetaPage = pageMem.acquirePage(grpId, partMetaId);

                    try {
                        long pageAddr = pageMem.readLock(grpId, partMetaId, partMetaPage);

                        try {
                            if (PageIO.getType(pageAddr) != 0) {
                                PagePartitionMetaIOV2 io = (PagePartitionMetaIOV2)PagePartitionMetaIO.VERSIONS.latest();

                                long gapsLink = io.getGapsLink(pageAddr);

                                byte[] updCntrGapsData = gapsLink == 0 ? null : partStorage.readRow(gapsLink);

                                delegate0.restoreState(
                                    io.getSize(pageAddr),
                                    io.getUpdateCounter(pageAddr),
                                    grp.sharedGroup()
                                        ? readSharedGroupCacheSizes(pageMem, grpId, io.getCacheSizesPageId(pageAddr))
                                        : Collections.emptyMap(),
                                    updCntrGapsData,
                                    io.getTombstonesCount(pageAddr)
                                );

                                globalRemoveId().setIfGreater(io.getGlobalRemoveId(pageAddr));
                            }
                        }
                        finally {
                            pageMem.readUnlock(grpId, partMetaId, partMetaPage);
                        }
                    }
                    finally {
                        pageMem.releasePage(grpId, partMetaId, partMetaPage);
                    }

                    delegate = delegate0;
                }
                catch (Throwable ex) {
                    U.error(log, "Unhandled exception during page store initialization. All further operations will " +
                        "be failed and local node will be stopped.", ex);

                    ctx.kernalContext().failure().process(new FailureContext(FailureType.CRITICAL_ERROR, ex));

                    throw ex;
                }
                finally {
                    latch.countDown();

                    dbMgr.checkpointReadUnlock();
                }
            }
            else {
                U.await(latch);

                delegate0 = delegate;

                if (delegate0 == null)
                    throw new IgniteCheckedException("Cache store initialization failed.");
            }

            return delegate0;
        }

        /**
         * @return Partition metas.
         */
        private Metas getOrAllocatePartitionMetas() throws IgniteCheckedException {
            PageMemoryEx pageMem = (PageMemoryEx)grp.dataRegion().pageMemory();
            IgniteWriteAheadLogManager wal = ctx.wal();

            int grpId = grp.groupId();
            long partMetaId = pageMem.partitionMetaPageId(grpId, partId);

            long partMetaPage = pageMem.acquirePage(grpId, partMetaId);
            try {
                boolean allocated = false;
                boolean pendingTreeAllocated = false;
                boolean partMetastoreReuseListAllocated = false;

                long pageAddr = pageMem.writeLock(grpId, partMetaId, partMetaPage);
                try {
                    long treeRoot, reuseListRoot, pendingTreeRoot, partMetaStoreReuseListRoot;

                    // Initialize new page.
                    if (PageIO.getType(pageAddr) != PageIO.T_PART_META) {
                        PagePartitionMetaIOV2 io = (PagePartitionMetaIOV2)PagePartitionMetaIO.VERSIONS.latest();

                        io.initNewPage(pageAddr, partMetaId, pageMem.realPageSize(grpId));

                        treeRoot = pageMem.allocatePage(grpId, partId, PageMemory.FLAG_DATA);
                        reuseListRoot = pageMem.allocatePage(grpId, partId, PageMemory.FLAG_DATA);
                        pendingTreeRoot = pageMem.allocatePage(grpId, partId, PageMemory.FLAG_DATA);
                        partMetaStoreReuseListRoot = pageMem.allocatePage(grpId, partId, PageMemory.FLAG_DATA);

                        assert PageIdUtils.flag(treeRoot) == PageMemory.FLAG_DATA;
                        assert PageIdUtils.flag(reuseListRoot) == PageMemory.FLAG_DATA;
                        assert PageIdUtils.flag(pendingTreeRoot) == PageMemory.FLAG_DATA;
                        assert PageIdUtils.flag(partMetaStoreReuseListRoot) == PageMemory.FLAG_DATA;

                        io.setTreeRoot(pageAddr, treeRoot);
                        io.setReuseListRoot(pageAddr, reuseListRoot);
                        io.setPendingTreeRoot(pageAddr, pendingTreeRoot);
                        io.setPartitionMetaStoreReuseListRoot(pageAddr, partMetaStoreReuseListRoot);

                        if (PageHandler.isWalDeltaRecordNeeded(pageMem, grpId, partMetaId, partMetaPage, wal, null)) {
                            wal.log(new PageSnapshot(new FullPageId(partMetaId, grpId), pageAddr,
                                pageMem.pageSize(), pageMem.realPageSize(grpId)));
                        }

                        allocated = true;
                    }
                    else {
                        PagePartitionMetaIO io = PageIO.getPageIO(pageAddr);

                        treeRoot = io.getTreeRoot(pageAddr);
                        reuseListRoot = io.getReuseListRoot(pageAddr);

                        int pageVer = PagePartitionMetaIO.getVersion(pageAddr);

                        if (pageVer < 2) {
                            assert pageVer == 1;

                            if (log.isDebugEnabled())
                                log.info("Upgrade partition meta page version: [part=" + partId +
                                    ", grpId=" + grpId + ", oldVer=" + pageVer +
                                    ", newVer=" + io.getVersion()
                                );

                            io = PagePartitionMetaIO.VERSIONS.latest();

                            ((PagePartitionMetaIOV2)io).upgradePage(pageAddr);

                            pendingTreeRoot = pageMem.allocatePage(grpId, partId, PageMemory.FLAG_DATA);
                            partMetaStoreReuseListRoot = pageMem.allocatePage(grpId, partId, PageMemory.FLAG_DATA);

                            io.setPendingTreeRoot(pageAddr, pendingTreeRoot);
                            io.setPartitionMetaStoreReuseListRoot(pageAddr, partMetaStoreReuseListRoot);

                            if (PageHandler.isWalDeltaRecordNeeded(pageMem, grpId, partMetaId, partMetaPage, wal,
                                null)) {
                                wal.log(new PageSnapshot(new FullPageId(partMetaId, grpId), pageAddr,
                                    pageMem.pageSize(), pageMem.realPageSize(grpId)));
                            }

                            pendingTreeAllocated = partMetastoreReuseListAllocated = true;
                        }
                        else {
                            pendingTreeRoot = io.getPendingTreeRoot(pageAddr);
                            partMetaStoreReuseListRoot = io.getPartitionMetaStoreReuseListRoot(pageAddr);

                            if (partMetaStoreReuseListRoot == 0) {
                                partMetaStoreReuseListRoot = pageMem.allocatePage(grpId, partId, PageMemory.FLAG_DATA);

                                if (PageHandler.isWalDeltaRecordNeeded(pageMem, grpId, partMetaId, partMetaPage, wal,
                                    null)) {
                                    wal.log(new PageSnapshot(new FullPageId(partMetaId, grpId), pageAddr,
                                        pageMem.pageSize(), pageMem.realPageSize(grpId)));
                                }

                                partMetastoreReuseListAllocated = true;
                            }
                        }

                        if (PageIdUtils.flag(treeRoot) != PageMemory.FLAG_DATA)
                            throw new StorageException("Wrong tree root page id flag: treeRoot="
                                + U.hexLong(treeRoot) + ", part=" + partId + ", grpId=" + grpId);

                        if (PageIdUtils.flag(reuseListRoot) != PageMemory.FLAG_DATA)
                            throw new StorageException("Wrong reuse list root page id flag: reuseListRoot="
                                + U.hexLong(reuseListRoot) + ", part=" + partId + ", grpId=" + grpId);

                        if (PageIdUtils.flag(pendingTreeRoot) != PageMemory.FLAG_DATA)
                            throw new StorageException("Wrong pending tree root page id flag: reuseListRoot="
                                + U.hexLong(reuseListRoot) + ", part=" + partId + ", grpId=" + grpId);

                        if (PageIdUtils.flag(partMetaStoreReuseListRoot) != PageMemory.FLAG_DATA)
                            throw new StorageException("Wrong partition meta store list root page id flag: partMetaStoreReuseListRoot="
                                + U.hexLong(partMetaStoreReuseListRoot) + ", part=" + partId + ", grpId=" + grpId);
                    }

                    return new Metas(
                        new RootPage(new FullPageId(treeRoot, grpId), allocated),
                        new RootPage(new FullPageId(reuseListRoot, grpId), allocated),
                        new RootPage(new FullPageId(pendingTreeRoot, grpId), allocated || pendingTreeAllocated),
                        new RootPage(new FullPageId(partMetaStoreReuseListRoot, grpId), allocated || partMetastoreReuseListAllocated));
                }
                finally {
                    pageMem.writeUnlock(grpId, partMetaId, partMetaPage, null,
                        allocated || pendingTreeAllocated || partMetastoreReuseListAllocated);
                }
            }
            finally {
                pageMem.releasePage(grpId, partMetaId, partMetaPage);
            }
        }

        /** {@inheritDoc} */
        @Override public boolean init() {
            try {
                return init0(true) != null;
            }
            catch (IgniteCheckedException e) {
                throw new IgniteException(e);
            }
        }

        /** {@inheritDoc} */
        @Override public int partId() {
            return partId;
        }

        /** {@inheritDoc} */
        @Override public RowStore rowStore() {
            CacheDataStore delegate0 = delegate;

            return delegate0 == null ? null : delegate0.rowStore();
        }

        /** {@inheritDoc} */
        @Override public long fullSize() {
            try {
                CacheDataStore delegate0 = init0(true);

                return delegate0 == null ? 0 : delegate0.fullSize();
            }
            catch (IgniteCheckedException e) {
                throw new IgniteException(e);
            }
        }

        /** {@inheritDoc} */
        @Override public boolean isEmpty() {
            try {
                CacheDataStore delegate0 = init0(true);

                return delegate0 == null || delegate0.isEmpty();
            }
            catch (IgniteCheckedException e) {
                throw new IgniteException(e);
            }
        }

        /** {@inheritDoc} */
        @Override public long cacheSize(int cacheId) {
            try {
                CacheDataStore delegate0 = init0(true);

                return delegate0 == null ? 0 : delegate0.cacheSize(cacheId);
            }
            catch (IgniteCheckedException e) {
                throw new IgniteException(e);
            }
        }

        /** {@inheritDoc} */
        @Override public Map<Integer, Long> cacheSizes() {
            try {
                CacheDataStore delegate0 = init0(true);

                return delegate0 == null ? null : delegate0.cacheSizes();
            }
            catch (IgniteCheckedException e) {
                throw new IgniteException(e);
            }
        }

        /** {@inheritDoc} */
        @Override public void updateSize(int cacheId, long delta) {
            try {
                CacheDataStore delegate0 = init0(false);

                if (delegate0 != null)
                    delegate0.updateSize(cacheId, delta);
            }
            catch (IgniteCheckedException e) {
                throw new IgniteException(e);
            }
        }

        /** {@inheritDoc} */
        @Override public long updateCounter() {
            try {
                CacheDataStore delegate0 = init0(true);

                return delegate0 == null ? 0 : delegate0.updateCounter();
            }
            catch (IgniteCheckedException e) {
                throw new IgniteException(e);
            }
        }

        /** {@inheritDoc} */
        @Override public long reservedCounter() {
            try {
                CacheDataStore delegate0 = init0(true);

                return delegate0 == null ? 0 : delegate0.reservedCounter();
            }
            catch (IgniteCheckedException e) {
                throw new IgniteException(e);
            }
        }

        /** {@inheritDoc} */
        @Override public PartitionUpdateCounter partUpdateCounter() {
            try {
                CacheDataStore delegate0 = init0(true);

                return delegate0 == null ? null : delegate0.partUpdateCounter();
            }
            catch (IgniteCheckedException e) {
                throw new IgniteException(e);
            }
        }

        /** {@inheritDoc} */
        @Override public long getAndIncrementUpdateCounter(long delta) {
            try {
                CacheDataStore delegate0 = init0(false);

                return delegate0 == null ? 0 : delegate0.getAndIncrementUpdateCounter(delta);
            }
            catch (IgniteCheckedException e) {
                throw new IgniteException(e);
            }
        }

        /** {@inheritDoc} */
        @Override public long reserve(long delta) {
            try {
                CacheDataStore delegate0 = init0(false);

                if (delegate0 == null)
                    throw new IllegalStateException("Should be never called.");

                return delegate0.reserve(delta);
            }
            catch (IgniteCheckedException e) {
                throw new IgniteException(e);
            }
        }

        /** {@inheritDoc} */
        @Override public void updateCounter(long val) {
            try {
                CacheDataStore delegate0 = init0(false);

                if (delegate0 != null)
                    delegate0.updateCounter(val);
            }
            catch (IgniteCheckedException e) {
                throw new IgniteException(e);
            }
        }

        /** {@inheritDoc} */
        @Override public boolean updateCounter(long start, long delta) {
            try {
                CacheDataStore delegate0 = init0(false);

                return delegate0 != null && delegate0.updateCounter(start, delta);
            }
            catch (IgniteCheckedException e) {
                throw new IgniteException(e);
            }
        }

        /** {@inheritDoc} */
        @Override public GridLongList finalizeUpdateCounters() {
            try {
                CacheDataStore delegate0 = init0(true);

                return delegate0 != null ? delegate0.finalizeUpdateCounters() : null;
            }
            catch (IgniteCheckedException e) {
                throw new IgniteException(e);
            }
        }

        /** {@inheritDoc} */
        @Override public long nextUpdateCounter() {
            try {
                CacheDataStore delegate0 = init0(false);

                if (delegate0 == null)
                    throw new IllegalStateException("Should be never called.");

                return delegate0.nextUpdateCounter();
            }
            catch (IgniteCheckedException e) {
                throw new IgniteException(e);
            }
        }

        /** {@inheritDoc} */
        @Override public long initialUpdateCounter() {
            try {
                CacheDataStore delegate0 = init0(true);

                return delegate0 == null ? 0 : delegate0.initialUpdateCounter();
            }
            catch (IgniteCheckedException e) {
                throw new IgniteException(e);
            }
        }

        /** {@inheritDoc} */
        @Override public void updateInitialCounter(long start, long delta) {
            try {
                CacheDataStore delegate0 = init0(false);

                // Partition may not exists before recovery starts in case of recovering counters from RollbackRecord.
                delegate0.updateInitialCounter(start, delta);
            }
            catch (IgniteCheckedException e) {
                throw new IgniteException(e);
            }
        }

        /** {@inheritDoc} */
        @Override public void setRowCacheCleaner(GridQueryRowCacheCleaner rowCacheCleaner) {
            try {
                CacheDataStore delegate0 = init0(true);

                if (delegate0 != null)
                    delegate0.setRowCacheCleaner(rowCacheCleaner);
            }
            catch (IgniteCheckedException e) {
                throw new IgniteException(e);
            }
        }

        /** {@inheritDoc} */
        @Override public void update(
            GridCacheContext cctx,
            KeyCacheObject key,
            CacheObject val,
            GridCacheVersion ver,
            long expireTime,
            @Nullable CacheDataRow oldRow
        ) throws IgniteCheckedException {
            assert ctx.database().checkpointLockIsHeldByThread();

            CacheDataStore delegate = init0(false);

            delegate.update(cctx, key, val, ver, expireTime, oldRow);
        }

        /** {@inheritDoc} */
        @Override public boolean mvccInitialValue(
            GridCacheContext cctx,
            KeyCacheObject key,
            @Nullable CacheObject val,
            GridCacheVersion ver,
            long expireTime,
            MvccVersion mvccVer,
            MvccVersion newMvccVer)
            throws IgniteCheckedException
        {
            CacheDataStore delegate = init0(false);

            return delegate.mvccInitialValue(cctx, key, val, ver, expireTime, mvccVer, newMvccVer);
        }

        /** {@inheritDoc} */
        @Override public boolean mvccApplyHistoryIfAbsent(
            GridCacheContext cctx,
            KeyCacheObject key,
            List<GridCacheMvccEntryInfo> hist)
            throws IgniteCheckedException {
            CacheDataStore delegate = init0(false);

            return delegate.mvccApplyHistoryIfAbsent(cctx, key, hist);
        }

        /** {@inheritDoc} */
        @Override public boolean mvccUpdateRowWithPreloadInfo(
            GridCacheContext cctx,
            KeyCacheObject key,
            @Nullable CacheObject val,
            GridCacheVersion ver,
            long expireTime,
            MvccVersion mvccVer,
            MvccVersion newMvccVer,
            byte mvccTxState,
            byte newMvccTxState) throws IgniteCheckedException {

            CacheDataStore delegate = init0(false);

            return delegate.mvccUpdateRowWithPreloadInfo(cctx,
                key,
                val,
                ver,
                expireTime,
                mvccVer,
                newMvccVer,
                mvccTxState,
                newMvccTxState);
        }

        /** {@inheritDoc} */
        @Override public MvccUpdateResult mvccUpdate(
            GridCacheContext cctx,
            KeyCacheObject key,
            CacheObject val,
            GridCacheVersion ver,
            long expireTime,
            MvccSnapshot mvccVer,
            CacheEntryPredicate filter,
            EntryProcessor entryProc,
            Object[] invokeArgs,
            boolean primary,
            boolean needHistory,
            boolean noCreate,
            boolean needOldVal,
            boolean retVal,
            boolean keepBinary) throws IgniteCheckedException {
            CacheDataStore delegate = init0(false);

            return delegate.mvccUpdate(cctx, key, val, ver, expireTime, mvccVer, filter, entryProc, invokeArgs, primary,
                needHistory, noCreate, needOldVal, retVal, keepBinary);
        }

        /** {@inheritDoc} */
        @Override public MvccUpdateResult mvccRemove(
            GridCacheContext cctx,
            KeyCacheObject key,
            MvccSnapshot mvccVer,
            CacheEntryPredicate filter,
            boolean primary,
            boolean needHistory,
            boolean needOldVal,
            boolean retVal) throws IgniteCheckedException {
            CacheDataStore delegate = init0(false);

            return delegate.mvccRemove(cctx, key, mvccVer,filter,  primary, needHistory, needOldVal, retVal);
        }

        /** {@inheritDoc} */
        @Override public MvccUpdateResult mvccLock(
            GridCacheContext cctx,
            KeyCacheObject key,
            MvccSnapshot mvccSnapshot) throws IgniteCheckedException {
            CacheDataStore delegate = init0(false);

            return delegate.mvccLock(cctx, key, mvccSnapshot);
        }

        /** {@inheritDoc} */
        @Override public void mvccRemoveAll(GridCacheContext cctx, KeyCacheObject key) throws IgniteCheckedException {
            CacheDataStore delegate = init0(false);

            delegate.mvccRemoveAll(cctx, key);
        }

        /** {@inheritDoc} */
        @Override public void mvccApplyUpdate(GridCacheContext cctx, KeyCacheObject key, CacheObject val, GridCacheVersion ver,
            long expireTime, MvccVersion mvccVer) throws IgniteCheckedException {
            CacheDataStore delegate = init0(false);

            delegate.mvccApplyUpdate(cctx, key, val, ver, expireTime, mvccVer);
        }

        /** {@inheritDoc} */
        @Override public CacheDataRow createRow(
            GridCacheContext cctx,
            KeyCacheObject key,
            CacheObject val,
            GridCacheVersion ver,
            long expireTime,
            @Nullable CacheDataRow oldRow) throws IgniteCheckedException {
            assert ctx.database().checkpointLockIsHeldByThread();

            CacheDataStore delegate = init0(false);

            return delegate.createRow(cctx, key, val, ver, expireTime, oldRow);
        }

        /** {@inheritDoc} */
        @Override public void insertRows(Collection<DataRowCacheAware> rows,
            IgnitePredicateX<CacheDataRow> initPred) throws IgniteCheckedException {
            CacheDataStore delegate = init0(false);

            delegate.insertRows(rows, initPred);
        }

        /** {@inheritDoc} */
        @Override public int cleanup(GridCacheContext cctx,
            @Nullable List<MvccLinkAwareSearchRow> cleanupRows) throws IgniteCheckedException {
            CacheDataStore delegate = init0(false);

            return delegate.cleanup(cctx, cleanupRows);
        }

        /** {@inheritDoc} */
        @Override public void updateTxState(GridCacheContext cctx, CacheSearchRow row) throws IgniteCheckedException {
            CacheDataStore delegate = init0(false);

            delegate.updateTxState(cctx, row);
        }

        /** {@inheritDoc} */
        @Override public void invoke(GridCacheContext cctx, KeyCacheObject key, OffheapInvokeClosure c)
            throws IgniteCheckedException {
            assert ctx.database().checkpointLockIsHeldByThread();

            CacheDataStore delegate = init0(false);

            delegate.invoke(cctx, key, c);
        }

        /** {@inheritDoc} */
        @Override public void remove(GridCacheContext cctx, KeyCacheObject key, int partId)
            throws IgniteCheckedException {
            assert ctx.database().checkpointLockIsHeldByThread();

            CacheDataStore delegate = init0(false);

            delegate.remove(cctx, key, partId);
        }

        /** {@inheritDoc} */
        @Override public void removeWithTombstone(
            GridCacheContext cctx,
            KeyCacheObject key,
            GridCacheVersion ver,
            GridDhtLocalPartition part
        ) throws IgniteCheckedException {
            assert ctx.database().checkpointLockIsHeldByThread();

            CacheDataStore delegate = init0(false);

            delegate.removeWithTombstone(cctx, key, ver, part);
        }

        /** {@inheritDoc} */
        @Override public CacheDataRow find(GridCacheContext cctx, KeyCacheObject key) throws IgniteCheckedException {
            CacheDataStore delegate = init0(true);

            if (delegate != null)
                return delegate.find(cctx, key);

            return null;
        }

        /** {@inheritDoc} */
        @Override public CacheDataRow mvccFind(GridCacheContext cctx, KeyCacheObject key, MvccSnapshot snapshot)
            throws IgniteCheckedException {
            CacheDataStore delegate = init0(true);

            if (delegate != null)
                return delegate.mvccFind(cctx, key, snapshot);

            return null;
        }

        /** {@inheritDoc} */
        @Override public List<IgniteBiTuple<Object, MvccVersion>> mvccFindAllVersions(GridCacheContext cctx, KeyCacheObject key)
            throws IgniteCheckedException {
            CacheDataStore delegate = init0(true);

            if (delegate != null)
                return delegate.mvccFindAllVersions(cctx, key);

            return Collections.emptyList();
        }

        /** {@inheritDoc} */
        @Override public GridCursor<CacheDataRow> mvccAllVersionsCursor(GridCacheContext cctx,
            KeyCacheObject key, CacheDataRowAdapter.RowData x) throws IgniteCheckedException {
            CacheDataStore delegate = init0(true);

            if (delegate != null)
                return delegate.mvccAllVersionsCursor(cctx, key, x);

            return EMPTY_CURSOR;
        }


        /** {@inheritDoc} */
        @Override public GridCursor<? extends CacheDataRow> cursor(boolean withTombstones) throws IgniteCheckedException {
            CacheDataStore delegate = init0(true);

            if (delegate != null)
                return delegate.cursor(withTombstones);

            return EMPTY_CURSOR;
        }

        /** {@inheritDoc} */
        @Override public GridCursor<? extends CacheDataRow> cursor(CacheDataRowAdapter.RowData x) throws IgniteCheckedException {
            CacheDataStore delegate = init0(true);

            if (delegate != null)
                return delegate.cursor(x);

            return EMPTY_CURSOR;
        }

        /** {@inheritDoc} */
        @Override public GridCursor<? extends CacheDataRow> cursor(MvccSnapshot mvccSnapshot)
            throws IgniteCheckedException {
            CacheDataStore delegate = init0(true);

            if (delegate != null)
                return delegate.cursor(mvccSnapshot);

            return EMPTY_CURSOR;
        }

        /** {@inheritDoc} */
        @Override public GridCursor<? extends CacheDataRow> cursor(
            int cacheId,
            KeyCacheObject lower,
            KeyCacheObject upper) throws IgniteCheckedException {
            CacheDataStore delegate = init0(true);

            if (delegate != null)
                return delegate.cursor(cacheId, lower, upper);

            return EMPTY_CURSOR;
        }

        /** {@inheritDoc} */
        @Override public GridCursor<? extends CacheDataRow> cursor(int cacheId,
            KeyCacheObject lower,
            KeyCacheObject upper,
            CacheDataRowAdapter.RowData x)
            throws IgniteCheckedException {
            CacheDataStore delegate = init0(true);

            if (delegate != null)
                return delegate.cursor(cacheId, lower, upper, x);

            return EMPTY_CURSOR;
        }

        /** {@inheritDoc} */
        @Override public GridCursor<? extends CacheDataRow> cursor(int cacheId,
            KeyCacheObject lower,
            KeyCacheObject upper,
            CacheDataRowAdapter.RowData x,
            MvccSnapshot mvccSnapshot,
            boolean withTombstones
        )
            throws IgniteCheckedException {
            CacheDataStore delegate = init0(true);

            if (delegate != null)
                return delegate.cursor(cacheId, lower, upper, x, mvccSnapshot, withTombstones);

            return EMPTY_CURSOR;
        }

        /** {@inheritDoc} */
        @Override public void destroy() throws IgniteCheckedException {
            // No need to destroy delegate.
        }

        /** {@inheritDoc} */
        @Override public GridCursor<? extends CacheDataRow> cursor(int cacheId, boolean withTombstones) throws IgniteCheckedException {
            CacheDataStore delegate = init0(true);

            if (delegate != null)
                return delegate.cursor(cacheId, withTombstones);

            return EMPTY_CURSOR;
        }

        /** {@inheritDoc} */
        @Override public GridCursor<? extends CacheDataRow> cursor(int cacheId,
            MvccSnapshot mvccSnapshot) throws IgniteCheckedException {
            CacheDataStore delegate = init0(true);

            if (delegate != null)
                return delegate.cursor(cacheId, mvccSnapshot);

            return EMPTY_CURSOR;
        }

        /** {@inheritDoc} */
        @Override public void clear(int cacheId) throws IgniteCheckedException {
            CacheDataStore delegate0 = init0(true);

            if (delegate0 == null)
                return;

            ctx.database().checkpointReadLock();
            try {
                // Clear persistent pendingTree
                if (pendingTree != null) {
                    PendingRow row = new PendingRow(cacheId);

                    GridCursor<PendingRow> cursor = pendingTree.find(row, row, PendingEntriesTree.WITHOUT_KEY);

                    while (cursor.next()) {
                        PendingRow row0 = cursor.get();

                        assert row0.link != 0 : row;

                        boolean res = pendingTree.removex(row0);

                        assert res;
                    }
                }

                delegate0.clear(cacheId);
            }
            finally {
                ctx.database().checkpointReadUnlock();
            }
        }

        /**
         * Gets the number of entries pending expire.
         *
         * @return Number of pending entries.
         * @throws IgniteCheckedException If failed to get number of pending entries.
         */
        public long expiredSize() throws IgniteCheckedException {
            CacheDataStore delegate0 = init0(true);

            return delegate0 == null ? 0 : pendingTree.size();
        }

        /**
         * Try to remove expired entries from data store.
         *
         * @param cctx Cache context.
         * @param c Expiry closure that should be applied to expired entry. See {@link GridCacheTtlManager} for details.
         * @param amount Limit of processed entries by single call, {@code -1} for no limit.
         * @return cleared entries count.
         * @throws IgniteCheckedException If failed.
         */
        public int purgeExpired(
            GridCacheContext cctx,
            IgniteInClosure2X<GridCacheEntryEx, GridCacheVersion> c,
            int amount
        ) throws IgniteCheckedException {
            CacheDataStore delegate0 = init0(true);

            long nowNanos = System.nanoTime();

            if (delegate0 == null || (cctx.cacheId() == lastThrottledCacheId && nextStoreCleanTimeNanos - nowNanos > 0))
                return 0;

            assert pendingTree != null : "Partition data store was not initialized.";

            int cleared = purgeExpiredInternal(cctx, c, amount);

            // Throttle if there is nothing to clean anymore.
            if (cleared < amount) {
                lastThrottledCacheId = cctx.cacheId();

                nextStoreCleanTimeNanos = nowNanos + U.millisToNanos(unwindThrottlingTimeout);
            }

            return cleared;
        }

        /**
         * Removes expired entries from data store.
         *
         * @param cctx Cache context.
         * @param c Expiry closure that should be applied to expired entry. See {@link GridCacheTtlManager} for details.
         * @param amount Limit of processed entries by single call, {@code -1} for no limit.
         * @return cleared entries count.
         * @throws IgniteCheckedException If failed.
         */
        private int purgeExpiredInternal(
            GridCacheContext cctx,
            IgniteInClosure2X<GridCacheEntryEx, GridCacheVersion> c,
            int amount
        ) throws IgniteCheckedException {
            GridDhtLocalPartition part = cctx.topology().localPartition(partId, AffinityTopologyVersion.NONE, false, false);

            // Skip non-owned partitions.
            if (part == null || part.state() != OWNING)
                return 0;

            cctx.shared().database().checkpointReadLock();
            try {
                if (!part.reserve())
                    return 0;

                try {
                    if (part.state() != OWNING)
                        return 0;

                    long now = U.currentTimeMillis();

                    GridCursor<PendingRow> cur;

                    if (grp.sharedGroup())
                        cur = pendingTree.find(new PendingRow(cctx.cacheId()), new PendingRow(cctx.cacheId(), now, 0));
                    else
                        cur = pendingTree.find(null, new PendingRow(CU.UNDEFINED_CACHE_ID, now, 0));

                    if (!cur.next())
                        return 0;

                    GridCacheVersion obsoleteVer = null;

                    int cleared = 0;

                    do {
                        PendingRow row = cur.get();

                        if (amount != -1 && cleared > amount)
                            return cleared;

                        assert row.key != null && row.link != 0 && row.expireTime != 0 : row;

                        row.key.partition(partId);

                        if (pendingTree.removex(row)) {
                            if (obsoleteVer == null)
                                obsoleteVer = ctx.versions().next();

                            GridCacheEntryEx e1 = cctx.cache().entryEx(row.key);

                            if (e1 != null)
                                c.apply(e1, obsoleteVer);
                        }

                        cleared++;
                    }
                    while (cur.next());

                    return cleared;
                }
                finally {
                    part.release();
                }
            }
            finally {
                cctx.shared().database().checkpointReadUnlock();
            }
        }

        /** {@inheritDoc} */
        @Override public PendingEntriesTree pendingTree() {
            try {
                CacheDataStore delegate0 = init0(true);

                return delegate0 == null ? null : pendingTree;
            }
            catch (IgniteCheckedException e) {
                throw new IgniteException(e);
            }
        }

        /** {@inheritDoc} */
        @Override public void preload() throws IgniteCheckedException {
            CacheDataStore delegate0 = init0(true);

            if (delegate0 != null)
                delegate0.preload();
        }

        /** {@inheritDoc} */
        @Override public void resetUpdateCounter() {
            try {
                CacheDataStore delegate0 = init0(true);

                if (delegate0 == null)
                    return;

                delegate0.resetUpdateCounter();
            }
            catch (IgniteCheckedException e) {
                throw new IgniteException(e);
            }
        }

        /** {@inheritDoc} */
        @Override public PartitionMetaStorage partStorage() {
            return partStorage;
        }

        /** {@inheritDoc} */
        @Override public long tombstonesCount() {
            try {
                CacheDataStore delegate0 = init0(true);

                if (delegate0 == null)
                    return 0;

                return delegate0.tombstonesCount();
            }
            catch (IgniteCheckedException e) {
                throw new IgniteException(e);
            }
        }
    }

    /**
     *
     */
    public static final GridCursor<CacheDataRow> EMPTY_CURSOR = new GridCursor<CacheDataRow>() {
        /** {@inheritDoc} */
        @Override public boolean next() {
            return false;
        }

        /** {@inheritDoc} */
        @Override public CacheDataRow get() {
            return null;
        }
    };
}<|MERGE_RESOLUTION|>--- conflicted
+++ resolved
@@ -360,76 +360,8 @@
                         changed |= savePartitionUpdateCounterGaps(store, io, partMetaPageAddr);
                         changed |= saveCacheSizes(store, io, partMetaPageAddr);
 
-<<<<<<< HEAD
-                        if (state != null)
-                            changed |= io.setPartitionState(partMetaPageAddr, (byte)state.ordinal());
-                        else
-                            assert grp.isLocal() : grp.cacheOrGroupName();
-
-                        long cntrsPageId;
-
-                        if (grp.sharedGroup()) {
-                            long initCntrPageId = io.getCountersPageId(partMetaPageAddr);
-
-                            Map<Integer, Long> newSizes = store.cacheSizes();
-                            Map<Integer, Long> prevSizes = readSharedGroupCacheSizes(pageMem, grpId, initCntrPageId);
-
-                            if (prevSizes != null && prevSizes.equals(newSizes))
-                                cntrsPageId = initCntrPageId; // Preventing modification of sizes pages for store
-                            else {
-                                cntrsPageId = writeSharedGroupCacheSizes(pageMem, grpId, initCntrPageId,
-                                    store.partId(), newSizes);
-
-                                if (initCntrPageId == 0 && cntrsPageId != 0) {
-                                    io.setCountersPageId(partMetaPageAddr, cntrsPageId);
-
-                                    changed = true;
-                                }
-                            }
-                        }
-                        else
-                            cntrsPageId = 0L;
-
-                        int pageCnt;
-
-                        if (gatherStats) {
-                            pageCnt = this.ctx.pageStore().pages(grpId, store.partId());
-
-                            io.setCandidatePageCount(partMetaPageAddr, size == 0 ? 0 : pageCnt);
-
-                            if (state == OWNING) {
-                                assert part != null;
-
-                                if (!addPartition(
-                                    part,
-                                    ctx.partitionStatMap(),
-                                    partMetaPageAddr,
-                                    io,
-                                    grpId,
-                                    store.partId(),
-                                    this.ctx.pageStore().pages(grpId, store.partId()),
-                                    store.fullSize()
-                                ))
-                                    U.warn(log, "Partition was concurrently evicted grpId=" + grpId +
-                                        ", partitionId=" + part.id());
-                            }
-                            else if (state == MOVING || state == RENTING) {
-                                if (ctx.partitionStatMap().forceSkipIndexPartition(grpId)) {
-                                    if (log.isInfoEnabled())
-                                        log.info("Will not include SQL indexes to snapshot because there is " +
-                                            "a partition not in " + OWNING + " state [grp=" + grp.cacheOrGroupName() +
-                                            ", partId=" + store.partId() + ", state=" + state + ']');
-                                }
-                            }
-
-                            changed = true;
-                        }
-                        else
-                            pageCnt = io.getCandidatePageCount(partMetaPageAddr);
-=======
-                        if (needSnapshot)
+                        if (gatherStats)
                             changed |= savePagesCount(ctx, part, store, io, partMetaPageAddr);
->>>>>>> ce9f5934
 
                         if (changed && PageHandler.isWalDeltaRecordNeeded(pageMem, grpId, partMetaId, partMetaPage, wal, null))
                             wal.log(new MetaPageUpdatePartitionDataRecordV3(
