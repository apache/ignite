--- conflicted
+++ resolved
@@ -1799,22 +1799,15 @@
             long expireTime,
             MvccSnapshot mvccVer,
             CacheEntryPredicate filter,
-<<<<<<< HEAD
             EntryProcessor entryProc,
             Object[] invokeArgs,
-=======
->>>>>>> 9ab8ebd7
             boolean primary,
             boolean needHistory,
             boolean noCreate,
             boolean retVal) throws IgniteCheckedException {
             CacheDataStore delegate = init0(false);
 
-<<<<<<< HEAD
             return delegate.mvccUpdate(cctx, key, val, ver, expireTime, mvccVer, filter, entryProc, invokeArgs, primary,
-=======
-            return delegate.mvccUpdate(cctx, key, val, ver, expireTime, mvccVer, filter, primary,
->>>>>>> 9ab8ebd7
                 needHistory, noCreate, retVal);
         }
 
