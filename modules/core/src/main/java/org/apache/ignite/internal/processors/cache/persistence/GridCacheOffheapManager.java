--- conflicted
+++ resolved
@@ -65,7 +65,6 @@
 import org.apache.ignite.internal.processors.cache.GridCacheEntryEx;
 import org.apache.ignite.internal.processors.cache.GridCacheMvccEntryInfo;
 import org.apache.ignite.internal.processors.cache.GridCacheTtlManager;
-import org.apache.ignite.internal.processors.cache.IgniteCacheOffheapManager.CacheDataStore;
 import org.apache.ignite.internal.processors.cache.IgniteCacheOffheapManagerImpl;
 import org.apache.ignite.internal.processors.cache.KeyCacheObject;
 import org.apache.ignite.internal.processors.cache.PartitionUpdateCounter;
@@ -299,17 +298,15 @@
         boolean beforeDestroy,
         boolean needSnapshot
     ) throws IgniteCheckedException {
-<<<<<<< HEAD
         assert store instanceof CacheDataStoreEx : store.getClass().getName();
 
         if (store instanceof CacheDataStoreEx && ((CacheDataStoreEx)store).readOnly())
             return;
-=======
+
         Set<Integer> partsToCollect = ctx.collectPartStat()
             .getOrDefault(grp.groupId(), new HashSet<>());
 
         boolean savePagesCount = needSnapshot || partsToCollect.contains(store.partId());
->>>>>>> 661ec5b0
 
         RowStore rowStore0 = store.rowStore();
 
