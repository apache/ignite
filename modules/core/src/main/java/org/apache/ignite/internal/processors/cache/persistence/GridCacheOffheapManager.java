--- conflicted
+++ resolved
@@ -2816,11 +2816,7 @@
 
                         if (pendingTree.removex(row)) {
                             if (obsoleteVer == null)
-<<<<<<< HEAD
-                                obsoleteVer = grp.shared().versions().next();
-=======
                                 obsoleteVer = cctx.cache().nextVersion();
->>>>>>> 426866c6
 
                             GridCacheEntryEx e1 = cctx.cache().entryEx(row.key);
 
