/*
 * Licensed to the Apache Software Foundation (ASF) under one or more
 * contributor license agreements.  See the NOTICE file distributed with
 * this work for additional information regarding copyright ownership.
 * The ASF licenses this file to You under the Apache License, Version 2.0
 * (the "License"); you may not use this file except in compliance with
 * the License.  You may obtain a copy of the License at
 *
 *      http://www.apache.org/licenses/LICENSE-2.0
 *
 * Unless required by applicable law or agreed to in writing, software
 * distributed under the License is distributed on an "AS IS" BASIS,
 * WITHOUT WARRANTIES OR CONDITIONS OF ANY KIND, either express or implied.
 * See the License for the specific language governing permissions and
 * limitations under the License.
 */

package org.apache.ignite.internal.processors.cache.persistence;

import java.util.Arrays;
import java.util.Collections;
import java.util.HashMap;
import java.util.HashSet;
import java.util.Iterator;
import java.util.List;
import java.util.Map;
import java.util.NoSuchElementException;
import java.util.Set;
import java.util.concurrent.CountDownLatch;
import java.util.concurrent.Executor;
import java.util.concurrent.atomic.AtomicBoolean;
import javax.cache.processor.EntryProcessor;
import org.apache.ignite.IgniteCheckedException;
import org.apache.ignite.IgniteException;
import org.apache.ignite.IgniteLogger;
import org.apache.ignite.failure.FailureContext;
import org.apache.ignite.failure.FailureType;
import org.apache.ignite.internal.pagemem.FullPageId;
import org.apache.ignite.internal.pagemem.PageIdAllocator;
import org.apache.ignite.internal.pagemem.PageIdUtils;
import org.apache.ignite.internal.pagemem.PageMemory;
import org.apache.ignite.internal.pagemem.PageSupport;
import org.apache.ignite.internal.pagemem.store.IgnitePageStoreManager;
import org.apache.ignite.internal.pagemem.wal.IgniteWriteAheadLogManager;
import org.apache.ignite.internal.pagemem.wal.WALIterator;
import org.apache.ignite.internal.pagemem.wal.WALPointer;
import org.apache.ignite.internal.pagemem.wal.record.DataEntry;
import org.apache.ignite.internal.pagemem.wal.record.DataRecord;
import org.apache.ignite.internal.pagemem.wal.record.PageSnapshot;
import org.apache.ignite.internal.pagemem.wal.record.RollbackRecord;
import org.apache.ignite.internal.pagemem.wal.record.WALRecord;
import org.apache.ignite.internal.pagemem.wal.record.delta.MetaPageInitRecord;
import org.apache.ignite.internal.pagemem.wal.record.delta.MetaPageUpdatePartitionDataRecordV2;
import org.apache.ignite.internal.pagemem.wal.record.delta.PartitionDestroyRecord;
import org.apache.ignite.internal.processors.affinity.AffinityTopologyVersion;
import org.apache.ignite.internal.processors.cache.CacheEntryPredicate;
import org.apache.ignite.internal.processors.cache.CacheGroupContext;
import org.apache.ignite.internal.processors.cache.CacheObject;
import org.apache.ignite.internal.processors.cache.GridCacheContext;
import org.apache.ignite.internal.processors.cache.GridCacheEntryEx;
import org.apache.ignite.internal.processors.cache.GridCacheMvccEntryInfo;
import org.apache.ignite.internal.processors.cache.GridCacheTtlManager;
import org.apache.ignite.internal.processors.cache.IgniteCacheOffheapManagerImpl;
import org.apache.ignite.internal.processors.cache.KeyCacheObject;
import org.apache.ignite.internal.processors.cache.PartitionUpdateCounter;
import org.apache.ignite.internal.processors.cache.distributed.dht.preloader.CachePartitionPartialCountersMap;
import org.apache.ignite.internal.processors.cache.distributed.dht.preloader.IgniteHistoricalIterator;
import org.apache.ignite.internal.processors.cache.distributed.dht.topology.GridDhtLocalPartition;
import org.apache.ignite.internal.processors.cache.distributed.dht.topology.GridDhtPartitionState;
import org.apache.ignite.internal.processors.cache.mvcc.MvccSnapshot;
import org.apache.ignite.internal.processors.cache.mvcc.MvccVersion;
import org.apache.ignite.internal.processors.cache.persistence.freelist.CacheFreeListImpl;
import org.apache.ignite.internal.processors.cache.persistence.freelist.DefaultFreeList;
import org.apache.ignite.internal.processors.cache.persistence.freelist.SimpleDataRow;
import org.apache.ignite.internal.processors.cache.persistence.migration.UpgradePendingTreeToPerPartitionTask;
import org.apache.ignite.internal.processors.cache.persistence.pagemem.PageMemoryEx;
import org.apache.ignite.internal.processors.cache.persistence.partstate.GroupPartitionId;
import org.apache.ignite.internal.processors.cache.persistence.partstate.PagesAllocationRange;
import org.apache.ignite.internal.processors.cache.persistence.partstate.PartitionAllocationMap;
import org.apache.ignite.internal.processors.cache.persistence.partstorage.PartitionMetaStorage;
import org.apache.ignite.internal.processors.cache.persistence.partstorage.PartitionMetaStorageImpl;
import org.apache.ignite.internal.processors.cache.persistence.tree.io.PageIO;
import org.apache.ignite.internal.processors.cache.persistence.tree.io.PageMetaIO;
import org.apache.ignite.internal.processors.cache.persistence.tree.io.PagePartitionCountersIO;
import org.apache.ignite.internal.processors.cache.persistence.tree.io.PagePartitionMetaIO;
import org.apache.ignite.internal.processors.cache.persistence.tree.io.PagePartitionMetaIOV2;
import org.apache.ignite.internal.processors.cache.persistence.tree.reuse.ReuseList;
import org.apache.ignite.internal.processors.cache.persistence.tree.reuse.ReuseListImpl;
import org.apache.ignite.internal.processors.cache.persistence.tree.util.PageHandler;
import org.apache.ignite.internal.processors.cache.persistence.wal.FileWALPointer;
import org.apache.ignite.internal.processors.cache.tree.CacheDataRowStore;
import org.apache.ignite.internal.processors.cache.tree.CacheDataTree;
import org.apache.ignite.internal.processors.cache.tree.PendingEntriesTree;
import org.apache.ignite.internal.processors.cache.tree.PendingRow;
import org.apache.ignite.internal.processors.cache.tree.mvcc.data.MvccUpdateResult;
import org.apache.ignite.internal.processors.cache.tree.mvcc.search.MvccLinkAwareSearchRow;
import org.apache.ignite.internal.processors.cache.version.GridCacheVersion;
import org.apache.ignite.internal.processors.query.GridQueryRowCacheCleaner;
import org.apache.ignite.internal.util.GridLongList;
import org.apache.ignite.internal.util.lang.GridCursor;
import org.apache.ignite.internal.util.lang.IgniteInClosure2X;
import org.apache.ignite.internal.util.tostring.GridToStringInclude;
import org.apache.ignite.internal.util.typedef.internal.CU;
import org.apache.ignite.internal.util.typedef.internal.S;
import org.apache.ignite.internal.util.typedef.internal.U;
import org.apache.ignite.lang.IgniteBiTuple;
import org.jetbrains.annotations.Nullable;

import static org.apache.ignite.internal.processors.cache.distributed.dht.topology.GridDhtPartitionState.MOVING;
import static org.apache.ignite.internal.processors.cache.distributed.dht.topology.GridDhtPartitionState.OWNING;
import static org.apache.ignite.internal.processors.cache.distributed.dht.topology.GridDhtPartitionState.RENTING;

/**
 * Used when persistence enabled.
 */
public class GridCacheOffheapManager extends IgniteCacheOffheapManagerImpl implements DbCheckpointListener {
    /** */
    private IndexStorage indexStorage;

    /** */
    private ReuseListImpl reuseList;

    /** Flag indicates that all group partitions have restored their state from page memory / disk. */
    private volatile boolean partitionStatesRestored;

    /** {@inheritDoc} */
    @Override protected void initPendingTree(GridCacheContext cctx) throws IgniteCheckedException {
        // No-op. Per-partition PendingTree should be used.
    }

    /** {@inheritDoc} */
    @Override protected void initDataStructures() throws IgniteCheckedException {
        assert ctx.database().checkpointLockIsHeldByThread();

        Metas metas = getOrAllocateCacheMetas();

        RootPage reuseListRoot = metas.reuseListRoot;

        reuseList = new ReuseListImpl(grp.groupId(),
            grp.cacheOrGroupName(),
            grp.dataRegion().pageMemory(),
            ctx.wal(),
            reuseListRoot.pageId().pageId(),
            reuseListRoot.isAllocated());

        RootPage metastoreRoot = metas.treeRoot;

        indexStorage = new IndexStorageImpl(grp.dataRegion().pageMemory(),
            ctx.wal(),
            globalRemoveId(),
            grp.groupId(),
            grp.sharedGroup(),
            PageIdAllocator.INDEX_PARTITION,
            PageIdAllocator.FLAG_IDX,
            reuseList,
            metastoreRoot.pageId().pageId(),
            metastoreRoot.isAllocated(),
            ctx.kernalContext().failure());

        ((GridCacheDatabaseSharedManager)ctx.database()).addCheckpointListener(this);
    }

    /**
     * Get internal IndexStorage.
     * See {@link UpgradePendingTreeToPerPartitionTask} for details.
     */
    public IndexStorage getIndexStorage() {
        return indexStorage;
    }

    /** {@inheritDoc} */
    @Override protected CacheDataStore createCacheDataStore0(int p) throws IgniteCheckedException {
        if (ctx.database() instanceof GridCacheDatabaseSharedManager)
            ((GridCacheDatabaseSharedManager) ctx.database()).cancelOrWaitPartitionDestroy(grp.groupId(), p);

        boolean exists = ctx.pageStore() != null && ctx.pageStore().exists(grp.groupId(), p);

        return new GridCacheDataStore(p, exists);
    }

    /** {@inheritDoc} */
    @Override public void onCheckpointBegin(Context ctx) throws IgniteCheckedException {
        /* No-op. */
    }

    /** {@inheritDoc} */
    @Override public void onMarkCheckpointBegin(Context ctx) throws IgniteCheckedException {
        assert grp.dataRegion().pageMemory() instanceof PageMemoryEx;

        syncMetadata(ctx);
    }

    /** {@inheritDoc} */
    @Override public void beforeCheckpointBegin(Context ctx) throws IgniteCheckedException {
        if (!ctx.nextSnapshot())
            syncMetadata(ctx);
    }

    /**
     * Syncs and saves meta-information of all data structures to page memory.
     *
     * @throws IgniteCheckedException If failed.
     */
    private void syncMetadata(Context ctx) throws IgniteCheckedException {
        Executor execSvc = ctx.executor();

        boolean needSnapshot = ctx.nextSnapshot() && ctx.needToSnapshot(grp.cacheOrGroupName());

        if (needSnapshot) {
            if (execSvc == null)
                addPartitions(ctx);
            else {
                execSvc.execute(() -> {
                    try {
                        addPartitions(ctx);
                    }
                    catch (IgniteCheckedException e) {
                        throw new IgniteException(e);
                    }
                });
            }
        }

        syncMetadata(ctx, ctx.executor(), needSnapshot);
    }

    /**
     * Syncs and saves meta-information of all data structures to page memory.
     *
     * @param execSvc Executor service to run save process
     * @throws IgniteCheckedException If failed.
     */
    private void syncMetadata(Context ctx, Executor execSvc, boolean needSnapshot) throws IgniteCheckedException {
        if (execSvc == null) {
            reuseList.saveMetadata();

            for (CacheDataStore store : partDataStores.values())
                saveStoreMetadata(store, ctx, false, needSnapshot);
        }
        else {
            execSvc.execute(() -> {
                try {
                    reuseList.saveMetadata();
                }
                catch (IgniteCheckedException e) {
                    throw new IgniteException(e);
                }
            });

            for (CacheDataStore store : partDataStores.values())
                execSvc.execute(() -> {
                    try {
                        saveStoreMetadata(store, ctx, false, needSnapshot);
                    }
                    catch (IgniteCheckedException e) {
                        throw new IgniteException(e);
                    }
                });
        }
    }

    /**
     * @param store Store to save metadata.
     * @throws IgniteCheckedException If failed.
     */
    private void saveStoreMetadata(
        CacheDataStore store,
        Context ctx,
        boolean beforeDestroy,
        boolean needSnapshot
    ) throws IgniteCheckedException {
        RowStore rowStore0 = store.rowStore();

        if (rowStore0 != null) {
            ((CacheFreeListImpl)rowStore0.freeList()).saveMetadata();

            PartitionMetaStorage<SimpleDataRow> partStore = store.partStorage();

            long updCntr = store.updateCounter();
            long size = store.fullSize(); // TODO FIXME size is wrong (ahead of counter).
            long rmvId = globalRemoveId().get();

            // TODO FIXME have to implement byte array input for freelist.insertRow.
            byte[] rawGaps = store.partUpdateCounter().getBytes();

            PageMemoryEx pageMem = (PageMemoryEx)grp.dataRegion().pageMemory();
            IgniteWriteAheadLogManager wal = this.ctx.wal();

            if (size > 0 || updCntr > 0 || !store.partUpdateCounter().sequential()) {
                GridDhtPartitionState state = null;

                // localPartition will not acquire writeLock here because create=false.
                GridDhtLocalPartition part = null;

                if (!grp.isLocal()) {
                    if (beforeDestroy)
                        state = GridDhtPartitionState.EVICTED;
                    else {
                        part = getPartition(store);

                        if (part != null && part.state() != GridDhtPartitionState.EVICTED)
                            state = part.state();
                    }

                    // Do not save meta for evicted partitions on next checkpoints.
                    if (state == null)
                        return;
                }

                int grpId = grp.groupId();
                long partMetaId = pageMem.partitionMetaPageId(grpId, store.partId());

                long partMetaPage = pageMem.acquirePage(grpId, partMetaId);
                try {
                    long partMetaPageAddr = pageMem.writeLock(grpId, partMetaId, partMetaPage);

                    if (partMetaPageAddr == 0L) {
                        U.warn(log, "Failed to acquire write lock for meta page [metaPage=" + partMetaPage +
                            ", beforeDestroy=" + beforeDestroy + ", size=" + size +
                            ", updCntr=" + updCntr + ", state=" + state + ']');

                        return;
                    }

                    boolean changed = false;

                    try {
                        PagePartitionMetaIOV2 io = PageIO.getPageIO(partMetaPageAddr);

                        long link = io.getGapsLink(partMetaPageAddr);

                        if (rawGaps == null && link != 0) {
                            partStore.removeDataRowByLink(link, grp.statisticsHolderData());

                            io.setGapsLink(partMetaPageAddr, (link = 0));

                            changed = true;
                        }
                        else if (rawGaps != null && link == 0) {
                            SimpleDataRow row = new SimpleDataRow(store.partId(), rawGaps);

                            partStore.insertDataRow(row, grp.statisticsHolderData());

                            io.setGapsLink(partMetaPageAddr, (link = row.link()));

                            changed = true;
                        }
                        else if (rawGaps != null && link != 0) {
                            byte[] prev = partStore.readRow(link);

                            assert prev != null : "Read null gaps using link=" + link;

                            if (!Arrays.equals(prev, rawGaps)) {
                                // TODO FIXME updateRow in-place optimization for same length arrays.
                                partStore.removeDataRowByLink(link, grp.statisticsHolderData());

                                SimpleDataRow row = new SimpleDataRow(store.partId(), rawGaps);

                                partStore.insertDataRow(row, grp.statisticsHolderData());

                                io.setGapsLink(partMetaPageAddr, (link = row.link()));

                                changed = true;
                            }
                        }

                        if (changed)
                            partStore.saveMetadata();

                        changed |= io.setUpdateCounter(partMetaPageAddr, updCntr);
                        changed |= io.setGlobalRemoveId(partMetaPageAddr, rmvId);
                        changed |= io.setSize(partMetaPageAddr, size);

                        if (state != null)
                            changed |= io.setPartitionState(partMetaPageAddr, (byte)state.ordinal());
                        else
                            assert grp.isLocal() : grp.cacheOrGroupName();

                        long cntrsPageId;

                        if (grp.sharedGroup()) {
                            long initCntrPageId = io.getCountersPageId(partMetaPageAddr);

                            Map<Integer, Long> newSizes = store.cacheSizes();
                            Map<Integer, Long> prevSizes = readSharedGroupCacheSizes(pageMem, grpId, initCntrPageId);

                            if (prevSizes != null && prevSizes.equals(newSizes))
                                cntrsPageId = initCntrPageId; // Preventing modification of sizes pages for store
                            else {
                                cntrsPageId = writeSharedGroupCacheSizes(pageMem, grpId, initCntrPageId,
                                    store.partId(), newSizes);

                                if (initCntrPageId == 0 && cntrsPageId != 0) {
                                    io.setCountersPageId(partMetaPageAddr, cntrsPageId);

                                    changed = true;
                                }
                            }
                        }
                        else
                            cntrsPageId = 0L;

                        int pageCnt;

                        if (needSnapshot) {
                            pageCnt = this.ctx.pageStore().pages(grpId, store.partId());

                            io.setCandidatePageCount(partMetaPageAddr, size == 0 ? 0 : pageCnt);

                            if (state == OWNING) {
                                assert part != null;

                                if (!addPartition(
                                    part,
                                    ctx.partitionStatMap(),
                                    partMetaPageAddr,
                                    io,
                                    grpId,
                                    store.partId(),
                                    this.ctx.pageStore().pages(grpId, store.partId()),
                                    store.fullSize()
                                ))
                                    U.warn(log, "Partition was concurrently evicted grpId=" + grpId +
                                        ", partitionId=" + part.id());
                            }
                            else if (state == MOVING || state == RENTING) {
                                if (ctx.partitionStatMap().forceSkipIndexPartition(grpId)) {
                                    if (log.isInfoEnabled())
                                        log.info("Will not include SQL indexes to snapshot because there is " +
                                            "a partition not in " + OWNING + " state [grp=" + grp.cacheOrGroupName() +
                                            ", partId=" + store.partId() + ", state=" + state + ']');
                                }
                            }

                            changed = true;
                        }
                        else
                            pageCnt = io.getCandidatePageCount(partMetaPageAddr);

                        if (changed && PageHandler.isWalDeltaRecordNeeded(pageMem, grpId, partMetaId, partMetaPage, wal, null))
                            wal.log(new MetaPageUpdatePartitionDataRecordV2(
                                grpId,
                                partMetaId,
                                updCntr,
                                rmvId,
                                (int)size, // TODO: Partition size may be long
                                cntrsPageId,
                                state == null ? -1 : (byte)state.ordinal(),
                                pageCnt,
                                link
                            ));
                    }
                    finally {
                        pageMem.writeUnlock(grpId, partMetaId, partMetaPage, null, changed);
                    }
                }
                finally {
                    pageMem.releasePage(grpId, partMetaId, partMetaPage);
                }
            }
            else if (needSnapshot)
                tryAddEmptyPartitionToSnapshot(store, ctx);
        }
        else if (needSnapshot)
            tryAddEmptyPartitionToSnapshot(store, ctx);
    }

    /** {@inheritDoc} */
    @Override public long restorePartitionStates(Map<GroupPartitionId, Integer> partitionRecoveryStates) throws IgniteCheckedException {
        if (grp.isLocal() || !grp.affinityNode() || !grp.dataRegion().config().isPersistenceEnabled())
            return 0;

        if (partitionStatesRestored)
            return 0;

        long processed = 0;

        PageMemoryEx pageMem = (PageMemoryEx)grp.dataRegion().pageMemory();

        for (int p = 0; p < grp.affinity().partitions(); p++) {
            Integer recoverState = partitionRecoveryStates.get(new GroupPartitionId(grp.groupId(), p));

            if (ctx.pageStore().exists(grp.groupId(), p)) {
                ctx.pageStore().ensure(grp.groupId(), p);

                if (ctx.pageStore().pages(grp.groupId(), p) <= 1) {
                    if (log.isDebugEnabled())
                        log.debug("Skipping partition on recovery (pages less than 1) " +
                            "[grp=" + grp.cacheOrGroupName() + ", p=" + p + "]");

                    continue;
                }

                if (log.isDebugEnabled())
                    log.debug("Creating partition on recovery (exists in page store) " +
                        "[grp=" + grp.cacheOrGroupName() + ", p=" + p + "]");

                processed++;

                GridDhtLocalPartition part = grp.topology().forceCreatePartition(p);

                // Triggers initialization of existing(having datafile) partition.
                // Partition will not be reset to zero.
                onPartitionInitialCounterUpdated(p, 0);

                ctx.database().checkpointReadLock();

                try {
                    long partMetaId = pageMem.partitionMetaPageId(grp.groupId(), p);
                    long partMetaPage = pageMem.acquirePage(grp.groupId(), partMetaId);

                    try {
                        long pageAddr = pageMem.writeLock(grp.groupId(), partMetaId, partMetaPage);

                        boolean changed = false;

                        try {
                            PagePartitionMetaIO io = PagePartitionMetaIO.VERSIONS.forPage(pageAddr);

                            if (recoverState != null) {
                                io.setPartitionState(pageAddr, (byte) recoverState.intValue());

                                changed = updateState(part, recoverState);

                                if (log.isDebugEnabled())
                                    log.debug("Restored partition state (from WAL) " +
                                        "[grp=" + grp.cacheOrGroupName() + ", p=" + p + ", state=" + part.state() +
                                        ", updCntr=" + part.initialUpdateCounter() + "]");
                            }
                            else {
                                int stateId = (int) io.getPartitionState(pageAddr);

                                changed = updateState(part, stateId);

                                if (log.isDebugEnabled())
                                    log.debug("Restored partition state (from page memory) " +
                                        "[grp=" + grp.cacheOrGroupName() + ", p=" + p + ", state=" + part.state() +
                                        ", updCntr=" + part.initialUpdateCounter() + ", stateId=" + stateId + "]");
                            }
                        }
                        finally {
                            pageMem.writeUnlock(grp.groupId(), partMetaId, partMetaPage, null, changed);
                        }
                    }
                    finally {
                        pageMem.releasePage(grp.groupId(), partMetaId, partMetaPage);
                    }
                }
                finally {
                    ctx.database().checkpointReadUnlock();
                }
            }
            else if (recoverState != null) {
                GridDhtLocalPartition part = grp.topology().forceCreatePartition(p);

                updateState(part, recoverState);

                processed++;

                if (log.isDebugEnabled())
                    log.debug("Restored partition state (from WAL) " +
                        "[grp=" + grp.cacheOrGroupName() + ", p=" + p + ", state=" + part.state() +
                        ", updCntr=" + part.initialUpdateCounter() + "]");
            }
            else {
                if (log.isDebugEnabled())
                    log.debug("Skipping partition on recovery (no page store OR wal state) " +
                        "[grp=" + grp.cacheOrGroupName() + ", p=" + p + "]");
            }
        }

        partitionStatesRestored = true;

        return processed;
    }

    /**
     * @param part Partition to restore state for.
     * @param stateId State enum ordinal.
     * @return Updated flag.
     */
    private boolean updateState(GridDhtLocalPartition part, int stateId) {
        if (stateId != -1) {
            GridDhtPartitionState state = GridDhtPartitionState.fromOrdinal(stateId);

            assert state != null;

            part.restoreState(state == GridDhtPartitionState.EVICTED ? GridDhtPartitionState.RENTING : state);

            return true;
        }

        return false;
    }

    /**
     * Check that we need to snapshot this partition and add it to map.
     *
     * @param store Store.
     * @param ctx Snapshot context.
     */
    private void tryAddEmptyPartitionToSnapshot(CacheDataStore store, Context ctx) {
        if (getPartition(store).state() == OWNING) {
            ctx.partitionStatMap().put(
                new GroupPartitionId(grp.groupId(), store.partId()),
                new PagesAllocationRange(0, 0));
        }
    }

    /**
     * @param store Store.
     *
     * @return corresponding to store local partition
     */
    private GridDhtLocalPartition getPartition(CacheDataStore store) {
        return grp.topology().localPartition(store.partId(),
            AffinityTopologyVersion.NONE, false, true);
    }

    /**
     * Loads cache sizes for all caches in shared group.
     *
     * @param pageMem page memory to perform operations on pages.
     * @param grpId Cache group ID.
     * @param cntrsPageId Counters page ID, if zero is provided that means no counters page exist.
     * @return Cache sizes if store belongs to group containing multiple caches and sizes are available in memory. May
     * return null if counter page does not exist.
     * @throws IgniteCheckedException If page memory operation failed.
     */
    @Nullable private static Map<Integer, Long> readSharedGroupCacheSizes(PageSupport pageMem, int grpId,
        long cntrsPageId) throws IgniteCheckedException {

        if (cntrsPageId == 0L)
            return null;

        Map<Integer, Long> cacheSizes = new HashMap<>();

        long nextId = cntrsPageId;

        while (true) {
            final long curId = nextId;
            final long curPage = pageMem.acquirePage(grpId, curId);

            try {
                final long curAddr = pageMem.readLock(grpId, curId, curPage);

                assert curAddr != 0;

                try {
                    PagePartitionCountersIO cntrsIO = PageIO.getPageIO(curAddr);

                    if (cntrsIO.readCacheSizes(curAddr, cacheSizes))
                        break;

                    nextId = cntrsIO.getNextCountersPageId(curAddr);

                    assert nextId != 0;
                }
                finally {
                    pageMem.readUnlock(grpId, curId, curPage);
                }
            }
            finally {
                pageMem.releasePage(grpId, curId, curPage);
            }
        }
        return cacheSizes;
    }

    /**
     * Saves cache sizes for all caches in shared group. Unconditionally marks pages as dirty.
     *
     * @param pageMem page memory to perform operations on pages.
     * @param grpId Cache group ID.
     * @param cntrsPageId Counters page ID, if zero is provided that means no counters page exist.
     * @param partId Partition ID.
     * @param sizes Cache sizes of all caches in group. Not null.
     * @return new counter page Id. Same as {@code cntrsPageId} or new value if cache size pages were initialized.
     * @throws IgniteCheckedException if page memory operation failed.
     */
    private static long writeSharedGroupCacheSizes(PageMemory pageMem, int grpId,
        long cntrsPageId, int partId, Map<Integer, Long> sizes) throws IgniteCheckedException {
        byte[] data = PagePartitionCountersIO.VERSIONS.latest().serializeCacheSizes(sizes);

        int items = data.length / PagePartitionCountersIO.ITEM_SIZE;
        boolean init = cntrsPageId == 0;

        if (init && !sizes.isEmpty())
            cntrsPageId = pageMem.allocatePage(grpId, partId, PageIdAllocator.FLAG_DATA);

        long nextId = cntrsPageId;
        int written = 0;

        while (written != items) {
            final long curId = nextId;
            final long curPage = pageMem.acquirePage(grpId, curId);

            try {
                final long curAddr = pageMem.writeLock(grpId, curId, curPage);

                assert curAddr != 0;

                try {
                    PagePartitionCountersIO partCntrIo;

                    if (init) {
                        partCntrIo = PagePartitionCountersIO.VERSIONS.latest();

                        partCntrIo.initNewPage(curAddr, curId, pageMem.realPageSize(grpId));
                    }
                    else
                        partCntrIo = PageIO.getPageIO(curAddr);

                    written += partCntrIo.writeCacheSizes(pageMem.realPageSize(grpId), curAddr, data, written);

                    nextId = partCntrIo.getNextCountersPageId(curAddr);

                    if (written != items && (init = nextId == 0)) {
                        //allocate new counters page
                        nextId = pageMem.allocatePage(grpId, partId, PageIdAllocator.FLAG_DATA);
                        partCntrIo.setNextCountersPageId(curAddr, nextId);
                    }
                }
                finally {
                    // Write full page
                    pageMem.writeUnlock(grpId, curId, curPage, Boolean.TRUE, true);
                }
            }
            finally {
                pageMem.releasePage(grpId, curId, curPage);
            }
        }

        return cntrsPageId;
    }

    /**
     * @param ctx Context.
     */
    private void addPartitions(Context ctx) throws IgniteCheckedException {
        int grpId = grp.groupId();
        PageMemoryEx pageMem = (PageMemoryEx)grp.dataRegion().pageMemory();

        long metaPageId = pageMem.metaPageId(grpId);
        long metaPage = pageMem.acquirePage(grpId, metaPageId);

        try {
            long metaPageAddr = pageMem.writeLock(grpId, metaPageId, metaPage);

            try {
                PageMetaIO metaIo = PageMetaIO.getPageIO(metaPageAddr);

                addPartition(
                    null,
                    ctx.partitionStatMap(),
                    metaPageAddr,
                    metaIo,
                    grpId,
                    PageIdAllocator.INDEX_PARTITION,
                    this.ctx.pageStore().pages(grpId, PageIdAllocator.INDEX_PARTITION),
                    -1);
            }
            finally {
                pageMem.writeUnlock(grpId, metaPageId, metaPage, null, true);
            }
        }
        finally {
            pageMem.releasePage(grpId, metaPageId, metaPage);
        }
    }

    /**
     * @param part Local partition.
     * @param map Map to add values to.
     * @param metaPageAddr Meta page address
     * @param io Page Meta IO
     * @param grpId Cache Group ID.
     * @param currAllocatedPageCnt total number of pages allocated for partition <code>[partition, grpId]</code>
     */
    private static boolean addPartition(
        GridDhtLocalPartition part,
        final PartitionAllocationMap map,
        final long metaPageAddr,
        final PageMetaIO io,
        final int grpId,
        final int partId,
        final int currAllocatedPageCnt,
        final long partSize
    ) {
        if (part != null) {
            boolean reserved = part.reserve();

            if (!reserved)
                return false;
        }
        else
            assert partId == PageIdAllocator.INDEX_PARTITION : partId;

        assert PageIO.getPageId(metaPageAddr) != 0;

        int lastAllocatedPageCnt = io.getLastAllocatedPageCount(metaPageAddr);

        int curPageCnt = partSize == 0 ? 0 : currAllocatedPageCnt;

        map.put(
            new GroupPartitionId(grpId, partId),
            new PagesAllocationRange(lastAllocatedPageCnt, curPageCnt));

        return true;
    }

    /** {@inheritDoc} */
    @Override protected void destroyCacheDataStore0(CacheDataStore store) throws IgniteCheckedException {
        assert ctx.database() instanceof GridCacheDatabaseSharedManager
            : "Destroying cache data store when persistence is not enabled: " + ctx.database();

        int partId = store.partId();

        ctx.database().checkpointReadLock();

        try {
            saveStoreMetadata(store, null, true, false);
        }
        finally {
            ctx.database().checkpointReadUnlock();
        }

        ((GridCacheDatabaseSharedManager)ctx.database()).schedulePartitionDestroy(grp.groupId(), partId);
    }

    /**
     * Invalidates page memory for given partition. Destroys partition store.
     * <b>NOTE:</b> This method can be invoked only within checkpoint lock or checkpointer thread.
     *
     * @param grpId Group ID.
     * @param partId Partition ID.
     *
     * @throws IgniteCheckedException If destroy has failed.
     */
    public void destroyPartitionStore(int grpId, int partId) throws IgniteCheckedException {
        PageMemoryEx pageMemory = (PageMemoryEx)grp.dataRegion().pageMemory();

        int tag = pageMemory.invalidate(grp.groupId(), partId);

        if (grp.walEnabled())
            ctx.wal().log(new PartitionDestroyRecord(grp.groupId(), partId));

        ctx.pageStore().onPartitionDestroyed(grpId, partId, tag);
    }

    /** {@inheritDoc} */
    @Override public void onPartitionCounterUpdated(int part, long cntr) {
        CacheDataStore store = partDataStores.get(part);

        assert store != null;

        long oldCnt = store.updateCounter();

        if (oldCnt < cntr)
            store.updateCounter(cntr);
    }

    /** {@inheritDoc} */
    @Override public void onPartitionInitialCounterUpdated(int part, long cntr) {
        CacheDataStore store = partDataStores.get(part);

        assert store != null;

        store.updateInitialCounter(cntr);
    }

    /** {@inheritDoc} */
    @Override public long lastUpdatedPartitionCounter(int part) {
        return partDataStores.get(part).updateCounter();
    }

    /** {@inheritDoc} */
    @Override public RootPage rootPageForIndex(int cacheId, String idxName, int segment) throws IgniteCheckedException {
        return indexStorage.allocateCacheIndex(cacheId, idxName, segment);
    }

    /** {@inheritDoc} */
    @Override public void dropRootPageForIndex(int cacheId, String idxName, int segment) throws IgniteCheckedException {
        indexStorage.dropCacheIndex(cacheId, idxName, segment);
    }

    /** {@inheritDoc} */
    @Override public ReuseList reuseListForIndex(String idxName) {
        return reuseList;
    }

    /** {@inheritDoc} */
    @Override public void stop() {
        if (grp.affinityNode())
            ((GridCacheDatabaseSharedManager)ctx.database()).removeCheckpointListener(this);
    }

    /**
     * @return Meta root pages info.
     * @throws IgniteCheckedException If failed.
     */
    private Metas getOrAllocateCacheMetas() throws IgniteCheckedException {
        PageMemoryEx pageMem = (PageMemoryEx)grp.dataRegion().pageMemory();
        IgniteWriteAheadLogManager wal = ctx.wal();

        int grpId = grp.groupId();
        long metaId = pageMem.metaPageId(grpId);
        long metaPage = pageMem.acquirePage(grpId, metaId);

        try {
            final long pageAddr = pageMem.writeLock(grpId, metaId, metaPage);

            boolean allocated = false;

            try {
                long metastoreRoot, reuseListRoot;

                if (PageIO.getType(pageAddr) != PageIO.T_META) {
                    PageMetaIO pageIO = PageMetaIO.VERSIONS.latest();

                    pageIO.initNewPage(pageAddr, metaId, pageMem.realPageSize(grpId));

                    metastoreRoot = pageMem.allocatePage(grpId, PageIdAllocator.INDEX_PARTITION, PageMemory.FLAG_IDX);
                    reuseListRoot = pageMem.allocatePage(grpId, PageIdAllocator.INDEX_PARTITION, PageMemory.FLAG_IDX);

                    pageIO.setTreeRoot(pageAddr, metastoreRoot);
                    pageIO.setReuseListRoot(pageAddr, reuseListRoot);

                    if (PageHandler.isWalDeltaRecordNeeded(pageMem, grpId, metaId, metaPage, wal, null))
                        wal.log(new MetaPageInitRecord(
                            grpId,
                            metaId,
                            pageIO.getType(),
                            pageIO.getVersion(),
                            metastoreRoot,
                            reuseListRoot
                        ));

                    allocated = true;
                }
                else {
                    PageMetaIO pageIO = PageIO.getPageIO(pageAddr);

                    metastoreRoot = pageIO.getTreeRoot(pageAddr);
                    reuseListRoot = pageIO.getReuseListRoot(pageAddr);

                    assert reuseListRoot != 0L;
                }

                return new Metas(
                    new RootPage(new FullPageId(metastoreRoot, grpId), allocated),
                    new RootPage(new FullPageId(reuseListRoot, grpId), allocated),
                    null,
                    null);
            }
            finally {
                pageMem.writeUnlock(grpId, metaId, metaPage, null, allocated);
            }
        }
        finally {
            pageMem.releasePage(grpId, metaId, metaPage);
        }
    }

    /** {@inheritDoc} */
    @Override @Nullable protected IgniteHistoricalIterator historicalIterator(
        CachePartitionPartialCountersMap partCntrs, Set<Integer> missing) throws IgniteCheckedException {
        if (partCntrs == null || partCntrs.isEmpty())
            return null;

        if (grp.mvccEnabled()) // TODO IGNITE-7384
            return super.historicalIterator(partCntrs, missing);

        GridCacheDatabaseSharedManager database = (GridCacheDatabaseSharedManager)grp.shared().database();

        FileWALPointer minPtr = null;

        for (int i = 0; i < partCntrs.size(); i++) {
            int p = partCntrs.partitionAt(i);
            long initCntr = partCntrs.initialUpdateCounterAt(i);

            FileWALPointer startPtr = (FileWALPointer)database.checkpointHistory().searchPartitionCounter(
                grp.groupId(), p, initCntr);

            if (startPtr == null)
                throw new IgniteCheckedException("Could not find start pointer for partition [part=" + p + ", partCntrSince=" + initCntr + "]");

            if (minPtr == null || startPtr.compareTo(minPtr) < 0)
                minPtr = startPtr;
        }

        WALIterator it = grp.shared().wal().replay(minPtr);

        WALHistoricalIterator iterator = new WALHistoricalIterator(log, grp, partCntrs, it);

        // Add historical partitions which are unabled to reserve to missing set.
        missing.addAll(iterator.missingParts);

        return iterator;
    }

    /** {@inheritDoc} */
    @Override public boolean expire(
        GridCacheContext cctx,
        IgniteInClosure2X<GridCacheEntryEx, GridCacheVersion> c,
        int amount
    ) throws IgniteCheckedException {
        assert !cctx.isNear() : cctx.name();

        // Prevent manager being stopped in the middle of pds operation.
        if (!busyLock.enterBusy())
            return false;

        try {
            int cleared = 0;

            for (CacheDataStore store : cacheDataStores()) {
                cleared += ((GridCacheDataStore)store).purgeExpired(cctx, c, amount - cleared);

                if (amount != -1 && cleared >= amount)
                    return true;
            }
        }
        finally {
            busyLock.leaveBusy();
        }

        return false;
    }

    /** {@inheritDoc} */
    @Override public long expiredSize() throws IgniteCheckedException {
        long size = 0;

        for (CacheDataStore store : cacheDataStores())
            size += ((GridCacheDataStore)store).expiredSize();

        return size;
    }

    /** {@inheritDoc} */
    @Override public void preloadPartition(int part) throws IgniteCheckedException {
        if (grp.isLocal()) {
            dataStore(part).preload();

            return;
        }

        GridDhtLocalPartition locPart = grp.topology().localPartition(part, AffinityTopologyVersion.NONE, false, false);

        assert locPart != null && locPart.reservations() > 0;

        locPart.dataStore().preload();
    }

    /**
     * Calculates free space of all partition data stores - number of bytes available for use in allocated pages.
     *
     * @return Tuple (numenator, denominator).
     */
    long freeSpace() {
        long freeSpace = 0;

        for (CacheDataStore store : partDataStores.values()) {
            assert store instanceof GridCacheDataStore;

            DefaultFreeList freeList = ((GridCacheDataStore)store).freeList;

            if (freeList == null)
                continue;

            freeSpace += freeList.freeSpace();
        }

        return freeSpace;
    }

    /**
     *
     */
    private static class WALHistoricalIterator implements IgniteHistoricalIterator {
        /** */
        private static final long serialVersionUID = 0L;

        /** Logger. */
        private IgniteLogger log;

        /** Cache context. */
        private final CacheGroupContext grp;

        /** Partition counters map. */
        private final CachePartitionPartialCountersMap partMap;

        /** Partitions marked as missing (unable to reserve or partition is not in OWNING state). */
        private final Set<Integer> missingParts = new HashSet<>();

        /** Partitions marked as done. */
        private final Set<Integer> doneParts = new HashSet<>();

        /** Cache IDs. This collection is stored as field to avoid re-calculation on each iteration. */
        private final Set<Integer> cacheIds;

        /** WAL iterator. */
        private WALIterator walIt;

        /** */
        private Iterator<DataEntry> entryIt;

        /** */
        private DataEntry next;

        /**
         * Rebalanced counters in the range from initialUpdateCntr to updateCntr.
         * Invariant: initUpdCntr[idx] + rebalancedCntrs[idx] = updateCntr[idx]
         */
        private long[] rebalancedCntrs;

        /** A partition what will be finished on next iteration. */
        private int donePart = -1;

        /**
         * @param log Logger.
         * @param grp Cache context.
         * @param walIt WAL iterator.
         */
        private WALHistoricalIterator(IgniteLogger log, CacheGroupContext grp, CachePartitionPartialCountersMap partMap,
            WALIterator walIt) {
            this.log = log;
            this.grp = grp;
            this.partMap = partMap;
            this.walIt = walIt;

            cacheIds = grp.cacheIds();

            rebalancedCntrs = new long[partMap.size()];

            for (int i = 0; i < rebalancedCntrs.length; i++)
                rebalancedCntrs[i] = partMap.initialUpdateCounterAt(i);

            reservePartitions();

            advance();
        }

        /** {@inheritDoc} */
        @Override public boolean contains(int partId) {
            return partMap.contains(partId);
        }

        /** {@inheritDoc} */
        @Override public boolean isDone(int partId) {
            return doneParts.contains(partId);
        }

        /** {@inheritDoc} */
        @Override public void close() throws IgniteCheckedException {
            walIt.close();
            releasePartitions();
        }

        /** {@inheritDoc} */
        @Override public boolean isClosed() {
            return walIt.isClosed();
        }

        /** {@inheritDoc} */
        @Override public boolean hasNextX() {
            return hasNext();
        }

        /** {@inheritDoc} */
        @Override public CacheDataRow nextX() throws IgniteCheckedException {
            return next();
        }

        /** {@inheritDoc} */
        @Override public void removeX() throws IgniteCheckedException {
            throw new UnsupportedOperationException();
        }

        /** {@inheritDoc} */
        @Override public Iterator<CacheDataRow> iterator() {
            return this;
        }

        /** {@inheritDoc} */
        @Override public boolean hasNext() {
            return next != null;
        }

        /** {@inheritDoc} */
        @Override public CacheDataRow next() {
            if (next == null)
                throw new NoSuchElementException();

            long cntr = next.partitionCounter();

            CacheDataRow val = new DataEntryRow(next);

            if (donePart != -1) {
                int pIdx = partMap.partitionIndex(donePart);

                if (log.isDebugEnabled()) {
                    // TODO FIXME log group.
                    log.debug("Partition done [partId=" + donePart +
                        " from=" + partMap.initialUpdateCounterAt(pIdx) + " to=" + partMap.updateCounterAt(pIdx) + ']');
                }

                doneParts.add(donePart);

                donePart = -1;
            }

            advance();

            // log.info("EEntry: key=" + (int)val.key().value(grp.cacheObjectContext(), false) + ", part=" + val.partition() + ", cntr=" + cntr);

            return val;
        }

        /** {@inheritDoc} */
        @Override public void remove() {
            throw new UnsupportedOperationException();
        }

        /**
         * Reserve historical partitions.
         * If partition is unable to reserve, id of that partition is placed to {@link #missingParts} set.
         */
        private void reservePartitions() {
            for (int i = 0; i < partMap.size(); i++) {
                int p = partMap.partitionAt(i);
                GridDhtLocalPartition part = grp.topology().localPartition(p);

                if (part == null || !part.reserve()) {
                    missingParts.add(p);
                    continue;
                }

                if (part.state() != OWNING) {
                    part.release();
                    missingParts.add(p);
                }
            }
        }

        /**
         * Release historical partitions.
         */
        private void releasePartitions() {
            for (int i = 0; i < partMap.size(); i++) {
                int p = partMap.partitionAt(i);

                if (missingParts.contains(p))
                    continue;

                GridDhtLocalPartition part = grp.topology().localPartition(p);

                assert part != null && part.state() == OWNING && part.reservations() > 0
                    : "Partition should in OWNING state and has at least 1 reservation";

                part.release();
            }
        }

        /**
         *
         */
        private void advance() {
            next = null;

            outer: while (doneParts.size() != partMap.size()) {
                if (entryIt != null) {
                    while (entryIt.hasNext()) {
                        DataEntry entry = entryIt.next();

                        if (cacheIds.contains(entry.cacheId())) {
                            int idx = partMap.partitionIndex(entry.partitionId());

                            if (idx < 0 || missingParts.contains(idx))
                                continue;

                            long from = partMap.initialUpdateCounterAt(idx);
                            long to = partMap.updateCounterAt(idx);

                            if (entry.partitionCounter() > from && entry.partitionCounter() <= to) {
                                // Partition will be marked as done for current entry on next iteration.
                                if (++rebalancedCntrs[idx] == to)
                                    donePart = entry.partitionId();

                                next = entry;

                                return;
                            }
                        }
                    }
                }

                entryIt = null;

                // Search for next DataEntry while applying rollback counters.
                while (walIt.hasNext()) {
                    IgniteBiTuple<WALPointer, WALRecord> rec = walIt.next();

                    if (rec.get2() instanceof DataRecord) {
                        DataRecord data = (DataRecord)rec.get2();

                        entryIt = data.writeEntries().iterator();

                        // Move on to the next valid data entry.
                        continue outer;
                    }
                    else if (rec.get2() instanceof RollbackRecord) {
                        RollbackRecord rbRec = (RollbackRecord)rec.get2();

                        if (cacheIds.contains(rbRec.groupId())) {
                            int idx = partMap.partitionIndex(rbRec.partitionId());

                            if (idx < 0 || missingParts.contains(idx))
                                continue;

                            long from = partMap.initialUpdateCounterAt(idx);
                            long to = partMap.updateCounterAt(idx);

                            rebalancedCntrs[idx] += rbRec.overlap(from, to);

                            if (rebalancedCntrs[idx] == partMap.updateCounterAt(idx)) {
                                if (log.isDebugEnabled()) {
                                    log.debug("Partition done [partId=" + donePart +
                                        " from=" + from + " to=" + to + ']');
                                }

                                doneParts.add(rbRec.partitionId()); // Add to done set immediately.
                            }
                        }
                    }
                }

                // TODO FIXME introduce isDone() for doneParts.size() == partMap.size()
                // TODO print info about not done partitions
                assert entryIt != null || doneParts.size() == partMap.size() :
                    "Reached end of WAL but not all partitions are done";
            }
        }
    }

    /**
     * Data entry row.
     */
    private static class DataEntryRow implements CacheDataRow {
        /** */
        private final DataEntry entry;

        /**
         * @param entry Data entry.
         */
        private DataEntryRow(DataEntry entry) {
            this.entry = entry;
        }

        /** {@inheritDoc} */
        @Override public KeyCacheObject key() {
            return entry.key();
        }

        /** {@inheritDoc} */
        @Override public void key(KeyCacheObject key) {
            throw new IllegalStateException();
        }

        /** {@inheritDoc} */
        @Override public CacheObject value() {
            return entry.value();
        }

        /** {@inheritDoc} */
        @Override public GridCacheVersion version() {
            return entry.writeVersion();
        }

        /** {@inheritDoc} */
        @Override public long expireTime() {
            return entry.expireTime();
        }

        /** {@inheritDoc} */
        @Override public int partition() {
            return entry.partitionId();
        }

        /** {@inheritDoc} */
        @Override public int size() throws IgniteCheckedException {
            throw new UnsupportedOperationException();
        }

        /** {@inheritDoc} */
        @Override public int headerSize() {
            throw new UnsupportedOperationException();
        }

        /** {@inheritDoc} */
        @Override public long link() {
            return 0;
        }

        /** {@inheritDoc} */
        @Override public void link(long link) {
            throw new UnsupportedOperationException();
        }

        /** {@inheritDoc} */
        @Override public int hash() {
            return entry.key().hashCode();
        }

        /** {@inheritDoc} */
        @Override public int cacheId() {
            return entry.cacheId();
        }

        /** {@inheritDoc} */
        @Override public long mvccCoordinatorVersion() {
            return 0; // TODO IGNITE-7384
        }

        /** {@inheritDoc} */
        @Override public long mvccCounter() {
            return 0;  // TODO IGNITE-7384
        }

        /** {@inheritDoc} */
        @Override public int mvccOperationCounter() {
            return 0;  // TODO IGNITE-7384
        }

        /** {@inheritDoc} */
        @Override public long newMvccCoordinatorVersion() {
            return 0; // TODO IGNITE-7384
        }

        /** {@inheritDoc} */
        @Override public long newMvccCounter() {
            return 0; // TODO IGNITE-7384
        }

        /** {@inheritDoc} */
        @Override public int newMvccOperationCounter() {
            return 0;  // TODO IGNITE-7384
        }

        /** {@inheritDoc} */
        @Override public byte mvccTxState() {
            return 0;  // TODO IGNITE-7384
        }

        /** {@inheritDoc} */
        @Override public byte newMvccTxState() {
            return 0; // TODO IGNITE-7384
        }
    }

    /**
     *
     */
    private static class Metas {
        /** */
        @GridToStringInclude
        private final RootPage reuseListRoot;

        /** */
        @GridToStringInclude
        private final RootPage treeRoot;

        /** */
        @GridToStringInclude
        private final RootPage pendingTreeRoot;

        /** */
        @GridToStringInclude
        private final RootPage partMetastoreReuseListRoot;

        /**
         * @param treeRoot Metadata storage root.
         * @param reuseListRoot Reuse list root.
         */
        Metas(RootPage treeRoot, RootPage reuseListRoot, RootPage pendingTreeRoot, RootPage partMetastoreReuseListRoot) {
            this.treeRoot = treeRoot;
            this.reuseListRoot = reuseListRoot;
            this.pendingTreeRoot = pendingTreeRoot;
            this.partMetastoreReuseListRoot = partMetastoreReuseListRoot;
        }

        /** {@inheritDoc} */
        @Override public String toString() {
            return S.toString(Metas.class, this);
        }
    }

    /**
     *
     */
    public class GridCacheDataStore implements CacheDataStore {
        /** */
        private final int partId;

        /** */
        private String name;

        /** */
        private volatile DefaultFreeList<CacheDataRow> freeList;

        /** */
        private PendingEntriesTree pendingTree;

        /** */
        private volatile CacheDataStore delegate;

<<<<<<< HEAD
        /** */
        private PartitionMetaStorage<SimpleDataRow> partStorage;

        /** Timestamp when next clean try will be allowed for current partition.
         * Used for fine-grained throttling on per-partition basis. */
=======
        /**
         * Cache id which should be throttled.
         */
        private volatile int lastThrottledCacheId;

        /**
         * Timestamp when next clean try will be allowed for the current partition
         * in accordance with the value of {@code lastThrottledCacheId}.
         * Used for fine-grained throttling on per-partition basis.
         */
>>>>>>> b221ab8d
        private volatile long nextStoreCleanTime;

        /** */
        private final boolean exists;

        /** */
        private final AtomicBoolean init = new AtomicBoolean();

        /** */
        private final CountDownLatch latch = new CountDownLatch(1);

        /**
         * @param partId Partition.
         * @param exists {@code True} if store for this index exists.
         */
        private GridCacheDataStore(int partId, boolean exists) {
            this.partId = partId;
            this.exists = exists;

            name = treeName(partId);
        }

        /**
         * @return Store delegate.
         * @throws IgniteCheckedException If failed.
         */
        private CacheDataStore init0(boolean checkExists) throws IgniteCheckedException {
            CacheDataStore delegate0 = delegate;

            if (delegate0 != null)
                return delegate0;

            if (checkExists) {
                if (!exists)
                    return null;
            }

            if (init.compareAndSet(false, true)) {
                IgniteCacheDatabaseSharedManager dbMgr = ctx.database();

                dbMgr.checkpointReadLock();

                try {
                    Metas metas = getOrAllocatePartitionMetas();

                    if (PageIdUtils.partId(metas.reuseListRoot.pageId().pageId()) != partId ||
                        PageIdUtils.partId(metas.treeRoot.pageId().pageId()) != partId ||
                        PageIdUtils.partId(metas.pendingTreeRoot.pageId().pageId()) != partId) {
                        throw new IgniteCheckedException("Invalid meta root allocated [" +
                            "cacheOrGroupName=" + grp.cacheOrGroupName() +
                            ", partId=" + partId +
                            ", metas=" + metas + ']');
                    }

                    RootPage reuseRoot = metas.reuseListRoot;

                    freeList = new CacheFreeListImpl(
                        grp.groupId(),
                        grp.cacheOrGroupName() + "-" + partId,
                        grp.dataRegion().memoryMetrics(),
                        grp.dataRegion(),
                        null,
                        ctx.wal(),
                        reuseRoot.pageId().pageId(),
                        reuseRoot.isAllocated()) {
                        /** {@inheritDoc} */
                        @Override protected long allocatePageNoReuse() throws IgniteCheckedException {
                            assert grp.shared().database().checkpointLockIsHeldByThread();

                            return pageMem.allocatePage(grpId, partId, PageIdAllocator.FLAG_DATA);
                        }
                    };

                    RootPage partMetastoreReuseListRoot = metas.partMetastoreReuseListRoot;

                    partStorage = new PartitionMetaStorageImpl<SimpleDataRow>(
                        grp.groupId(),
                        grp.cacheOrGroupName() + "-partstore-" + partId,
                        grp.dataRegion().memoryMetrics(),
                        grp.dataRegion(),
                        freeList,
                        ctx.wal(),
                        partMetastoreReuseListRoot.pageId().pageId(),
                        partMetastoreReuseListRoot.isAllocated()) {
                        /** {@inheritDoc} */
                        @Override protected long allocatePageNoReuse() throws IgniteCheckedException {
                            assert grp.shared().database().checkpointLockIsHeldByThread();

                            return pageMem.allocatePage(grpId, partId, PageIdAllocator.FLAG_DATA);
                        }
                    };

                    CacheDataRowStore rowStore = new CacheDataRowStore(grp, freeList, partId);

                    RootPage treeRoot = metas.treeRoot;

                    CacheDataTree dataTree = new CacheDataTree(
                        grp,
                        name,
                        freeList,
                        rowStore,
                        treeRoot.pageId().pageId(),
                        treeRoot.isAllocated()) {
                        /** {@inheritDoc} */
                        @Override protected long allocatePageNoReuse() throws IgniteCheckedException {
                            assert grp.shared().database().checkpointLockIsHeldByThread();

                            return pageMem.allocatePage(grpId, partId, PageIdAllocator.FLAG_DATA);
                        }
                    };

                    RootPage pendingTreeRoot = metas.pendingTreeRoot;

                    final PendingEntriesTree pendingTree0 = new PendingEntriesTree(
                        grp,
                        "PendingEntries-" + partId,
                        grp.dataRegion().pageMemory(),
                        pendingTreeRoot.pageId().pageId(),
                        freeList,
                        pendingTreeRoot.isAllocated()) {
                        /** {@inheritDoc} */
                        @Override protected long allocatePageNoReuse() throws IgniteCheckedException {
                            assert grp.shared().database().checkpointLockIsHeldByThread();

                            return pageMem.allocatePage(grpId, partId, PageIdAllocator.FLAG_DATA);
                        }
                    };

                    PageMemoryEx pageMem = (PageMemoryEx)grp.dataRegion().pageMemory();

                    delegate0 = new CacheDataStoreImpl(partId, name, rowStore, dataTree) {
                        /** {@inheritDoc} */
                        @Override public PendingEntriesTree pendingTree() {
                            return pendingTree0;
                        }

                        /** {@inheritDoc} */
                        @Override public void preload() throws IgniteCheckedException {
                            IgnitePageStoreManager pageStoreMgr = ctx.pageStore();

                            if (pageStoreMgr == null)
                                return;

                            final int pages = pageStoreMgr.pages(grp.groupId(), partId);

                            long pageId = pageMem.partitionMetaPageId(grp.groupId(), partId);

                            // For each page sequentially pin/unpin.
                            for (int pageNo = 0; pageNo < pages; pageId++, pageNo++) {
                                long pagePointer = -1;

                                try {
                                    pagePointer = pageMem.acquirePage(grp.groupId(), pageId);
                                }
                                finally {
                                    if (pagePointer != -1)
                                        pageMem.releasePage(grp.groupId(), pageId, pagePointer);
                                }
                            }
                        }
                    };

                    pendingTree = pendingTree0;

                    if (!pendingTree0.isEmpty())
                        grp.caches().forEach(cctx -> cctx.ttl().hasPendingEntries(true));

                    int grpId = grp.groupId();
                    long partMetaId = pageMem.partitionMetaPageId(grpId, partId);
                    long partMetaPage = pageMem.acquirePage(grpId, partMetaId);

                    try {
                        long pageAddr = pageMem.readLock(grpId, partMetaId, partMetaPage);

                        try {
                            if (PageIO.getType(pageAddr) != 0) {
                                PagePartitionMetaIOV2 io = (PagePartitionMetaIOV2)PagePartitionMetaIO.VERSIONS.latest();

                                Map<Integer, Long> cacheSizes = null;

                                if (grp.sharedGroup())
                                    cacheSizes = readSharedGroupCacheSizes(pageMem, grpId, io.getCountersPageId(pageAddr));

                                long link = io.getGapsLink(pageAddr);

                                byte[] data = link == 0 ? null : partStorage.readRow(link);

                                delegate0.init(io.getSize(pageAddr), io.getUpdateCounter(pageAddr), cacheSizes, data);

                                globalRemoveId().setIfGreater(io.getGlobalRemoveId(pageAddr));
                            }
                        }
                        finally {
                            pageMem.readUnlock(grpId, partMetaId, partMetaPage);
                        }
                    }
                    finally {
                        pageMem.releasePage(grpId, partMetaId, partMetaPage);
                    }

                    delegate = delegate0;
                }
                catch (Throwable ex) {
                    U.error(log, "Unhandled exception during page store initialization. All further operations will " +
                        "be failed and local node will be stopped.", ex);

                    ctx.kernalContext().failure().process(new FailureContext(FailureType.CRITICAL_ERROR, ex));

                    throw ex;
                }
                finally {
                    latch.countDown();

                    dbMgr.checkpointReadUnlock();
                }
            }
            else {
                U.await(latch);

                delegate0 = delegate;

                if (delegate0 == null)
                    throw new IgniteCheckedException("Cache store initialization failed.");
            }

            return delegate0;
        }

        /**
         * @return Partition metas.
         */
        private Metas getOrAllocatePartitionMetas() throws IgniteCheckedException {
            PageMemoryEx pageMem = (PageMemoryEx)grp.dataRegion().pageMemory();
            IgniteWriteAheadLogManager wal = ctx.wal();

            int grpId = grp.groupId();
            long partMetaId = pageMem.partitionMetaPageId(grpId, partId);

            long partMetaPage = pageMem.acquirePage(grpId, partMetaId);
            try {
                boolean allocated = false;
                boolean pendingTreeAllocated = false;
                boolean partMetastoreReuseListAllocated = false;

                long pageAddr = pageMem.writeLock(grpId, partMetaId, partMetaPage);
                try {
                    long treeRoot, reuseListRoot, pendingTreeRoot, partMetaStoreReuseListRoot;

                    // Initialize new page.
                    if (PageIO.getType(pageAddr) != PageIO.T_PART_META) {
                        PagePartitionMetaIOV2 io = (PagePartitionMetaIOV2)PagePartitionMetaIO.VERSIONS.latest();

                        io.initNewPage(pageAddr, partMetaId, pageMem.realPageSize(grpId));

                        treeRoot = pageMem.allocatePage(grpId, partId, PageMemory.FLAG_DATA);
                        reuseListRoot = pageMem.allocatePage(grpId, partId, PageMemory.FLAG_DATA);
                        pendingTreeRoot = pageMem.allocatePage(grpId, partId, PageMemory.FLAG_DATA);
                        partMetaStoreReuseListRoot = pageMem.allocatePage(grpId, partId, PageMemory.FLAG_DATA);

                        assert PageIdUtils.flag(treeRoot) == PageMemory.FLAG_DATA;
                        assert PageIdUtils.flag(reuseListRoot) == PageMemory.FLAG_DATA;
                        assert PageIdUtils.flag(pendingTreeRoot) == PageMemory.FLAG_DATA;
                        assert PageIdUtils.flag(partMetaStoreReuseListRoot) == PageMemory.FLAG_DATA;

                        io.setTreeRoot(pageAddr, treeRoot);
                        io.setReuseListRoot(pageAddr, reuseListRoot);
                        io.setPendingTreeRoot(pageAddr, pendingTreeRoot);
                        io.setPartitionMetaStoreReuseListRoot(pageAddr, partMetaStoreReuseListRoot);

                        if (PageHandler.isWalDeltaRecordNeeded(pageMem, grpId, partMetaId, partMetaPage, wal, null)) {
                            wal.log(new PageSnapshot(new FullPageId(partMetaId, grpId), pageAddr,
                                pageMem.pageSize(), pageMem.realPageSize(grpId)));
                        }

                        allocated = true;
                    }
                    else {
                        PagePartitionMetaIO io = PageIO.getPageIO(pageAddr);

                        treeRoot = io.getTreeRoot(pageAddr);
                        reuseListRoot = io.getReuseListRoot(pageAddr);

                        int pageVer = PagePartitionMetaIO.getVersion(pageAddr);

                        if (pageVer < 2) {
                            assert pageVer == 1;

                            if (log.isDebugEnabled())
                                log.info("Upgrade partition meta page version: [part=" + partId +
                                    ", grpId=" + grpId + ", oldVer=" + pageVer +
                                    ", newVer=" + io.getVersion()
                                );

                            io = PagePartitionMetaIO.VERSIONS.latest();

                            ((PagePartitionMetaIOV2)io).upgradePage(pageAddr);

                            pendingTreeRoot = pageMem.allocatePage(grpId, partId, PageMemory.FLAG_DATA);
                            partMetaStoreReuseListRoot = pageMem.allocatePage(grpId, partId, PageMemory.FLAG_DATA);

                            io.setPendingTreeRoot(pageAddr, pendingTreeRoot);
                            io.setPartitionMetaStoreReuseListRoot(pageAddr, partMetaStoreReuseListRoot);

                            if (PageHandler.isWalDeltaRecordNeeded(pageMem, grpId, partMetaId, partMetaPage, wal,
                                null)) {
                                wal.log(new PageSnapshot(new FullPageId(partMetaId, grpId), pageAddr,
                                    pageMem.pageSize(), pageMem.realPageSize(grpId)));
                            }

                            pendingTreeAllocated = partMetastoreReuseListAllocated = true;
                        }
                        else {
                            pendingTreeRoot = io.getPendingTreeRoot(pageAddr);
                            partMetaStoreReuseListRoot = io.getPartitionMetaStoreReuseListRoot(pageAddr);

                            if (partMetaStoreReuseListRoot == 0) {
                                partMetaStoreReuseListRoot = pageMem.allocatePage(grpId, partId, PageMemory.FLAG_DATA);

                                if (PageHandler.isWalDeltaRecordNeeded(pageMem, grpId, partMetaId, partMetaPage, wal,
                                    null)) {
                                    wal.log(new PageSnapshot(new FullPageId(partMetaId, grpId), pageAddr,
                                        pageMem.pageSize(), pageMem.realPageSize(grpId)));
                                }

                                partMetastoreReuseListAllocated = true;
                            }
                        }

                        if (PageIdUtils.flag(treeRoot) != PageMemory.FLAG_DATA)
                            throw new StorageException("Wrong tree root page id flag: treeRoot="
                                + U.hexLong(treeRoot) + ", part=" + partId + ", grpId=" + grpId);

                        if (PageIdUtils.flag(reuseListRoot) != PageMemory.FLAG_DATA)
                            throw new StorageException("Wrong reuse list root page id flag: reuseListRoot="
                                + U.hexLong(reuseListRoot) + ", part=" + partId + ", grpId=" + grpId);

                        if (PageIdUtils.flag(pendingTreeRoot) != PageMemory.FLAG_DATA)
                            throw new StorageException("Wrong pending tree root page id flag: reuseListRoot="
                                + U.hexLong(reuseListRoot) + ", part=" + partId + ", grpId=" + grpId);

                        if (PageIdUtils.flag(partMetaStoreReuseListRoot) != PageMemory.FLAG_DATA)
                            throw new StorageException("Wrong partition meta store list root page id flag: partMetaStoreReuseListRoot="
                                + U.hexLong(partMetaStoreReuseListRoot) + ", part=" + partId + ", grpId=" + grpId);
                    }

                    return new Metas(
                        new RootPage(new FullPageId(treeRoot, grpId), allocated),
                        new RootPage(new FullPageId(reuseListRoot, grpId), allocated),
                        new RootPage(new FullPageId(pendingTreeRoot, grpId), allocated || pendingTreeAllocated),
                        new RootPage(new FullPageId(partMetaStoreReuseListRoot, grpId), allocated || partMetastoreReuseListAllocated));
                }
                finally {
                    pageMem.writeUnlock(grpId, partMetaId, partMetaPage, null,
                        allocated || pendingTreeAllocated || partMetastoreReuseListAllocated);
                }
            }
            finally {
                pageMem.releasePage(grpId, partMetaId, partMetaPage);
            }
        }

        /** {@inheritDoc} */
        @Override public int partId() {
            return partId;
        }

        /** {@inheritDoc} */
        @Override public String name() {
            return name;
        }

        /** {@inheritDoc} */
        @Override public RowStore rowStore() {
            CacheDataStore delegate0 = delegate;

            return delegate0 == null ? null : delegate0.rowStore();
        }

        /** {@inheritDoc} */
        @Override public long fullSize() {
            try {
                CacheDataStore delegate0 = init0(true);

                return delegate0 == null ? 0 : delegate0.fullSize();
            }
            catch (IgniteCheckedException e) {
                throw new IgniteException(e);
            }
        }

        /** {@inheritDoc} */
        @Override public boolean isEmpty() {
            try {
                CacheDataStore delegate0 = init0(true);

                return delegate0 == null || delegate0.isEmpty();
            }
            catch (IgniteCheckedException e) {
                throw new IgniteException(e);
            }
        }

        /** {@inheritDoc} */
        @Override public long cacheSize(int cacheId) {
            try {
                CacheDataStore delegate0 = init0(true);

                return delegate0 == null ? 0 : delegate0.cacheSize(cacheId);
            }
            catch (IgniteCheckedException e) {
                throw new IgniteException(e);
            }
        }

        /** {@inheritDoc} */
        @Override public Map<Integer, Long> cacheSizes() {
            try {
                CacheDataStore delegate0 = init0(true);

                return delegate0 == null ? null : delegate0.cacheSizes();
            }
            catch (IgniteCheckedException e) {
                throw new IgniteException(e);
            }
        }

        /** {@inheritDoc} */
        @Override public void updateSize(int cacheId, long delta) {
            try {
                CacheDataStore delegate0 = init0(false);

                if (delegate0 != null)
                    delegate0.updateSize(cacheId, delta);
            }
            catch (IgniteCheckedException e) {
                throw new IgniteException(e);
            }
        }

        /** {@inheritDoc} */
        @Override public long updateCounter() {
            try {
                CacheDataStore delegate0 = init0(true);

                return delegate0 == null ? 0 : delegate0.updateCounter();
            }
            catch (IgniteCheckedException e) {
                throw new IgniteException(e);
            }
        }

        /** {@inheritDoc} */
        @Override public PartitionUpdateCounter partUpdateCounter() {
            try {
                CacheDataStore delegate0 = init0(true);

                return delegate0 == null ? null : delegate0.partUpdateCounter();
            }
            catch (IgniteCheckedException e) {
                throw new IgniteException(e);
            }
        }

        /** {@inheritDoc} */
        @Override public long getAndIncrementUpdateCounter(long delta) {
            try {
                CacheDataStore delegate0 = init0(false);

                return delegate0 == null ? 0 : delegate0.getAndIncrementUpdateCounter(delta);
            }
            catch (IgniteCheckedException e) {
                throw new IgniteException(e);
            }
        }

        /** {@inheritDoc} */
        @Override public void init(long size, long updCntr, @Nullable Map<Integer, Long> cacheSizes, byte[] gaps) {
            throw new IllegalStateException("Should be never called.");
        }

        /** {@inheritDoc} */
        @Override public long reserve(long delta) {
            try {
                CacheDataStore delegate0 = init0(false);

                if (delegate0 == null)
                    throw new IllegalStateException("Should be never called.");

                return delegate0.reserve(delta);
            }
            catch (IgniteCheckedException e) {
                throw new IgniteException(e);
            }
        }

        /** {@inheritDoc} */
        @Override public void updateCounter(long val) {
            try {
                CacheDataStore delegate0 = init0(false);

                if (delegate0 != null)
                    delegate0.updateCounter(val);
            }
            catch (IgniteCheckedException e) {
                throw new IgniteException(e);
            }
        }

        /** {@inheritDoc} */
        @Override public boolean updateCounter(long start, long delta) {
            try {
                CacheDataStore delegate0 = init0(false);

                return delegate0 != null && delegate0.updateCounter(start, delta);
            }
            catch (IgniteCheckedException e) {
                throw new IgniteException(e);
            }
        }

        /** {@inheritDoc} */
        @Override public GridLongList finalizeUpdateCounters() {
            try {
                CacheDataStore delegate0 = init0(true);

                return delegate0 != null ? delegate0.finalizeUpdateCounters() : null;
            }
            catch (IgniteCheckedException e) {
                throw new IgniteException(e);
            }
        }

        /** {@inheritDoc} */
        @Override public long nextUpdateCounter() {
            try {
                CacheDataStore delegate0 = init0(false);

                if (delegate0 == null)
                    throw new IllegalStateException("Should be never called.");

                // TODO throw exception
                return delegate0.nextUpdateCounter();
            }
            catch (IgniteCheckedException e) {
                throw new IgniteException(e);
            }
        }

        /** {@inheritDoc} */
        @Override public long initialUpdateCounter() {
            try {
                CacheDataStore delegate0 = init0(true);

                return delegate0 == null ? 0 : delegate0.initialUpdateCounter();
            }
            catch (IgniteCheckedException e) {
                throw new IgniteException(e);
            }
        }

        /** {@inheritDoc} */
        @Override public void updateInitialCounter(long cntr) {
            try {
                CacheDataStore delegate0 = init0(true);

                if (delegate0 == null)
                    throw new IllegalStateException("Should be never called.");

                delegate0.updateInitialCounter(cntr);
            }
            catch (IgniteCheckedException e) {
                throw new IgniteException(e);
            }
        }

        /** {@inheritDoc} */
        @Override public void setRowCacheCleaner(GridQueryRowCacheCleaner rowCacheCleaner) {
            try {
                CacheDataStore delegate0 = init0(true);

                if (delegate0 != null)
                    delegate0.setRowCacheCleaner(rowCacheCleaner);
            }
            catch (IgniteCheckedException e) {
                throw new IgniteException(e);
            }
        }

        /** {@inheritDoc} */
        @Override public void update(
            GridCacheContext cctx,
            KeyCacheObject key,
            CacheObject val,
            GridCacheVersion ver,
            long expireTime,
            @Nullable CacheDataRow oldRow
        ) throws IgniteCheckedException {
            assert ctx.database().checkpointLockIsHeldByThread();

            CacheDataStore delegate = init0(false);

            delegate.update(cctx, key, val, ver, expireTime, oldRow);
        }

        /** {@inheritDoc} */
        @Override public boolean mvccInitialValue(
            GridCacheContext cctx,
            KeyCacheObject key,
            @Nullable CacheObject val,
            GridCacheVersion ver,
            long expireTime,
            MvccVersion mvccVer,
            MvccVersion newMvccVer)
            throws IgniteCheckedException
        {
            CacheDataStore delegate = init0(false);

            return delegate.mvccInitialValue(cctx, key, val, ver, expireTime, mvccVer, newMvccVer);
        }
        
        /** {@inheritDoc} */
        @Override public boolean mvccApplyHistoryIfAbsent(
            GridCacheContext cctx,
            KeyCacheObject key,
            List<GridCacheMvccEntryInfo> hist)
            throws IgniteCheckedException {
            CacheDataStore delegate = init0(false);

            return delegate.mvccApplyHistoryIfAbsent(cctx, key, hist);
        }

        /** {@inheritDoc} */
        @Override public boolean mvccUpdateRowWithPreloadInfo(
            GridCacheContext cctx,
            KeyCacheObject key,
            @Nullable CacheObject val,
            GridCacheVersion ver,
            long expireTime,
            MvccVersion mvccVer,
            MvccVersion newMvccVer,
            byte mvccTxState,
            byte newMvccTxState) throws IgniteCheckedException {

            CacheDataStore delegate = init0(false);

            return delegate.mvccUpdateRowWithPreloadInfo(cctx,
                key,
                val,
                ver,
                expireTime,
                mvccVer,
                newMvccVer,
                mvccTxState,
                newMvccTxState);
        }

        /** {@inheritDoc} */
        @Override public MvccUpdateResult mvccUpdate(
            GridCacheContext cctx,
            KeyCacheObject key,
            CacheObject val,
            GridCacheVersion ver,
            long expireTime,
            MvccSnapshot mvccVer,
            CacheEntryPredicate filter,
            EntryProcessor entryProc,
            Object[] invokeArgs,
            boolean primary,
            boolean needHistory,
            boolean noCreate,
            boolean needOldVal,
            boolean retVal,
            boolean keepBinary) throws IgniteCheckedException {
            CacheDataStore delegate = init0(false);

            return delegate.mvccUpdate(cctx, key, val, ver, expireTime, mvccVer, filter, entryProc, invokeArgs, primary,
                needHistory, noCreate, needOldVal, retVal, keepBinary);
        }

        /** {@inheritDoc} */
        @Override public MvccUpdateResult mvccRemove(
            GridCacheContext cctx,
            KeyCacheObject key,
            MvccSnapshot mvccVer,
            CacheEntryPredicate filter,
            boolean primary,
            boolean needHistory,
            boolean needOldVal,
            boolean retVal) throws IgniteCheckedException {
            CacheDataStore delegate = init0(false);

            return delegate.mvccRemove(cctx, key, mvccVer,filter,  primary, needHistory, needOldVal, retVal);
        }

        /** {@inheritDoc} */
        @Override public MvccUpdateResult mvccLock(
            GridCacheContext cctx,
            KeyCacheObject key,
            MvccSnapshot mvccSnapshot) throws IgniteCheckedException {
            CacheDataStore delegate = init0(false);

            return delegate.mvccLock(cctx, key, mvccSnapshot);
        }

        /** {@inheritDoc} */
        @Override public void mvccRemoveAll(GridCacheContext cctx, KeyCacheObject key) throws IgniteCheckedException {
            CacheDataStore delegate = init0(false);

            delegate.mvccRemoveAll(cctx, key);
        }

        /** {@inheritDoc} */
        @Override public void mvccApplyUpdate(GridCacheContext cctx, KeyCacheObject key, CacheObject val, GridCacheVersion ver,
            long expireTime, MvccVersion mvccVer) throws IgniteCheckedException {
            CacheDataStore delegate = init0(false);

            delegate.mvccApplyUpdate(cctx, key, val, ver, expireTime, mvccVer);
        }

        /** {@inheritDoc} */
        @Override public CacheDataRow createRow(
            GridCacheContext cctx,
            KeyCacheObject key,
            CacheObject val,
            GridCacheVersion ver,
            long expireTime,
            @Nullable CacheDataRow oldRow) throws IgniteCheckedException {
            assert ctx.database().checkpointLockIsHeldByThread();

            CacheDataStore delegate = init0(false);

            return delegate.createRow(cctx, key, val, ver, expireTime, oldRow);
        }

        /** {@inheritDoc} */
        @Override public int cleanup(GridCacheContext cctx,
            @Nullable List<MvccLinkAwareSearchRow> cleanupRows) throws IgniteCheckedException {
            CacheDataStore delegate = init0(false);

            return delegate.cleanup(cctx, cleanupRows);
        }

        /** {@inheritDoc} */
        @Override public void updateTxState(GridCacheContext cctx, CacheSearchRow row) throws IgniteCheckedException {
            CacheDataStore delegate = init0(false);

            delegate.updateTxState(cctx, row);
        }

        /** {@inheritDoc} */
        @Override public void invoke(GridCacheContext cctx, KeyCacheObject key, OffheapInvokeClosure c)
            throws IgniteCheckedException {
            assert ctx.database().checkpointLockIsHeldByThread();

            CacheDataStore delegate = init0(false);

            delegate.invoke(cctx, key, c);
        }

        /** {@inheritDoc} */
        @Override public void remove(GridCacheContext cctx, KeyCacheObject key, int partId)
            throws IgniteCheckedException {
            assert ctx.database().checkpointLockIsHeldByThread();

            CacheDataStore delegate = init0(false);

            delegate.remove(cctx, key, partId);
        }

        /** {@inheritDoc} */
        @Override public CacheDataRow find(GridCacheContext cctx, KeyCacheObject key) throws IgniteCheckedException {
            CacheDataStore delegate = init0(true);

            if (delegate != null)
                return delegate.find(cctx, key);

            return null;
        }

        /** {@inheritDoc} */
        @Override public CacheDataRow mvccFind(GridCacheContext cctx, KeyCacheObject key, MvccSnapshot snapshot)
            throws IgniteCheckedException {
            CacheDataStore delegate = init0(true);

            if (delegate != null)
                return delegate.mvccFind(cctx, key, snapshot);

            return null;
        }

        /** {@inheritDoc} */
        @Override public List<IgniteBiTuple<Object, MvccVersion>> mvccFindAllVersions(GridCacheContext cctx, KeyCacheObject key)
            throws IgniteCheckedException {
            CacheDataStore delegate = init0(true);

            if (delegate != null)
                return delegate.mvccFindAllVersions(cctx, key);

            return Collections.emptyList();
        }

        /** {@inheritDoc} */
        @Override public GridCursor<CacheDataRow> mvccAllVersionsCursor(GridCacheContext cctx,
            KeyCacheObject key, Object x) throws IgniteCheckedException {
            CacheDataStore delegate = init0(true);

            if (delegate != null)
                return delegate.mvccAllVersionsCursor(cctx, key, x);

            return EMPTY_CURSOR;
        }


        /** {@inheritDoc} */
        @Override public GridCursor<? extends CacheDataRow> cursor() throws IgniteCheckedException {
            CacheDataStore delegate = init0(true);

            if (delegate != null)
                return delegate.cursor();

            return EMPTY_CURSOR;
        }

        /** {@inheritDoc} */
        @Override public GridCursor<? extends CacheDataRow> cursor(Object x) throws IgniteCheckedException {
            CacheDataStore delegate = init0(true);

            if (delegate != null)
                return delegate.cursor(x);

            return EMPTY_CURSOR;
        }

        /** {@inheritDoc} */
        @Override public GridCursor<? extends CacheDataRow> cursor(MvccSnapshot mvccSnapshot)
            throws IgniteCheckedException {
            CacheDataStore delegate = init0(true);

            if (delegate != null)
                return delegate.cursor(mvccSnapshot);

            return EMPTY_CURSOR;
        }

        /** {@inheritDoc} */
        @Override public GridCursor<? extends CacheDataRow> cursor(
            int cacheId,
            KeyCacheObject lower,
            KeyCacheObject upper) throws IgniteCheckedException {
            CacheDataStore delegate = init0(true);

            if (delegate != null)
                return delegate.cursor(cacheId, lower, upper);

            return EMPTY_CURSOR;
        }

        /** {@inheritDoc} */
        @Override public GridCursor<? extends CacheDataRow> cursor(int cacheId,
            KeyCacheObject lower,
            KeyCacheObject upper,
            Object x)
            throws IgniteCheckedException {
            CacheDataStore delegate = init0(true);

            if (delegate != null)
                return delegate.cursor(cacheId, lower, upper, x);

            return EMPTY_CURSOR;
        }

        /** {@inheritDoc} */
        @Override public GridCursor<? extends CacheDataRow> cursor(int cacheId,
            KeyCacheObject lower,
            KeyCacheObject upper,
            Object x,
            MvccSnapshot mvccSnapshot)
            throws IgniteCheckedException {
            CacheDataStore delegate = init0(true);

            if (delegate != null)
                return delegate.cursor(cacheId, lower, upper, x, mvccSnapshot);

            return EMPTY_CURSOR;
        }

        /** {@inheritDoc} */
        @Override public void destroy() throws IgniteCheckedException {
            // No need to destroy delegate.
        }

        /** {@inheritDoc} */
        @Override public GridCursor<? extends CacheDataRow> cursor(int cacheId) throws IgniteCheckedException {
            CacheDataStore delegate = init0(true);

            if (delegate != null)
                return delegate.cursor(cacheId);

            return EMPTY_CURSOR;
        }

        /** {@inheritDoc} */
        @Override public GridCursor<? extends CacheDataRow> cursor(int cacheId,
            MvccSnapshot mvccSnapshot) throws IgniteCheckedException {
            CacheDataStore delegate = init0(true);

            if (delegate != null)
                return delegate.cursor(cacheId, mvccSnapshot);

            return EMPTY_CURSOR;
        }

        /** {@inheritDoc} */
        @Override public void clear(int cacheId) throws IgniteCheckedException {
            CacheDataStore delegate0 = init0(true);

            if (delegate0 == null)
                return;

            ctx.database().checkpointReadLock();
            try {
                // Clear persistent pendingTree
                if (pendingTree != null) {
                    PendingRow row = new PendingRow(cacheId);

                    GridCursor<PendingRow> cursor = pendingTree.find(row, row, PendingEntriesTree.WITHOUT_KEY);

                    while (cursor.next()) {
                        PendingRow row0 = cursor.get();

                        assert row0.link != 0 : row;

                        boolean res = pendingTree.removex(row0);

                        assert res;
                    }
                }

                delegate0.clear(cacheId);
            }
            finally {
                ctx.database().checkpointReadUnlock();
            }
        }

        /**
         * Gets the number of entries pending expire.
         *
         * @return Number of pending entries.
         * @throws IgniteCheckedException If failed to get number of pending entries.
         */
        public long expiredSize() throws IgniteCheckedException {
            CacheDataStore delegate0 = init0(true);

            return delegate0 == null ? 0 : pendingTree.size();
        }

        /**
         * Try to remove expired entries from data store.
         *
         * @param cctx Cache context.
         * @param c Expiry closure that should be applied to expired entry. See {@link GridCacheTtlManager} for details.
         * @param amount Limit of processed entries by single call, {@code -1} for no limit.
         * @return cleared entries count.
         * @throws IgniteCheckedException If failed.
         */
        public int purgeExpired(
            GridCacheContext cctx,
            IgniteInClosure2X<GridCacheEntryEx, GridCacheVersion> c,
            int amount
        ) throws IgniteCheckedException {
            CacheDataStore delegate0 = init0(true);

            long now = U.currentTimeMillis();

            if (delegate0 == null || (cctx.cacheId() == lastThrottledCacheId && nextStoreCleanTime > now))
                return 0;

            assert pendingTree != null : "Partition data store was not initialized.";

            int cleared = purgeExpiredInternal(cctx, c, amount);

            // Throttle if there is nothing to clean anymore.
            if (cleared < amount) {
                lastThrottledCacheId = cctx.cacheId();

                nextStoreCleanTime = now + GridCacheTtlManager.UNWIND_THROTTLING_TIMEOUT;
            }

            return cleared;
        }

        /**
         * Removes expired entries from data store.
         *
         * @param cctx Cache context.
         * @param c Expiry closure that should be applied to expired entry. See {@link GridCacheTtlManager} for details.
         * @param amount Limit of processed entries by single call, {@code -1} for no limit.
         * @return cleared entries count.
         * @throws IgniteCheckedException If failed.
         */
        private int purgeExpiredInternal(
            GridCacheContext cctx,
            IgniteInClosure2X<GridCacheEntryEx, GridCacheVersion> c,
            int amount
        ) throws IgniteCheckedException {
            GridDhtLocalPartition part = cctx.topology().localPartition(partId, AffinityTopologyVersion.NONE, false, false);

            // Skip non-owned partitions.
            if (part == null || part.state() != OWNING)
                return 0;

            cctx.shared().database().checkpointReadLock();
            try {
                if (!part.reserve())
                    return 0;

                try {
                    if (part.state() != OWNING)
                        return 0;

                    long now = U.currentTimeMillis();

                    GridCursor<PendingRow> cur;

                    if (grp.sharedGroup())
                        cur = pendingTree.find(new PendingRow(cctx.cacheId()), new PendingRow(cctx.cacheId(), now, 0));
                    else
                        cur = pendingTree.find(null, new PendingRow(CU.UNDEFINED_CACHE_ID, now, 0));

                    if (!cur.next())
                        return 0;

                    GridCacheVersion obsoleteVer = null;

                    int cleared = 0;

                    do {
                        PendingRow row = cur.get();

                        if (amount != -1 && cleared > amount)
                            return cleared;

                        assert row.key != null && row.link != 0 && row.expireTime != 0 : row;

                        row.key.partition(partId);

                        if (pendingTree.removex(row)) {
                            if (obsoleteVer == null)
                                obsoleteVer = ctx.versions().next();

                            GridCacheEntryEx e1 = cctx.cache().entryEx(row.key);

                            if (e1 != null)
                                c.apply(e1, obsoleteVer);
                        }

                        cleared++;
                    }
                    while (cur.next());

                    return cleared;
                }
                finally {
                    part.release();
                }
            }
            finally {
                cctx.shared().database().checkpointReadUnlock();
            }
        }

        /** {@inheritDoc} */
        @Override public PendingEntriesTree pendingTree() {
            try {
                CacheDataStore delegate0 = init0(true);

                return delegate0 == null ? null : pendingTree;
            }
            catch (IgniteCheckedException e) {
                throw new IgniteException(e);
            }
        }

        /** {@inheritDoc} */
        @Override public void preload() throws IgniteCheckedException {
            CacheDataStore delegate0 = init0(true);

            if (delegate0 != null)
                delegate0.preload();
        }

        /** {@inheritDoc} */
        @Override public void resetUpdateCounters() {
            try {
                CacheDataStore delegate0 = init0(true);

                if (delegate0 == null)
                    return;

                delegate0.resetUpdateCounters();
            }
            catch (IgniteCheckedException e) {
                throw new IgniteException(e);
            }
        }

        @Override public PartitionMetaStorage partStorage() {
            return partStorage;
        }
    }

    /**
     *
     */
    public static final GridCursor<CacheDataRow> EMPTY_CURSOR = new GridCursor<CacheDataRow>() {
        /** {@inheritDoc} */
        @Override public boolean next() {
            return false;
        }

        /** {@inheritDoc} */
        @Override public CacheDataRow get() {
            return null;
        }
    };
}<|MERGE_RESOLUTION|>--- conflicted
+++ resolved
@@ -1515,13 +1515,6 @@
         /** */
         private volatile CacheDataStore delegate;
 
-<<<<<<< HEAD
-        /** */
-        private PartitionMetaStorage<SimpleDataRow> partStorage;
-
-        /** Timestamp when next clean try will be allowed for current partition.
-         * Used for fine-grained throttling on per-partition basis. */
-=======
         /**
          * Cache id which should be throttled.
          */
@@ -1532,7 +1525,11 @@
          * in accordance with the value of {@code lastThrottledCacheId}.
          * Used for fine-grained throttling on per-partition basis.
          */
->>>>>>> b221ab8d
+        /** */
+        private PartitionMetaStorage<SimpleDataRow> partStorage;
+
+        /** Timestamp when next clean try will be allowed for current partition.
+         * Used for fine-grained throttling on per-partition basis. */
         private volatile long nextStoreCleanTime;
 
         /** */
