/*
 * Licensed to the Apache Software Foundation (ASF) under one or more
 * contributor license agreements.  See the NOTICE file distributed with
 * this work for additional information regarding copyright ownership.
 * The ASF licenses this file to You under the Apache License, Version 2.0
 * (the "License"); you may not use this file except in compliance with
 * the License.  You may obtain a copy of the License at
 *
 *      http://www.apache.org/licenses/LICENSE-2.0
 *
 * Unless required by applicable law or agreed to in writing, software
 * distributed under the License is distributed on an "AS IS" BASIS,
 * WITHOUT WARRANTIES OR CONDITIONS OF ANY KIND, either express or implied.
 * See the License for the specific language governing permissions and
 * limitations under the License.
 */

package org.apache.ignite.internal.processors.cache.persistence;

import java.util.Collections;
import java.util.HashMap;
import java.util.HashSet;
import java.util.Iterator;
import java.util.List;
import java.util.Map;
import java.util.NoSuchElementException;
import java.util.Set;
import java.util.concurrent.CountDownLatch;
import java.util.concurrent.Executor;
import java.util.concurrent.atomic.AtomicBoolean;
import javax.cache.processor.EntryProcessor;
import org.apache.ignite.IgniteCheckedException;
import org.apache.ignite.IgniteException;
import org.apache.ignite.IgniteLogger;
import org.apache.ignite.failure.FailureContext;
import org.apache.ignite.failure.FailureType;
import org.apache.ignite.internal.pagemem.FullPageId;
import org.apache.ignite.internal.pagemem.PageIdAllocator;
import org.apache.ignite.internal.pagemem.PageIdUtils;
import org.apache.ignite.internal.pagemem.PageMemory;
import org.apache.ignite.internal.pagemem.PageSupport;
import org.apache.ignite.internal.pagemem.store.IgnitePageStoreManager;
import org.apache.ignite.internal.pagemem.wal.IgniteWriteAheadLogManager;
import org.apache.ignite.internal.pagemem.wal.WALIterator;
import org.apache.ignite.internal.pagemem.wal.WALPointer;
import org.apache.ignite.internal.pagemem.wal.record.DataEntry;
import org.apache.ignite.internal.pagemem.wal.record.DataRecord;
import org.apache.ignite.internal.pagemem.wal.record.PageSnapshot;
import org.apache.ignite.internal.pagemem.wal.record.RollbackRecord;
import org.apache.ignite.internal.pagemem.wal.record.WALRecord;
import org.apache.ignite.internal.pagemem.wal.record.delta.MetaPageInitRecord;
import org.apache.ignite.internal.pagemem.wal.record.delta.MetaPageUpdatePartitionDataRecord;
import org.apache.ignite.internal.pagemem.wal.record.delta.PartitionDestroyRecord;
import org.apache.ignite.internal.processors.affinity.AffinityTopologyVersion;
import org.apache.ignite.internal.processors.cache.CacheEntryPredicate;
import org.apache.ignite.internal.processors.cache.CacheGroupContext;
import org.apache.ignite.internal.processors.cache.CacheObject;
import org.apache.ignite.internal.processors.cache.GridCacheContext;
import org.apache.ignite.internal.processors.cache.GridCacheEntryEx;
import org.apache.ignite.internal.processors.cache.GridCacheTtlManager;
import org.apache.ignite.internal.processors.cache.IgniteCacheOffheapManagerImpl;
import org.apache.ignite.internal.processors.cache.KeyCacheObject;
import org.apache.ignite.internal.processors.cache.PartitionUpdateCounter;
import org.apache.ignite.internal.processors.cache.distributed.dht.preloader.CachePartitionPartialCountersMap;
import org.apache.ignite.internal.processors.cache.distributed.dht.preloader.IgniteHistoricalIterator;
import org.apache.ignite.internal.processors.cache.distributed.dht.topology.GridDhtLocalPartition;
import org.apache.ignite.internal.processors.cache.distributed.dht.topology.GridDhtPartitionState;
import org.apache.ignite.internal.processors.cache.mvcc.MvccSnapshot;
import org.apache.ignite.internal.processors.cache.mvcc.MvccVersion;
import org.apache.ignite.internal.processors.cache.persistence.freelist.CacheFreeListImpl;
import org.apache.ignite.internal.processors.cache.persistence.migration.UpgradePendingTreeToPerPartitionTask;
import org.apache.ignite.internal.processors.cache.persistence.pagemem.PageMemoryEx;
import org.apache.ignite.internal.processors.cache.persistence.partstate.GroupPartitionId;
import org.apache.ignite.internal.processors.cache.persistence.partstate.PagesAllocationRange;
import org.apache.ignite.internal.processors.cache.persistence.partstate.PartitionAllocationMap;
import org.apache.ignite.internal.processors.cache.persistence.tree.io.PageIO;
import org.apache.ignite.internal.processors.cache.persistence.tree.io.PageMetaIO;
import org.apache.ignite.internal.processors.cache.persistence.tree.io.PagePartitionCountersIO;
import org.apache.ignite.internal.processors.cache.persistence.tree.io.PagePartitionMetaIO;
import org.apache.ignite.internal.processors.cache.persistence.tree.io.PagePartitionMetaIOV2;
import org.apache.ignite.internal.processors.cache.persistence.tree.reuse.ReuseList;
import org.apache.ignite.internal.processors.cache.persistence.tree.reuse.ReuseListImpl;
import org.apache.ignite.internal.processors.cache.persistence.tree.util.PageHandler;
import org.apache.ignite.internal.processors.cache.persistence.wal.FileWALPointer;
import org.apache.ignite.internal.processors.cache.tree.CacheDataRowStore;
import org.apache.ignite.internal.processors.cache.tree.CacheDataTree;
import org.apache.ignite.internal.processors.cache.tree.PendingEntriesTree;
import org.apache.ignite.internal.processors.cache.tree.PendingRow;
import org.apache.ignite.internal.processors.cache.tree.mvcc.data.MvccUpdateResult;
import org.apache.ignite.internal.processors.cache.tree.mvcc.search.MvccLinkAwareSearchRow;
import org.apache.ignite.internal.processors.cache.version.GridCacheVersion;
import org.apache.ignite.internal.processors.query.GridQueryRowCacheCleaner;
import org.apache.ignite.internal.util.GridLongList;
import org.apache.ignite.internal.util.lang.GridCursor;
import org.apache.ignite.internal.util.lang.IgniteInClosure2X;
import org.apache.ignite.internal.util.tostring.GridToStringInclude;
import org.apache.ignite.internal.util.typedef.internal.CU;
import org.apache.ignite.internal.util.typedef.internal.S;
import org.apache.ignite.internal.util.typedef.internal.U;
import org.apache.ignite.lang.IgniteBiTuple;
import org.jetbrains.annotations.Nullable;

import static org.apache.ignite.internal.processors.cache.distributed.dht.topology.GridDhtPartitionState.MOVING;
import static org.apache.ignite.internal.processors.cache.distributed.dht.topology.GridDhtPartitionState.OWNING;
import static org.apache.ignite.internal.processors.cache.distributed.dht.topology.GridDhtPartitionState.RENTING;

/**
 * Used when persistence enabled.
 */
public class GridCacheOffheapManager extends IgniteCacheOffheapManagerImpl implements DbCheckpointListener {
    /** */
    private IndexStorage indexStorage;

    /** */
    private ReuseListImpl reuseList;

    /** Flag indicates that all group partitions have restored their state from page memory / disk. */
    private volatile boolean partitionStatesRestored;

    /** {@inheritDoc} */
    @Override protected void initPendingTree(GridCacheContext cctx) throws IgniteCheckedException {
        // No-op. Per-partition PendingTree should be used.
    }

    /** {@inheritDoc} */
    @Override protected void initDataStructures() throws IgniteCheckedException {
        assert ctx.database().checkpointLockIsHeldByThread();

        Metas metas = getOrAllocateCacheMetas();

        RootPage reuseListRoot = metas.reuseListRoot;

        reuseList = new ReuseListImpl(grp.groupId(),
            grp.cacheOrGroupName(),
            grp.dataRegion().pageMemory(),
            ctx.wal(),
            reuseListRoot.pageId().pageId(),
            reuseListRoot.isAllocated());

        RootPage metastoreRoot = metas.treeRoot;

        indexStorage = new IndexStorageImpl(grp.dataRegion().pageMemory(),
            ctx.wal(),
            globalRemoveId(),
            grp.groupId(),
            grp.sharedGroup(),
            PageIdAllocator.INDEX_PARTITION,
            PageIdAllocator.FLAG_IDX,
            reuseList,
            metastoreRoot.pageId().pageId(),
            metastoreRoot.isAllocated(),
            ctx.kernalContext().failure());

        ((GridCacheDatabaseSharedManager)ctx.database()).addCheckpointListener(this);
    }

    /**
     * Get internal IndexStorage.
     * See {@link UpgradePendingTreeToPerPartitionTask} for details.
     */
    public IndexStorage getIndexStorage() {
        return indexStorage;
    }

    /** {@inheritDoc} */
    @Override protected CacheDataStore createCacheDataStore0(int p) throws IgniteCheckedException {
        if (ctx.database() instanceof GridCacheDatabaseSharedManager)
            ((GridCacheDatabaseSharedManager) ctx.database()).cancelOrWaitPartitionDestroy(grp.groupId(), p);

        boolean exists = ctx.pageStore() != null && ctx.pageStore().exists(grp.groupId(), p);

        return new GridCacheDataStore(p, exists);
    }

    /** {@inheritDoc} */
    @Override public void onCheckpointBegin(Context ctx) throws IgniteCheckedException {
        /* No-op. */
    }

    /** {@inheritDoc} */
    @Override public void onMarkCheckpointBegin(Context ctx) throws IgniteCheckedException {
        assert grp.dataRegion().pageMemory() instanceof PageMemoryEx;

        syncMetadata(ctx);
    }

    /** {@inheritDoc} */
    public void beforeCheckpointBegin(Context ctx) throws IgniteCheckedException {
        if (!ctx.nextSnapshot())
            syncMetadata(ctx);
    }

    /**
     * Syncs and saves meta-information of all data structures to page memory.
     *
     * @throws IgniteCheckedException If failed.
     */
    private void syncMetadata(Context ctx) throws IgniteCheckedException {
        Executor execSvc = ctx.executor();

        boolean needSnapshot = ctx.nextSnapshot() && ctx.needToSnapshot(grp.cacheOrGroupName());

        if (needSnapshot) {
            if (execSvc == null)
                addPartitions(ctx);
            else {
                execSvc.execute(() -> {
                    try {
                        addPartitions(ctx);
                    }
                    catch (IgniteCheckedException e) {
                        throw new IgniteException(e);
                    }
                });
            }
        }

        syncMetadata(ctx, ctx.executor(), needSnapshot);
    }

    /**
     * Syncs and saves meta-information of all data structures to page memory.
     *
     * @param execSvc Executor service to run save process
     * @throws IgniteCheckedException If failed.
     */
    private void syncMetadata(Context ctx, Executor execSvc, boolean needSnapshot) throws IgniteCheckedException {
        if (execSvc == null) {
            reuseList.saveMetadata();

            for (CacheDataStore store : partDataStores.values())
                saveStoreMetadata(store, ctx, false, needSnapshot);
        }
        else {
            execSvc.execute(() -> {
                try {
                    reuseList.saveMetadata();
                }
                catch (IgniteCheckedException e) {
                    throw new IgniteException(e);
                }
            });

            for (CacheDataStore store : partDataStores.values())
                execSvc.execute(() -> {
                    try {
                        saveStoreMetadata(store, ctx, false, needSnapshot);
                    }
                    catch (IgniteCheckedException e) {
                        throw new IgniteException(e);
                    }
                });
        }
    }

    /**
     * @param store Store to save metadata.
     * @throws IgniteCheckedException If failed.
     */
    private void saveStoreMetadata(
        CacheDataStore store,
        Context ctx,
        boolean beforeDestroy,
        boolean needSnapshot
    ) throws IgniteCheckedException {
        RowStore rowStore0 = store.rowStore();

        if (rowStore0 != null) {
<<<<<<< HEAD
            CacheFreeListImpl freeList = (CacheFreeListImpl)rowStore0.freeList();
=======
            ((CacheFreeListImpl)rowStore0.freeList()).saveMetadata();
>>>>>>> efc6b965

            long updCntr = store.updateCounter();
            long size = store.fullSize(); // TODO FIXME size is wrong (ahead of counter).
            long rmvId = globalRemoveId().get();

            byte[] rawGaps = store.partUpdateCounter().getBytes();

            PageMemoryEx pageMem = (PageMemoryEx)grp.dataRegion().pageMemory();
            IgniteWriteAheadLogManager wal = this.ctx.wal();

            if (size > 0 || updCntr > 0 || !store.partUpdateCounter().sequential()) {
                GridDhtPartitionState state = null;

                // localPartition will not acquire writeLock here because create=false.
                GridDhtLocalPartition part = null;

                if (!grp.isLocal()) {
                    if (beforeDestroy)
                        state = GridDhtPartitionState.EVICTED;
                    else {
                        part = getPartition(store);

                        if (part != null && part.state() != GridDhtPartitionState.EVICTED)
                            state = part.state();
                    }

                    // Do not save meta for evicted partitions on next checkpoints.
                    if (state == null)
                        return;
                }

                int grpId = grp.groupId();
                long partMetaId = pageMem.partitionMetaPageId(grpId, store.partId());

                long partMetaPage = pageMem.acquirePage(grpId, partMetaId);
                try {
                    long partMetaPageAddr = pageMem.writeLock(grpId, partMetaId, partMetaPage);

                    if (partMetaPageAddr == 0L) {
                        U.warn(log, "Failed to acquire write lock for meta page [metaPage=" + partMetaPage +
                            ", beforeDestroy=" + beforeDestroy + ", size=" + size +
                            ", updCntr=" + updCntr + ", state=" + state + ']');

                        return;
                    }

                    boolean changed = false;

                    try {
                        PagePartitionMetaIO io = PageIO.getPageIO(partMetaPageAddr);

                        long link = io.getGapsLink(partMetaPageAddr);

                        if (rawGaps == null && link != 0) {
                            freeList.removeDataRowByLink(link, grp.statisticsHolderData());

                            io.setGapsLink(partMetaPageAddr, (link = 0));

                            changed = true;
                        }
                        else if (rawGaps != null && link == 0) {
                            ByteArrayDataRow row = new ByteArrayDataRow(grp.cacheObjectContext(), store.partId(), grp.storeCacheIdInDataPage() ? grp.groupId() : 0, rawGaps);

                            freeList.insertDataRow(row, grp.statisticsHolderData());

                            io.setGapsLink(partMetaPageAddr, (link = row.link()));

                            changed = true;
                        }
                        else if (rawGaps != null) {
                            // TODO FIXME update in-place optimization.
                            freeList.removeDataRowByLink(link, grp.statisticsHolderData());

                            ByteArrayDataRow row = new ByteArrayDataRow(grp.cacheObjectContext(), store.partId(), grp.storeCacheIdInDataPage() ? grp.groupId() : 0, rawGaps);

                            freeList.insertDataRow(row, grp.statisticsHolderData());

                            io.setGapsLink(partMetaPageAddr, (link = row.link()));

                            changed = true;
                        }

                        changed |= io.setUpdateCounter(partMetaPageAddr, updCntr);
                        changed |= io.setGlobalRemoveId(partMetaPageAddr, rmvId);
                        changed |= io.setSize(partMetaPageAddr, size);

                        if (state != null)
                            changed |= io.setPartitionState(partMetaPageAddr, (byte)state.ordinal());
                        else
                            assert grp.isLocal() : grp.cacheOrGroupName();

                        long cntrsPageId;

                        if (grp.sharedGroup()) {
                            long initCntrPageId = io.getCountersPageId(partMetaPageAddr);

                            Map<Integer, Long> newSizes = store.cacheSizes();
                            Map<Integer, Long> prevSizes = readSharedGroupCacheSizes(pageMem, grpId, initCntrPageId);

                            if (prevSizes != null && prevSizes.equals(newSizes))
                                cntrsPageId = initCntrPageId; // Preventing modification of sizes pages for store
                            else {
                                cntrsPageId = writeSharedGroupCacheSizes(pageMem, grpId, initCntrPageId,
                                    store.partId(), newSizes);

                                if (initCntrPageId == 0 && cntrsPageId != 0) {
                                    io.setCountersPageId(partMetaPageAddr, cntrsPageId);

                                    changed = true;
                                }
                            }
                        }
                        else
                            cntrsPageId = 0L;

                        int pageCnt;

                        if (needSnapshot) {
                            pageCnt = this.ctx.pageStore().pages(grpId, store.partId());

                            io.setCandidatePageCount(partMetaPageAddr, size == 0 ? 0 : pageCnt);

                            if (state == OWNING) {
                                assert part != null;

                                if (!addPartition(
                                    part,
                                    ctx.partitionStatMap(),
                                    partMetaPageAddr,
                                    io,
                                    grpId,
                                    store.partId(),
                                    this.ctx.pageStore().pages(grpId, store.partId()),
                                    store.fullSize()
                                ))
                                    U.warn(log, "Partition was concurrently evicted grpId=" + grpId +
                                        ", partitionId=" + part.id());
                            }
                            else if (state == MOVING || state == RENTING) {
                                if (ctx.partitionStatMap().forceSkipIndexPartition(grpId)) {
                                    if (log.isInfoEnabled())
                                        log.info("Will not include SQL indexes to snapshot because there is " +
                                            "a partition not in " + OWNING + " state [grp=" + grp.cacheOrGroupName() +
                                            ", partId=" + store.partId() + ", state=" + state + ']');
                                }
                            }

                            changed = true;
                        }
                        else
                            pageCnt = io.getCandidatePageCount(partMetaPageAddr);

                        if (changed && PageHandler.isWalDeltaRecordNeeded(pageMem, grpId, partMetaId, partMetaPage, wal, null))
                            wal.log(new MetaPageUpdatePartitionDataRecord(
                                grpId,
                                partMetaId,
                                updCntr,
                                rmvId,
                                (int)size, // TODO: Partition size may be long
                                cntrsPageId,
                                state == null ? -1 : (byte)state.ordinal(),
                                pageCnt,
                                link
                            ));
                    }
                    finally {
                        pageMem.writeUnlock(grpId, partMetaId, partMetaPage, null, changed);
                    }
                }
                finally {
                    pageMem.releasePage(grpId, partMetaId, partMetaPage);
                }
            }
            else if (needSnapshot)
                tryAddEmptyPartitionToSnapshot(store, ctx);

            // Page update could trigger freelist metadata change.
            freeList.saveMetadata();
        }
        else if (needSnapshot)
            tryAddEmptyPartitionToSnapshot(store, ctx);
    }

    /** {@inheritDoc} */
    @Override public long restorePartitionStates(Map<GroupPartitionId, Integer> partitionRecoveryStates) throws IgniteCheckedException {
        if (grp.isLocal() || !grp.affinityNode() || !grp.dataRegion().config().isPersistenceEnabled())
            return 0;

        if (partitionStatesRestored)
            return 0;

        long processed = 0;

        PageMemoryEx pageMem = (PageMemoryEx)grp.dataRegion().pageMemory();

        for (int p = 0; p < grp.affinity().partitions(); p++) {
            Integer recoverState = partitionRecoveryStates.get(new GroupPartitionId(grp.groupId(), p));

            if (ctx.pageStore().exists(grp.groupId(), p)) {
                ctx.pageStore().ensure(grp.groupId(), p);

                if (ctx.pageStore().pages(grp.groupId(), p) <= 1) {
                    if (log.isDebugEnabled())
                        log.debug("Skipping partition on recovery (pages less than 1) " +
                            "[grp=" + grp.cacheOrGroupName() + ", p=" + p + "]");

                    continue;
                }

                if (log.isDebugEnabled())
                    log.debug("Creating partition on recovery (exists in page store) " +
                        "[grp=" + grp.cacheOrGroupName() + ", p=" + p + "]");

                processed++;

                GridDhtLocalPartition part = grp.topology().forceCreatePartition(p);

                // TODO FIXME this should only be called if partition is newly created.
                onPartitionInitialCounterUpdated(p, 0);

                ctx.database().checkpointReadLock();

                try {
                    long partMetaId = pageMem.partitionMetaPageId(grp.groupId(), p);
                    long partMetaPage = pageMem.acquirePage(grp.groupId(), partMetaId);

                    try {
                        long pageAddr = pageMem.writeLock(grp.groupId(), partMetaId, partMetaPage);

                        boolean changed = false;

                        try {
                            PagePartitionMetaIO io = PagePartitionMetaIO.VERSIONS.forPage(pageAddr);

                            if (recoverState != null) {
                                io.setPartitionState(pageAddr, (byte) recoverState.intValue());

                                changed = updateState(part, recoverState);

                                if (log.isDebugEnabled())
                                    log.debug("Restored partition state (from WAL) " +
                                        "[grp=" + grp.cacheOrGroupName() + ", p=" + p + ", state=" + part.state() +
                                        ", updCntr=" + part.initialUpdateCounter() + "]");
                            }
                            else {
                                int stateId = (int) io.getPartitionState(pageAddr);

                                changed = updateState(part, stateId);

                                if (log.isDebugEnabled())
                                    log.debug("Restored partition state (from page memory) " +
                                        "[grp=" + grp.cacheOrGroupName() + ", p=" + p + ", state=" + part.state() +
                                        ", updCntr=" + part.initialUpdateCounter() + ", stateId=" + stateId + "]");
                            }
                        }
                        finally {
                            pageMem.writeUnlock(grp.groupId(), partMetaId, partMetaPage, null, changed);
                        }
                    }
                    finally {
                        pageMem.releasePage(grp.groupId(), partMetaId, partMetaPage);
                    }
                }
                finally {
                    ctx.database().checkpointReadUnlock();
                }
            }
            else if (recoverState != null) {
                GridDhtLocalPartition part = grp.topology().forceCreatePartition(p);

                updateState(part, recoverState);

                processed++;

                if (log.isDebugEnabled())
                    log.debug("Restored partition state (from WAL) " +
                        "[grp=" + grp.cacheOrGroupName() + ", p=" + p + ", state=" + part.state() +
                        ", updCntr=" + part.initialUpdateCounter() + "]");
            }
            else {
                if (log.isDebugEnabled())
                    log.debug("Skipping partition on recovery (no page store OR wal state) " +
                        "[grp=" + grp.cacheOrGroupName() + ", p=" + p + "]");
            }
        }

        partitionStatesRestored = true;

        return processed;
    }

    /**
     * @param part Partition to restore state for.
     * @param stateId State enum ordinal.
     * @return Updated flag.
     */
    private boolean updateState(GridDhtLocalPartition part, int stateId) {
        if (stateId != -1) {
            GridDhtPartitionState state = GridDhtPartitionState.fromOrdinal(stateId);

            assert state != null;

            part.restoreState(state == GridDhtPartitionState.EVICTED ? GridDhtPartitionState.RENTING : state);

            return true;
        }

        return false;
    }

    /**
     * Check that we need to snapshot this partition and add it to map.
     *
     * @param store Store.
     * @param ctx Snapshot context.
     */
    private void tryAddEmptyPartitionToSnapshot(CacheDataStore store, Context ctx) {
        if (getPartition(store).state() == OWNING) {
            ctx.partitionStatMap().put(
                new GroupPartitionId(grp.groupId(), store.partId()),
                new PagesAllocationRange(0, 0));
        }
    }

    /**
     * @param store Store.
     *
     * @return corresponding to store local partition
     */
    private GridDhtLocalPartition getPartition(CacheDataStore store) {
        return grp.topology().localPartition(store.partId(),
            AffinityTopologyVersion.NONE, false, true);
    }

    /**
     * Loads cache sizes for all caches in shared group.
     *
     * @param pageMem page memory to perform operations on pages.
     * @param grpId Cache group ID.
     * @param cntrsPageId Counters page ID, if zero is provided that means no counters page exist.
     * @return Cache sizes if store belongs to group containing multiple caches and sizes are available in memory. May
     * return null if counter page does not exist.
     * @throws IgniteCheckedException If page memory operation failed.
     */
    @Nullable private static Map<Integer, Long> readSharedGroupCacheSizes(PageSupport pageMem, int grpId,
        long cntrsPageId) throws IgniteCheckedException {

        if (cntrsPageId == 0L)
            return null;

        Map<Integer, Long> cacheSizes = new HashMap<>();

        long nextId = cntrsPageId;

        while (true) {
            final long curId = nextId;
            final long curPage = pageMem.acquirePage(grpId, curId);

            try {
                final long curAddr = pageMem.readLock(grpId, curId, curPage);

                assert curAddr != 0;

                try {
                    PagePartitionCountersIO cntrsIO = PageIO.getPageIO(curAddr);

                    if (cntrsIO.readCacheSizes(curAddr, cacheSizes))
                        break;

                    nextId = cntrsIO.getNextCountersPageId(curAddr);

                    assert nextId != 0;
                }
                finally {
                    pageMem.readUnlock(grpId, curId, curPage);
                }
            }
            finally {
                pageMem.releasePage(grpId, curId, curPage);
            }
        }
        return cacheSizes;
    }

    /**
     * Saves cache sizes for all caches in shared group. Unconditionally marks pages as dirty.
     *
     * @param pageMem page memory to perform operations on pages.
     * @param grpId Cache group ID.
     * @param cntrsPageId Counters page ID, if zero is provided that means no counters page exist.
     * @param partId Partition ID.
     * @param sizes Cache sizes of all caches in group. Not null.
     * @return new counter page Id. Same as {@code cntrsPageId} or new value if cache size pages were initialized.
     * @throws IgniteCheckedException if page memory operation failed.
     */
    private static long writeSharedGroupCacheSizes(PageMemory pageMem, int grpId,
        long cntrsPageId, int partId, Map<Integer, Long> sizes) throws IgniteCheckedException {
        byte[] data = PagePartitionCountersIO.VERSIONS.latest().serializeCacheSizes(sizes);

        int items = data.length / PagePartitionCountersIO.ITEM_SIZE;
        boolean init = cntrsPageId == 0;

        if (init && !sizes.isEmpty())
            cntrsPageId = pageMem.allocatePage(grpId, partId, PageIdAllocator.FLAG_DATA);

        long nextId = cntrsPageId;
        int written = 0;

        while (written != items) {
            final long curId = nextId;
            final long curPage = pageMem.acquirePage(grpId, curId);

            try {
                final long curAddr = pageMem.writeLock(grpId, curId, curPage);

                assert curAddr != 0;

                try {
                    PagePartitionCountersIO partCntrIo;

                    if (init) {
                        partCntrIo = PagePartitionCountersIO.VERSIONS.latest();

                        partCntrIo.initNewPage(curAddr, curId, pageMem.realPageSize(grpId));
                    }
                    else
                        partCntrIo = PageIO.getPageIO(curAddr);

                    written += partCntrIo.writeCacheSizes(pageMem.realPageSize(grpId), curAddr, data, written);

                    nextId = partCntrIo.getNextCountersPageId(curAddr);

                    if (written != items && (init = nextId == 0)) {
                        //allocate new counters page
                        nextId = pageMem.allocatePage(grpId, partId, PageIdAllocator.FLAG_DATA);
                        partCntrIo.setNextCountersPageId(curAddr, nextId);
                    }
                }
                finally {
                    // Write full page
                    pageMem.writeUnlock(grpId, curId, curPage, Boolean.TRUE, true);
                }
            }
            finally {
                pageMem.releasePage(grpId, curId, curPage);
            }
        }

        return cntrsPageId;
    }

    /**
     * @param ctx Context.
     */
    private void addPartitions(Context ctx) throws IgniteCheckedException {
        int grpId = grp.groupId();
        PageMemoryEx pageMem = (PageMemoryEx)grp.dataRegion().pageMemory();

        long metaPageId = pageMem.metaPageId(grpId);
        long metaPage = pageMem.acquirePage(grpId, metaPageId);

        try {
            long metaPageAddr = pageMem.writeLock(grpId, metaPageId, metaPage);

            try {
                PageMetaIO metaIo = PageMetaIO.getPageIO(metaPageAddr);

                addPartition(
                    null,
                    ctx.partitionStatMap(),
                    metaPageAddr,
                    metaIo,
                    grpId,
                    PageIdAllocator.INDEX_PARTITION,
                    this.ctx.pageStore().pages(grpId, PageIdAllocator.INDEX_PARTITION),
                    -1);
            }
            finally {
                pageMem.writeUnlock(grpId, metaPageId, metaPage, null, true);
            }
        }
        finally {
            pageMem.releasePage(grpId, metaPageId, metaPage);
        }
    }

    /**
     * @param part Local partition.
     * @param map Map to add values to.
     * @param metaPageAddr Meta page address
     * @param io Page Meta IO
     * @param grpId Cache Group ID.
     * @param currAllocatedPageCnt total number of pages allocated for partition <code>[partition, grpId]</code>
     */
    private static boolean addPartition(
        GridDhtLocalPartition part,
        final PartitionAllocationMap map,
        final long metaPageAddr,
        final PageMetaIO io,
        final int grpId,
        final int partId,
        final int currAllocatedPageCnt,
        final long partSize
    ) {
        if (part != null) {
            boolean reserved = part.reserve();

            if (!reserved)
                return false;
        }
        else
            assert partId == PageIdAllocator.INDEX_PARTITION : partId;

        assert PageIO.getPageId(metaPageAddr) != 0;

        int lastAllocatedPageCnt = io.getLastAllocatedPageCount(metaPageAddr);

        int curPageCnt = partSize == 0 ? 0 : currAllocatedPageCnt;

        map.put(
            new GroupPartitionId(grpId, partId),
            new PagesAllocationRange(lastAllocatedPageCnt, curPageCnt));

        return true;
    }

    /** {@inheritDoc} */
    @Override protected void destroyCacheDataStore0(CacheDataStore store) throws IgniteCheckedException {
        assert ctx.database() instanceof GridCacheDatabaseSharedManager
            : "Destroying cache data store when persistence is not enabled: " + ctx.database();

        int partId = store.partId();

        ctx.database().checkpointReadLock();

        try {
            saveStoreMetadata(store, null, true, false);
        }
        finally {
            ctx.database().checkpointReadUnlock();
        }

        ((GridCacheDatabaseSharedManager)ctx.database()).schedulePartitionDestroy(grp.groupId(), partId);
    }

    /**
     * Invalidates page memory for given partition. Destroys partition store.
     * <b>NOTE:</b> This method can be invoked only within checkpoint lock or checkpointer thread.
     *
     * @param grpId Group ID.
     * @param partId Partition ID.
     *
     * @throws IgniteCheckedException If destroy has failed.
     */
    public void destroyPartitionStore(int grpId, int partId) throws IgniteCheckedException {
        PageMemoryEx pageMemory = (PageMemoryEx)grp.dataRegion().pageMemory();

        int tag = pageMemory.invalidate(grp.groupId(), partId);

        if (grp.walEnabled())
            ctx.wal().log(new PartitionDestroyRecord(grp.groupId(), partId));

        ctx.pageStore().onPartitionDestroyed(grpId, partId, tag);
    }

    /** {@inheritDoc} */
    @Override public void onPartitionCounterUpdated(int part, long cntr) {
        CacheDataStore store = partDataStores.get(part);

        assert store != null;

        long oldCnt = store.updateCounter();

        if (oldCnt < cntr)
            store.updateCounter(cntr);
    }

    /** {@inheritDoc} */
    @Override public void onPartitionInitialCounterUpdated(int part, long cntr) {
        CacheDataStore store = partDataStores.get(part);

        assert store != null;

        store.updateInitialCounter(cntr);
    }

    /** {@inheritDoc} */
    @Override public long lastUpdatedPartitionCounter(int part) {
        return partDataStores.get(part).updateCounter();
    }

    /** {@inheritDoc} */
    @Override public RootPage rootPageForIndex(int cacheId, String idxName, int segment) throws IgniteCheckedException {
        return indexStorage.allocateCacheIndex(cacheId, idxName, segment);
    }

    /** {@inheritDoc} */
    @Override public void dropRootPageForIndex(int cacheId, String idxName, int segment) throws IgniteCheckedException {
        indexStorage.dropCacheIndex(cacheId, idxName, segment);
    }

    /** {@inheritDoc} */
    @Override public ReuseList reuseListForIndex(String idxName) {
        return reuseList;
    }

    /** {@inheritDoc} */
    @Override public void stop() {
        if (grp.affinityNode())
            ((GridCacheDatabaseSharedManager)ctx.database()).removeCheckpointListener(this);
    }

    /**
     * @return Meta root pages info.
     * @throws IgniteCheckedException If failed.
     */
    private Metas getOrAllocateCacheMetas() throws IgniteCheckedException {
        PageMemoryEx pageMem = (PageMemoryEx)grp.dataRegion().pageMemory();
        IgniteWriteAheadLogManager wal = ctx.wal();

        int grpId = grp.groupId();
        long metaId = pageMem.metaPageId(grpId);
        long metaPage = pageMem.acquirePage(grpId, metaId);

        try {
            final long pageAddr = pageMem.writeLock(grpId, metaId, metaPage);

            boolean allocated = false;

            try {
                long metastoreRoot, reuseListRoot;

                if (PageIO.getType(pageAddr) != PageIO.T_META) {
                    PageMetaIO pageIO = PageMetaIO.VERSIONS.latest();

                    pageIO.initNewPage(pageAddr, metaId, pageMem.realPageSize(grpId));

                    metastoreRoot = pageMem.allocatePage(grpId, PageIdAllocator.INDEX_PARTITION, PageMemory.FLAG_IDX);
                    reuseListRoot = pageMem.allocatePage(grpId, PageIdAllocator.INDEX_PARTITION, PageMemory.FLAG_IDX);

                    pageIO.setTreeRoot(pageAddr, metastoreRoot);
                    pageIO.setReuseListRoot(pageAddr, reuseListRoot);

                    if (PageHandler.isWalDeltaRecordNeeded(pageMem, grpId, metaId, metaPage, wal, null))
                        wal.log(new MetaPageInitRecord(
                            grpId,
                            metaId,
                            pageIO.getType(),
                            pageIO.getVersion(),
                            metastoreRoot,
                            reuseListRoot
                        ));

                    allocated = true;
                }
                else {
                    PageMetaIO pageIO = PageIO.getPageIO(pageAddr);

                    metastoreRoot = pageIO.getTreeRoot(pageAddr);
                    reuseListRoot = pageIO.getReuseListRoot(pageAddr);

                    assert reuseListRoot != 0L;
                }

                return new Metas(
                    new RootPage(new FullPageId(metastoreRoot, grpId), allocated),
                    new RootPage(new FullPageId(reuseListRoot, grpId), allocated),
                    null);
            }
            finally {
                pageMem.writeUnlock(grpId, metaId, metaPage, null, allocated);
            }
        }
        finally {
            pageMem.releasePage(grpId, metaId, metaPage);
        }
    }

    /** {@inheritDoc} */
    @Override @Nullable protected IgniteHistoricalIterator historicalIterator(
        CachePartitionPartialCountersMap partCntrs, Set<Integer> missing) throws IgniteCheckedException {
        if (partCntrs == null || partCntrs.isEmpty())
            return null;

        if (grp.mvccEnabled()) // TODO IGNITE-7384
            return super.historicalIterator(partCntrs, missing);

        GridCacheDatabaseSharedManager database = (GridCacheDatabaseSharedManager)grp.shared().database();

        FileWALPointer minPtr = null;

        for (int i = 0; i < partCntrs.size(); i++) {
            int p = partCntrs.partitionAt(i);
            long initCntr = partCntrs.initialUpdateCounterAt(i);

            FileWALPointer startPtr = (FileWALPointer)database.checkpointHistory().searchPartitionCounter(
                grp.groupId(), p, initCntr);

            if (startPtr == null)
                throw new IgniteCheckedException("Could not find start pointer for partition [part=" + p + ", partCntrSince=" + initCntr + "]");

            if (minPtr == null || startPtr.compareTo(minPtr) < 0)
                minPtr = startPtr;
        }

        WALIterator it = grp.shared().wal().replay(minPtr);

        WALHistoricalIterator iterator = new WALHistoricalIterator(log, grp, partCntrs, it);

        // Add historical partitions which are unabled to reserve to missing set.
        missing.addAll(iterator.missingParts);

        return iterator;
    }

    /** {@inheritDoc} */
    @Override public boolean expire(
        GridCacheContext cctx,
        IgniteInClosure2X<GridCacheEntryEx, GridCacheVersion> c,
        int amount
    ) throws IgniteCheckedException {
        assert !cctx.isNear() : cctx.name();

        if (!hasPendingEntries || nextCleanTime > U.currentTimeMillis())
            return false;

        // Prevent manager being stopped in the middle of pds operation.
        if (!busyLock.enterBusy())
            return false;

        try {
            int cleared = 0;

            for (CacheDataStore store : cacheDataStores()) {
                cleared += ((GridCacheDataStore)store).purgeExpired(cctx, c, amount - cleared);

                if (amount != -1 && cleared >= amount)
                    return true;
            }

            // Throttle if there is nothing to clean anymore.
            if (cleared < amount)
                nextCleanTime = U.currentTimeMillis() + UNWIND_THROTTLING_TIMEOUT;
        }
        finally {
            busyLock.leaveBusy();
        }

        return false;
    }

    /** {@inheritDoc} */
    @Override public long expiredSize() throws IgniteCheckedException {
        long size = 0;

        for (CacheDataStore store : cacheDataStores())
            size += ((GridCacheDataStore)store).expiredSize();

        return size;
    }

    /** {@inheritDoc} */
    @Override public void preloadPartition(int part) throws IgniteCheckedException {
        if (grp.isLocal()) {
            dataStore(part).preload();

            return;
        }

        GridDhtLocalPartition locPart = grp.topology().localPartition(part, AffinityTopologyVersion.NONE, false, false);

        assert locPart != null && locPart.reservations() > 0;

        locPart.dataStore().preload();
    }

    /**
     * Calculates free space of all partition data stores - number of bytes available for use in allocated pages.
     *
     * @return Tuple (numenator, denominator).
     */
    long freeSpace() {
        long freeSpace = 0;

        for (CacheDataStore store : partDataStores.values()) {
            assert store instanceof GridCacheDataStore;

            CacheFreeListImpl freeList = ((GridCacheDataStore)store).freeList;

            if (freeList == null)
                continue;

            freeSpace += freeList.freeSpace();
        }

        return freeSpace;
    }

    /**
     *
     */
    private static class WALHistoricalIterator implements IgniteHistoricalIterator {
        /** */
        private static final long serialVersionUID = 0L;

        /** Logger. */
        private IgniteLogger log;

        /** Cache context. */
        private final CacheGroupContext grp;

        /** Partition counters map. */
        private final CachePartitionPartialCountersMap partMap;

        /** Partitions marked as missing (unable to reserve or partition is not in OWNING state). */
        private final Set<Integer> missingParts = new HashSet<>();

        /** Partitions marked as done. */
        private final Set<Integer> doneParts = new HashSet<>();

        /** Cache IDs. This collection is stored as field to avoid re-calculation on each iteration. */
        private final Set<Integer> cacheIds;

        /** WAL iterator. */
        private WALIterator walIt;

        /** */
        private Iterator<DataEntry> entryIt;

        /** */
        private DataEntry next;

        /**
         * Rebalanced counters in the range from initialUpdateCntr to updateCntr.
         * Invariant: initUpdCntr[idx] + rebalancedCntrs[idx] = updateCntr[idx]
         */
        private long[] rebalancedCntrs;

        /** A partition what will be finished on next iteration. */
        private int donePart = -1;

        /**
         * @param log Logger.
         * @param grp Cache context.
         * @param walIt WAL iterator.
         */
        private WALHistoricalIterator(IgniteLogger log, CacheGroupContext grp, CachePartitionPartialCountersMap partMap,
            WALIterator walIt) {
            this.log = log;
            this.grp = grp;
            this.partMap = partMap;
            this.walIt = walIt;

            cacheIds = grp.cacheIds();

            rebalancedCntrs = new long[partMap.size()];

            for (int i = 0; i < rebalancedCntrs.length; i++)
                rebalancedCntrs[i] = partMap.initialUpdateCounterAt(i);

            reservePartitions();

            advance();
        }

        /** {@inheritDoc} */
        @Override public boolean contains(int partId) {
            return partMap.contains(partId);
        }

        /** {@inheritDoc} */
        @Override public boolean isDone(int partId) {
            return doneParts.contains(partId);
        }

        /** {@inheritDoc} */
        @Override public void close() throws IgniteCheckedException {
            walIt.close();
            releasePartitions();
        }

        /** {@inheritDoc} */
        @Override public boolean isClosed() {
            return walIt.isClosed();
        }

        /** {@inheritDoc} */
        @Override public boolean hasNextX() {
            return hasNext();
        }

        /** {@inheritDoc} */
        @Override public CacheDataRow nextX() throws IgniteCheckedException {
            return next();
        }

        /** {@inheritDoc} */
        @Override public void removeX() throws IgniteCheckedException {
            throw new UnsupportedOperationException();
        }

        /** {@inheritDoc} */
        @Override public Iterator<CacheDataRow> iterator() {
            return this;
        }

        /** {@inheritDoc} */
        @Override public boolean hasNext() {
            return next != null;
        }

        /** {@inheritDoc} */
        @Override public CacheDataRow next() {
            if (next == null)
                throw new NoSuchElementException();

            long cntr = next.partitionCounter();

            CacheDataRow val = new DataEntryRow(next);

            if (donePart != -1) {
                int pIdx = partMap.partitionIndex(donePart);

                if (log.isDebugEnabled()) {
                    // TODO FIXME log group.
                    log.debug("Partition done [partId=" + donePart +
                        " from=" + partMap.initialUpdateCounterAt(pIdx) + " to=" + partMap.updateCounterAt(pIdx) + ']');
                }

                doneParts.add(donePart);

                donePart = -1;
            }

            advance();

            // log.info("EEntry: key=" + (int)val.key().value(grp.cacheObjectContext(), false) + ", part=" + val.partition() + ", cntr=" + cntr);

            return val;
        }

        /** {@inheritDoc} */
        @Override public void remove() {
            throw new UnsupportedOperationException();
        }

        /**
         * Reserve historical partitions.
         * If partition is unable to reserve, id of that partition is placed to {@link #missingParts} set.
         */
        private void reservePartitions() {
            for (int i = 0; i < partMap.size(); i++) {
                int p = partMap.partitionAt(i);
                GridDhtLocalPartition part = grp.topology().localPartition(p);

                if (part == null || !part.reserve()) {
                    missingParts.add(p);
                    continue;
                }

                if (part.state() != OWNING) {
                    part.release();
                    missingParts.add(p);
                }
            }
        }

        /**
         * Release historical partitions.
         */
        private void releasePartitions() {
            for (int i = 0; i < partMap.size(); i++) {
                int p = partMap.partitionAt(i);

                if (missingParts.contains(p))
                    continue;

                GridDhtLocalPartition part = grp.topology().localPartition(p);

                assert part != null && part.state() == OWNING && part.reservations() > 0
                    : "Partition should in OWNING state and has at least 1 reservation";

                part.release();
            }
        }

        /**
         *
         */
        private void advance() {
            next = null;

            outer: while (doneParts.size() != partMap.size()) {
                if (entryIt != null) {
                    while (entryIt.hasNext()) {
                        DataEntry entry = entryIt.next();

                        if (cacheIds.contains(entry.cacheId())) {
                            int idx = partMap.partitionIndex(entry.partitionId());

                            if (idx < 0 || missingParts.contains(idx))
                                continue;

                            long from = partMap.initialUpdateCounterAt(idx);
                            long to = partMap.updateCounterAt(idx);

                            if (entry.partitionCounter() > from && entry.partitionCounter() <= to) {
                                // Partition will be marked as done for current entry on next iteration.
                                if (++rebalancedCntrs[idx] == to)
                                    donePart = entry.partitionId();

                                next = entry;

                                return;
                            }
                        }
                    }
                }

                entryIt = null;

                // Search for next DataEntry while applying rollback counters.
                while (walIt.hasNext()) {
                    IgniteBiTuple<WALPointer, WALRecord> rec = walIt.next();

                    if (rec.get2() instanceof DataRecord) {
                        DataRecord data = (DataRecord)rec.get2();

                        entryIt = data.writeEntries().iterator();

                        // Move on to the next valid data entry.
                        continue outer;
                    }
                    else if (rec.get2() instanceof RollbackRecord) {
                        RollbackRecord rbRec = (RollbackRecord)rec.get2();

                        if (cacheIds.contains(rbRec.groupId())) {
                            int idx = partMap.partitionIndex(rbRec.partitionId());

                            if (idx < 0 || missingParts.contains(idx))
                                continue;

                            long from = partMap.initialUpdateCounterAt(idx);
                            long to = partMap.updateCounterAt(idx);

                            rebalancedCntrs[idx] += rbRec.overlap(from, to);

                            if (rebalancedCntrs[idx] == partMap.updateCounterAt(idx)) {
                                if (log.isDebugEnabled()) {
                                    log.debug("Partition done [partId=" + donePart +
                                        " from=" + from + " to=" + to + ']');
                                }

                                doneParts.add(rbRec.partitionId()); // Add to done set immediately.
                            }
                        }
                    }
                }

                // TODO FIXME introduce isDone() for doneParts.size() == partMap.size()
                // TODO print info about not done partitions
                assert entryIt != null || doneParts.size() == partMap.size() :
                    "Reached end of WAL but not all partitions are done";
            }
        }
    }

    /**
     * Data entry row.
     */
    private static class DataEntryRow implements CacheDataRow {
        /** */
        private final DataEntry entry;

        /**
         * @param entry Data entry.
         */
        private DataEntryRow(DataEntry entry) {
            this.entry = entry;
        }

        /** {@inheritDoc} */
        @Override public KeyCacheObject key() {
            return entry.key();
        }

        /** {@inheritDoc} */
        @Override public void key(KeyCacheObject key) {
            throw new IllegalStateException();
        }

        /** {@inheritDoc} */
        @Override public CacheObject value() {
            return entry.value();
        }

        /** {@inheritDoc} */
        @Override public GridCacheVersion version() {
            return entry.writeVersion();
        }

        /** {@inheritDoc} */
        @Override public long expireTime() {
            return entry.expireTime();
        }

        /** {@inheritDoc} */
        @Override public int partition() {
            return entry.partitionId();
        }

        /** {@inheritDoc} */
        @Override public int size() throws IgniteCheckedException {
            throw new UnsupportedOperationException();
        }

        /** {@inheritDoc} */
        @Override public int headerSize() {
            throw new UnsupportedOperationException();
        }

        /** {@inheritDoc} */
        @Override public long link() {
            return 0;
        }

        /** {@inheritDoc} */
        @Override public void link(long link) {
            throw new UnsupportedOperationException();
        }

        /** {@inheritDoc} */
        @Override public int hash() {
            return entry.key().hashCode();
        }

        /** {@inheritDoc} */
        @Override public int cacheId() {
            return entry.cacheId();
        }

        /** {@inheritDoc} */
        @Override public long mvccCoordinatorVersion() {
            return 0; // TODO IGNITE-7384
        }

        /** {@inheritDoc} */
        @Override public long mvccCounter() {
            return 0;  // TODO IGNITE-7384
        }

        /** {@inheritDoc} */
        @Override public int mvccOperationCounter() {
            return 0;  // TODO IGNITE-7384
        }

        /** {@inheritDoc} */
        @Override public long newMvccCoordinatorVersion() {
            return 0; // TODO IGNITE-7384
        }

        /** {@inheritDoc} */
        @Override public long newMvccCounter() {
            return 0; // TODO IGNITE-7384
        }

        /** {@inheritDoc} */
        @Override public int newMvccOperationCounter() {
            return 0;  // TODO IGNITE-7384
        }

        /** {@inheritDoc} */
        @Override public byte mvccTxState() {
            return 0;  // TODO IGNITE-7384
        }

        /** {@inheritDoc} */
        @Override public byte newMvccTxState() {
            return 0; // TODO IGNITE-7384
        }
    }

    /**
     *
     */
    private static class Metas {
        /** */
        @GridToStringInclude
        private final RootPage reuseListRoot;

        /** */
        @GridToStringInclude
        private final RootPage treeRoot;

        /** */
        @GridToStringInclude
        private final RootPage pendingTreeRoot;

        /**
         * @param treeRoot Metadata storage root.
         * @param reuseListRoot Reuse list root.
         */
        Metas(RootPage treeRoot, RootPage reuseListRoot, RootPage pendingTreeRoot) {
            this.treeRoot = treeRoot;
            this.reuseListRoot = reuseListRoot;
            this.pendingTreeRoot = pendingTreeRoot;
        }

        /** {@inheritDoc} */
        @Override public String toString() {
            return S.toString(Metas.class, this);
        }
    }

    /**
     *
     */
    public class GridCacheDataStore implements CacheDataStore {
        /** */
        private final int partId;

        /** */
        private String name;

        /** */
        private volatile CacheFreeListImpl freeList;

        /** */
        private PendingEntriesTree pendingTree;

        /** */
        private volatile CacheDataStore delegate;

        /** Timestamp when next clean try will be allowed for current partition.
         * Used for fine-grained throttling on per-partition basis. */
        private volatile long nextStoreCleanTime;

        /** */
        private final boolean exists;

        /** */
        private final AtomicBoolean init = new AtomicBoolean();

        /** */
        private final CountDownLatch latch = new CountDownLatch(1);

        /**
         * @param partId Partition.
         * @param exists {@code True} if store for this index exists.
         */
        private GridCacheDataStore(int partId, boolean exists) {
            this.partId = partId;
            this.exists = exists;

            name = treeName(partId);
        }

        /**
         * @return Store delegate.
         * @throws IgniteCheckedException If failed.
         */
        private CacheDataStore init0(boolean checkExists) throws IgniteCheckedException {
            CacheDataStore delegate0 = delegate;

            if (delegate0 != null)
                return delegate0;

            if (checkExists) {
                if (!exists)
                    return null;
            }

            if (init.compareAndSet(false, true)) {
                IgniteCacheDatabaseSharedManager dbMgr = ctx.database();

                dbMgr.checkpointReadLock();

                try {
                    Metas metas = getOrAllocatePartitionMetas();

                    RootPage reuseRoot = metas.reuseListRoot;

                    freeList = new CacheFreeListImpl(
                        grp.groupId(),
                        grp.cacheOrGroupName() + "-" + partId,
                        grp.dataRegion().memoryMetrics(),
                        grp.dataRegion(),
                        null,
                        ctx.wal(),
                        reuseRoot.pageId().pageId(),
                        reuseRoot.isAllocated()) {
                        /** {@inheritDoc} */
                        @Override protected long allocatePageNoReuse() throws IgniteCheckedException {
                            assert grp.shared().database().checkpointLockIsHeldByThread();

                            return pageMem.allocatePage(grpId, partId, PageIdAllocator.FLAG_DATA);
                        }
                    };

                    CacheDataRowStore rowStore = new CacheDataRowStore(grp, freeList, partId);

                    RootPage treeRoot = metas.treeRoot;

                    CacheDataTree dataTree = new CacheDataTree(
                        grp,
                        name,
                        freeList,
                        rowStore,
                        treeRoot.pageId().pageId(),
                        treeRoot.isAllocated()) {
                        /** {@inheritDoc} */
                        @Override protected long allocatePageNoReuse() throws IgniteCheckedException {
                            assert grp.shared().database().checkpointLockIsHeldByThread();

                            return pageMem.allocatePage(grpId, partId, PageIdAllocator.FLAG_DATA);
                        }
                    };

                    RootPage pendingTreeRoot = metas.pendingTreeRoot;

                    final PendingEntriesTree pendingTree0 = new PendingEntriesTree(
                        grp,
                        "PendingEntries-" + partId,
                        grp.dataRegion().pageMemory(),
                        pendingTreeRoot.pageId().pageId(),
                        freeList,
                        pendingTreeRoot.isAllocated()) {
                        /** {@inheritDoc} */
                        @Override protected long allocatePageNoReuse() throws IgniteCheckedException {
                            assert grp.shared().database().checkpointLockIsHeldByThread();

                            return pageMem.allocatePage(grpId, partId, PageIdAllocator.FLAG_DATA);
                        }
                    };

                    PageMemoryEx pageMem = (PageMemoryEx)grp.dataRegion().pageMemory();

                    delegate0 = new CacheDataStoreImpl(partId, name, rowStore, dataTree) {
                        /** {@inheritDoc} */
                        @Override public PendingEntriesTree pendingTree() {
                            return pendingTree0;
                        }

                        /** {@inheritDoc} */
                        @Override public void preload() throws IgniteCheckedException {
                            IgnitePageStoreManager pageStoreMgr = ctx.pageStore();

                            if (pageStoreMgr == null)
                                return;

                            final int pages = pageStoreMgr.pages(grp.groupId(), partId);

                            long pageId = pageMem.partitionMetaPageId(grp.groupId(), partId);

                            // For each page sequentially pin/unpin.
                            for (int pageNo = 0; pageNo < pages; pageId++, pageNo++) {
                                long pagePointer = -1;

                                try {
                                    pagePointer = pageMem.acquirePage(grp.groupId(), pageId);
                                }
                                finally {
                                    if (pagePointer != -1)
                                        pageMem.releasePage(grp.groupId(), pageId, pagePointer);
                                }
                            }
                        }
                    };

                    pendingTree = pendingTree0;

                    if (!hasPendingEntries && !pendingTree0.isEmpty())
                        hasPendingEntries = true;

                    int grpId = grp.groupId();
                    long partMetaId = pageMem.partitionMetaPageId(grpId, partId);
                    long partMetaPage = pageMem.acquirePage(grpId, partMetaId);

                    try {
                        long pageAddr = pageMem.readLock(grpId, partMetaId, partMetaPage);

                        try {
                            if (PageIO.getType(pageAddr) != 0) {
                                PagePartitionMetaIO io = PagePartitionMetaIO.VERSIONS.latest();

                                Map<Integer, Long> cacheSizes = null;

                                if (grp.sharedGroup())
                                    cacheSizes = readSharedGroupCacheSizes(pageMem, grpId, io.getCountersPageId(pageAddr));

                                long link = io.getGapsLink(pageAddr);

                                byte[] data = link == 0 ? null :
                                    new ByteArrayDataRow(grp, link, partId()).value().valueBytes(null);

                                delegate0.init(io.getSize(pageAddr), io.getUpdateCounter(pageAddr), cacheSizes, data);

                                globalRemoveId().setIfGreater(io.getGlobalRemoveId(pageAddr));
                            }
                        }
                        finally {
                            pageMem.readUnlock(grpId, partMetaId, partMetaPage);
                        }
                    }
                    finally {
                        pageMem.releasePage(grpId, partMetaId, partMetaPage);
                    }

                    delegate = delegate0;
                }
                catch (Throwable ex) {
                    U.error(log, "Unhandled exception during page store initialization. All further operations will " +
                        "be failed and local node will be stopped.", ex);

                    ctx.kernalContext().failure().process(new FailureContext(FailureType.CRITICAL_ERROR, ex));

                    throw ex;
                }
                finally {
                    latch.countDown();

                    dbMgr.checkpointReadUnlock();
                }
            }
            else {
                U.await(latch);

                delegate0 = delegate;

                if (delegate0 == null)
                    throw new IgniteCheckedException("Cache store initialization failed.");
            }

            return delegate0;
        }

        /**
         * @return Partition metas.
         */
        private Metas getOrAllocatePartitionMetas() throws IgniteCheckedException {
            PageMemoryEx pageMem = (PageMemoryEx)grp.dataRegion().pageMemory();
            IgniteWriteAheadLogManager wal = ctx.wal();

            int grpId = grp.groupId();
            long partMetaId = pageMem.partitionMetaPageId(grpId, partId);

            long partMetaPage = pageMem.acquirePage(grpId, partMetaId);
            try {
                boolean allocated = false;
                boolean pendingTreeAllocated = false;

                long pageAddr = pageMem.writeLock(grpId, partMetaId, partMetaPage);
                try {
                    long treeRoot, reuseListRoot, pendingTreeRoot;

                    // Initialize new page.
                    if (PageIO.getType(pageAddr) != PageIO.T_PART_META) {
                        PagePartitionMetaIO io = PagePartitionMetaIO.VERSIONS.latest();

                        io.initNewPage(pageAddr, partMetaId, pageMem.realPageSize(grpId));

                        treeRoot = pageMem.allocatePage(grpId, partId, PageMemory.FLAG_DATA);
                        reuseListRoot = pageMem.allocatePage(grpId, partId, PageMemory.FLAG_DATA);
                        pendingTreeRoot = pageMem.allocatePage(grpId, partId, PageMemory.FLAG_DATA);

                        assert PageIdUtils.flag(treeRoot) == PageMemory.FLAG_DATA;
                        assert PageIdUtils.flag(reuseListRoot) == PageMemory.FLAG_DATA;
                        assert PageIdUtils.flag(pendingTreeRoot) == PageMemory.FLAG_DATA;

                        io.setTreeRoot(pageAddr, treeRoot);
                        io.setReuseListRoot(pageAddr, reuseListRoot);
                        io.setPendingTreeRoot(pageAddr, pendingTreeRoot);

                        if (PageHandler.isWalDeltaRecordNeeded(pageMem, grpId, partMetaId, partMetaPage, wal, null)) {
                            wal.log(new PageSnapshot(new FullPageId(partMetaId, grpId), pageAddr,
                                pageMem.pageSize(), pageMem.realPageSize(grpId)));
                        }

                        allocated = true;
                    }
                    else {
                        PagePartitionMetaIO io = PageIO.getPageIO(pageAddr);

                        treeRoot = io.getTreeRoot(pageAddr);
                        reuseListRoot = io.getReuseListRoot(pageAddr);

                        int pageVersion = PagePartitionMetaIO.getVersion(pageAddr);

                        if (pageVersion < 2) {
                            assert pageVersion == 1;

                            if (log.isDebugEnabled())
                                log.info("Upgrade partition meta page version: [part=" + partId +
                                    ", grpId=" + grpId + ", oldVer=" + pageVersion +
                                    ", newVer=" + io.getVersion()
                                );

                            io = PagePartitionMetaIO.VERSIONS.latest();

                            ((PagePartitionMetaIOV2)io).upgradePage(pageAddr);

                            pendingTreeRoot = pageMem.allocatePage(grpId, partId, PageMemory.FLAG_DATA);

                            io.setPendingTreeRoot(pageAddr, pendingTreeRoot);

                            if (PageHandler.isWalDeltaRecordNeeded(pageMem, grpId, partMetaId, partMetaPage, wal,
                                null)) {
                                wal.log(new PageSnapshot(new FullPageId(partMetaId, grpId), pageAddr,
                                    pageMem.pageSize(), pageMem.realPageSize(grpId)));
                            }

                            pendingTreeAllocated = true;
                        }
                        else
                            pendingTreeRoot = io.getPendingTreeRoot(pageAddr);

                        if (PageIdUtils.flag(treeRoot) != PageMemory.FLAG_DATA)
                            throw new StorageException("Wrong tree root page id flag: treeRoot="
                                + U.hexLong(treeRoot) + ", part=" + partId + ", grpId=" + grpId);

                        if (PageIdUtils.flag(reuseListRoot) != PageMemory.FLAG_DATA)
                            throw new StorageException("Wrong reuse list root page id flag: reuseListRoot="
                                + U.hexLong(reuseListRoot) + ", part=" + partId + ", grpId=" + grpId);

                        if (PageIdUtils.flag(pendingTreeRoot) != PageMemory.FLAG_DATA)
                            throw new StorageException("Wrong pending tree root page id flag: reuseListRoot="
                                + U.hexLong(reuseListRoot) + ", part=" + partId + ", grpId=" + grpId);
                    }

                    return new Metas(
                        new RootPage(new FullPageId(treeRoot, grpId), allocated),
                        new RootPage(new FullPageId(reuseListRoot, grpId), allocated),
                        new RootPage(new FullPageId(pendingTreeRoot, grpId), allocated || pendingTreeAllocated));
                }
                finally {
                    pageMem.writeUnlock(grpId, partMetaId, partMetaPage, null, allocated || pendingTreeAllocated);
                }
            }
            finally {
                pageMem.releasePage(grpId, partMetaId, partMetaPage);
            }
        }

        /** {@inheritDoc} */
        @Override public int partId() {
            return partId;
        }

        /** {@inheritDoc} */
        @Override public String name() {
            return name;
        }

        /** {@inheritDoc} */
        @Override public RowStore rowStore() {
            CacheDataStore delegate0 = delegate;

            return delegate0 == null ? null : delegate0.rowStore();
        }

        /** {@inheritDoc} */
        @Override public long fullSize() {
            try {
                CacheDataStore delegate0 = init0(true);

                return delegate0 == null ? 0 : delegate0.fullSize();
            }
            catch (IgniteCheckedException e) {
                throw new IgniteException(e);
            }
        }

        /** {@inheritDoc} */
        @Override public boolean isEmpty() {
            try {
                CacheDataStore delegate0 = init0(true);

                return delegate0 == null || delegate0.isEmpty();
            }
            catch (IgniteCheckedException e) {
                throw new IgniteException(e);
            }
        }

        /** {@inheritDoc} */
        @Override public long cacheSize(int cacheId) {
            try {
                CacheDataStore delegate0 = init0(true);

                return delegate0 == null ? 0 : delegate0.cacheSize(cacheId);
            }
            catch (IgniteCheckedException e) {
                throw new IgniteException(e);
            }
        }

        /** {@inheritDoc} */
        @Override public Map<Integer, Long> cacheSizes() {
            try {
                CacheDataStore delegate0 = init0(true);

                return delegate0 == null ? null : delegate0.cacheSizes();
            }
            catch (IgniteCheckedException e) {
                throw new IgniteException(e);
            }
        }

        /** {@inheritDoc} */
        @Override public void updateSize(int cacheId, long delta) {
            try {
                CacheDataStore delegate0 = init0(false);

                if (delegate0 != null)
                    delegate0.updateSize(cacheId, delta);
            }
            catch (IgniteCheckedException e) {
                throw new IgniteException(e);
            }
        }

        /** {@inheritDoc} */
        @Override public long updateCounter() {
            try {
                CacheDataStore delegate0 = init0(true);

                return delegate0 == null ? 0 : delegate0.updateCounter();
            }
            catch (IgniteCheckedException e) {
                throw new IgniteException(e);
            }
        }

        /** {@inheritDoc} */
        @Override public PartitionUpdateCounter partUpdateCounter() {
            try {
                CacheDataStore delegate0 = init0(true);

                return delegate0 == null ? null : delegate0.partUpdateCounter();
            }
            catch (IgniteCheckedException e) {
                throw new IgniteException(e);
            }
        }

        /** {@inheritDoc} */
        @Override public long getAndIncrementUpdateCounter(long delta) {
            try {
                CacheDataStore delegate0 = init0(false);

                return delegate0 == null ? 0 : delegate0.getAndIncrementUpdateCounter(delta);
            }
            catch (IgniteCheckedException e) {
                throw new IgniteException(e);
            }
        }

        /** {@inheritDoc} */
        @Override public void init(long size, long updCntr, @Nullable Map<Integer, Long> cacheSizes, byte[] gaps) {
            throw new IllegalStateException("Should be never called.");
        }

        /** {@inheritDoc} */
        @Override public long reserve(long delta) {
            try {
                CacheDataStore delegate0 = init0(false);

                if (delegate0 == null)
                    throw new IllegalStateException("Should be never called.");

                return delegate0.reserve(delta);
            }
            catch (IgniteCheckedException e) {
                throw new IgniteException(e);
            }
        }

        /** {@inheritDoc} */
        @Override public void updateCounter(long val) {
            try {
                CacheDataStore delegate0 = init0(false);

                if (delegate0 != null)
                    delegate0.updateCounter(val);
            }
            catch (IgniteCheckedException e) {
                throw new IgniteException(e);
            }
        }

        /** {@inheritDoc} */
        @Override public boolean updateCounter(long start, long delta) {
            try {
                CacheDataStore delegate0 = init0(false);

                return delegate0 != null && delegate0.updateCounter(start, delta);
            }
            catch (IgniteCheckedException e) {
                throw new IgniteException(e);
            }
        }

        /** {@inheritDoc} */
        @Override public GridLongList finalizeUpdateCounters() {
            try {
                CacheDataStore delegate0 = init0(true);

                return delegate0 != null ? delegate0.finalizeUpdateCounters() : null;
            }
            catch (IgniteCheckedException e) {
                throw new IgniteException(e);
            }
        }

        /** {@inheritDoc} */
        @Override public long nextUpdateCounter() {
            try {
                CacheDataStore delegate0 = init0(false);

                if (delegate0 == null)
                    throw new IllegalStateException("Should be never called.");

                // TODO throw exception
                return delegate0.nextUpdateCounter();
            }
            catch (IgniteCheckedException e) {
                throw new IgniteException(e);
            }
        }

        /** {@inheritDoc} */
        @Override public long initialUpdateCounter() {
            try {
                CacheDataStore delegate0 = init0(true);

                return delegate0 == null ? 0 : delegate0.initialUpdateCounter();
            }
            catch (IgniteCheckedException e) {
                throw new IgniteException(e);
            }
        }

        /** {@inheritDoc} */
        @Override public void updateInitialCounter(long cntr) {
            try {
                CacheDataStore delegate0 = init0(true);

                if (delegate0 == null)
                    throw new IllegalStateException("Should be never called.");

                delegate0.updateInitialCounter(cntr);
            }
            catch (IgniteCheckedException e) {
                throw new IgniteException(e);
            }
        }

        /** {@inheritDoc} */
        @Override public void setRowCacheCleaner(GridQueryRowCacheCleaner rowCacheCleaner) {
            try {
                CacheDataStore delegate0 = init0(true);

                if (delegate0 != null)
                    delegate0.setRowCacheCleaner(rowCacheCleaner);
            }
            catch (IgniteCheckedException e) {
                throw new IgniteException(e);
            }
        }

        /** {@inheritDoc} */
        @Override public void update(
            GridCacheContext cctx,
            KeyCacheObject key,
            CacheObject val,
            GridCacheVersion ver,
            long expireTime,
            @Nullable CacheDataRow oldRow
        ) throws IgniteCheckedException {
            assert ctx.database().checkpointLockIsHeldByThread();

            CacheDataStore delegate = init0(false);

            delegate.update(cctx, key, val, ver, expireTime, oldRow);
        }

        /** {@inheritDoc} */
        @Override public boolean mvccInitialValue(
            GridCacheContext cctx,
            KeyCacheObject key,
            @Nullable CacheObject val,
            GridCacheVersion ver,
            long expireTime,
            MvccVersion mvccVer,
            MvccVersion newMvccVer)
            throws IgniteCheckedException
        {
            CacheDataStore delegate = init0(false);

            return delegate.mvccInitialValue(cctx, key, val, ver, expireTime, mvccVer, newMvccVer);
        }

        /** {@inheritDoc} */
        @Override public boolean mvccInitialValueIfAbsent(
            GridCacheContext cctx,
            KeyCacheObject key,
            @Nullable CacheObject val,
            GridCacheVersion ver,
            long expireTime,
            MvccVersion mvccVer,
            MvccVersion newMvccVer,
            byte txState,
            byte newTxState)
            throws IgniteCheckedException
        {
            CacheDataStore delegate = init0(false);

            return delegate.mvccInitialValueIfAbsent(cctx, key, val, ver, expireTime, mvccVer, newMvccVer,
                txState, newTxState);
        }

        /** {@inheritDoc} */
        @Override public boolean mvccUpdateRowWithPreloadInfo(
            GridCacheContext cctx,
            KeyCacheObject key,
            @Nullable CacheObject val,
            GridCacheVersion ver,
            long expireTime,
            MvccVersion mvccVer,
            MvccVersion newMvccVer,
            byte mvccTxState,
            byte newMvccTxState) throws IgniteCheckedException {

            CacheDataStore delegate = init0(false);

            return delegate.mvccUpdateRowWithPreloadInfo(cctx,
                key,
                val,
                ver,
                expireTime,
                mvccVer,
                newMvccVer,
                mvccTxState,
                newMvccTxState);
        }

        /** {@inheritDoc} */
        @Override public MvccUpdateResult mvccUpdate(
            GridCacheContext cctx,
            KeyCacheObject key,
            CacheObject val,
            GridCacheVersion ver,
            long expireTime,
            MvccSnapshot mvccVer,
            CacheEntryPredicate filter,
            EntryProcessor entryProc,
            Object[] invokeArgs,
            boolean primary,
            boolean needHistory,
            boolean noCreate,
            boolean needOldVal,
            boolean retVal,
            boolean keepBinary) throws IgniteCheckedException {
            CacheDataStore delegate = init0(false);

            return delegate.mvccUpdate(cctx, key, val, ver, expireTime, mvccVer, filter, entryProc, invokeArgs, primary,
                needHistory, noCreate, needOldVal, retVal, keepBinary);
        }

        /** {@inheritDoc} */
        @Override public MvccUpdateResult mvccRemove(
            GridCacheContext cctx,
            KeyCacheObject key,
            MvccSnapshot mvccVer,
            CacheEntryPredicate filter,
            boolean primary,
            boolean needHistory,
            boolean needOldVal,
            boolean retVal) throws IgniteCheckedException {
            CacheDataStore delegate = init0(false);

            return delegate.mvccRemove(cctx, key, mvccVer,filter,  primary, needHistory, needOldVal, retVal);
        }

        /** {@inheritDoc} */
        @Override public MvccUpdateResult mvccLock(
            GridCacheContext cctx,
            KeyCacheObject key,
            MvccSnapshot mvccSnapshot) throws IgniteCheckedException {
            CacheDataStore delegate = init0(false);

            return delegate.mvccLock(cctx, key, mvccSnapshot);
        }

        /** {@inheritDoc} */
        @Override public void mvccRemoveAll(GridCacheContext cctx, KeyCacheObject key) throws IgniteCheckedException {
            CacheDataStore delegate = init0(false);

            delegate.mvccRemoveAll(cctx, key);
        }

        /** {@inheritDoc} */
        @Override public void mvccApplyUpdate(GridCacheContext cctx, KeyCacheObject key, CacheObject val, GridCacheVersion ver,
            long expireTime, MvccVersion mvccVer) throws IgniteCheckedException {
            CacheDataStore delegate = init0(false);

            delegate.mvccApplyUpdate(cctx, key, val, ver, expireTime, mvccVer);
        }

        /** {@inheritDoc} */
        @Override public CacheDataRow createRow(
            GridCacheContext cctx,
            KeyCacheObject key,
            CacheObject val,
            GridCacheVersion ver,
            long expireTime,
            @Nullable CacheDataRow oldRow) throws IgniteCheckedException {
            assert ctx.database().checkpointLockIsHeldByThread();

            CacheDataStore delegate = init0(false);

            return delegate.createRow(cctx, key, val, ver, expireTime, oldRow);
        }

        /** {@inheritDoc} */
        @Override public int cleanup(GridCacheContext cctx,
            @Nullable List<MvccLinkAwareSearchRow> cleanupRows) throws IgniteCheckedException {
            CacheDataStore delegate = init0(false);

            return delegate.cleanup(cctx, cleanupRows);
        }

        /** {@inheritDoc} */
        @Override public void updateTxState(GridCacheContext cctx, CacheSearchRow row) throws IgniteCheckedException {
            CacheDataStore delegate = init0(false);

            delegate.updateTxState(cctx, row);
        }

        /** {@inheritDoc} */
        @Override public void invoke(GridCacheContext cctx, KeyCacheObject key, OffheapInvokeClosure c)
            throws IgniteCheckedException {
            assert ctx.database().checkpointLockIsHeldByThread();

            CacheDataStore delegate = init0(false);

            delegate.invoke(cctx, key, c);
        }

        /** {@inheritDoc} */
        @Override public void remove(GridCacheContext cctx, KeyCacheObject key, int partId)
            throws IgniteCheckedException {
            assert ctx.database().checkpointLockIsHeldByThread();

            CacheDataStore delegate = init0(false);

            delegate.remove(cctx, key, partId);
        }

        /** {@inheritDoc} */
        @Override public CacheDataRow find(GridCacheContext cctx, KeyCacheObject key) throws IgniteCheckedException {
            CacheDataStore delegate = init0(true);

            if (delegate != null)
                return delegate.find(cctx, key);

            return null;
        }

        /** {@inheritDoc} */
        @Override public CacheDataRow mvccFind(GridCacheContext cctx, KeyCacheObject key, MvccSnapshot snapshot)
            throws IgniteCheckedException {
            CacheDataStore delegate = init0(true);

            if (delegate != null)
                return delegate.mvccFind(cctx, key, snapshot);

            return null;
        }

        /** {@inheritDoc} */
        @Override public List<IgniteBiTuple<Object, MvccVersion>> mvccFindAllVersions(GridCacheContext cctx, KeyCacheObject key)
            throws IgniteCheckedException {
            CacheDataStore delegate = init0(true);

            if (delegate != null)
                return delegate.mvccFindAllVersions(cctx, key);

            return Collections.emptyList();
        }

        /** {@inheritDoc} */
        @Override public GridCursor<CacheDataRow> mvccAllVersionsCursor(GridCacheContext cctx,
            KeyCacheObject key, Object x) throws IgniteCheckedException {
            CacheDataStore delegate = init0(true);

            if (delegate != null)
                return delegate.mvccAllVersionsCursor(cctx, key, x);

            return EMPTY_CURSOR;
        }


        /** {@inheritDoc} */
        @Override public GridCursor<? extends CacheDataRow> cursor() throws IgniteCheckedException {
            CacheDataStore delegate = init0(true);

            if (delegate != null)
                return delegate.cursor();

            return EMPTY_CURSOR;
        }

        /** {@inheritDoc} */
        @Override public GridCursor<? extends CacheDataRow> cursor(Object x) throws IgniteCheckedException {
            CacheDataStore delegate = init0(true);

            if (delegate != null)
                return delegate.cursor(x);

            return EMPTY_CURSOR;
        }

        /** {@inheritDoc} */
        @Override public GridCursor<? extends CacheDataRow> cursor(MvccSnapshot mvccSnapshot)
            throws IgniteCheckedException {
            CacheDataStore delegate = init0(true);

            if (delegate != null)
                return delegate.cursor(mvccSnapshot);

            return EMPTY_CURSOR;
        }

        /** {@inheritDoc} */
        @Override public GridCursor<? extends CacheDataRow> cursor(
            int cacheId,
            KeyCacheObject lower,
            KeyCacheObject upper) throws IgniteCheckedException {
            CacheDataStore delegate = init0(true);

            if (delegate != null)
                return delegate.cursor(cacheId, lower, upper);

            return EMPTY_CURSOR;
        }

        /** {@inheritDoc} */
        @Override public GridCursor<? extends CacheDataRow> cursor(int cacheId,
            KeyCacheObject lower,
            KeyCacheObject upper,
            Object x)
            throws IgniteCheckedException {
            CacheDataStore delegate = init0(true);

            if (delegate != null)
                return delegate.cursor(cacheId, lower, upper, x);

            return EMPTY_CURSOR;
        }

        /** {@inheritDoc} */
        @Override public GridCursor<? extends CacheDataRow> cursor(int cacheId,
            KeyCacheObject lower,
            KeyCacheObject upper,
            Object x,
            MvccSnapshot mvccSnapshot)
            throws IgniteCheckedException {
            CacheDataStore delegate = init0(true);

            if (delegate != null)
                return delegate.cursor(cacheId, lower, upper, x, mvccSnapshot);

            return EMPTY_CURSOR;
        }

        /** {@inheritDoc} */
        @Override public void destroy() throws IgniteCheckedException {
            // No need to destroy delegate.
        }

        /** {@inheritDoc} */
        @Override public GridCursor<? extends CacheDataRow> cursor(int cacheId) throws IgniteCheckedException {
            CacheDataStore delegate = init0(true);

            if (delegate != null)
                return delegate.cursor(cacheId);

            return EMPTY_CURSOR;
        }

        /** {@inheritDoc} */
        @Override public GridCursor<? extends CacheDataRow> cursor(int cacheId,
            MvccSnapshot mvccSnapshot) throws IgniteCheckedException {
            CacheDataStore delegate = init0(true);

            if (delegate != null)
                return delegate.cursor(cacheId, mvccSnapshot);

            return EMPTY_CURSOR;
        }

        /** {@inheritDoc} */
        @Override public void clear(int cacheId) throws IgniteCheckedException {
            CacheDataStore delegate0 = init0(true);

            if (delegate0 == null)
                return;

            ctx.database().checkpointReadLock();
            try {
                // Clear persistent pendingTree
                if (pendingTree != null) {
                    PendingRow row = new PendingRow(cacheId);

                    GridCursor<PendingRow> cursor = pendingTree.find(row, row, PendingEntriesTree.WITHOUT_KEY);

                    while (cursor.next()) {
                        PendingRow row0 = cursor.get();

                        assert row0.link != 0 : row;

                        boolean res = pendingTree.removex(row0);

                        assert res;
                    }
                }

                delegate0.clear(cacheId);
            }
            finally {
                ctx.database().checkpointReadUnlock();
            }
        }

        /**
         * Gets the number of entries pending expire.
         *
         * @return Number of pending entries.
         * @throws IgniteCheckedException If failed to get number of pending entries.
         */
        public long expiredSize() throws IgniteCheckedException {
            CacheDataStore delegate0 = init0(true);

            return delegate0 == null ? 0 : pendingTree.size();
        }

        /**
         * Try to remove expired entries from data store.
         *
         * @param cctx Cache context.
         * @param c Expiry closure that should be applied to expired entry. See {@link GridCacheTtlManager} for details.
         * @param amount Limit of processed entries by single call, {@code -1} for no limit.
         * @return cleared entries count.
         * @throws IgniteCheckedException If failed.
         */
        public int purgeExpired(GridCacheContext cctx,
            IgniteInClosure2X<GridCacheEntryEx, GridCacheVersion> c,
            int amount) throws IgniteCheckedException {
            CacheDataStore delegate0 = init0(true);

            long now = U.currentTimeMillis();

            if (delegate0 == null || nextStoreCleanTime > now)
                return 0;

            assert pendingTree != null : "Partition data store was not initialized.";

            int cleared = purgeExpiredInternal(cctx, c, amount);

            // Throttle if there is nothing to clean anymore.
            if (cleared < amount)
                nextStoreCleanTime = now + UNWIND_THROTTLING_TIMEOUT;

            return cleared;
        }

        /**
         * Removes expired entries from data store.
         *
         * @param cctx Cache context.
         * @param c Expiry closure that should be applied to expired entry. See {@link GridCacheTtlManager} for details.
         * @param amount Limit of processed entries by single call, {@code -1} for no limit.
         * @return cleared entries count.
         * @throws IgniteCheckedException If failed.
         */
        private int purgeExpiredInternal(GridCacheContext cctx,
            IgniteInClosure2X<GridCacheEntryEx, GridCacheVersion> c,
            int amount) throws IgniteCheckedException {

            GridDhtLocalPartition part = cctx.topology().localPartition(partId, AffinityTopologyVersion.NONE, false, false);

            // Skip non-owned partitions.
            if (part == null || part.state() != OWNING)
                return 0;

            cctx.shared().database().checkpointReadLock();
            try {
                if (!part.reserve())
                    return 0;

                try {
                    if (part.state() != OWNING)
                        return 0;

                    long now = U.currentTimeMillis();

                    GridCursor<PendingRow> cur;

                    if (grp.sharedGroup())
                        cur = pendingTree.find(new PendingRow(cctx.cacheId()), new PendingRow(cctx.cacheId(), now, 0));
                    else
                        cur = pendingTree.find(null, new PendingRow(CU.UNDEFINED_CACHE_ID, now, 0));

                    if (!cur.next())
                        return 0;

                    GridCacheVersion obsoleteVer = null;

                    int cleared = 0;

                    do {
                        PendingRow row = cur.get();

                        if (amount != -1 && cleared > amount)
                            return cleared;

                        assert row.key != null && row.link != 0 && row.expireTime != 0 : row;

                        row.key.partition(partId);

                        if (pendingTree.removex(row)) {
                            if (obsoleteVer == null)
                                obsoleteVer = ctx.versions().next();

                            GridCacheEntryEx e1 = cctx.cache().entryEx(row.key);

                            if (e1 != null)
                                c.apply(e1, obsoleteVer);
                        }

                        cleared++;
                    }
                    while (cur.next());

                    return cleared;
                }
                finally {
                    part.release();
                }
            }
            finally {
                cctx.shared().database().checkpointReadUnlock();
            }
        }

        /** {@inheritDoc} */
        @Override public PendingEntriesTree pendingTree() {
            try {
                CacheDataStore delegate0 = init0(true);

                return delegate0 == null ? null : pendingTree;
            }
            catch (IgniteCheckedException e) {
                throw new IgniteException(e);
            }
        }

        /** {@inheritDoc} */
        @Override public void preload() throws IgniteCheckedException {
            CacheDataStore delegate0 = init0(true);

            if (delegate0 != null)
                delegate0.preload();
        }

        /** {@inheritDoc} */
        @Override public void resetUpdateCounters() {
            try {
                CacheDataStore delegate0 = init0(true);

                if (delegate0 == null)
                    return;

                delegate0.resetUpdateCounters();
            }
            catch (IgniteCheckedException e) {
                throw new IgniteException(e);
            }
        }
    }

    /**
     *
     */
    public static final GridCursor<CacheDataRow> EMPTY_CURSOR = new GridCursor<CacheDataRow>() {
        /** {@inheritDoc} */
        @Override public boolean next() {
            return false;
        }

        /** {@inheritDoc} */
        @Override public CacheDataRow get() {
            return null;
        }
    };
}<|MERGE_RESOLUTION|>--- conflicted
+++ resolved
@@ -266,11 +266,7 @@
         RowStore rowStore0 = store.rowStore();
 
         if (rowStore0 != null) {
-<<<<<<< HEAD
             CacheFreeListImpl freeList = (CacheFreeListImpl)rowStore0.freeList();
-=======
-            ((CacheFreeListImpl)rowStore0.freeList()).saveMetadata();
->>>>>>> efc6b965
 
             long updCntr = store.updateCounter();
             long size = store.fullSize(); // TODO FIXME size is wrong (ahead of counter).
