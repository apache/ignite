--- conflicted
+++ resolved
@@ -1306,11 +1306,6 @@
         }
     }
 
-    /** */
-    public GridSpinBusyLock busyLock() {
-        return busyLock;
-    }
-
     /**
      * @param grpId Cache group ID.
      * @throws IgniteCheckedException If failed.
@@ -1358,6 +1353,11 @@
         finally {
             pageMem.releasePage(grpId, metaPageId, metaPage);
         }
+    }
+
+    /** */
+    public GridSpinBusyLock busyLock() {
+        return busyLock;
     }
 
     /**
@@ -2094,11 +2094,7 @@
 
                         try {
                             if (PageIO.getType(pageAddr) != 0) {
-<<<<<<< HEAD
-                                PagePartitionMetaIOV2 io = (PagePartitionMetaIOV2) PagePartitionMetaIO.VERSIONS.latest();
-=======
                                 PagePartitionMetaIOV3 io = (PagePartitionMetaIOV3)PagePartitionMetaIO.VERSIONS.latest();
->>>>>>> faf4f467
 
                                 Map<Integer, Long> cacheSizes = null;
 
@@ -2111,9 +2107,6 @@
 
                                 delegate0.restoreState(io.getSize(pageAddr), io.getUpdateCounter(pageAddr), cacheSizes, data);
 
-<<<<<<< HEAD
-                                grp.offheap().globalRemoveId().setIfGreater(io.getGlobalRemoveId(pageAddr));
-=======
                                 int encrPageCnt = io.getEncryptedPageCount(pageAddr);
 
                                 if (encrPageCnt > 0) {
@@ -2121,8 +2114,7 @@
                                         grp, partId, io.getEncryptedPageIndex(pageAddr), encrPageCnt);
                                 }
 
-                                globalRemoveId().setIfGreater(io.getGlobalRemoveId(pageAddr));
->>>>>>> faf4f467
+                                grp.offheap().globalRemoveId().setIfGreater(io.getGlobalRemoveId(pageAddr));
                             }
                         }
                         finally {
