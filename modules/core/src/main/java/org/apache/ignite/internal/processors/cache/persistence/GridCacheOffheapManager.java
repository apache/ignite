/*
 * Licensed to the Apache Software Foundation (ASF) under one or more
 * contributor license agreements.  See the NOTICE file distributed with
 * this work for additional information regarding copyright ownership.
 * The ASF licenses this file to You under the Apache License, Version 2.0
 * (the "License"); you may not use this file except in compliance with
 * the License.  You may obtain a copy of the License at
 *
 *      http://www.apache.org/licenses/LICENSE-2.0
 *
 * Unless required by applicable law or agreed to in writing, software
 * distributed under the License is distributed on an "AS IS" BASIS,
 * WITHOUT WARRANTIES OR CONDITIONS OF ANY KIND, either express or implied.
 * See the License for the specific language governing permissions and
 * limitations under the License.
 */

package org.apache.ignite.internal.processors.cache.persistence;

import java.util.Collections;
import java.util.HashMap;
import java.util.HashSet;
import java.util.Iterator;
import java.util.List;
import java.util.Map;
import java.util.NoSuchElementException;
import java.util.Set;
import java.util.concurrent.CountDownLatch;
import java.util.concurrent.Executor;
import java.util.concurrent.atomic.AtomicBoolean;
import javax.cache.processor.EntryProcessor;
import org.apache.ignite.IgniteCheckedException;
import org.apache.ignite.IgniteException;
import org.apache.ignite.failure.FailureContext;
import org.apache.ignite.failure.FailureType;
import org.apache.ignite.internal.pagemem.FullPageId;
import org.apache.ignite.internal.pagemem.PageIdAllocator;
import org.apache.ignite.internal.pagemem.PageIdUtils;
import org.apache.ignite.internal.pagemem.PageMemory;
import org.apache.ignite.internal.pagemem.PageSupport;
import org.apache.ignite.internal.pagemem.store.IgnitePageStoreManager;
import org.apache.ignite.internal.pagemem.wal.IgniteWriteAheadLogManager;
import org.apache.ignite.internal.pagemem.wal.WALIterator;
import org.apache.ignite.internal.pagemem.wal.WALPointer;
import org.apache.ignite.internal.pagemem.wal.record.DataEntry;
import org.apache.ignite.internal.pagemem.wal.record.DataRecord;
import org.apache.ignite.internal.pagemem.wal.record.PageSnapshot;
import org.apache.ignite.internal.pagemem.wal.record.WALRecord;
import org.apache.ignite.internal.pagemem.wal.record.delta.MetaPageInitRecord;
import org.apache.ignite.internal.pagemem.wal.record.delta.MetaPageUpdatePartitionDataRecord;
import org.apache.ignite.internal.pagemem.wal.record.delta.PartitionDestroyRecord;
import org.apache.ignite.internal.processors.affinity.AffinityTopologyVersion;
import org.apache.ignite.internal.processors.cache.CacheEntryPredicate;
import org.apache.ignite.internal.processors.cache.CacheGroupContext;
import org.apache.ignite.internal.processors.cache.CacheObject;
import org.apache.ignite.internal.processors.cache.GridCacheContext;
import org.apache.ignite.internal.processors.cache.GridCacheEntryEx;
import org.apache.ignite.internal.processors.cache.GridCacheMvccEntryInfo;
import org.apache.ignite.internal.processors.cache.GridCacheTtlManager;
import org.apache.ignite.internal.processors.cache.IgniteCacheOffheapManagerImpl;
import org.apache.ignite.internal.processors.cache.KeyCacheObject;
import org.apache.ignite.internal.processors.cache.distributed.dht.preloader.CachePartitionPartialCountersMap;
import org.apache.ignite.internal.processors.cache.distributed.dht.preloader.IgniteHistoricalIterator;
import org.apache.ignite.internal.processors.cache.distributed.dht.topology.GridDhtLocalPartition;
import org.apache.ignite.internal.processors.cache.distributed.dht.topology.GridDhtPartitionState;
import org.apache.ignite.internal.processors.cache.mvcc.MvccSnapshot;
import org.apache.ignite.internal.processors.cache.mvcc.MvccVersion;
import org.apache.ignite.internal.processors.cache.persistence.freelist.CacheFreeListImpl;
import org.apache.ignite.internal.processors.cache.persistence.freelist.FreeList;
import org.apache.ignite.internal.processors.cache.persistence.migration.UpgradePendingTreeToPerPartitionTask;
import org.apache.ignite.internal.processors.cache.persistence.pagemem.PageMemoryEx;
import org.apache.ignite.internal.processors.cache.persistence.partstate.GroupPartitionId;
import org.apache.ignite.internal.processors.cache.persistence.partstate.PagesAllocationRange;
import org.apache.ignite.internal.processors.cache.persistence.partstate.PartitionAllocationMap;
import org.apache.ignite.internal.processors.cache.persistence.partstate.PartitionRecoverState;
import org.apache.ignite.internal.processors.cache.persistence.tree.io.PageIO;
import org.apache.ignite.internal.processors.cache.persistence.tree.io.PageMetaIO;
import org.apache.ignite.internal.processors.cache.persistence.tree.io.PagePartitionCountersIO;
import org.apache.ignite.internal.processors.cache.persistence.tree.io.PagePartitionMetaIO;
import org.apache.ignite.internal.processors.cache.persistence.tree.io.PagePartitionMetaIOV2;
import org.apache.ignite.internal.processors.cache.persistence.tree.reuse.ReuseList;
import org.apache.ignite.internal.processors.cache.persistence.tree.reuse.ReuseListImpl;
import org.apache.ignite.internal.processors.cache.persistence.tree.util.PageHandler;
import org.apache.ignite.internal.processors.cache.persistence.wal.FileWALPointer;
import org.apache.ignite.internal.processors.cache.tree.CacheDataRowStore;
import org.apache.ignite.internal.processors.cache.tree.CacheDataTree;
import org.apache.ignite.internal.processors.cache.tree.PendingEntriesTree;
import org.apache.ignite.internal.processors.cache.tree.PendingRow;
import org.apache.ignite.internal.processors.cache.tree.mvcc.data.MvccUpdateResult;
import org.apache.ignite.internal.processors.cache.tree.mvcc.search.MvccLinkAwareSearchRow;
import org.apache.ignite.internal.processors.cache.version.GridCacheVersion;
import org.apache.ignite.internal.processors.query.GridQueryRowCacheCleaner;
import org.apache.ignite.internal.util.GridLongList;
import org.apache.ignite.internal.util.lang.GridCursor;
import org.apache.ignite.internal.util.lang.IgniteInClosure2X;
import org.apache.ignite.internal.util.tostring.GridToStringInclude;
import org.apache.ignite.internal.util.typedef.internal.CU;
import org.apache.ignite.internal.util.typedef.internal.S;
import org.apache.ignite.internal.util.typedef.internal.U;
import org.apache.ignite.lang.IgniteBiTuple;
import org.jetbrains.annotations.Nullable;

import static org.apache.ignite.internal.processors.cache.distributed.dht.topology.GridDhtPartitionState.MOVING;
import static org.apache.ignite.internal.processors.cache.distributed.dht.topology.GridDhtPartitionState.OWNING;
import static org.apache.ignite.internal.processors.cache.distributed.dht.topology.GridDhtPartitionState.RENTING;

/**
 * Used when persistence enabled.
 */
public class GridCacheOffheapManager extends IgniteCacheOffheapManagerImpl implements DbCheckpointListener {
    /** */
    private IndexStorage indexStorage;

    /** */
    private ReuseListImpl reuseList;

    /** Flag indicates that all group partitions have restored their state from page memory / disk. */
    private volatile boolean partitionStatesRestored;

    /** {@inheritDoc} */
    @Override protected void initPendingTree(GridCacheContext cctx) throws IgniteCheckedException {
        // No-op. Per-partition PendingTree should be used.
    }

    /** {@inheritDoc} */
    @Override protected void initDataStructures() throws IgniteCheckedException {
        assert ctx.database().checkpointLockIsHeldByThread();

        Metas metas = getOrAllocateCacheMetas();

        RootPage reuseListRoot = metas.reuseListRoot;

        reuseList = new ReuseListImpl(grp.groupId(),
            grp.cacheOrGroupName(),
            grp.dataRegion().pageMemory(),
            ctx.wal(),
            reuseListRoot.pageId().pageId(),
            reuseListRoot.isAllocated());

        RootPage metastoreRoot = metas.treeRoot;

        indexStorage = new IndexStorageImpl(grp.dataRegion().pageMemory(),
            ctx.wal(),
            globalRemoveId(),
            grp.groupId(),
            grp.sharedGroup(),
            PageIdAllocator.INDEX_PARTITION,
            PageIdAllocator.FLAG_IDX,
            reuseList,
            metastoreRoot.pageId().pageId(),
            metastoreRoot.isAllocated(),
            ctx.kernalContext().failure());

        ((GridCacheDatabaseSharedManager)ctx.database()).addCheckpointListener(this);
    }

    /**
     * Get internal IndexStorage.
     * See {@link UpgradePendingTreeToPerPartitionTask} for details.
     */
    public IndexStorage getIndexStorage() {
        return indexStorage;
    }

    /** {@inheritDoc} */
    @Override protected CacheDataStore createCacheDataStore0(int p) throws IgniteCheckedException {
        if (ctx.database() instanceof GridCacheDatabaseSharedManager)
            ((GridCacheDatabaseSharedManager) ctx.database()).cancelOrWaitPartitionDestroy(grp.groupId(), p);

        boolean exists = ctx.pageStore() != null && ctx.pageStore().exists(grp.groupId(), p);

        return new GridCacheDataStore(p, exists);
    }

    /** {@inheritDoc} */
    @Override public void onCheckpointBegin(Context ctx) throws IgniteCheckedException {
        /* No-op. */
    }

    /** {@inheritDoc} */
    @Override public void onMarkCheckpointBegin(Context ctx) throws IgniteCheckedException {
        assert grp.dataRegion().pageMemory() instanceof PageMemoryEx;

        syncMetadata(ctx);
    }

    /** {@inheritDoc} */
    @Override public void beforeCheckpointBegin(Context ctx) throws IgniteCheckedException {
        if (!ctx.nextSnapshot())
            syncMetadata(ctx);
    }

    /**
     * Syncs and saves meta-information of all data structures to page memory.
     *
     * @throws IgniteCheckedException If failed.
     */
    private void syncMetadata(Context ctx) throws IgniteCheckedException {
        Executor execSvc = ctx.executor();

        boolean needSnapshot = ctx.nextSnapshot() && ctx.needToSnapshot(grp.cacheOrGroupName());

        if (needSnapshot) {
            if (execSvc == null)
                addPartitions(ctx);
            else {
                execSvc.execute(() -> {
                    try {
                        addPartitions(ctx);
                    }
                    catch (IgniteCheckedException e) {
                        throw new IgniteException(e);
                    }
                });
            }
        }

        syncMetadata(ctx, ctx.executor(), needSnapshot);
    }

    /**
     * Syncs and saves meta-information of all data structures to page memory.
     *
     * @param execSvc Executor service to run save process
     * @throws IgniteCheckedException If failed.
     */
    private void syncMetadata(Context ctx, Executor execSvc, boolean needSnapshot) throws IgniteCheckedException {
        if (execSvc == null) {
            reuseList.saveMetadata();

            for (CacheDataStore store : partDataStores.values())
                saveStoreMetadata(store, ctx, false, needSnapshot);
        }
        else {
            execSvc.execute(() -> {
                try {
                    reuseList.saveMetadata();
                }
                catch (IgniteCheckedException e) {
                    throw new IgniteException(e);
                }
            });

            for (CacheDataStore store : partDataStores.values())
                execSvc.execute(() -> {
                    try {
                        saveStoreMetadata(store, ctx, false, needSnapshot);
                    }
                    catch (IgniteCheckedException e) {
                        throw new IgniteException(e);
                    }
                });
        }
    }

    /**
     * @param store Store to save metadata.
     * @throws IgniteCheckedException If failed.
     */
    private void saveStoreMetadata(
        CacheDataStore store,
        Context ctx,
        boolean beforeDestroy,
        boolean needSnapshot
    ) throws IgniteCheckedException {
        RowStore rowStore0 = store.rowStore();

        if (rowStore0 != null) {
            CacheFreeList freeList = (CacheFreeList)rowStore0.freeList();

            freeList.saveMetadata();

            long updCntr = store.updateCounter();
            long size = store.fullSize();
            long rmvId = globalRemoveId().get();

            PageMemoryEx pageMem = (PageMemoryEx)grp.dataRegion().pageMemory();
            IgniteWriteAheadLogManager wal = this.ctx.wal();

            if (size > 0 || updCntr > 0) {
                GridDhtPartitionState state = null;

                // localPartition will not acquire writeLock here because create=false.
                GridDhtLocalPartition part = null;

                if (!grp.isLocal()) {
                    if (beforeDestroy)
                        state = GridDhtPartitionState.EVICTED;
                    else {
                        part = getPartition(store);

                        if (part != null && part.state() != GridDhtPartitionState.EVICTED)
                            state = part.state();
                    }

                    // Do not save meta for evicted partitions on next checkpoints.
                    if (state == null)
                        return;
                }

                int grpId = grp.groupId();
                long partMetaId = pageMem.partitionMetaPageId(grpId, store.partId());

                long partMetaPage = pageMem.acquirePage(grpId, partMetaId);
                try {
                    long partMetaPageAddr = pageMem.writeLock(grpId, partMetaId, partMetaPage);

                    if (partMetaPageAddr == 0L) {
                        U.warn(log, "Failed to acquire write lock for meta page [metaPage=" + partMetaPage +
                            ", beforeDestroy=" + beforeDestroy + ", size=" + size +
                            ", updCntr=" + updCntr + ", state=" + state + ']');

                        return;
                    }

                    boolean changed = false;

                    try {
                        PagePartitionMetaIO io = PageIO.getPageIO(partMetaPageAddr);

                        changed |= io.setUpdateCounter(partMetaPageAddr, updCntr);
                        changed |= io.setGlobalRemoveId(partMetaPageAddr, rmvId);
                        changed |= io.setSize(partMetaPageAddr, size);

                        if (state != null)
                            changed |= io.setPartitionState(partMetaPageAddr, (byte)state.ordinal());
                        else
                            assert grp.isLocal() : grp.cacheOrGroupName();

                        long cntrsPageId;

                        if (grp.sharedGroup()) {
                            long initCntrPageId = io.getCountersPageId(partMetaPageAddr);

                            Map<Integer, Long> newSizes = store.cacheSizes();
                            Map<Integer, Long> prevSizes = readSharedGroupCacheSizes(pageMem, grpId, initCntrPageId);

                            if (prevSizes != null && prevSizes.equals(newSizes))
                                cntrsPageId = initCntrPageId; // Preventing modification of sizes pages for store
                            else {
                                cntrsPageId = writeSharedGroupCacheSizes(pageMem, grpId, initCntrPageId,
                                    store.partId(), newSizes);

                                if (initCntrPageId == 0 && cntrsPageId != 0) {
                                    io.setCountersPageId(partMetaPageAddr, cntrsPageId);

                                    changed = true;
                                }
                            }
                        }
                        else
                            cntrsPageId = 0L;

                        int pageCnt;

                        if (needSnapshot) {
                            pageCnt = this.ctx.pageStore().pages(grpId, store.partId());

                            io.setCandidatePageCount(partMetaPageAddr, size == 0 ? 0 : pageCnt);

                            if (state == OWNING) {
                                assert part != null;

                                if (!addPartition(
                                    part,
                                    ctx.partitionStatMap(),
                                    partMetaPageAddr,
                                    io,
                                    grpId,
                                    store.partId(),
                                    this.ctx.pageStore().pages(grpId, store.partId()),
                                    store.fullSize()
                                ))
                                    U.warn(log, "Partition was concurrently evicted grpId=" + grpId +
                                        ", partitionId=" + part.id());
                            }
                            else if (state == MOVING || state == RENTING) {
                                if (ctx.partitionStatMap().forceSkipIndexPartition(grpId)) {
                                    if (log.isInfoEnabled())
                                        log.info("Will not include SQL indexes to snapshot because there is " +
                                            "a partition not in " + OWNING + " state [grp=" + grp.cacheOrGroupName() +
                                            ", partId=" + store.partId() + ", state=" + state + ']');
                                }
                            }

                            changed = true;
                        }
                        else
                            pageCnt = io.getCandidatePageCount(partMetaPageAddr);

                        if (changed && PageHandler.isWalDeltaRecordNeeded(pageMem, grpId, partMetaId, partMetaPage, wal, null))
                            wal.log(new MetaPageUpdatePartitionDataRecord(
                                grpId,
                                partMetaId,
                                updCntr,
                                rmvId,
                                (int)size, // TODO: Partition size may be long
                                cntrsPageId,
                                state == null ? -1 : (byte)state.ordinal(),
                                pageCnt
                            ));
                    }
                    finally {
                        pageMem.writeUnlock(grpId, partMetaId, partMetaPage, null, changed);
                    }
                }
                finally {
                    pageMem.releasePage(grpId, partMetaId, partMetaPage);
                }
            }
            else if (needSnapshot)
                tryAddEmptyPartitionToSnapshot(store, ctx);
        }
        else if (needSnapshot)
            tryAddEmptyPartitionToSnapshot(store, ctx);
    }

    /** {@inheritDoc} */
    @Override public long restorePartitionStates(Map<GroupPartitionId, PartitionRecoverState> partitionRecoveryStates) throws IgniteCheckedException {
        if (grp.isLocal() || !grp.affinityNode() || !grp.dataRegion().config().isPersistenceEnabled())
            return 0;

        if (partitionStatesRestored)
            return 0;

        long processed = 0;

        PageMemoryEx pageMem = (PageMemoryEx)grp.dataRegion().pageMemory();

        for (int p = 0; p < grp.affinity().partitions(); p++) {
            PartitionRecoverState recoverState = partitionRecoveryStates.get(new GroupPartitionId(grp.groupId(), p));

            if (ctx.pageStore().exists(grp.groupId(), p)) {
                ctx.pageStore().ensure(grp.groupId(), p);

                if (ctx.pageStore().pages(grp.groupId(), p) <= 1) {
                    if (log.isDebugEnabled())
                        log.debug("Skipping partition on recovery (pages less than 1) " +
                            "[grp=" + grp.cacheOrGroupName() + ", p=" + p + "]");

                    continue;
                }

                if (log.isDebugEnabled())
                    log.debug("Creating partition on recovery (exists in page store) " +
                        "[grp=" + grp.cacheOrGroupName() + ", p=" + p + "]");

                processed++;

                GridDhtLocalPartition part = grp.topology().forceCreatePartition(p);

                onPartitionInitialCounterUpdated(p, 0);

                ctx.database().checkpointReadLock();

                try {
                    long partMetaId = pageMem.partitionMetaPageId(grp.groupId(), p);
                    long partMetaPage = pageMem.acquirePage(grp.groupId(), partMetaId);

                    try {
                        long pageAddr = pageMem.writeLock(grp.groupId(), partMetaId, partMetaPage);

                        boolean changed = false;

                        try {
                            PagePartitionMetaIO io = PagePartitionMetaIO.VERSIONS.forPage(pageAddr);

                            if (recoverState != null) {
                                io.setPartitionState(pageAddr, (byte) recoverState.stateId());

                                changed = updateState(part, recoverState.stateId());

                                if (recoverState.stateId() == GridDhtPartitionState.OWNING.ordinal()
                                    || (recoverState.stateId() == GridDhtPartitionState.MOVING.ordinal()
                                    && part.initialUpdateCounter() < recoverState.updateCounter())) {
                                    part.initialUpdateCounter(recoverState.updateCounter());

                                    changed = true;
                                }

                                if (log.isDebugEnabled())
                                    log.debug("Restored partition state (from WAL) " +
                                        "[grp=" + grp.cacheOrGroupName() + ", p=" + p + ", state=" + part.state() +
                                        ", updCntr=" + part.initialUpdateCounter() + "]");
                            }
                            else {
                                int stateId = (int) io.getPartitionState(pageAddr);

                                changed = updateState(part, stateId);

                                if (log.isDebugEnabled())
                                    log.debug("Restored partition state (from page memory) " +
                                        "[grp=" + grp.cacheOrGroupName() + ", p=" + p + ", state=" + part.state() +
                                        ", updCntr=" + part.initialUpdateCounter() + ", stateId=" + stateId + "]");
                            }
                        }
                        finally {
                            pageMem.writeUnlock(grp.groupId(), partMetaId, partMetaPage, null, changed);
                        }
                    }
                    finally {
                        pageMem.releasePage(grp.groupId(), partMetaId, partMetaPage);
                    }
                }
                finally {
                    ctx.database().checkpointReadUnlock();
                }
            }
            else if (recoverState != null) {
                GridDhtLocalPartition part = grp.topology().forceCreatePartition(p);

                onPartitionInitialCounterUpdated(p, recoverState.updateCounter());

                updateState(part, recoverState.stateId());

                processed++;

                if (log.isDebugEnabled())
                    log.debug("Restored partition state (from WAL) " +
                        "[grp=" + grp.cacheOrGroupName() + ", p=" + p + ", state=" + part.state() +
                        ", updCntr=" + part.initialUpdateCounter() + "]");
            }
            else {
                if (log.isDebugEnabled())
                    log.debug("Skipping partition on recovery (no page store OR wal state) " +
                        "[grp=" + grp.cacheOrGroupName() + ", p=" + p + "]");
            }
        }

        partitionStatesRestored = true;

        return processed;
    }

    /**
     * @param part Partition to restore state for.
     * @param stateId State enum ordinal.
     * @return Updated flag.
     */
    private boolean updateState(GridDhtLocalPartition part, int stateId) {
        if (stateId != -1) {
            GridDhtPartitionState state = GridDhtPartitionState.fromOrdinal(stateId);

            assert state != null;

            part.restoreState(state == GridDhtPartitionState.EVICTED ? GridDhtPartitionState.RENTING : state);

            return true;
        }

        return false;
    }

    /**
     * Check that we need to snapshot this partition and add it to map.
     *
     * @param store Store.
     * @param ctx Snapshot context.
     */
    private void tryAddEmptyPartitionToSnapshot(CacheDataStore store, Context ctx) {
        if (getPartition(store).state() == OWNING) {
            ctx.partitionStatMap().put(
                new GroupPartitionId(grp.groupId(), store.partId()),
                new PagesAllocationRange(0, 0));
        }
    }

    /**
     * @param store Store.
     *
     * @return corresponding to store local partition
     */
    private GridDhtLocalPartition getPartition(CacheDataStore store) {
        return grp.topology().localPartition(store.partId(),
            AffinityTopologyVersion.NONE, false, true);
    }

    /**
     * Loads cache sizes for all caches in shared group.
     *
     * @param pageMem page memory to perform operations on pages.
     * @param grpId Cache group ID.
     * @param cntrsPageId Counters page ID, if zero is provided that means no counters page exist.
     * @return Cache sizes if store belongs to group containing multiple caches and sizes are available in memory. May
     * return null if counter page does not exist.
     * @throws IgniteCheckedException If page memory operation failed.
     */
    @Nullable private static Map<Integer, Long> readSharedGroupCacheSizes(PageSupport pageMem, int grpId,
        long cntrsPageId) throws IgniteCheckedException {

        if (cntrsPageId == 0L)
            return null;

        Map<Integer, Long> cacheSizes = new HashMap<>();

        long nextId = cntrsPageId;

        while (true) {
            final long curId = nextId;
            final long curPage = pageMem.acquirePage(grpId, curId);

            try {
                final long curAddr = pageMem.readLock(grpId, curId, curPage);

                assert curAddr != 0;

                try {
                    PagePartitionCountersIO cntrsIO = PageIO.getPageIO(curAddr);

                    if (cntrsIO.readCacheSizes(curAddr, cacheSizes))
                        break;

                    nextId = cntrsIO.getNextCountersPageId(curAddr);

                    assert nextId != 0;
                }
                finally {
                    pageMem.readUnlock(grpId, curId, curPage);
                }
            }
            finally {
                pageMem.releasePage(grpId, curId, curPage);
            }
        }
        return cacheSizes;
    }

    /**
     * Saves cache sizes for all caches in shared group. Unconditionally marks pages as dirty.
     *
     * @param pageMem page memory to perform operations on pages.
     * @param grpId Cache group ID.
     * @param cntrsPageId Counters page ID, if zero is provided that means no counters page exist.
     * @param partId Partition ID.
     * @param sizes Cache sizes of all caches in group. Not null.
     * @return new counter page Id. Same as {@code cntrsPageId} or new value if cache size pages were initialized.
     * @throws IgniteCheckedException if page memory operation failed.
     */
    private static long writeSharedGroupCacheSizes(PageMemory pageMem, int grpId,
        long cntrsPageId, int partId, Map<Integer, Long> sizes) throws IgniteCheckedException {
        byte[] data = PagePartitionCountersIO.VERSIONS.latest().serializeCacheSizes(sizes);

        int items = data.length / PagePartitionCountersIO.ITEM_SIZE;
        boolean init = cntrsPageId == 0;

        if (init && !sizes.isEmpty())
            cntrsPageId = pageMem.allocatePage(grpId, partId, PageIdAllocator.FLAG_DATA);

        long nextId = cntrsPageId;
        int written = 0;

        while (written != items) {
            final long curId = nextId;
            final long curPage = pageMem.acquirePage(grpId, curId);

            try {
                final long curAddr = pageMem.writeLock(grpId, curId, curPage);

                assert curAddr != 0;

                try {
                    PagePartitionCountersIO partCntrIo;

                    if (init) {
                        partCntrIo = PagePartitionCountersIO.VERSIONS.latest();

                        partCntrIo.initNewPage(curAddr, curId, pageMem.realPageSize(grpId));
                    }
                    else
                        partCntrIo = PageIO.getPageIO(curAddr);

                    written += partCntrIo.writeCacheSizes(pageMem.realPageSize(grpId), curAddr, data, written);

                    nextId = partCntrIo.getNextCountersPageId(curAddr);

                    if (written != items && (init = nextId == 0)) {
                        //allocate new counters page
                        nextId = pageMem.allocatePage(grpId, partId, PageIdAllocator.FLAG_DATA);
                        partCntrIo.setNextCountersPageId(curAddr, nextId);
                    }
                }
                finally {
                    // Write full page
                    pageMem.writeUnlock(grpId, curId, curPage, Boolean.TRUE, true);
                }
            }
            finally {
                pageMem.releasePage(grpId, curId, curPage);
            }
        }

        return cntrsPageId;
    }

    /**
     * @param ctx Context.
     */
    private void addPartitions(Context ctx) throws IgniteCheckedException {
        int grpId = grp.groupId();
        PageMemoryEx pageMem = (PageMemoryEx)grp.dataRegion().pageMemory();

        long metaPageId = pageMem.metaPageId(grpId);
        long metaPage = pageMem.acquirePage(grpId, metaPageId);

        try {
            long metaPageAddr = pageMem.writeLock(grpId, metaPageId, metaPage);

            try {
                PageMetaIO metaIo = PageMetaIO.getPageIO(metaPageAddr);

                addPartition(
                    null,
                    ctx.partitionStatMap(),
                    metaPageAddr,
                    metaIo,
                    grpId,
                    PageIdAllocator.INDEX_PARTITION,
                    this.ctx.pageStore().pages(grpId, PageIdAllocator.INDEX_PARTITION),
                    -1);
            }
            finally {
                pageMem.writeUnlock(grpId, metaPageId, metaPage, null, true);
            }
        }
        finally {
            pageMem.releasePage(grpId, metaPageId, metaPage);
        }
    }

    /**
     * @param part Local partition.
     * @param map Map to add values to.
     * @param metaPageAddr Meta page address
     * @param io Page Meta IO
     * @param grpId Cache Group ID.
     * @param currAllocatedPageCnt total number of pages allocated for partition <code>[partition, grpId]</code>
     */
    private static boolean addPartition(
        GridDhtLocalPartition part,
        final PartitionAllocationMap map,
        final long metaPageAddr,
        final PageMetaIO io,
        final int grpId,
        final int partId,
        final int currAllocatedPageCnt,
        final long partSize
    ) {
        if (part != null) {
            boolean reserved = part.reserve();

            if (!reserved)
                return false;
        }
        else
            assert partId == PageIdAllocator.INDEX_PARTITION : partId;

        assert PageIO.getPageId(metaPageAddr) != 0;

        int lastAllocatedPageCnt = io.getLastAllocatedPageCount(metaPageAddr);

        int curPageCnt = partSize == 0 ? 0 : currAllocatedPageCnt;

        map.put(
            new GroupPartitionId(grpId, partId),
            new PagesAllocationRange(lastAllocatedPageCnt, curPageCnt));

        return true;
    }

    /** {@inheritDoc} */
    @Override protected void destroyCacheDataStore0(CacheDataStore store) throws IgniteCheckedException {
        assert ctx.database() instanceof GridCacheDatabaseSharedManager
            : "Destroying cache data store when persistence is not enabled: " + ctx.database();

        int partId = store.partId();

        ctx.database().checkpointReadLock();

        try {
            saveStoreMetadata(store, null, true, false);
        }
        finally {
            ctx.database().checkpointReadUnlock();
        }

        ((GridCacheDatabaseSharedManager)ctx.database()).schedulePartitionDestroy(grp.groupId(), partId);
    }

    /**
     * Invalidates page memory for given partition. Destroys partition store.
     * <b>NOTE:</b> This method can be invoked only within checkpoint lock or checkpointer thread.
     *
     * @param grpId Group ID.
     * @param partId Partition ID.
     *
     * @throws IgniteCheckedException If destroy has failed.
     */
    public void destroyPartitionStore(int grpId, int partId) throws IgniteCheckedException {
        PageMemoryEx pageMemory = (PageMemoryEx)grp.dataRegion().pageMemory();

        int tag = pageMemory.invalidate(grp.groupId(), partId);

        if (grp.walEnabled())
            ctx.wal().log(new PartitionDestroyRecord(grp.groupId(), partId));

        ctx.pageStore().onPartitionDestroyed(grpId, partId, tag);
    }

    /** {@inheritDoc} */
    @Override public void onPartitionCounterUpdated(int part, long cntr) {
        CacheDataStore store = partDataStores.get(part);

        assert store != null;

        long oldCnt = store.updateCounter();

        if (oldCnt < cntr)
            store.updateCounter(cntr);
    }

    /** {@inheritDoc} */
    @Override public void onPartitionInitialCounterUpdated(int part, long cntr) {
        CacheDataStore store = partDataStores.get(part);

        assert store != null;

        long oldCnt = store.initialUpdateCounter();

        if (oldCnt < cntr)
            store.updateInitialCounter(cntr);
    }

    /** {@inheritDoc} */
    @Override public long lastUpdatedPartitionCounter(int part) {
        return partDataStores.get(part).updateCounter();
    }

    /** {@inheritDoc} */
    @Override public RootPage rootPageForIndex(int cacheId, String idxName, int segment) throws IgniteCheckedException {
        return indexStorage.allocateCacheIndex(cacheId, idxName, segment);
    }

    /** {@inheritDoc} */
    @Override public void dropRootPageForIndex(int cacheId, String idxName, int segment) throws IgniteCheckedException {
        indexStorage.dropCacheIndex(cacheId, idxName, segment);
    }

    /** {@inheritDoc} */
    @Override public ReuseList reuseListForIndex(String idxName) {
        return reuseList;
    }

    /** {@inheritDoc} */
    @Override public void stop() {
        if (grp.affinityNode())
            ((GridCacheDatabaseSharedManager)ctx.database()).removeCheckpointListener(this);
    }

    /**
     * @return Meta root pages info.
     * @throws IgniteCheckedException If failed.
     */
    private Metas getOrAllocateCacheMetas() throws IgniteCheckedException {
        PageMemoryEx pageMem = (PageMemoryEx)grp.dataRegion().pageMemory();
        IgniteWriteAheadLogManager wal = ctx.wal();

        int grpId = grp.groupId();
        long metaId = pageMem.metaPageId(grpId);
        long metaPage = pageMem.acquirePage(grpId, metaId);

        try {
            final long pageAddr = pageMem.writeLock(grpId, metaId, metaPage);

            boolean allocated = false;

            try {
                long metastoreRoot, reuseListRoot;

                if (PageIO.getType(pageAddr) != PageIO.T_META) {
                    PageMetaIO pageIO = PageMetaIO.VERSIONS.latest();

                    pageIO.initNewPage(pageAddr, metaId, pageMem.realPageSize(grpId));

                    metastoreRoot = pageMem.allocatePage(grpId, PageIdAllocator.INDEX_PARTITION, PageMemory.FLAG_IDX);
                    reuseListRoot = pageMem.allocatePage(grpId, PageIdAllocator.INDEX_PARTITION, PageMemory.FLAG_IDX);

                    pageIO.setTreeRoot(pageAddr, metastoreRoot);
                    pageIO.setReuseListRoot(pageAddr, reuseListRoot);

                    if (PageHandler.isWalDeltaRecordNeeded(pageMem, grpId, metaId, metaPage, wal, null))
                        wal.log(new MetaPageInitRecord(
                            grpId,
                            metaId,
                            pageIO.getType(),
                            pageIO.getVersion(),
                            metastoreRoot,
                            reuseListRoot
                        ));

                    allocated = true;
                }
                else {
                    PageMetaIO pageIO = PageIO.getPageIO(pageAddr);

                    metastoreRoot = pageIO.getTreeRoot(pageAddr);
                    reuseListRoot = pageIO.getReuseListRoot(pageAddr);

                    assert reuseListRoot != 0L;
                }

                return new Metas(
                    new RootPage(new FullPageId(metastoreRoot, grpId), allocated),
                    new RootPage(new FullPageId(reuseListRoot, grpId), allocated),
                    null);
            }
            finally {
                pageMem.writeUnlock(grpId, metaId, metaPage, null, allocated);
            }
        }
        finally {
            pageMem.releasePage(grpId, metaId, metaPage);
        }
    }

    /** {@inheritDoc} */
    @Override @Nullable protected IgniteHistoricalIterator historicalIterator(
        CachePartitionPartialCountersMap partCntrs, Set<Integer> missing) throws IgniteCheckedException {
        if (partCntrs == null || partCntrs.isEmpty())
            return null;

        if (grp.mvccEnabled()) // TODO IGNITE-7384
            return super.historicalIterator(partCntrs, missing);

        GridCacheDatabaseSharedManager database = (GridCacheDatabaseSharedManager)grp.shared().database();

        FileWALPointer minPtr = null;

        for (int i = 0; i < partCntrs.size(); i++) {
            int p = partCntrs.partitionAt(i);
            long initCntr = partCntrs.initialUpdateCounterAt(i);

            FileWALPointer startPtr = (FileWALPointer)database.checkpointHistory().searchPartitionCounter(
                grp.groupId(), p, initCntr);

            if (startPtr == null)
                throw new IgniteCheckedException("Could not find start pointer for partition [part=" + p + ", partCntrSince=" + initCntr + "]");

            if (minPtr == null || startPtr.compareTo(minPtr) < 0)
                minPtr = startPtr;
        }

        WALIterator it = grp.shared().wal().replay(minPtr);

        WALHistoricalIterator iterator = new WALHistoricalIterator(grp, partCntrs, it);

        // Add historical partitions which are unabled to reserve to missing set.
        missing.addAll(iterator.missingParts);

        return iterator;
    }

    /** {@inheritDoc} */
    @Override public boolean expire(
        GridCacheContext cctx,
        IgniteInClosure2X<GridCacheEntryEx, GridCacheVersion> c,
        int amount
    ) throws IgniteCheckedException {
        assert !cctx.isNear() : cctx.name();

        // Prevent manager being stopped in the middle of pds operation.
        if (!busyLock.enterBusy())
            return false;

        try {
            int cleared = 0;

            for (CacheDataStore store : cacheDataStores()) {
                cleared += ((GridCacheDataStore)store).purgeExpired(cctx, c, amount - cleared);

                if (amount != -1 && cleared >= amount)
                    return true;
            }
        }
        finally {
            busyLock.leaveBusy();
        }

        return false;
    }

    /** {@inheritDoc} */
    @Override public long expiredSize() throws IgniteCheckedException {
        long size = 0;

        for (CacheDataStore store : cacheDataStores())
            size += ((GridCacheDataStore)store).expiredSize();

        return size;
    }

    /** {@inheritDoc} */
    @Override public void preloadPartition(int part) throws IgniteCheckedException {
        if (grp.isLocal()) {
            dataStore(part).preload();

            return;
        }

        GridDhtLocalPartition locPart = grp.topology().localPartition(part, AffinityTopologyVersion.NONE, false, false);

        assert locPart != null && locPart.reservations() > 0;

        locPart.dataStore().preload();
    }

    /**
     * Calculates free space of all partition data stores - number of bytes available for use in allocated pages.
     *
     * @return free space size in bytes.
     */
    long freeSpace() {
        long freeSpace = 0;

        for (CacheDataStore store : partDataStores.values()) {
            assert store instanceof GridCacheDataStore;

            FreeList<CacheDataRow> freeList = ((GridCacheDataStore)store).freeList;

            if (freeList == null)
                continue;

            freeSpace += freeList.freeSpace();
        }

        return freeSpace;
    }

    /**
     * Calculates empty data pages of all partition data stores.
     *
     * @return empty data pages count.
     */
    long emptyDataPages() {
        long emptyDataPages = 0;

        for (CacheDataStore store : partDataStores.values()) {
            assert store instanceof GridCacheDataStore;

            CacheFreeList freeList = ((GridCacheDataStore)store).freeList;

            if (freeList == null)
                continue;

            emptyDataPages += freeList.emptyDataPages();
        }

        return emptyDataPages;
    }

    /**
     *
     */
    private static class WALHistoricalIterator implements IgniteHistoricalIterator {
        /** */
        private static final long serialVersionUID = 0L;

        /** Cache context. */
        private final CacheGroupContext grp;

        /** Partition counters map. */
        private final CachePartitionPartialCountersMap partMap;

        /** Partitions marked as missing (unable to reserve or partition is not in OWNING state). */
        private final Set<Integer> missingParts = new HashSet<>();

        /** Partitions marked as done. */
        private final Set<Integer> doneParts = new HashSet<>();

        /** Cache IDs. This collection is stored as field to avoid re-calculation on each iteration. */
        private final Set<Integer> cacheIds;

        /** WAL iterator. */
        private WALIterator walIt;

        /** */
        private Iterator<DataEntry> entryIt;

        /** */
        private DataEntry next;

        /** Flag indicates that partition belongs to current {@link #next} is finished and no longer needs to rebalance. */
        private boolean reachedPartitionEnd;

        /** Flag indicates that update counters for requested partitions have been reached and done.
         *  It means that no further iteration is needed. */
        private boolean doneAllPartitions;

        /**
         * @param grp Cache context.
         * @param walIt WAL iterator.
         */
        private WALHistoricalIterator(CacheGroupContext grp, CachePartitionPartialCountersMap partMap, WALIterator walIt) {
            this.grp = grp;
            this.partMap = partMap;
            this.walIt = walIt;

            cacheIds = grp.cacheIds();

            reservePartitions();

            advance();
        }

        /** {@inheritDoc} */
        @Override public boolean contains(int partId) {
            return partMap.contains(partId);
        }

        /** {@inheritDoc} */
        @Override public boolean isDone(int partId) {
            return doneParts.contains(partId);
        }

        /** {@inheritDoc} */
        @Override public void close() throws IgniteCheckedException {
            walIt.close();
            releasePartitions();
        }

        /** {@inheritDoc} */
        @Override public boolean isClosed() {
            return walIt.isClosed();
        }

        /** {@inheritDoc} */
        @Override public boolean hasNextX() {
            return hasNext();
        }

        /** {@inheritDoc} */
        @Override public CacheDataRow nextX() throws IgniteCheckedException {
            return next();
        }

        /** {@inheritDoc} */
        @Override public void removeX() throws IgniteCheckedException {
            throw new UnsupportedOperationException();
        }

        /** {@inheritDoc} */
        @Override public Iterator<CacheDataRow> iterator() {
            return this;
        }

        /** {@inheritDoc} */
        @Override public boolean hasNext() {
            return next != null;
        }

        /** {@inheritDoc} */
        @Override public CacheDataRow next() {
            if (next == null)
                throw new NoSuchElementException();

            CacheDataRow val = new DataEntryRow(next);

            if (reachedPartitionEnd) {
                doneParts.add(next.partitionId());

                reachedPartitionEnd = false;

                if (doneParts.size() == partMap.size())
                    doneAllPartitions = true;
            }

            advance();

            return val;
        }

        /** {@inheritDoc} */
        @Override public void remove() {
            throw new UnsupportedOperationException();
        }

        /**
         * Reserve historical partitions.
         * If partition is unable to reserve, id of that partition is placed to {@link #missingParts} set.
         */
        private void reservePartitions() {
            for (int i = 0; i < partMap.size(); i++) {
                int p = partMap.partitionAt(i);
                GridDhtLocalPartition part = grp.topology().localPartition(p);

                if (part == null || !part.reserve()) {
                    missingParts.add(p);
                    continue;
                }

                if (part.state() != OWNING) {
                    part.release();
                    missingParts.add(p);
                }
            }
        }

        /**
         * Release historical partitions.
         */
        private void releasePartitions() {
            for (int i = 0; i < partMap.size(); i++) {
                int p = partMap.partitionAt(i);

                if (missingParts.contains(p))
                    continue;

                GridDhtLocalPartition part = grp.topology().localPartition(p);

                assert part != null && part.state() == OWNING && part.reservations() > 0
                    : "Partition should in OWNING state and has at least 1 reservation";

                part.release();
            }
        }

        /**
         *
         */
        private void advance() {
            next = null;

            if (doneAllPartitions)
                return;

            while (true) {
                if (entryIt != null) {
                    while (entryIt.hasNext()) {
                        DataEntry entry = entryIt.next();

                        if (cacheIds.contains(entry.cacheId())) {
                            int idx = partMap.partitionIndex(entry.partitionId());

                            if (idx < 0 || missingParts.contains(idx))
                                continue;

                            long from = partMap.initialUpdateCounterAt(idx);
                            long to = partMap.updateCounterAt(idx);

                            if (entry.partitionCounter() > from && entry.partitionCounter() <= to) {
                                if (entry.partitionCounter() == to)
                                    reachedPartitionEnd = true;

                                next = entry;

                                return;
                            }
                        }
                    }
                }

                entryIt = null;

                while (walIt.hasNext()) {
                    IgniteBiTuple<WALPointer, WALRecord> rec = walIt.next();

                    if (rec.get2() instanceof DataRecord) {
                        DataRecord data = (DataRecord)rec.get2();

                        entryIt = data.writeEntries().iterator();
                        // Move on to the next valid data entry.

                        break;
                    }
                }

                if (entryIt == null)
                    return;
            }
        }
    }

    /**
     * Data entry row.
     */
    private static class DataEntryRow implements CacheDataRow {
        /** */
        private final DataEntry entry;

        /**
         * @param entry Data entry.
         */
        private DataEntryRow(DataEntry entry) {
            this.entry = entry;
        }

        /** {@inheritDoc} */
        @Override public KeyCacheObject key() {
            return entry.key();
        }

        /** {@inheritDoc} */
        @Override public void key(KeyCacheObject key) {
            throw new IllegalStateException();
        }

        /** {@inheritDoc} */
        @Override public CacheObject value() {
            return entry.value();
        }

        /** {@inheritDoc} */
        @Override public GridCacheVersion version() {
            return entry.writeVersion();
        }

        /** {@inheritDoc} */
        @Override public long expireTime() {
            return entry.expireTime();
        }

        /** {@inheritDoc} */
        @Override public int partition() {
            return entry.partitionId();
        }

        /** {@inheritDoc} */
        @Override public int size() throws IgniteCheckedException {
            throw new UnsupportedOperationException();
        }

        /** {@inheritDoc} */
        @Override public int headerSize() {
            throw new UnsupportedOperationException();
        }

        /** {@inheritDoc} */
        @Override public long link() {
            return 0;
        }

        /** {@inheritDoc} */
        @Override public void link(long link) {
            throw new UnsupportedOperationException();
        }

        /** {@inheritDoc} */
        @Override public int hash() {
            return entry.key().hashCode();
        }

        /** {@inheritDoc} */
        @Override public int cacheId() {
            return entry.cacheId();
        }

        /** {@inheritDoc} */
        @Override public long mvccCoordinatorVersion() {
            return 0; // TODO IGNITE-7384
        }

        /** {@inheritDoc} */
        @Override public long mvccCounter() {
            return 0;  // TODO IGNITE-7384
        }

        /** {@inheritDoc} */
        @Override public int mvccOperationCounter() {
            return 0;  // TODO IGNITE-7384
        }

        /** {@inheritDoc} */
        @Override public long newMvccCoordinatorVersion() {
            return 0; // TODO IGNITE-7384
        }

        /** {@inheritDoc} */
        @Override public long newMvccCounter() {
            return 0; // TODO IGNITE-7384
        }

        /** {@inheritDoc} */
        @Override public int newMvccOperationCounter() {
            return 0;  // TODO IGNITE-7384
        }

        /** {@inheritDoc} */
        @Override public byte mvccTxState() {
            return 0;  // TODO IGNITE-7384
        }

        /** {@inheritDoc} */
        @Override public byte newMvccTxState() {
            return 0; // TODO IGNITE-7384
        }
    }

    /**
     *
     */
    private static class Metas {
        /** */
        @GridToStringInclude
        private final RootPage reuseListRoot;

        /** */
        @GridToStringInclude
        private final RootPage treeRoot;

        /** */
        @GridToStringInclude
        private final RootPage pendingTreeRoot;

        /**
         * @param treeRoot Metadata storage root.
         * @param reuseListRoot Reuse list root.
         */
        Metas(RootPage treeRoot, RootPage reuseListRoot, RootPage pendingTreeRoot) {
            this.treeRoot = treeRoot;
            this.reuseListRoot = reuseListRoot;
            this.pendingTreeRoot = pendingTreeRoot;
        }

        /** {@inheritDoc} */
        @Override public String toString() {
            return S.toString(Metas.class, this);
        }
    }

    /**
     *
     */
    private static class PartitionCacheFreeList extends CacheFreeListImpl {
        /** */
        private final CacheGroupContext grp;

        /** */
        private final int partId;

        /**
         * @param grp Cache group.
         * @param partId Partition.
         * @param reuseRoot Reuse list root page.
         * @throws IgniteCheckedException If failed.
         */
        PartitionCacheFreeList(CacheGroupContext grp, int partId, RootPage reuseRoot) throws IgniteCheckedException {
            super(grp.groupId(),
                grp.cacheOrGroupName() + "-" + partId,
                grp.dataRegion().memoryMetrics(),
                grp.dataRegion(),
                null,
                grp.shared().wal(),
                reuseRoot.pageId().pageId(),
                reuseRoot.isAllocated());

            this.grp = grp;
            this.partId = partId;
        }

        /** {@inheritDoc} */
        @Override protected long allocatePageNoReuse() throws IgniteCheckedException {
            assert grp.shared().database().checkpointLockIsHeldByThread();

            return pageMem.allocatePage(grpId, partId, PageIdAllocator.FLAG_DATA);
        }
    }

    /**
     *
     */
    public class GridCacheDataStore implements CacheDataStore {
        /** */
        private final int partId;

        /** */
        private String name;

        /** */
        private volatile CacheFreeList freeList;

        /** */
        private PendingEntriesTree pendingTree;

        /** */
        private volatile CacheDataStore delegate;

        /**
         * Cache id which should be throttled.
         */
        private volatile int lastThrottledCacheId;

        /**
         * Timestamp when next clean try will be allowed for the current partition
         * in accordance with the value of {@code lastThrottledCacheId}.
         * Used for fine-grained throttling on per-partition basis.
         */
        private volatile long nextStoreCleanTime;

        /** */
        private final boolean exists;

        /** */
        private final AtomicBoolean init = new AtomicBoolean();

        /** */
        private final CountDownLatch latch = new CountDownLatch(1);

        /**
         * @param partId Partition.
         * @param exists {@code True} if store for this index exists.
         */
        private GridCacheDataStore(int partId, boolean exists) {
            this.partId = partId;
            this.exists = exists;

            name = treeName(partId);
        }

        /**
         * @return Store delegate.
         * @throws IgniteCheckedException If failed.
         */
        private CacheDataStore init0(boolean checkExists) throws IgniteCheckedException {
            CacheDataStore delegate0 = delegate;

            if (delegate0 != null)
                return delegate0;

            if (checkExists) {
                if (!exists)
                    return null;
            }

            if (!init.get() && init.compareAndSet(false, true)) {
                IgniteCacheDatabaseSharedManager dbMgr = ctx.database();

                dbMgr.checkpointReadLock();

                try {
                    Metas metas = getOrAllocatePartitionMetas();

                    if (PageIdUtils.partId(metas.reuseListRoot.pageId().pageId()) != partId ||
                        PageIdUtils.partId(metas.treeRoot.pageId().pageId()) != partId ||
                        PageIdUtils.partId(metas.pendingTreeRoot.pageId().pageId()) != partId) {
                        throw new IgniteCheckedException("Invalid meta root allocated [" +
                            "cacheOrGroupName=" + grp.cacheOrGroupName() +
                            ", partId=" + partId +
                            ", metas=" + metas + ']');
                    }

<<<<<<< HEAD
                    RootPage reuseRoot = metas.reuseListRoot;

                    freeList = new LazyCacheFreeList() {
                        @Override protected CacheFreeList<CacheDataRow> createDelegate() throws IgniteCheckedException {
=======
                    freeList = new LazyCacheFreeList() {
                        @Override protected CacheFreeList<CacheDataRow> createDelegate() throws IgniteCheckedException {
                            assert grp.shared().database().checkpointLockIsHeldByThread();

>>>>>>> 36ecd74a
                            return new PartitionCacheFreeList(grp, partId, reuseRoot);
                        }
                    };

                    CacheDataRowStore rowStore = new CacheDataRowStore(grp, freeList, partId);

                    RootPage treeRoot = metas.treeRoot;

                    CacheDataTree dataTree = new CacheDataTree(
                        grp,
                        name,
                        freeList,
                        rowStore,
                        treeRoot.pageId().pageId(),
                        treeRoot.isAllocated()) {
                        /** {@inheritDoc} */
                        @Override protected long allocatePageNoReuse() throws IgniteCheckedException {
                            assert grp.shared().database().checkpointLockIsHeldByThread();

                            return pageMem.allocatePage(grpId, partId, PageIdAllocator.FLAG_DATA);
                        }
                    };

                    RootPage pendingTreeRoot = metas.pendingTreeRoot;

                    final PendingEntriesTree pendingTree0 = new PendingEntriesTree(
                        grp,
                        "PendingEntries-" + partId,
                        grp.dataRegion().pageMemory(),
                        pendingTreeRoot.pageId().pageId(),
                        freeList,
                        pendingTreeRoot.isAllocated()) {
                        /** {@inheritDoc} */
                        @Override protected long allocatePageNoReuse() throws IgniteCheckedException {
                            assert grp.shared().database().checkpointLockIsHeldByThread();

                            return pageMem.allocatePage(grpId, partId, PageIdAllocator.FLAG_DATA);
                        }
                    };

                    PageMemoryEx pageMem = (PageMemoryEx)grp.dataRegion().pageMemory();

                    delegate0 = new CacheDataStoreImpl(partId, name, rowStore, dataTree) {
                        /** {@inheritDoc} */
                        @Override public PendingEntriesTree pendingTree() {
                            return pendingTree0;
                        }

                        /** {@inheritDoc} */
                        @Override public void preload() throws IgniteCheckedException {
                            IgnitePageStoreManager pageStoreMgr = ctx.pageStore();

                            if (pageStoreMgr == null)
                                return;

                            final int pages = pageStoreMgr.pages(grp.groupId(), partId);

                            long pageId = pageMem.partitionMetaPageId(grp.groupId(), partId);

                            // For each page sequentially pin/unpin.
                            for (int pageNo = 0; pageNo < pages; pageId++, pageNo++) {
                                long pagePointer = -1;

                                try {
                                    pagePointer = pageMem.acquirePage(grp.groupId(), pageId);
                                }
                                finally {
                                    if (pagePointer != -1)
                                        pageMem.releasePage(grp.groupId(), pageId, pagePointer);
                                }
                            }
                        }
                    };

                    pendingTree = pendingTree0;

                    if (!pendingTree0.isEmpty())
                        grp.caches().forEach(cctx -> cctx.ttl().hasPendingEntries(true));

                    int grpId = grp.groupId();
                    long partMetaId = pageMem.partitionMetaPageId(grpId, partId);
                    long partMetaPage = pageMem.acquirePage(grpId, partMetaId);

                    try {
                        long pageAddr = pageMem.readLock(grpId, partMetaId, partMetaPage);

                        try {
                            if (PageIO.getType(pageAddr) != 0) {
                                PagePartitionMetaIO io = PagePartitionMetaIO.VERSIONS.latest();

                                Map<Integer, Long> cacheSizes = null;

                                if (grp.sharedGroup())
                                    cacheSizes = readSharedGroupCacheSizes(pageMem, grpId, io.getCountersPageId(pageAddr));

                                delegate0.init(io.getSize(pageAddr), io.getUpdateCounter(pageAddr), cacheSizes);

                                globalRemoveId().setIfGreater(io.getGlobalRemoveId(pageAddr));
                            }
                        }
                        finally {
                            pageMem.readUnlock(grpId, partMetaId, partMetaPage);
                        }
                    }
                    finally {
                        pageMem.releasePage(grpId, partMetaId, partMetaPage);
                    }

                    delegate = delegate0;
                }
                catch (Throwable ex) {
                    U.error(log, "Unhandled exception during page store initialization. All further operations will " +
                        "be failed and local node will be stopped.", ex);

                    ctx.kernalContext().failure().process(new FailureContext(FailureType.CRITICAL_ERROR, ex));

                    throw ex;
                }
                finally {
                    latch.countDown();

                    dbMgr.checkpointReadUnlock();
                }
            }
            else {
                U.await(latch);

                delegate0 = delegate;

                if (delegate0 == null)
                    throw new IgniteCheckedException("Cache store initialization failed.");
            }

            return delegate0;
        }

        /**
         * @return Partition metas.
         */
        private Metas getOrAllocatePartitionMetas() throws IgniteCheckedException {
            PageMemoryEx pageMem = (PageMemoryEx)grp.dataRegion().pageMemory();
            IgniteWriteAheadLogManager wal = ctx.wal();

            int grpId = grp.groupId();
            long partMetaId = pageMem.partitionMetaPageId(grpId, partId);

            long partMetaPage = pageMem.acquirePage(grpId, partMetaId);
            try {
                boolean allocated = false;
                boolean pendingTreeAllocated = false;

                long pageAddr = pageMem.writeLock(grpId, partMetaId, partMetaPage);
                try {
                    long treeRoot, reuseListRoot, pendingTreeRoot;

                    // Initialize new page.
                    if (PageIO.getType(pageAddr) != PageIO.T_PART_META) {
                        PagePartitionMetaIO io = PagePartitionMetaIO.VERSIONS.latest();

                        io.initNewPage(pageAddr, partMetaId, pageMem.realPageSize(grpId));

                        treeRoot = pageMem.allocatePage(grpId, partId, PageMemory.FLAG_DATA);
                        reuseListRoot = pageMem.allocatePage(grpId, partId, PageMemory.FLAG_DATA);
                        pendingTreeRoot = pageMem.allocatePage(grpId, partId, PageMemory.FLAG_DATA);

                        assert PageIdUtils.flag(treeRoot) == PageMemory.FLAG_DATA;
                        assert PageIdUtils.flag(reuseListRoot) == PageMemory.FLAG_DATA;
                        assert PageIdUtils.flag(pendingTreeRoot) == PageMemory.FLAG_DATA;

                        io.setTreeRoot(pageAddr, treeRoot);
                        io.setReuseListRoot(pageAddr, reuseListRoot);
                        io.setPendingTreeRoot(pageAddr, pendingTreeRoot);

                        if (PageHandler.isWalDeltaRecordNeeded(pageMem, grpId, partMetaId, partMetaPage, wal, null)) {
                            wal.log(new PageSnapshot(new FullPageId(partMetaId, grpId), pageAddr,
                                pageMem.pageSize(), pageMem.realPageSize(grpId)));
                        }

                        allocated = true;
                    }
                    else {
                        PagePartitionMetaIO io = PageIO.getPageIO(pageAddr);

                        treeRoot = io.getTreeRoot(pageAddr);
                        reuseListRoot = io.getReuseListRoot(pageAddr);

                        int pageVersion = PagePartitionMetaIO.getVersion(pageAddr);

                        if (pageVersion < 2) {
                            assert pageVersion == 1;

                            if (log.isDebugEnabled())
                                log.info("Upgrade partition meta page version: [part=" + partId +
                                    ", grpId=" + grpId + ", oldVer=" + pageVersion +
                                    ", newVer=" + io.getVersion()
                                );

                            io = PagePartitionMetaIO.VERSIONS.latest();

                            ((PagePartitionMetaIOV2)io).upgradePage(pageAddr);

                            pendingTreeRoot = pageMem.allocatePage(grpId, partId, PageMemory.FLAG_DATA);

                            io.setPendingTreeRoot(pageAddr, pendingTreeRoot);

                            if (PageHandler.isWalDeltaRecordNeeded(pageMem, grpId, partMetaId, partMetaPage, wal,
                                null)) {
                                wal.log(new PageSnapshot(new FullPageId(partMetaId, grpId), pageAddr,
                                    pageMem.pageSize(), pageMem.realPageSize(grpId)));
                            }

                            pendingTreeAllocated = true;
                        }
                        else
                            pendingTreeRoot = io.getPendingTreeRoot(pageAddr);

                        if (PageIdUtils.flag(treeRoot) != PageMemory.FLAG_DATA)
                            throw new StorageException("Wrong tree root page id flag: treeRoot="
                                + U.hexLong(treeRoot) + ", part=" + partId + ", grpId=" + grpId);

                        if (PageIdUtils.flag(reuseListRoot) != PageMemory.FLAG_DATA)
                            throw new StorageException("Wrong reuse list root page id flag: reuseListRoot="
                                + U.hexLong(reuseListRoot) + ", part=" + partId + ", grpId=" + grpId);

                        if (PageIdUtils.flag(pendingTreeRoot) != PageMemory.FLAG_DATA)
                            throw new StorageException("Wrong pending tree root page id flag: reuseListRoot="
                                + U.hexLong(reuseListRoot) + ", part=" + partId + ", grpId=" + grpId);
                    }

                    return new Metas(
                        new RootPage(new FullPageId(treeRoot, grpId), allocated),
                        new RootPage(new FullPageId(reuseListRoot, grpId), allocated),
                        new RootPage(new FullPageId(pendingTreeRoot, grpId), allocated || pendingTreeAllocated));
                }
                finally {
                    pageMem.writeUnlock(grpId, partMetaId, partMetaPage, null, allocated || pendingTreeAllocated);
                }
            }
            finally {
                pageMem.releasePage(grpId, partMetaId, partMetaPage);
            }
        }

        /** {@inheritDoc} */
        @Override public int partId() {
            return partId;
        }

        /** {@inheritDoc} */
        @Override public String name() {
            return name;
        }

        /** {@inheritDoc} */
        @Override public RowStore rowStore() {
            CacheDataStore delegate0 = delegate;

            return delegate0 == null ? null : delegate0.rowStore();
        }

        /** {@inheritDoc} */
        @Override public long fullSize() {
            try {
                CacheDataStore delegate0 = init0(true);

                return delegate0 == null ? 0 : delegate0.fullSize();
            }
            catch (IgniteCheckedException e) {
                throw new IgniteException(e);
            }
        }

        /** {@inheritDoc} */
        @Override public boolean isEmpty() {
            try {
                CacheDataStore delegate0 = init0(true);

                return delegate0 == null || delegate0.isEmpty();
            }
            catch (IgniteCheckedException e) {
                throw new IgniteException(e);
            }
        }

        /** {@inheritDoc} */
        @Override public long cacheSize(int cacheId) {
            try {
                CacheDataStore delegate0 = init0(true);

                return delegate0 == null ? 0 : delegate0.cacheSize(cacheId);
            }
            catch (IgniteCheckedException e) {
                throw new IgniteException(e);
            }
        }

        /** {@inheritDoc} */
        @Override public Map<Integer, Long> cacheSizes() {
            try {
                CacheDataStore delegate0 = init0(true);

                return delegate0 == null ? null : delegate0.cacheSizes();
            }
            catch (IgniteCheckedException e) {
                throw new IgniteException(e);
            }
        }

        /** {@inheritDoc} */
        @Override public void updateSize(int cacheId, long delta) {
            try {
                CacheDataStore delegate0 = init0(false);

                if (delegate0 != null)
                    delegate0.updateSize(cacheId, delta);
            }
            catch (IgniteCheckedException e) {
                throw new IgniteException(e);
            }
        }

        /** {@inheritDoc} */
        @Override public long updateCounter() {
            try {
                CacheDataStore delegate0 = init0(true);

                return delegate0 == null ? 0 : delegate0.updateCounter();
            }
            catch (IgniteCheckedException e) {
                throw new IgniteException(e);
            }
        }

        /** {@inheritDoc} */
        @Override public long getAndIncrementUpdateCounter(long delta) {
            try {
                CacheDataStore delegate0 = init0(true);

                return delegate0 == null ? 0 : delegate0.getAndIncrementUpdateCounter(delta);
            }
            catch (IgniteCheckedException e) {
                throw new IgniteException(e);
            }
        }

        /** {@inheritDoc} */
        @Override public void init(long size, long updCntr, @Nullable Map<Integer, Long> cacheSizes) {
            throw new IllegalStateException("Should be never called.");
        }

        /** {@inheritDoc} */
        @Override public void updateCounter(long val) {
            try {
                CacheDataStore delegate0 = init0(false);

                if (delegate0 != null)
                    delegate0.updateCounter(val);
            }
            catch (IgniteCheckedException e) {
                throw new IgniteException(e);
            }
        }

        /** {@inheritDoc} */
        @Override public void updateCounter(long start, long delta) {
            try {
                CacheDataStore delegate0 = init0(false);

                if (delegate0 != null)
                    delegate0.updateCounter(start, delta);
            }
            catch (IgniteCheckedException e) {
                throw new IgniteException(e);
            }
        }

        /** {@inheritDoc} */
        @Override public GridLongList finalizeUpdateCounters() {
            try {
                CacheDataStore delegate0 = init0(true);

                return delegate0 != null ? delegate0.finalizeUpdateCounters() : null;
            }
            catch (IgniteCheckedException e) {
                throw new IgniteException(e);
            }
        }

        /** {@inheritDoc} */
        @Override public long nextUpdateCounter() {
            try {
                CacheDataStore delegate0 = init0(false);

                return delegate0 == null ? 0 : delegate0.nextUpdateCounter();
            }
            catch (IgniteCheckedException e) {
                throw new IgniteException(e);
            }
        }

        /** {@inheritDoc} */
        @Override public long initialUpdateCounter() {
            try {
                CacheDataStore delegate0 = init0(true);

                return delegate0 == null ? 0 : delegate0.initialUpdateCounter();
            }
            catch (IgniteCheckedException e) {
                throw new IgniteException(e);
            }
        }

        /** {@inheritDoc} */
        @Override public void updateInitialCounter(long cntr) {
            try {
                CacheDataStore delegate0 = init0(true);

                if (delegate0 != null)
                    delegate0.updateInitialCounter(cntr);
            }
            catch (IgniteCheckedException e) {
                throw new IgniteException(e);
            }
        }

        /** {@inheritDoc} */
        @Override public void setRowCacheCleaner(GridQueryRowCacheCleaner rowCacheCleaner) {
            try {
                CacheDataStore delegate0 = init0(true);

                if (delegate0 != null)
                    delegate0.setRowCacheCleaner(rowCacheCleaner);
            }
            catch (IgniteCheckedException e) {
                throw new IgniteException(e);
            }
        }

        /** {@inheritDoc} */
        @Override public void update(
            GridCacheContext cctx,
            KeyCacheObject key,
            CacheObject val,
            GridCacheVersion ver,
            long expireTime,
            @Nullable CacheDataRow oldRow
        ) throws IgniteCheckedException {
            assert ctx.database().checkpointLockIsHeldByThread();

            CacheDataStore delegate = init0(false);

            delegate.update(cctx, key, val, ver, expireTime, oldRow);
        }

        /** {@inheritDoc} */
        @Override public boolean mvccInitialValue(
            GridCacheContext cctx,
            KeyCacheObject key,
            @Nullable CacheObject val,
            GridCacheVersion ver,
            long expireTime,
            MvccVersion mvccVer,
            MvccVersion newMvccVer)
            throws IgniteCheckedException
        {
            CacheDataStore delegate = init0(false);

            return delegate.mvccInitialValue(cctx, key, val, ver, expireTime, mvccVer, newMvccVer);
        }

        /** {@inheritDoc} */
        @Override public boolean mvccApplyHistoryIfAbsent(
            GridCacheContext cctx,
            KeyCacheObject key,
            List<GridCacheMvccEntryInfo> hist)
            throws IgniteCheckedException {
            CacheDataStore delegate = init0(false);

            return delegate.mvccApplyHistoryIfAbsent(cctx, key, hist);
        }

        /** {@inheritDoc} */
        @Override public boolean mvccUpdateRowWithPreloadInfo(
            GridCacheContext cctx,
            KeyCacheObject key,
            @Nullable CacheObject val,
            GridCacheVersion ver,
            long expireTime,
            MvccVersion mvccVer,
            MvccVersion newMvccVer,
            byte mvccTxState,
            byte newMvccTxState) throws IgniteCheckedException {

            CacheDataStore delegate = init0(false);

            return delegate.mvccUpdateRowWithPreloadInfo(cctx,
                key,
                val,
                ver,
                expireTime,
                mvccVer,
                newMvccVer,
                mvccTxState,
                newMvccTxState);
        }

        /** {@inheritDoc} */
        @Override public MvccUpdateResult mvccUpdate(
            GridCacheContext cctx,
            KeyCacheObject key,
            CacheObject val,
            GridCacheVersion ver,
            long expireTime,
            MvccSnapshot mvccVer,
            CacheEntryPredicate filter,
            EntryProcessor entryProc,
            Object[] invokeArgs,
            boolean primary,
            boolean needHistory,
            boolean noCreate,
            boolean needOldVal,
            boolean retVal,
            boolean keepBinary) throws IgniteCheckedException {
            CacheDataStore delegate = init0(false);

            return delegate.mvccUpdate(cctx, key, val, ver, expireTime, mvccVer, filter, entryProc, invokeArgs, primary,
                needHistory, noCreate, needOldVal, retVal, keepBinary);
        }

        /** {@inheritDoc} */
        @Override public MvccUpdateResult mvccRemove(
            GridCacheContext cctx,
            KeyCacheObject key,
            MvccSnapshot mvccVer,
            CacheEntryPredicate filter,
            boolean primary,
            boolean needHistory,
            boolean needOldVal,
            boolean retVal) throws IgniteCheckedException {
            CacheDataStore delegate = init0(false);

            return delegate.mvccRemove(cctx, key, mvccVer,filter,  primary, needHistory, needOldVal, retVal);
        }

        /** {@inheritDoc} */
        @Override public MvccUpdateResult mvccLock(
            GridCacheContext cctx,
            KeyCacheObject key,
            MvccSnapshot mvccSnapshot) throws IgniteCheckedException {
            CacheDataStore delegate = init0(false);

            return delegate.mvccLock(cctx, key, mvccSnapshot);
        }

        /** {@inheritDoc} */
        @Override public void mvccRemoveAll(GridCacheContext cctx, KeyCacheObject key) throws IgniteCheckedException {
            CacheDataStore delegate = init0(false);

            delegate.mvccRemoveAll(cctx, key);
        }

        /** {@inheritDoc} */
        @Override public void mvccApplyUpdate(GridCacheContext cctx, KeyCacheObject key, CacheObject val, GridCacheVersion ver,
            long expireTime, MvccVersion mvccVer) throws IgniteCheckedException {
            CacheDataStore delegate = init0(false);

            delegate.mvccApplyUpdate(cctx, key, val, ver, expireTime, mvccVer);
        }

        /** {@inheritDoc} */
        @Override public CacheDataRow createRow(
            GridCacheContext cctx,
            KeyCacheObject key,
            CacheObject val,
            GridCacheVersion ver,
            long expireTime,
            @Nullable CacheDataRow oldRow) throws IgniteCheckedException {
            assert ctx.database().checkpointLockIsHeldByThread();

            CacheDataStore delegate = init0(false);

            return delegate.createRow(cctx, key, val, ver, expireTime, oldRow);
        }

        /** {@inheritDoc} */
        @Override public int cleanup(GridCacheContext cctx,
            @Nullable List<MvccLinkAwareSearchRow> cleanupRows) throws IgniteCheckedException {
            CacheDataStore delegate = init0(false);

            return delegate.cleanup(cctx, cleanupRows);
        }

        /** {@inheritDoc} */
        @Override public void updateTxState(GridCacheContext cctx, CacheSearchRow row) throws IgniteCheckedException {
            CacheDataStore delegate = init0(false);

            delegate.updateTxState(cctx, row);
        }

        /** {@inheritDoc} */
        @Override public void invoke(GridCacheContext cctx, KeyCacheObject key, OffheapInvokeClosure c)
            throws IgniteCheckedException {
            assert ctx.database().checkpointLockIsHeldByThread();

            CacheDataStore delegate = init0(false);

            delegate.invoke(cctx, key, c);
        }

        /** {@inheritDoc} */
        @Override public void remove(GridCacheContext cctx, KeyCacheObject key, int partId)
            throws IgniteCheckedException {
            assert ctx.database().checkpointLockIsHeldByThread();

            CacheDataStore delegate = init0(false);

            delegate.remove(cctx, key, partId);
        }

        /** {@inheritDoc} */
        @Override public CacheDataRow find(GridCacheContext cctx, KeyCacheObject key) throws IgniteCheckedException {
            CacheDataStore delegate = init0(true);

            if (delegate != null)
                return delegate.find(cctx, key);

            return null;
        }

        /** {@inheritDoc} */
        @Override public CacheDataRow mvccFind(GridCacheContext cctx, KeyCacheObject key, MvccSnapshot snapshot)
            throws IgniteCheckedException {
            CacheDataStore delegate = init0(true);

            if (delegate != null)
                return delegate.mvccFind(cctx, key, snapshot);

            return null;
        }

        /** {@inheritDoc} */
        @Override public List<IgniteBiTuple<Object, MvccVersion>> mvccFindAllVersions(GridCacheContext cctx, KeyCacheObject key)
            throws IgniteCheckedException {
            CacheDataStore delegate = init0(true);

            if (delegate != null)
                return delegate.mvccFindAllVersions(cctx, key);

            return Collections.emptyList();
        }

        /** {@inheritDoc} */
        @Override public GridCursor<CacheDataRow> mvccAllVersionsCursor(GridCacheContext cctx,
            KeyCacheObject key, Object x) throws IgniteCheckedException {
            CacheDataStore delegate = init0(true);

            if (delegate != null)
                return delegate.mvccAllVersionsCursor(cctx, key, x);

            return EMPTY_CURSOR;
        }


        /** {@inheritDoc} */
        @Override public GridCursor<? extends CacheDataRow> cursor() throws IgniteCheckedException {
            CacheDataStore delegate = init0(true);

            if (delegate != null)
                return delegate.cursor();

            return EMPTY_CURSOR;
        }

        /** {@inheritDoc} */
        @Override public GridCursor<? extends CacheDataRow> cursor(Object x) throws IgniteCheckedException {
            CacheDataStore delegate = init0(true);

            if (delegate != null)
                return delegate.cursor(x);

            return EMPTY_CURSOR;
        }

        /** {@inheritDoc} */
        @Override public GridCursor<? extends CacheDataRow> cursor(MvccSnapshot mvccSnapshot)
            throws IgniteCheckedException {
            CacheDataStore delegate = init0(true);

            if (delegate != null)
                return delegate.cursor(mvccSnapshot);

            return EMPTY_CURSOR;
        }

        /** {@inheritDoc} */
        @Override public GridCursor<? extends CacheDataRow> cursor(
            int cacheId,
            KeyCacheObject lower,
            KeyCacheObject upper) throws IgniteCheckedException {
            CacheDataStore delegate = init0(true);

            if (delegate != null)
                return delegate.cursor(cacheId, lower, upper);

            return EMPTY_CURSOR;
        }

        /** {@inheritDoc} */
        @Override public GridCursor<? extends CacheDataRow> cursor(int cacheId,
            KeyCacheObject lower,
            KeyCacheObject upper,
            Object x)
            throws IgniteCheckedException {
            CacheDataStore delegate = init0(true);

            if (delegate != null)
                return delegate.cursor(cacheId, lower, upper, x);

            return EMPTY_CURSOR;
        }

        /** {@inheritDoc} */
        @Override public GridCursor<? extends CacheDataRow> cursor(int cacheId,
            KeyCacheObject lower,
            KeyCacheObject upper,
            Object x,
            MvccSnapshot mvccSnapshot)
            throws IgniteCheckedException {
            CacheDataStore delegate = init0(true);

            if (delegate != null)
                return delegate.cursor(cacheId, lower, upper, x, mvccSnapshot);

            return EMPTY_CURSOR;
        }

        /** {@inheritDoc} */
        @Override public void destroy() throws IgniteCheckedException {
            // No need to destroy delegate.
        }

        /** {@inheritDoc} */
        @Override public GridCursor<? extends CacheDataRow> cursor(int cacheId) throws IgniteCheckedException {
            CacheDataStore delegate = init0(true);

            if (delegate != null)
                return delegate.cursor(cacheId);

            return EMPTY_CURSOR;
        }

        /** {@inheritDoc} */
        @Override public GridCursor<? extends CacheDataRow> cursor(int cacheId,
            MvccSnapshot mvccSnapshot) throws IgniteCheckedException {
            CacheDataStore delegate = init0(true);

            if (delegate != null)
                return delegate.cursor(cacheId, mvccSnapshot);

            return EMPTY_CURSOR;
        }

        /** {@inheritDoc} */
        @Override public void clear(int cacheId) throws IgniteCheckedException {
            CacheDataStore delegate0 = init0(true);

            if (delegate0 == null)
                return;

            ctx.database().checkpointReadLock();
            try {
                // Clear persistent pendingTree
                if (pendingTree != null) {
                    PendingRow row = new PendingRow(cacheId);

                    GridCursor<PendingRow> cursor = pendingTree.find(row, row, PendingEntriesTree.WITHOUT_KEY);

                    while (cursor.next()) {
                        PendingRow row0 = cursor.get();

                        assert row0.link != 0 : row;

                        boolean res = pendingTree.removex(row0);

                        assert res;
                    }
                }

                delegate0.clear(cacheId);
            }
            finally {
                ctx.database().checkpointReadUnlock();
            }
        }

        /**
         * Gets the number of entries pending expire.
         *
         * @return Number of pending entries.
         * @throws IgniteCheckedException If failed to get number of pending entries.
         */
        public long expiredSize() throws IgniteCheckedException {
            CacheDataStore delegate0 = init0(true);

            return delegate0 == null ? 0 : pendingTree.size();
        }

        /**
         * Try to remove expired entries from data store.
         *
         * @param cctx Cache context.
         * @param c Expiry closure that should be applied to expired entry. See {@link GridCacheTtlManager} for details.
         * @param amount Limit of processed entries by single call, {@code -1} for no limit.
         * @return cleared entries count.
         * @throws IgniteCheckedException If failed.
         */
        public int purgeExpired(
            GridCacheContext cctx,
            IgniteInClosure2X<GridCacheEntryEx, GridCacheVersion> c,
            int amount
        ) throws IgniteCheckedException {
            CacheDataStore delegate0 = init0(true);

            long now = U.currentTimeMillis();

            if (delegate0 == null || (cctx.cacheId() == lastThrottledCacheId && nextStoreCleanTime > now))
                return 0;

            assert pendingTree != null : "Partition data store was not initialized.";

            int cleared = purgeExpiredInternal(cctx, c, amount);

            // Throttle if there is nothing to clean anymore.
            if (cleared < amount) {
                lastThrottledCacheId = cctx.cacheId();

                nextStoreCleanTime = now + GridCacheTtlManager.UNWIND_THROTTLING_TIMEOUT;
            }

            return cleared;
        }

        /**
         * Removes expired entries from data store.
         *
         * @param cctx Cache context.
         * @param c Expiry closure that should be applied to expired entry. See {@link GridCacheTtlManager} for details.
         * @param amount Limit of processed entries by single call, {@code -1} for no limit.
         * @return cleared entries count.
         * @throws IgniteCheckedException If failed.
         */
        private int purgeExpiredInternal(
            GridCacheContext cctx,
            IgniteInClosure2X<GridCacheEntryEx, GridCacheVersion> c,
            int amount
        ) throws IgniteCheckedException {
            GridDhtLocalPartition part = cctx.topology().localPartition(partId, AffinityTopologyVersion.NONE, false, false);

            // Skip non-owned partitions.
            if (part == null || part.state() != OWNING)
                return 0;

            cctx.shared().database().checkpointReadLock();
            try {
                if (!part.reserve())
                    return 0;

                try {
                    if (part.state() != OWNING)
                        return 0;

                    long now = U.currentTimeMillis();

                    GridCursor<PendingRow> cur;

                    if (grp.sharedGroup())
                        cur = pendingTree.find(new PendingRow(cctx.cacheId()), new PendingRow(cctx.cacheId(), now, 0));
                    else
                        cur = pendingTree.find(null, new PendingRow(CU.UNDEFINED_CACHE_ID, now, 0));

                    if (!cur.next())
                        return 0;

                    GridCacheVersion obsoleteVer = null;

                    int cleared = 0;

                    do {
                        PendingRow row = cur.get();

                        if (amount != -1 && cleared > amount)
                            return cleared;

                        assert row.key != null && row.link != 0 && row.expireTime != 0 : row;

                        row.key.partition(partId);

                        if (pendingTree.removex(row)) {
                            if (obsoleteVer == null)
                                obsoleteVer = ctx.versions().next();

                            GridCacheEntryEx e1 = cctx.cache().entryEx(row.key);

                            if (e1 != null)
                                c.apply(e1, obsoleteVer);
                        }

                        cleared++;
                    }
                    while (cur.next());

                    return cleared;
                }
                finally {
                    part.release();
                }
            }
            finally {
                cctx.shared().database().checkpointReadUnlock();
            }
        }

        /** {@inheritDoc} */
        @Override public PendingEntriesTree pendingTree() {
            try {
                CacheDataStore delegate0 = init0(true);

                return delegate0 == null ? null : pendingTree;
            }
            catch (IgniteCheckedException e) {
                throw new IgniteException(e);
            }
        }

        /** {@inheritDoc} */
        @Override public void preload() throws IgniteCheckedException {
            CacheDataStore delegate0 = init0(true);

            if (delegate0 != null)
                delegate0.preload();
        }
    }

    /**
     *
     */
    public static final GridCursor<CacheDataRow> EMPTY_CURSOR = new GridCursor<CacheDataRow>() {
        /** {@inheritDoc} */
        @Override public boolean next() {
            return false;
        }

        /** {@inheritDoc} */
        @Override public CacheDataRow get() {
            return null;
        }
    };
}<|MERGE_RESOLUTION|>--- conflicted
+++ resolved
@@ -1547,17 +1547,12 @@
                             ", metas=" + metas + ']');
                     }
 
-<<<<<<< HEAD
                     RootPage reuseRoot = metas.reuseListRoot;
 
-                    freeList = new LazyCacheFreeList() {
-                        @Override protected CacheFreeList<CacheDataRow> createDelegate() throws IgniteCheckedException {
-=======
                     freeList = new LazyCacheFreeList() {
                         @Override protected CacheFreeList<CacheDataRow> createDelegate() throws IgniteCheckedException {
                             assert grp.shared().database().checkpointLockIsHeldByThread();
 
->>>>>>> 36ecd74a
                             return new PartitionCacheFreeList(grp, partId, reuseRoot);
                         }
                     };
