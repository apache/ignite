--- conflicted
+++ resolved
@@ -185,13 +185,13 @@
         Metas metas = getOrAllocateCacheMetas();
 
         String reuseListName = grp.cacheOrGroupName() + "##ReuseList";
-        String idxStorageTreeName = grp.cacheOrGroupName() + "##IndexStorageTree";
+        String indexStorageTreeName = grp.cacheOrGroupName() + "##IndexStorageTree";
 
         RootPage reuseListRoot = metas.reuseListRoot;
 
-        GridCacheDatabaseSharedManager dbSharedMgr = (GridCacheDatabaseSharedManager)ctx.database();
-
-        pageListCacheLimit = dbSharedMgr.pageListCacheLimitHolder(grp.dataRegion());
+        GridCacheDatabaseSharedManager databaseSharedManager = (GridCacheDatabaseSharedManager)ctx.database();
+
+        pageListCacheLimit = databaseSharedManager.pageListCacheLimitHolder(grp.dataRegion());
 
         reuseList = new ReuseListImpl(
             grp.groupId(),
@@ -221,19 +221,10 @@
             metastoreRoot.pageId().pageId(),
             metastoreRoot.isAllocated(),
             ctx.kernalContext().failure(),
-<<<<<<< HEAD
-            diagnosticMgr.pageLockTracker().createPageLockTracker(idxStorageTreeName)
-        );
-
-        persStoreMetrics = dbSharedMgr.persistentStoreMetricsImpl();
-
-        dbSharedMgr.addCheckpointListener(this, grp.dataRegion());
-=======
             ctx.diagnostic().pageLockTracker()
         );
 
         databaseSharedManager.addCheckpointListener(this, grp.dataRegion());
->>>>>>> e70b66c5
     }
 
     /**
@@ -273,54 +264,7 @@
 
     /** {@inheritDoc} */
     @Override public void beforeCheckpointBegin(Context ctx) throws IgniteCheckedException {
-<<<<<<< HEAD
-        if (!ctx.nextSnapshot())
-            syncMetadata(ctx);
-    }
-
-    /** {@inheritDoc} */
-    @Override public void afterCheckpointEnd(Context ctx) throws IgniteCheckedException {
-        persStoreMetrics.onStorageSizeChanged(
-            forAllPageStores(PageStore::size),
-            forAllPageStores(PageStore::getSparseSize)
-        );
-    }
-
-    /**
-     * @param f Consumer.
-     * @return Accumulated result for all page stores.
-     */
-    private long forAllPageStores(ToLongFunction<PageStore> f) {
-        return forGroupPageStores(grp, f);
-    }
-
-    /**
-     * @param gctx Group context.
-     * @param f Consumer.
-     * @return Accumulated result for all page stores.
-     */
-    private long forGroupPageStores(CacheGroupContext gctx, ToLongFunction<PageStore> f) {
-        int grpId = gctx.groupId();
-
-        long res = 0;
-
-        try {
-            Collection<PageStore> stores = ((FilePageStoreManager)ctx.cache().context().pageStore()).getStores(grpId);
-
-            if (stores != null) {
-                for (PageStore store : stores)
-                    res += f.applyAsLong(store);
-            }
-        }
-        catch (IgniteCheckedException e) {
-            throw new IgniteException(e);
-        }
-
-        return res;
-    }
-=======
         assert F.size(cacheDataStores().iterator(), CacheDataStore::destroyed) == 0;
->>>>>>> e70b66c5
 
         // Optimization: reducing the holding time of checkpoint write lock.
         syncMetadata(ctx.executor());
@@ -1113,14 +1057,7 @@
         if (partCntrs == null || partCntrs.isEmpty())
             return null;
 
-<<<<<<< HEAD
-        if (grp.mvccEnabled()) // TODO IGNITE-7384
-            return super.historicalIterator(partCntrs, missing);
-
-        GridCacheDatabaseSharedManager db = (GridCacheDatabaseSharedManager)grp.shared().database();
-=======
         GridCacheDatabaseSharedManager database = (GridCacheDatabaseSharedManager)grp.shared().database();
->>>>>>> e70b66c5
 
         Map<Integer, Long> partsCounters = new HashMap<>();
 
@@ -1132,10 +1069,10 @@
         }
 
         try {
-            WALPointer minPtr = db.checkpointHistory().searchEarliestWalPointer(grp.groupId(),
+            WALPointer minPtr = database.checkpointHistory().searchEarliestWalPointer(grp.groupId(),
                 partsCounters, grp.hasAtomicCaches() ? walAtomicCacheMargin : 0L);
 
-            WALPointer latestReservedPointer = db.latestWalPointerReservedForPreloading();
+            WALPointer latestReservedPointer = database.latestWalPointerReservedForPreloading();
 
             assert latestReservedPointer == null || latestReservedPointer.compareTo(minPtr) <= 0
                 : "Historical iterator tries to iterate WAL out of reservation [cache=" + grp.cacheOrGroupName()
