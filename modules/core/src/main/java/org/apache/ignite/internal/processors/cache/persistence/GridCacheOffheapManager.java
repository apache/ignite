--- conflicted
+++ resolved
@@ -70,13 +70,9 @@
 import org.apache.ignite.internal.processors.cache.distributed.dht.topology.GridDhtPartitionState;
 import org.apache.ignite.internal.processors.cache.mvcc.MvccSnapshot;
 import org.apache.ignite.internal.processors.cache.mvcc.MvccVersion;
-<<<<<<< HEAD
-import org.apache.ignite.internal.processors.cache.persistence.freelist.CacheFreeList;
-=======
 import org.apache.ignite.internal.processors.cache.persistence.freelist.CacheFreeListImpl;
 import org.apache.ignite.internal.processors.cache.persistence.freelist.AbstractFreeList;
 import org.apache.ignite.internal.processors.cache.persistence.freelist.SimpleDataRow;
->>>>>>> 8246f51c
 import org.apache.ignite.internal.processors.cache.persistence.migration.UpgradePendingTreeToPerPartitionTask;
 import org.apache.ignite.internal.processors.cache.persistence.pagemem.PageMemoryEx;
 import org.apache.ignite.internal.processors.cache.persistence.partstate.GroupPartitionId;
@@ -1081,11 +1077,7 @@
         for (CacheDataStore store : partDataStores.values()) {
             assert store instanceof GridCacheDataStore;
 
-<<<<<<< HEAD
-            CacheFreeList freeList = ((GridCacheDataStore)store).freeList;
-=======
             AbstractFreeList freeList = ((GridCacheDataStore)store).freeList;
->>>>>>> 8246f51c
 
             if (freeList == null)
                 continue;
@@ -1107,11 +1099,7 @@
         for (CacheDataStore store : partDataStores.values()) {
             assert store instanceof GridCacheDataStore;
 
-<<<<<<< HEAD
-            CacheFreeList freeList = ((GridCacheDataStore)store).freeList;
-=======
             AbstractFreeList freeList = ((GridCacheDataStore)store).freeList;
->>>>>>> 8246f51c
 
             if (freeList == null)
                 continue;
@@ -1577,14 +1565,7 @@
         private final int partId;
 
         /** */
-<<<<<<< HEAD
-        private volatile CacheFreeList freeList;
-=======
-        private String name;
-
-        /** */
         private volatile AbstractFreeList<CacheDataRow> freeList;
->>>>>>> 8246f51c
 
         /** */
         private PendingEntriesTree pendingTree;
@@ -1630,131 +1611,6 @@
          */
         private String freeListName(){
             return grp.cacheOrGroupName() + "-" + partId;
-        }
-
-        /**
-         * @return Name of data tree.
-         */
-        private String dataTreeName(){
-            return treeName(partId);
-        }
-
-        /**
-         * @return Name of pending entires tree.
-         */
-        private String pendingEntriesTreeName() {
-            return "PendingEntries-" + partId;
-        }
-
-        /**
-         * Factory method for creating {@link CacheFreeList}.
-         *
-         * @param reuseRoot Meta page for free list.
-         * @return Cache free list.
-         */
-        private CacheFreeList createFreeList(RootPage reuseRoot) throws IgniteCheckedException {
-            String freeListName = freeListName();
-
-            PageLockListener lsnr = ctx.diagnostic().pageLockTracker().createPageLockTracker(freeListName);
-
-            return new CacheFreeList(
-                grp.groupId(),
-                freeListName,
-                grp.dataRegion().memoryMetrics(),
-                grp.dataRegion(),
-                null,
-                ctx.wal(),
-                reuseRoot.pageId().pageId(),
-                reuseRoot.isAllocated(),
-                lsnr
-            ) {
-                /** {@inheritDoc} */
-                @Override protected long allocatePageNoReuse() throws IgniteCheckedException {
-                    assert grp.shared().database().checkpointLockIsHeldByThread();
-
-                    return pageMem.allocatePage(grpId, partId, PageIdAllocator.FLAG_DATA);
-                }
-            };
-        }
-
-        /**
-         * Factory method for creating {@link CacheDataTree}.
-         * Pk index tree.
-         *
-         * @param treeRoot Meta page for cache data tree.
-         * @param rowStore Cache data row store.
-         * @param freeList Instance of {@link CacheFreeList} for manager free pages.
-         * @return Cache data tree.
-         */
-        private CacheDataTree createDataTree(
-            RootPage treeRoot,
-            CacheDataRowStore rowStore,
-            CacheFreeList freeList
-        ) throws IgniteCheckedException {
-            String dataTreeName = dataTreeName();
-
-            PageLockListener lsnr = ctx.diagnostic().pageLockTracker().createPageLockTracker(dataTreeName);
-
-            return new CacheDataTree(
-                grp,
-                dataTreeName,
-                freeList,
-                rowStore,
-                treeRoot.pageId().pageId(),
-                treeRoot.isAllocated(),
-                lsnr
-            ) {
-                /** {@inheritDoc} */
-                @Override protected long allocatePageNoReuse() throws IgniteCheckedException {
-                    assert grp.shared().database().checkpointLockIsHeldByThread();
-
-                    return pageMem.allocatePage(grpId, partId, PageIdAllocator.FLAG_DATA);
-                }
-            };
-        }
-
-        /**
-         * Factory method for creating {@link PendingEntriesTree}.
-         * This tree needs for manage entries with TTL.
-         *
-         * @param pendingTreeRoot Meta page for pening entries tree.
-         * @param freeList Instance of {@link CacheFreeList} for manager free pages.
-         * @return Pending entries tree.
-         */
-        private PendingEntriesTree createPendingEntriesTree(
-            RootPage pendingTreeRoot,
-            CacheFreeList freeList
-        ) throws IgniteCheckedException {
-            String pendingEntriesTreeName = pendingEntriesTreeName();
-
-            PageLockListener lsnr = ctx.diagnostic().pageLockTracker().createPageLockTracker(pendingEntriesTreeName);
-
-            return new PendingEntriesTree(
-                grp,
-                pendingEntriesTreeName,
-                grp.dataRegion().pageMemory(),
-                pendingTreeRoot.pageId().pageId(),
-                freeList,
-                pendingTreeRoot.isAllocated(),
-                lsnr
-            ) {
-                /** {@inheritDoc} */
-                @Override protected long allocatePageNoReuse() throws IgniteCheckedException {
-                    assert grp.shared().database().checkpointLockIsHeldByThread();
-
-                    return pageMem.allocatePage(grpId, partId, PageIdAllocator.FLAG_DATA);
-                }
-            };
-        }
-
-        /**
-         * Factory method for creating {@link CacheDataRowStore}.
-         *
-         * @param freeList Instance of {@link CacheFreeList} for manager free pages.
-         * @return Cache data row store.
-         */
-        private CacheDataRowStore createRowStore(CacheFreeList freeList) {
-            return new CacheDataRowStore(grp, freeList, partId);
         }
 
         /**
@@ -1791,13 +1647,8 @@
                             ", metas=" + metas + ']');
                     }
 
-                    // Initialize free list.
-                    CacheFreeList freeList0 = createFreeList(metas.reuseListRoot);
-
-<<<<<<< HEAD
-                    // Initialize row store.
-                    CacheDataRowStore rowStore = createRowStore(freeList0);
-=======
+                    RootPage reuseRoot = metas.reuseListRoot;
+
                     freeList = new CacheFreeListImpl(
                         grp.groupId(),
                         grp.cacheOrGroupName() + "-" + partId,
@@ -1848,23 +1699,31 @@
                         /** {@inheritDoc} */
                         @Override protected long allocatePageNoReuse() throws IgniteCheckedException {
                             assert grp.shared().database().checkpointLockIsHeldByThread();
->>>>>>> 8246f51c
-
-                    // Initialize cache data tree.
-                    CacheDataTree dataTree = createDataTree(metas.treeRoot, rowStore, freeList0);
-
-                    // Initialize pending entries tree.
-                    PendingEntriesTree pendingTree0 = createPendingEntriesTree(metas.pendingTreeRoot, freeList0);
-
-                    freeList = freeList0;
-                    pendingTree = pendingTree0;
-
-                    if (!pendingTree0.isEmpty())
-                        grp.caches().forEach(cctx -> cctx.ttl().hasPendingEntries(true));
+
+                            return pageMem.allocatePage(grpId, partId, PageIdAllocator.FLAG_DATA);
+                        }
+                    };
+
+                    RootPage pendingTreeRoot = metas.pendingTreeRoot;
+
+                    final PendingEntriesTree pendingTree0 = new PendingEntriesTree(
+                        grp,
+                        "PendingEntries-" + partId,
+                        grp.dataRegion().pageMemory(),
+                        pendingTreeRoot.pageId().pageId(),
+                        freeList,
+                        pendingTreeRoot.isAllocated()) {
+                        /** {@inheritDoc} */
+                        @Override protected long allocatePageNoReuse() throws IgniteCheckedException {
+                            assert grp.shared().database().checkpointLockIsHeldByThread();
+
+                            return pageMem.allocatePage(grpId, partId, PageIdAllocator.FLAG_DATA);
+                        }
+                    };
 
                     PageMemoryEx pageMem = (PageMemoryEx)grp.dataRegion().pageMemory();
 
-                    delegate0 = new CacheDataStoreImpl(partId, rowStore, dataTree) {
+                    delegate0 = new CacheDataStoreImpl(partId, name, rowStore, dataTree) {
                         /** {@inheritDoc} */
                         @Override public PendingEntriesTree pendingTree() {
                             return pendingTree0;
@@ -1895,6 +1754,11 @@
                             }
                         }
                     };
+
+                    pendingTree = pendingTree0;
+
+                    if (!pendingTree0.isEmpty())
+                        grp.caches().forEach(cctx -> cctx.ttl().hasPendingEntries(true));
 
                     int grpId = grp.groupId();
                     long partMetaId = pageMem.partitionMetaPageId(grpId, partId);
@@ -2359,7 +2223,7 @@
 
             return delegate.mvccInitialValue(cctx, key, val, ver, expireTime, mvccVer, newMvccVer);
         }
-        
+
         /** {@inheritDoc} */
         @Override public boolean mvccApplyHistoryIfAbsent(
             GridCacheContext cctx,
