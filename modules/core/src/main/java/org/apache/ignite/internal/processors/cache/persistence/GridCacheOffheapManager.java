--- conflicted
+++ resolved
@@ -64,13 +64,10 @@
 import org.apache.ignite.internal.processors.cache.distributed.dht.preloader.IgniteHistoricalIterator;
 import org.apache.ignite.internal.processors.cache.distributed.dht.topology.GridDhtLocalPartition;
 import org.apache.ignite.internal.processors.cache.distributed.dht.topology.GridDhtPartitionState;
-<<<<<<< HEAD
+import org.apache.ignite.internal.processors.cache.persistence.freelist.CacheFreeList;
 import org.apache.ignite.internal.processors.cache.persistence.freelist.CacheFreeListImpl;
 import org.apache.ignite.internal.processors.cache.persistence.freelist.AbstractFreeList;
 import org.apache.ignite.internal.processors.cache.persistence.freelist.SimpleDataRow;
-=======
-import org.apache.ignite.internal.processors.cache.persistence.freelist.CacheFreeList;
->>>>>>> f3b993f6
 import org.apache.ignite.internal.processors.cache.persistence.migration.UpgradePendingTreeToPerPartitionTask;
 import org.apache.ignite.internal.processors.cache.persistence.pagemem.PageMemoryEx;
 import org.apache.ignite.internal.processors.cache.persistence.partstate.GroupPartitionId;
@@ -1113,11 +1110,7 @@
         for (CacheDataStore store : partDataStores.values()) {
             assert store instanceof GridCacheDataStore;
 
-<<<<<<< HEAD
             AbstractFreeList freeList = ((GridCacheDataStore)store).freeList;
-=======
-            CacheFreeList freeList = ((GridCacheDataStore)store).freeList;
->>>>>>> f3b993f6
 
             if (freeList == null)
                 continue;
@@ -1139,11 +1132,7 @@
         for (CacheDataStore store : partDataStores.values()) {
             assert store instanceof GridCacheDataStore;
 
-<<<<<<< HEAD
             AbstractFreeList freeList = ((GridCacheDataStore)store).freeList;
-=======
-            CacheFreeList freeList = ((GridCacheDataStore)store).freeList;
->>>>>>> f3b993f6
 
             if (freeList == null)
                 continue;
@@ -1563,14 +1552,7 @@
         private final int partId;
 
         /** */
-<<<<<<< HEAD
-        private String name;
-
-        /** */
         private volatile AbstractFreeList<CacheDataRow> freeList;
-=======
-        private volatile CacheFreeList freeList;
->>>>>>> f3b993f6
 
         /** */
         private PendingEntriesTree pendingTree;
@@ -1696,7 +1678,6 @@
                         }
                     };
 
-<<<<<<< HEAD
                     RootPage partMetastoreReuseListRoot = metas.partMetastoreReuseListRoot;
 
                     partStorage = new PartitionMetaStorageImpl<SimpleDataRow>(
@@ -1715,9 +1696,8 @@
                             return pageMem.allocatePage(grpId, partId, PageIdAllocator.FLAG_DATA);
                         }
                     };
-=======
+
                     String dataTreeName = dataTreeName();
->>>>>>> f3b993f6
 
                     CacheDataRowStore rowStore = new CacheDataRowStore(grp, freeList, partId);
 
