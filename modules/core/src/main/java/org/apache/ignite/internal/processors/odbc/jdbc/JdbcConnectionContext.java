/*
 * Licensed to the Apache Software Foundation (ASF) under one or more
 * contributor license agreements.  See the NOTICE file distributed with
 * this work for additional information regarding copyright ownership.
 * The ASF licenses this file to You under the Apache License, Version 2.0
 * (the "License"); you may not use this file except in compliance with
 * the License.  You may obtain a copy of the License at
 *
 *      http://www.apache.org/licenses/LICENSE-2.0
 *
 * Unless required by applicable law or agreed to in writing, software
 * distributed under the License is distributed on an "AS IS" BASIS,
 * WITHOUT WARRANTIES OR CONDITIONS OF ANY KIND, either express or implied.
 * See the License for the specific language governing permissions and
 * limitations under the License.
 */

package org.apache.ignite.internal.processors.odbc.jdbc;

import java.util.EnumSet;
import java.util.HashSet;
import java.util.Set;
import java.util.concurrent.atomic.AtomicReference;
import org.apache.ignite.IgniteCheckedException;
import org.apache.ignite.IgniteLogger;
import org.apache.ignite.configuration.QueryEngineConfiguration;
import org.apache.ignite.internal.GridKernalContext;
import org.apache.ignite.internal.binary.BinaryReaderExImpl;
import org.apache.ignite.internal.processors.affinity.AffinityTopologyVersion;
import org.apache.ignite.internal.processors.cache.query.IgniteQueryErrorCode;
import org.apache.ignite.internal.processors.odbc.ClientListenerAbstractConnectionContext;
import org.apache.ignite.internal.processors.odbc.ClientListenerMessageParser;
import org.apache.ignite.internal.processors.odbc.ClientListenerProtocolVersion;
import org.apache.ignite.internal.processors.odbc.ClientListenerRequestHandler;
import org.apache.ignite.internal.processors.odbc.ClientListenerResponse;
import org.apache.ignite.internal.processors.odbc.ClientListenerResponseSender;
import org.apache.ignite.internal.processors.platform.client.tx.ClientTxContext;
import org.apache.ignite.internal.processors.query.IgniteSQLException;
import org.apache.ignite.internal.processors.query.QueryEngineConfigurationEx;
import org.apache.ignite.internal.util.GridSpinBusyLock;
import org.apache.ignite.internal.util.nio.GridNioSession;
import org.apache.ignite.internal.util.typedef.F;
<<<<<<< HEAD
import org.apache.ignite.internal.util.typedef.internal.U;
=======
import org.apache.ignite.transactions.TransactionConcurrency;
import org.apache.ignite.transactions.TransactionIsolation;
>>>>>>> db4930e1
import org.jetbrains.annotations.Nullable;

import static org.apache.ignite.internal.jdbc.thin.JdbcThinUtils.nullableBooleanFromByte;
import static org.apache.ignite.internal.processors.odbc.ClientListenerNioListener.JDBC_CLIENT;

/**
 * JDBC Connection Context.
 */
public class JdbcConnectionContext extends ClientListenerAbstractConnectionContext {
    /** Version 2.1.0. */
    private static final ClientListenerProtocolVersion VER_2_1_0 = ClientListenerProtocolVersion.create(2, 1, 0);

    /** Version 2.1.5: added "lazy" flag. */
    private static final ClientListenerProtocolVersion VER_2_1_5 = ClientListenerProtocolVersion.create(2, 1, 5);

    /** Version 2.3.1: added "multiple statements query" feature. */
    static final ClientListenerProtocolVersion VER_2_3_0 = ClientListenerProtocolVersion.create(2, 3, 0);

    /** Version 2.4.0: adds default values for columns feature. */
    static final ClientListenerProtocolVersion VER_2_4_0 = ClientListenerProtocolVersion.create(2, 4, 0);

    /** Version 2.5.0: adds precision and scale for columns feature. */
    static final ClientListenerProtocolVersion VER_2_5_0 = ClientListenerProtocolVersion.create(2, 5, 0);

    /** Version 2.7.0: adds maximum length for columns feature.*/
    static final ClientListenerProtocolVersion VER_2_7_0 = ClientListenerProtocolVersion.create(2, 7, 0);

    /** Version 2.8.0: adds query id in order to implement cancel feature, partition awareness support: IEP-23.*/
    static final ClientListenerProtocolVersion VER_2_8_0 = ClientListenerProtocolVersion.create(2, 8, 0);

    /** Version 2.9.0: adds user attributes, adds features flags support. */
    static final ClientListenerProtocolVersion VER_2_9_0 = ClientListenerProtocolVersion.create(2, 9, 0);

    /** Version 2.13.0: adds choose of query engine support. */
    static final ClientListenerProtocolVersion VER_2_13_0 = ClientListenerProtocolVersion.create(2, 13, 0);

    /** Version 2.14.0: adds transaction default parameters. */
    static final ClientListenerProtocolVersion VER_2_14_0 = ClientListenerProtocolVersion.create(2, 14, 0);

    /** Current version. */
    public static final ClientListenerProtocolVersion CURRENT_VER = VER_2_14_0;

    /** Supported versions. */
    private static final Set<ClientListenerProtocolVersion> SUPPORTED_VERS = new HashSet<>();

    /** Default nested tx mode for compatibility. */
    public static final String DEFAULT_NESTED_TX_MODE = "ERROR";

    /** Shutdown busy lock. */
    private final GridSpinBusyLock busyLock;

    /** Logger. */
    private final IgniteLogger log;

    /** Maximum allowed cursors. */
    private final int maxCursors;

    /** Message parser. */
    private JdbcMessageParser parser;

    /** Request handler. */
    private JdbcRequestHandler handler;

    /** Current protocol context. */
    private JdbcProtocolContext protoCtx;

    /** Last reported affinity topology version. */
    private AtomicReference<AffinityTopologyVersion> lastAffinityTopVer = new AtomicReference<>();

    /** Transaction context. */
    private @Nullable ClientTxContext txCtx;

    static {
        SUPPORTED_VERS.add(CURRENT_VER);
        SUPPORTED_VERS.add(VER_2_13_0);
        SUPPORTED_VERS.add(VER_2_9_0);
        SUPPORTED_VERS.add(VER_2_8_0);
        SUPPORTED_VERS.add(VER_2_7_0);
        SUPPORTED_VERS.add(VER_2_5_0);
        SUPPORTED_VERS.add(VER_2_4_0);
        SUPPORTED_VERS.add(VER_2_3_0);
        SUPPORTED_VERS.add(VER_2_1_5);
        SUPPORTED_VERS.add(VER_2_1_0);
    }

    /**
     * Constructor.
     * @param ctx Kernal Context.
     * @param ses Client's NIO session.
     * @param busyLock Shutdown busy lock.
     * @param connId Connection ID.
     * @param maxCursors Maximum allowed cursors.
     */
    public JdbcConnectionContext(GridKernalContext ctx, GridNioSession ses, GridSpinBusyLock busyLock, long connId,
        int maxCursors) {
        super(ctx, ses, connId);

        this.busyLock = busyLock;
        this.maxCursors = maxCursors;

        log = ctx.log(getClass());
    }

    /** {@inheritDoc} */
    @Override public byte clientType() {
        return JDBC_CLIENT;
    }

    /** {@inheritDoc} */
    @Override public boolean isVersionSupported(ClientListenerProtocolVersion ver) {
        return SUPPORTED_VERS.contains(ver);
    }

    /** {@inheritDoc} */
    @Override public ClientListenerProtocolVersion defaultVersion() {
        return CURRENT_VER;
    }

    /** {@inheritDoc} */
    @Override public void initializeFromHandshake(GridNioSession ses,
        ClientListenerProtocolVersion ver, BinaryReaderExImpl reader)
        throws IgniteCheckedException {
        assert SUPPORTED_VERS.contains(ver) : "Unsupported JDBC protocol version.";

        boolean distributedJoins = reader.readBoolean();
        boolean enforceJoinOrder = reader.readBoolean();
        boolean collocated = reader.readBoolean();
        boolean replicatedOnly = reader.readBoolean();
        boolean autoCloseCursors = reader.readBoolean();

        boolean lazyExec = false;
        boolean skipReducerOnUpdate = false;
        String qryEngine = null;

        if (ver.compareTo(VER_2_1_5) >= 0)
            lazyExec = reader.readBoolean();

        if (ver.compareTo(VER_2_3_0) >= 0)
            skipReducerOnUpdate = reader.readBoolean();

        if (ver.compareTo(VER_2_7_0) >= 0) {
            String nestedTxModeName = reader.readString();

            if (!F.isEmpty(nestedTxModeName) && !nestedTxModeName.equals(DEFAULT_NESTED_TX_MODE))
                throw new IgniteCheckedException("Nested transactions are not supported!");
        }

        Boolean dataPageScanEnabled = null;
        Integer updateBatchSize = null;
        EnumSet<JdbcThinFeature> features = EnumSet.noneOf(JdbcThinFeature.class);

        if (ver.compareTo(VER_2_8_0) >= 0) {
            dataPageScanEnabled = nullableBooleanFromByte(reader.readByte());

            updateBatchSize = JdbcUtils.readNullableInteger(reader);
        }

        if (ver.compareTo(VER_2_9_0) >= 0) {
            userAttrs = reader.readMap();

            byte[] cliFeatures = reader.readByteArray();

            features = JdbcThinFeature.enumSet(cliFeatures);

<<<<<<< HEAD
            if (!U.isTxAwareQueriesEnabled(ctx))
=======
            if (!ctx.config().getTransactionConfiguration().isTxAwareQueriesEnabled())
>>>>>>> db4930e1
                features.remove(JdbcThinFeature.TX_AWARE_QUERIES);
        }

        if (ver.compareTo(VER_2_13_0) >= 0) {
            qryEngine = reader.readString();

            if (qryEngine != null) {
                QueryEngineConfiguration[] cfgs = ctx.config().getSqlConfiguration().getQueryEnginesConfiguration();

                boolean found = false;

                if (cfgs != null) {
                    for (int i = 0; i < cfgs.length; i++) {
                        if (qryEngine.equalsIgnoreCase(((QueryEngineConfigurationEx)cfgs[i]).engineName())) {
                            found = true;
                            break;
                        }
                    }
                }

                if (!found)
                    throw new IgniteCheckedException("Not found configuration for query engine: " + qryEngine);
            }
        }

        TransactionConcurrency concurrency = null;
        TransactionIsolation isolation = null;
        int timeout = 0;
        String lb = null;

        if (ver.compareTo(VER_2_14_0) >= 0) {
            concurrency = TransactionConcurrency.fromOrdinal(reader.readByte());
            isolation = TransactionIsolation.fromOrdinal(reader.readByte());
            timeout = reader.readInt();
            lb = reader.readString();
        }

        if (ver.compareTo(VER_2_5_0) >= 0) {
            String user = null;
            String passwd = null;

            try {
                if (reader.available() > 0) {
                    user = reader.readString();
                    passwd = reader.readString();
                }
            }
            catch (Exception e) {
                throw new IgniteCheckedException("Handshake error: " + e.getMessage(), e);
            }

            authenticate(ses, user, passwd);
        }

        protoCtx = new JdbcProtocolContext(ver, features, true);

        initClientDescriptor("jdbc-thin");

        parser = new JdbcMessageParser(ctx, protoCtx);

        ClientListenerResponseSender snd = new ClientListenerResponseSender() {
            @Override public void send(ClientListenerResponse resp) {
                if (resp != null) {
                    if (log.isDebugEnabled())
                        log.debug("Async response: [resp=" + resp.status() + ']');

                    ses.send(parser.encode(resp));
                }
            }
        };

        handler = new JdbcRequestHandler(busyLock, snd, maxCursors, distributedJoins, enforceJoinOrder,
            collocated, replicatedOnly, autoCloseCursors, lazyExec, skipReducerOnUpdate, qryEngine,
            dataPageScanEnabled, updateBatchSize,
            concurrency, isolation, timeout, lb,
            ver, this);

        handler.start();
    }

    /** {@inheritDoc} */
    @Override public ClientListenerRequestHandler handler() {
        return handler;
    }

    /** {@inheritDoc} */
    @Override public ClientListenerMessageParser parser() {
        return parser;
    }

    /** {@inheritDoc} */
    @Override public void onDisconnected() {
        handler.onDisconnect();

        super.onDisconnected();
    }

    /** {@inheritDoc} */
<<<<<<< HEAD
    @Override public ClientTxContext txContext(int txId) {
=======
    @Override public @Nullable ClientTxContext txContext(int txId) {
>>>>>>> db4930e1
        ensureSameTransaction(txId);

        return txCtx;
    }

    /** {@inheritDoc} */
    @Override public void addTxContext(ClientTxContext txCtx) {
        if (this.txCtx != null)
            throw new IgniteSQLException("Too many transactions", IgniteQueryErrorCode.QUERY_CANCELED);

        this.txCtx = txCtx;
    }

    /** {@inheritDoc} */
    @Override public void removeTxContext(int txId) {
        ensureSameTransaction(txId);

        txCtx = null;
    }

    /** */
    private void ensureSameTransaction(int txId) {
        if (txCtx != null && txCtx.txId() != txId) {
            throw new IllegalStateException("Unknown transaction " +
                "[serverTxId=" + (txCtx == null ? null : txCtx.txId()) + ", txId=" + txId + ']');
        }
    }

    /** {@inheritDoc} */
    @Override protected void cleanupTxs() {
<<<<<<< HEAD
=======
        if (txCtx != null)
            txCtx.close();

>>>>>>> db4930e1
        txCtx = null;
    }

    /**
     * @return Retrieves current affinity topology version and sets it as a last if it was changed, false otherwise.
     */
    public AffinityTopologyVersion getAffinityTopologyVersionIfChanged() {
        while (true) {
            AffinityTopologyVersion oldVer = lastAffinityTopVer.get();
            AffinityTopologyVersion newVer = ctx.cache().context().exchange().readyAffinityVersion();

            boolean changed = oldVer == null || oldVer.compareTo(newVer) < 0;

            if (changed) {
                boolean success = lastAffinityTopVer.compareAndSet(oldVer, newVer);

                if (!success)
                    continue;
            }

            return changed ? newVer : null;
        }
    }

    /**
     * @return Binary context.
     */
    public JdbcProtocolContext protocolContext() {
        return protoCtx;
    }
}<|MERGE_RESOLUTION|>--- conflicted
+++ resolved
@@ -40,12 +40,10 @@
 import org.apache.ignite.internal.util.GridSpinBusyLock;
 import org.apache.ignite.internal.util.nio.GridNioSession;
 import org.apache.ignite.internal.util.typedef.F;
-<<<<<<< HEAD
 import org.apache.ignite.internal.util.typedef.internal.U;
-=======
+import org.jetbrains.annotations.Nullable;
 import org.apache.ignite.transactions.TransactionConcurrency;
 import org.apache.ignite.transactions.TransactionIsolation;
->>>>>>> db4930e1
 import org.jetbrains.annotations.Nullable;
 
 import static org.apache.ignite.internal.jdbc.thin.JdbcThinUtils.nullableBooleanFromByte;
@@ -210,11 +208,7 @@
 
             features = JdbcThinFeature.enumSet(cliFeatures);
 
-<<<<<<< HEAD
             if (!U.isTxAwareQueriesEnabled(ctx))
-=======
-            if (!ctx.config().getTransactionConfiguration().isTxAwareQueriesEnabled())
->>>>>>> db4930e1
                 features.remove(JdbcThinFeature.TX_AWARE_QUERIES);
         }
 
@@ -313,11 +307,7 @@
     }
 
     /** {@inheritDoc} */
-<<<<<<< HEAD
-    @Override public ClientTxContext txContext(int txId) {
-=======
     @Override public @Nullable ClientTxContext txContext(int txId) {
->>>>>>> db4930e1
         ensureSameTransaction(txId);
 
         return txCtx;
@@ -348,12 +338,9 @@
 
     /** {@inheritDoc} */
     @Override protected void cleanupTxs() {
-<<<<<<< HEAD
-=======
         if (txCtx != null)
             txCtx.close();
 
->>>>>>> db4930e1
         txCtx = null;
     }
 
