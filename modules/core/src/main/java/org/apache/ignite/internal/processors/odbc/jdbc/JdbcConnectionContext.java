/*
 * Licensed to the Apache Software Foundation (ASF) under one or more
 * contributor license agreements.  See the NOTICE file distributed with
 * this work for additional information regarding copyright ownership.
 * The ASF licenses this file to You under the Apache License, Version 2.0
 * (the "License"); you may not use this file except in compliance with
 * the License.  You may obtain a copy of the License at
 *
 *      http://www.apache.org/licenses/LICENSE-2.0
 *
 * Unless required by applicable law or agreed to in writing, software
 * distributed under the License is distributed on an "AS IS" BASIS,
 * WITHOUT WARRANTIES OR CONDITIONS OF ANY KIND, either express or implied.
 * See the License for the specific language governing permissions and
 * limitations under the License.
 */

package org.apache.ignite.internal.processors.odbc.jdbc;

import java.util.EnumSet;
import java.util.HashSet;
import java.util.Set;
import java.util.concurrent.atomic.AtomicReference;

import org.apache.ignite.IgniteCheckedException;
import org.apache.ignite.IgniteLogger;
import org.apache.ignite.configuration.QueryEngineConfiguration;
import org.apache.ignite.internal.GridKernalContext;
import org.apache.ignite.internal.binary.BinaryReaderExImpl;
import org.apache.ignite.internal.processors.affinity.AffinityTopologyVersion;
import org.apache.ignite.internal.processors.odbc.ClientListenerAbstractConnectionContext;
import org.apache.ignite.internal.processors.odbc.ClientListenerMessageParser;
import org.apache.ignite.internal.processors.odbc.ClientListenerProtocolVersion;
import org.apache.ignite.internal.processors.odbc.ClientListenerRequestHandler;
import org.apache.ignite.internal.processors.odbc.ClientListenerResponse;
import org.apache.ignite.internal.processors.odbc.ClientListenerResponseSender;
import org.apache.ignite.internal.processors.query.NestedTxMode;
import org.apache.ignite.internal.processors.query.QueryEngineConfigurationEx;
import org.apache.ignite.internal.util.GridSpinBusyLock;
import org.apache.ignite.internal.util.nio.GridNioSession;
import org.apache.ignite.internal.util.typedef.F;

import static org.apache.ignite.internal.jdbc.thin.JdbcThinUtils.nullableBooleanFromByte;
import static org.apache.ignite.internal.processors.odbc.ClientListenerNioListener.JDBC_CLIENT;

/**
 * JDBC Connection Context.
 */
public class JdbcConnectionContext extends ClientListenerAbstractConnectionContext {
    /** Version 2.1.0. */
    private static final ClientListenerProtocolVersion VER_2_1_0 = ClientListenerProtocolVersion.create(2, 1, 0);

    /** Version 2.1.5: added "lazy" flag. */
    private static final ClientListenerProtocolVersion VER_2_1_5 = ClientListenerProtocolVersion.create(2, 1, 5);

    /** Version 2.3.1: added "multiple statements query" feature. */
    static final ClientListenerProtocolVersion VER_2_3_0 = ClientListenerProtocolVersion.create(2, 3, 0);

    /** Version 2.4.0: adds default values for columns feature. */
    static final ClientListenerProtocolVersion VER_2_4_0 = ClientListenerProtocolVersion.create(2, 4, 0);

    /** Version 2.5.0: adds precision and scale for columns feature. */
    static final ClientListenerProtocolVersion VER_2_5_0 = ClientListenerProtocolVersion.create(2, 5, 0);

    /** Version 2.7.0: adds maximum length for columns feature.*/
    static final ClientListenerProtocolVersion VER_2_7_0 = ClientListenerProtocolVersion.create(2, 7, 0);

    /** Version 2.8.0: adds query id in order to implement cancel feature, partition awareness support: IEP-23.*/
    static final ClientListenerProtocolVersion VER_2_8_0 = ClientListenerProtocolVersion.create(2, 8, 0);

    /** Version 2.9.0: adds user attributes, adds features flags support. */
    static final ClientListenerProtocolVersion VER_2_9_0 = ClientListenerProtocolVersion.create(2, 9, 0);

    /** Version 2.13.0: adds choose of query engine support. */
    static final ClientListenerProtocolVersion VER_2_13_0 = ClientListenerProtocolVersion.create(2, 13, 0);

    /** Current version. */
    public static final ClientListenerProtocolVersion CURRENT_VER = VER_2_13_0;

    /** Supported versions. */
    private static final Set<ClientListenerProtocolVersion> SUPPORTED_VERS = new HashSet<>();

    /** Shutdown busy lock. */
    private final GridSpinBusyLock busyLock;

    /** Logger. */
    private final IgniteLogger log;

    /** Maximum allowed cursors. */
    private final int maxCursors;

    /** Message parser. */
    private JdbcMessageParser parser;

    /** Request handler. */
    private JdbcRequestHandler handler;

    /** Current protocol context. */
    private JdbcProtocolContext protoCtx;

    /** Last reported affinity topology version. */
    private AtomicReference<AffinityTopologyVersion> lastAffinityTopVer = new AtomicReference<>();

    static {
        SUPPORTED_VERS.add(CURRENT_VER);
        SUPPORTED_VERS.add(VER_2_9_0);
        SUPPORTED_VERS.add(VER_2_8_0);
        SUPPORTED_VERS.add(VER_2_7_0);
        SUPPORTED_VERS.add(VER_2_5_0);
        SUPPORTED_VERS.add(VER_2_4_0);
        SUPPORTED_VERS.add(VER_2_3_0);
        SUPPORTED_VERS.add(VER_2_1_5);
        SUPPORTED_VERS.add(VER_2_1_0);
    }

    /**
     * Constructor.
     * @param ctx Kernal Context.
     * @param ses Client's NIO session.
     * @param busyLock Shutdown busy lock.
     * @param connId Connection ID.
     * @param maxCursors Maximum allowed cursors.
     */
    public JdbcConnectionContext(GridKernalContext ctx, GridNioSession ses, GridSpinBusyLock busyLock, long connId,
        int maxCursors) {
        super(ctx, ses, connId);

        this.busyLock = busyLock;
        this.maxCursors = maxCursors;

        log = ctx.log(getClass());
    }

    /** {@inheritDoc} */
    @Override public byte clientType() {
        return JDBC_CLIENT;
    }

    /** {@inheritDoc} */
    @Override public boolean isVersionSupported(ClientListenerProtocolVersion ver) {
        return SUPPORTED_VERS.contains(ver);
    }

    /** {@inheritDoc} */
    @Override public ClientListenerProtocolVersion defaultVersion() {
        return CURRENT_VER;
    }

    /** {@inheritDoc} */
    @Override public void initializeFromHandshake(GridNioSession ses,
        ClientListenerProtocolVersion ver, BinaryReaderExImpl reader)
        throws IgniteCheckedException {
        assert SUPPORTED_VERS.contains(ver) : "Unsupported JDBC protocol version.";

        boolean distributedJoins = reader.readBoolean();
        boolean enforceJoinOrder = reader.readBoolean();
        boolean collocated = reader.readBoolean();
        boolean replicatedOnly = reader.readBoolean();
        boolean autoCloseCursors = reader.readBoolean();

        boolean lazyExec = false;
        boolean skipReducerOnUpdate = false;
        String qryEngine = null;

        NestedTxMode nestedTxMode = NestedTxMode.DEFAULT;

        if (ver.compareTo(VER_2_1_5) >= 0)
            lazyExec = reader.readBoolean();

        if (ver.compareTo(VER_2_3_0) >= 0)
            skipReducerOnUpdate = reader.readBoolean();

        if (ver.compareTo(VER_2_7_0) >= 0) {
            String nestedTxModeName = reader.readString();

            if (!F.isEmpty(nestedTxModeName)) {
                try {
                    nestedTxMode = NestedTxMode.valueOf(nestedTxModeName);
                }
                catch (IllegalArgumentException e) {
                    throw new IgniteCheckedException("Invalid nested transactions handling mode: " + nestedTxModeName);
                }
            }
        }

        Boolean dataPageScanEnabled = null;
        Integer updateBatchSize = null;
        EnumSet<JdbcThinFeature> features = EnumSet.noneOf(JdbcThinFeature.class);

        if (ver.compareTo(VER_2_8_0) >= 0) {
            dataPageScanEnabled = nullableBooleanFromByte(reader.readByte());

            updateBatchSize = JdbcUtils.readNullableInteger(reader);
        }

        if (ver.compareTo(VER_2_9_0) >= 0) {
            userAttrs = reader.readMap();

            byte[] cliFeatures = reader.readByteArray();

            features = JdbcThinFeature.enumSet(cliFeatures);
        }

        if (ver.compareTo(VER_2_13_0) >= 0) {
            qryEngine = reader.readString();

            if (qryEngine != null) {
                QueryEngineConfiguration[] cfgs = ctx.config().getSqlConfiguration().getQueryEnginesConfiguration();

                boolean found = false;

                if (cfgs != null) {
                    for (int i = 0; i < cfgs.length; i++) {
                        if (qryEngine.equalsIgnoreCase(((QueryEngineConfigurationEx)cfgs[i]).engineName())) {
                            found = true;
                            break;
                        }
                    }
                }

                if (!found)
                    throw new IgniteCheckedException("Not found configuration for query engine: " + qryEngine);
            }
        }

        if (ver.compareTo(VER_2_5_0) >= 0) {
            String user = null;
            String passwd = null;

            try {
                if (reader.available() > 0) {
                    user = reader.readString();
                    passwd = reader.readString();
                }
            }
            catch (Exception e) {
                throw new IgniteCheckedException("Handshake error: " + e.getMessage(), e);
            }

            authenticate(ses, user, passwd);
        }

        protoCtx = new JdbcProtocolContext(ver, features, true);

        initClientDescriptor("jdbc-thin");

        parser = new JdbcMessageParser(ctx, protoCtx);

        ClientListenerResponseSender snd = new ClientListenerResponseSender() {
            @Override public void send(ClientListenerResponse resp) {
                if (resp != null) {
                    if (log.isDebugEnabled())
                        log.debug("Async response: [resp=" + resp.status() + ']');

                    ses.send(parser.encode(resp));
                }
            }
        };

<<<<<<< HEAD
        handler = new JdbcRequestHandler(busyLock, snd, maxCursors, distributedJoins, enforceJoinOrder,
            collocated, replicatedOnly, autoCloseCursors, lazyExec, skipReducerOnUpdate, nestedTxMode,
=======
        handler = new JdbcRequestHandler(busyLock, sender, maxCursors, distributedJoins, enforceJoinOrder,
            collocated, replicatedOnly, autoCloseCursors, lazyExec, skipReducerOnUpdate, qryEngine, nestedTxMode,
>>>>>>> e70b66c5
            dataPageScanEnabled, updateBatchSize, ver, this);

        handler.start();
    }

    /** {@inheritDoc} */
    @Override public ClientListenerRequestHandler handler() {
        return handler;
    }

    /** {@inheritDoc} */
    @Override public ClientListenerMessageParser parser() {
        return parser;
    }

    /** {@inheritDoc} */
    @Override public void onDisconnected() {
        handler.onDisconnect();

        super.onDisconnected();
    }

    /**
     * @return Retrieves current affinity topology version and sets it as a last if it was changed, false otherwise.
     */
    public AffinityTopologyVersion getAffinityTopologyVersionIfChanged() {
        while (true) {
            AffinityTopologyVersion oldVer = lastAffinityTopVer.get();
            AffinityTopologyVersion newVer = ctx.cache().context().exchange().readyAffinityVersion();

            boolean changed = oldVer == null || oldVer.compareTo(newVer) < 0;

            if (changed) {
                boolean success = lastAffinityTopVer.compareAndSet(oldVer, newVer);

                if (!success)
                    continue;
            }

            return changed ? newVer : null;
        }
    }

    /**
     * @return Binary context.
     */
    public JdbcProtocolContext protocolContext() {
        return protoCtx;
    }
}<|MERGE_RESOLUTION|>--- conflicted
+++ resolved
@@ -246,7 +246,7 @@
 
         parser = new JdbcMessageParser(ctx, protoCtx);
 
-        ClientListenerResponseSender snd = new ClientListenerResponseSender() {
+        ClientListenerResponseSender sender = new ClientListenerResponseSender() {
             @Override public void send(ClientListenerResponse resp) {
                 if (resp != null) {
                     if (log.isDebugEnabled())
@@ -257,13 +257,8 @@
             }
         };
 
-<<<<<<< HEAD
-        handler = new JdbcRequestHandler(busyLock, snd, maxCursors, distributedJoins, enforceJoinOrder,
-            collocated, replicatedOnly, autoCloseCursors, lazyExec, skipReducerOnUpdate, nestedTxMode,
-=======
         handler = new JdbcRequestHandler(busyLock, sender, maxCursors, distributedJoins, enforceJoinOrder,
             collocated, replicatedOnly, autoCloseCursors, lazyExec, skipReducerOnUpdate, qryEngine, nestedTxMode,
->>>>>>> e70b66c5
             dataPageScanEnabled, updateBatchSize, ver, this);
 
         handler.start();
