--- conflicted
+++ resolved
@@ -28,12 +28,9 @@
 import org.apache.ignite.internal.processors.odbc.ClientListenerMessageParser;
 import org.apache.ignite.internal.processors.odbc.ClientListenerProtocolVersion;
 import org.apache.ignite.internal.processors.odbc.ClientListenerRequestHandler;
-<<<<<<< HEAD
+import org.apache.ignite.internal.processors.odbc.ClientListenerResponse;
 import org.apache.ignite.internal.processors.query.IgniteSQLException;
 import org.apache.ignite.internal.processors.query.NestedTxMode;
-=======
-import org.apache.ignite.internal.processors.odbc.ClientListenerResponse;
->>>>>>> ebd669e4
 import org.apache.ignite.internal.util.GridSpinBusyLock;
 import org.apache.ignite.internal.util.nio.GridNioSession;
 import org.apache.ignite.internal.util.typedef.F;
@@ -172,21 +169,10 @@
                 throw new IgniteCheckedException("Handshake error: " + e.getMessage(), e);
             }
         }
-<<<<<<< HEAD
 
         if (ctx.authentication().enabled() && actx == null)
             throw new IgniteCheckedException("Unauthenticated sessions are prohibited");
 
-        handler = new JdbcRequestHandler(ctx, busyLock, maxCursors, distributedJoins, enforceJoinOrder,
-            collocated, replicatedOnly, autoCloseCursors, lazyExec, skipReducerOnUpdate, nestedTxMode, actx, ver);
-
-        parser = new JdbcMessageParser(ctx);
-
-        handler.start();
-=======
-        catch (Exception e) {
-            throw new IgniteCheckedException("Handshake error: " + e.getMessage(), e);
-        }
         parser = new JdbcMessageParser(ctx);
 
         JdbcResponseSender sender = new JdbcResponseSender() {
@@ -203,8 +189,9 @@
         };
 
         handler = new JdbcRequestHandler(ctx, busyLock, sender, maxCursors, distributedJoins, enforceJoinOrder,
-            collocated, replicatedOnly, autoCloseCursors, lazyExec, skipReducerOnUpdate, actx, ver);
->>>>>>> ebd669e4
+            collocated, replicatedOnly, autoCloseCursors, lazyExec, skipReducerOnUpdate, nestedTxMode, actx, ver);
+
+        handler.start();
     }
 
     /** {@inheritDoc} */
