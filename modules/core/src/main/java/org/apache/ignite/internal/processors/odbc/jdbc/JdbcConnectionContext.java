--- conflicted
+++ resolved
@@ -35,14 +35,13 @@
     private static final ClientListenerProtocolVersion VER_2_1_0 = ClientListenerProtocolVersion.create(2, 1, 0);
 
     /** Version 2.1.5: added "lazy" flag. */
-<<<<<<< HEAD
-    public static final SqlListenerProtocolVersion VER_2_1_5 = SqlListenerProtocolVersion.create(2, 1, 5);
-=======
     private static final ClientListenerProtocolVersion VER_2_1_5 = ClientListenerProtocolVersion.create(2, 1, 5);
->>>>>>> f9955fd7
+
+    /** Version 2.3.1: added "multiple statements query" feature. */
+    public static final ClientListenerProtocolVersion VER_2_3_1 = ClientListenerProtocolVersion.create(2, 3, 1);
 
     /** Current version. */
-    private static final ClientListenerProtocolVersion CURRENT_VER = VER_2_1_5;
+    private static final ClientListenerProtocolVersion CURRENT_VER = VER_2_3_1;
 
     /** Supported versions. */
     private static final Set<ClientListenerProtocolVersion> SUPPORTED_VERS = new HashSet<>();
@@ -64,6 +63,7 @@
 
     static {
         SUPPORTED_VERS.add(CURRENT_VER);
+        SUPPORTED_VERS.add(VER_2_1_5);
         SUPPORTED_VERS.add(VER_2_1_0);
     }
 
