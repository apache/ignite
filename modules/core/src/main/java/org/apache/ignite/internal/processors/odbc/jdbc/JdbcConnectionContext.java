/*
 * Licensed to the Apache Software Foundation (ASF) under one or more
 * contributor license agreements.  See the NOTICE file distributed with
 * this work for additional information regarding copyright ownership.
 * The ASF licenses this file to You under the Apache License, Version 2.0
 * (the "License"); you may not use this file except in compliance with
 * the License.  You may obtain a copy of the License at
 *
 *      http://www.apache.org/licenses/LICENSE-2.0
 *
 * Unless required by applicable law or agreed to in writing, software
 * distributed under the License is distributed on an "AS IS" BASIS,
 * WITHOUT WARRANTIES OR CONDITIONS OF ANY KIND, either express or implied.
 * See the License for the specific language governing permissions and
 * limitations under the License.
 */

package org.apache.ignite.internal.processors.odbc.jdbc;

import java.util.HashSet;
import java.util.Set;
import java.util.concurrent.atomic.AtomicReference;
import org.apache.ignite.IgniteCheckedException;
import org.apache.ignite.IgniteLogger;
import org.apache.ignite.internal.GridKernalContext;
import org.apache.ignite.internal.binary.BinaryReaderExImpl;
import org.apache.ignite.internal.processors.affinity.AffinityTopologyVersion;
import org.apache.ignite.internal.processors.authentication.AuthorizationContext;
import org.apache.ignite.internal.processors.odbc.ClientListenerAbstractConnectionContext;
import org.apache.ignite.internal.processors.odbc.ClientListenerMessageParser;
import org.apache.ignite.internal.processors.odbc.ClientListenerProtocolVersion;
import org.apache.ignite.internal.processors.odbc.ClientListenerRequestHandler;
import org.apache.ignite.internal.processors.odbc.ClientListenerResponse;
import org.apache.ignite.internal.processors.odbc.ClientListenerResponseSender;
import org.apache.ignite.internal.processors.query.NestedTxMode;
import org.apache.ignite.internal.util.GridSpinBusyLock;
import org.apache.ignite.internal.util.nio.GridNioSession;
import org.apache.ignite.internal.util.typedef.F;

import static org.apache.ignite.internal.jdbc.thin.JdbcThinUtils.nullableBooleanFromByte;

/**
 * JDBC Connection Context.
 */
public class JdbcConnectionContext extends ClientListenerAbstractConnectionContext {
    /** Version 2.1.0. */
    private static final ClientListenerProtocolVersion VER_2_1_0 = ClientListenerProtocolVersion.create(2, 1, 0);

    /** Version 2.1.5: added "lazy" flag. */
    private static final ClientListenerProtocolVersion VER_2_1_5 = ClientListenerProtocolVersion.create(2, 1, 5);

    /** Version 2.3.1: added "multiple statements query" feature. */
    static final ClientListenerProtocolVersion VER_2_3_0 = ClientListenerProtocolVersion.create(2, 3, 0);

    /** Version 2.4.0: adds default values for columns feature. */
    static final ClientListenerProtocolVersion VER_2_4_0 = ClientListenerProtocolVersion.create(2, 4, 0);

    /** Version 2.5.0: adds precision and scale for columns feature. */
    static final ClientListenerProtocolVersion VER_2_5_0 = ClientListenerProtocolVersion.create(2, 5, 0);

    /** Version 2.7.0: adds maximum length for columns feature.*/
    static final ClientListenerProtocolVersion VER_2_7_0 = ClientListenerProtocolVersion.create(2, 7, 0);

    /** Version 2.8.0: adds query id in order to implement cancel feature, affinity awareness support: IEP-23.*/
    static final ClientListenerProtocolVersion VER_2_8_0 = ClientListenerProtocolVersion.create(2, 8, 0);

    /** Current version. */
    private static final ClientListenerProtocolVersion CURRENT_VER = VER_2_8_0;

    /** Supported versions. */
    private static final Set<ClientListenerProtocolVersion> SUPPORTED_VERS = new HashSet<>();

    /** Session. */
    private final GridNioSession ses;

    /** Shutdown busy lock. */
    private final GridSpinBusyLock busyLock;

    /** Logger. */
    private final IgniteLogger log;

    /** Maximum allowed cursors. */
    private final int maxCursors;

    /** Message parser. */
    private JdbcMessageParser parser = null;

    /** Request handler. */
    private JdbcRequestHandler handler = null;

    /** Last reported affinity topology version. */
    private AtomicReference<AffinityTopologyVersion> lastAffinityTopVer = new AtomicReference<>();

    static {
        SUPPORTED_VERS.add(CURRENT_VER);
        SUPPORTED_VERS.add(VER_2_8_0);
        SUPPORTED_VERS.add(VER_2_7_0);
        SUPPORTED_VERS.add(VER_2_5_0);
        SUPPORTED_VERS.add(VER_2_4_0);
        SUPPORTED_VERS.add(VER_2_3_0);
        SUPPORTED_VERS.add(VER_2_1_5);
        SUPPORTED_VERS.add(VER_2_1_0);
    }

    /**
     * Constructor.
     *  @param ctx Kernal Context.
     * @param ses Session.
     * @param busyLock Shutdown busy lock.
     * @param connId Connection ID.
     * @param maxCursors Maximum allowed cursors.
     */
    public JdbcConnectionContext(GridKernalContext ctx, GridNioSession ses, GridSpinBusyLock busyLock, long connId,
        int maxCursors) {
        super(ctx, connId);

        this.ses = ses;
        this.busyLock = busyLock;
        this.maxCursors = maxCursors;

        log = ctx.log(getClass());
    }

    /** {@inheritDoc} */
    @Override public boolean isVersionSupported(ClientListenerProtocolVersion ver) {
        return SUPPORTED_VERS.contains(ver);
    }

    /** {@inheritDoc} */
    @Override public ClientListenerProtocolVersion defaultVersion() {
        return CURRENT_VER;
    }

    /** {@inheritDoc} */
    @Override public void initializeFromHandshake(ClientListenerProtocolVersion ver, BinaryReaderExImpl reader)
        throws IgniteCheckedException {
        assert SUPPORTED_VERS.contains(ver): "Unsupported JDBC protocol version.";

        boolean distributedJoins = reader.readBoolean();
        boolean enforceJoinOrder = reader.readBoolean();
        boolean collocated = reader.readBoolean();
        boolean replicatedOnly = reader.readBoolean();
        boolean autoCloseCursors = reader.readBoolean();

        boolean lazyExec = false;
        boolean skipReducerOnUpdate = false;

        NestedTxMode nestedTxMode = NestedTxMode.DEFAULT;
        AuthorizationContext actx = null;

        if (ver.compareTo(VER_2_1_5) >= 0)
            lazyExec = reader.readBoolean();

        if (ver.compareTo(VER_2_3_0) >= 0)
            skipReducerOnUpdate = reader.readBoolean();

        if (ver.compareTo(VER_2_7_0) >= 0) {
            String nestedTxModeName = reader.readString();

            if (!F.isEmpty(nestedTxModeName)) {
                try {
                    nestedTxMode = NestedTxMode.valueOf(nestedTxModeName);
                }
                catch (IllegalArgumentException e) {
                    throw new IgniteCheckedException("Invalid nested transactions handling mode: " + nestedTxModeName);
                }
            }
        }


        Boolean dataPageScanEnabled = null;
        Integer updateBatchSize = null;

        if (ver.compareTo(VER_2_8_0) >= 0) {
            dataPageScanEnabled = nullableBooleanFromByte(reader.readByte());

            updateBatchSize = JdbcUtils.readNullableInteger(reader);
        }

        if (ver.compareTo(VER_2_5_0) >= 0) {
            String user = null;
            String passwd = null;

            try {
                if (reader.available() > 0) {
                    user = reader.readString();
                    passwd = reader.readString();
                }
            }
            catch (Exception e) {
                throw new IgniteCheckedException("Handshake error: " + e.getMessage(), e);
            }

            actx = authenticate(user, passwd);
        }

        parser = new JdbcMessageParser(ctx, ver);

        ClientListenerResponseSender sender = new ClientListenerResponseSender() {
            @Override public void send(ClientListenerResponse resp) {
                if (resp != null) {
                    if (log.isDebugEnabled())
                        log.debug("Async response: [resp=" + resp.status() + ']');

                    byte[] outMsg = parser.encode(resp);

                    ses.send(outMsg);
                }
            }
        };

        handler = new JdbcRequestHandler(busyLock, sender, maxCursors, distributedJoins, enforceJoinOrder,
            collocated, replicatedOnly, autoCloseCursors, lazyExec, skipReducerOnUpdate, nestedTxMode,
<<<<<<< HEAD
            dataPageScanEnabled, updateBatchSize, actx, ver);
=======
            dataPageScanEnabled, actx, ver, this);
>>>>>>> 7f47d0f2

        handler.start();
    }

    /** {@inheritDoc} */
    @Override public ClientListenerRequestHandler handler() {
        return handler;
    }

    /** {@inheritDoc} */
    @Override public ClientListenerMessageParser parser() {
        return parser;
    }

    /** {@inheritDoc} */
    @Override public void onDisconnected() {
        handler.onDisconnect();

        super.onDisconnected();
    }

    /**
     * @return Retrieves current affinity topology version and sets it as a last if it was changed, false otherwise.
     */
    public AffinityTopologyVersion getAffinityTopologyVersionIfChanged() {
        while (true) {
            AffinityTopologyVersion oldVer = lastAffinityTopVer.get();
            AffinityTopologyVersion newVer = ctx.cache().context().exchange().readyAffinityVersion();

            boolean changed = oldVer == null || oldVer.compareTo(newVer) < 0;

            if (changed) {
                boolean success = lastAffinityTopVer.compareAndSet(oldVer, newVer);

                if (!success)
                    continue;
            }

            return changed ? newVer : null;
        }
    }
}<|MERGE_RESOLUTION|>--- conflicted
+++ resolved
@@ -211,11 +211,7 @@
 
         handler = new JdbcRequestHandler(busyLock, sender, maxCursors, distributedJoins, enforceJoinOrder,
             collocated, replicatedOnly, autoCloseCursors, lazyExec, skipReducerOnUpdate, nestedTxMode,
-<<<<<<< HEAD
-            dataPageScanEnabled, updateBatchSize, actx, ver);
-=======
-            dataPageScanEnabled, actx, ver, this);
->>>>>>> 7f47d0f2
+            dataPageScanEnabled, updateBatchSize, actx, ver, this);
 
         handler.start();
     }
