--- conflicted
+++ resolved
@@ -118,13 +118,8 @@
         if (ver.compareTo(VER_2_1_5) >= 0)
             lazyExec = reader.readBoolean();
 
-<<<<<<< HEAD
         hnd = new JdbcRequestHandler(ctx, connHnd, busyLock, maxCursors, distributedJoins,
-                enforceJoinOrder, collocated, replicatedOnly, autoCloseCursors, lazyExec);
-=======
-        handler = new JdbcRequestHandler(ctx, busyLock, maxCursors, distributedJoins, enforceJoinOrder,
-            collocated, replicatedOnly, autoCloseCursors, lazyExec, ver);
->>>>>>> 405749a7
+                enforceJoinOrder, collocated, replicatedOnly, autoCloseCursors, lazyExec, ver);
 
         parser = new JdbcMessageParser(ctx);
     }
