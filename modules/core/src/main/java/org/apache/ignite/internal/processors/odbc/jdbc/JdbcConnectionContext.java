--- conflicted
+++ resolved
@@ -40,10 +40,10 @@
 import org.apache.ignite.internal.util.GridSpinBusyLock;
 import org.apache.ignite.internal.util.nio.GridNioSession;
 import org.apache.ignite.internal.util.typedef.F;
-<<<<<<< HEAD
 import org.apache.ignite.internal.util.typedef.internal.U;
-=======
->>>>>>> 87a22b17
+import org.apache.ignite.transactions.TransactionConcurrency;
+import org.apache.ignite.transactions.TransactionIsolation;
+import org.jetbrains.annotations.Nullable;
 import org.apache.ignite.transactions.TransactionConcurrency;
 import org.apache.ignite.transactions.TransactionIsolation;
 import org.jetbrains.annotations.Nullable;
@@ -82,19 +82,11 @@
     /** Version 2.13.0: adds choose of query engine support. */
     static final ClientListenerProtocolVersion VER_2_13_0 = ClientListenerProtocolVersion.create(2, 13, 0);
 
-<<<<<<< HEAD
-    /** Version 2.14.0: adds transaction default parameters. */
-    static final ClientListenerProtocolVersion VER_2_14_0 = ClientListenerProtocolVersion.create(2, 14, 0);
-
-    /** Current version. */
-    public static final ClientListenerProtocolVersion CURRENT_VER = VER_2_14_0;
-=======
     /** Version 2.17.0: adds transaction default parameters. */
     static final ClientListenerProtocolVersion VER_2_17_0 = ClientListenerProtocolVersion.create(2, 17, 0);
 
     /** Current version. */
     public static final ClientListenerProtocolVersion CURRENT_VER = VER_2_17_0;
->>>>>>> 87a22b17
 
     /** Supported versions. */
     private static final Set<ClientListenerProtocolVersion> SUPPORTED_VERS = new HashSet<>();
@@ -218,11 +210,7 @@
 
             features = JdbcThinFeature.enumSet(cliFeatures);
 
-<<<<<<< HEAD
             if (!U.isTxAwareQueriesEnabled(ctx))
-=======
-            if (!ctx.config().getTransactionConfiguration().isTxAwareQueriesEnabled())
->>>>>>> 87a22b17
                 features.remove(JdbcThinFeature.TX_AWARE_QUERIES);
         }
 
@@ -253,11 +241,7 @@
         int timeout = 0;
         String lb = null;
 
-<<<<<<< HEAD
-        if (ver.compareTo(VER_2_14_0) >= 0) {
-=======
         if (ver.compareTo(VER_2_17_0) >= 0) {
->>>>>>> 87a22b17
             concurrency = TransactionConcurrency.fromOrdinal(reader.readByte());
             isolation = TransactionIsolation.fromOrdinal(reader.readByte());
             timeout = reader.readInt();
