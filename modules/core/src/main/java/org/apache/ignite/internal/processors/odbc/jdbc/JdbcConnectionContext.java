--- conflicted
+++ resolved
@@ -122,7 +122,20 @@
         if (ver.compareTo(VER_2_3_0) >= 0)
             skipReducerOnUpdate = reader.readBoolean();
 
-<<<<<<< HEAD
+        boolean stream = false;
+        boolean streamAllowOverwrites = false;
+        int streamParOps = 0;
+        int streamBufSize = 0;
+        long streamFlushFreq = 0;
+
+        if (ver.compareTo(VER_2_5_0) >= 0) {
+            stream = reader.readBoolean();
+            streamAllowOverwrites = reader.readBoolean();
+            streamParOps = reader.readInt();
+            streamBufSize = reader.readInt();
+            streamFlushFreq = reader.readLong();
+        }
+
         AuthorizationContext actx = null;
 
         try {
@@ -148,26 +161,8 @@
         }
 
         handler = new JdbcRequestHandler(ctx, busyLock, maxCursors, distributedJoins, enforceJoinOrder,
-            collocated, replicatedOnly, autoCloseCursors, lazyExec, skipReducerOnUpdate, actx, ver);
-=======
-        boolean stream = false;
-        boolean streamAllowOverwrites = false;
-        int streamParOps = 0;
-        int streamBufSize = 0;
-        long streamFlushFreq = 0;
-
-        if (ver.compareTo(VER_2_5_0) >= 0) {
-            stream = reader.readBoolean();
-            streamAllowOverwrites = reader.readBoolean();
-            streamParOps = reader.readInt();
-            streamBufSize = reader.readInt();
-            streamFlushFreq = reader.readLong();
-        }
-
-        handler = new JdbcRequestHandler(ctx, busyLock, maxCursors, distributedJoins, enforceJoinOrder,
             collocated, replicatedOnly, autoCloseCursors, lazyExec, skipReducerOnUpdate, stream, streamAllowOverwrites,
-            streamParOps, streamBufSize, streamFlushFreq, ver);
->>>>>>> a125b0d8
+            streamParOps, streamBufSize, streamFlushFreq, actx, ver);
 
         parser = new JdbcMessageParser(ctx);
     }
