/*
 * Licensed to the Apache Software Foundation (ASF) under one or more
 * contributor license agreements.  See the NOTICE file distributed with
 * this work for additional information regarding copyright ownership.
 * The ASF licenses this file to You under the Apache License, Version 2.0
 * (the "License"); you may not use this file except in compliance with
 * the License.  You may obtain a copy of the License at
 *
 *      http://www.apache.org/licenses/LICENSE-2.0
 *
 * Unless required by applicable law or agreed to in writing, software
 * distributed under the License is distributed on an "AS IS" BASIS,
 * WITHOUT WARRANTIES OR CONDITIONS OF ANY KIND, either express or implied.
 * See the License for the specific language governing permissions and
 * limitations under the License.
 */

package org.apache.ignite.internal.jdbc2;

import java.sql.Array;
import java.sql.Blob;
import java.sql.CallableStatement;
import java.sql.Clob;
import java.sql.Connection;
import java.sql.DatabaseMetaData;
import java.sql.NClob;
import java.sql.PreparedStatement;
import java.sql.SQLClientInfoException;
import java.sql.SQLException;
import java.sql.SQLFeatureNotSupportedException;
import java.sql.SQLWarning;
import java.sql.SQLXML;
import java.sql.Savepoint;
import java.sql.Statement;
import java.sql.Struct;
import java.util.Collection;
import java.util.HashSet;
import java.util.Iterator;
import java.util.Map;
import java.util.Properties;
import java.util.Set;
import java.util.UUID;
import java.util.concurrent.ConcurrentHashMap;
import java.util.concurrent.ConcurrentMap;
import java.util.concurrent.Executor;
import java.util.concurrent.atomic.AtomicInteger;
import org.apache.ignite.Ignite;
import org.apache.ignite.IgniteCheckedException;
import org.apache.ignite.IgniteClientDisconnectedException;
import org.apache.ignite.IgniteDataStreamer;
import org.apache.ignite.IgniteException;
import org.apache.ignite.IgniteJdbcDriver;
import org.apache.ignite.Ignition;
import org.apache.ignite.cluster.ClusterGroup;
import org.apache.ignite.compute.ComputeTaskTimeoutException;
import org.apache.ignite.configuration.IgniteConfiguration;
import org.apache.ignite.internal.IgniteKernal;
import org.apache.ignite.internal.IgnitionEx;
<<<<<<< HEAD
=======
import org.apache.ignite.internal.processors.cache.DynamicCacheDescriptor;
import org.apache.ignite.internal.processors.cache.query.IgniteQueryErrorCode;
import org.apache.ignite.internal.processors.query.GridQueryIndexing;
import org.apache.ignite.internal.processors.query.IgniteSQLException;
import org.apache.ignite.internal.processors.query.QueryUtils;
>>>>>>> c4883113
import org.apache.ignite.internal.processors.resource.GridSpringResourceContext;
import org.apache.ignite.internal.util.future.GridFutureAdapter;
import org.apache.ignite.internal.util.typedef.F;
import org.apache.ignite.lang.IgniteBiTuple;
import org.apache.ignite.lang.IgniteCallable;
import org.apache.ignite.resources.IgniteInstanceResource;

import static java.sql.ResultSet.CONCUR_READ_ONLY;
import static java.sql.ResultSet.HOLD_CURSORS_OVER_COMMIT;
import static java.sql.ResultSet.TYPE_FORWARD_ONLY;
import static java.util.concurrent.TimeUnit.SECONDS;
import static org.apache.ignite.IgniteJdbcDriver.PROP_CACHE;
import static org.apache.ignite.IgniteJdbcDriver.PROP_CFG;
import static org.apache.ignite.IgniteJdbcDriver.PROP_COLLOCATED;
import static org.apache.ignite.IgniteJdbcDriver.PROP_DISTRIBUTED_JOINS;
import static org.apache.ignite.IgniteJdbcDriver.PROP_LOCAL;
import static org.apache.ignite.IgniteJdbcDriver.PROP_NODE_ID;
import static org.apache.ignite.IgniteJdbcDriver.PROP_STREAMING;
import static org.apache.ignite.IgniteJdbcDriver.PROP_STREAMING_ALLOW_OVERWRITE;
import static org.apache.ignite.IgniteJdbcDriver.PROP_STREAMING_FLUSH_FREQ;
import static org.apache.ignite.IgniteJdbcDriver.PROP_STREAMING_PER_NODE_BUF_SIZE;
import static org.apache.ignite.IgniteJdbcDriver.PROP_STREAMING_PER_NODE_PAR_OPS;
import static org.apache.ignite.IgniteJdbcDriver.PROP_TX_ALLOWED;

/**
 * JDBC connection implementation.
 */
public class JdbcConnection implements Connection {
    /** Null stub. */
    private static final String NULL = "null";

    /**
     * Ignite nodes cache.
     *
     * The key is result of concatenation of the following properties:
     * <ol>
     *     <li>{@link IgniteJdbcDriver#PROP_CFG}</li>
     * </ol>
     */
    private static final ConcurrentMap<String, IgniteNodeFuture> NODES = new ConcurrentHashMap<>();

    /** Ignite ignite. */
    private final Ignite ignite;

    /** Node key. */
    private final String cfg;

    /** Cache name. */
    private final String cacheName;

    /** Schema name. */
    private String schemaName;

    /** Closed flag. */
    private boolean closed;

    /** URL. */
    private String url;

    /** Node ID. */
    private UUID nodeId;

    /** Local query flag. */
    private boolean locQry;

    /** Collocated query flag. */
    private boolean collocatedQry;

    /** Distributed joins flag. */
    private boolean distributedJoins;

    /** Transactions allowed flag. */
    private boolean txAllowed;

    /** Current transaction isolation. */
    private int txIsolation;

    /** Make this connection streaming oriented, and prepared statements - data streamer aware. */
    private final boolean stream;

    /** Auto flush frequency for streaming. */
    private final long streamFlushTimeout;

    /** Node buffer size for data streamer. */
    private final int streamNodeBufSize;

    /** Parallel ops count per node for data streamer. */
    private final int streamNodeParOps;

    /** Allow overwrites for duplicate keys on streamed {@code INSERT}s. */
    private final boolean streamAllowOverwrite;

    /** Statements. */
    final Set<JdbcStatement> statements = new HashSet<>();

    /**
     * Creates new connection.
     *
     * @param url Connection URL.
     * @param props Additional properties.
     * @throws SQLException In case Ignite node failed to start.
     */
    @SuppressWarnings("unchecked")
    public JdbcConnection(String url, Properties props) throws SQLException {
        assert url != null;
        assert props != null;

        this.url = url;

        cacheName = props.getProperty(PROP_CACHE);
        locQry = Boolean.parseBoolean(props.getProperty(PROP_LOCAL));
        collocatedQry = Boolean.parseBoolean(props.getProperty(PROP_COLLOCATED));
        distributedJoins = Boolean.parseBoolean(props.getProperty(PROP_DISTRIBUTED_JOINS));
        txAllowed = Boolean.parseBoolean(props.getProperty(PROP_TX_ALLOWED));

        stream = Boolean.parseBoolean(props.getProperty(PROP_STREAMING));

        if (stream && cacheName == null)
            throw new SQLException("Cache name cannot be null when streaming is enabled.");

        streamAllowOverwrite = Boolean.parseBoolean(props.getProperty(PROP_STREAMING_ALLOW_OVERWRITE));
        streamFlushTimeout = Long.parseLong(props.getProperty(PROP_STREAMING_FLUSH_FREQ, "0"));
        streamNodeBufSize = Integer.parseInt(props.getProperty(PROP_STREAMING_PER_NODE_BUF_SIZE,
            String.valueOf(IgniteDataStreamer.DFLT_PER_NODE_BUFFER_SIZE)));
        streamNodeParOps = Integer.parseInt(props.getProperty(PROP_STREAMING_PER_NODE_PAR_OPS,
            String.valueOf(IgniteDataStreamer.DFLT_MAX_PARALLEL_OPS)));

        String nodeIdProp = props.getProperty(PROP_NODE_ID);

        if (nodeIdProp != null)
            nodeId = UUID.fromString(nodeIdProp);

        try {
            String cfgUrl = props.getProperty(PROP_CFG);

            cfg = cfgUrl == null || cfgUrl.isEmpty() ? NULL : cfgUrl;

            ignite = getIgnite(cfg);

            if (!isValid(2))
                throw new SQLException("Client is invalid. Probably cache name is wrong.");

            if (cacheName != null) {
                DynamicCacheDescriptor cacheDesc = ignite().context().cache().cacheDescriptor(cacheName);

                if (cacheDesc == null)
                    throw new SQLException("Cache doesn't exist: " + cacheName);

                schemaName = QueryUtils.normalizeSchemaName(cacheName, cacheDesc.cacheConfiguration().getSqlSchema());
            }
            else
                schemaName = QueryUtils.DFLT_SCHEMA;
        }
        catch (Exception e) {
            close();

            if (e instanceof SQLException)
                throw (SQLException)e;
            else
                throw new SQLException("Failed to start Ignite node.", e);
        }
    }

    /**
     * @param cfgUrl Config url.
     */
    private Ignite getIgnite(String cfgUrl) throws IgniteCheckedException {
        while (true) {
            IgniteNodeFuture fut = NODES.get(cfg);

            if (fut == null) {
                fut = new IgniteNodeFuture();

                IgniteNodeFuture old = NODES.putIfAbsent(cfg, fut);

                if (old != null)
                    fut = old;
                else {
                    try {
                        Ignite ignite;

                        if (NULL.equals(cfg)) {
                            Ignition.setClientMode(true);

                            ignite = Ignition.start();
                        }
                        else {
                            IgniteBiTuple<IgniteConfiguration, ? extends GridSpringResourceContext> cfgAndCtx =
                                loadConfiguration(cfgUrl);

                            ignite = IgnitionEx.start(cfgAndCtx.get1(), cfgAndCtx.get2());
                        }

                        fut.onDone(ignite);
                    }
                    catch (IgniteException e) {
                        fut.onDone(e);
                    }

                    return fut.get();
                }
            }

            if (fut.acquire())
                return fut.get();
            else
                NODES.remove(cfg, fut);
        }
    }

    /**
     * @param cfgUrl Config URL.
     * @return Ignite config and Spring context.
     */
    private IgniteBiTuple<IgniteConfiguration, ? extends GridSpringResourceContext> loadConfiguration(String cfgUrl) {
        try {
            IgniteBiTuple<Collection<IgniteConfiguration>, ? extends GridSpringResourceContext> cfgMap =
                IgnitionEx.loadConfigurations(cfgUrl);

            IgniteConfiguration cfg = F.first(cfgMap.get1());

            if (cfg.getIgniteInstanceName() == null)
                cfg.setIgniteInstanceName("ignite-jdbc-driver-" + UUID.randomUUID().toString());

            cfg.setClientMode(true); // Force client mode.

            return new IgniteBiTuple<>(cfg, cfgMap.getValue());
        }
        catch (IgniteCheckedException e) {
            throw new IgniteException(e);
        }
    }

    /** {@inheritDoc} */
    @Override public Statement createStatement() throws SQLException {
        return createStatement(TYPE_FORWARD_ONLY, CONCUR_READ_ONLY, HOLD_CURSORS_OVER_COMMIT);
    }

    /** {@inheritDoc} */
    @Override public PreparedStatement prepareStatement(String sql) throws SQLException {
        ensureNotClosed();

        return prepareStatement(sql, TYPE_FORWARD_ONLY, CONCUR_READ_ONLY, HOLD_CURSORS_OVER_COMMIT);
    }

    /** {@inheritDoc} */
    @Override public CallableStatement prepareCall(String sql) throws SQLException {
        ensureNotClosed();

        throw new SQLFeatureNotSupportedException("Callable functions are not supported.");
    }

    /** {@inheritDoc} */
    @Override public String nativeSQL(String sql) throws SQLException {
        ensureNotClosed();

        return sql;
    }

    /** {@inheritDoc} */
    @Override public void setAutoCommit(boolean autoCommit) throws SQLException {
        ensureNotClosed();

        if (!txAllowed && !autoCommit)
            throw new SQLFeatureNotSupportedException("Transactions are not supported.");
    }

    /** {@inheritDoc} */
    @Override public boolean getAutoCommit() throws SQLException {
        ensureNotClosed();

        return true;
    }

    /** {@inheritDoc} */
    @Override public void commit() throws SQLException {
        ensureNotClosed();

        if (!txAllowed)
            throw new SQLFeatureNotSupportedException("Transactions are not supported.");
    }

    /** {@inheritDoc} */
    @Override public void rollback() throws SQLException {
        ensureNotClosed();

        if (!txAllowed)
            throw new SQLFeatureNotSupportedException("Transactions are not supported.");
    }

    /** {@inheritDoc} */
    @Override public void close() throws SQLException {
        if (closed)
            return;

        closed = true;

        for (Iterator<JdbcStatement> it = statements.iterator(); it.hasNext();) {
            JdbcStatement stmt = it.next();

            stmt.closeInternal();

            it.remove();
        }

        IgniteNodeFuture fut = NODES.get(cfg);

        if (fut != null && fut.release()) {
            NODES.remove(cfg);

            if (ignite != null)
                ignite.close();
        }
    }

    /** {@inheritDoc} */
    @Override public boolean isClosed() throws SQLException {
        return closed;
    }

    /** {@inheritDoc} */
    @Override public DatabaseMetaData getMetaData() throws SQLException {
        ensureNotClosed();

        return new JdbcDatabaseMetadata(this);
    }

    /** {@inheritDoc} */
    @Override public void setReadOnly(boolean readOnly) throws SQLException {
        ensureNotClosed();

        if (!readOnly)
            throw new SQLFeatureNotSupportedException("Updates are not supported.");
    }

    /** {@inheritDoc} */
    @Override public boolean isReadOnly() throws SQLException {
        ensureNotClosed();

        return true;
    }

    /** {@inheritDoc} */
    @Override public void setCatalog(String catalog) throws SQLException {
        ensureNotClosed();

        throw new SQLFeatureNotSupportedException("Catalogs are not supported.");
    }

    /** {@inheritDoc} */
    @Override public String getCatalog() throws SQLException {
        ensureNotClosed();

        return null;
    }

    /** {@inheritDoc} */
    @Override public void setTransactionIsolation(int level) throws SQLException {
        ensureNotClosed();

        if (txAllowed)
            txIsolation = level;
        else
            throw new SQLFeatureNotSupportedException("Transactions are not supported.");
    }

    /** {@inheritDoc} */
    @Override public int getTransactionIsolation() throws SQLException {
        ensureNotClosed();

        if (txAllowed)
            return txIsolation;
        else
            throw new SQLFeatureNotSupportedException("Transactions are not supported.");
    }

    /** {@inheritDoc} */
    @Override public SQLWarning getWarnings() throws SQLException {
        ensureNotClosed();

        return null;
    }

    /** {@inheritDoc} */
    @Override public void clearWarnings() throws SQLException {
        ensureNotClosed();
    }

    /** {@inheritDoc} */
    @Override public Statement createStatement(int resSetType, int resSetConcurrency) throws SQLException {
        return createStatement(resSetType, resSetConcurrency, HOLD_CURSORS_OVER_COMMIT);
    }

    /** {@inheritDoc} */
    @Override public PreparedStatement prepareStatement(String sql, int resSetType,
        int resSetConcurrency) throws SQLException {
        ensureNotClosed();

        return prepareStatement(sql, resSetType, resSetConcurrency, HOLD_CURSORS_OVER_COMMIT);
    }

    /** {@inheritDoc} */
    @Override public CallableStatement prepareCall(String sql, int resSetType,
        int resSetConcurrency) throws SQLException {
        ensureNotClosed();

        throw new SQLFeatureNotSupportedException("Callable functions are not supported.");
    }

    /** {@inheritDoc} */
    @Override public Map<String, Class<?>> getTypeMap() throws SQLException {
        throw new SQLFeatureNotSupportedException("Types mapping is not supported.");
    }

    /** {@inheritDoc} */
    @Override public void setTypeMap(Map<String, Class<?>> map) throws SQLException {
        ensureNotClosed();

        throw new SQLFeatureNotSupportedException("Types mapping is not supported.");
    }

    /** {@inheritDoc} */
    @Override public void setHoldability(int holdability) throws SQLException {
        ensureNotClosed();

        if (!txAllowed && holdability != HOLD_CURSORS_OVER_COMMIT)
            throw new SQLFeatureNotSupportedException("Invalid holdability (transactions are not supported).");
    }

    /** {@inheritDoc} */
    @Override public int getHoldability() throws SQLException {
        ensureNotClosed();

        return HOLD_CURSORS_OVER_COMMIT;
    }

    /** {@inheritDoc} */
    @Override public Savepoint setSavepoint() throws SQLException {
        ensureNotClosed();

        throw new SQLFeatureNotSupportedException("Savepoints are not supported.");
    }

    /** {@inheritDoc} */
    @Override public Savepoint setSavepoint(String name) throws SQLException {
        ensureNotClosed();

        throw new SQLFeatureNotSupportedException("Savepoints are not supported.");
    }

    /** {@inheritDoc} */
    @Override public void rollback(Savepoint savepoint) throws SQLException {
        ensureNotClosed();

        throw new SQLFeatureNotSupportedException("Savepoints are not supported.");
    }

    /** {@inheritDoc} */
    @Override public void releaseSavepoint(Savepoint savepoint) throws SQLException {
        ensureNotClosed();

        throw new SQLFeatureNotSupportedException("Savepoints are not supported.");
    }

    /** {@inheritDoc} */
    @Override public Statement createStatement(int resSetType, int resSetConcurrency,
        int resSetHoldability) throws SQLException {
        ensureNotClosed();

        if (resSetType != TYPE_FORWARD_ONLY)
            throw new SQLFeatureNotSupportedException("Invalid result set type (only forward is supported.)");

        if (resSetConcurrency != CONCUR_READ_ONLY)
            throw new SQLFeatureNotSupportedException("Invalid concurrency (updates are not supported).");

        if (!txAllowed && resSetHoldability != HOLD_CURSORS_OVER_COMMIT)
            throw new SQLFeatureNotSupportedException("Invalid holdability (transactions are not supported).");

        JdbcStatement stmt = new JdbcStatement(this);

        statements.add(stmt);

        return stmt;
    }

    /** {@inheritDoc} */
    @Override public PreparedStatement prepareStatement(String sql, int resSetType, int resSetConcurrency,
        int resSetHoldability) throws SQLException {
        ensureNotClosed();

        if (resSetType != TYPE_FORWARD_ONLY)
            throw new SQLFeatureNotSupportedException("Invalid result set type (only forward is supported.)");

        if (resSetConcurrency != CONCUR_READ_ONLY)
            throw new SQLFeatureNotSupportedException("Invalid concurrency (updates are not supported).");

        if (!txAllowed && resSetHoldability != HOLD_CURSORS_OVER_COMMIT)
            throw new SQLFeatureNotSupportedException("Invalid holdability (transactions are not supported).");

        JdbcPreparedStatement stmt;

        if (!stream)
            stmt = new JdbcPreparedStatement(this, sql);
        else {
<<<<<<< HEAD
            IgniteDataStreamer<?, ?> streamer = ((IgniteEx) ignite).context().query().createStreamer(cacheName,
                streamFlushTimeout, streamNodeBufSize, streamNodeParOps, streamAllowOverwrite);
=======
            GridQueryIndexing idx = ignite().context().query().getIndexing();

            PreparedStatement nativeStmt = prepareNativeStatement(sql);

            if (!idx.isInsertStatement(nativeStmt))
                throw new IgniteSQLException("Only INSERT operations are supported in streaming mode",
                    IgniteQueryErrorCode.UNSUPPORTED_OPERATION);

            IgniteDataStreamer streamer = ignite().dataStreamer(cacheName);

            streamer.autoFlushFrequency(streamFlushTimeout);
            streamer.allowOverwrite(streamAllowOverwrite);

            if (streamNodeBufSize > 0)
                streamer.perNodeBufferSize(streamNodeBufSize);

            if (streamNodeParOps > 0)
                streamer.perNodeParallelOperations(streamNodeParOps);
>>>>>>> c4883113

            stmt = new JdbcStreamedPreparedStatement(this, sql, streamer);
        }

        statements.add(stmt);

        return stmt;
    }

    /** {@inheritDoc} */
    @Override public CallableStatement prepareCall(String sql, int resSetType, int resSetConcurrency,
        int resSetHoldability) throws SQLException {
        ensureNotClosed();

        throw new SQLFeatureNotSupportedException("Callable functions are not supported.");
    }

    /** {@inheritDoc} */
    @Override public PreparedStatement prepareStatement(String sql, int autoGeneratedKeys) throws SQLException {
        ensureNotClosed();

        throw new SQLFeatureNotSupportedException("Updates are not supported.");
    }

    /** {@inheritDoc} */
    @Override public PreparedStatement prepareStatement(String sql, int[] colIndexes) throws SQLException {
        ensureNotClosed();

        throw new SQLFeatureNotSupportedException("Updates are not supported.");
    }

    /** {@inheritDoc} */
    @Override public PreparedStatement prepareStatement(String sql, String[] colNames) throws SQLException {
        ensureNotClosed();

        throw new SQLFeatureNotSupportedException("Updates are not supported.");
    }

    /** {@inheritDoc} */
    @Override public Clob createClob() throws SQLException {
        ensureNotClosed();

        throw new SQLFeatureNotSupportedException("SQL-specific types are not supported.");
    }

    /** {@inheritDoc} */
    @Override public Blob createBlob() throws SQLException {
        ensureNotClosed();

        return new JdbcBlob(new byte[0]);
    }

    /** {@inheritDoc} */
    @Override public NClob createNClob() throws SQLException {
        ensureNotClosed();

        throw new SQLFeatureNotSupportedException("SQL-specific types are not supported.");
    }

    /** {@inheritDoc} */
    @Override public SQLXML createSQLXML() throws SQLException {
        ensureNotClosed();

        throw new SQLFeatureNotSupportedException("SQL-specific types are not supported.");
    }

    /** {@inheritDoc} */
    @Override public boolean isValid(int timeout) throws SQLException {
        ensureNotClosed();

        if (timeout < 0)
            throw new SQLException("Invalid timeout: " + timeout);

        try {
            JdbcConnectionValidationTask task = new JdbcConnectionValidationTask(cacheName,
                nodeId == null ? ignite : null);

            if (nodeId != null) {
                ClusterGroup grp = ignite.cluster().forServers().forNodeId(nodeId);

                if (grp.nodes().isEmpty())
                    throw new SQLException("Failed to establish connection with node (is it a server node?): " +
                        nodeId);

                assert grp.nodes().size() == 1;

                if (grp.node().isDaemon())
                    throw new SQLException("Failed to establish connection with node (is it a server node?): " +
                        nodeId);

                return ignite.compute(grp).callAsync(task).get(timeout, SECONDS);
            }
            else
                return task.call();
        }
        catch (IgniteClientDisconnectedException | ComputeTaskTimeoutException e) {
            throw new SQLException("Failed to establish connection.", e);
        }
        catch (IgniteException ignored) {
            return false;
        }
    }

    /** {@inheritDoc} */
    @Override public void setClientInfo(String name, String val) throws SQLClientInfoException {
        throw new UnsupportedOperationException("Client info is not supported.");
    }

    /** {@inheritDoc} */
    @Override public void setClientInfo(Properties props) throws SQLClientInfoException {
        throw new UnsupportedOperationException("Client info is not supported.");
    }

    /** {@inheritDoc} */
    @Override public String getClientInfo(String name) throws SQLException {
        ensureNotClosed();

        return null;
    }

    /** {@inheritDoc} */
    @Override public Properties getClientInfo() throws SQLException {
        ensureNotClosed();

        return new Properties();
    }

    /** {@inheritDoc} */
    @Override public Array createArrayOf(String typeName, Object[] elements) throws SQLException {
        ensureNotClosed();

        throw new SQLFeatureNotSupportedException("SQL-specific types are not supported.");
    }

    /** {@inheritDoc} */
    @Override public Struct createStruct(String typeName, Object[] attrs) throws SQLException {
        ensureNotClosed();

        throw new SQLFeatureNotSupportedException("SQL-specific types are not supported.");
    }

    /** {@inheritDoc} */
    @SuppressWarnings("unchecked")
    @Override public <T> T unwrap(Class<T> iface) throws SQLException {
        if (!isWrapperFor(iface))
            throw new SQLException("Connection is not a wrapper for " + iface.getName());

        return (T)this;
    }

    /** {@inheritDoc} */
    @Override public boolean isWrapperFor(Class<?> iface) throws SQLException {
        return iface != null && iface == Connection.class;
    }

    /** {@inheritDoc} */
    @Override public void setSchema(String schemaName) throws SQLException {
        this.schemaName = schemaName;
    }

    /** {@inheritDoc} */
    @SuppressWarnings("unchecked")
    @Override public String getSchema() throws SQLException {
        return schemaName;
    }

    /**
     * @return Normalized schema name.
     */
    public String schemaName() {
        return F.isEmpty(schemaName) ? QueryUtils.DFLT_SCHEMA : schemaName;
    }

    /** {@inheritDoc} */
    @Override public void abort(Executor executor) throws SQLException {
        close();
    }

    /** {@inheritDoc} */
    @Override public void setNetworkTimeout(Executor executor, int ms) throws SQLException {
        throw new SQLFeatureNotSupportedException("Network timeout is not supported.");
    }

    /** {@inheritDoc} */
    @Override public int getNetworkTimeout() throws SQLException {
        throw new SQLFeatureNotSupportedException("Network timeout is not supported.");
    }

    /**
     * @return Ignite node.
     */
    IgniteKernal ignite() {
        return (IgniteKernal)ignite;
    }

    /**
     * @return Cache name.
     */
    String cacheName() {
        return cacheName;
    }

    /**
     * @return URL.
     */
    String url() {
        return url;
    }

    /**
     * @return Node ID.
     */
    UUID nodeId() {
        return nodeId;
    }

    /**
     * @return {@code true} if target node has DML support, {@code false} otherwise.
     */
    boolean isDmlSupported() {
        return ignite.version().greaterThanEqual(1, 8, 0);
    }

    /**
     * @return Local query flag.
     */
    boolean isLocalQuery() {
        return locQry;
    }

    /**
     * @return Collocated query flag.
     */
    boolean isCollocatedQuery() {
        return collocatedQry;
    }

    /**
     * @return Distributed joins flag.
     */
    boolean isDistributedJoins() {
        return distributedJoins;
    }

    /**
     * Ensures that connection is not closed.
     *
     * @throws SQLException If connection is closed.
     */
    private void ensureNotClosed() throws SQLException {
        if (closed)
            throw new SQLException("Connection is closed.");
    }

    /**
     * @return Internal statement.
     * @throws SQLException In case of error.
     */
    JdbcStatement createStatement0() throws SQLException {
        return (JdbcStatement)createStatement();
    }

    /**
<<<<<<< HEAD
=======
     * @param sql Query.
     * @return {@link PreparedStatement} from underlying engine to supply metadata to Prepared - most likely H2.
     */
    PreparedStatement prepareNativeStatement(String sql) throws SQLException {
        return ignite().context().query().prepareNativeStatement(schemaName(), sql);
    }

    /**
>>>>>>> c4883113
     * JDBC connection validation task.
     */
    private static class JdbcConnectionValidationTask implements IgniteCallable<Boolean> {
        /** Serial version uid. */
        private static final long serialVersionUID = 0L;

        /** Cache name. */
        private final String cacheName;

        /** Ignite. */
        @IgniteInstanceResource
        private Ignite ignite;

        /**
         * @param cacheName Cache name.
         * @param ignite Ignite instance.
         */
        public JdbcConnectionValidationTask(String cacheName, Ignite ignite) {
            this.cacheName = cacheName;
            this.ignite = ignite;
        }

        /** {@inheritDoc} */
        @Override public Boolean call() {
            return cacheName == null || ignite.cache(cacheName) != null;
        }
    }

    /**
     *
     */
    private static class IgniteNodeFuture extends GridFutureAdapter<Ignite> {
        /** Reference count. */
        private final AtomicInteger refCnt = new AtomicInteger(1);

        /**
         *
         */
        public boolean acquire() {
            while (true) {
                int cur = refCnt.get();

                if (cur == 0)
                    return false;

                if (refCnt.compareAndSet(cur, cur + 1))
                    return true;
            }
        }

        /**
         *
         */
        public boolean release() {
            while (true) {
                int cur = refCnt.get();

                assert cur > 0;

                if (refCnt.compareAndSet(cur, cur - 1))
                    // CASed to 0.
                    return cur == 1;
            }
        }
    }
}<|MERGE_RESOLUTION|>--- conflicted
+++ resolved
@@ -56,14 +56,11 @@
 import org.apache.ignite.configuration.IgniteConfiguration;
 import org.apache.ignite.internal.IgniteKernal;
 import org.apache.ignite.internal.IgnitionEx;
-<<<<<<< HEAD
-=======
 import org.apache.ignite.internal.processors.cache.DynamicCacheDescriptor;
 import org.apache.ignite.internal.processors.cache.query.IgniteQueryErrorCode;
 import org.apache.ignite.internal.processors.query.GridQueryIndexing;
 import org.apache.ignite.internal.processors.query.IgniteSQLException;
 import org.apache.ignite.internal.processors.query.QueryUtils;
->>>>>>> c4883113
 import org.apache.ignite.internal.processors.resource.GridSpringResourceContext;
 import org.apache.ignite.internal.util.future.GridFutureAdapter;
 import org.apache.ignite.internal.util.typedef.F;
@@ -568,10 +565,6 @@
         if (!stream)
             stmt = new JdbcPreparedStatement(this, sql);
         else {
-<<<<<<< HEAD
-            IgniteDataStreamer<?, ?> streamer = ((IgniteEx) ignite).context().query().createStreamer(cacheName,
-                streamFlushTimeout, streamNodeBufSize, streamNodeParOps, streamAllowOverwrite);
-=======
             GridQueryIndexing idx = ignite().context().query().getIndexing();
 
             PreparedStatement nativeStmt = prepareNativeStatement(sql);
@@ -590,7 +583,6 @@
 
             if (streamNodeParOps > 0)
                 streamer.perNodeParallelOperations(streamNodeParOps);
->>>>>>> c4883113
 
             stmt = new JdbcStreamedPreparedStatement(this, sql, streamer);
         }
@@ -854,17 +846,6 @@
     }
 
     /**
-<<<<<<< HEAD
-=======
-     * @param sql Query.
-     * @return {@link PreparedStatement} from underlying engine to supply metadata to Prepared - most likely H2.
-     */
-    PreparedStatement prepareNativeStatement(String sql) throws SQLException {
-        return ignite().context().query().prepareNativeStatement(schemaName(), sql);
-    }
-
-    /**
->>>>>>> c4883113
      * JDBC connection validation task.
      */
     private static class JdbcConnectionValidationTask implements IgniteCallable<Boolean> {
