--- conflicted
+++ resolved
@@ -111,13 +111,12 @@
     private static final IgniteProductVersion MULTIPLE_STATEMENTS_TASK_V2_SUPPORTED_SINCE =
         IgniteProductVersion.fromString("2.8.0");
 
-<<<<<<< HEAD
-    /** Multiple statements V2 task supported since version. */
-    private static final IgniteProductVersion MULTIPLE_STATEMENTS_TASK_V3_SUPPORTED_SINCE =
-=======
     /** Close remote cursor task is supported since version. {@link JdbcCloseCursorTask}*/
     private static final IgniteProductVersion CLOSE_CURSOR_TASK_SUPPORTED_SINCE =
->>>>>>> 1d28b392
+        IgniteProductVersion.fromString("2.11.0");
+
+    /** Multiple statements V3 task supported since version. */
+    private static final IgniteProductVersion MULTIPLE_STATEMENTS_TASK_V3_SUPPORTED_SINCE =
         IgniteProductVersion.fromString("2.11.0");
 
     /**
@@ -900,17 +899,17 @@
     }
 
     /**
-<<<<<<< HEAD
+     * @return {@code true} if close remote cursor is supported.
+     */
+    boolean isCloseCursorTaskSupported() {
+        return U.isOldestNodeVersionAtLeast(CLOSE_CURSOR_TASK_SUPPORTED_SINCE, ignite.cluster().nodes());
+    }
+
+    /**
      * @return {@code true} if multiple statements allowed, {@code false} otherwise.
      */
     boolean isMultipleStatementsTaskV3Supported() {
         return U.isOldestNodeVersionAtLeast(MULTIPLE_STATEMENTS_TASK_V3_SUPPORTED_SINCE, ignite.cluster().nodes());
-=======
-     * @return {@code true} if close remote cursor is supported.
-     */
-    boolean isCloseCursorTaskSupported() {
-        return U.isOldestNodeVersionAtLeast(CLOSE_CURSOR_TASK_SUPPORTED_SINCE, ignite.cluster().nodes());
->>>>>>> 1d28b392
     }
 
     /**
