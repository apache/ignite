/*
 * Licensed to the Apache Software Foundation (ASF) under one or more
 * contributor license agreements.  See the NOTICE file distributed with
 * this work for additional information regarding copyright ownership.
 * The ASF licenses this file to You under the Apache License, Version 2.0
 * (the "License"); you may not use this file except in compliance with
 * the License.  You may obtain a copy of the License at
 *
 *      http://www.apache.org/licenses/LICENSE-2.0
 *
 * Unless required by applicable law or agreed to in writing, software
 * distributed under the License is distributed on an "AS IS" BASIS,
 * WITHOUT WARRANTIES OR CONDITIONS OF ANY KIND, either express or implied.
 * See the License for the specific language governing permissions and
 * limitations under the License.
 */

package org.apache.ignite.internal.processors.cache.distributed.near;

import java.util.Set;
import java.util.UUID;
import java.util.concurrent.atomic.AtomicIntegerFieldUpdater;
import org.apache.ignite.IgniteCacheRestartingException;
import org.apache.ignite.IgniteCheckedException;
import org.apache.ignite.IgniteLogger;
import org.apache.ignite.cluster.ClusterNode;
import org.apache.ignite.internal.IgniteFutureCancelledCheckedException;
import org.apache.ignite.internal.IgniteInternalFuture;
import org.apache.ignite.internal.processors.affinity.AffinityTopologyVersion;
import org.apache.ignite.internal.processors.cache.CacheStoppedException;
import org.apache.ignite.internal.processors.cache.GridCacheCompoundIdentityFuture;
import org.apache.ignite.internal.processors.cache.GridCacheContext;
import org.apache.ignite.internal.processors.cache.GridCacheEntryEx;
import org.apache.ignite.internal.processors.cache.GridCacheMvccCandidate;
import org.apache.ignite.internal.processors.cache.GridCacheVersionedFuture;
import org.apache.ignite.internal.processors.cache.distributed.GridDistributedTxMapping;
import org.apache.ignite.internal.processors.cache.distributed.dht.GridDhtTopologyFuture;
import org.apache.ignite.internal.processors.cache.distributed.dht.GridDhtTxAbstractEnlistFuture;
import org.apache.ignite.internal.processors.cache.distributed.dht.GridDhtTxLocalAdapter;
import org.apache.ignite.internal.processors.cache.mvcc.MvccSnapshot;
import org.apache.ignite.internal.processors.cache.version.GridCacheVersion;
import org.apache.ignite.internal.processors.timeout.GridTimeoutObjectAdapter;
import org.apache.ignite.internal.transactions.IgniteTxRollbackCheckedException;
import org.apache.ignite.internal.transactions.IgniteTxTimeoutCheckedException;
import org.apache.ignite.internal.util.tostring.GridToStringExclude;
import org.apache.ignite.internal.util.typedef.internal.S;
import org.apache.ignite.internal.util.typedef.internal.U;
import org.apache.ignite.lang.IgniteReducer;
import org.apache.ignite.lang.IgniteUuid;
import org.jetbrains.annotations.NotNull;
import org.jetbrains.annotations.Nullable;

/**
 *
 */
public abstract class GridNearTxAbstractEnlistFuture<T> extends GridCacheCompoundIdentityFuture<T> implements
    GridCacheVersionedFuture<T> {
    /** Done field updater. */
    private static final AtomicIntegerFieldUpdater<GridNearTxAbstractEnlistFuture> DONE_UPD =
        AtomicIntegerFieldUpdater.newUpdater(GridNearTxAbstractEnlistFuture.class, "done");

    /** Cache context. */
    @GridToStringExclude
    protected final GridCacheContext<?, ?> cctx;

    /** Transaction. */
    protected final GridNearTxLocal tx;

    /** */
    protected AffinityTopologyVersion topVer;

    /** MVCC snapshot. */
    protected MvccSnapshot mvccSnapshot;

    /** Logger. */
    @GridToStringExclude
    protected final IgniteLogger log;

    /** */
    private final long timeout;

    /** Initiated thread id. */
    protected final long threadId;

    /** Mvcc future id. */
    protected final IgniteUuid futId;

    /** Lock version. */
    protected final GridCacheVersion lockVer;

    /** */
    @GridToStringExclude
    private GridDhtTxAbstractEnlistFuture locEnlistFut;

    /** */
    @SuppressWarnings("unused")
    @GridToStringExclude
    private volatile int done;

    /** Timeout object. */
    @GridToStringExclude
    private LockTimeoutObject timeoutObj;

    /**
     * @param cctx Cache context.
     * @param tx Transaction.
     * @param timeout Timeout.
     * @param rdc Compound future reducer.
     */
    protected GridNearTxAbstractEnlistFuture(
        GridCacheContext<?, ?> cctx, GridNearTxLocal tx, long timeout, @Nullable IgniteReducer<T, T> rdc) {
        super(rdc);

        assert cctx != null;
        assert tx != null;

        this.cctx = cctx;
        this.tx = tx;
        this.timeout = timeout;

        threadId = tx.threadId();
        lockVer = tx.xidVersion();
        futId = IgniteUuid.randomUuid();

        mvccSnapshot = tx.mvccSnapshot();

        assert mvccSnapshot != null;

        log = cctx.logger(getClass());
    }

    /**
     *
     */
    public void init() {
        if (timeout < 0) {
            // Time is out.
            onDone(timeoutException());

            return;
        }
        else if (timeout > 0)
            timeoutObj = new LockTimeoutObject();

        while (true) {
            IgniteInternalFuture<?> fut = tx.lockFuture();

            if (fut == GridDhtTxLocalAdapter.ROLLBACK_FUT) {
                onDone(tx.timedOut() ? tx.timeoutException() : tx.rollbackException());

                return;
            }
            else if (fut != null) {
                // Wait for previous future.
                assert fut instanceof GridNearTxAbstractEnlistFuture
                    || fut instanceof GridDhtTxAbstractEnlistFuture : fut;

                // Terminate this future if parent future is terminated by rollback.
                if (!fut.isDone()) {
                    fut.listen(() -> {
                        if (fut.error() != null)
                            onDone(fut.error());
                    });
                }
                else if (fut.error() != null)
                    onDone(fut.error());

                break;
            }
            else if (tx.updateLockFuture(null, this))
                break;
        }

        boolean added = cctx.mvcc().addFuture(this);

        assert added : this;

        if (isDone()) {
            cctx.mvcc().removeFuture(futId);

            return;
        }

        try {
            tx.addActiveCache(cctx, false);
        }
        catch (IgniteCheckedException e) {
            onDone(e);

            return;
        }

        if (timeoutObj != null)
            cctx.time().addTimeoutObject(timeoutObj);

        // Obtain the topology version to use.
        long threadId = Thread.currentThread().getId();

        AffinityTopologyVersion topVer = cctx.mvcc().lastExplicitLockTopologyVersion(threadId);

        // If there is another system transaction in progress, use it's topology version to prevent deadlock.
        if (topVer == null && tx.system())
            topVer = cctx.tm().lockedTopologyVersion(threadId, tx);

        if (topVer != null)
            tx.topologyVersion(topVer);

        if (topVer == null)
            topVer = tx.topologyVersionSnapshot();

        if (topVer != null) {
            for (GridDhtTopologyFuture fut : cctx.shared().exchange().exchangeFutures()) {
                if (fut.exchangeDone() && fut.topologyVersion().equals(topVer)) {
                    Throwable err = null;

                    // Before cache validation, make sure that this topology future is already completed.
                    try {
                        fut.get();
                    }
                    catch (IgniteCheckedException e) {
                        err = fut.error();
                    }

                    if (err == null)
                        err = fut.validateCache(cctx, false, false, null, null);

                    if (err != null) {
                        onDone(err);

                        return;
                    }

                    break;
                }
            }

            if (this.topVer == null)
                this.topVer = topVer;

            map(true);

            return;
        }

        mapOnTopology();
    }

    /**
     * @param node Primary node.
     * @throws IgniteCheckedException if future is already completed.
     */
    protected synchronized void updateMappings(ClusterNode node) throws IgniteCheckedException {
        checkCompleted();

        IgniteTxMappings m = tx.mappings();

        GridDistributedTxMapping mapping = m.get(node.id());

        if (mapping == null)
            m.put(mapping = new GridDistributedTxMapping(node));

        mapping.markQueryUpdate();

        if (node.isLocal())
            tx.colocatedLocallyMapped(true);

        checkCompleted();
    }

    /**
     * @param fut Local enlist future.
     * @throws IgniteCheckedException if future is already completed.
     */
    protected synchronized void updateLocalFuture(GridDhtTxAbstractEnlistFuture fut) throws IgniteCheckedException {
        checkCompleted();

        assert locEnlistFut == null;

        locEnlistFut = fut;
    }

    /**
     * @param fut Local enlist future.
     * @throws IgniteCheckedException if future is already completed.
     */
    protected synchronized void clearLocalFuture(GridDhtTxAbstractEnlistFuture fut) throws IgniteCheckedException {
        checkCompleted();

        if (locEnlistFut == fut)
            locEnlistFut = null;
    }

    /**
     * @throws IgniteCheckedException if future is already completed.
     */
    protected void checkCompleted() throws IgniteCheckedException {
        if (isDone())
            throw new IgniteCheckedException("Future is done.");
    }

    /**
     */
    private void mapOnTopology() {
        cctx.topology().readLock(); boolean topLocked = true;

        try {
            if (cctx.topology().stopping()) {
                onDone(
                    cctx.shared().cache().isCacheRestarting(cctx.name()) ?
                        new IgniteCacheRestartingException(cctx.name()) :
                        new CacheStoppedException(cctx.name()));

                return;
            }

            GridDhtTopologyFuture fut = cctx.topologyVersionFuture();

            cctx.topology().readUnlock(); topLocked = false;

            if (fut.isDone()) {
                Throwable err = fut.validateCache(cctx, false, false, null, null);

                if (err != null) {
                    onDone(err);

                    return;
                }

                AffinityTopologyVersion topVer = fut.topologyVersion();

                tx.topologyVersion(topVer);

                if (this.topVer == null)
                    this.topVer = topVer;

                map(false);
            }
            else {
                cctx.time().waitAsync(fut, tx.remainingTime(), (e, timedOut) -> {
                    try {
                        if (e != null || timedOut)
                            onDone(timedOut ? tx.timeoutException() : e);
                        else
                            mapOnTopology();
                    }
                    finally {
                        cctx.shared().txContextReset();
                    }
                });
            }
        }
        finally {
            if (topLocked)
                cctx.topology().readUnlock();
        }
    }

    /** {@inheritDoc} */
    @Override public boolean onCancelled() {
        return onDone(null, asyncRollbackException(), false);
    }

    /** {@inheritDoc} */
    @Override public boolean onDone(@Nullable T res, @Nullable Throwable err, boolean cancelled) {
        if (!DONE_UPD.compareAndSet(this, 0, 1))
            return false;

        cctx.tm().txContext(tx);

        if (!cancelled && err == null)
            tx.clearLockFuture(this);
        else
            tx.setRollbackOnly();

        synchronized (this) {
<<<<<<< HEAD
            GridDhtTxAbstractEnlistFuture locFut0 = localEnlistFuture;
=======
            GridDhtTxAbstractEnlistFuture locFut0 = locEnlistFut;
>>>>>>> e70b66c5

            if (locFut0 != null && (err != null || cancelled))
                locFut0.onDone(cancelled ? new IgniteFutureCancelledCheckedException("Future was cancelled: " + locFut0) : err);

            boolean done = super.onDone(res, err, cancelled);

            assert done;

            // Clean up.
            cctx.mvcc().removeVersionedFuture(this);

            if (timeoutObj != null)
                cctx.time().removeTimeoutObject(timeoutObj);

            return true;
        }
    }

    /** {@inheritDoc} */
    @Override protected void logError(IgniteLogger log, String msg, Throwable e) {
        // no-op
    }

    /** {@inheritDoc} */
    @Override protected void logDebug(IgniteLogger log, String msg) {
        // no-op
    }

    /** {@inheritDoc} */
    @Override public boolean trackable() {
        return true;
    }

    /** {@inheritDoc} */
    @Override public void markNotTrackable() {
        // No-op.
    }

    /** {@inheritDoc} */
    @Override public GridCacheVersion version() {
        return lockVer;
    }

    /** {@inheritDoc} */
    @Override public boolean onOwnerChanged(GridCacheEntryEx entry, GridCacheMvccCandidate owner) {
        return false;
    }

    /** {@inheritDoc} */
    @Override public IgniteUuid futureId() {
        return futId;
    }

    /**
     * Gets remaining allowed time.
     *
     * @return Remaining time. {@code 0} if timeout isn't specified. {@code -1} if time is out.
     * @throws IgniteTxTimeoutCheckedException If timed out.
     */
    protected long remainingTime() throws IgniteTxTimeoutCheckedException {
        if (timeout <= 0)
            return 0;

        long timeLeft = timeout - (U.currentTimeMillis() - startTime());

        if (timeLeft <= 0)
            throw timeoutException();

        return timeLeft;
    }

    /**
     * @return Timeout exception.
     */
    @NotNull protected IgniteTxTimeoutCheckedException timeoutException() {
        return new IgniteTxTimeoutCheckedException("Failed to acquire lock within provided timeout for " +
            "transaction [timeout=" + timeout + ", tx=" + tx + ']');
    }

    /**
     * @return Async rollback exception.
     */
    @NotNull private IgniteTxRollbackCheckedException asyncRollbackException() {
        return new IgniteTxRollbackCheckedException("Transaction was asynchronously rolled back [tx=" + tx + ']');
    }

    /**
     * Start iterating the data rows and form batches.
     *
     * @param topLocked Whether topology was already locked.
     */
    protected abstract void map(boolean topLocked);

    /**
     * @return Nodes from which current future waits responses.
     */
    public abstract Set<UUID> pendingResponseNodes();

    /**
     * Lock request timeout object.
     */
    private class LockTimeoutObject extends GridTimeoutObjectAdapter {
        /**
         * Default constructor.
         */
        LockTimeoutObject() {
            super(timeout);
        }

        /** {@inheritDoc} */
        @Override public void onTimeout() {
            if (log.isDebugEnabled())
                log.debug("Timed out waiting for lock response: " + this);

            onDone(timeoutException());
        }

        /** {@inheritDoc} */
        @Override public String toString() {
            return S.toString(LockTimeoutObject.class, this);
        }
    }
}<|MERGE_RESOLUTION|>--- conflicted
+++ resolved
@@ -373,11 +373,7 @@
             tx.setRollbackOnly();
 
         synchronized (this) {
-<<<<<<< HEAD
-            GridDhtTxAbstractEnlistFuture locFut0 = localEnlistFuture;
-=======
             GridDhtTxAbstractEnlistFuture locFut0 = locEnlistFut;
->>>>>>> e70b66c5
 
             if (locFut0 != null && (err != null || cancelled))
                 locFut0.onDone(cancelled ? new IgniteFutureCancelledCheckedException("Future was cancelled: " + locFut0) : err);
