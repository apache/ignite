--- conflicted
+++ resolved
@@ -77,36 +77,23 @@
     }
 
     /**
-<<<<<<< HEAD
-     * Get field offset by order.
+     * Get offset of data begin.
+     *
+     * @return Field value.
+     */
+    @Nullable protected abstract int dataStartOffset();
+
+    /**
+     * Get offset of the footer begin.
+     *
+     * @return Field value.
+     */
+    @Nullable protected abstract int footerStartOffset();
+
+    /**
+     * Get field by offset.
      *
      * @param order Field order.
-     * @return Field value.
-     */
-    @Nullable protected abstract int fieldOffsetByOrder(int order);
-=======
-     * Get offset of data begin.
-     *
-     * @return Field value.
-     */
-    @Nullable protected abstract int dataStartOffset();
-
-    /**
-     * Get offset of the footer begin.
-     *
-     * @return Field value.
-     */
-    @Nullable protected abstract int footerStartOffset();
->>>>>>> 16cb982c
-
-    /**
-     * Get field by offset.
-     *
-<<<<<<< HEAD
-     * @param order Field offset.
-=======
-     * @param order Field order.
->>>>>>> 16cb982c
      * @return Field value.
      */
     @Nullable protected abstract <F> F fieldByOrder(int order);
@@ -155,83 +142,6 @@
 
         BinaryObjectExImpl otherPo = (BinaryObjectExImpl)other;
 
-<<<<<<< HEAD
-        if (hashCode() != hashCode())
-            return false;
-
-        if (typeId() != otherPo.typeId() && !(typeId() == GridBinaryMarshaller.UNREGISTERED_TYPE_ID
-            || otherPo.typeId() == GridBinaryMarshaller.UNREGISTERED_TYPE_ID))
-            return false;
-
-        if (length() == otherPo.length() && typeId() == otherPo.typeId()) {
-            if (hasArray()) {
-                if (otherPo.hasArray()) {
-                    int len = length();
-                    int end = start() + len;
-
-                    byte[] arr = array();
-                    byte[] otherArr = otherPo.array();
-
-                    for (int i = start(), j = otherPo.start(); i < end; i++, j++) {
-                        if (arr[i] != otherArr[j])
-                            return false;
-                    }
-
-                    return true;
-                }
-                else {
-                    assert otherPo.offheapAddress() > 0;
-
-                    return GridUnsafeMemory.compare(otherPo.offheapAddress() + otherPo.start(), array());
-                }
-            }
-            else {
-                assert offheapAddress() > 0;
-
-                if (otherPo.hasArray())
-                    return GridUnsafeMemory.compare(offheapAddress() + start(), otherPo.array());
-                else {
-                    assert otherPo.offheapAddress() > 0;
-
-                    return GridUnsafeMemory.compare(offheapAddress() + start(),
-                        otherPo.offheapAddress() + otherPo.start(),
-                        length());
-                }
-            }
-        } else
-            return equalsDiffHeader(this, otherPo);
-    }
-
-    /**
-     * Equals compare in case the header formats are different.
-     *
-     * @param o0 the reference to #0 object to compare.
-     * @param o1 the reference to #1 object to compare.
-     * @return {@code true} if this object is the same as the obj
-     *          argument; {@code false} otherwise.
-     */
-    private static boolean equalsDiffHeader(BinaryObjectExImpl o0, BinaryObjectExImpl o1) {
-        if (!o0.rawType().typeName().equals(o1.rawType().typeName()))
-            return false;
-
-        if (o0.hasArray()) {
-            byte[] arr0 = o0.array();
-
-            int off0 = o0.fieldOffsetByOrder(0);
-
-            int end0 = BinaryPrimitives.readInt(arr0, o0.start() + GridBinaryMarshaller.SCHEMA_OR_RAW_OFF_POS);
-
-            if (o1.hasArray()) {
-                byte[] arr1 = o1.array();
-
-                int off1 = o1.fieldOffsetByOrder(0);
-
-                int end1 = BinaryPrimitives.readInt(arr1, o1.start() + GridBinaryMarshaller.SCHEMA_OR_RAW_OFF_POS);
-
-                if (end0 - off0 != end1 - off1)
-                    return false;
-
-=======
         if (typeId() != otherPo.typeId())
             return false;
 
@@ -249,7 +159,6 @@
             if (otherPo.hasArray()) {
                 byte[] arr1 = otherPo.array();
 
->>>>>>> 16cb982c
                 for (int i = off0, j = off1; i < end0; i++, j++) {
                     if (arr0[i] != arr1[j])
                         return false;
@@ -258,69 +167,24 @@
                 return true;
             }
             else {
-                assert o1.offheapAddress() > 0;
-
-                int off1 = o1.fieldOffsetByOrder(0);
-
-                int end1 = BinaryPrimitives.readInt(o1.offheapAddress(), o1.start()
-                    + GridBinaryMarshaller.SCHEMA_OR_RAW_OFF_POS);
-
-                if (end0 - off0 != end1 - off1)
-                    return false;
-
-<<<<<<< HEAD
-                return GridUnsafeMemory.compare(o1.offheapAddress() + off1, arr0, off0, end0 - off0);
-=======
+                assert otherPo.offheapAddress() > 0;
+
                 return GridUnsafeMemory.compare(otherPo.offheapAddress() + off1, arr0, off0, end0 - off0);
->>>>>>> 16cb982c
             }
         }
         else {
-            assert o0.offheapAddress() > 0;
-
-<<<<<<< HEAD
-            int off0 = o0.fieldOffsetByOrder(0);
-
-            int end0 = BinaryPrimitives.readInt(o0.offheapAddress(), o0.start()
-                + GridBinaryMarshaller.SCHEMA_OR_RAW_OFF_POS);
-
-            if (o1.hasArray()) {
-                byte[] arr1 = o1.array();
-
-                int off1 = o1.fieldOffsetByOrder(0);
-
-                int end1 = BinaryPrimitives.readInt(arr1, o1.start() + GridBinaryMarshaller.SCHEMA_OR_RAW_OFF_POS);
-
-                if (end0 - off0 != end1 - off1)
-                    return false;
-
-                return GridUnsafeMemory.compare(o0.offheapAddress() + off0, arr1, off1, end1 - off1);
-
-=======
+            assert offheapAddress() > 0;
+
             if (otherPo.hasArray()) {
                 byte[] arr1 = otherPo.array();
 
                 return GridUnsafeMemory.compare(offheapAddress() + off0, arr1, off1, end1 - off1);
->>>>>>> 16cb982c
             }
             else {
-                assert o1.offheapAddress() > 0;
-
-                int off1 = o1.fieldOffsetByOrder(0);
-
-                int end1 = BinaryPrimitives.readInt(o1.offheapAddress(), o1.start()
-                    + GridBinaryMarshaller.SCHEMA_OR_RAW_OFF_POS);
-
-                if (end0 - off0 != end1 - off1)
-                    return false;
-
-<<<<<<< HEAD
-                return GridUnsafeMemory.compare(o0.offheapAddress() + off0,
-                    o1.offheapAddress() + off1,
-=======
+                assert otherPo.offheapAddress() > 0;
+
                 return GridUnsafeMemory.compare(offheapAddress() + off0,
                     otherPo.offheapAddress() + off1,
->>>>>>> 16cb982c
                     end0 - off0);
             }
         }
