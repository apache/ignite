/*
 * Licensed to the Apache Software Foundation (ASF) under one or more
 * contributor license agreements.  See the NOTICE file distributed with
 * this work for additional information regarding copyright ownership.
 * The ASF licenses this file to You under the Apache License, Version 2.0
 * (the "License"); you may not use this file except in compliance with
 * the License.  You may obtain a copy of the License at
 *
 *      http://www.apache.org/licenses/LICENSE-2.0
 *
 * Unless required by applicable law or agreed to in writing, software
 * distributed under the License is distributed on an "AS IS" BASIS,
 * WITHOUT WARRANTIES OR CONDITIONS OF ANY KIND, either express or implied.
 * See the License for the specific language governing permissions and
 * limitations under the License.
 */

package org.apache.ignite.internal.processors.cache.distributed.dht.preloader;

import java.io.IOException;
import java.util.ArrayList;
import java.util.Collection;
import java.util.Collections;
import java.util.HashMap;
import java.util.HashSet;
import java.util.LinkedHashMap;
import java.util.List;
import java.util.Map;
import java.util.Set;
import java.util.UUID;
import java.util.concurrent.Callable;
import java.util.concurrent.ConcurrentHashMap;
import java.util.concurrent.ConcurrentMap;
import java.util.concurrent.CountDownLatch;
import java.util.concurrent.TimeUnit;
import java.util.concurrent.atomic.AtomicBoolean;
import java.util.concurrent.atomic.AtomicReference;
import java.util.concurrent.locks.Lock;
import java.util.concurrent.locks.ReadWriteLock;
import org.apache.ignite.IgniteCheckedException;
import org.apache.ignite.IgniteLogger;
import org.apache.ignite.IgniteSystemProperties;
import org.apache.ignite.cache.CacheMode;
import org.apache.ignite.cluster.ClusterNode;
import org.apache.ignite.configuration.IgniteConfiguration;
import org.apache.ignite.configuration.NearCacheConfiguration;
import org.apache.ignite.events.DiscoveryEvent;
import org.apache.ignite.internal.IgniteClientDisconnectedCheckedException;
import org.apache.ignite.internal.IgniteDiagnosticAware;
import org.apache.ignite.internal.IgniteDiagnosticPrepareContext;
import org.apache.ignite.internal.IgniteFutureTimeoutCheckedException;
import org.apache.ignite.internal.IgniteInternalFuture;
import org.apache.ignite.internal.IgniteInterruptedCheckedException;
import org.apache.ignite.internal.IgniteNeedReconnectException;
import org.apache.ignite.internal.cluster.ClusterTopologyCheckedException;
import org.apache.ignite.internal.events.DiscoveryCustomEvent;
import org.apache.ignite.internal.managers.communication.GridIoPolicy;
import org.apache.ignite.internal.managers.discovery.DiscoCache;
import org.apache.ignite.internal.managers.discovery.DiscoveryCustomMessage;
import org.apache.ignite.internal.pagemem.wal.record.ExchangeRecord;
import org.apache.ignite.internal.processors.affinity.AffinityTopologyVersion;
import org.apache.ignite.internal.processors.affinity.GridAffinityAssignmentCache;
import org.apache.ignite.internal.processors.cache.CacheAffinityChangeMessage;
import org.apache.ignite.internal.processors.cache.CacheGroupContext;
import org.apache.ignite.internal.processors.cache.CacheGroupDescriptor;
import org.apache.ignite.internal.processors.cache.CachePartitionExchangeWorkerTask;
import org.apache.ignite.internal.processors.cache.DynamicCacheChangeBatch;
import org.apache.ignite.internal.processors.cache.DynamicCacheDescriptor;
import org.apache.ignite.internal.processors.cache.ExchangeActions;
import org.apache.ignite.internal.processors.cache.ExchangeContext;
import org.apache.ignite.internal.processors.cache.ExchangeDiscoveryEvents;
import org.apache.ignite.internal.processors.cache.GridCacheContext;
import org.apache.ignite.internal.processors.cache.GridCacheMvccCandidate;
import org.apache.ignite.internal.processors.cache.GridCacheSharedContext;
import org.apache.ignite.internal.processors.cache.LocalJoinCachesContext;
import org.apache.ignite.internal.processors.cache.StateChangeRequest;
import org.apache.ignite.internal.processors.cache.WalStateAbstractMessage;
import org.apache.ignite.internal.processors.cache.distributed.dht.GridClientPartitionTopology;
import org.apache.ignite.internal.processors.cache.distributed.dht.GridDhtLocalPartition;
import org.apache.ignite.internal.processors.cache.distributed.dht.GridDhtPartitionState;
import org.apache.ignite.internal.processors.cache.distributed.dht.GridDhtPartitionTopology;
import org.apache.ignite.internal.processors.cache.distributed.dht.GridDhtTopologyFutureAdapter;
import org.apache.ignite.internal.processors.cache.persistence.snapshot.SnapshotDiscoveryMessage;
import org.apache.ignite.internal.processors.cache.persistence.wal.FileWriteAheadLogManager;
import org.apache.ignite.internal.processors.cache.transactions.IgniteTxKey;
import org.apache.ignite.internal.processors.cache.version.GridCacheVersion;
import org.apache.ignite.internal.processors.cluster.BaselineTopology;
import org.apache.ignite.internal.processors.cluster.ChangeGlobalStateFinishMessage;
import org.apache.ignite.internal.processors.cluster.ChangeGlobalStateMessage;
import org.apache.ignite.internal.processors.cluster.DiscoveryDataClusterState;
import org.apache.ignite.internal.util.IgniteUtils;
import org.apache.ignite.internal.util.future.GridFutureAdapter;
import org.apache.ignite.internal.util.tostring.GridToStringExclude;
import org.apache.ignite.internal.util.tostring.GridToStringInclude;
import org.apache.ignite.internal.util.typedef.CI1;
import org.apache.ignite.internal.util.typedef.F;
import org.apache.ignite.internal.util.typedef.T2;
import org.apache.ignite.internal.util.typedef.X;
import org.apache.ignite.internal.util.typedef.internal.CU;
import org.apache.ignite.internal.util.typedef.internal.S;
import org.apache.ignite.internal.util.typedef.internal.U;
import org.apache.ignite.lang.IgniteInClosure;
import org.apache.ignite.lang.IgniteProductVersion;
import org.apache.ignite.lang.IgniteRunnable;
import org.jetbrains.annotations.Nullable;

import static org.apache.ignite.IgniteSystemProperties.IGNITE_LONG_OPERATIONS_DUMP_TIMEOUT_LIMIT;
import static org.apache.ignite.IgniteSystemProperties.IGNITE_PARTITION_RELEASE_FUTURE_DUMP_THRESHOLD;
import static org.apache.ignite.IgniteSystemProperties.IGNITE_THREAD_DUMP_ON_EXCHANGE_TIMEOUT;
import static org.apache.ignite.IgniteSystemProperties.getBoolean;
import static org.apache.ignite.IgniteSystemProperties.getLong;
import static org.apache.ignite.events.EventType.EVT_NODE_FAILED;
import static org.apache.ignite.events.EventType.EVT_NODE_JOINED;
import static org.apache.ignite.events.EventType.EVT_NODE_LEFT;
import static org.apache.ignite.internal.events.DiscoveryCustomEvent.EVT_DISCOVERY_CUSTOM_EVT;
import static org.apache.ignite.internal.managers.communication.GridIoPolicy.SYSTEM_POOL;
import static org.apache.ignite.internal.processors.cache.ExchangeDiscoveryEvents.serverJoinEvent;
import static org.apache.ignite.internal.processors.cache.ExchangeDiscoveryEvents.serverLeftEvent;
import static org.apache.ignite.internal.processors.cache.distributed.dht.preloader.CachePartitionPartialCountersMap.PARTIAL_COUNTERS_MAP_SINCE;

/**
 * Future for exchanging partition maps.
 */
@SuppressWarnings({"TypeMayBeWeakened", "unchecked"})
public class GridDhtPartitionsExchangeFuture extends GridDhtTopologyFutureAdapter
    implements Comparable<GridDhtPartitionsExchangeFuture>, CachePartitionExchangeWorkerTask, IgniteDiagnosticAware {
    /** */
    public static final String EXCHANGE_LOG = "org.apache.ignite.internal.exchange.time";

    /** */
    private static final int RELEASE_FUTURE_DUMP_THRESHOLD =
        IgniteSystemProperties.getInteger(IGNITE_PARTITION_RELEASE_FUTURE_DUMP_THRESHOLD, 0);

    /** */
    private static final IgniteProductVersion FORCE_AFF_REASSIGNMENT_SINCE = IgniteProductVersion.fromString("2.4.3");

    /** */
    @GridToStringExclude
    private final Object mux = new Object();

    /** */
    @GridToStringExclude
    private volatile DiscoCache firstEvtDiscoCache;

    /** Discovery event triggered this exchange. */
    private volatile DiscoveryEvent firstDiscoEvt;

    /** */
    @GridToStringExclude
    private final Set<UUID> remaining = new HashSet<>();

    /** Guarded by this */
    @GridToStringExclude
    private int pendingSingleUpdates;

    /** */
    @GridToStringExclude
    private List<ClusterNode> srvNodes;

    /** */
    private ClusterNode crd;

    /** ExchangeFuture id. */
    private final GridDhtPartitionExchangeId exchId;

    /** Cache context. */
    private final GridCacheSharedContext<?, ?> cctx;

    /** Busy lock to prevent activities from accessing exchanger while it's stopping. */
    private ReadWriteLock busyLock;

    /** */
    private AtomicBoolean added = new AtomicBoolean(false);

    /**
     * Discovery event receive latch. There is a race between discovery event processing and single message
     * processing, so it is possible to create an exchange future before the actual discovery event is received.
     * This latch is notified when the discovery event arrives.
     */
    @GridToStringExclude
    private final CountDownLatch evtLatch = new CountDownLatch(1);

    /** Exchange future init method completes this future. */
    private GridFutureAdapter<Boolean> initFut;

    /** */
    @GridToStringExclude
    private final List<IgniteRunnable> discoEvts = new ArrayList<>();

    /** */
    private boolean init;

    /** Last committed cache version before next topology version use. */
    private AtomicReference<GridCacheVersion> lastVer = new AtomicReference<>();

    /**
     * Message received from node joining cluster (if this is 'node join' exchange),
     * needed if this exchange is merged with another one.
     */
    @GridToStringExclude
    private GridDhtPartitionsSingleMessage pendingJoinMsg;

    /**
     * Messages received on non-coordinator are stored in case if this node
     * becomes coordinator.
     */
    private final Map<UUID, GridDhtPartitionsSingleMessage> pendingSingleMsgs = new ConcurrentHashMap<>();

    /** Messages received from new coordinator. */
    private final Map<ClusterNode, GridDhtPartitionsFullMessage> fullMsgs = new ConcurrentHashMap<>();

    /** */
    @SuppressWarnings({"FieldCanBeLocal", "UnusedDeclaration"})
    @GridToStringInclude
    private volatile IgniteInternalFuture<?> partReleaseFut;

    /** Logger. */
    private final IgniteLogger log;

    /** Cache change requests. */
    private ExchangeActions exchActions;

    /** */
    private final IgniteLogger exchLog;

    /** */
    private CacheAffinityChangeMessage affChangeMsg;

    /** Init timestamp. Used to track the amount of time spent to complete the future. */
    private long initTs;

    /**
     * Centralized affinity assignment required. Activated for node left of failed. For this mode crd will send full
     * partitions maps to nodes using discovery (ring) instead of communication.
     */
    private boolean centralizedAff;

    /**
     * Enforce affinity reassignment based on actual partition distribution. This mode should be used when partitions
     * might be distributed not according to affinity assignment.
     */
    private boolean forceAffReassignment;

    /** Change global state exception. */
    private Exception changeGlobalStateE;

    /** Change global state exceptions. */
    private final Map<UUID, Exception> changeGlobalStateExceptions = new ConcurrentHashMap<>();

    /** */
    private ConcurrentMap<UUID, GridDhtPartitionsSingleMessage> msgs = new ConcurrentHashMap<>();

    /** Single messages from merged 'node join' exchanges. */
    @GridToStringExclude
    private Map<UUID, GridDhtPartitionsSingleMessage> mergedJoinExchMsgs;

    /** Number of awaited messages for merged 'node join' exchanges. */
    @GridToStringExclude
    private int awaitMergedMsgs;

    /** */
    @GridToStringExclude
    private volatile IgniteDhtPartitionHistorySuppliersMap partHistSuppliers = new IgniteDhtPartitionHistorySuppliersMap();

    /** */
    private volatile Map<Integer, Map<Integer, Long>> partHistReserved;

    /** */
    @GridToStringExclude
    private final IgniteDhtPartitionsToReloadMap partsToReload = new IgniteDhtPartitionsToReloadMap();

    /** */
    private final AtomicBoolean done = new AtomicBoolean();

    /** */
    private ExchangeLocalState state;

    /** */
    @GridToStringExclude
    private ExchangeContext exchCtx;

    /** */
    @GridToStringExclude
    private FinishState finishState;

    /** Initialized when node becomes new coordinator. */
    @GridToStringExclude
    private InitNewCoordinatorFuture newCrdFut;

    /** */
    @GridToStringExclude
    private GridDhtPartitionsExchangeFuture mergedWith;

    /**
     * @param cctx Cache context.
     * @param busyLock Busy lock.
     * @param exchId Exchange ID.
     * @param exchActions Cache change requests.
     * @param affChangeMsg Affinity change message.
     */
    public GridDhtPartitionsExchangeFuture(
        GridCacheSharedContext cctx,
        ReadWriteLock busyLock,
        GridDhtPartitionExchangeId exchId,
        ExchangeActions exchActions,
        CacheAffinityChangeMessage affChangeMsg
    ) {
        assert busyLock != null;
        assert exchId != null;
        assert exchId.topologyVersion() != null;
        assert exchActions == null || !exchActions.empty();

        this.cctx = cctx;
        this.busyLock = busyLock;
        this.exchId = exchId;
        this.exchActions = exchActions;
        this.affChangeMsg = affChangeMsg;

        log = cctx.logger(getClass());
        exchLog = cctx.logger(EXCHANGE_LOG);

        initFut = new GridFutureAdapter<Boolean>() {
            @Override public IgniteLogger logger() {
                return log;
            }
        };

        if (log.isDebugEnabled())
            log.debug("Creating exchange future [localNode=" + cctx.localNodeId() + ", fut=" + this + ']');
    }

    /**
     * @return Future mutex.
     */
    public Object mutex() {
        return mux;
    }

    /**
     * @return Shared cache context.
     */
    public GridCacheSharedContext sharedContext() {
        return cctx;
    }

    /** {@inheritDoc} */
    @Override public boolean skipForExchangeMerge() {
        return false;
    }

    /**
     * @return Exchange context.
     */
    public ExchangeContext context() {
        assert exchCtx != null : this;

        return exchCtx;
    }

    /**
     * Sets exchange actions associated with the exchange future (such as cache start or stop).
     * Exchange actions is created from discovery event, so the actions must be set before the event is processed,
     * thus the setter requires that {@code evtLatch} be armed.
     *
     * @param exchActions Exchange actions.
     */
    public void exchangeActions(ExchangeActions exchActions) {
        assert exchActions == null || !exchActions.empty() : exchActions;
        assert evtLatch != null && evtLatch.getCount() == 1L : this;

        this.exchActions = exchActions;
    }

    /**
     * Gets exchanges actions (such as cache start or stop) associated with the exchange future.
     * Exchange actions can be {@code null} (for example, if the exchange is created for topology
     * change event).
     *
     * @return Exchange actions.
     */
    @Nullable public ExchangeActions exchangeActions() {
        return exchActions;
    }

    /**
     * Sets affinity change message associated with the exchange. Affinity change message is required when
     * centralized affinity change is performed.
     *
     * @param affChangeMsg Affinity change message.
     */
    public void affinityChangeMessage(CacheAffinityChangeMessage affChangeMsg) {
        this.affChangeMsg = affChangeMsg;
    }

    /**
     * Gets the affinity topology version for which this exchange was created. If several exchanges
     * were merged, initial version is the version of the earliest merged exchange.
     *
     * @return Initial exchange version.
     */
    @Override public AffinityTopologyVersion initialVersion() {
        return exchId.topologyVersion();
    }

    /** {@inheritDoc} */
    @Override public AffinityTopologyVersion topologyVersion() {
        /*
        Should not be called before exchange is finished since result version can change in
        case of merged exchanges.
         */
        assert exchangeDone() : "Should not be called before exchange is finished";

        return isDone() ? result() : exchCtx.events().topologyVersion();
    }

    /**
     * @param grpId Cache group ID.
     * @param partId Partition ID.
     * @return ID of history supplier node or null if it doesn't exist.
     */
    @Nullable public UUID partitionHistorySupplier(int grpId, int partId) {
        return partHistSuppliers.getSupplier(grpId, partId);
    }

    /**
     * @param cacheId Cache ID.
     * @param rcvdFrom Node ID cache was received from.
     * @return {@code True} if cache was added during this exchange.
     */
    public boolean cacheAddedOnExchange(int cacheId, UUID rcvdFrom) {
        return dynamicCacheStarted(cacheId) || exchCtx.events().nodeJoined(rcvdFrom);
    }

    /**
     * @param grpId Cache group ID.
     * @param rcvdFrom Node ID cache group was received from.
     * @return {@code True} if cache group was added during this exchange.
     */
    public boolean cacheGroupAddedOnExchange(int grpId, UUID rcvdFrom) {
        return dynamicCacheGroupStarted(grpId) || exchCtx.events().nodeJoined(rcvdFrom);
    }

    /**
     * @param cacheId Cache ID.
     * @return {@code True} if non-client cache was added during this exchange.
     */
    private boolean dynamicCacheStarted(int cacheId) {
        return exchActions != null && exchActions.cacheStarted(cacheId);
    }

    /**
     * @param grpId Cache group ID.
     * @return {@code True} if non-client cache group was added during this exchange.
     */
    public boolean dynamicCacheGroupStarted(int grpId) {
        return exchActions != null && exchActions.cacheGroupStarting(grpId);
    }

    /**
     * @return {@code True}
     */
    public boolean onAdded() {
        return added.compareAndSet(false, true);
    }

    /**
     * Event callback.
     *
     * @param exchId Exchange ID.
     * @param discoEvt Discovery event.
     * @param discoCache Discovery data cache.
     */
    public void onEvent(GridDhtPartitionExchangeId exchId, DiscoveryEvent discoEvt, DiscoCache discoCache) {
        assert exchId.equals(this.exchId);

        this.exchId.discoveryEvent(discoEvt);
        this.firstDiscoEvt= discoEvt;
        this.firstEvtDiscoCache = discoCache;

        evtLatch.countDown();
    }

    /**
     * @return {@code True} if cluster state change exchange.
     */
    private boolean stateChangeExchange() {
        return exchActions != null && exchActions.stateChangeRequest() != null;
    }

    /**
     * @return {@code True} if activate cluster exchange.
     */
    public boolean activateCluster() {
        return exchActions != null && exchActions.activate();
    }

    /**
     * @return {@code True} if deactivate cluster exchange.
     */
    private boolean deactivateCluster() {
        return exchActions != null && exchActions.deactivate();
    }

    /** */
    public boolean changedBaseline() {
        return exchActions != null && exchActions.changedBaseline();
    }

    /**
     * @return First event discovery event.
     *
     */
    public DiscoveryEvent firstEvent() {
        return firstDiscoEvt;
    }

    /**
     * @return Discovery cache for first event.
     */
    public DiscoCache firstEventCache() {
        return firstEvtDiscoCache;
    }

    /**
     * @return Events processed in this exchange.
     */
    public ExchangeDiscoveryEvents events() {
        return exchCtx.events();
    }

    /**
     * @return Exchange ID.
     */
    public GridDhtPartitionExchangeId exchangeId() {
        return exchId;
    }

    /**
     * @return {@code true} if entered to busy state.
     */
    private boolean enterBusy() {
        if (busyLock.readLock().tryLock())
            return true;

        if (log.isDebugEnabled())
            log.debug("Failed to enter busy state (exchanger is stopping): " + this);

        return false;
    }

    /**
     *
     */
    private void leaveBusy() {
        busyLock.readLock().unlock();
    }

    /**
     * @param newCrd {@code True} if node become coordinator on this exchange.
     * @throws IgniteCheckedException If failed.
     */
    private void initCoordinatorCaches(boolean newCrd) throws IgniteCheckedException {
        if (newCrd) {
            IgniteInternalFuture<?> fut = cctx.affinity().initCoordinatorCaches(this, false);

            if (fut != null)
                fut.get();

            cctx.exchange().onCoordinatorInitialized();
        }
    }

    /**
     * Starts activity.
     *
     * @param newCrd {@code True} if node become coordinator on this exchange.
     * @throws IgniteInterruptedCheckedException If interrupted.
     */
    public void init(boolean newCrd) throws IgniteInterruptedCheckedException {
        if (isDone())
            return;

        assert !cctx.kernalContext().isDaemon();

        initTs = U.currentTimeMillis();

        U.await(evtLatch);

        assert firstDiscoEvt != null : this;
        assert exchId.nodeId().equals(firstDiscoEvt.eventNode().id()) : this;

        try {
            AffinityTopologyVersion topVer = initialVersion();

            srvNodes = new ArrayList<>(firstEvtDiscoCache.serverNodes());

            remaining.addAll(F.nodeIds(F.view(srvNodes, F.remoteNodes(cctx.localNodeId()))));

            crd = srvNodes.isEmpty() ? null : srvNodes.get(0);

            boolean crdNode = crd != null && crd.isLocal();

            exchCtx = new ExchangeContext(crdNode, this);

            assert state == null : state;

            if (crdNode)
                state = ExchangeLocalState.CRD;
            else
                state = cctx.kernalContext().clientNode() ? ExchangeLocalState.CLIENT : ExchangeLocalState.SRV;

            if (exchLog.isInfoEnabled()) {
                exchLog.info("Started exchange init [topVer=" + topVer +
                    ", crd=" + crdNode +
                    ", evt=" + IgniteUtils.gridEventName(firstDiscoEvt.type()) +
                    ", evtNode=" + firstDiscoEvt.eventNode().id() +
                    ", customEvt=" + (firstDiscoEvt.type() == EVT_DISCOVERY_CUSTOM_EVT ? ((DiscoveryCustomEvent)firstDiscoEvt).customMessage() : null) +
                    ", allowMerge=" + exchCtx.mergeExchanges() + ']');
            }

            ExchangeType exchange;

            if (firstDiscoEvt.type() == EVT_DISCOVERY_CUSTOM_EVT) {
                assert !exchCtx.mergeExchanges();

                DiscoveryCustomMessage msg = ((DiscoveryCustomEvent)firstDiscoEvt).customMessage();

                forceAffReassignment = DiscoveryCustomEvent.requiresCentralizedAffinityAssignment(msg)
                    && firstEventCache().minimumNodeVersion().compareToIgnoreTimestamp(FORCE_AFF_REASSIGNMENT_SINCE) >= 0;

                if (msg instanceof ChangeGlobalStateMessage) {
                    assert exchActions != null && !exchActions.empty();

                    exchange = onClusterStateChangeRequest(crdNode);
                }
                else if (msg instanceof DynamicCacheChangeBatch) {
                    assert exchActions != null && !exchActions.empty();

                    exchange = onCacheChangeRequest(crdNode);
                }
                else if (msg instanceof SnapshotDiscoveryMessage) {
                    exchange = onCustomMessageNoAffinityChange(crdNode);
                }
                else if (msg instanceof WalStateAbstractMessage)
                    exchange = onCustomMessageNoAffinityChange(crdNode);
                else {
                    assert affChangeMsg != null : this;

                    exchange = onAffinityChangeRequest(crdNode);
                }

                if (forceAffReassignment)
                    cctx.affinity().onCentralizedAffinityChange(this, crdNode);

                initCoordinatorCaches(newCrd);
            }
            else {
                if (firstDiscoEvt.type() == EVT_NODE_JOINED) {
                    if (!firstDiscoEvt.eventNode().isLocal()) {
                        Collection<DynamicCacheDescriptor> receivedCaches = cctx.cache().startReceivedCaches(
                            firstDiscoEvt.eventNode().id(),
                            topVer);

                        cctx.affinity().initStartedCaches(crdNode, this, receivedCaches);
                    }
                    else
                        initCachesOnLocalJoin();
                }

                initCoordinatorCaches(newCrd);

                if (exchCtx.mergeExchanges()) {
                    if (localJoinExchange()) {
                        if (cctx.kernalContext().clientNode()) {
                            onClientNodeEvent(crdNode);

                            exchange = ExchangeType.CLIENT;
                        }
                        else {
                            onServerNodeEvent(crdNode);

                            exchange = ExchangeType.ALL;
                        }
                    }
                    else {
                        if (CU.clientNode(firstDiscoEvt.eventNode()))
                            exchange = onClientNodeEvent(crdNode);
                        else
                            exchange = cctx.kernalContext().clientNode() ? ExchangeType.CLIENT : ExchangeType.ALL;
                    }

                    if (exchId.isLeft())
                        onLeft();
                }
                else {
                    exchange = CU.clientNode(firstDiscoEvt.eventNode()) ? onClientNodeEvent(crdNode) :
                        onServerNodeEvent(crdNode);
                }
            }

            updateTopologies(crdNode);

            switch (exchange) {
                case ALL: {
                    distributedExchange();

                    break;
                }

                case CLIENT: {
                    if (!exchCtx.mergeExchanges() && exchCtx.fetchAffinityOnJoin())
                        initTopologies();

                    clientOnlyExchange();

                    break;
                }

                case NONE: {
                    initTopologies();

                    onDone(topVer);

                    break;
                }

                default:
                    assert false;
            }

            if (cctx.localNode().isClient())
                tryToPerformLocalSnapshotOperation();

            if (exchLog.isInfoEnabled())
                exchLog.info("Finished exchange init [topVer=" + topVer + ", crd=" + crdNode + ']');
        }
        catch (IgniteInterruptedCheckedException e) {
            onDone(e);

            throw e;
        }
        catch (IgniteNeedReconnectException e) {
            onDone(e);
        }
        catch (Throwable e) {
            if (reconnectOnError(e))
                onDone(new IgniteNeedReconnectException(cctx.localNode(), e));
            else {
                U.error(log, "Failed to reinitialize local partitions (preloading will be stopped): " + exchId, e);

                onDone(e);
            }

            if (e instanceof Error)
                throw (Error)e;
        }
    }

    /**
     * @throws IgniteCheckedException If failed.
     */
    private void initCachesOnLocalJoin() throws IgniteCheckedException {
        cctx.activate();

        LocalJoinCachesContext locJoinCtx = exchActions == null ? null : exchActions.localJoinContext();

        List<T2<DynamicCacheDescriptor, NearCacheConfiguration>> caches = locJoinCtx == null ? null :
            locJoinCtx.caches();

        if (!cctx.kernalContext().clientNode()) {
            List<DynamicCacheDescriptor> startDescs = new ArrayList<>();

            if (caches != null) {
                for (T2<DynamicCacheDescriptor, NearCacheConfiguration> c : caches) {
                    DynamicCacheDescriptor startDesc = c.get1();

                    if (CU.isPersistentCache(startDesc.cacheConfiguration(), cctx.gridConfig().getDataStorageConfiguration()))
                        startDescs.add(startDesc);
                }
            }

            cctx.database().readCheckpointAndRestoreMemory(startDescs);
        }

        cctx.cache().startCachesOnLocalJoin(locJoinCtx, initialVersion());
    }

    /**
     * @throws IgniteCheckedException If failed.
     */
    private void initTopologies() throws IgniteCheckedException {
        cctx.database().checkpointReadLock();

        try {
            if (crd != null) {
                for (CacheGroupContext grp : cctx.cache().cacheGroups()) {
                    if (grp.isLocal())
                        continue;

                    grp.topology().beforeExchange(this, !centralizedAff && !forceAffReassignment, false);
                }
            }
        }
        finally {
            cctx.database().checkpointReadUnlock();
        }
    }

    /**
     * @param crd Coordinator flag.
     * @throws IgniteCheckedException If failed.
     */
    private void updateTopologies(boolean crd) throws IgniteCheckedException {
        for (CacheGroupContext grp : cctx.cache().cacheGroups()) {
            if (grp.isLocal())
                continue;

            GridClientPartitionTopology clientTop = cctx.exchange().clearClientTopology(grp.groupId());

            long updSeq = clientTop == null ? -1 : clientTop.lastUpdateSequence();

            GridDhtPartitionTopology top = grp.topology();

            if (crd) {
                boolean updateTop = exchId.topologyVersion().equals(grp.localStartVersion());

                if (updateTop && clientTop != null) {
                    top.update(null,
                        clientTop.partitionMap(true),
                        clientTop.fullUpdateCounters(),
                        Collections.<Integer>emptySet(),
                        null);
                }
            }

            top.updateTopologyVersion(
                this,
                events().discoveryCache(),
                updSeq,
                cacheGroupStopping(grp.groupId()));
        }

        for (GridClientPartitionTopology top : cctx.exchange().clientTopologies())
            top.updateTopologyVersion(this, events().discoveryCache(), -1, cacheGroupStopping(top.groupId()));
    }

    /**
     * @param crd Coordinator flag.
     * @return Exchange type.
     */
    private ExchangeType onClusterStateChangeRequest(boolean crd) {
        assert exchActions != null && !exchActions.empty() : this;

        StateChangeRequest req = exchActions.stateChangeRequest();

        assert req != null : exchActions;

        DiscoveryDataClusterState state = cctx.kernalContext().state().clusterState();

        if (state.transitionError() != null)
            changeGlobalStateE = state.transitionError();
<<<<<<< HEAD

        if (req.activeChanged()) {
            if (req.activate()) {
                if (log.isInfoEnabled()) {
                    log.info("Start activation process [nodeId=" + cctx.localNodeId() +
                        ", client=" + cctx.kernalContext().clientNode() +
                        ", topVer=" + initialVersion() + "]");
                }

                try {
                    cctx.activate();

                    if (!cctx.kernalContext().clientNode()) {
                        List<DynamicCacheDescriptor> startDescs = new ArrayList<>();

                        for (ExchangeActions.CacheActionData startReq : exchActions.cacheStartRequests()) {
                            DynamicCacheDescriptor desc = startReq.descriptor();

=======

        if (req.activeChanged()) {
            if (req.activate()) {
                if (log.isInfoEnabled()) {
                    log.info("Start activation process [nodeId=" + cctx.localNodeId() +
                        ", client=" + cctx.kernalContext().clientNode() +
                        ", topVer=" + initialVersion() + "]");
                }

                try {
                    cctx.activate();

                    if (!cctx.kernalContext().clientNode()) {
                        List<DynamicCacheDescriptor> startDescs = new ArrayList<>();

                        for (ExchangeActions.CacheActionData startReq : exchActions.cacheStartRequests()) {
                            DynamicCacheDescriptor desc = startReq.descriptor();

>>>>>>> 0cd2a319
                            if (CU.isPersistentCache(desc.cacheConfiguration(),
                                cctx.gridConfig().getDataStorageConfiguration()))
                                startDescs.add(desc);
                        }

                        cctx.database().readCheckpointAndRestoreMemory(startDescs);
                    }

                    cctx.affinity().onCacheChangeRequest(this, crd, exchActions);

                    if (log.isInfoEnabled()) {
                        log.info("Successfully activated caches [nodeId=" + cctx.localNodeId() +
                            ", client=" + cctx.kernalContext().clientNode() +
                            ", topVer=" + initialVersion() + "]");
                    }
                }
                catch (Exception e) {
                    U.error(log, "Failed to activate node components [nodeId=" + cctx.localNodeId() +
                        ", client=" + cctx.kernalContext().clientNode() +
                        ", topVer=" + initialVersion() + "]", e);

                    changeGlobalStateE = e;

                    if (crd) {
                        synchronized (mux) {
                            changeGlobalStateExceptions.put(cctx.localNodeId(), e);
                        }
                    }
                }
            }
            else {
                if (log.isInfoEnabled()) {
                    log.info("Start deactivation process [nodeId=" + cctx.localNodeId() +
                        ", client=" + cctx.kernalContext().clientNode() +
                        ", topVer=" + initialVersion() + "]");
                }

                try {
                    cctx.kernalContext().dataStructures().onDeActivate(cctx.kernalContext());

                    cctx.kernalContext().service().onDeActivate(cctx.kernalContext());
<<<<<<< HEAD

                    cctx.affinity().onCacheChangeRequest(this, crd, exchActions);

=======

                    cctx.affinity().onCacheChangeRequest(this, crd, exchActions);

>>>>>>> 0cd2a319
                    if (log.isInfoEnabled()) {
                        log.info("Successfully deactivated data structures, services and caches [" +
                            "nodeId=" + cctx.localNodeId() +
                            ", client=" + cctx.kernalContext().clientNode() +
                            ", topVer=" + initialVersion() + "]");
                    }
                }
                catch (Exception e) {
                    U.error(log, "Failed to deactivate node components [nodeId=" + cctx.localNodeId() +
                        ", client=" + cctx.kernalContext().clientNode() +
                        ", topVer=" + initialVersion() + "]", e);

                    changeGlobalStateE = e;
                }
            }
        }
        else if (req.activate()) {
            // TODO: BLT changes on inactive cluster can't be handled easily because persistent storage hasn't been initialized yet.
            try {
                if (CU.isPersistenceEnabled(cctx.kernalContext().config()) && !cctx.kernalContext().clientNode())
                    cctx.kernalContext().state().onBaselineTopologyChanged(req.baselineTopology(),
                        req.prevBaselineTopologyHistoryItem());
            }
            catch (Exception e) {
                U.error(log, "Failed to change baseline topology [nodeId=" + cctx.localNodeId() +
                    ", client=" + cctx.kernalContext().clientNode() +
                    ", topVer=" + initialVersion() + "]", e);

                changeGlobalStateE = e;
            }
        }

        return cctx.kernalContext().clientNode() ? ExchangeType.CLIENT : ExchangeType.ALL;
    }

    /**
     * @param crd Coordinator flag.
     * @return Exchange type.
     * @throws IgniteCheckedException If failed.
     */
    private ExchangeType onCacheChangeRequest(boolean crd) throws IgniteCheckedException {
        assert exchActions != null && !exchActions.empty() : this;

        assert !exchActions.clientOnlyExchange() : exchActions;

        cctx.affinity().onCacheChangeRequest(this, crd, exchActions);

        return cctx.kernalContext().clientNode() ? ExchangeType.CLIENT : ExchangeType.ALL;
    }

    /**
     * @param crd Coordinator flag.
     * @return Exchange type.
     */
    private ExchangeType onCustomMessageNoAffinityChange(boolean crd) {
        if (!forceAffReassignment)
            cctx.affinity().onCustomMessageNoAffinityChange(this, crd, exchActions);

        return cctx.kernalContext().clientNode() ? ExchangeType.CLIENT : ExchangeType.ALL;
    }

    /**
     * @param crd Coordinator flag.
     * @throws IgniteCheckedException If failed.
     * @return Exchange type.
     */
    private ExchangeType onAffinityChangeRequest(boolean crd) throws IgniteCheckedException {
        assert affChangeMsg != null : this;

        cctx.affinity().onChangeAffinityMessage(this, crd, affChangeMsg);

        if (cctx.kernalContext().clientNode())
            return ExchangeType.CLIENT;

        return ExchangeType.ALL;
    }

    /**
     * @param crd Coordinator flag.
     * @throws IgniteCheckedException If failed.
     * @return Exchange type.
     */
    private ExchangeType onClientNodeEvent(boolean crd) throws IgniteCheckedException {
        assert CU.clientNode(firstDiscoEvt.eventNode()) : this;

        if (firstDiscoEvt.type() == EVT_NODE_LEFT || firstDiscoEvt.type() == EVT_NODE_FAILED) {
            onLeft();

            assert !firstDiscoEvt.eventNode().isLocal() : firstDiscoEvt;
        }
        else
            assert firstDiscoEvt.type() == EVT_NODE_JOINED || firstDiscoEvt.type() == EVT_DISCOVERY_CUSTOM_EVT : firstDiscoEvt;

        cctx.affinity().onClientEvent(this, crd);

        return firstDiscoEvt.eventNode().isLocal() ? ExchangeType.CLIENT : ExchangeType.NONE;
    }

    /**
     * @param crd Coordinator flag.
     * @throws IgniteCheckedException If failed.
     * @return Exchange type.
     */
    private ExchangeType onServerNodeEvent(boolean crd) throws IgniteCheckedException {
        assert !CU.clientNode(firstDiscoEvt.eventNode()) : this;

        if (firstDiscoEvt.type() == EVT_NODE_LEFT || firstDiscoEvt.type() == EVT_NODE_FAILED) {
            onLeft();

            exchCtx.events().warnNoAffinityNodes(cctx);

            centralizedAff = cctx.affinity().onCentralizedAffinityChange(this, crd);
        }
        else
            cctx.affinity().onServerJoin(this, crd);

        return cctx.kernalContext().clientNode() ? ExchangeType.CLIENT : ExchangeType.ALL;
    }

    /**
     * @throws IgniteCheckedException If failed.
     */
    private void clientOnlyExchange() throws IgniteCheckedException {
        if (crd != null) {
            assert !crd.isLocal() : crd;

            if (!centralizedAff)
                sendLocalPartitions(crd);

            initDone();

            return;
        }
        else {
            if (centralizedAff) { // Last server node failed.
                for (CacheGroupContext grp : cctx.cache().cacheGroups()) {
                    GridAffinityAssignmentCache aff = grp.affinity();

                    aff.initialize(initialVersion(), aff.idealAssignment());
                }
            }
            else
                onAllServersLeft();
        }

        onDone(initialVersion());
    }

    /**
     * @throws IgniteCheckedException If failed.
     */
    private void distributedExchange() throws IgniteCheckedException {
        assert crd != null;

        assert !cctx.kernalContext().clientNode();

        for (CacheGroupContext grp : cctx.cache().cacheGroups()) {
            if (grp.isLocal())
                continue;

            grp.preloader().onTopologyChanged(this);
        }

        cctx.database().releaseHistoryForPreloading();

        // To correctly rebalance when persistence is enabled, it is necessary to reserve history within exchange.
        partHistReserved = cctx.database().reserveHistoryForExchange();

        waitPartitionRelease();

        boolean topChanged = firstDiscoEvt.type() != EVT_DISCOVERY_CUSTOM_EVT || affChangeMsg != null;

        for (GridCacheContext cacheCtx : cctx.cacheContexts()) {
            if (cacheCtx.isLocal() || cacheStopping(cacheCtx.cacheId()))
                continue;

            if (topChanged) {
                // Partition release future is done so we can flush the write-behind store.
                cacheCtx.store().forceFlush();
            }
        }

        if (!exchCtx.mergeExchanges()) {
            for (CacheGroupContext grp : cctx.cache().cacheGroups()) {
                if (grp.isLocal() || cacheGroupStopping(grp.groupId()))
                    continue;

                // It is possible affinity is not initialized yet if node joins to cluster.
                if (grp.affinity().lastVersion().topologyVersion() > 0)
                    grp.topology().beforeExchange(this, !centralizedAff && !forceAffReassignment, false);
            }
        }

        // It is necessary to run database callback after all topology callbacks, so partition states could be
        // correctly restored from the persistent store.
        cctx.database().beforeExchange(this);

        changeWalModeIfNeeded();

        if (crd.isLocal()) {
            if (remaining.isEmpty())
                onAllReceived(null);
        }
        else
            sendPartitions(crd);

        initDone();
    }

    /**
     * Try to start local snapshot operation if it is needed by discovery event
     */
    private void tryToPerformLocalSnapshotOperation() {
        try {
            long start = U.currentTimeMillis();

            IgniteInternalFuture fut = cctx.snapshot().tryStartLocalSnapshotOperation(firstDiscoEvt);

            if (fut != null) {
                fut.get();

                long end = U.currentTimeMillis();

                if (log.isInfoEnabled())
                    log.info("Snapshot initialization completed [topVer=" + exchangeId().topologyVersion() +
                        ", time=" + (end - start) + "ms]");
            }
        }
        catch (IgniteCheckedException e) {
            U.error(log, "Error while starting snapshot operation", e);
        }
    }

    /**
     * Change WAL mode if needed.
     */
    private void changeWalModeIfNeeded() {
        WalStateAbstractMessage msg = firstWalMessage();

        if (msg != null)
            cctx.walState().onProposeExchange(msg.exchangeMessage());
    }

    /**
     * Get first message if and only if this is WAL message.
     *
     * @return WAL message or {@code null}.
     */
    @Nullable private WalStateAbstractMessage firstWalMessage() {
        if (firstDiscoEvt != null && firstDiscoEvt.type() == EVT_DISCOVERY_CUSTOM_EVT) {
            DiscoveryCustomMessage customMsg = ((DiscoveryCustomEvent)firstDiscoEvt).customMessage();

            if (customMsg instanceof WalStateAbstractMessage) {
                WalStateAbstractMessage msg0 = (WalStateAbstractMessage)customMsg;

                assert msg0.needExchange();

                return msg0;
            }
        }

        return null;
    }

    /**
     * The main purpose of this method is to wait for all ongoing updates (transactional and atomic), initiated on
     * the previous topology version, to finish to prevent inconsistencies during rebalancing and to prevent two
     * different simultaneous owners of the same lock.
     * For the exact list of the objects being awaited for see
     * {@link GridCacheSharedContext#partitionReleaseFuture(AffinityTopologyVersion)} javadoc.
     *
     * @throws IgniteCheckedException If failed.
     */
    private void waitPartitionRelease() throws IgniteCheckedException {
        IgniteInternalFuture<?> partReleaseFut = cctx.partitionReleaseFuture(initialVersion());

        // Assign to class variable so it will be included into toString() method.
        this.partReleaseFut = partReleaseFut;

        if (exchId.isLeft())
            cctx.mvcc().removeExplicitNodeLocks(exchId.nodeId(), exchId.topologyVersion());

        if (log.isDebugEnabled())
            log.debug("Before waiting for partition release future: " + this);

        int dumpCnt = 0;

        long waitStart = U.currentTimeMillis();

        long nextDumpTime = 0;

        IgniteConfiguration cfg = cctx.gridConfig();

        boolean rollbackEnabled = cfg.getTransactionConfiguration().getRollbackOnTopologyChangeTimeout() > 0;

        long dumpTimeout = 2 * cfg.getNetworkTimeout();

        while (true) {
            try {
                partReleaseFut.get(rollbackEnabled ? cfg.getTransactionConfiguration().
                    getRollbackOnTopologyChangeTimeout() : dumpTimeout, TimeUnit.MILLISECONDS);

                break;
            }
            catch (IgniteFutureTimeoutCheckedException ignored) {
                // Print pending transactions and locks that might have led to hang.
                if (nextDumpTime <= U.currentTimeMillis()) {
                    dumpPendingObjects(partReleaseFut);

                    nextDumpTime = U.currentTimeMillis() + nextDumpTimeout(dumpCnt++, dumpTimeout);
                }

                if (rollbackEnabled) {
                    rollbackEnabled = false;

                    cctx.tm().rollbackOnTopologyChange(initialVersion());
                }
            }
        }

        long waitEnd = U.currentTimeMillis();

        if (log.isInfoEnabled()) {
            long waitTime = (waitEnd - waitStart);

            String futInfo = RELEASE_FUTURE_DUMP_THRESHOLD > 0 && waitTime > RELEASE_FUTURE_DUMP_THRESHOLD ?
                partReleaseFut.toString() : "NA";

            if (log.isInfoEnabled())
                log.info("Finished waiting for partition release future [topVer=" + exchangeId().topologyVersion() +
                    ", waitTime=" + (waitEnd - waitStart) + "ms, futInfo=" + futInfo + "]");
        }

        IgniteInternalFuture<?> locksFut = cctx.mvcc().finishLocks(exchId.topologyVersion());

        nextDumpTime = 0;
        dumpCnt = 0;

        while (true) {
            try {
                locksFut.get(dumpTimeout, TimeUnit.MILLISECONDS);

                break;
            }
            catch (IgniteFutureTimeoutCheckedException ignored) {
                if (nextDumpTime <= U.currentTimeMillis()) {
                    U.warn(log, "Failed to wait for locks release future. " +
                        "Dumping pending objects that might be the cause: " + cctx.localNodeId());

                    U.warn(log, "Locked keys:");

                    for (IgniteTxKey key : cctx.mvcc().lockedKeys())
                        U.warn(log, "Locked key: " + key);

                    for (IgniteTxKey key : cctx.mvcc().nearLockedKeys())
                        U.warn(log, "Locked near key: " + key);

                    Map<IgniteTxKey, Collection<GridCacheMvccCandidate>> locks =
                        cctx.mvcc().unfinishedLocks(exchId.topologyVersion());

                    for (Map.Entry<IgniteTxKey, Collection<GridCacheMvccCandidate>> e : locks.entrySet())
                        U.warn(log, "Awaited locked entry [key=" + e.getKey() + ", mvcc=" + e.getValue() + ']');

                    nextDumpTime = U.currentTimeMillis() + nextDumpTimeout(dumpCnt++, dumpTimeout);

                    if (getBoolean(IGNITE_THREAD_DUMP_ON_EXCHANGE_TIMEOUT, false))
                        U.dumpThreads(log);
                }
            }
        }
    }

    /**
     *
     */
    private void onLeft() {
        for (CacheGroupContext grp : cctx.cache().cacheGroups()) {
            if (grp.isLocal())
                continue;

            grp.preloader().unwindUndeploys();
        }

        cctx.mvcc().removeExplicitNodeLocks(exchId.nodeId(), exchId.topologyVersion());
    }

    /**
     * @param partReleaseFut Partition release future.
     */
    private void dumpPendingObjects(IgniteInternalFuture<?> partReleaseFut) {
        U.warn(cctx.kernalContext().cluster().diagnosticLog(),
            "Failed to wait for partition release future [topVer=" + initialVersion() +
            ", node=" + cctx.localNodeId() + "]");

        U.warn(log, "Partition release future: " + partReleaseFut);

        U.warn(cctx.kernalContext().cluster().diagnosticLog(),
            "Dumping pending objects that might be the cause: ");

        try {
            cctx.exchange().dumpDebugInfo(this);
        }
        catch (Exception e) {
            U.error(cctx.kernalContext().cluster().diagnosticLog(), "Failed to dump debug information: " + e, e);
        }
    }

    /**
     * @param grpId Cache group ID to check.
     * @return {@code True} if cache group us stopping by this exchange.
     */
    private boolean cacheGroupStopping(int grpId) {
        return exchActions != null && exchActions.cacheGroupStopping(grpId);
    }

    /**
     * @param cacheId Cache ID to check.
     * @return {@code True} if cache is stopping by this exchange.
     */
    private boolean cacheStopping(int cacheId) {
        return exchActions != null && exchActions.cacheStopped(cacheId);
    }

    /**
     * @return {@code True} if exchange for local node join.
     */
    public boolean localJoinExchange() {
        return firstDiscoEvt.type() == EVT_NODE_JOINED && firstDiscoEvt.eventNode().isLocal();
    }

    /**
     * @param node Target Node.
     * @throws IgniteCheckedException If failed.
     */
    private void sendLocalPartitions(ClusterNode node) throws IgniteCheckedException {
        assert node != null;

        GridDhtPartitionsSingleMessage msg;

        // Reset lost partitions before sending local partitions to coordinator.
        if (exchActions != null) {
            Set<String> caches = exchActions.cachesToResetLostPartitions();

            if (!F.isEmpty(caches))
                resetLostPartitions(caches);
        }

        if (cctx.kernalContext().clientNode()) {
            msg = new GridDhtPartitionsSingleMessage(exchangeId(),
                true,
                cctx.versions().last(),
                true);
        }
        else {
            msg = cctx.exchange().createPartitionsSingleMessage(exchangeId(),
                false,
                true,
                node.version().compareToIgnoreTimestamp(PARTIAL_COUNTERS_MAP_SINCE) >= 0,
                exchActions);

            Map<Integer, Map<Integer, Long>> partHistReserved0 = partHistReserved;

            if (partHistReserved0 != null)
                msg.partitionHistoryCounters(partHistReserved0);
        }

        if (stateChangeExchange() && changeGlobalStateE != null)
            msg.setError(changeGlobalStateE);
        else if (localJoinExchange())
            msg.cacheGroupsAffinityRequest(exchCtx.groupsAffinityRequestOnJoin());

        if (log.isDebugEnabled())
            log.debug("Sending local partitions [nodeId=" + node.id() + ", exchId=" + exchId + ", msg=" + msg + ']');

        try {
            cctx.io().send(node, msg, SYSTEM_POOL);
        }
        catch (ClusterTopologyCheckedException ignored) {
            if (log.isDebugEnabled())
                log.debug("Node left during partition exchange [nodeId=" + node.id() + ", exchId=" + exchId + ']');
        }
    }

    /**
     * @param compress Message compress flag.
     * @param newCntrMap {@code True} if possible to use {@link CachePartitionFullCountersMap}.
     * @return Message.
     */
    private GridDhtPartitionsFullMessage createPartitionsMessage(boolean compress,
        boolean newCntrMap) {
        GridCacheVersion last = lastVer.get();

        GridDhtPartitionsFullMessage m = cctx.exchange().createPartitionsFullMessage(
            compress,
            newCntrMap,
            exchangeId(),
            last != null ? last : cctx.versions().last(),
            partHistSuppliers,
            partsToReload);

        if (stateChangeExchange() && !F.isEmpty(changeGlobalStateExceptions))
            m.setErrorsMap(changeGlobalStateExceptions);

        return m;
    }

    /**
     * @param msg Message to send.
     * @param nodes Nodes.
     * @param mergedJoinExchMsgs Messages received from merged 'join node' exchanges.
     * @param joinedNodeAff Affinity if was requested by some nodes.
     */
    private void sendAllPartitions(
        GridDhtPartitionsFullMessage msg,
        Collection<ClusterNode> nodes,
        Map<UUID, GridDhtPartitionsSingleMessage> mergedJoinExchMsgs,
        Map<Integer, CacheGroupAffinityMessage> joinedNodeAff) {
        boolean singleNode = nodes.size() == 1;

        GridDhtPartitionsFullMessage joinedNodeMsg = null;

        assert !nodes.contains(cctx.localNode());

        if (log.isDebugEnabled()) {
            log.debug("Sending full partition map [nodeIds=" + F.viewReadOnly(nodes, F.node2id()) +
                ", exchId=" + exchId + ", msg=" + msg + ']');
        }

        for (ClusterNode node : nodes) {
            GridDhtPartitionsFullMessage sndMsg = msg;

            if (joinedNodeAff != null) {
                if (singleNode)
                    msg.joinedNodeAffinity(joinedNodeAff);
                else {
                    GridDhtPartitionsSingleMessage singleMsg = msgs.get(node.id());

                    if (singleMsg != null && singleMsg.cacheGroupsAffinityRequest() != null) {
                        if (joinedNodeMsg == null) {
                            joinedNodeMsg = msg.copy();

                            joinedNodeMsg.joinedNodeAffinity(joinedNodeAff);
                        }

                        sndMsg = joinedNodeMsg;
                    }
                }
            }

            try {
                GridDhtPartitionExchangeId sndExchId = exchangeId();

                if (mergedJoinExchMsgs != null) {
                    GridDhtPartitionsSingleMessage mergedMsg = mergedJoinExchMsgs.get(node.id());

                    if (mergedMsg != null)
                        sndExchId = mergedMsg.exchangeId();
                }

                if (sndExchId != null && !sndExchId.equals(exchangeId())) {
                    sndMsg = sndMsg.copy();

                    sndMsg.exchangeId(sndExchId);
                }

                cctx.io().send(node, sndMsg, SYSTEM_POOL);
            }
            catch (ClusterTopologyCheckedException e) {
                if (log.isDebugEnabled())
                    log.debug("Failed to send partitions, node failed: " + node);
            }
            catch (IgniteCheckedException e) {
                U.error(log, "Failed to send partitions [node=" + node + ']', e);
            }
        }
    }

    /**
     * @param oldestNode Oldest node. Target node to send message to.
     */
    private void sendPartitions(ClusterNode oldestNode) {
        try {
            sendLocalPartitions(oldestNode);
        }
        catch (ClusterTopologyCheckedException ignore) {
            if (log.isDebugEnabled())
                log.debug("Oldest node left during partition exchange [nodeId=" + oldestNode.id() +
                    ", exchId=" + exchId + ']');
        }
        catch (IgniteCheckedException e) {
            U.error(log, "Failed to send local partitions to oldest node (will retry after timeout) [oldestNodeId=" +
                oldestNode.id() + ", exchId=" + exchId + ']', e);
        }
    }

    /**
     * @return {@code True} if exchange triggered by server node join or fail.
     */
    public boolean serverNodeDiscoveryEvent() {
        assert exchCtx != null;

        return exchCtx.events().hasServerJoin() || exchCtx.events().hasServerLeft();
    }

    /** {@inheritDoc} */
    @Override public boolean exchangeDone() {
        return done.get();
    }

    /**
     * Finish merged future to allow GridCachePartitionExchangeManager.ExchangeFutureSet cleanup.
     */
    public void finishMerged() {
        super.onDone(null, null);
    }

    /** {@inheritDoc} */
    @Override public boolean onDone(@Nullable AffinityTopologyVersion res, @Nullable Throwable err) {
        if (isDone() || !done.compareAndSet(false, true))
            return false;

        if (log.isInfoEnabled()) {
            log.info("Finish exchange future [startVer=" + initialVersion() +
                ", resVer=" + res +
                ", err=" + err + ']');
        }

        assert res != null || err != null;

        if (err == null &&
            !cctx.kernalContext().clientNode() &&
            (serverNodeDiscoveryEvent() || affChangeMsg != null)) {
            for (GridCacheContext cacheCtx : cctx.cacheContexts()) {
                if (!cacheCtx.affinityNode() || cacheCtx.isLocal())
                    continue;

                cacheCtx.continuousQueries().flushBackupQueue(res);
            }
        }

        if (err == null) {
            if (centralizedAff || forceAffReassignment) {
                assert !exchCtx.mergeExchanges();

                for (CacheGroupContext grp : cctx.cache().cacheGroups()) {
                    if (grp.isLocal())
                        continue;

                    boolean needRefresh = false;

                    try {
                        needRefresh = grp.topology().initPartitionsWhenAffinityReady(res, this);
                    }
                    catch (IgniteInterruptedCheckedException e) {
                        U.error(log, "Failed to initialize partitions.", e);
                    }

                    if (needRefresh)
                        cctx.exchange().refreshPartitions();
                }
            }

            for (GridCacheContext cacheCtx : cctx.cacheContexts()) {
                GridCacheContext drCacheCtx = cacheCtx.isNear() ? cacheCtx.near().dht().context() : cacheCtx;

                if (drCacheCtx.isDrEnabled()) {
                    try {
                        drCacheCtx.dr().onExchange(res, exchId.isLeft());
                    }
                    catch (IgniteCheckedException e) {
                        U.error(log, "Failed to notify DR: " + e, e);
                    }
                }
            }

            if (serverNodeDiscoveryEvent())
                detectLostPartitions(res);

            Map<Integer, CacheValidation> m = U.newHashMap(cctx.cache().cacheGroups().size());

            for (CacheGroupContext grp : cctx.cache().cacheGroups())
                m.put(grp.groupId(), validateCacheGroup(grp, events().lastEvent().topologyNodes()));

            grpValidRes = m;
        }

        if (!cctx.localNode().isClient())
            tryToPerformLocalSnapshotOperation();

        cctx.cache().onExchangeDone(initialVersion(), exchActions, err);

        cctx.exchange().onExchangeDone(res, initialVersion(), err);

        if (exchActions != null && err == null)
            exchActions.completeRequestFutures(cctx);

        if (stateChangeExchange() && err == null)
            cctx.kernalContext().state().onStateChangeExchangeDone(exchActions.stateChangeRequest());

        Map<T2<Integer, Integer>, Long> localReserved = partHistSuppliers.getReservations(cctx.localNodeId());

        if (localReserved != null) {
            for (Map.Entry<T2<Integer, Integer>, Long> e : localReserved.entrySet()) {
                boolean success = cctx.database().reserveHistoryForPreloading(
                    e.getKey().get1(), e.getKey().get2(), e.getValue());

                if (!success) {
                    // TODO: how to handle?
                    err = new IgniteCheckedException("Could not reserve history");
                }
            }
        }

        cctx.database().releaseHistoryForExchange();
        cctx.database().rebuildIndexesIfNeeded(this);

        if (err == null) {
            for (CacheGroupContext grp : cctx.cache().cacheGroups()) {
                if (!grp.isLocal())
                    grp.topology().onExchangeDone(this, grp.affinity().readyAffinity(res), false);
            }
        }

        if (super.onDone(res, err)) {
            if (log.isDebugEnabled())
                log.debug("Completed partition exchange [localNode=" + cctx.localNodeId() + ", exchange= " + this +
                    ", durationFromInit=" + (U.currentTimeMillis() - initTs) + ']');

            initFut.onDone(err == null);

            if (exchCtx != null && exchCtx.events().hasServerLeft()) {
                ExchangeDiscoveryEvents evts = exchCtx.events();

                for (DiscoveryEvent evt : exchCtx.events().events()) {
                    if (serverLeftEvent(evt)) {
                        for (CacheGroupContext grp : cctx.cache().cacheGroups())
                            grp.affinityFunction().removeNode(evt.eventNode().id());
                    }
                }
            }

            exchActions = null;

            if (firstDiscoEvt instanceof DiscoveryCustomEvent)
                ((DiscoveryCustomEvent)firstDiscoEvt).customMessage(null);

            if (err == null) {
                cctx.exchange().lastFinishedFuture(this);

                if (exchCtx != null && (exchCtx.events().hasServerLeft() || exchCtx.events().hasServerJoin())) {
                    ExchangeDiscoveryEvents evts = exchCtx.events();

                    for (DiscoveryEvent evt : exchCtx.events().events()) {
                        if (serverLeftEvent(evt) || serverJoinEvent(evt))
                            logExchange(evt);
                    }
                }

            }

            return true;
        }

        return false;
    }

    /**
     * Log exchange event.
     *
     * @param evt Discovery event.
     */
    private void logExchange(DiscoveryEvent evt) {
        if (cctx.kernalContext().state().publicApiActiveState(false) && cctx.wal() != null) {
            if (((FileWriteAheadLogManager)cctx.wal()).serializerVersion() > 1)
                try {
                    ExchangeRecord.Type type = null;

                    if (evt.type() == EVT_NODE_JOINED)
                        type = ExchangeRecord.Type.JOIN;
                    else if (evt.type() == EVT_NODE_LEFT || evt.type() == EVT_NODE_FAILED)
                        type = ExchangeRecord.Type.LEFT;

                    BaselineTopology blt = cctx.kernalContext().state().clusterState().baselineTopology();

                    if (type != null && blt != null) {
                        Short constId = blt.consistentIdMapping().get(evt.eventNode().consistentId());

                        if (constId != null)
                            cctx.wal().log(new ExchangeRecord(constId, type));
                    }
                }
                catch (IgniteCheckedException e) {
                    U.error(log, "Fail during log exchange record.", e);
                }
        }
    }

    /**
     * Cleans up resources to avoid excessive memory usage.
     */
    public void cleanUp() {
        pendingSingleMsgs.clear();
        fullMsgs.clear();
        msgs.clear();
        changeGlobalStateExceptions.clear();
        crd = null;
        partReleaseFut = null;
        changeGlobalStateE = null;
        exchActions = null;
        mergedJoinExchMsgs = null;
        pendingJoinMsg = null;
        exchCtx = null;
        newCrdFut = null;
    }

    /**
     * @param ver Version.
     */
    private void updateLastVersion(GridCacheVersion ver) {
        assert ver != null;

        while (true) {
            GridCacheVersion old = lastVer.get();

            if (old == null || Long.compare(old.order(), ver.order()) < 0) {
                if (lastVer.compareAndSet(old, ver))
                    break;
            }
            else
                break;
        }
    }

    /**
     * Records that this exchange if merged with another 'node join' exchange.
     *
     * @param node Joined node.
     * @param msg Joined node message if already received.
     * @return {@code True} if need to wait for message from joined server node.
     */
    private boolean addMergedJoinExchange(ClusterNode node, @Nullable GridDhtPartitionsSingleMessage msg) {
        assert Thread.holdsLock(mux);
        assert node != null;
        assert state == ExchangeLocalState.CRD : state;

        if (msg == null && newCrdFut != null)
            msg = newCrdFut.joinExchangeMessage(node.id());

        UUID nodeId = node.id();

        boolean wait = false;

        if (CU.clientNode(node)) {
            if (msg != null)
                waitAndReplyToNode(nodeId, msg);
        }
        else {
            if (mergedJoinExchMsgs == null)
                mergedJoinExchMsgs = new LinkedHashMap<>();

            if (msg != null) {
                assert msg.exchangeId().topologyVersion().equals(new AffinityTopologyVersion(node.order()));

                if (log.isInfoEnabled()) {
                    log.info("Merge server join exchange, message received [curFut=" + initialVersion() +
                        ", node=" + nodeId + ']');
                }

                mergedJoinExchMsgs.put(nodeId, msg);
            }
            else {
                if (cctx.discovery().alive(nodeId)) {
                    if (log.isInfoEnabled()) {
                        log.info("Merge server join exchange, wait for message [curFut=" + initialVersion() +
                            ", node=" + nodeId + ']');
                    }

                    wait = true;

                    mergedJoinExchMsgs.put(nodeId, null);

                    awaitMergedMsgs++;
                }
                else {
                    if (log.isInfoEnabled()) {
                        log.info("Merge server join exchange, awaited node left [curFut=" + initialVersion() +
                            ", node=" + nodeId + ']');
                    }
                }
            }
        }

        return wait;
    }

    /**
     * Merges this exchange with given one.
     *
     * @param fut Current exchange to merge with.
     * @return {@code True} if need wait for message from joined server node.
     */
    public boolean mergeJoinExchange(GridDhtPartitionsExchangeFuture fut) {
        boolean wait;

        synchronized (mux) {
            assert (!isDone() && !initFut.isDone()) || cctx.kernalContext().isStopping() : this;
            assert (mergedWith == null && state == null) || cctx.kernalContext().isStopping()  : this;

            state = ExchangeLocalState.MERGED;

            mergedWith = fut;

            ClusterNode joinedNode = firstDiscoEvt.eventNode();

            wait = fut.addMergedJoinExchange(joinedNode, pendingJoinMsg);
        }

        return wait;
    }

    /**
     * @param fut Current future.
     * @return Pending join request if any.
     */
    @Nullable public GridDhtPartitionsSingleMessage mergeJoinExchangeOnDone(GridDhtPartitionsExchangeFuture fut) {
        synchronized (mux) {
            assert !isDone();
            assert !initFut.isDone();
            assert mergedWith == null;
            assert state == null;

            state = ExchangeLocalState.MERGED;

            mergedWith = fut;

            return pendingJoinMsg;
        }
    }

    /**
     * @param node Sender node.
     * @param msg Message.
     */
    private void processMergedMessage(final ClusterNode node, final GridDhtPartitionsSingleMessage msg) {
        if (msg.client()) {
            waitAndReplyToNode(node.id(), msg);

            return;
        }

        boolean done = false;

        FinishState finishState0 = null;

        synchronized (mux) {
            if (state == ExchangeLocalState.DONE) {
                assert finishState != null;

                finishState0 = finishState;
            }
            else {
                boolean process = mergedJoinExchMsgs != null &&
                    mergedJoinExchMsgs.containsKey(node.id()) &&
                    mergedJoinExchMsgs.get(node.id()) == null;

                if (log.isInfoEnabled()) {
                    log.info("Merge server join exchange, received message [curFut=" + initialVersion() +
                        ", node=" + node.id() +
                        ", msgVer=" + msg.exchangeId().topologyVersion() +
                        ", process=" + process +
                        ", awaited=" + awaitMergedMsgs + ']');
                }

                if (process) {
                    mergedJoinExchMsgs.put(node.id(), msg);

                    assert awaitMergedMsgs > 0 : awaitMergedMsgs;

                    awaitMergedMsgs--;

                    done = awaitMergedMsgs == 0;
                }
            }
        }

        if (finishState0 != null) {
            sendAllPartitionsToNode(finishState0, msg, node.id());

            return;
        }

        if (done)
            finishExchangeOnCoordinator(null);
    }

    /**
     * Processing of received single message. Actual processing in future may be delayed if init method was not
     * completed, see {@link #initDone()}
     *
     * @param node Sender node.
     * @param msg Single partition info.
     */
    public void onReceiveSingleMessage(final ClusterNode node, final GridDhtPartitionsSingleMessage msg) {
        assert !node.isDaemon() : node;
        assert msg != null;
        assert exchId.equals(msg.exchangeId()) : msg;
        assert !cctx.kernalContext().clientNode();

        if (msg.restoreState()) {
            InitNewCoordinatorFuture newCrdFut0;

            synchronized (mux) {
                assert newCrdFut != null;

                newCrdFut0 = newCrdFut;
            }

            newCrdFut0.onMessage(node, msg);

            return;
        }

        if (!msg.client()) {
            assert msg.lastVersion() != null : msg;

            updateLastVersion(msg.lastVersion());
        }

        GridDhtPartitionsExchangeFuture mergedWith0 = null;

        synchronized (mux) {
            if (state == ExchangeLocalState.MERGED) {
                assert mergedWith != null;

                mergedWith0 = mergedWith;
            }
            else {
                assert state != ExchangeLocalState.CLIENT;

                if (exchangeId().isJoined() && node.id().equals(exchId.nodeId()))
                    pendingJoinMsg = msg;
            }
        }

        if (mergedWith0 != null) {
            mergedWith0.processMergedMessage(node, msg);

            return;
        }

        initFut.listen(new CI1<IgniteInternalFuture<Boolean>>() {
            @Override public void apply(IgniteInternalFuture<Boolean> f) {
                try {
                    if (!f.get())
                        return;
                }
                catch (IgniteCheckedException e) {
                    U.error(log, "Failed to initialize exchange future: " + this, e);

                    return;
                }

                processSingleMessage(node.id(), msg);
            }
        });
    }

    /**
     * @param nodeId Node ID.
     * @param msg Client's message.
     */
    public void waitAndReplyToNode(final UUID nodeId, final GridDhtPartitionsSingleMessage msg) {
        listen(new CI1<IgniteInternalFuture<AffinityTopologyVersion>>() {
            @Override public void apply(IgniteInternalFuture<AffinityTopologyVersion> fut) {
                if (cctx.kernalContext().isStopping())
                    return;

                FinishState finishState0;

                synchronized (mux) {
                    finishState0 = finishState;
                }

                if (finishState0 == null) {
                    assert firstDiscoEvt.type() == EVT_NODE_JOINED && CU.clientNode(firstDiscoEvt.eventNode()) : this;

                    ClusterNode node = cctx.node(nodeId);

                    if (node == null)
                        return;

                    finishState0 = new FinishState(cctx.localNodeId(),
                        initialVersion(),
                        createPartitionsMessage(true, node.version().compareToIgnoreTimestamp(PARTIAL_COUNTERS_MAP_SINCE) >= 0));
                }

                sendAllPartitionsToNode(finishState0, msg, nodeId);
            }
        });
    }

    /**
     * Note this method performs heavy updatePartitionSingleMap operation, this operation is moved out from the
     * synchronized block. Only count of such updates {@link #pendingSingleUpdates} is managed under critical section.
     *
     * @param nodeId Sender node.
     * @param msg Partition single message.
     */
    private void processSingleMessage(UUID nodeId, GridDhtPartitionsSingleMessage msg) {
        if (msg.client()) {
            waitAndReplyToNode(nodeId, msg);

            return;
        }

        boolean allReceived = false; // Received all expected messages.
        boolean updateSingleMap = false;

        FinishState finishState0 = null;

        synchronized (mux) {
            assert crd != null;

            switch (state) {
                case DONE: {
                    if (log.isInfoEnabled()) {
                        log.info("Received single message, already done [ver=" + initialVersion() +
                            ", node=" + nodeId + ']');
                    }

                    assert finishState != null;

                    finishState0 = finishState;

                    break;
                }

                case CRD: {
                    assert crd.isLocal() : crd;

                    if (remaining.remove(nodeId)) {
                        updateSingleMap = true;

                        pendingSingleUpdates++;

                        if (stateChangeExchange() && msg.getError() != null)
                            changeGlobalStateExceptions.put(nodeId, msg.getError());

                        allReceived = remaining.isEmpty();

                        if (log.isInfoEnabled()) {
                            log.info("Coordinator received single message [ver=" + initialVersion() +
                                ", node=" + nodeId +
                                ", allReceived=" + allReceived + ']');
                        }
                    }

                    break;
                }

                case SRV:
                case BECOME_CRD: {
                    if (log.isInfoEnabled()) {
                        log.info("Non-coordinator received single message [ver=" + initialVersion() +
                            ", node=" + nodeId + ", state=" + state + ']');
                    }

                    pendingSingleMsgs.put(nodeId, msg);

                    break;
                }

                default:
                    assert false : state;
            }
        }

        if (finishState0 != null) {
            sendAllPartitionsToNode(finishState0, msg, nodeId);

            return;
        }

        if (updateSingleMap) {
            try {
                // Do not update partition map, in case cluster transitioning to inactive state.
                if (!deactivateCluster())
                    updatePartitionSingleMap(nodeId, msg);
            }
            finally {
                synchronized (mux) {
                    assert pendingSingleUpdates > 0;

                    pendingSingleUpdates--;

                    if (pendingSingleUpdates == 0)
                        mux.notifyAll();
                }
            }
        }

        if (allReceived) {
            if (!awaitSingleMapUpdates())
                return;

            onAllReceived(null);
        }
    }

    /**
     * @return {@code False} if interrupted.
     */
    private boolean awaitSingleMapUpdates() {
        try {
            synchronized (mux) {
                while (pendingSingleUpdates > 0)
                    U.wait(mux);
            }

            return true;
        }
        catch (IgniteInterruptedCheckedException e) {
            U.warn(log, "Failed to wait for partition map updates, thread was interrupted: " + e);

            return false;
        }
    }

    /**
     * @param fut Affinity future.
     */
    private void onAffinityInitialized(IgniteInternalFuture<Map<Integer, Map<Integer, List<UUID>>>> fut) {
        try {
            assert fut.isDone();

            Map<Integer, Map<Integer, List<UUID>>> assignmentChange = fut.get();

            GridDhtPartitionsFullMessage m = createPartitionsMessage(false, false);

            CacheAffinityChangeMessage msg = new CacheAffinityChangeMessage(exchId, m, assignmentChange);

            if (log.isDebugEnabled())
                log.debug("Centralized affinity exchange, send affinity change message: " + msg);

            cctx.discovery().sendCustomEvent(msg);
        }
        catch (IgniteCheckedException e) {
            onDone(e);
        }
    }

    /**
     * @param top Topology to assign.
     */
    private void assignPartitionStates(GridDhtPartitionTopology top) {
        Map<Integer, CounterWithNodes> maxCntrs = new HashMap<>();
        Map<Integer, Long> minCntrs = new HashMap<>();

        for (Map.Entry<UUID, GridDhtPartitionsSingleMessage> e : msgs.entrySet()) {
            CachePartitionPartialCountersMap nodeCntrs = e.getValue().partitionUpdateCounters(top.groupId(),
                top.partitions());

            assert nodeCntrs != null;

            for (int i = 0; i < nodeCntrs.size(); i++) {
                int p = nodeCntrs.partitionAt(i);

                UUID uuid = e.getKey();

                GridDhtPartitionState state = top.partitionState(uuid, p);

                if (state != GridDhtPartitionState.OWNING && state != GridDhtPartitionState.MOVING)
                    continue;

                long cntr = state == GridDhtPartitionState.MOVING ?
                    nodeCntrs.initialUpdateCounterAt(i) :
                    nodeCntrs.updateCounterAt(i);

                Long minCntr = minCntrs.get(p);

                if (minCntr == null || minCntr > cntr)
                    minCntrs.put(p, cntr);

                if (state != GridDhtPartitionState.OWNING)
                    continue;

                CounterWithNodes maxCntr = maxCntrs.get(p);

                if (maxCntr == null || cntr > maxCntr.cnt)
                    maxCntrs.put(p, new CounterWithNodes(cntr, uuid));
                else if (cntr == maxCntr.cnt)
                    maxCntr.nodes.add(uuid);
            }
        }

        // Also must process counters from the local node.
        for (GridDhtLocalPartition part : top.currentLocalPartitions()) {
            GridDhtPartitionState state = top.partitionState(cctx.localNodeId(), part.id());

            if (state != GridDhtPartitionState.OWNING && state != GridDhtPartitionState.MOVING)
                continue;

            final long cntr = state == GridDhtPartitionState.MOVING ? part.initialUpdateCounter() : part.updateCounter();

            Long minCntr = minCntrs.get(part.id());

            if (minCntr == null || minCntr > cntr)
                minCntrs.put(part.id(), cntr);

            if (state != GridDhtPartitionState.OWNING)
                continue;

            CounterWithNodes maxCntr = maxCntrs.get(part.id());

            if (maxCntr == null && cntr == 0) {
                CounterWithNodes cntrObj = new CounterWithNodes(cntr, cctx.localNodeId());

                for (UUID nodeId : msgs.keySet()) {
                    if (top.partitionState(nodeId, part.id()) == GridDhtPartitionState.OWNING)
                        cntrObj.nodes.add(nodeId);
                }

                maxCntrs.put(part.id(), cntrObj);
            }
            else if (maxCntr == null || cntr > maxCntr.cnt)
                maxCntrs.put(part.id(), new CounterWithNodes(cntr, cctx.localNodeId()));
            else if (cntr == maxCntr.cnt)
                maxCntr.nodes.add(cctx.localNodeId());
        }

        int entryLeft = maxCntrs.size();

        Map<Integer, Map<Integer, Long>> partHistReserved0 = partHistReserved;

        Map<Integer, Long> localReserved = partHistReserved0 != null ? partHistReserved0.get(top.groupId()) : null;

        Set<Integer> haveHistory = new HashSet<>();

        for (Map.Entry<Integer, Long> e : minCntrs.entrySet()) {
            int p = e.getKey();
            long minCntr = e.getValue();

            CounterWithNodes maxCntrObj = maxCntrs.get(p);

            long maxCntr = maxCntrObj != null ? maxCntrObj.cnt : 0;

            // If minimal counter is zero, do clean preloading.
            if (minCntr == 0 || minCntr == maxCntr)
                continue;

            if (localReserved != null) {
                Long localCntr = localReserved.get(p);

                if (localCntr != null && localCntr <= minCntr &&
                    maxCntrObj.nodes.contains(cctx.localNodeId())) {
                    partHistSuppliers.put(cctx.localNodeId(), top.groupId(), p, minCntr);

                    haveHistory.add(p);

                    continue;
                }
            }

            for (Map.Entry<UUID, GridDhtPartitionsSingleMessage> e0 : msgs.entrySet()) {
                Long histCntr = e0.getValue().partitionHistoryCounters(top.groupId()).get(p);

                if (histCntr != null && histCntr <= minCntr && maxCntrObj.nodes.contains(e0.getKey())) {
                    partHistSuppliers.put(e0.getKey(), top.groupId(), p, minCntr);

                    haveHistory.add(p);

                    break;
                }
            }
        }

        for (Map.Entry<Integer, CounterWithNodes> e : maxCntrs.entrySet()) {
            int p = e.getKey();
            long maxCntr = e.getValue().cnt;

            entryLeft--;

            if (entryLeft != 0 && maxCntr == 0)
                continue;

            Set<UUID> nodesToReload = top.setOwners(p, e.getValue().nodes, haveHistory.contains(p), entryLeft == 0);

            for (UUID nodeId : nodesToReload)
                partsToReload.put(nodeId, top.groupId(), p);
        }
    }

    /**
     * Detect lost partitions.
     *
     * @param resTopVer Result topology version.
     */
    private void detectLostPartitions(AffinityTopologyVersion resTopVer) {
        boolean detected = false;

        synchronized (cctx.exchange().interruptLock()) {
            if (Thread.currentThread().isInterrupted())
                return;

            for (CacheGroupContext grp : cctx.cache().cacheGroups()) {
                if (!grp.isLocal()) {
                    boolean detectedOnGrp = grp.topology().detectLostPartitions(resTopVer, events().lastEvent());

                    detected |= detectedOnGrp;
                }
            }
        }

        if (detected)
            cctx.exchange().scheduleResendPartitions();
    }

    /**
     * @param cacheNames Cache names.
     */
    private void resetLostPartitions(Collection<String> cacheNames) {
        assert !exchCtx.mergeExchanges();

        synchronized (cctx.exchange().interruptLock()) {
            if (Thread.currentThread().isInterrupted())
                return;

            for (CacheGroupContext grp : cctx.cache().cacheGroups()) {
                if (grp.isLocal())
                    continue;

                for (String cacheName : cacheNames) {
                    if (grp.hasCache(cacheName)) {
                        grp.topology().resetLostPartitions(initialVersion());

                        break;
                    }
                }
            }
        }
    }

    /**
     * @param sndResNodes Additional nodes to send finish message to.
     */
    private void onAllReceived(@Nullable Collection<ClusterNode> sndResNodes) {
        try {
            assert crd.isLocal();

            assert partHistSuppliers.isEmpty() : partHistSuppliers;

            if (!exchCtx.mergeExchanges() && !crd.equals(events().discoveryCache().serverNodes().get(0))) {
                for (CacheGroupContext grp : cctx.cache().cacheGroups()) {
                    if (!grp.isLocal())
                        grp.topology().beforeExchange(this, !centralizedAff && !forceAffReassignment, false);
                }
            }

            if (exchCtx.mergeExchanges()) {
                if (log.isInfoEnabled())
                    log.info("Coordinator received all messages, try merge [ver=" + initialVersion() + ']');

                boolean finish = cctx.exchange().mergeExchangesOnCoordinator(this);

                if (!finish)
                    return;
            }

            finishExchangeOnCoordinator(sndResNodes);
        }
        catch (IgniteCheckedException e) {
            if (reconnectOnError(e))
                onDone(new IgniteNeedReconnectException(cctx.localNode(), e));
            else
                onDone(e);
        }
    }

    /**
     * @param sndResNodes Additional nodes to send finish message to.
     */
    private void finishExchangeOnCoordinator(@Nullable Collection<ClusterNode> sndResNodes) {
        try {
            AffinityTopologyVersion resTopVer = exchCtx.events().topologyVersion();

            if (log.isInfoEnabled()) {
                log.info("finishExchangeOnCoordinator [topVer=" + initialVersion() +
                    ", resVer=" + resTopVer + ']');
            }

            Map<Integer, CacheGroupAffinityMessage> idealAffDiff = null;

            if (exchCtx.mergeExchanges()) {
                synchronized (mux) {
                    if (mergedJoinExchMsgs != null) {
                        for (Map.Entry<UUID, GridDhtPartitionsSingleMessage> e : mergedJoinExchMsgs.entrySet()) {
                            msgs.put(e.getKey(), e.getValue());

                            updatePartitionSingleMap(e.getKey(), e.getValue());
                        }
                    }
                }

                assert exchCtx.events().hasServerJoin() || exchCtx.events().hasServerLeft();

                exchCtx.events().processEvents(this);

                if (exchCtx.events().hasServerLeft())
                    idealAffDiff = cctx.affinity().onServerLeftWithExchangeMergeProtocol(this);
                else
                    cctx.affinity().onServerJoinWithExchangeMergeProtocol(this, true);

                for (CacheGroupDescriptor desc : cctx.affinity().cacheGroups().values()) {
                    if (desc.config().getCacheMode() == CacheMode.LOCAL)
                        continue;

                    CacheGroupContext grp = cctx.cache().cacheGroup(desc.groupId());

                    GridDhtPartitionTopology top = grp != null ? grp.topology() :
                        cctx.exchange().clientTopology(desc.groupId(), events().discoveryCache());

                    top.beforeExchange(this, true, true);
                }
            }

            Map<Integer, CacheGroupAffinityMessage> joinedNodeAff = null;

            for (Map.Entry<UUID, GridDhtPartitionsSingleMessage> e : msgs.entrySet()) {
                GridDhtPartitionsSingleMessage msg = e.getValue();

                // Apply update counters after all single messages are received.
                for (Map.Entry<Integer, GridDhtPartitionMap> entry : msg.partitions().entrySet()) {
                    Integer grpId = entry.getKey();

                    CacheGroupContext grp = cctx.cache().cacheGroup(grpId);

                    GridDhtPartitionTopology top = grp != null ? grp.topology() :
                        cctx.exchange().clientTopology(grpId, events().discoveryCache());

                    CachePartitionPartialCountersMap cntrs = msg.partitionUpdateCounters(grpId,
                        top.partitions());

                    if (cntrs != null)
                        top.collectUpdateCounters(cntrs);
                }

                Collection<Integer> affReq = msg.cacheGroupsAffinityRequest();

                if (affReq != null) {
                    joinedNodeAff = CacheGroupAffinityMessage.createAffinityMessages(cctx,
                        resTopVer,
                        affReq,
                        joinedNodeAff);
                }
            }

            if (firstDiscoEvt.type() == EVT_DISCOVERY_CUSTOM_EVT) {
                assert firstDiscoEvt instanceof DiscoveryCustomEvent;

                if (activateCluster() || changedBaseline())
                    assignPartitionsStates();

                DiscoveryCustomMessage discoveryCustomMessage = ((DiscoveryCustomEvent) firstDiscoEvt).customMessage();

                if (discoveryCustomMessage instanceof DynamicCacheChangeBatch) {
                    if (exchActions != null) {
                        assignPartitionsStates();

                        Set<String> caches = exchActions.cachesToResetLostPartitions();

                        if (!F.isEmpty(caches))
                            resetLostPartitions(caches);
                    }
                }
                else if (discoveryCustomMessage instanceof SnapshotDiscoveryMessage
                        && ((SnapshotDiscoveryMessage)discoveryCustomMessage).needAssignPartitions())
                    assignPartitionsStates();
            }
            else {
                if (exchCtx.events().hasServerJoin())
                    assignPartitionsStates();

                if (exchCtx.events().hasServerLeft())
                    detectLostPartitions(resTopVer);
            }

            if (!exchCtx.mergeExchanges() && forceAffReassignment)
                idealAffDiff = cctx.affinity().onCustomEventWithEnforcedAffinityReassignment(this);

            for (CacheGroupContext grpCtx : cctx.cache().cacheGroups()) {
                if (!grpCtx.isLocal())
                    grpCtx.topology().applyUpdateCounters();
            }

            updateLastVersion(cctx.versions().last());

            cctx.versions().onExchange(lastVer.get().order());

            IgniteProductVersion minVer = exchCtx.events().discoveryCache().minimumNodeVersion();

            GridDhtPartitionsFullMessage msg = createPartitionsMessage(true,
                minVer.compareToIgnoreTimestamp(PARTIAL_COUNTERS_MAP_SINCE) >= 0);

            if (exchCtx.mergeExchanges()) {
                assert !centralizedAff;

                msg.resultTopologyVersion(resTopVer);

                if (exchCtx.events().hasServerLeft())
                    msg.idealAffinityDiff(idealAffDiff);
            }
            else if (forceAffReassignment)
                msg.idealAffinityDiff(idealAffDiff);

            msg.prepareMarshal(cctx);

            synchronized (mux) {
                finishState = new FinishState(crd.id(), resTopVer, msg);

                state = ExchangeLocalState.DONE;
            }

            if (centralizedAff) {
                assert !exchCtx.mergeExchanges();

                IgniteInternalFuture<Map<Integer, Map<Integer, List<UUID>>>> fut = cctx.affinity().initAffinityOnNodeLeft(this);

                if (!fut.isDone()) {
                    fut.listen(new IgniteInClosure<IgniteInternalFuture<Map<Integer, Map<Integer, List<UUID>>>>>() {
                        @Override public void apply(IgniteInternalFuture<Map<Integer, Map<Integer, List<UUID>>>> fut) {
                            onAffinityInitialized(fut);
                        }
                    });
                }
                else
                    onAffinityInitialized(fut);
            }
            else {
                Set<ClusterNode> nodes;

                Map<UUID, GridDhtPartitionsSingleMessage> mergedJoinExchMsgs0;

                synchronized (mux) {
                    srvNodes.remove(cctx.localNode());

                    nodes = U.newHashSet(srvNodes.size());

                    nodes.addAll(srvNodes);

                    mergedJoinExchMsgs0 = mergedJoinExchMsgs;

                    if (mergedJoinExchMsgs != null) {
                        for (Map.Entry<UUID, GridDhtPartitionsSingleMessage> e : mergedJoinExchMsgs.entrySet()) {
                            if (e.getValue() != null) {
                                ClusterNode node = cctx.discovery().node(e.getKey());

                                if (node != null)
                                    nodes.add(node);
                            }
                        }
                    }

                    if (!F.isEmpty(sndResNodes))
                        nodes.addAll(sndResNodes);
                }

                if (!nodes.isEmpty())
                    sendAllPartitions(msg, nodes, mergedJoinExchMsgs0, joinedNodeAff);

                if (!stateChangeExchange())
                    onDone(exchCtx.events().topologyVersion(), null);

                for (Map.Entry<UUID, GridDhtPartitionsSingleMessage> e : pendingSingleMsgs.entrySet()) {
                    if (log.isInfoEnabled()) {
                        log.info("Process pending message on coordinator [node=" + e.getKey() +
                            ", ver=" + initialVersion() +
                            ", resVer=" + resTopVer + ']');
                    }
<<<<<<< HEAD

                    processSingleMessage(e.getKey(), e.getValue());
                }
            }

            if (stateChangeExchange()) {
                IgniteCheckedException err = null;

                StateChangeRequest req = exchActions.stateChangeRequest();

                assert req != null : exchActions;

                boolean stateChangeErr = false;

                if (!F.isEmpty(changeGlobalStateExceptions)) {
                    stateChangeErr = true;

                    err = new IgniteCheckedException("Cluster state change failed.");

=======

                    processSingleMessage(e.getKey(), e.getValue());
                }
            }

            if (stateChangeExchange()) {
                IgniteCheckedException err = null;

                StateChangeRequest req = exchActions.stateChangeRequest();

                assert req != null : exchActions;

                boolean stateChangeErr = false;

                if (!F.isEmpty(changeGlobalStateExceptions)) {
                    stateChangeErr = true;

                    err = new IgniteCheckedException("Cluster state change failed.");

>>>>>>> 0cd2a319
                    cctx.kernalContext().state().onStateChangeError(changeGlobalStateExceptions, req);
                }
                else {
                    boolean hasMoving = !partsToReload.isEmpty();

                    Set<Integer> waitGrps = cctx.affinity().waitGroups();

                    if (!hasMoving) {
                        for (CacheGroupContext grpCtx : cctx.cache().cacheGroups()) {
                            if (waitGrps.contains(grpCtx.groupId()) && grpCtx.topology().hasMovingPartitions()) {
                                hasMoving = true;

                                break;
                            }

                        }
                    }

                    cctx.kernalContext().state().onExchangeFinishedOnCoordinator(this, hasMoving);
                }

                boolean active = !stateChangeErr && req.activate();

                ChangeGlobalStateFinishMessage stateFinishMsg = new ChangeGlobalStateFinishMessage(
                    req.requestId(),
                    active,
                    !stateChangeErr);

                cctx.discovery().sendCustomEvent(stateFinishMsg);

                if (!centralizedAff)
                    onDone(exchCtx.events().topologyVersion(), err);
            }
        }
        catch (IgniteCheckedException e) {
            if (reconnectOnError(e))
                onDone(new IgniteNeedReconnectException(cctx.localNode(), e));
            else
                onDone(e);
        }
    }

    /**
     *
     */
    private void assignPartitionsStates() {
        for (Map.Entry<Integer, CacheGroupDescriptor> e : cctx.affinity().cacheGroups().entrySet()) {
            CacheGroupDescriptor grpDesc = e.getValue();
            if (grpDesc.config().getCacheMode() == CacheMode.LOCAL)
                continue;

            if (!CU.isPersistentCache(grpDesc.config(), cctx.gridConfig().getDataStorageConfiguration()))
                continue;

            CacheGroupContext grpCtx = cctx.cache().cacheGroup(e.getKey());

            GridDhtPartitionTopology top = grpCtx != null ?
                grpCtx.topology() :
                cctx.exchange().clientTopology(e.getKey(), events().discoveryCache());

            assignPartitionStates(top);
        }
    }

    /**
     * @param finishState State.
     * @param msg Request.
     * @param nodeId Node ID.
     */
    private void sendAllPartitionsToNode(FinishState finishState, GridDhtPartitionsSingleMessage msg, UUID nodeId) {
        ClusterNode node = cctx.node(nodeId);

        if (node != null) {
            GridDhtPartitionsFullMessage fullMsg = finishState.msg.copy();

            Collection<Integer> affReq = msg.cacheGroupsAffinityRequest();

            if (affReq != null) {
                Map<Integer, CacheGroupAffinityMessage> aff = CacheGroupAffinityMessage.createAffinityMessages(
                    cctx,
                    finishState.resTopVer,
                    affReq,
                    null);

                fullMsg.joinedNodeAffinity(aff);
            }

            if (!fullMsg.exchangeId().equals(msg.exchangeId())) {
                fullMsg = fullMsg.copy();

                fullMsg.exchangeId(msg.exchangeId());
            }

            try {
                cctx.io().send(node, fullMsg, SYSTEM_POOL);
            }
            catch (ClusterTopologyCheckedException e) {
                if (log.isDebugEnabled())
                    log.debug("Failed to send partitions, node failed: " + node);
            }
            catch (IgniteCheckedException e) {
                U.error(log, "Failed to send partitions [node=" + node + ']', e);
            }
        }
        else if (log.isDebugEnabled())
            log.debug("Failed to send partitions, node failed: " + nodeId);

    }

    /**
     * @param node Sender node.
     * @param msg Full partition info.
     */
    public void onReceiveFullMessage(final ClusterNode node, final GridDhtPartitionsFullMessage msg) {
        assert msg != null;
        assert msg.exchangeId() != null : msg;
        assert !node.isDaemon() : node;

        initFut.listen(new CI1<IgniteInternalFuture<Boolean>>() {
            @Override public void apply(IgniteInternalFuture<Boolean> f) {
                try {
                    if (!f.get())
                        return;
                }
                catch (IgniteCheckedException e) {
                    U.error(log, "Failed to initialize exchange future: " + this, e);

                    return;
                }

                processFullMessage(true, node, msg);
            }
        });
    }

    /**
     * @param node Sender node.
     * @param msg Message with full partition info.
     */
    public void onReceivePartitionRequest(final ClusterNode node, final GridDhtPartitionsSingleRequest msg) {
        assert !cctx.kernalContext().clientNode() || msg.restoreState();
        assert !node.isDaemon() && !CU.clientNode(node) : node;

        initFut.listen(new CI1<IgniteInternalFuture<Boolean>>() {
            @Override public void apply(IgniteInternalFuture<Boolean> fut) {
                processSinglePartitionRequest(node, msg);
            }
        });
    }

    /**
     * @param node Sender node.
     * @param msg Message.
     */
    private void processSinglePartitionRequest(ClusterNode node, GridDhtPartitionsSingleRequest msg) {
        FinishState finishState0 = null;

        synchronized (mux) {
            if (crd == null) {
                if (log.isInfoEnabled())
                    log.info("Ignore partitions request, no coordinator [node=" + node.id() + ']');

                return;
            }

            switch (state) {
                case DONE: {
                    assert finishState != null;

                    if (node.id().equals(finishState.crdId)) {
                        if (log.isInfoEnabled())
                            log.info("Ignore partitions request, finished exchange with this coordinator: " + msg);

                        return;
                    }

                    finishState0 = finishState;

                    break;
                }

                case CRD:
                case BECOME_CRD: {
                    if (log.isInfoEnabled())
                        log.info("Ignore partitions request, node is coordinator: " + msg);

                    return;
                }

                case CLIENT:
                case SRV: {
                    if (!cctx.discovery().alive(node)) {
                        if (log.isInfoEnabled())
                            log.info("Ignore partitions request, node is not alive [node=" + node.id() + ']');

                        return;
                    }

                    if (msg.restoreState()) {
                        if (!node.equals(crd)) {
                            if (node.order() > crd.order()) {
                                if (log.isInfoEnabled()) {
                                    log.info("Received partitions request, change coordinator [oldCrd=" + crd.id() +
                                        ", newCrd=" + node.id() + ']');
                                }

                                crd = node; // Do not allow to process FullMessage from old coordinator.
                            }
                            else {
                                if (log.isInfoEnabled()) {
                                    log.info("Ignore restore state request, coordinator changed [oldCrd=" + crd.id() +
                                        ", newCrd=" + node.id() + ']');
                                }

                                return;
                            }
                        }
                    }

                    break;
                }

                default:
                    assert false : state;
            }
        }

        if (msg.restoreState()) {
            try {
                assert msg.restoreExchangeId() != null : msg;

                GridDhtPartitionsSingleMessage res = cctx.exchange().createPartitionsSingleMessage(
                    msg.restoreExchangeId(),
                    cctx.kernalContext().clientNode(),
                    true,
                    node.version().compareToIgnoreTimestamp(PARTIAL_COUNTERS_MAP_SINCE) >= 0,
                    exchActions);

                if (localJoinExchange() && finishState0 == null)
                    res.cacheGroupsAffinityRequest(exchCtx.groupsAffinityRequestOnJoin());

                res.restoreState(true);

                if (log.isInfoEnabled()) {
                    log.info("Send restore state response [node=" + node.id() +
                        ", exchVer=" + msg.restoreExchangeId().topologyVersion() +
                        ", hasState=" + (finishState0 != null) +
                        ", affReq=" + !F.isEmpty(res.cacheGroupsAffinityRequest()) + ']');
                }

                res.finishMessage(finishState0 != null ? finishState0.msg : null);

                cctx.io().send(node, res, SYSTEM_POOL);
            }
            catch (ClusterTopologyCheckedException ignored) {
                if (log.isDebugEnabled())
                    log.debug("Node left during partition exchange [nodeId=" + node.id() + ", exchId=" + exchId + ']');
            }
            catch (IgniteCheckedException e) {
                U.error(log, "Failed to send partitions message [node=" + node + ", msg=" + msg + ']', e);
            }

            return;
        }

        try {
            sendLocalPartitions(node);
        }
        catch (IgniteCheckedException e) {
            U.error(log, "Failed to send message to coordinator: " + e);
        }
    }

    /**
     * @param checkCrd If {@code true} checks that local node is exchange coordinator.
     * @param node Sender node.
     * @param msg Message.
     */
    private void processFullMessage(boolean checkCrd, ClusterNode node, GridDhtPartitionsFullMessage msg) {
        try {
            assert exchId.equals(msg.exchangeId()) : msg;
            assert msg.lastVersion() != null : msg;

            if (checkCrd) {
                assert node != null;

                synchronized (mux) {
                    if (crd == null) {
                        if (log.isInfoEnabled())
                            log.info("Ignore full message, all server nodes left: " + msg);

                        return;
                    }

                    switch (state) {
                        case CRD:
                        case BECOME_CRD: {
                            if (log.isInfoEnabled())
                                log.info("Ignore full message, node is coordinator: " + msg);

                            return;
                        }

                        case DONE: {
                            if (log.isInfoEnabled())
                                log.info("Ignore full message, future is done: " + msg);

                            return;
                        }

                        case SRV:
                        case CLIENT: {
                            if (!crd.equals(node)) {
                                if (log.isInfoEnabled()) {
                                    log.info("Received full message from non-coordinator [node=" + node.id() +
                                        ", nodeOrder=" + node.order() +
                                        ", crd=" + crd.id() +
                                        ", crdOrder=" + crd.order() + ']');
                                }

                                if (node.order() > crd.order())
                                    fullMsgs.put(node, msg);

                                return;
                            }
                            else {
                                AffinityTopologyVersion resVer = msg.resultTopologyVersion() != null ? msg.resultTopologyVersion() : initialVersion();

                                if (log.isInfoEnabled()) {
                                    log.info("Received full message, will finish exchange [node=" + node.id() +
                                        ", resVer=" + resVer + ']');
                                }

                                finishState = new FinishState(crd.id(), resVer, msg);

                                state = ExchangeLocalState.DONE;

                                break;
                            }
                        }
                    }
                }
            }
            else
                assert node == null : node;

            AffinityTopologyVersion resTopVer = initialVersion();

            if (exchCtx.mergeExchanges()) {
                if (msg.resultTopologyVersion() != null && !initialVersion().equals(msg.resultTopologyVersion())) {
                    if (log.isInfoEnabled()) {
                        log.info("Received full message, need merge [curFut=" + initialVersion() +
                            ", resVer=" + msg.resultTopologyVersion() + ']');
                    }

                    resTopVer = msg.resultTopologyVersion();

                    if (cctx.exchange().mergeExchanges(this, msg)) {
                        assert cctx.kernalContext().isStopping();

                        return; // Node is stopping, no need to further process exchange.
                    }

                    assert resTopVer.equals(exchCtx.events().topologyVersion()) :  "Unexpected result version [" +
                        "msgVer=" + resTopVer +
                        ", locVer=" + exchCtx.events().topologyVersion() + ']';
                }

                exchCtx.events().processEvents(this);

                if (localJoinExchange())
                    cctx.affinity().onLocalJoin(this, msg, resTopVer);
                else {
                    if (exchCtx.events().hasServerLeft())
                        cctx.affinity().applyAffinityFromFullMessage(this, msg);
                    else
                        cctx.affinity().onServerJoinWithExchangeMergeProtocol(this, false);

                    for (CacheGroupContext grp : cctx.cache().cacheGroups()) {
                        if (grp.isLocal() || cacheGroupStopping(grp.groupId()))
                            continue;

                        grp.topology().beforeExchange(this, true, false);
                    }
                }
            }
            else if (localJoinExchange() && !exchCtx.fetchAffinityOnJoin())
                cctx.affinity().onLocalJoin(this, msg, resTopVer);
            else if (forceAffReassignment)
                cctx.affinity().applyAffinityFromFullMessage(this, msg);

            updatePartitionFullMap(resTopVer, msg);

            IgniteCheckedException err = null;

            if (stateChangeExchange() && !F.isEmpty(msg.getErrorsMap())) {
                err = new IgniteCheckedException("Cluster state change failed");

                cctx.kernalContext().state().onStateChangeError(msg.getErrorsMap(), exchActions.stateChangeRequest());
            }

            onDone(resTopVer, err);
        }
        catch (IgniteCheckedException e) {
            onDone(e);
        }
    }

    /**
     * Updates partition map in all caches.
     *
     * @param resTopVer Result topology version.
     * @param msg Partitions full messages.
     */
    private void updatePartitionFullMap(AffinityTopologyVersion resTopVer, GridDhtPartitionsFullMessage msg) {
        cctx.versions().onExchange(msg.lastVersion().order());

        assert partHistSuppliers.isEmpty();

        partHistSuppliers.putAll(msg.partitionHistorySuppliers());

        for (Map.Entry<Integer, GridDhtPartitionFullMap> entry : msg.partitions().entrySet()) {
            Integer grpId = entry.getKey();

            CacheGroupContext grp = cctx.cache().cacheGroup(grpId);

            if (grp != null) {
                CachePartitionFullCountersMap cntrMap = msg.partitionUpdateCounters(grpId,
                    grp.topology().partitions());

                grp.topology().update(resTopVer,
                    entry.getValue(),
                    cntrMap,
                    msg.partsToReload(cctx.localNodeId(), grpId),
                    null);
            }
            else {
                ClusterNode oldest = cctx.discovery().oldestAliveServerNode(AffinityTopologyVersion.NONE);

                if (oldest != null && oldest.isLocal()) {
                    GridDhtPartitionTopology top = cctx.exchange().clientTopology(grpId, events().discoveryCache());

                    CachePartitionFullCountersMap cntrMap = msg.partitionUpdateCounters(grpId,
                        top.partitions());

                    top.update(resTopVer,
                        entry.getValue(),
                        cntrMap,
                        Collections.<Integer>emptySet(),
                        null);
                }
            }
        }
    }

    /**
     * Updates partition map in all caches.
     *
     * @param nodeId Node message received from.
     * @param msg Partitions single message.
     */
    private void updatePartitionSingleMap(UUID nodeId, GridDhtPartitionsSingleMessage msg) {
        msgs.put(nodeId, msg);

        for (Map.Entry<Integer, GridDhtPartitionMap> entry : msg.partitions().entrySet()) {
            Integer grpId = entry.getKey();
            CacheGroupContext grp = cctx.cache().cacheGroup(grpId);

            GridDhtPartitionTopology top = grp != null ? grp.topology() :
                cctx.exchange().clientTopology(grpId, events().discoveryCache());

            top.update(exchId, entry.getValue(), false);
        }
    }

    /**
     * Affinity change message callback, processed from the same thread as {@link #onNodeLeft}.
     *
     * @param node Message sender node.
     * @param msg Message.
     */
    public void onAffinityChangeMessage(final ClusterNode node, final CacheAffinityChangeMessage msg) {
        assert exchId.equals(msg.exchangeId()) : msg;

        onDiscoveryEvent(new IgniteRunnable() {
            @Override public void run() {
                if (isDone() || !enterBusy())
                    return;

                try {
                    assert centralizedAff;

                    if (crd.equals(node)) {
                        AffinityTopologyVersion resTopVer = initialVersion();

                        cctx.affinity().onExchangeChangeAffinityMessage(GridDhtPartitionsExchangeFuture.this,
                            crd.isLocal(),
                            msg);

                        IgniteCheckedException err = !F.isEmpty(msg.partitionsMessage().getErrorsMap()) ?
                            new IgniteCheckedException("Cluster state change failed.") : null;

                        if (!crd.isLocal()) {
                            GridDhtPartitionsFullMessage partsMsg = msg.partitionsMessage();

                            assert partsMsg != null : msg;
                            assert partsMsg.lastVersion() != null : partsMsg;

                            updatePartitionFullMap(resTopVer, partsMsg);

                            if (exchActions != null && exchActions.stateChangeRequest() != null && err != null)
                                cctx.kernalContext().state().onStateChangeError(msg.partitionsMessage().getErrorsMap(), exchActions.stateChangeRequest());
                        }

                        onDone(resTopVer, err);
                    }
                    else {
                        if (log.isDebugEnabled()) {
                            log.debug("Ignore affinity change message, coordinator changed [node=" + node.id() +
                                ", crd=" + crd.id() +
                                ", msg=" + msg +
                                ']');
                        }
                    }
                }
                finally {
                    leaveBusy();
                }
            }
        });
    }

    /**
     * @param c Closure.
     */
    private void onDiscoveryEvent(IgniteRunnable c) {
        synchronized (discoEvts) {
            if (!init) {
                discoEvts.add(c);

                return;
            }

            assert discoEvts.isEmpty() : discoEvts;
        }

        c.run();
    }

    /**
     * Moves exchange future to state 'init done' using {@link #initFut}.
     */
    private void initDone() {
        while (!isDone()) {
            List<IgniteRunnable> evts;

            synchronized (discoEvts) {
                if (discoEvts.isEmpty()) {
                    init = true;

                    break;
                }

                evts = new ArrayList<>(discoEvts);

                discoEvts.clear();
            }

            for (IgniteRunnable c : evts)
                c.run();
        }

        initFut.onDone(true);
    }

    /**
     *
     */
    private void onAllServersLeft() {
        assert cctx.kernalContext().clientNode() : cctx.localNode();

        List<ClusterNode> empty = Collections.emptyList();

        for (CacheGroupContext grp : cctx.cache().cacheGroups()) {
            List<List<ClusterNode>> affAssignment = new ArrayList<>(grp.affinity().partitions());

            for (int i = 0; i < grp.affinity().partitions(); i++)
                affAssignment.add(empty);

            grp.affinity().idealAssignment(affAssignment);

            grp.affinity().initialize(initialVersion(), affAssignment);
        }
    }

    /**
     * Node left callback, processed from the same thread as {@link #onAffinityChangeMessage}.
     *
     * @param node Left node.
     */
    public void onNodeLeft(final ClusterNode node) {
        if (isDone() || !enterBusy())
            return;

        cctx.mvcc().removeExplicitNodeLocks(node.id(), initialVersion());

        try {
            onDiscoveryEvent(new IgniteRunnable() {
                @Override public void run() {
                    if (isDone() || !enterBusy())
                        return;

                    try {
                        boolean crdChanged = false;
                        boolean allReceived = false;

                        ClusterNode crd0;

                        events().discoveryCache().updateAlives(node);

                        InitNewCoordinatorFuture newCrdFut0;

                        synchronized (mux) {
                            newCrdFut0 = newCrdFut;
                        }

                        if (newCrdFut0 != null)
                            newCrdFut0.onNodeLeft(node.id());

                        synchronized (mux) {
                            if (!srvNodes.remove(node))
                                return;

                            boolean rmvd = remaining.remove(node.id());

                            if (!rmvd) {
                                if (mergedJoinExchMsgs != null && mergedJoinExchMsgs.containsKey(node.id())) {
                                    if (mergedJoinExchMsgs.get(node.id()) == null) {
                                        mergedJoinExchMsgs.remove(node.id());

                                        rmvd = true;
                                    }
                                }
                            }

                            if (node.equals(crd)) {
                                crdChanged = true;

                                crd = !srvNodes.isEmpty() ? srvNodes.get(0) : null;
                            }

                            switch (state) {
                                case DONE:
                                    return;

                                case CRD:
                                    allReceived = rmvd && (remaining.isEmpty() && F.isEmpty(mergedJoinExchMsgs));

                                    break;

                                case SRV:
                                    assert crd != null;

                                    if (crdChanged && crd.isLocal()) {
                                        state = ExchangeLocalState.BECOME_CRD;

                                        newCrdFut = new InitNewCoordinatorFuture(cctx);
                                    }

                                    break;
                            }

                            crd0 = crd;

                            if (crd0 == null) {
                                finishState = new FinishState(null, initialVersion(), null);
                            }
                        }

                        if (crd0 == null) {
                            onAllServersLeft();

                            onDone(initialVersion());

                            return;
                        }

                        if (crd0.isLocal()) {
                            if (stateChangeExchange() && changeGlobalStateE != null)
                                changeGlobalStateExceptions.put(crd0.id(), changeGlobalStateE);

                            if (crdChanged) {
                                if (log.isInfoEnabled()) {
                                    log.info("Coordinator failed, node is new coordinator [ver=" + initialVersion() +
                                        ", prev=" + node.id() + ']');
                                }

                                assert newCrdFut != null;

                                cctx.kernalContext().closure().callLocal(new Callable<Void>() {
                                    @Override public Void call() throws Exception {
                                        newCrdFut.init(GridDhtPartitionsExchangeFuture.this);

                                        newCrdFut.listen(new CI1<IgniteInternalFuture>() {
                                            @Override public void apply(IgniteInternalFuture fut) {
                                                if (isDone())
                                                    return;

                                                Lock lock = cctx.io().readLock();

                                                if (lock == null)
                                                    return;

                                                try {
                                                    onBecomeCoordinator((InitNewCoordinatorFuture) fut);
                                                }
                                                finally {
                                                    lock.unlock();
                                                }
                                            }
                                        });

                                        return null;
                                    }
                                }, GridIoPolicy.SYSTEM_POOL);

                                return;
                            }

                            if (allReceived) {
                                awaitSingleMapUpdates();

                                onAllReceived(null);
                            }
                        }
                        else {
                            if (crdChanged) {
                                for (Map.Entry<ClusterNode, GridDhtPartitionsFullMessage> m : fullMsgs.entrySet()) {
                                    if (crd0.equals(m.getKey())) {
                                        if (log.isInfoEnabled()) {
                                            log.info("Coordinator changed, process pending full message [" +
                                                "ver=" + initialVersion() +
                                                ", crd=" + node.id() +
                                                ", pendingMsgNode=" + m.getKey() + ']');
                                        }

                                        processFullMessage(true, m.getKey(), m.getValue());

                                        if (isDone())
                                            return;
                                    }
                                }

                                if (log.isInfoEnabled()) {
                                    log.info("Coordinator changed, send partitions to new coordinator [" +
                                        "ver=" + initialVersion() +
                                        ", crd=" + node.id() +
                                        ", newCrd=" + crd0.id() + ']');
                                }

                                sendPartitions(crd0);
                            }
                        }
                    }
                    catch (IgniteCheckedException e) {
                        if (reconnectOnError(e))
                            onDone(new IgniteNeedReconnectException(cctx.localNode(), e));
                        else
                            U.error(log, "Failed to process node left event: " + e, e);
                    }
                    finally {
                        leaveBusy();
                    }
                }
            });
        }
        finally {
            leaveBusy();
        }
    }

    /**
     * @param newCrdFut Coordinator initialization future.
     */
    private void onBecomeCoordinator(InitNewCoordinatorFuture newCrdFut) {
        boolean allRcvd = false;

        cctx.exchange().onCoordinatorInitialized();

        if (newCrdFut.restoreState()) {
            GridDhtPartitionsFullMessage fullMsg = newCrdFut.fullMessage();

            assert msgs.isEmpty() : msgs;

            if (fullMsg != null) {
                if (log.isInfoEnabled()) {
                    log.info("New coordinator restored state [ver=" + initialVersion() +
                        ", resVer=" + fullMsg.resultTopologyVersion() + ']');
                }

                synchronized (mux) {
                    state = ExchangeLocalState.DONE;

                    finishState = new FinishState(crd.id(), fullMsg.resultTopologyVersion(), fullMsg);
                }

                fullMsg.exchangeId(exchId);

                processFullMessage(false, null, fullMsg);

                Map<ClusterNode, GridDhtPartitionsSingleMessage> msgs = newCrdFut.messages();

                if (!F.isEmpty(msgs)) {
                    Map<Integer, CacheGroupAffinityMessage> joinedNodeAff = null;

                    for (Map.Entry<ClusterNode, GridDhtPartitionsSingleMessage> e : msgs.entrySet()) {
                        this.msgs.put(e.getKey().id(), e.getValue());

                        GridDhtPartitionsSingleMessage msg = e.getValue();

                        Collection<Integer> affReq = msg.cacheGroupsAffinityRequest();

                        if (!F.isEmpty(affReq)) {
                            joinedNodeAff = CacheGroupAffinityMessage.createAffinityMessages(cctx,
                                fullMsg.resultTopologyVersion(),
                                affReq,
                                joinedNodeAff);
                        }
                    }

                    Map<UUID, GridDhtPartitionsSingleMessage> mergedJoins = newCrdFut.mergedJoinExchangeMessages();

                    if (log.isInfoEnabled()) {
                        log.info("New coordinator sends full message [ver=" + initialVersion() +
                            ", resVer=" + fullMsg.resultTopologyVersion() +
                            ", nodes=" + F.nodeIds(msgs.keySet()) +
                            ", mergedJoins=" + (mergedJoins != null ? mergedJoins.keySet() : null) + ']');
                    }

                    sendAllPartitions(fullMsg, msgs.keySet(), mergedJoins, joinedNodeAff);
                }

                return;
            }
            else {
                if (log.isInfoEnabled())
                    log.info("New coordinator restore state finished [ver=" + initialVersion() + ']');

                for (Map.Entry<ClusterNode, GridDhtPartitionsSingleMessage> e : newCrdFut.messages().entrySet()) {
                    GridDhtPartitionsSingleMessage msg = e.getValue();

                    if (!msg.client()) {
                        msgs.put(e.getKey().id(), e.getValue());

                        updatePartitionSingleMap(e.getKey().id(), msg);
                    }
                }
            }

            allRcvd = true;

            synchronized (mux) {
                remaining.clear(); // Do not process messages.

                assert crd != null && crd.isLocal();

                state = ExchangeLocalState.CRD;

                assert mergedJoinExchMsgs == null;
            }
        }
        else {
            Set<UUID> remaining0 = null;

            synchronized (mux) {
                assert crd != null && crd.isLocal();

                state = ExchangeLocalState.CRD;

                assert mergedJoinExchMsgs == null;

                if (log.isInfoEnabled()) {
                    log.info("New coordinator initialization finished [ver=" + initialVersion() +
                        ", remaining=" + remaining + ']');
                }

                if (!remaining.isEmpty())
                    remaining0 = new HashSet<>(remaining);
            }

            if (remaining0 != null) {
                // It is possible that some nodes finished exchange with previous coordinator.
                GridDhtPartitionsSingleRequest req = new GridDhtPartitionsSingleRequest(exchId);

                for (UUID nodeId : remaining0) {
                    try {
                        if (!pendingSingleMsgs.containsKey(nodeId)) {
                            if (log.isInfoEnabled()) {
                                log.info("New coordinator sends request [ver=" + initialVersion() +
                                    ", node=" + nodeId + ']');
                            }

                            cctx.io().send(nodeId, req, SYSTEM_POOL);
                        }
                    }
                    catch (ClusterTopologyCheckedException ignored) {
                        if (log.isDebugEnabled())
                            log.debug("Node left during partition exchange [nodeId=" + nodeId +
                                ", exchId=" + exchId + ']');
                    }
                    catch (IgniteCheckedException e) {
                        U.error(log, "Failed to request partitions from node: " + nodeId, e);
                    }
                }

                for (Map.Entry<UUID, GridDhtPartitionsSingleMessage> m : pendingSingleMsgs.entrySet()) {
                    if (log.isInfoEnabled()) {
                        log.info("New coordinator process pending message [ver=" + initialVersion() +
                            ", node=" + m.getKey() + ']');
                    }

                    processSingleMessage(m.getKey(), m.getValue());
                }
            }
        }

        if (allRcvd) {
            awaitSingleMapUpdates();

            onAllReceived(newCrdFut.messages().keySet());
        }
    }

    /**
     * @param e Exception.
     * @return {@code True} if local node should try reconnect in case of error.
     */
    public boolean reconnectOnError(Throwable e) {
        return X.hasCause(e, IOException.class, IgniteClientDisconnectedCheckedException.class) &&
            cctx.discovery().reconnectSupported();
    }

    /** {@inheritDoc} */
    @Override public int compareTo(GridDhtPartitionsExchangeFuture fut) {
        return exchId.compareTo(fut.exchId);
    }

    /** {@inheritDoc} */
    @Override public boolean equals(Object o) {
        if (this == o)
            return true;

        if (o == null || o.getClass() != getClass())
            return false;

        GridDhtPartitionsExchangeFuture fut = (GridDhtPartitionsExchangeFuture)o;

        return exchId.equals(fut.exchId);
    }

    /** {@inheritDoc} */
    @Override public int hashCode() {
        return exchId.hashCode();
    }

    /** {@inheritDoc} */
    @Override public void addDiagnosticRequest(IgniteDiagnosticPrepareContext diagCtx) {
        if (!isDone()) {
            ClusterNode crd;
            Set<UUID> remaining;

            synchronized (mux) {
                crd = this.crd;
                remaining = new HashSet<>(this.remaining);
            }

            if (crd != null) {
                if (!crd.isLocal()) {
                    diagCtx.exchangeInfo(crd.id(), initialVersion(), "Exchange future waiting for coordinator " +
                        "response [crd=" + crd.id() + ", topVer=" + initialVersion() + ']');
                }
                else if (!remaining.isEmpty()){
                    UUID nodeId = remaining.iterator().next();

                    diagCtx.exchangeInfo(nodeId, initialVersion(), "Exchange future on coordinator waiting for " +
                        "server response [node=" + nodeId + ", topVer=" + initialVersion() + ']');
                }
            }
        }
    }

    /**
     * @return Short information string.
     */
    public String shortInfo() {
        return "GridDhtPartitionsExchangeFuture [topVer=" + initialVersion() +
            ", evt=" + (firstDiscoEvt != null ? IgniteUtils.gridEventName(firstDiscoEvt.type()) : -1) +
            ", evtNode=" + (firstDiscoEvt != null ? firstDiscoEvt.eventNode() : null) +
            ", done=" + isDone() + ']';
    }

    /** {@inheritDoc} */
    @Override public String toString() {
        Set<UUID> remaining;

        synchronized (mux) {
            remaining = new HashSet<>(this.remaining);
        }

        return S.toString(GridDhtPartitionsExchangeFuture.class, this,
            "evtLatch", evtLatch == null ? "null" : evtLatch.getCount(),
            "remaining", remaining,
            "super", super.toString());
    }

    /**
     *
     */
    private static class CounterWithNodes {
        /** */
        private final long cnt;

        /** */
        private final Set<UUID> nodes = new HashSet<>();

        /**
         * @param cnt Count.
         * @param firstNode Node ID.
         */
        private CounterWithNodes(long cnt, UUID firstNode) {
            this.cnt = cnt;

            nodes.add(firstNode);
        }

        /** {@inheritDoc} */
        @Override public String toString() {
            return S.toString(CounterWithNodes.class, this);
        }
    }

    /**
     * @param step Exponent coefficient.
     * @param timeout Base timeout.
     * @return Time to wait before next debug dump.
     */
    public static long nextDumpTimeout(int step, long timeout) {
        long limit = getLong(IGNITE_LONG_OPERATIONS_DUMP_TIMEOUT_LIMIT, 30 * 60_000);

        if (limit <= 0)
            limit = 30 * 60_000;

        assert step >= 0 : step;

        long dumpFactor = Math.round(Math.pow(2, step));

        long nextTimeout = timeout * dumpFactor;

        if (nextTimeout <= 0)
            return limit;

        return nextTimeout <= limit ? nextTimeout : limit;
    }

    /**
     *
     */
    private static class FinishState {
        /** */
        private final UUID crdId;

        /** */
        private final AffinityTopologyVersion resTopVer;

        /** */
        private final GridDhtPartitionsFullMessage msg;

        /**
         * @param crdId Coordinator node.
         * @param resTopVer Result version.
         * @param msg Result message.
         */
        FinishState(UUID crdId, AffinityTopologyVersion resTopVer, GridDhtPartitionsFullMessage msg) {
            this.crdId = crdId;
            this.resTopVer = resTopVer;
            this.msg = msg;
        }
    }

    /**
     *
     */
    enum ExchangeType {
        /** */
        CLIENT,

        /** */
        ALL,

        /** */
        NONE
    }
    /**
     *
     */
    private enum ExchangeLocalState {
        /** Local node is coordinator. */
        CRD,

        /** Local node is non-coordinator server. */
        SRV,

        /** Local node is client node. */
        CLIENT,

        /**
         * Previous coordinator failed before echange finished and
         * local performs initialization to become new coordinator.
         */
        BECOME_CRD,

        /** Exchange finished. */
        DONE,

        /** This exchange was merged with another one. */
        MERGED
    }
}<|MERGE_RESOLUTION|>--- conflicted
+++ resolved
@@ -859,7 +859,6 @@
 
         if (state.transitionError() != null)
             changeGlobalStateE = state.transitionError();
-<<<<<<< HEAD
 
         if (req.activeChanged()) {
             if (req.activate()) {
@@ -878,26 +877,6 @@
                         for (ExchangeActions.CacheActionData startReq : exchActions.cacheStartRequests()) {
                             DynamicCacheDescriptor desc = startReq.descriptor();
 
-=======
-
-        if (req.activeChanged()) {
-            if (req.activate()) {
-                if (log.isInfoEnabled()) {
-                    log.info("Start activation process [nodeId=" + cctx.localNodeId() +
-                        ", client=" + cctx.kernalContext().clientNode() +
-                        ", topVer=" + initialVersion() + "]");
-                }
-
-                try {
-                    cctx.activate();
-
-                    if (!cctx.kernalContext().clientNode()) {
-                        List<DynamicCacheDescriptor> startDescs = new ArrayList<>();
-
-                        for (ExchangeActions.CacheActionData startReq : exchActions.cacheStartRequests()) {
-                            DynamicCacheDescriptor desc = startReq.descriptor();
-
->>>>>>> 0cd2a319
                             if (CU.isPersistentCache(desc.cacheConfiguration(),
                                 cctx.gridConfig().getDataStorageConfiguration()))
                                 startDescs.add(desc);
@@ -939,15 +918,9 @@
                     cctx.kernalContext().dataStructures().onDeActivate(cctx.kernalContext());
 
                     cctx.kernalContext().service().onDeActivate(cctx.kernalContext());
-<<<<<<< HEAD
 
                     cctx.affinity().onCacheChangeRequest(this, crd, exchActions);
 
-=======
-
-                    cctx.affinity().onCacheChangeRequest(this, crd, exchActions);
-
->>>>>>> 0cd2a319
                     if (log.isInfoEnabled()) {
                         log.info("Successfully deactivated data structures, services and caches [" +
                             "nodeId=" + cctx.localNodeId() +
@@ -2626,7 +2599,6 @@
                             ", ver=" + initialVersion() +
                             ", resVer=" + resTopVer + ']');
                     }
-<<<<<<< HEAD
 
                     processSingleMessage(e.getKey(), e.getValue());
                 }
@@ -2646,27 +2618,6 @@
 
                     err = new IgniteCheckedException("Cluster state change failed.");
 
-=======
-
-                    processSingleMessage(e.getKey(), e.getValue());
-                }
-            }
-
-            if (stateChangeExchange()) {
-                IgniteCheckedException err = null;
-
-                StateChangeRequest req = exchActions.stateChangeRequest();
-
-                assert req != null : exchActions;
-
-                boolean stateChangeErr = false;
-
-                if (!F.isEmpty(changeGlobalStateExceptions)) {
-                    stateChangeErr = true;
-
-                    err = new IgniteCheckedException("Cluster state change failed.");
-
->>>>>>> 0cd2a319
                     cctx.kernalContext().state().onStateChangeError(changeGlobalStateExceptions, req);
                 }
                 else {
