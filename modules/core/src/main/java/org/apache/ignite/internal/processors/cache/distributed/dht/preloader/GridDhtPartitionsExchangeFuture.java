/*
 * Licensed to the Apache Software Foundation (ASF) under one or more
 * contributor license agreements.  See the NOTICE file distributed with
 * this work for additional information regarding copyright ownership.
 * The ASF licenses this file to You under the Apache License, Version 2.0
 * (the "License"); you may not use this file except in compliance with
 * the License.  You may obtain a copy of the License at
 *
 *      http://www.apache.org/licenses/LICENSE-2.0
 *
 * Unless required by applicable law or agreed to in writing, software
 * distributed under the License is distributed on an "AS IS" BASIS,
 * WITHOUT WARRANTIES OR CONDITIONS OF ANY KIND, either express or implied.
 * See the License for the specific language governing permissions and
 * limitations under the License.
 */

package org.apache.ignite.internal.processors.cache.distributed.dht.preloader;

import java.util.ArrayList;
import java.util.Collection;
import java.util.Collections;
import java.util.HashMap;
import java.util.HashSet;
import java.util.List;
import java.util.Map;
import java.util.Set;
import java.util.UUID;
import java.util.concurrent.ConcurrentHashMap;
import java.util.concurrent.ConcurrentMap;
import java.util.concurrent.CountDownLatch;
import java.util.concurrent.TimeUnit;
import java.util.concurrent.atomic.AtomicBoolean;
import java.util.concurrent.atomic.AtomicReference;
import java.util.concurrent.locks.ReadWriteLock;
import org.apache.ignite.IgniteCheckedException;
import org.apache.ignite.IgniteLogger;
import org.apache.ignite.IgniteSystemProperties;
import org.apache.ignite.cache.PartitionLossPolicy;
import org.apache.ignite.cluster.ClusterNode;
import org.apache.ignite.events.CacheEvent;
import org.apache.ignite.events.DiscoveryEvent;
import org.apache.ignite.events.Event;
import org.apache.ignite.events.EventType;
import org.apache.ignite.internal.IgniteFutureTimeoutCheckedException;
import org.apache.ignite.internal.IgniteInternalFuture;
import org.apache.ignite.internal.IgniteInterruptedCheckedException;
import org.apache.ignite.internal.cluster.ClusterTopologyCheckedException;
import org.apache.ignite.internal.events.DiscoveryCustomEvent;
import org.apache.ignite.internal.managers.discovery.DiscoveryCustomMessage;
import org.apache.ignite.internal.managers.discovery.GridDiscoveryTopologySnapshot;
import org.apache.ignite.internal.pagemem.snapshot.StartFullSnapshotAckDiscoveryMessage;
import org.apache.ignite.internal.processors.affinity.AffinityTopologyVersion;
import org.apache.ignite.internal.processors.affinity.GridAffinityAssignmentCache;
import org.apache.ignite.internal.processors.cache.CacheAffinityChangeMessage;
import org.apache.ignite.internal.processors.cache.CacheInvalidStateException;
import org.apache.ignite.internal.processors.cache.ClusterState;
import org.apache.ignite.internal.processors.cache.DynamicCacheChangeBatch;
import org.apache.ignite.internal.processors.cache.DynamicCacheChangeRequest;
import org.apache.ignite.internal.processors.cache.DynamicCacheDescriptor;
import org.apache.ignite.internal.processors.cache.GridCacheContext;
import org.apache.ignite.internal.processors.cache.GridCacheMvccCandidate;
import org.apache.ignite.internal.processors.cache.GridCacheSharedContext;
import org.apache.ignite.internal.processors.cache.distributed.dht.GridClientPartitionTopology;
import org.apache.ignite.internal.processors.cache.distributed.dht.GridDhtLocalPartition;
import org.apache.ignite.internal.processors.cache.distributed.dht.GridDhtPartitionState;
import org.apache.ignite.internal.processors.cache.distributed.dht.GridDhtPartitionTopology;
import org.apache.ignite.internal.processors.cache.distributed.dht.GridDhtTopologyFuture;
import org.apache.ignite.internal.processors.cache.transactions.IgniteTxKey;
import org.apache.ignite.internal.processors.cache.version.GridCacheVersion;
import org.apache.ignite.internal.processors.cluster.GridClusterStateProcessor;
import org.apache.ignite.internal.processors.timeout.GridTimeoutObjectAdapter;
import org.apache.ignite.internal.util.future.GridFutureAdapter;
import org.apache.ignite.internal.util.tostring.GridToStringExclude;
import org.apache.ignite.internal.util.tostring.GridToStringInclude;
import org.apache.ignite.internal.util.typedef.CI1;
import org.apache.ignite.internal.util.typedef.F;
import org.apache.ignite.internal.util.typedef.T2;
import org.apache.ignite.internal.util.typedef.T3;
import org.apache.ignite.internal.util.typedef.T4;
import org.apache.ignite.internal.util.typedef.internal.CU;
import org.apache.ignite.internal.util.typedef.internal.LT;
import org.apache.ignite.internal.util.typedef.internal.S;
import org.apache.ignite.internal.util.typedef.internal.U;
import org.apache.ignite.lang.IgniteInClosure;
import org.apache.ignite.lang.IgniteRunnable;
import org.jetbrains.annotations.Nullable;
import org.jsr166.ConcurrentHashMap8;

import static org.apache.ignite.IgniteSystemProperties.IGNITE_THREAD_DUMP_ON_EXCHANGE_TIMEOUT;
import static org.apache.ignite.cache.PartitionLossPolicy.READ_ONLY_ALL;
import static org.apache.ignite.cache.PartitionLossPolicy.READ_ONLY_SAFE;
import static org.apache.ignite.cache.PartitionLossPolicy.READ_WRITE_ALL;
import static org.apache.ignite.cache.PartitionLossPolicy.READ_WRITE_SAFE;
import static org.apache.ignite.events.EventType.EVT_NODE_FAILED;
import static org.apache.ignite.events.EventType.EVT_NODE_JOINED;
import static org.apache.ignite.events.EventType.EVT_NODE_LEFT;
import static org.apache.ignite.internal.events.DiscoveryCustomEvent.EVT_DISCOVERY_CUSTOM_EVT;
import static org.apache.ignite.internal.managers.communication.GridIoPolicy.SYSTEM_POOL;

/**
 * Future for exchanging partition maps.
 */
@SuppressWarnings({"TypeMayBeWeakened", "unchecked"})
public class GridDhtPartitionsExchangeFuture extends GridFutureAdapter<AffinityTopologyVersion>
    implements Comparable<GridDhtPartitionsExchangeFuture>, GridDhtTopologyFuture {
    /** */
    public static final int DUMP_PENDING_OBJECTS_THRESHOLD =
        IgniteSystemProperties.getInteger(IgniteSystemProperties.IGNITE_DUMP_PENDING_OBJECTS_THRESHOLD, 10);

    /** */
    private static final long serialVersionUID = 0L;

    /** Dummy flag. */
    private final boolean dummy;

    /** Force preload flag. */
    private final boolean forcePreload;

    /** Dummy reassign flag. */
    private final boolean reassign;

    /** Discovery event. */
    private volatile DiscoveryEvent discoEvt;

    /** */
    @GridToStringExclude
    private final Set<UUID> remaining = new HashSet<>();

    /** */
    @GridToStringExclude
    private List<ClusterNode> srvNodes;

    /** */
    private ClusterNode crd;

    /** ExchangeFuture id. */
    private final GridDhtPartitionExchangeId exchId;

    /** Cache context. */
    private final GridCacheSharedContext<?, ?> cctx;

    /** Busy lock to prevent activities from accessing exchanger while it's stopping. */
    private ReadWriteLock busyLock;

    /** */
    private AtomicBoolean added = new AtomicBoolean(false);

    /** Event latch. */
    @GridToStringExclude
    private final CountDownLatch evtLatch = new CountDownLatch(1);

    /** */
    private GridFutureAdapter<Boolean> initFut;

    /** */
    @GridToStringExclude
    private final List<IgniteRunnable> discoEvts = new ArrayList<>();

    /** */
    private boolean init;

    /** Topology snapshot. */
    private AtomicReference<GridDiscoveryTopologySnapshot> topSnapshot = new AtomicReference<>();

    /** Last committed cache version before next topology version use. */
    private AtomicReference<GridCacheVersion> lastVer = new AtomicReference<>();

    /**
     * Messages received on non-coordinator are stored in case if this node
     * becomes coordinator.
     */
    private final Map<ClusterNode, GridDhtPartitionsSingleMessage> singleMsgs = new ConcurrentHashMap8<>();

    /** Messages received from new coordinator. */
    private final Map<ClusterNode, GridDhtPartitionsFullMessage> fullMsgs = new ConcurrentHashMap8<>();

    /** */
    @SuppressWarnings({"FieldCanBeLocal", "UnusedDeclaration"})
    @GridToStringInclude
    private volatile IgniteInternalFuture<?> partReleaseFut;

    /** */
    private final Object mux = new Object();

    /** Logger. */
    private final IgniteLogger log;

    /** Dynamic cache change requests. */
    private Collection<DynamicCacheChangeRequest> reqs;

    /** */
    private CacheAffinityChangeMessage affChangeMsg;

    /** Cache validation results. */
    private volatile Map<Integer, CacheValidation> cacheValidRes;

    /** Skip preload flag. */
    private boolean skipPreload;

    /** */
    private boolean clientOnlyExchange;

    /** Init timestamp. Used to track the amount of time spent to complete the future. */
    private long initTs;

    /** */
    private boolean centralizedAff;

    /** Change global state exception. */
    private Exception changeGlobalStateE;

    /** Change global state exceptions. */
    private final Map<UUID, Exception> changeGlobalStateExceptions = new ConcurrentHashMap8<>();

    /** This exchange for change global state. */
    private boolean exchangeOnChangeGlobalState;

    /** */
    private final ConcurrentMap<UUID, GridDhtPartitionsSingleMessage> msgs = new ConcurrentHashMap8<>();

    /** */
    private final ConcurrentMap<UUID, Map<T2<Integer, Integer>, Long>> partHistSuppliers = new ConcurrentHashMap<>();

    /** Forced Rebalance future. */
    private GridFutureAdapter<Boolean> forcedRebFut;

    /** */
    private volatile Map<Integer, Map<Integer, Long>> partHistReserved;

    /**
     * Dummy future created to trigger reassignments if partition
     * topology changed while preloading.
     *
     * @param cctx Cache context.
     * @param reassign Dummy reassign flag.
     * @param discoEvt Discovery event.
     * @param exchId Exchange id.
     */
    public GridDhtPartitionsExchangeFuture(
        GridCacheSharedContext cctx,
        boolean reassign,
        DiscoveryEvent discoEvt,
        GridDhtPartitionExchangeId exchId
    ) {
        dummy = true;
        forcePreload = false;

        this.exchId = exchId;
        this.reassign = reassign;
        this.discoEvt = discoEvt;
        this.cctx = cctx;

        log = cctx.logger(getClass());

        onDone(exchId.topologyVersion());
    }

    /**
     * Force preload future created to trigger reassignments if partition
     * topology changed while preloading.
     *
     * @param cctx Cache context.
     * @param discoEvt Discovery event.
     * @param exchId Exchange id.
     * @param forcedRebFut Forced Rebalance future.
     */
    public GridDhtPartitionsExchangeFuture(GridCacheSharedContext cctx, DiscoveryEvent discoEvt,
        GridDhtPartitionExchangeId exchId, GridFutureAdapter<Boolean> forcedRebFut) {
        dummy = false;
        forcePreload = true;

        this.exchId = exchId;
        this.discoEvt = discoEvt;
        this.cctx = cctx;
        this.forcedRebFut = forcedRebFut;

        log = cctx.logger(getClass());

        reassign = true;

        onDone(exchId.topologyVersion());
    }

    /**
     * @param cctx Cache context.
     * @param busyLock Busy lock.
     * @param exchId Exchange ID.
     * @param reqs Cache change requests.
     * @param affChangeMsg Affinity change message.
     */
    public GridDhtPartitionsExchangeFuture(
        GridCacheSharedContext cctx,
        ReadWriteLock busyLock,
        GridDhtPartitionExchangeId exchId,
        Collection<DynamicCacheChangeRequest> reqs,
        CacheAffinityChangeMessage affChangeMsg
    ) {
        assert busyLock != null;
        assert exchId != null;
        assert exchId.topologyVersion() != null;

        dummy = false;
        forcePreload = false;
        reassign = false;

        this.cctx = cctx;
        this.busyLock = busyLock;
        this.exchId = exchId;
        this.reqs = reqs;
        this.affChangeMsg = affChangeMsg;

        log = cctx.logger(getClass());

        initFut = new GridFutureAdapter<>();

        if (log.isDebugEnabled())
            log.debug("Creating exchange future [localNode=" + cctx.localNodeId() + ", fut=" + this + ']');
    }

    /**
     * @param reqs Cache change requests.
     */
    public void cacheChangeRequests(Collection<DynamicCacheChangeRequest> reqs) {
        this.reqs = reqs;
    }

    /**
     * @param affChangeMsg Affinity change message.
     */
    public void affinityChangeMessage(CacheAffinityChangeMessage affChangeMsg) {
        this.affChangeMsg = affChangeMsg;
    }

    /** {@inheritDoc} */
    @Override public AffinityTopologyVersion topologyVersion() {
        return exchId.topologyVersion();
    }

    /**
     * @return Skip preload flag.
     */
    public boolean skipPreload() {
        return skipPreload;
    }

    /**
     * @return Dummy flag.
     */
    public boolean dummy() {
        return dummy;
    }

    /**
     * @return Force preload flag.
     */
    public boolean forcePreload() {
        return forcePreload;
    }

    /**
     * @return Dummy reassign flag.
     */
    public boolean reassign() {
        return reassign;
    }

    /**
     * @return {@code True} if dummy reassign.
     */
    public boolean dummyReassign() {
        return (dummy() || forcePreload()) && reassign();
    }

    @Nullable public UUID partitionHistorySupplier(int cacheId, int partId) {
        for (Map.Entry<UUID, Map<T2<Integer, Integer>, Long>> e : partHistSuppliers.entrySet()) {
            if (e.getValue().containsKey(new T2<>(cacheId, partId)))
                return e.getKey();
        }

        return null;
    }

    /**
     * @param cacheId Cache ID to check.
     * @param topVer Topology version.
     * @return {@code True} if cache was added during this exchange.
     */
    public boolean isCacheAdded(int cacheId, AffinityTopologyVersion topVer) {
        if (cacheStarted(cacheId))
            return true;

        GridCacheContext<?, ?> cacheCtx = cctx.cacheContext(cacheId);

        return cacheCtx != null && F.eq(cacheCtx.startTopologyVersion(), topVer);
    }

    /**
     * @param cacheId Cache ID.
     * @return {@code True} if non-client cache was added during this exchange.
     */
    public boolean cacheStarted(int cacheId) {
        if (!F.isEmpty(reqs)) {
            for (DynamicCacheChangeRequest req : reqs) {
                if (req.start() && !req.clientStartOnly()) {
                    if (CU.cacheId(req.cacheName()) == cacheId)
                        return true;
                }
            }
        }

        return false;
    }

    /**
     * @return {@code True}
     */
    public boolean onAdded() {
        return added.compareAndSet(false, true);
    }

    /**
     * Event callback.
     *
     * @param exchId Exchange ID.
     * @param discoEvt Discovery event.
     */
    public void onEvent(GridDhtPartitionExchangeId exchId, DiscoveryEvent discoEvt) {
        assert exchId.equals(this.exchId);

        this.discoEvt = discoEvt;

        evtLatch.countDown();
    }

    /**
     *
     */
    public ClusterState newClusterState() {
        if (!F.isEmpty(reqs)) {
            for (DynamicCacheChangeRequest req : reqs) {
                if (req.globalStateChange())
                    return req.state();
            }
        }

        return null;
    }

    /**
     * @return Discovery event.
     */
    public DiscoveryEvent discoveryEvent() {
        return discoEvt;
    }

    /**
     * @return Exchange ID.
     */
    public GridDhtPartitionExchangeId exchangeId() {
        return exchId;
    }

    /**
     * @return Forced Rebalance future.
     */
    @Nullable public GridFutureAdapter<Boolean> forcedRebalanceFuture() {
        return forcedRebFut;
    }

    /**
     * @return {@code true} if entered to busy state.
     */
    private boolean enterBusy() {
        if (busyLock.readLock().tryLock())
            return true;

        if (log.isDebugEnabled())
            log.debug("Failed to enter busy state (exchanger is stopping): " + this);

        return false;
    }

    /**
     *
     */
    private void leaveBusy() {
        busyLock.readLock().unlock();
    }

    /**
     * Starts activity.
     *
     * @throws IgniteInterruptedCheckedException If interrupted.
     */
    public void init() throws IgniteInterruptedCheckedException {
        if (isDone())
            return;

        initTs = U.currentTimeMillis();

        U.await(evtLatch);

        assert discoEvt != null : this;
        assert exchId.nodeId().equals(discoEvt.eventNode().id()) : this;
        assert !dummy && !forcePreload : this;

        try {
            AffinityTopologyVersion topVer = topologyVersion();

            srvNodes = new ArrayList<>(cctx.discovery().serverNodes(topVer));

            remaining.addAll(F.nodeIds(F.view(srvNodes, F.remoteNodes(cctx.localNodeId()))));

            crd = srvNodes.isEmpty() ? null : srvNodes.get(0);

            boolean crdNode = crd != null && crd.isLocal();

            skipPreload = cctx.kernalContext().clientNode();

            ExchangeType exchange;

            if (discoEvt.type() == EVT_DISCOVERY_CUSTOM_EVT) {
                DiscoveryCustomMessage msg = ((DiscoveryCustomEvent)discoEvt).customMessage();

                if (msg instanceof DynamicCacheChangeBatch) {
                    assert !F.isEmpty(reqs);

                    exchange = onCacheChangeRequest(crdNode);
                }
                else if (msg instanceof StartFullSnapshotAckDiscoveryMessage)
                    exchange = CU.clientNode(discoEvt.eventNode()) ?
                        onClientNodeEvent(crdNode) :
                        onServerNodeEvent(crdNode);
                else {
                    assert affChangeMsg != null : this;

                    exchange = onAffinityChangeRequest(crdNode);
                }
            }
            else {
                if (discoEvt.type() == EVT_NODE_JOINED) {
                    Collection<DynamicCacheDescriptor> receivedCaches = cctx.cache().startReceivedCaches(topVer);

                    if (!discoEvt.eventNode().isLocal())
                        cctx.affinity().initStartedCaches(crdNode, this, receivedCaches);
                }

                exchange = CU.clientNode(discoEvt.eventNode()) ?
                    onClientNodeEvent(crdNode) :
                    onServerNodeEvent(crdNode);
            }

            updateTopologies(crdNode);

            if (!F.isEmpty(reqs)) {
                boolean hasStop = false;

                for (DynamicCacheChangeRequest req : reqs) {
                    if (req.stop()) {
                        hasStop = true;

                        break;
                    }
                }

                if (hasStop)
                    cctx.cache().context().database().beforeCachesStop();
            }

            switch (exchange) {
                case ALL: {
                    distributedExchange();

                    break;
                }

                case CLIENT: {
                    initTopologies();

                    clientOnlyExchange();

                    break;
                }

                case NONE: {
                    initTopologies();

                    onDone(topVer);

                    break;
                }

                default:
                    assert false;
            }
        }
        catch (IgniteInterruptedCheckedException e) {
            onDone(e);

            throw e;
        }
        catch (Throwable e) {
            U.error(log, "Failed to reinitialize local partitions (preloading will be stopped): " + exchId, e);

            onDone(e);

            if (e instanceof Error)
                throw (Error)e;
        }
    }

    /**
     * @throws IgniteCheckedException If failed.
     */
    private void initTopologies() throws IgniteCheckedException {
        cctx.database().checkpointReadLock();

        try {
            if (crd != null) {
                for (GridCacheContext cacheCtx : cctx.cacheContexts()) {
                    if (cacheCtx.isLocal())
                        continue;

                    cacheCtx.topology().beforeExchange(this, !centralizedAff);
                }
            }
        }
        finally {
            cctx.database().checkpointReadUnlock();
        }
    }

    /**
     * @param crd Coordinator flag.
     * @throws IgniteCheckedException If failed.
     */
    private void updateTopologies(boolean crd) throws IgniteCheckedException {
        for (GridCacheContext cacheCtx : cctx.cacheContexts()) {
            if (cacheCtx.isLocal())
                continue;

            GridClientPartitionTopology clientTop = cctx.exchange().clearClientTopology(cacheCtx.cacheId());

            long updSeq = clientTop == null ? -1 : clientTop.lastUpdateSequence();

            GridDhtPartitionTopology top = cacheCtx.topology();

            if (crd) {
                boolean updateTop = !cacheCtx.isLocal() &&
                    exchId.topologyVersion().equals(cacheCtx.startTopologyVersion());

                if (updateTop && clientTop != null)
                    cacheCtx.topology().update(this, clientTop.partitionMap(true), clientTop.updateCounters(false));
            }

            top.updateTopologyVersion(exchId, this, updSeq, stopping(cacheCtx.cacheId()));
        }

        for (GridClientPartitionTopology top : cctx.exchange().clientTopologies())
            top.updateTopologyVersion(exchId, this, -1, stopping(top.cacheId()));
    }

    /**
     * @param crd Coordinator flag.
     * @return Exchange type.
     * @throws IgniteCheckedException If failed.
     */
    private ExchangeType onCacheChangeRequest(boolean crd) throws IgniteCheckedException {
        assert !F.isEmpty(reqs) : this;

        GridClusterStateProcessor stateProc = cctx.kernalContext().state();

        if (exchangeOnChangeGlobalState = stateProc.changeGlobalState(reqs, topologyVersion())) {
            changeGlobalStateE = stateProc.onChangeGlobalState();

            if (crd && changeGlobalStateE != null)
                changeGlobalStateExceptions.put(cctx.localNodeId(), changeGlobalStateE);
        }

        boolean clientOnly = cctx.affinity().onCacheChangeRequest(this, crd, reqs);

        if (clientOnly) {
            boolean clientCacheStarted = false;

            for (DynamicCacheChangeRequest req : reqs) {
                if (req.start() && req.clientStartOnly() && req.initiatingNodeId().equals(cctx.localNodeId())) {
                    clientCacheStarted = true;

                    break;
                }
            }

            return clientCacheStarted ? ExchangeType.CLIENT : ExchangeType.NONE;
        }
        else
            return cctx.kernalContext().clientNode() ? ExchangeType.CLIENT : ExchangeType.ALL;
    }

    /**
     * @param crd Coordinator flag.
     * @throws IgniteCheckedException If failed.
     * @return Exchange type.
     */
    private ExchangeType onAffinityChangeRequest(boolean crd) throws IgniteCheckedException {
        assert affChangeMsg != null : this;

        cctx.affinity().onChangeAffinityMessage(this, crd, affChangeMsg);

        if (cctx.kernalContext().clientNode())
            return ExchangeType.CLIENT;

        return ExchangeType.ALL;
    }

    /**
     * @param crd Coordinator flag.
     * @throws IgniteCheckedException If failed.
     * @return Exchange type.
     */
    private ExchangeType onClientNodeEvent(boolean crd) throws IgniteCheckedException {
        assert CU.clientNode(discoEvt.eventNode()) : this;

        if (discoEvt.type() == EVT_NODE_LEFT || discoEvt.type() == EVT_NODE_FAILED) {
            onLeft();

            assert !discoEvt.eventNode().isLocal() : discoEvt;
        }
        else
            assert discoEvt.type() == EVT_NODE_JOINED || discoEvt.type() == EVT_DISCOVERY_CUSTOM_EVT : discoEvt;

        cctx.affinity().onClientEvent(this, crd);

        return discoEvt.eventNode().isLocal() ? ExchangeType.CLIENT : ExchangeType.NONE;
    }

    /**
     * @param crd Coordinator flag.
     * @throws IgniteCheckedException If failed.
     * @return Exchange type.
     */
    private ExchangeType onServerNodeEvent(boolean crd) throws IgniteCheckedException {
        assert !CU.clientNode(discoEvt.eventNode()) : this;

        if (discoEvt.type() == EVT_NODE_LEFT || discoEvt.type() == EVT_NODE_FAILED) {
            onLeft();

            warnNoAffinityNodes();

            centralizedAff = cctx.affinity().onServerLeft(this);
        }
        else
            cctx.affinity().onServerJoin(this, crd);

        return cctx.kernalContext().clientNode() ? ExchangeType.CLIENT : ExchangeType.ALL;
    }

    /**
     * @throws IgniteCheckedException If failed.
     */
    private void clientOnlyExchange() throws IgniteCheckedException {
        clientOnlyExchange = true;

        //todo checl invoke on client
        if (crd != null) {
            if (crd.isLocal()) {
                for (GridCacheContext cacheCtx : cctx.cacheContexts()) {
                    boolean updateTop = !cacheCtx.isLocal() &&
                        exchId.topologyVersion().equals(cacheCtx.startTopologyVersion());

                    if (updateTop) {
                        for (GridClientPartitionTopology top : cctx.exchange().clientTopologies()) {
                            if (top.cacheId() == cacheCtx.cacheId()) {
                                cacheCtx.topology().update(this,
                                    top.partitionMap(true),
                                    top.updateCounters(false));

                                break;
                            }
                        }
                    }
                }
            }
            else {
                if (!centralizedAff)
                    sendLocalPartitions(crd);

                initDone();

                return;
            }
        }
        else {
            if (centralizedAff) { // Last server node failed.
                for (GridCacheContext cacheCtx : cctx.cacheContexts()) {
                    GridAffinityAssignmentCache aff = cacheCtx.affinity().affinityCache();

                    aff.initialize(topologyVersion(), aff.idealAssignment());
                }
            }
        }

        onDone(topologyVersion());
    }

    /**
     * @throws IgniteCheckedException If failed.
     */
    private void distributedExchange() throws IgniteCheckedException {
        assert crd != null;

        assert !cctx.kernalContext().clientNode();

        for (GridCacheContext cacheCtx : cctx.cacheContexts()) {
            if (cacheCtx.isLocal())
                continue;

            cacheCtx.preloader().onTopologyChanged(this);
        }

        cctx.database().releaseHistoryForPreloading();

        // To correctly rebalance when persistence is enabled, it is necessary to reserve history within exchange.
        partHistReserved = cctx.database().reserveHistoryForExchange();

        waitPartitionRelease();

        boolean topChanged = discoEvt.type() != EVT_DISCOVERY_CUSTOM_EVT || affChangeMsg != null;

        //todo check
        for (GridCacheContext cacheCtx : cctx.cacheContexts()) {
            if (cacheCtx.isLocal() || stopping(cacheCtx.cacheId()))
                continue;

            if (topChanged) {
                cacheCtx.continuousQueries().beforeExchange(exchId.topologyVersion());

                // Partition release future is done so we can flush the write-behind store.
                cacheCtx.store().forceFlush();
            }

            cacheCtx.topology().beforeExchange(this, !centralizedAff);
        }

        cctx.database().beforeExchange(this);

        // If a backup request, synchronously wait for backup start.
        if (discoEvt.type() == EVT_DISCOVERY_CUSTOM_EVT) {
            DiscoveryCustomMessage customMessage = ((DiscoveryCustomEvent)discoEvt).customMessage();

            if (customMessage instanceof StartFullSnapshotAckDiscoveryMessage) {
                StartFullSnapshotAckDiscoveryMessage backupMsg = (StartFullSnapshotAckDiscoveryMessage)customMessage;

                if (!cctx.localNode().isClient() && !cctx.localNode().isDaemon()) {
                    ClusterNode node = cctx.discovery().node(backupMsg.initiatorNodeId());

                    assert node != null;

                    IgniteInternalFuture fut = cctx.database().startLocalSnapshotCreation(backupMsg, node, backupMsg.message());

                    if (fut != null)
                        fut.get();
                }
            }
        }

        if (crd.isLocal()) {
            if (remaining.isEmpty())
                onAllReceived();
        }
        else
            sendPartitions(crd);

        initDone();
    }

    /**
     * @throws IgniteCheckedException If failed.
     */
    private void waitPartitionRelease() throws IgniteCheckedException {
        IgniteInternalFuture<?> partReleaseFut = cctx.partitionReleaseFuture(topologyVersion());

        // Assign to class variable so it will be included into toString() method.
        this.partReleaseFut = partReleaseFut;

        if (exchId.isLeft())
            cctx.mvcc().removeExplicitNodeLocks(exchId.nodeId(), exchId.topologyVersion());

        if (log.isDebugEnabled())
            log.debug("Before waiting for partition release future: " + this);

        int dumpedObjects = 0;

        while (true) {
            try {
                partReleaseFut.get(2 * cctx.gridConfig().getNetworkTimeout(), TimeUnit.MILLISECONDS);

                break;
            }
            catch (IgniteFutureTimeoutCheckedException ignored) {
                // Print pending transactions and locks that might have led to hang.
                if (dumpedObjects < DUMP_PENDING_OBJECTS_THRESHOLD) {
                    dumpPendingObjects();

                    dumpedObjects++;
                }
            }
        }

        if (log.isDebugEnabled())
            log.debug("After waiting for partition release future: " + this);

        IgniteInternalFuture<?> locksFut = cctx.mvcc().finishLocks(exchId.topologyVersion());

        dumpedObjects = 0;

        while (true) {
            try {
                locksFut.get(2 * cctx.gridConfig().getNetworkTimeout(), TimeUnit.MILLISECONDS);

                break;
            }
            catch (IgniteFutureTimeoutCheckedException ignored) {
                if (dumpedObjects < DUMP_PENDING_OBJECTS_THRESHOLD) {
                    U.warn(log, "Failed to wait for locks release future. " +
                        "Dumping pending objects that might be the cause: " + cctx.localNodeId());

                    U.warn(log, "Locked keys:");

                    for (IgniteTxKey key : cctx.mvcc().lockedKeys())
                        U.warn(log, "Locked key: " + key);

                    for (IgniteTxKey key : cctx.mvcc().nearLockedKeys())
                        U.warn(log, "Locked near key: " + key);

                    Map<IgniteTxKey, Collection<GridCacheMvccCandidate>> locks =
                        cctx.mvcc().unfinishedLocks(exchId.topologyVersion());

                    for (Map.Entry<IgniteTxKey, Collection<GridCacheMvccCandidate>> e : locks.entrySet())
                        U.warn(log, "Awaited locked entry [key=" + e.getKey() + ", mvcc=" + e.getValue() + ']');

                    dumpedObjects++;

                    if (IgniteSystemProperties.getBoolean(IGNITE_THREAD_DUMP_ON_EXCHANGE_TIMEOUT, false))
                        U.dumpThreads(log);
                }
            }
        }
    }

    /**
     *
     */
    private void onLeft() {
        for (GridCacheContext cacheCtx : cctx.cacheContexts()) {
            if (cacheCtx.isLocal())
                continue;

            cacheCtx.preloader().unwindUndeploys();
        }

        cctx.mvcc().removeExplicitNodeLocks(exchId.nodeId(), exchId.topologyVersion());
    }

    /**
     *
     */
    private void warnNoAffinityNodes() {
        List<String> cachesWithoutNodes = null;

        for (String name : cctx.cache().cacheNames()) {
            if (cctx.discovery().cacheAffinityNodes(name, topologyVersion()).isEmpty()) {
                if (cachesWithoutNodes == null)
                    cachesWithoutNodes = new ArrayList<>();

                cachesWithoutNodes.add(name);

                // Fire event even if there is no client cache started.
                if (cctx.gridEvents().isRecordable(EventType.EVT_CACHE_NODES_LEFT)) {
                    Event evt = new CacheEvent(
                        name,
                        cctx.localNode(),
                        cctx.localNode(),
                        "All server nodes have left the cluster.",
                        EventType.EVT_CACHE_NODES_LEFT,
                        0,
                        false,
                        null,
                        null,
                        null,
                        null,
                        false,
                        null,
                        false,
                        null,
                        null,
                        null
                    );

                    cctx.gridEvents().record(evt);
                }
            }
        }

        if (cachesWithoutNodes != null) {
            StringBuilder sb =
                new StringBuilder("All server nodes for the following caches have left the cluster: ");

            for (int i = 0; i < cachesWithoutNodes.size(); i++) {
                String cache = cachesWithoutNodes.get(i);

                sb.append('\'').append(cache).append('\'');

                if (i != cachesWithoutNodes.size() - 1)
                    sb.append(", ");
            }

            U.quietAndWarn(log, sb.toString());

            U.quietAndWarn(log, "Must have server nodes for caches to operate.");
        }
    }

    /**
     *
     */
    private void dumpPendingObjects() {
        U.warn(log, "Failed to wait for partition release future [topVer=" + topologyVersion() +
            ", node=" + cctx.localNodeId() + "]. Dumping pending objects that might be the cause: ");

        try {
            cctx.exchange().dumpDebugInfo(topologyVersion());
        }
        catch (Exception e) {
            U.error(log, "Failed to dump debug information: " + e, e);
        }

        if (IgniteSystemProperties.getBoolean(IGNITE_THREAD_DUMP_ON_EXCHANGE_TIMEOUT, false))
            U.dumpThreads(log);
    }

    /**
     * @param cacheId Cache ID to check.
     * @return {@code True} if cache is stopping by this exchange.
     */
    public boolean stopping(int cacheId) {
        boolean stopping = false;

        if (!F.isEmpty(reqs)) {
            for (DynamicCacheChangeRequest req : reqs) {
                if (cacheId == CU.cacheId(req.cacheName())) {
                    stopping = req.stop();

                    break;
                }
            }
        }

        return stopping;
    }

    /**
     * @param node Node.
     * @throws IgniteCheckedException If failed.
     */
    private void sendLocalPartitions(ClusterNode node) throws IgniteCheckedException {
        assert node != null;

        // Reset lost partition before send local partition to coordinator.
        if (!F.isEmpty(reqs)) {
            Set<String> caches = new HashSet<>();

            for (DynamicCacheChangeRequest req : reqs) {
                if (req.resetLostPartitions())
                    caches.add(req.cacheName());
            }

            if (!F.isEmpty(caches))
                resetLostPartitions(caches);
        }

        GridDhtPartitionsSingleMessage m = cctx.exchange().createPartitionsSingleMessage(
            node, exchangeId(), clientOnlyExchange, true);

<<<<<<< HEAD
        Map<Integer, Map<Integer, Long>> partHistReserved0 = partHistReserved;

        if (partHistReserved0 != null) {
            m.partitionHistoryCounters(partHistReserved0);
        }

=======
>>>>>>> c1348980
        if (exchangeOnChangeGlobalState && changeGlobalStateE != null)
            m.setException(changeGlobalStateE);

        if (log.isDebugEnabled())
            log.debug("Sending local partitions [nodeId=" + node.id() + ", exchId=" + exchId + ", msg=" + m + ']');

        try {
            cctx.io().send(node, m, SYSTEM_POOL);
        }
        catch (ClusterTopologyCheckedException ignore) {
            if (log.isDebugEnabled())
                log.debug("Node left during partition exchange [nodeId=" + node.id() + ", exchId=" + exchId + ']');
        }
    }

    /**
     * @param compress {@code True} if it is possible to use compression for message.
     * @return Message.
     */
    private GridDhtPartitionsFullMessage createPartitionsMessage(Collection<ClusterNode> nodes, boolean compress) {
        GridCacheVersion last = lastVer.get();

        GridDhtPartitionsFullMessage m = cctx.exchange().createPartitionsFullMessage(
            nodes,
            exchangeId(),
            last != null ? last : cctx.versions().last(),
            partHistSuppliers,
            compress);

        if (exchangeOnChangeGlobalState && !F.isEmpty(changeGlobalStateExceptions))
            m.setExceptionsMap(changeGlobalStateExceptions);

        return m;
    }

    /**
     * @param nodes Nodes.
     * @throws IgniteCheckedException If failed.
     */
    private void sendAllPartitions(Collection<ClusterNode> nodes) throws IgniteCheckedException {
        GridDhtPartitionsFullMessage m = createPartitionsMessage(nodes, true);

        assert !nodes.contains(cctx.localNode());

        if (log.isDebugEnabled())
            log.debug("Sending full partition map [nodeIds=" + F.viewReadOnly(nodes, F.node2id()) +
                ", exchId=" + exchId + ", msg=" + m + ']');

        cctx.io().safeSend(nodes, m, SYSTEM_POOL, null);
    }

    /**
     * @param oldestNode Oldest node.
     */
    private void sendPartitions(ClusterNode oldestNode) {
        try {
            sendLocalPartitions(oldestNode);
        }
        catch (ClusterTopologyCheckedException ignore) {
            if (log.isDebugEnabled())
                log.debug("Oldest node left during partition exchange [nodeId=" + oldestNode.id() +
                    ", exchId=" + exchId + ']');
        }
        catch (IgniteCheckedException e) {
            U.error(log, "Failed to send local partitions to oldest node (will retry after timeout) [oldestNodeId=" +
                oldestNode.id() + ", exchId=" + exchId + ']', e);
        }
    }

    /** {@inheritDoc} */
    @Override public boolean onDone(@Nullable AffinityTopologyVersion res, @Nullable Throwable err) {
        boolean realExchange = !dummy && !forcePreload;

        if (err == null && realExchange) {
            for (GridCacheContext cacheCtx : cctx.cacheContexts()) {
                if (cacheCtx.isLocal())
                    continue;

                try {
                    if (centralizedAff)
                        cacheCtx.topology().initPartitions(this);
                }
                catch (IgniteInterruptedCheckedException e) {
                    U.error(log, "Failed to initialize partitions.", e);
                }

                GridCacheContext drCacheCtx = cacheCtx.isNear() ? cacheCtx.near().dht().context() : cacheCtx;

                if (drCacheCtx.isDrEnabled()) {
                    try {
                        drCacheCtx.dr().onExchange(topologyVersion(), exchId.isLeft());
                    }
                    catch (IgniteCheckedException e) {
                        U.error(log, "Failed to notify DR: " + e, e);
                    }
                }
            }

            if (discoEvt.type() == EVT_NODE_LEFT ||
                discoEvt.type() == EVT_NODE_FAILED ||
                discoEvt.type() == EVT_NODE_JOINED)
                detectLostPartitions();

            Map<Integer, CacheValidation> m = new HashMap<>(cctx.cacheContexts().size());

            for (GridCacheContext cacheCtx : cctx.cacheContexts()) {
                Collection<Integer> lostParts = cacheCtx.isLocal() ?
                    Collections.<Integer>emptyList() : cacheCtx.topology().lostPartitions();

                boolean valid = true;

                if (cacheCtx.config().getTopologyValidator() != null && !CU.isSystemCache(cacheCtx.name()))
                    valid = cacheCtx.config().getTopologyValidator().validate(discoEvt.topologyNodes());

                m.put(cacheCtx.cacheId(), new CacheValidation(valid, lostParts));
            }

            cacheValidRes = m;
        }

        cctx.cache().onExchangeDone(exchId.topologyVersion(), reqs, err);

        cctx.exchange().onExchangeDone(this, err);

        if (!F.isEmpty(reqs) && err == null) {
            for (DynamicCacheChangeRequest req : reqs)
                cctx.cache().completeStartFuture(req);
        }

        if (exchangeOnChangeGlobalState && err == null)
            cctx.kernalContext().state().onExchangeDone();

        Map<T2<Integer, Integer>, Long> localReserved = partHistSuppliers.get(cctx.localNodeId());

        if (localReserved != null) {
            for (Map.Entry<T2<Integer, Integer>, Long> e : localReserved.entrySet()) {
                boolean success = cctx.database().reserveHistoryForPreloading(
                    e.getKey().get1(), e.getKey().get2(), e.getValue());

                if (!success) {
                    // TODO: how to handle?
                    err = new IgniteCheckedException("Could not reserve history");
                }
            }
        }

        cctx.database().releaseHistoryForExchange();

        if (super.onDone(res, err) && realExchange) {
            if (log.isDebugEnabled())
                log.debug("Completed partition exchange [localNode=" + cctx.localNodeId() + ", exchange= " + this +
                    "duration=" + duration() + ", durationFromInit=" + (U.currentTimeMillis() - initTs) + ']');

            initFut.onDone(err == null);

            if (exchId.isLeft()) {
                for (GridCacheContext cacheCtx : cctx.cacheContexts())
                    cacheCtx.config().getAffinity().removeNode(exchId.nodeId());
            }

            reqs = null;

            if (discoEvt instanceof DiscoveryCustomEvent)
                ((DiscoveryCustomEvent)discoEvt).customMessage(null);

            cctx.exchange().lastFinishedFuture(this);

            return true;
        }

        return dummy;
    }

    /** {@inheritDoc} */
    @Nullable @Override public Throwable validateCache(
        GridCacheContext cctx,
        boolean recovery,
        boolean read,
        @Nullable Object key,
        @Nullable Collection<?> keys
    ) {
        assert isDone() : this;

        Throwable err = error();

        if (err != null)
            return err;

        if (!cctx.shared().kernalContext().state().active())
            return new CacheInvalidStateException(
                "Failed to perform cache operation (cluster is not activated): " + cctx.name());

        PartitionLossPolicy partLossPlc = cctx.config().getPartitionLossPolicy();

        if (cctx.needsRecovery() && !recovery) {
            if (!read && (partLossPlc == READ_ONLY_SAFE || partLossPlc == READ_ONLY_ALL))
                return new IgniteCheckedException("Failed to write to cache (cache is moved to a read-only state): " +
                    cctx.name());
        }

        if (cctx.needsRecovery() || cctx.config().getTopologyValidator() != null) {
            CacheValidation validation = cacheValidRes.get(cctx.cacheId());

            if (validation == null)
                return null;

            if (!validation.valid && !read)
                return new IgniteCheckedException("Failed to perform cache operation " +
                    "(cache topology is not valid): " + cctx.name());

            if (recovery || !cctx.needsRecovery())
                return null;

            if (key != null) {
                int p = cctx.affinity().partition(key);

                CacheInvalidStateException ex = validatePartitionOperation(cctx.name(), read, key, p,
                    validation.lostParts, partLossPlc);

                if (ex != null)
                    return ex;
            }

            if (keys != null) {
                for (Object k : keys) {
                    int p = cctx.affinity().partition(k);

                    CacheInvalidStateException ex = validatePartitionOperation(cctx.name(), read, k, p,
                        validation.lostParts, partLossPlc);

                    if (ex != null)
                        return ex;
                }
            }
        }

        return null;
    }

    /**
     * @param cacheName Cache name.
     * @param read Read flag.
     * @param key Key to check.
     * @param part Partition this key belongs to.
     * @param lostParts Collection of lost partitions.
     * @param plc Partition loss policy.
     * @return Invalid state exception if this operation is disallowed.
     */
    private CacheInvalidStateException validatePartitionOperation(
        String cacheName,
        boolean read,
        Object key,
        int part,
        Collection<Integer> lostParts,
        PartitionLossPolicy plc
    ) {
        if (lostParts.contains(part)) {
            if (!read) {
                assert plc == READ_WRITE_ALL || plc == READ_WRITE_SAFE;

                if (plc == READ_WRITE_SAFE) {
                    return new CacheInvalidStateException("Failed to execute cache operation " +
                        "(all partition owners have left the grid, partition data has been lost) [" +
                        "cacheName=" + cacheName + ", part=" + part + ", key=" + key + ']');
                }
            }
            else {
                // Read.
                if (plc == READ_ONLY_SAFE || plc == READ_WRITE_SAFE)
                    return new CacheInvalidStateException("Failed to execute cache operation " +
                        "(all partition owners have left the grid, partition data has been lost) [" +
                        "cacheName=" + cacheName + ", part=" + part + ", key=" + key + ']');
            }
        }

        return null;
    }

    /**
     * Cleans up resources to avoid excessive memory usage.
     */
    public void cleanUp() {
        topSnapshot.set(null);
        singleMsgs.clear();
        fullMsgs.clear();
        changeGlobalStateExceptions.clear();
        crd = null;
        partReleaseFut = null;
        changeGlobalStateE = null;
    }

    /**
     * @param ver Version.
     */
    private void updateLastVersion(GridCacheVersion ver) {
        assert ver != null;

        while (true) {
            GridCacheVersion old = lastVer.get();

            if (old == null || Long.compare(old.order(), ver.order()) < 0) {
                if (lastVer.compareAndSet(old, ver))
                    break;
            }
            else
                break;
        }
    }

    /**
     * @param node Sender node.
     * @param msg Single partition info.
     */
    public void onReceive(final ClusterNode node, final GridDhtPartitionsSingleMessage msg) {
        assert msg != null;
        assert msg.exchangeId().equals(exchId) : msg;
        assert msg.lastVersion() != null : msg;

        if (!msg.client())
            updateLastVersion(msg.lastVersion());

        if (isDone()) {
            if (log.isDebugEnabled())
                log.debug("Received message for finished future (will reply only to sender) [msg=" + msg +
                    ", fut=" + this + ']');

            if (!centralizedAff)
                sendAllPartitions(node.id(), cctx.gridConfig().getNetworkSendRetryCount());
        }
        else {
            initFut.listen(new CI1<IgniteInternalFuture<Boolean>>() {
                @Override public void apply(IgniteInternalFuture<Boolean> f) {
                    try {
                        if (!f.get())
                            return;
                    }
                    catch (IgniteCheckedException e) {
                        U.error(log, "Failed to initialize exchange future: " + this, e);

                        return;
                    }

                    processMessage(node, msg);
                }
            });
        }
    }

    /**
     * @param node Sender node.
     * @param msg Message.
     */
    private void processMessage(ClusterNode node, GridDhtPartitionsSingleMessage msg) {
        boolean allReceived = false;

        synchronized (mux) {
            assert crd != null;

            if (crd.isLocal()) {
                if (remaining.remove(node.id())) {
                    updatePartitionSingleMap(node, msg);

                    if (exchangeOnChangeGlobalState && msg.getException() != null)
                        changeGlobalStateExceptions.put(node.id(), msg.getException());

                    allReceived = remaining.isEmpty();
                }
            }
            else
                singleMsgs.put(node, msg);
        }

        if (allReceived)
            onAllReceived();
    }

    /**
     * @param fut Affinity future.
     */
    private void onAffinityInitialized(IgniteInternalFuture<Map<Integer, Map<Integer, List<UUID>>>> fut) {
        try {
            assert fut.isDone();

            Map<Integer, Map<Integer, List<UUID>>> assignmentChange = fut.get();

            GridDhtPartitionsFullMessage m = createPartitionsMessage(null, false);

            CacheAffinityChangeMessage msg = new CacheAffinityChangeMessage(exchId, m, assignmentChange);

            if (log.isDebugEnabled())
                log.debug("Centralized affinity exchange, send affinity change message: " + msg);

            cctx.discovery().sendCustomEvent(msg);
        }
        catch (IgniteCheckedException e) {
            onDone(e);
        }
    }

    /**
     * @param top Topology to assign.
     */
    private void assignPartitionStates(GridDhtPartitionTopology top) {
        Map<Integer, CounterWithNodes> maxCntrs = new HashMap<>();
        Map<Integer, Long> minCntrs = new HashMap<>();

        for (Map.Entry<UUID, GridDhtPartitionsSingleMessage> e : msgs.entrySet()) {
            assert e.getValue().partitionUpdateCounters(top.cacheId()) != null;

            for (Map.Entry<Integer, T2<Long, Long>> e0 : e.getValue().partitionUpdateCounters(top.cacheId()).entrySet()) {
                int p = e0.getKey();

                UUID uuid = e.getKey();

                GridDhtPartitionState state = top.partitionState(uuid, p);

                if (state != GridDhtPartitionState.OWNING && state != GridDhtPartitionState.MOVING)
                    continue;

                Long cntr = e0.getValue().get1();

                if (cntr == null)
                    cntr = 0L;

                Long minCntr = minCntrs.get(p);

                if (minCntr == null || minCntr > cntr)
                    minCntrs.put(p, cntr);

                if (state != GridDhtPartitionState.OWNING)
                    continue;

                CounterWithNodes maxCntr = maxCntrs.get(p);

                if (maxCntr == null || cntr > maxCntr.cnt)
                    maxCntrs.put(p, new CounterWithNodes(cntr, uuid));
                else if (cntr == maxCntr.cnt)
                    maxCntr.nodes.add(uuid);
            }
        }

        // Also must process counters from the local node.
        for (GridDhtLocalPartition part : top.currentLocalPartitions()) {
            GridDhtPartitionState state = top.partitionState(cctx.localNodeId(), part.id());

            if (state != GridDhtPartitionState.OWNING && state != GridDhtPartitionState.MOVING)
                continue;

            long cntr = state == GridDhtPartitionState.MOVING ? part.initialUpdateCounter() : part.updateCounter();

            Long minCntr = minCntrs.get(part.id());

            if (minCntr == null || minCntr > cntr)
                minCntrs.put(part.id(), cntr);

            if (state != GridDhtPartitionState.OWNING)
                continue;

            CounterWithNodes maxCntr = maxCntrs.get(part.id());

            if (maxCntr == null || cntr > maxCntr.cnt)
                maxCntrs.put(part.id(), new CounterWithNodes(cntr, cctx.localNodeId()));
            else if (cntr == maxCntr.cnt)
                maxCntr.nodes.add(cctx.localNodeId());
        }

        int entryLeft = maxCntrs.size();

        for (Map.Entry<Integer, CounterWithNodes> e : maxCntrs.entrySet()) {
            int p = e.getKey();
            long maxCntr = e.getValue().cnt;

            entryLeft--;

            if (entryLeft != 0 && maxCntr == 0)
                continue;

            top.setOwners(p, e.getValue().nodes, entryLeft == 0);
        }

        Map<Integer, Map<Integer, Long>> partHistReserved0 = partHistReserved;

        Map<Integer, Long> localReserved = partHistReserved0 != null ? partHistReserved0.get(top.cacheId()) : null;

        for (Map.Entry<Integer, Long> e : minCntrs.entrySet()) {
            int p = e.getKey();
            long minCntr = e.getValue();

            // If minimal counter is zero, do clean preloading.
            if (minCntr == maxCntrs.get(p).cnt || minCntr == 0)
                continue;

            if (localReserved != null) {
                Long localCntr = localReserved.get(p);

                if (localCntr != null && localCntr <= minCntr &&
                    top.partitionState(cctx.localNodeId(), p) == GridDhtPartitionState.OWNING) {
                    Map<T2<Integer, Integer>, Long> nodeMap = partHistSuppliers.get(cctx.localNodeId());

                    if (nodeMap == null) {
                        nodeMap = new HashMap<>();

                        partHistSuppliers.put(cctx.localNodeId(), nodeMap);
                    }

                    nodeMap.put(new T2<>(top.cacheId(), p), minCntr);

                    continue;
                }
            }

            for (Map.Entry<UUID, GridDhtPartitionsSingleMessage> e0 : msgs.entrySet()) {
                Long histCntr = e0.getValue().partitionHistoryCounters(top.cacheId()).get(p);

                if (histCntr != null && histCntr <= minCntr &&
                    top.partitionState(e0.getKey(), p) == GridDhtPartitionState.OWNING) {
                    Map<T2<Integer, Integer>, Long> nodeMap = partHistSuppliers.get(e0.getKey());

                    if (nodeMap == null) {
                        nodeMap = new HashMap<>();

                        partHistSuppliers.put(e0.getKey(), nodeMap);
                    }

                    nodeMap.put(new T2<>(top.cacheId(), p), minCntr);

                    break;
                }
            }
        }
    }

    /**
     * Detect lost partitions.
     */
    private void detectLostPartitions() {
        synchronized (cctx.exchange().interruptLock()) {
            if (Thread.currentThread().isInterrupted())
                return;

            for (GridCacheContext cacheCtx : cctx.cacheContexts()) {
                if (!cacheCtx.isLocal())
                    cacheCtx.topology().detectLostPartitions(discoEvt);
            }
        }
    }

    /**
     *
     */
    private void resetLostPartitions(Collection<String> cacheNames) {
        synchronized (cctx.exchange().interruptLock()) {
            if (Thread.currentThread().isInterrupted())
                return;

            for (GridCacheContext cacheCtx : cctx.cacheContexts()) {
                if (!cacheCtx.isLocal() && cacheNames.contains(cacheCtx.name()))
                    cacheCtx.topology().resetLostPartitions();
            }
        }
    }

    /**
     *
     */
    private void onAllReceived() {
        try {
            assert crd.isLocal();

            assert partHistSuppliers.isEmpty();

            if (!crd.equals(cctx.discovery().serverNodes(topologyVersion()).get(0))) {
                for (GridCacheContext cacheCtx : cctx.cacheContexts()) {
                    if (!cacheCtx.isLocal())
                        cacheCtx.topology().beforeExchange(this, !centralizedAff);
                }
            }

            if (discoEvt.type() == EVT_NODE_JOINED) {
                if (cctx.kernalContext().state().active())
                    assignPartitionsStates();
            }
            else if (discoEvt.type() == EVT_DISCOVERY_CUSTOM_EVT) {
                assert discoEvt instanceof DiscoveryCustomEvent;

                if (((DiscoveryCustomEvent)discoEvt).customMessage() instanceof DynamicCacheChangeBatch) {
                    DynamicCacheChangeBatch batch = (DynamicCacheChangeBatch)((DiscoveryCustomEvent)discoEvt)
                        .customMessage();

                    Set<String> caches = new HashSet<>();

                    for (DynamicCacheChangeRequest req : batch.requests()) {
                        if (req.resetLostPartitions())
                            caches.add(req.cacheName());
                        else if (req.globalStateChange() && req.state() != ClusterState.INACTIVE)
                            assignPartitionsStates();
                    }

                    if (!F.isEmpty(caches))
                        resetLostPartitions(caches);
                }
            }
            else if (discoEvt.type() == EVT_NODE_LEFT || discoEvt.type() == EVT_NODE_FAILED)
                detectLostPartitions();

            updateLastVersion(cctx.versions().last());

            cctx.versions().onExchange(lastVer.get().order());

            if (centralizedAff) {
                IgniteInternalFuture<Map<Integer, Map<Integer, List<UUID>>>> fut = cctx.affinity().initAffinityOnNodeLeft(this);

                if (!fut.isDone()) {
                    fut.listen(new IgniteInClosure<IgniteInternalFuture<Map<Integer, Map<Integer, List<UUID>>>>>() {
                        @Override public void apply(IgniteInternalFuture<Map<Integer, Map<Integer, List<UUID>>>> fut) {
                            onAffinityInitialized(fut);
                        }
                    });
                }
                else
                    onAffinityInitialized(fut);
            }
            else {
                List<ClusterNode> nodes;

                synchronized (mux) {
                    srvNodes.remove(cctx.localNode());

                    nodes = new ArrayList<>(srvNodes);
                }

                if (!nodes.isEmpty())
                    sendAllPartitions(nodes);

                if (exchangeOnChangeGlobalState && !F.isEmpty(changeGlobalStateExceptions))
                    cctx.kernalContext().state().onFullResponseMessage(changeGlobalStateExceptions);

                onDone(exchangeId().topologyVersion());
            }
        }
        catch (IgniteCheckedException e) {
            onDone(e);
        }
    }

    /**
     *
     */
    private void assignPartitionsStates() {
        if (cctx.database().persistenceEnabled()) {
            for (GridCacheContext cacheCtx : cctx.cacheContexts()) {
                if (cacheCtx.isLocal())
                    continue;

                assignPartitionStates(cacheCtx.topology());
            }
        }
    }

    /**
     * @param nodeId Node ID.
     * @param retryCnt Number of retries.
     */
    private void sendAllPartitions(final UUID nodeId, final int retryCnt) {
        ClusterNode n = cctx.node(nodeId);

        try {
            if (n != null)
                sendAllPartitions(F.asList(n));
        }
        catch (IgniteCheckedException e) {
            if (e instanceof ClusterTopologyCheckedException || !cctx.discovery().alive(n)) {
                log.debug("Failed to send full partition map to node, node left grid " +
                    "[rmtNode=" + nodeId + ", exchangeId=" + exchId + ']');

                return;
            }

            if (retryCnt > 0) {
                long timeout = cctx.gridConfig().getNetworkSendRetryDelay();

                LT.error(log, e, "Failed to send full partition map to node (will retry after timeout) " +
                    "[node=" + nodeId + ", exchangeId=" + exchId + ", timeout=" + timeout + ']');

                cctx.time().addTimeoutObject(new GridTimeoutObjectAdapter(timeout) {
                    @Override public void onTimeout() {
                        sendAllPartitions(nodeId, retryCnt - 1);
                    }
                });
            }
            else
                U.error(log, "Failed to send full partition map [node=" + n + ", exchangeId=" + exchId + ']', e);
        }
    }

    /**
     * @param node Sender node.
     * @param msg Full partition info.
     */
    public void onReceive(final ClusterNode node, final GridDhtPartitionsFullMessage msg) {
        assert msg != null;

        final UUID nodeId = node.id();

        if (isDone()) {
            if (log.isDebugEnabled())
                log.debug("Received message for finished future [msg=" + msg + ", fut=" + this + ']');

            return;
        }

        if (log.isDebugEnabled())
            log.debug("Received full partition map from node [nodeId=" + nodeId + ", msg=" + msg + ']');

        initFut.listen(new CI1<IgniteInternalFuture<Boolean>>() {
            @Override public void apply(IgniteInternalFuture<Boolean> f) {
                try {
                    if (!f.get())
                        return;
                }
                catch (IgniteCheckedException e) {
                    U.error(log, "Failed to initialize exchange future: " + this, e);

                    return;
                }

                processMessage(node, msg);
            }
        });
    }

    /**
     * @param node Sender node.
     * @param msg Message.
     */
    private void processMessage(ClusterNode node, GridDhtPartitionsFullMessage msg) {
        assert msg.exchangeId().equals(exchId) : msg;
        assert msg.lastVersion() != null : msg;

        synchronized (mux) {
            if (crd == null)
                return;

            if (!crd.equals(node)) {
                if (log.isDebugEnabled())
                    log.debug("Received full partition map from unexpected node [oldest=" + crd.id() +
                        ", nodeId=" + node.id() + ']');

                if (node.order() > crd.order())
                    fullMsgs.put(node, msg);

                return;
            }
        }

        updatePartitionFullMap(msg);

        if (exchangeOnChangeGlobalState && !F.isEmpty(msg.getExceptionsMap()))
            cctx.kernalContext().state().onFullResponseMessage(msg.getExceptionsMap());

        onDone(exchId.topologyVersion());
    }

    /**
     * Updates partition map in all caches.
     *
     * @param msg Partitions full messages.
     */
    private void updatePartitionFullMap(GridDhtPartitionsFullMessage msg) {
        cctx.versions().onExchange(msg.lastVersion().order());

        assert partHistSuppliers.isEmpty();

        partHistSuppliers.putAll(msg.partitionHistorySuppliers());

        for (Map.Entry<Integer, GridDhtPartitionFullMap> entry : msg.partitions().entrySet()) {
            Integer cacheId = entry.getKey();

            Map<Integer, T2<Long, Long>> cntrMap = msg.partitionUpdateCounters(cacheId);

            GridCacheContext cacheCtx = cctx.cacheContext(cacheId);

            if (cacheCtx != null)
                cacheCtx.topology().update(this, entry.getValue(), cntrMap);
            else {
                ClusterNode oldest = cctx.discovery().oldestAliveCacheServerNode(AffinityTopologyVersion.NONE);

                if (oldest != null && oldest.isLocal())
                    cctx.exchange().clientTopology(cacheId, this).update(this, entry.getValue(), cntrMap);
            }
        }
    }

    /**
     * Updates partition map in all caches.
     *
     * @param msg Partitions single message.
     */
    private void updatePartitionSingleMap(ClusterNode node, GridDhtPartitionsSingleMessage msg) {
        msgs.put(node.id(), msg);

        for (Map.Entry<Integer, GridDhtPartitionMap2> entry : msg.partitions().entrySet()) {
            Integer cacheId = entry.getKey();
            GridCacheContext cacheCtx = cctx.cacheContext(cacheId);

            GridDhtPartitionTopology top = cacheCtx != null ? cacheCtx.topology() :
                cctx.exchange().clientTopology(cacheId, this);

            top.update(exchId, entry.getValue(), msg.partitionUpdateCounters(cacheId));
        }
    }

    /**
     * Affinity change message callback, processed from the same thread as {@link #onNodeLeft}.
     *
     * @param node Message sender node.
     * @param msg Message.
     */
    public void onAffinityChangeMessage(final ClusterNode node, final CacheAffinityChangeMessage msg) {
        assert exchId.equals(msg.exchangeId()) : msg;

        onDiscoveryEvent(new IgniteRunnable() {
            @Override public void run() {
                if (isDone() || !enterBusy())
                    return;

                try {
                    assert centralizedAff;

                    if (crd.equals(node)) {
                        cctx.affinity().onExchangeChangeAffinityMessage(GridDhtPartitionsExchangeFuture.this,
                            crd.isLocal(),
                            msg);

                        if (!crd.isLocal()) {
                            GridDhtPartitionsFullMessage partsMsg = msg.partitionsMessage();

                            assert partsMsg != null : msg;
                            assert partsMsg.lastVersion() != null : partsMsg;

                            updatePartitionFullMap(partsMsg);
                        }

                        onDone(topologyVersion());
                    }
                    else {
                        if (log.isDebugEnabled()) {
                            log.debug("Ignore affinity change message, coordinator changed [node=" + node.id() +
                                ", crd=" + crd.id() +
                                ", msg=" + msg +
                                ']');
                        }
                    }
                }
                finally {
                    leaveBusy();
                }
            }
        });
    }

    /**
     * @param c Closure.
     */
    private void onDiscoveryEvent(IgniteRunnable c) {
        synchronized (discoEvts) {
            if (!init) {
                discoEvts.add(c);

                return;
            }

            assert discoEvts.isEmpty() : discoEvts;
        }

        c.run();
    }

    /**
     *
     */
    private void initDone() {
        while (!isDone()) {
            List<IgniteRunnable> evts;

            synchronized (discoEvts) {
                if (discoEvts.isEmpty()) {
                    init = true;

                    break;
                }

                evts = new ArrayList<>(discoEvts);

                discoEvts.clear();
            }

            for (IgniteRunnable c : evts)
                c.run();
        }

        initFut.onDone(true);
    }

    /**
     * Node left callback, processed from the same thread as {@link #onAffinityChangeMessage}.
     *
     * @param node Left node.
     */
    public void onNodeLeft(final ClusterNode node) {
        if (isDone() || !enterBusy())
            return;

        cctx.mvcc().removeExplicitNodeLocks(node.id(), topologyVersion());

        try {
            onDiscoveryEvent(new IgniteRunnable() {
                @Override public void run() {
                    if (isDone() || !enterBusy())
                        return;

                    try {
                        boolean crdChanged = false;
                        boolean allReceived = false;
                        Set<UUID> reqFrom = null;

                        ClusterNode crd0;

                        synchronized (mux) {
                            if (!srvNodes.remove(node))
                                return;

                            boolean rmvd = remaining.remove(node.id());

                            if (node.equals(crd)) {
                                crdChanged = true;

                                crd = !srvNodes.isEmpty() ? srvNodes.get(0) : null;
                            }

                            if (crd != null && crd.isLocal()) {
                                if (rmvd)
                                    allReceived = remaining.isEmpty();

                                if (crdChanged && !remaining.isEmpty())
                                    reqFrom = new HashSet<>(remaining);
                            }

                            crd0 = crd;
                        }

                        if (crd0 == null) {
                            assert cctx.kernalContext().clientNode() || cctx.localNode().isDaemon() : cctx.localNode();

                            List<ClusterNode> empty = Collections.emptyList();

                            for (GridCacheContext cacheCtx : cctx.cacheContexts()) {
                                List<List<ClusterNode>> affAssignment = new ArrayList<>(cacheCtx.affinity().partitions());

                                for (int i = 0; i < cacheCtx.affinity().partitions(); i++)
                                    affAssignment.add(empty);

                                cacheCtx.affinity().affinityCache().initialize(topologyVersion(), affAssignment);
                            }

                            onDone(topologyVersion());

                            return;
                        }

                        if (crd0.isLocal()) {
<<<<<<< HEAD
                            if (exchangeOnChangeGlobalState && changeGlobalStateE != null)
=======
                            if (exchangeOnChangeGlobalState && changeGlobalStateE !=null)
>>>>>>> c1348980
                                changeGlobalStateExceptions.put(crd0.id(), changeGlobalStateE);

                            if (allReceived) {
                                onAllReceived();

                                return;
                            }

                            if (crdChanged && reqFrom != null) {
                                GridDhtPartitionsSingleRequest req = new GridDhtPartitionsSingleRequest(exchId);

                                for (UUID nodeId : reqFrom) {
                                    try {
                                        // It is possible that some nodes finished exchange with previous coordinator.
                                        cctx.io().send(nodeId, req, SYSTEM_POOL);
                                    }
                                    catch (ClusterTopologyCheckedException e) {
                                        if (log.isDebugEnabled())
                                            log.debug("Node left during partition exchange [nodeId=" + nodeId +
                                                ", exchId=" + exchId + ']');
                                    }
                                    catch (IgniteCheckedException e) {
                                        U.error(log, "Failed to request partitions from node: " + nodeId, e);
                                    }
                                }
                            }

                            for (Map.Entry<ClusterNode, GridDhtPartitionsSingleMessage> m : singleMsgs.entrySet())
                                processMessage(m.getKey(), m.getValue());
                        }
                        else {
                            if (crdChanged) {
                                sendPartitions(crd0);

                                for (Map.Entry<ClusterNode, GridDhtPartitionsFullMessage> m : fullMsgs.entrySet())
                                    processMessage(m.getKey(), m.getValue());
                            }
                        }
                    }
                    finally {
                        leaveBusy();
                    }
                }
            });
        }
        finally {
            leaveBusy();
        }
    }

    /** {@inheritDoc} */
    @Override public int compareTo(GridDhtPartitionsExchangeFuture fut) {
        return exchId.compareTo(fut.exchId);
    }

    /** {@inheritDoc} */
    @Override public boolean equals(Object o) {
        if (this == o)
            return true;

        GridDhtPartitionsExchangeFuture fut = (GridDhtPartitionsExchangeFuture)o;

        return exchId.equals(fut.exchId);
    }

    /** {@inheritDoc} */
    @Override public int hashCode() {
        return exchId.hashCode();
    }

    /**
     *
     */
    enum ExchangeType {
        /** */
        CLIENT,
        /** */
        ALL,
        /** */
        NONE
    }

    /**
     * Cache validation result.
     */
    private static class CacheValidation {
        /** Topology validation result. */
        private boolean valid;

        /** Lost partitions on this topology version. */
        private Collection<Integer> lostParts;

        /**
         * @param valid Valid flag.
         * @param lostParts Lost partitions.
         */
        private CacheValidation(boolean valid, Collection<Integer> lostParts) {
            this.valid = valid;
            this.lostParts = lostParts;
        }
    }

    /** {@inheritDoc} */
    @Override public String toString() {
        Set<UUID> remaining;
        List<ClusterNode> srvNodes;

        synchronized (mux) {
            remaining = new HashSet<>(this.remaining);
            srvNodes = this.srvNodes != null ? new ArrayList<>(this.srvNodes) : null;
        }

        return S.toString(GridDhtPartitionsExchangeFuture.class, this,
            "evtLatch", evtLatch == null ? "null" : evtLatch.getCount(),
            "remaining", remaining,
            "srvNodes", srvNodes,
            "super", super.toString());
    }

    /**
     *
     */
    private static class CounterWithNodes {
        /** */
        private final long cnt;

        /** */
        private final Set<UUID> nodes = new HashSet<>();

        /**
         * @param cnt Count.
         * @param firstNode Node ID.
         */
        private CounterWithNodes(long cnt, UUID firstNode) {
            this.cnt = cnt;

            nodes.add(firstNode);
        }

        /** {@inheritDoc} */
        @Override public String toString() {
            return S.toString(CounterWithNodes.class, this);
        }
    }
}<|MERGE_RESOLUTION|>--- conflicted
+++ resolved
@@ -1082,15 +1082,12 @@
         GridDhtPartitionsSingleMessage m = cctx.exchange().createPartitionsSingleMessage(
             node, exchangeId(), clientOnlyExchange, true);
 
-<<<<<<< HEAD
         Map<Integer, Map<Integer, Long>> partHistReserved0 = partHistReserved;
 
         if (partHistReserved0 != null) {
             m.partitionHistoryCounters(partHistReserved0);
         }
 
-=======
->>>>>>> c1348980
         if (exchangeOnChangeGlobalState && changeGlobalStateE != null)
             m.setException(changeGlobalStateE);
 
@@ -2062,11 +2059,7 @@
                         }
 
                         if (crd0.isLocal()) {
-<<<<<<< HEAD
                             if (exchangeOnChangeGlobalState && changeGlobalStateE != null)
-=======
-                            if (exchangeOnChangeGlobalState && changeGlobalStateE !=null)
->>>>>>> c1348980
                                 changeGlobalStateExceptions.put(crd0.id(), changeGlobalStateE);
 
                             if (allReceived) {
