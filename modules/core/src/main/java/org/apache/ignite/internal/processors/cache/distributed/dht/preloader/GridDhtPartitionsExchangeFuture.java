--- conflicted
+++ resolved
@@ -1076,13 +1076,8 @@
             }
         }
 
-<<<<<<< HEAD
         changeWalModeIfNeeded();
 
-        cctx.database().beforeExchange(this);
-
-=======
->>>>>>> e7e0f5ab
         if (crd.isLocal()) {
             if (remaining.isEmpty())
                 onAllReceived(null);
