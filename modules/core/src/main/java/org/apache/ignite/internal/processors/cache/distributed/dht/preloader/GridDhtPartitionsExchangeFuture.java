/*
 * Licensed to the Apache Software Foundation (ASF) under one or more
 * contributor license agreements.  See the NOTICE file distributed with
 * this work for additional information regarding copyright ownership.
 * The ASF licenses this file to You under the Apache License, Version 2.0
 * (the "License"); you may not use this file except in compliance with
 * the License.  You may obtain a copy of the License at
 *
 *      http://www.apache.org/licenses/LICENSE-2.0
 *
 * Unless required by applicable law or agreed to in writing, software
 * distributed under the License is distributed on an "AS IS" BASIS,
 * WITHOUT WARRANTIES OR CONDITIONS OF ANY KIND, either express or implied.
 * See the License for the specific language governing permissions and
 * limitations under the License.
 */

package org.apache.ignite.internal.processors.cache.distributed.dht.preloader;

import java.io.IOException;
import java.util.ArrayList;
import java.util.Collection;
import java.util.Collections;
import java.util.HashMap;
import java.util.HashSet;
import java.util.LinkedHashMap;
import java.util.LinkedHashSet;
import java.util.List;
import java.util.Map;
import java.util.Optional;
import java.util.Set;
import java.util.UUID;
import java.util.concurrent.Callable;
import java.util.concurrent.ConcurrentHashMap;
import java.util.concurrent.ConcurrentMap;
import java.util.concurrent.CountDownLatch;
import java.util.concurrent.TimeUnit;
import java.util.concurrent.atomic.AtomicBoolean;
import java.util.concurrent.atomic.AtomicReference;
import java.util.concurrent.locks.Lock;
import java.util.concurrent.locks.ReadWriteLock;
import java.util.stream.Collectors;
import java.util.stream.Stream;
import org.apache.ignite.IgniteCheckedException;
import org.apache.ignite.IgniteException;
import org.apache.ignite.IgniteLogger;
import org.apache.ignite.IgniteSystemProperties;
import org.apache.ignite.cache.CacheMode;
import org.apache.ignite.cache.CacheRebalanceMode;
import org.apache.ignite.cluster.ClusterNode;
import org.apache.ignite.configuration.CacheConfiguration;
import org.apache.ignite.configuration.IgniteConfiguration;
import org.apache.ignite.configuration.NearCacheConfiguration;
import org.apache.ignite.events.DiscoveryEvent;
import org.apache.ignite.internal.IgniteClientDisconnectedCheckedException;
import org.apache.ignite.internal.IgniteDiagnosticAware;
import org.apache.ignite.internal.IgniteDiagnosticPrepareContext;
import org.apache.ignite.internal.IgniteFutureTimeoutCheckedException;
import org.apache.ignite.internal.IgniteInternalFuture;
import org.apache.ignite.internal.IgniteInterruptedCheckedException;
import org.apache.ignite.internal.IgniteNeedReconnectException;
import org.apache.ignite.internal.cluster.ClusterTopologyCheckedException;
import org.apache.ignite.internal.events.DiscoveryCustomEvent;
import org.apache.ignite.internal.managers.communication.GridIoPolicy;
import org.apache.ignite.internal.managers.discovery.DiscoCache;
import org.apache.ignite.internal.managers.discovery.DiscoveryCustomMessage;
import org.apache.ignite.internal.pagemem.wal.record.ExchangeRecord;
import org.apache.ignite.internal.processors.affinity.AffinityTopologyVersion;
import org.apache.ignite.internal.processors.affinity.GridAffinityAssignmentCache;
import org.apache.ignite.internal.processors.cache.CacheAffinityChangeMessage;
import org.apache.ignite.internal.processors.cache.CacheGroupContext;
import org.apache.ignite.internal.processors.cache.CacheGroupDescriptor;
import org.apache.ignite.internal.processors.cache.CachePartitionExchangeWorkerTask;
import org.apache.ignite.internal.processors.cache.DynamicCacheChangeBatch;
import org.apache.ignite.internal.processors.cache.DynamicCacheChangeFailureMessage;
import org.apache.ignite.internal.processors.cache.DynamicCacheChangeRequest;
import org.apache.ignite.internal.processors.cache.DynamicCacheDescriptor;
import org.apache.ignite.internal.processors.cache.ExchangeActions;
import org.apache.ignite.internal.processors.cache.ExchangeContext;
import org.apache.ignite.internal.processors.cache.ExchangeDiscoveryEvents;
import org.apache.ignite.internal.processors.cache.GridCacheContext;
import org.apache.ignite.internal.processors.cache.GridCacheMvccCandidate;
import org.apache.ignite.internal.processors.cache.GridCacheProcessor;
import org.apache.ignite.internal.processors.cache.GridCacheSharedContext;
import org.apache.ignite.internal.processors.cache.GridCacheUtils;
import org.apache.ignite.internal.processors.cache.LocalJoinCachesContext;
import org.apache.ignite.internal.processors.cache.StateChangeRequest;
import org.apache.ignite.internal.processors.cache.WalStateAbstractMessage;
import org.apache.ignite.internal.processors.cache.distributed.dht.topology.GridClientPartitionTopology;
import org.apache.ignite.internal.processors.cache.distributed.dht.topology.GridDhtLocalPartition;
import org.apache.ignite.internal.processors.cache.distributed.dht.topology.GridDhtPartitionState;
import org.apache.ignite.internal.processors.cache.distributed.dht.topology.GridDhtPartitionTopology;
import org.apache.ignite.internal.processors.cache.distributed.dht.topology.GridDhtPartitionsStateValidator;
import org.apache.ignite.internal.processors.cache.distributed.dht.GridDhtTopologyFutureAdapter;
import org.apache.ignite.internal.processors.cache.distributed.dht.preloader.latch.Latch;
import org.apache.ignite.internal.processors.cache.mvcc.MvccCoordinator;
import org.apache.ignite.internal.processors.cache.persistence.snapshot.SnapshotDiscoveryMessage;
import org.apache.ignite.internal.processors.cache.transactions.IgniteTxKey;
import org.apache.ignite.internal.processors.cache.version.GridCacheVersion;
import org.apache.ignite.internal.processors.cluster.BaselineTopology;
import org.apache.ignite.internal.processors.cluster.ChangeGlobalStateFinishMessage;
import org.apache.ignite.internal.processors.cluster.ChangeGlobalStateMessage;
import org.apache.ignite.internal.processors.cluster.DiscoveryDataClusterState;
import org.apache.ignite.internal.util.GridLongList;
import org.apache.ignite.internal.util.IgniteUtils;
import org.apache.ignite.internal.util.future.GridFutureAdapter;
import org.apache.ignite.internal.util.lang.IgniteInClosureX;
import org.apache.ignite.internal.util.tostring.GridToStringExclude;
import org.apache.ignite.internal.util.tostring.GridToStringInclude;
import org.apache.ignite.internal.util.typedef.CI1;
import org.apache.ignite.internal.util.typedef.F;
import org.apache.ignite.internal.util.typedef.T2;
import org.apache.ignite.internal.util.typedef.X;
import org.apache.ignite.internal.util.typedef.internal.CU;
import org.apache.ignite.internal.util.typedef.internal.S;
import org.apache.ignite.internal.util.typedef.internal.U;
import org.apache.ignite.lang.IgniteInClosure;
import org.apache.ignite.lang.IgniteProductVersion;
import org.apache.ignite.lang.IgniteRunnable;
import org.jetbrains.annotations.Nullable;

import static org.apache.ignite.IgniteSystemProperties.IGNITE_LONG_OPERATIONS_DUMP_TIMEOUT_LIMIT;
import static org.apache.ignite.IgniteSystemProperties.IGNITE_PARTITION_RELEASE_FUTURE_DUMP_THRESHOLD;
import static org.apache.ignite.IgniteSystemProperties.IGNITE_THREAD_DUMP_ON_EXCHANGE_TIMEOUT;
import static org.apache.ignite.IgniteSystemProperties.getBoolean;
import static org.apache.ignite.IgniteSystemProperties.getLong;
import static org.apache.ignite.events.EventType.EVT_NODE_FAILED;
import static org.apache.ignite.events.EventType.EVT_NODE_JOINED;
import static org.apache.ignite.events.EventType.EVT_NODE_LEFT;
import static org.apache.ignite.internal.IgniteNodeAttributes.ATTR_DYNAMIC_CACHE_START_ROLLBACK_SUPPORTED;
import static org.apache.ignite.internal.events.DiscoveryCustomEvent.EVT_DISCOVERY_CUSTOM_EVT;
import static org.apache.ignite.internal.managers.communication.GridIoPolicy.SYSTEM_POOL;
import static org.apache.ignite.internal.processors.cache.ExchangeDiscoveryEvents.serverJoinEvent;
import static org.apache.ignite.internal.processors.cache.ExchangeDiscoveryEvents.serverLeftEvent;
import static org.apache.ignite.internal.processors.cache.distributed.dht.preloader.CachePartitionPartialCountersMap.PARTIAL_COUNTERS_MAP_SINCE;

/**
 * Future for exchanging partition maps.
 */
@SuppressWarnings({"TypeMayBeWeakened", "unchecked"})
public class GridDhtPartitionsExchangeFuture extends GridDhtTopologyFutureAdapter
    implements Comparable<GridDhtPartitionsExchangeFuture>, CachePartitionExchangeWorkerTask, IgniteDiagnosticAware {
    /** */
    public static final String EXCHANGE_LOG = "org.apache.ignite.internal.exchange.time";

    /** */
    private static final int RELEASE_FUTURE_DUMP_THRESHOLD =
        IgniteSystemProperties.getInteger(IGNITE_PARTITION_RELEASE_FUTURE_DUMP_THRESHOLD, 0);

    /** */
    private static final IgniteProductVersion FORCE_AFF_REASSIGNMENT_SINCE = IgniteProductVersion.fromString("2.4.3");

    /**
     * This may be useful when per-entry (not per-cache based) partition policy is in use.
     * See {@link IgniteSystemProperties#IGNITE_SKIP_PARTITION_SIZE_VALIDATION} for details.
     * Default value is {@code false}.
     */
    private static final boolean SKIP_PARTITION_SIZE_VALIDATION = Boolean.getBoolean(IgniteSystemProperties.IGNITE_SKIP_PARTITION_SIZE_VALIDATION);

    /** */
    private static final String DISTRIBUTED_LATCH_ID = "exchange";

    /** */
    @GridToStringExclude
    private final Object mux = new Object();

    /** */
    @GridToStringExclude
    private volatile DiscoCache firstEvtDiscoCache;

    /** Discovery event triggered this exchange. */
    private volatile DiscoveryEvent firstDiscoEvt;

    /** */
    @GridToStringExclude
    private final Set<UUID> remaining = new HashSet<>();

    /** Guarded by this */
    @GridToStringExclude
    private int pendingSingleUpdates;

    /** */
    @GridToStringExclude
    private List<ClusterNode> srvNodes;

    /** */
    private ClusterNode crd;

    /** ExchangeFuture id. */
    private final GridDhtPartitionExchangeId exchId;

    /** Cache context. */
    private final GridCacheSharedContext<?, ?> cctx;

    /** Busy lock to prevent activities from accessing exchanger while it's stopping. */
    private ReadWriteLock busyLock;

    /** */
    private AtomicBoolean added = new AtomicBoolean(false);

    /**
     * Discovery event receive latch. There is a race between discovery event processing and single message
     * processing, so it is possible to create an exchange future before the actual discovery event is received.
     * This latch is notified when the discovery event arrives.
     */
    @GridToStringExclude
    private final CountDownLatch evtLatch = new CountDownLatch(1);

    /** Exchange future init method completes this future. */
    private GridFutureAdapter<Boolean> initFut;

    /** */
    @GridToStringExclude
    private final List<IgniteRunnable> discoEvts = new ArrayList<>();

    /** */
    private boolean init;

    /** Last committed cache version before next topology version use. */
    private AtomicReference<GridCacheVersion> lastVer = new AtomicReference<>();

    /**
     * Message received from node joining cluster (if this is 'node join' exchange),
     * needed if this exchange is merged with another one.
     */
    @GridToStringExclude
    private GridDhtPartitionsSingleMessage pendingJoinMsg;

    /**
     * Messages received on non-coordinator are stored in case if this node
     * becomes coordinator.
     */
    private final Map<UUID, GridDhtPartitionsSingleMessage> pendingSingleMsgs = new ConcurrentHashMap<>();

    /** Messages received from new coordinator. */
    private final Map<ClusterNode, GridDhtPartitionsFullMessage> fullMsgs = new ConcurrentHashMap<>();

    /** */
    @SuppressWarnings({"FieldCanBeLocal", "UnusedDeclaration"})
    @GridToStringInclude
    private volatile IgniteInternalFuture<?> partReleaseFut;

    /** Logger. */
    private final IgniteLogger log;

    /** Cache change requests. */
    private ExchangeActions exchActions;

    /** */
    private final IgniteLogger exchLog;

    /** */
    private CacheAffinityChangeMessage affChangeMsg;

    /** Init timestamp. Used to track the amount of time spent to complete the future. */
    private long initTs;

    /**
     * Centralized affinity assignment required. Activated for node left of failed. For this mode crd will send full
     * partitions maps to nodes using discovery (ring) instead of communication.
     */
    private boolean centralizedAff;

    /**
     * Enforce affinity reassignment based on actual partition distribution. This mode should be used when partitions
     * might be distributed not according to affinity assignment.
     */
    private boolean forceAffReassignment;

    /** Exception that was thrown during init phase on local node. */
    private Exception exchangeLocE;

    /** Exchange exceptions from all participating nodes. */
    private final Map<UUID, Exception> exchangeGlobalExceptions = new ConcurrentHashMap<>();

    /** Used to track the fact that {@link DynamicCacheChangeFailureMessage} was sent. */
    private volatile boolean cacheChangeFailureMsgSent;

    /** */
    private ConcurrentMap<UUID, GridDhtPartitionsSingleMessage> msgs = new ConcurrentHashMap<>();

    /** Single messages from merged 'node join' exchanges. */
    @GridToStringExclude
    private Map<UUID, GridDhtPartitionsSingleMessage> mergedJoinExchMsgs;

    /** Number of awaited messages for merged 'node join' exchanges. */
    @GridToStringExclude
    private int awaitMergedMsgs;

    /** */
    @GridToStringExclude
    private volatile IgniteDhtPartitionHistorySuppliersMap partHistSuppliers = new IgniteDhtPartitionHistorySuppliersMap();

    /** */
    private volatile Map<Integer, Map<Integer, Long>> partHistReserved;

    /** */
    @GridToStringExclude
    private final IgniteDhtPartitionsToReloadMap partsToReload = new IgniteDhtPartitionsToReloadMap();

    /** */
    private final AtomicBoolean done = new AtomicBoolean();

    /** */
    private ExchangeLocalState state;

    /** */
    @GridToStringExclude
    private ExchangeContext exchCtx;

    /** */
    @GridToStringExclude
    private FinishState finishState;

    /** Initialized when node becomes new coordinator. */
    @GridToStringExclude
    private InitNewCoordinatorFuture newCrdFut;

    /** */
    @GridToStringExclude
    private GridDhtPartitionsExchangeFuture mergedWith;

    /** Validator for partition states. */
    @GridToStringExclude
    private final GridDhtPartitionsStateValidator validator;

    /** Register caches future. Initialized on exchange init. Must be waited on exchange end. */
    private IgniteInternalFuture<?> registerCachesFuture;

    /** Partitions sent flag (for coordinator node). */
    private volatile boolean partitionsSent;

    /** Partitions received flag (for non-coordinator node). */
    private volatile boolean partitionsReceived;

    /** Latest (by update sequences) full message with exchangeId == null, need to be processed right after future is done. */
    private GridDhtPartitionsFullMessage delayedLatestMsg;

    /** Future for wait all exchange listeners comepleted. */
    private final GridFutureAdapter<?> afterLsnrCompleteFut = new GridFutureAdapter<>();

    /**
     * @param cctx Cache context.
     * @param busyLock Busy lock.
     * @param exchId Exchange ID.
     * @param exchActions Cache change requests.
     * @param affChangeMsg Affinity change message.
     */
    public GridDhtPartitionsExchangeFuture(
        GridCacheSharedContext cctx,
        ReadWriteLock busyLock,
        GridDhtPartitionExchangeId exchId,
        ExchangeActions exchActions,
        CacheAffinityChangeMessage affChangeMsg
    ) {
        assert busyLock != null;
        assert exchId != null;
        assert exchId.topologyVersion() != null;
        assert exchActions == null || !exchActions.empty();

        this.cctx = cctx;
        this.busyLock = busyLock;
        this.exchId = exchId;
        this.exchActions = exchActions;
        this.affChangeMsg = affChangeMsg;
        this.validator = new GridDhtPartitionsStateValidator(cctx);
        if (exchActions != null && exchActions.deactivate())
            this.clusterIsActive = false;

        log = cctx.logger(getClass());
        exchLog = cctx.logger(EXCHANGE_LOG);

        initFut = new GridFutureAdapter<Boolean>() {
            @Override public IgniteLogger logger() {
                return log;
            }
        };

        if (log.isDebugEnabled())
            log.debug("Creating exchange future [localNode=" + cctx.localNodeId() + ", fut=" + this + ']');
    }

    /**
     * @return Future mutex.
     */
    public Object mutex() {
        return mux;
    }

    /**
     * @return Shared cache context.
     */
    public GridCacheSharedContext sharedContext() {
        return cctx;
    }

    /** {@inheritDoc} */
    @Override public boolean skipForExchangeMerge() {
        return false;
    }

    /**
     * @return Exchange context.
     */
    public ExchangeContext context() {
        assert exchCtx != null : this;

        return exchCtx;
    }

    /**
     * Sets exchange actions associated with the exchange future (such as cache start or stop).
     * Exchange actions is created from discovery event, so the actions must be set before the event is processed,
     * thus the setter requires that {@code evtLatch} be armed.
     *
     * @param exchActions Exchange actions.
     */
    public void exchangeActions(ExchangeActions exchActions) {
        assert exchActions == null || !exchActions.empty() : exchActions;
        assert evtLatch != null && evtLatch.getCount() == 1L : this;

        this.exchActions = exchActions;
    }

    /**
     * Gets exchanges actions (such as cache start or stop) associated with the exchange future.
     * Exchange actions can be {@code null} (for example, if the exchange is created for topology
     * change event).
     *
     * @return Exchange actions.
     */
    @Nullable public ExchangeActions exchangeActions() {
        return exchActions;
    }

    /**
     * Sets affinity change message associated with the exchange. Affinity change message is required when
     * centralized affinity change is performed.
     *
     * @param affChangeMsg Affinity change message.
     */
    public void affinityChangeMessage(CacheAffinityChangeMessage affChangeMsg) {
        this.affChangeMsg = affChangeMsg;
    }

    /**
     * Gets the affinity topology version for which this exchange was created. If several exchanges
     * were merged, initial version is the version of the earliest merged exchange.
     *
     * @return Initial exchange version.
     */
    @Override public AffinityTopologyVersion initialVersion() {
        return exchId.topologyVersion();
    }

    /** {@inheritDoc} */
    @Override public AffinityTopologyVersion topologyVersion() {
        /*
        Should not be called before exchange is finished since result version can change in
        case of merged exchanges.
         */
        assert exchangeDone() : "Should not be called before exchange is finished";

        return isDone() ? result() : exchCtx.events().topologyVersion();
    }

    /**
     * Retreives the node which has WAL history since {@code cntrSince}.
     *
     * @param grpId Cache group ID.
     * @param partId Partition ID.
     * @param cntrSince Partition update counter since history supplying is requested.
     * @return ID of history supplier node or null if it doesn't exist.
     */
    @Nullable public UUID partitionHistorySupplier(int grpId, int partId, long cntrSince) {
        return partHistSuppliers.getSupplier(grpId, partId, cntrSince);
    }

    /**
     * @param cacheId Cache ID.
     * @param rcvdFrom Node ID cache was received from.
     * @return {@code True} if cache was added during this exchange.
     */
    public boolean cacheAddedOnExchange(int cacheId, UUID rcvdFrom) {
        return dynamicCacheStarted(cacheId) || exchCtx.events().nodeJoined(rcvdFrom);
    }

    /**
     * @param grpId Cache group ID.
     * @param rcvdFrom Node ID cache group was received from.
     * @return {@code True} if cache group was added during this exchange.
     */
    public boolean cacheGroupAddedOnExchange(int grpId, UUID rcvdFrom) {
        return dynamicCacheGroupStarted(grpId) || exchCtx.events().nodeJoined(rcvdFrom);
    }

    /**
     * @param cacheId Cache ID.
     * @return {@code True} if non-client cache was added during this exchange.
     */
    private boolean dynamicCacheStarted(int cacheId) {
        return exchActions != null && exchActions.cacheStarted(cacheId);
    }

    /**
     * @param grpId Cache group ID.
     * @return {@code True} if non-client cache group was added during this exchange.
     */
    public boolean dynamicCacheGroupStarted(int grpId) {
        return exchActions != null && exchActions.cacheGroupStarting(grpId);
    }

    /**
     * @return {@code True}
     */
    public boolean onAdded() {
        return added.compareAndSet(false, true);
    }

    /**
     * Event callback.
     *
     * @param exchId Exchange ID.
     * @param discoEvt Discovery event.
     * @param discoCache Discovery data cache.
     */
    public void onEvent(GridDhtPartitionExchangeId exchId, DiscoveryEvent discoEvt, DiscoCache discoCache) {
        assert exchId.equals(this.exchId);

        this.exchId.discoveryEvent(discoEvt);
        this.firstDiscoEvt = discoEvt;
        this.firstEvtDiscoCache = discoCache;

        evtLatch.countDown();
    }

    /**
     * @return {@code True} if cluster state change exchange.
     */
    private boolean stateChangeExchange() {
        return exchActions != null && exchActions.stateChangeRequest() != null;
    }

    /**
     * @return {@code True} if this exchange was triggered by DynamicCacheChangeBatch message
     * in order to start cache(s).
     */
    private boolean dynamicCacheStartExchange() {
        return exchActions != null && !exchActions.cacheStartRequests().isEmpty()
            && exchActions.cacheStopRequests().isEmpty();
    }

    /**
     * @return {@code True} if activate cluster exchange.
     */
    public boolean activateCluster() {
        return exchActions != null && exchActions.activate();
    }

    /**
     * @return {@code True} if deactivate cluster exchange.
     */
    private boolean deactivateCluster() {
        return exchActions != null && exchActions.deactivate();
    }

    /** */
    public boolean changedBaseline() {
        return exchActions != null && exchActions.changedBaseline();
    }

    /**
     * @return {@code True} if there are caches to start.
     */
    public boolean hasCachesToStart() {
        return exchActions != null && !exchActions.cacheStartRequests().isEmpty();
    }

    /**
     * @return First event discovery event.
     *
     */
    public DiscoveryEvent firstEvent() {
        return firstDiscoEvt;
    }

    /**
     * @return Discovery cache for first event.
     */
    public DiscoCache firstEventCache() {
        return firstEvtDiscoCache;
    }

    /**
     * @return Events processed in this exchange.
     */
    public ExchangeDiscoveryEvents events() {
        return exchCtx.events();
    }

    /**
     * @return Exchange ID.
     */
    public GridDhtPartitionExchangeId exchangeId() {
        return exchId;
    }

    /**
     * @return {@code true} if entered to busy state.
     */
    private boolean enterBusy() {
        if (busyLock.readLock().tryLock())
            return true;

        if (log.isDebugEnabled())
            log.debug("Failed to enter busy state (exchanger is stopping): " + this);

        return false;
    }

    /**
     *
     */
    private void leaveBusy() {
        busyLock.readLock().unlock();
    }

    /**
     * @param newCrd {@code True} if node become coordinator on this exchange.
     * @throws IgniteCheckedException If failed.
     */
    private void initCoordinatorCaches(boolean newCrd) throws IgniteCheckedException {
        if (newCrd) {
            IgniteInternalFuture<?> fut = cctx.affinity().initCoordinatorCaches(this, false);

            if (fut != null)
                fut.get();

            cctx.exchange().onCoordinatorInitialized();
        }
    }

    /**
     * Starts activity.
     *
     * @param newCrd {@code True} if node become coordinator on this exchange.
     * @throws IgniteInterruptedCheckedException If interrupted.
     */
    public void init(boolean newCrd) throws IgniteInterruptedCheckedException {
        if (isDone())
            return;

        assert !cctx.kernalContext().isDaemon();

        initTs = U.currentTimeMillis();

        U.await(evtLatch);

        assert firstDiscoEvt != null : this;
        assert exchId.nodeId().equals(firstDiscoEvt.eventNode().id()) : this;

        try {
            AffinityTopologyVersion topVer = initialVersion();

            srvNodes = new ArrayList<>(firstEvtDiscoCache.serverNodes());

            remaining.addAll(F.nodeIds(F.view(srvNodes, F.remoteNodes(cctx.localNodeId()))));

            crd = srvNodes.isEmpty() ? null : srvNodes.get(0);

            boolean crdNode = crd != null && crd.isLocal();

            MvccCoordinator mvccCrd = firstEvtDiscoCache.mvccCoordinator();

            boolean mvccCrdChange = mvccCrd != null &&
                (initialVersion().equals(mvccCrd.topologyVersion()) || activateCluster());

            // Mvcc coordinator should has been initialized before exchange context is created.
            cctx.kernalContext().coordinators().updateCoordinator(mvccCrd);

            exchCtx = new ExchangeContext(crdNode, mvccCrdChange, this);

            cctx.kernalContext().coordinators().onExchangeStart(mvccCrd, exchCtx, crd);

            assert state == null : state;

            if (crdNode)
                state = ExchangeLocalState.CRD;
            else
                state = cctx.kernalContext().clientNode() ? ExchangeLocalState.CLIENT : ExchangeLocalState.SRV;

            if (exchLog.isInfoEnabled()) {
                exchLog.info("Started exchange init [topVer=" + topVer +
                    ", mvccCrd=" + mvccCrd +
                    ", mvccCrdChange=" + mvccCrdChange +
                    ", crd=" + crdNode +
                    ", evt=" + IgniteUtils.gridEventName(firstDiscoEvt.type()) +
                    ", evtNode=" + firstDiscoEvt.eventNode().id() +
                    ", customEvt=" + (firstDiscoEvt.type() == EVT_DISCOVERY_CUSTOM_EVT ? ((DiscoveryCustomEvent)firstDiscoEvt).customMessage() : null) +
                    ", allowMerge=" + exchCtx.mergeExchanges() + ']');
            }

            ExchangeType exchange;

            if (firstDiscoEvt.type() == EVT_DISCOVERY_CUSTOM_EVT) {
                assert !exchCtx.mergeExchanges();

                DiscoveryCustomMessage msg = ((DiscoveryCustomEvent)firstDiscoEvt).customMessage();

                forceAffReassignment = DiscoveryCustomEvent.requiresCentralizedAffinityAssignment(msg)
                    && firstEventCache().minimumNodeVersion().compareToIgnoreTimestamp(FORCE_AFF_REASSIGNMENT_SINCE) >= 0;

                if (msg instanceof ChangeGlobalStateMessage) {
                    assert exchActions != null && !exchActions.empty();

                    exchange = onClusterStateChangeRequest(crdNode);
                }
                else if (msg instanceof DynamicCacheChangeBatch) {
                    assert exchActions != null && !exchActions.empty();

                    exchange = onCacheChangeRequest(crdNode);
                }
                else if (msg instanceof SnapshotDiscoveryMessage) {
                    exchange = onCustomMessageNoAffinityChange(crdNode);
                }
                else if (msg instanceof WalStateAbstractMessage)
                    exchange = onCustomMessageNoAffinityChange(crdNode);
                else {
                    assert affChangeMsg != null : this;

                    exchange = onAffinityChangeRequest(crdNode);
                }

                if (forceAffReassignment)
                    cctx.affinity().onCentralizedAffinityChange(this, crdNode);

                initCoordinatorCaches(newCrd);
            }
            else {
                if (firstDiscoEvt.type() == EVT_NODE_JOINED) {
                    if (!firstDiscoEvt.eventNode().isLocal()) {
                        Collection<DynamicCacheDescriptor> receivedCaches = cctx.cache().startReceivedCaches(
                            firstDiscoEvt.eventNode().id(),
                            topVer);

                        registerCachesFuture = cctx.affinity().initStartedCaches(crdNode, this, receivedCaches);
                    }
                    else
                        registerCachesFuture = initCachesOnLocalJoin();
                }

                initCoordinatorCaches(newCrd);

                if (exchCtx.mergeExchanges()) {
                    if (localJoinExchange()) {
                        if (cctx.kernalContext().clientNode()) {
                            onClientNodeEvent(crdNode);

                            exchange = ExchangeType.CLIENT;
                        }
                        else {
                            onServerNodeEvent(crdNode);

                            exchange = ExchangeType.ALL;
                        }
                    }
                    else {
                        if (firstDiscoEvt.eventNode().isClient())
                            exchange = onClientNodeEvent(crdNode);
                        else {
                            exchange = cctx.kernalContext().clientNode() ? ExchangeType.CLIENT : ExchangeType.ALL;

                            if (exchId.isLeft())
                                onLeft();
                        }
                    }
                }
                else {
                    exchange = firstDiscoEvt.eventNode().isClient() ? onClientNodeEvent(crdNode) :
                        onServerNodeEvent(crdNode);
                }
            }

            cctx.cache().registrateProxyRestart(resolveCacheRequests(exchActions), afterLsnrCompleteFut);

            updateTopologies(crdNode, cctx.coordinators().currentCoordinator());

            switch (exchange) {
                case ALL: {
                    distributedExchange();

                    break;
                }

                case CLIENT: {
                    if (!exchCtx.mergeExchanges() && exchCtx.fetchAffinityOnJoin())
                        initTopologies();

                    clientOnlyExchange();

                    break;
                }

                case NONE: {
                    initTopologies();

                    onDone(topVer);

                    break;
                }

                default:
                    assert false;
            }

            if (cctx.localNode().isClient())
                tryToPerformLocalSnapshotOperation();

            if (exchLog.isInfoEnabled())
                exchLog.info("Finished exchange init [topVer=" + topVer + ", crd=" + crdNode + ']');
        }
        catch (IgniteInterruptedCheckedException e) {
            onDone(e);

            throw e;
        }
        catch (IgniteNeedReconnectException e) {
            onDone(e);
        }
        catch (Throwable e) {
            if (reconnectOnError(e))
                onDone(new IgniteNeedReconnectException(cctx.localNode(), e));
            else {
                U.error(log, "Failed to reinitialize local partitions (rebalancing will be stopped): " + exchId, e);

                onDone(e);
            }

            if (e instanceof Error)
                throw (Error)e;
        }
    }

    /**
     * @throws IgniteCheckedException If failed.
     */
    private IgniteInternalFuture<?> initCachesOnLocalJoin() throws IgniteCheckedException {
        if (isLocalNodeNotInBaseline()) {
            cctx.cache().cleanupCachesDirectories();

            cctx.database().cleanupCheckpointDirectory();

            if (cctx.wal() != null)
                cctx.wal().cleanupWalDirectories();
        }

        cctx.activate();

        LocalJoinCachesContext locJoinCtx = exchActions == null ? null : exchActions.localJoinContext();

        List<T2<DynamicCacheDescriptor, NearCacheConfiguration>> caches = locJoinCtx == null ? null :
            locJoinCtx.caches();

        if (!cctx.kernalContext().clientNode()) {
            List<DynamicCacheDescriptor> startDescs = new ArrayList<>();

            if (caches != null) {
                for (T2<DynamicCacheDescriptor, NearCacheConfiguration> c : caches) {
                    DynamicCacheDescriptor startDesc = c.get1();

                    if (CU.isPersistentCache(startDesc.cacheConfiguration(), cctx.gridConfig().getDataStorageConfiguration()))
                        startDescs.add(startDesc);
                }
            }

            cctx.database().readCheckpointAndRestoreMemory(startDescs);
        }

        IgniteInternalFuture<?> cachesRegistrationFut = cctx.cache().startCachesOnLocalJoin(initialVersion(), locJoinCtx);

        ensureClientCachesStarted();

        return cachesRegistrationFut;
    }

    /**
     * Start client caches if absent.
     */
    private void ensureClientCachesStarted() {
        GridCacheProcessor cacheProcessor = cctx.cache();

        Set<String> cacheNames = new HashSet<>(cacheProcessor.cacheNames());

        List<CacheConfiguration> notStartedCacheConfigs = new ArrayList<>();

        for (CacheConfiguration cCfg : cctx.gridConfig().getCacheConfiguration()) {
            if (!cacheNames.contains(cCfg.getName()) && !GridCacheUtils.isCacheTemplateName(cCfg.getName()))
                notStartedCacheConfigs.add(cCfg);
        }

        if (!notStartedCacheConfigs.isEmpty())
            cacheProcessor.dynamicStartCaches(notStartedCacheConfigs, false, false, false);
    }

    /**
     * @return {@code true} if local node is not in baseline and {@code false} otherwise.
     */
    private boolean isLocalNodeNotInBaseline() {
        BaselineTopology topology = cctx.discovery().discoCache().state().baselineTopology();

        return topology!= null && !topology.consistentIds().contains(cctx.localNode().consistentId());
    }

    /**
     * @throws IgniteCheckedException If failed.
     */
    private void initTopologies() throws IgniteCheckedException {
        cctx.database().checkpointReadLock();

        try {
            if (crd != null) {
                for (CacheGroupContext grp : cctx.cache().cacheGroups()) {
                    if (grp.isLocal())
                        continue;

                    grp.topology().beforeExchange(this, !centralizedAff && !forceAffReassignment, false);
                }
            }
        }
        finally {
            cctx.database().checkpointReadUnlock();
        }
    }

    /**
     * Updates topology versions and discovery caches on all topologies.
     *
     * @param crd Coordinator flag.
     * @param mvccCrd Mvcc coordinator.
     * @throws IgniteCheckedException If failed.
     */
    private void updateTopologies(boolean crd, MvccCoordinator mvccCrd) throws IgniteCheckedException {
        for (CacheGroupContext grp : cctx.cache().cacheGroups()) {
            if (grp.isLocal())
                continue;

            GridClientPartitionTopology clientTop = cctx.exchange().clearClientTopology(grp.groupId());

            long updSeq = clientTop == null ? -1 : clientTop.lastUpdateSequence();

            GridDhtPartitionTopology top = grp.topology();

            if (crd) {
                boolean updateTop = exchId.topologyVersion().equals(grp.localStartVersion());

                if (updateTop && clientTop != null) {
                    top.update(null,
                        clientTop.partitionMap(true),
                        clientTop.fullUpdateCounters(),
                        Collections.emptySet(),
                        null,
                        null);
                }
            }

            top.updateTopologyVersion(
                this,
                events().discoveryCache(),
                mvccCrd,
                updSeq,
                cacheGroupStopping(grp.groupId()));
        }

        for (GridClientPartitionTopology top : cctx.exchange().clientTopologies()) {
            top.updateTopologyVersion(this,
                events().discoveryCache(),
                mvccCrd,
                -1,
                cacheGroupStopping(top.groupId()));
        }
    }

    /**
     * @param crd Coordinator flag.
     * @return Exchange type.
     */
    private ExchangeType onClusterStateChangeRequest(boolean crd) {
        assert exchActions != null && !exchActions.empty() : this;

        StateChangeRequest req = exchActions.stateChangeRequest();

        assert req != null : exchActions;

        DiscoveryDataClusterState state = cctx.kernalContext().state().clusterState();

        if (state.transitionError() != null)
            exchangeLocE = state.transitionError();

        if (req.activeChanged()) {
            if (req.activate()) {
                if (log.isInfoEnabled()) {
                    log.info("Start activation process [nodeId=" + cctx.localNodeId() +
                        ", client=" + cctx.kernalContext().clientNode() +
                        ", topVer=" + initialVersion() + "]");
                }

                try {
                    cctx.activate();

                    if (!cctx.kernalContext().clientNode()) {
                        List<DynamicCacheDescriptor> startDescs = new ArrayList<>();

                        for (ExchangeActions.CacheActionData startReq : exchActions.cacheStartRequests()) {
                            DynamicCacheDescriptor desc = startReq.descriptor();

                            if (CU.isPersistentCache(desc.cacheConfiguration(),
                                cctx.gridConfig().getDataStorageConfiguration()))
                                startDescs.add(desc);
                        }

                        cctx.database().readCheckpointAndRestoreMemory(startDescs);
                    }

                    assert registerCachesFuture == null : "No caches registration should be scheduled before new caches have started.";

                    registerCachesFuture = cctx.affinity().onCacheChangeRequest(this, crd, exchActions);

                    if (log.isInfoEnabled()) {
                        log.info("Successfully activated caches [nodeId=" + cctx.localNodeId() +
                            ", client=" + cctx.kernalContext().clientNode() +
                            ", topVer=" + initialVersion() + "]");
                    }
                }
                catch (Exception e) {
                    U.error(log, "Failed to activate node components [nodeId=" + cctx.localNodeId() +
                        ", client=" + cctx.kernalContext().clientNode() +
                        ", topVer=" + initialVersion() + "]", e);

                    exchangeLocE = e;

                    if (crd) {
                        synchronized (mux) {
                            exchangeGlobalExceptions.put(cctx.localNodeId(), e);
                        }
                    }
                }
            }
            else {
                if (log.isInfoEnabled()) {
                    log.info("Start deactivation process [nodeId=" + cctx.localNodeId() +
                        ", client=" + cctx.kernalContext().clientNode() +
                        ", topVer=" + initialVersion() + "]");
                }

                try {
                    cctx.kernalContext().dataStructures().onDeActivate(cctx.kernalContext());

                    cctx.kernalContext().service().onDeActivate(cctx.kernalContext());

                    assert registerCachesFuture == null : "No caches registration should be scheduled before new caches have started.";

                    registerCachesFuture = cctx.affinity().onCacheChangeRequest(this, crd, exchActions);

                    cctx.kernalContext().encryption().onDeActivate(cctx.kernalContext());

                    if (log.isInfoEnabled()) {
                        log.info("Successfully deactivated data structures, services and caches [" +
                            "nodeId=" + cctx.localNodeId() +
                            ", client=" + cctx.kernalContext().clientNode() +
                            ", topVer=" + initialVersion() + "]");
                    }
                }
                catch (Exception e) {
                    U.error(log, "Failed to deactivate node components [nodeId=" + cctx.localNodeId() +
                        ", client=" + cctx.kernalContext().clientNode() +
                        ", topVer=" + initialVersion() + "]", e);

                    exchangeLocE = e;
                }
            }
        }
        else if (req.activate()) {
            // TODO: BLT changes on inactive cluster can't be handled easily because persistent storage hasn't been initialized yet.
            try {
                if (!forceAffReassignment) {
                    // possible only if cluster contains nodes without forceAffReassignment mode
                    assert firstEventCache().minimumNodeVersion()
                        .compareToIgnoreTimestamp(FORCE_AFF_REASSIGNMENT_SINCE) < 0
                        : firstEventCache().minimumNodeVersion();

                    cctx.affinity().onBaselineTopologyChanged(this, crd);
                }

                if (CU.isPersistenceEnabled(cctx.kernalContext().config()) && !cctx.kernalContext().clientNode())
                    cctx.kernalContext().state().onBaselineTopologyChanged(req.baselineTopology(),
                        req.prevBaselineTopologyHistoryItem());
            }
            catch (Exception e) {
                U.error(log, "Failed to change baseline topology [nodeId=" + cctx.localNodeId() +
                    ", client=" + cctx.kernalContext().clientNode() +
                    ", topVer=" + initialVersion() + "]", e);

                exchangeLocE = e;
            }
        }

        return cctx.kernalContext().clientNode() ? ExchangeType.CLIENT : ExchangeType.ALL;
    }

    /**
     * @param crd Coordinator flag.
     * @return Exchange type.
     * @throws IgniteCheckedException If failed.
     */
    private ExchangeType onCacheChangeRequest(boolean crd) throws IgniteCheckedException {
        assert exchActions != null && !exchActions.empty() : this;

        assert !exchActions.clientOnlyExchange() : exchActions;

        try {
            assert registerCachesFuture == null : "No caches registration should be scheduled before new caches have started.";

            registerCachesFuture = cctx.affinity().onCacheChangeRequest(this, crd, exchActions);
        }
        catch (Exception e) {
            if (reconnectOnError(e) || !isRollbackSupported())
                // This exception will be handled by init() method.
                throw e;

            U.error(log, "Failed to initialize cache(s) (will try to rollback). " + exchId, e);

            exchangeLocE = new IgniteCheckedException(
                "Failed to initialize exchange locally [locNodeId=" + cctx.localNodeId() + "]", e);

            exchangeGlobalExceptions.put(cctx.localNodeId(), exchangeLocE);
        }

        return cctx.kernalContext().clientNode() ? ExchangeType.CLIENT : ExchangeType.ALL;
    }

    /**
     * @param crd Coordinator flag.
     * @return Exchange type.
     */
    private ExchangeType onCustomMessageNoAffinityChange(boolean crd) {
        if (!forceAffReassignment)
            cctx.affinity().onCustomMessageNoAffinityChange(this, crd, exchActions);

        return cctx.kernalContext().clientNode() ? ExchangeType.CLIENT : ExchangeType.ALL;
    }

    /**
     * @param crd Coordinator flag.
     * @throws IgniteCheckedException If failed.
     * @return Exchange type.
     */
    private ExchangeType onAffinityChangeRequest(boolean crd) throws IgniteCheckedException {
        assert affChangeMsg != null : this;

        cctx.affinity().onChangeAffinityMessage(this, crd, affChangeMsg);

        if (cctx.kernalContext().clientNode())
            return ExchangeType.CLIENT;

        return ExchangeType.ALL;
    }

    /**
     * @param crd Coordinator flag.
     * @throws IgniteCheckedException If failed.
     * @return Exchange type.
     */
    private ExchangeType onClientNodeEvent(boolean crd) throws IgniteCheckedException {
        assert firstDiscoEvt.eventNode().isClient() : this;

        if (firstDiscoEvt.type() == EVT_NODE_LEFT || firstDiscoEvt.type() == EVT_NODE_FAILED) {
            onLeft();

            assert !firstDiscoEvt.eventNode().isLocal() : firstDiscoEvt;
        }
        else
            assert firstDiscoEvt.type() == EVT_NODE_JOINED || firstDiscoEvt.type() == EVT_DISCOVERY_CUSTOM_EVT : firstDiscoEvt;

        cctx.affinity().onClientEvent(this, crd);

        return firstDiscoEvt.eventNode().isLocal() ? ExchangeType.CLIENT : ExchangeType.NONE;
    }

    /**
     * @param crd Coordinator flag.
     * @throws IgniteCheckedException If failed.
     * @return Exchange type.
     */
    private ExchangeType onServerNodeEvent(boolean crd) throws IgniteCheckedException {
        assert !firstDiscoEvt.eventNode().isClient() : this;

        if (firstDiscoEvt.type() == EVT_NODE_LEFT || firstDiscoEvt.type() == EVT_NODE_FAILED) {
            onLeft();

            exchCtx.events().warnNoAffinityNodes(cctx);

            centralizedAff = cctx.affinity().onCentralizedAffinityChange(this, crd);
        }
        else
            cctx.affinity().onServerJoin(this, crd);

        return cctx.kernalContext().clientNode() ? ExchangeType.CLIENT : ExchangeType.ALL;
    }

    /**
     * @throws IgniteCheckedException If failed.
     */
    private void clientOnlyExchange() throws IgniteCheckedException {
        if (crd != null) {
            assert !crd.isLocal() : crd;

            if (!centralizedAff)
                sendLocalPartitions(crd);

            initDone();

            return;
        }
        else {
            if (centralizedAff) { // Last server node failed.
                for (CacheGroupContext grp : cctx.cache().cacheGroups()) {
                    GridAffinityAssignmentCache aff = grp.affinity();

                    aff.initialize(initialVersion(), aff.idealAssignment());
                }
            }
            else
                onAllServersLeft();
        }

        onDone(initialVersion());
    }

    /**
     * @throws IgniteCheckedException If failed.
     */
    private void distributedExchange() throws IgniteCheckedException {
        assert crd != null;

        assert !cctx.kernalContext().clientNode();

        for (CacheGroupContext grp : cctx.cache().cacheGroups()) {
            if (grp.isLocal())
                continue;

            grp.preloader().onTopologyChanged(this);
        }

        cctx.database().releaseHistoryForPreloading();

        // To correctly rebalance when persistence is enabled, it is necessary to reserve history within exchange.
        partHistReserved = cctx.database().reserveHistoryForExchange();

        // Skipping wait on local join is available when all cluster nodes have the same protocol.
        boolean skipWaitOnLocalJoin = cctx.exchange().latch().canSkipJoiningNodes(initialVersion())
            && localJoinExchange();

        // Skip partition release if node has locally joined (it doesn't have any updates to be finished).
        if (!skipWaitOnLocalJoin) {
            boolean distributed = true;

            // Do not perform distributed partition release in case of cluster activation.
            if (activateCluster())
                distributed = false;

            // On first phase we wait for finishing all local tx updates, atomic updates and lock releases on all nodes.
            waitPartitionRelease(distributed, true);

            // Second phase is needed to wait for finishing all tx updates from primary to backup nodes remaining after first phase.
            if (distributed)
                waitPartitionRelease(false, false);
        }
        else {
            if (log.isInfoEnabled())
                log.info("Skipped waiting for partitions release future (local node is joining) " +
                    "[topVer=" + initialVersion() + "]");
        }

        boolean topChanged = firstDiscoEvt.type() != EVT_DISCOVERY_CUSTOM_EVT || affChangeMsg != null;

        for (GridCacheContext cacheCtx : cctx.cacheContexts()) {
            if (cacheCtx.isLocal() || cacheStopping(cacheCtx.cacheId()))
                continue;

            if (topChanged) {
                // Partition release future is done so we can flush the write-behind store.
                cacheCtx.store().forceFlush();
            }
        }

        /* It is necessary to run database callback before all topology callbacks.
           In case of persistent store is enabled we first restore partitions presented on disk.
           We need to guarantee that there are no partition state changes logged to WAL before this callback
           to make sure that we correctly restored last actual states. */
        boolean restored = cctx.database().beforeExchange(this);

        // Pre-create missing partitions using current affinity.
        if (!exchCtx.mergeExchanges()) {
            for (CacheGroupContext grp : cctx.cache().cacheGroups()) {
                if (grp.isLocal() || cacheGroupStopping(grp.groupId()))
                    continue;

                // It is possible affinity is not initialized yet if node joins to cluster.
                if (grp.affinity().lastVersion().topologyVersion() > 0)
                    grp.topology().beforeExchange(this, !centralizedAff && !forceAffReassignment, false);
            }
        }

        // After all partitions have been restored and pre-created it's safe to make first checkpoint.
        if (restored)
            cctx.database().onStateRestored();

        changeWalModeIfNeeded();

        if (crd.isLocal()) {
            if (remaining.isEmpty())
                onAllReceived(null);
        }
        else
            sendPartitions(crd);

        initDone();
    }

    /**
     * Try to start local snapshot operation if it is needed by discovery event
     */
    private void tryToPerformLocalSnapshotOperation() {
        try {
            long start = U.currentTimeMillis();

            IgniteInternalFuture fut = cctx.snapshot().tryStartLocalSnapshotOperation(firstDiscoEvt, exchId.topologyVersion());

            if (fut != null) {
                fut.get();

                long end = U.currentTimeMillis();

                if (log.isInfoEnabled())
                    log.info("Snapshot initialization completed [topVer=" + exchangeId().topologyVersion() +
                        ", time=" + (end - start) + "ms]");
            }
        }
        catch (IgniteCheckedException e) {
            U.error(log, "Error while starting snapshot operation", e);
        }
    }

    /**
     * Change WAL mode if needed.
     */
    private void changeWalModeIfNeeded() {
        WalStateAbstractMessage msg = firstWalMessage();

        if (msg != null)
            cctx.walState().onProposeExchange(msg.exchangeMessage());
    }

    /**
     * Get first message if and only if this is WAL message.
     *
     * @return WAL message or {@code null}.
     */
    @Nullable private WalStateAbstractMessage firstWalMessage() {
        if (firstDiscoEvt != null && firstDiscoEvt.type() == EVT_DISCOVERY_CUSTOM_EVT) {
            DiscoveryCustomMessage customMsg = ((DiscoveryCustomEvent)firstDiscoEvt).customMessage();

            if (customMsg instanceof WalStateAbstractMessage) {
                WalStateAbstractMessage msg0 = (WalStateAbstractMessage)customMsg;

                assert msg0.needExchange();

                return msg0;
            }
        }

        return null;
    }

    /**
     * The main purpose of this method is to wait for all ongoing updates (transactional and atomic), initiated on
     * the previous topology version, to finish to prevent inconsistencies during rebalancing and to prevent two
     * different simultaneous owners of the same lock.
     * For the exact list of the objects being awaited for see
     * {@link GridCacheSharedContext#partitionReleaseFuture(AffinityTopologyVersion)} javadoc.
     *
     * @param distributed If {@code true} then node should wait for partition release completion on all other nodes.
     * @param doRollback If {@code true} tries to rollback transactions which lock partitions. Avoids unnecessary calls
     *      of {@link org.apache.ignite.internal.processors.cache.transactions.IgniteTxManager#rollbackOnTopologyChange}
     *
     * @throws IgniteCheckedException If failed.
     */
    private void waitPartitionRelease(boolean distributed, boolean doRollback) throws IgniteCheckedException {
        Latch releaseLatch = null;

        // Wait for other nodes only on first phase.
        if (distributed)
            releaseLatch = cctx.exchange().latch().getOrCreate(DISTRIBUTED_LATCH_ID, initialVersion());

        IgniteInternalFuture<?> partReleaseFut = cctx.partitionReleaseFuture(initialVersion());

        // Assign to class variable so it will be included into toString() method.
        this.partReleaseFut = partReleaseFut;

<<<<<<< HEAD
        if (log.isDebugEnabled())
            log.debug("Before waiting for partition release future: " + this);
=======
        if (exchId.isLeft())
            cctx.mvcc().removeExplicitNodeLocks(exchId.nodeId(), exchId.topologyVersion());

        if (log.isTraceEnabled())
            log.trace("Before waiting for partition release future: " + this);
>>>>>>> 3ebc740f

        int dumpCnt = 0;

        long nextDumpTime = 0;

        IgniteConfiguration cfg = cctx.gridConfig();

        long waitStart = U.currentTimeMillis();

        long waitTimeout = 2 * cfg.getNetworkTimeout();

        boolean txRolledBack = !doRollback;

        while (true) {
            // Read txTimeoutOnPME from configuration after every iteration.
            long curTimeout = cfg.getTransactionConfiguration().getTxTimeoutOnPartitionMapExchange();

            try {
                // This avoids unnessesary waiting for rollback.
                partReleaseFut.get(curTimeout > 0 && !txRolledBack ?
                        Math.min(curTimeout, waitTimeout) : waitTimeout, TimeUnit.MILLISECONDS);

                break;
            }
            catch (IgniteFutureTimeoutCheckedException ignored) {
                // Print pending transactions and locks that might have led to hang.
                if (nextDumpTime <= U.currentTimeMillis()) {
                    dumpPendingObjects(partReleaseFut, curTimeout <= 0 && !txRolledBack);

                    nextDumpTime = U.currentTimeMillis() + nextDumpTimeout(dumpCnt++, waitTimeout);
                }

                if (!txRolledBack && curTimeout > 0 && U.currentTimeMillis() - waitStart >= curTimeout) {
                    txRolledBack = true;

                    cctx.tm().rollbackOnTopologyChange(initialVersion());
                }
            }
            catch (IgniteCheckedException e) {
                U.warn(log,"Unable to await partitions release future", e);

                throw e;
            }
        }

        long waitEnd = U.currentTimeMillis();

        if (log.isInfoEnabled()) {
            long waitTime = (waitEnd - waitStart);

            String futInfo = RELEASE_FUTURE_DUMP_THRESHOLD > 0 && waitTime > RELEASE_FUTURE_DUMP_THRESHOLD ?
                partReleaseFut.toString() : "NA";

            String mode = distributed ? "DISTRIBUTED" : "LOCAL";

            if (log.isInfoEnabled())
                log.info("Finished waiting for partition release future [topVer=" + exchangeId().topologyVersion() +
                    ", waitTime=" + (waitEnd - waitStart) + "ms, futInfo=" + futInfo + ", mode=" + mode + "]");
        }

        IgniteInternalFuture<?> locksFut = cctx.mvcc().finishLocks(exchId.topologyVersion());

        nextDumpTime = 0;
        dumpCnt = 0;

        while (true) {
            try {
                locksFut.get(waitTimeout, TimeUnit.MILLISECONDS);

                break;
            }
            catch (IgniteFutureTimeoutCheckedException ignored) {
                if (nextDumpTime <= U.currentTimeMillis()) {
                    U.warn(log, "Failed to wait for locks release future. " +
                        "Dumping pending objects that might be the cause: " + cctx.localNodeId());

                    U.warn(log, "Locked keys:");

                    for (IgniteTxKey key : cctx.mvcc().lockedKeys())
                        U.warn(log, "Locked key: " + key);

                    for (IgniteTxKey key : cctx.mvcc().nearLockedKeys())
                        U.warn(log, "Locked near key: " + key);

                    Map<IgniteTxKey, Collection<GridCacheMvccCandidate>> locks =
                        cctx.mvcc().unfinishedLocks(exchId.topologyVersion());

                    for (Map.Entry<IgniteTxKey, Collection<GridCacheMvccCandidate>> e : locks.entrySet())
                        U.warn(log, "Awaited locked entry [key=" + e.getKey() + ", mvcc=" + e.getValue() + ']');

                    nextDumpTime = U.currentTimeMillis() + nextDumpTimeout(dumpCnt++, waitTimeout);

                    if (getBoolean(IGNITE_THREAD_DUMP_ON_EXCHANGE_TIMEOUT, false))
                        U.dumpThreads(log);
                }
            }
        }

        if (releaseLatch == null) {
            assert !distributed : "Partitions release latch must be initialized in distributed mode.";

            return;
        }

        releaseLatch.countDown();

        // For compatibility with old version where joining nodes are not waiting for latch.
        if (localJoinExchange() && !cctx.exchange().latch().canSkipJoiningNodes(initialVersion()))
            return;

        try {
            while (true) {
                try {
                    cctx.exchange().exchangerBlockingSectionBegin();

                    try {
                        releaseLatch.await(waitTimeout, TimeUnit.MILLISECONDS);
                    }
                    finally {
                        cctx.exchange().exchangerBlockingSectionEnd();
                    }

                    if (log.isInfoEnabled())
                        log.info("Finished waiting for partitions release latch: " + releaseLatch);

                    break;
                }
                catch (IgniteFutureTimeoutCheckedException ignored) {
                    U.warn(log, "Unable to await partitions release latch within timeout: " + releaseLatch);

                    // Try to resend ack.
                    releaseLatch.countDown();
                }
            }
        }
        catch (IgniteCheckedException e) {
            U.warn(log, "Stop waiting for partitions release latch: " + e.getMessage());
        }
    }

    /**
     *
     */
    private void onLeft() {
        for (CacheGroupContext grp : cctx.cache().cacheGroups()) {
            if (grp.isLocal())
                continue;

            grp.preloader().unwindUndeploys();
        }
    }

    /**
     * @param partReleaseFut Partition release future.
     * @param txTimeoutNotifyFlag If {@code true} print transaction rollback timeout on PME notification.
     */
    private void dumpPendingObjects(IgniteInternalFuture<?> partReleaseFut, boolean txTimeoutNotifyFlag) {
        U.warn(cctx.kernalContext().cluster().diagnosticLog(),
            "Failed to wait for partition release future [topVer=" + initialVersion() +
            ", node=" + cctx.localNodeId() + "]");

        if (txTimeoutNotifyFlag)
            U.warn(cctx.kernalContext().cluster().diagnosticLog(), "Consider changing TransactionConfiguration." +
                    "txTimeoutOnPartitionMapExchange to non default value to avoid this message.");

        U.warn(log, "Partition release future: " + partReleaseFut);

        U.warn(cctx.kernalContext().cluster().diagnosticLog(),
            "Dumping pending objects that might be the cause: ");

        try {
            cctx.exchange().dumpDebugInfo(this);
        }
        catch (Exception e) {
            U.error(cctx.kernalContext().cluster().diagnosticLog(), "Failed to dump debug information: " + e, e);
        }
    }

    /**
     * @param grpId Cache group ID to check.
     * @return {@code True} if cache group us stopping by this exchange.
     */
    private boolean cacheGroupStopping(int grpId) {
        return exchActions != null && exchActions.cacheGroupStopping(grpId);
    }

    /**
     * @param cacheId Cache ID to check.
     * @return {@code True} if cache is stopping by this exchange.
     */
    private boolean cacheStopping(int cacheId) {
        return exchActions != null && exchActions.cacheStopped(cacheId);
    }

    /**
     * @return {@code True} if exchange for local node join.
     */
    public boolean localJoinExchange() {
        return firstDiscoEvt.type() == EVT_NODE_JOINED && firstDiscoEvt.eventNode().isLocal();
    }

    /**
     * @param node Target Node.
     * @throws IgniteCheckedException If failed.
     */
    private void sendLocalPartitions(ClusterNode node) throws IgniteCheckedException {
        assert node != null;

        long time = System.currentTimeMillis();

        GridDhtPartitionsSingleMessage msg;

        // Reset lost partitions before sending local partitions to coordinator.
        if (exchActions != null) {
            Set<String> caches = exchActions.cachesToResetLostPartitions();

            if (!F.isEmpty(caches))
                resetLostPartitions(caches);
        }

        if (cctx.kernalContext().clientNode() || (dynamicCacheStartExchange() && exchangeLocE != null)) {
            msg = new GridDhtPartitionsSingleMessage(exchangeId(),
                cctx.kernalContext().clientNode(),
                cctx.versions().last(),
                true);
        }
        else {
            msg = cctx.exchange().createPartitionsSingleMessage(exchangeId(),
                false,
                true,
                node.version().compareToIgnoreTimestamp(PARTIAL_COUNTERS_MAP_SINCE) >= 0,
                exchActions);

            Map<Integer, Map<Integer, Long>> partHistReserved0 = partHistReserved;

            if (partHistReserved0 != null)
                msg.partitionHistoryCounters(partHistReserved0);
        }

        if (exchCtx.newMvccCoordinator() && cctx.coordinators().currentCoordinatorId().equals(node.id())) {
            Map<UUID, GridLongList> activeQueries = exchCtx.activeQueries();

            msg.activeQueries(activeQueries != null ? activeQueries.get(cctx.localNodeId()) : null);
        }

        if ((stateChangeExchange() || dynamicCacheStartExchange()) && exchangeLocE != null)
            msg.setError(exchangeLocE);
        else if (localJoinExchange())
            msg.cacheGroupsAffinityRequest(exchCtx.groupsAffinityRequestOnJoin());

        if (log.isTraceEnabled())
            log.trace("Sending local partitions [nodeId=" + node.id() + ", exchId=" + exchId + ", msg=" + msg + ']');

        try {
            cctx.io().send(node, msg, SYSTEM_POOL);
        }
        catch (ClusterTopologyCheckedException ignored) {
            if (log.isDebugEnabled())
                log.debug("Node left during partition exchange [nodeId=" + node.id() + ", exchId=" + exchId + ']');
        }

        if (log.isInfoEnabled())
            log.info("Sending Single Message performed in " + (System.currentTimeMillis() - time) + " ms.");
    }

    /**
     * @param compress Message compress flag.
     * @param newCntrMap {@code True} if possible to use {@link CachePartitionFullCountersMap}.
     * @return Message.
     */
    private GridDhtPartitionsFullMessage createPartitionsMessage(boolean compress,
        boolean newCntrMap) {
        GridCacheVersion last = lastVer.get();

        GridDhtPartitionsFullMessage m = cctx.exchange().createPartitionsFullMessage(
            compress,
            newCntrMap,
            exchangeId(),
            last != null ? last : cctx.versions().last(),
            partHistSuppliers,
            partsToReload);

        if (stateChangeExchange() && !F.isEmpty(exchangeGlobalExceptions))
            m.setErrorsMap(exchangeGlobalExceptions);

        return m;
    }

    /**
     * @param fullMsg Message to send.
     * @param nodes Nodes.
     * @param mergedJoinExchMsgs Messages received from merged 'join node' exchanges.
     * @param affinityForJoinedNodes Affinity if was requested by some nodes.
     */
    private void sendAllPartitions(
        GridDhtPartitionsFullMessage fullMsg,
        Collection<ClusterNode> nodes,
        Map<UUID, GridDhtPartitionsSingleMessage> mergedJoinExchMsgs,
        Map<Integer, CacheGroupAffinityMessage> affinityForJoinedNodes
    ) {
        assert !nodes.contains(cctx.localNode());

        if (log.isTraceEnabled()) {
            log.trace("Sending full partition map [nodeIds=" + F.viewReadOnly(nodes, F.node2id()) +
                ", exchId=" + exchId + ", msg=" + fullMsg + ']');
        }

        // Find any single message with affinity request. This request exists only for newly joined nodes.
        Optional<GridDhtPartitionsSingleMessage> singleMsgWithAffinityReq = nodes.stream()
            .flatMap(node -> Optional.ofNullable(msgs.get(node.id()))
                .filter(singleMsg -> singleMsg.cacheGroupsAffinityRequest() != null)
                .map(Stream::of)
                .orElse(Stream.empty()))
            .findAny();

        // Prepare full message for newly joined nodes with affinity request.
        final GridDhtPartitionsFullMessage fullMsgWithAffinity = singleMsgWithAffinityReq
            .filter(singleMessage -> affinityForJoinedNodes != null)
            .map(singleMessage -> fullMsg.copy().joinedNodeAffinity(affinityForJoinedNodes))
            .orElse(null);

        long time = System.currentTimeMillis();

        // Prepare and send full messages for given nodes.
        nodes.stream()
            .map(node -> {
                // No joined nodes, just send a regular full message.
                if (fullMsgWithAffinity == null)
                    return new T2<>(node, fullMsg);

                return new T2<>(
                    node,
                    // If single message contains affinity request, use special full message for such single messages.
                    Optional.ofNullable(msgs.get(node.id()))
                        .filter(singleMsg -> singleMsg.cacheGroupsAffinityRequest() != null)
                        .map(singleMsg -> fullMsgWithAffinity)
                        .orElse(fullMsg)
                );
            })
            .map(nodeAndMsg -> {
                ClusterNode node = nodeAndMsg.get1();
                GridDhtPartitionsFullMessage fullMsgToSend = nodeAndMsg.get2();

                // If exchange has merged, use merged version of exchange id.
                GridDhtPartitionExchangeId sndExchId = mergedJoinExchMsgs != null
                    ? Optional.ofNullable(mergedJoinExchMsgs.get(node.id()))
                        .map(GridDhtPartitionsAbstractMessage::exchangeId)
                        .orElse(exchangeId())
                    : exchangeId();

                if (sndExchId != null && !sndExchId.equals(exchangeId())) {
                    GridDhtPartitionsFullMessage fullMsgWithUpdatedExchangeId = fullMsgToSend.copy();

                    fullMsgWithUpdatedExchangeId.exchangeId(sndExchId);

                    return new T2<>(node, fullMsgWithUpdatedExchangeId);
                }

                return new T2<>(node, fullMsgToSend);
            })
            .forEach(nodeAndMsg -> {
                ClusterNode node = nodeAndMsg.get1();
                GridDhtPartitionsFullMessage fullMsgToSend = nodeAndMsg.get2();

                try {
                    cctx.io().send(node, fullMsgToSend, SYSTEM_POOL);
                }
                catch (ClusterTopologyCheckedException e) {
                    if (log.isDebugEnabled())
                        log.debug("Failed to send partitions, node failed: " + node);
                }
                catch (IgniteCheckedException e) {
                    U.error(log, "Failed to send partitions [node=" + node + ']', e);
                }
            });

        if (log.isInfoEnabled())
            log.info("Sending Full Message performed in " + (System.currentTimeMillis() - time) + " ms.");
    }

    /**
     * @param oldestNode Oldest node. Target node to send message to.
     */
    private void sendPartitions(ClusterNode oldestNode) {
        try {
            sendLocalPartitions(oldestNode);
        }
        catch (ClusterTopologyCheckedException ignore) {
            if (log.isDebugEnabled())
                log.debug("Coordinator left during partition exchange [nodeId=" + oldestNode.id() +
                    ", exchId=" + exchId + ']');
        }
        catch (IgniteCheckedException e) {
            if (reconnectOnError(e))
                onDone(new IgniteNeedReconnectException(cctx.localNode(), e));
            else {
                U.error(log, "Failed to send local partitions to coordinator [crd=" + oldestNode.id() +
                    ", exchId=" + exchId + ']', e);
            }
        }
    }

    /**
     * @return {@code True} if exchange triggered by server node join or fail.
     */
    public boolean serverNodeDiscoveryEvent() {
        assert exchCtx != null;

        return exchCtx.events().hasServerJoin() || exchCtx.events().hasServerLeft();
    }

    /** {@inheritDoc} */
    @Override public boolean exchangeDone() {
        return done.get();
    }

    /**
     * Finish merged future to allow GridCachePartitionExchangeManager.ExchangeFutureSet cleanup.
     */
    public void finishMerged() {
        super.onDone(null, null);
    }

    /** {@inheritDoc} */
    @Override public boolean onDone(@Nullable AffinityTopologyVersion res, @Nullable Throwable err) {
        assert res != null || err != null : "TopVer=" + res + ", err=" + err;

        if (isDone() || !done.compareAndSet(false, true))
            return false;

        if (log.isInfoEnabled()) {
            log.info("Finish exchange future [startVer=" + initialVersion() +
                ", resVer=" + res +
                ", err=" + err + ']');
        }

        assert res != null || err != null;

        waitUntilNewCachesAreRegistered();

        if (err == null &&
            !cctx.kernalContext().clientNode() &&
            (serverNodeDiscoveryEvent() || affChangeMsg != null)) {
            for (GridCacheContext cacheCtx : cctx.cacheContexts()) {
                if (!cacheCtx.affinityNode() || cacheCtx.isLocal())
                    continue;

                cacheCtx.continuousQueries().flushBackupQueue(res);
            }
        }

        if (err == null) {
            if (centralizedAff || forceAffReassignment) {
                assert !exchCtx.mergeExchanges();

                for (CacheGroupContext grp : cctx.cache().cacheGroups()) {
                    if (grp.isLocal())
                        continue;

                    boolean needRefresh = false;

                    try {
                        needRefresh = grp.topology().initPartitionsWhenAffinityReady(res, this);
                    }
                    catch (IgniteInterruptedCheckedException e) {
                        U.error(log, "Failed to initialize partitions.", e);
                    }

                    if (needRefresh)
                        cctx.exchange().refreshPartitions();
                }
            }

            for (GridCacheContext cacheCtx : cctx.cacheContexts()) {
                GridCacheContext drCacheCtx = cacheCtx.isNear() ? cacheCtx.near().dht().context() : cacheCtx;

                if (drCacheCtx.isDrEnabled()) {
                    try {
                        drCacheCtx.dr().onExchange(res, exchId.isLeft());
                    }
                    catch (IgniteCheckedException e) {
                        U.error(log, "Failed to notify DR: " + e, e);
                    }
                }
            }

            if (serverNodeDiscoveryEvent())
                detectLostPartitions(res);

            Map<Integer, CacheValidation> m = U.newHashMap(cctx.cache().cacheGroups().size());

            for (CacheGroupContext grp : cctx.cache().cacheGroups())
                m.put(grp.groupId(), validateCacheGroup(grp, events().lastEvent().topologyNodes()));

            grpValidRes = m;
        }

        if (!cctx.localNode().isClient())
            tryToPerformLocalSnapshotOperation();

        if (err == null)
            cctx.coordinators().onExchangeDone(exchCtx.newMvccCoordinator(), exchCtx.events().discoveryCache(),
                exchCtx.activeQueries());

        // Create and destory caches and cache proxies.
        cctx.cache().onExchangeDone(initialVersion(), exchActions, err);

        cctx.kernalContext().authentication().onActivate();

        Map<T2<Integer, Integer>, Long> localReserved = partHistSuppliers.getReservations(cctx.localNodeId());

        if (localReserved != null) {
            for (Map.Entry<T2<Integer, Integer>, Long> e : localReserved.entrySet()) {
                boolean success = cctx.database().reserveHistoryForPreloading(
                    e.getKey().get1(), e.getKey().get2(), e.getValue());

                if (!success) {
                    // TODO: how to handle?
                    err = new IgniteCheckedException("Could not reserve history");
                }
            }
        }

        cctx.database().releaseHistoryForExchange();

        cctx.database().rebuildIndexesIfNeeded(this);

        if (err == null) {
            for (CacheGroupContext grp : cctx.cache().cacheGroups()) {
                if (!grp.isLocal())
                    grp.topology().onExchangeDone(this, grp.affinity().readyAffinity(res), false);
            }

            cctx.walState().changeLocalStatesOnExchangeDone(res);
        }

        final Throwable err0 = err;

        // Should execute this listener first, before any external listeners.
        // Listeners use stack as data structure.
        listen(f -> {
            // Update last finished future in the first.
            cctx.exchange().lastFinishedFuture(this);

            // Complete any affReady futures and update last exchange done version.
            cctx.exchange().onExchangeDone(res, initialVersion(), err0);

            cctx.cache().completeProxyRestart(resolveCacheRequests(exchActions), initialVersion(), res);

            if (exchActions != null && err0 == null)
                exchActions.completeRequestFutures(cctx, null);

            if (stateChangeExchange() && err0 == null)
                cctx.kernalContext().state().onStateChangeExchangeDone(exchActions.stateChangeRequest());
        });

        if (super.onDone(res, err)) {
            afterLsnrCompleteFut.onDone();

            if (log.isDebugEnabled())
                log.debug("Completed partition exchange [localNode=" + cctx.localNodeId() + ", exchange= " + this +
                    ", durationFromInit=" + (U.currentTimeMillis() - initTs) + ']');
            else if(log.isInfoEnabled())
                log.info("Completed partition exchange [localNode=" + cctx.localNodeId() + ", exchange=" + shortInfo() +
                     ", topVer=" + topologyVersion() + ", durationFromInit=" + (U.currentTimeMillis() - initTs) + ']');

            initFut.onDone(err == null);

            if (exchCtx != null && exchCtx.events().hasServerLeft()) {
                ExchangeDiscoveryEvents evts = exchCtx.events();

                for (DiscoveryEvent evt : evts.events()) {
                    if (serverLeftEvent(evt)) {
                        for (CacheGroupContext grp : cctx.cache().cacheGroups())
                            grp.affinityFunction().removeNode(evt.eventNode().id());
                    }
                }
            }

            exchActions = null;

            if (firstDiscoEvt instanceof DiscoveryCustomEvent)
                ((DiscoveryCustomEvent)firstDiscoEvt).customMessage(null);

            if (err == null) {
                if (exchCtx != null && (exchCtx.events().hasServerLeft() || exchCtx.events().hasServerJoin())) {
                    ExchangeDiscoveryEvents evts = exchCtx.events();

                    for (DiscoveryEvent evt : evts.events()) {
                        if (serverLeftEvent(evt) || serverJoinEvent(evt))
                            logExchange(evt);
                    }
                }

            }

            return true;
        }

        return false;
    }

    /**
     * @param exchangeActions Exchange actions.
     * @return Map of cache names and start descriptors.
     */
    private Map<String, DynamicCacheChangeRequest> resolveCacheRequests(ExchangeActions exchangeActions) {
        if (exchangeActions == null)
            return Collections.emptyMap();

        return exchangeActions.cacheStartRequests()
            .stream()
            .map(ExchangeActions.CacheActionData::request)
            .collect(Collectors.toMap(DynamicCacheChangeRequest::cacheName, r -> r));
    }

    /**
     * Method waits for new caches registration and cache configuration persisting to disk.
     */
    private void waitUntilNewCachesAreRegistered() {
        try {
            IgniteInternalFuture<?> registerCachesFut = registerCachesFuture;

            if (registerCachesFut != null && !registerCachesFut.isDone()) {
                final int timeout = Math.max(1000,
                    (int)(cctx.kernalContext().config().getFailureDetectionTimeout() / 2));

                for (;;) {
                    try {
                        registerCachesFut.get(timeout, TimeUnit.SECONDS);

                        break;
                    }
                    catch (IgniteFutureTimeoutCheckedException te) {
                        List<String> cacheNames = exchActions.cacheStartRequests().stream()
                            .map(req -> req.descriptor().cacheName())
                            .collect(Collectors.toList());

                        U.warn(log, "Failed to wait for caches configuration registration and saving within timeout. " +
                            "Probably disk is too busy or slow." +
                            "[caches=" + cacheNames + "]");
                    }
                }
            }
        }
        catch (IgniteCheckedException e) {
            U.error(log, "Failed to wait for caches registration and saving", e);
        }
    }

    /**
     * Log exchange event.
     *
     * @param evt Discovery event.
     */
    private void logExchange(DiscoveryEvent evt) {
        if (cctx.kernalContext().state().publicApiActiveState(false) && cctx.wal() != null) {
            if (cctx.wal().serializerVersion() > 1)
                try {
                    ExchangeRecord.Type type = null;

                    if (evt.type() == EVT_NODE_JOINED)
                        type = ExchangeRecord.Type.JOIN;
                    else if (evt.type() == EVT_NODE_LEFT || evt.type() == EVT_NODE_FAILED)
                        type = ExchangeRecord.Type.LEFT;

                    BaselineTopology blt = cctx.kernalContext().state().clusterState().baselineTopology();

                    if (type != null && blt != null) {
                        Short constId = blt.consistentIdMapping().get(evt.eventNode().consistentId());

                        if (constId != null)
                            cctx.wal().log(new ExchangeRecord(constId, type));
                    }
                }
                catch (IgniteCheckedException e) {
                    U.error(log, "Fail during log exchange record.", e);
                }
        }
    }

    /**
     * Cleans up resources to avoid excessive memory usage.
     */
    public void cleanUp() {
        pendingSingleMsgs.clear();
        fullMsgs.clear();
        msgs.clear();
        crd = null;
        partReleaseFut = null;
        exchActions = null;
        mergedJoinExchMsgs = null;
        pendingJoinMsg = null;
        exchCtx = null;
        newCrdFut = null;
        exchangeLocE = null;
        exchangeGlobalExceptions.clear();
    }

    /**
     * @param ver Version.
     */
    private void updateLastVersion(GridCacheVersion ver) {
        assert ver != null;

        while (true) {
            GridCacheVersion old = lastVer.get();

            if (old == null || Long.compare(old.order(), ver.order()) < 0) {
                if (lastVer.compareAndSet(old, ver))
                    break;
            }
            else
                break;
        }
    }

    /**
     * Records that this exchange if merged with another 'node join' exchange.
     *
     * @param node Joined node.
     * @param msg Joined node message if already received.
     * @return {@code True} if need to wait for message from joined server node.
     */
    private boolean addMergedJoinExchange(ClusterNode node, @Nullable GridDhtPartitionsSingleMessage msg) {
        assert Thread.holdsLock(mux);
        assert node != null;
        assert state == ExchangeLocalState.CRD : state;

        if (msg == null && newCrdFut != null)
            msg = newCrdFut.joinExchangeMessage(node.id());

        UUID nodeId = node.id();

        boolean wait = false;

        if (node.isClient()) {
            if (msg != null)
                waitAndReplyToNode(nodeId, msg);
        }
        else {
            if (mergedJoinExchMsgs == null)
                mergedJoinExchMsgs = new LinkedHashMap<>();

            if (msg != null) {
                assert msg.exchangeId().topologyVersion().equals(new AffinityTopologyVersion(node.order()));

                if (log.isInfoEnabled()) {
                    log.info("Merge server join exchange, message received [curFut=" + initialVersion() +
                        ", node=" + nodeId + ']');
                }

                mergedJoinExchMsgs.put(nodeId, msg);
            }
            else {
                if (cctx.discovery().alive(nodeId)) {
                    if (log.isInfoEnabled()) {
                        log.info("Merge server join exchange, wait for message [curFut=" + initialVersion() +
                            ", node=" + nodeId + ']');
                    }

                    wait = true;

                    mergedJoinExchMsgs.put(nodeId, null);

                    awaitMergedMsgs++;
                }
                else {
                    if (log.isInfoEnabled()) {
                        log.info("Merge server join exchange, awaited node left [curFut=" + initialVersion() +
                            ", node=" + nodeId + ']');
                    }
                }
            }
        }

        return wait;
    }

    /**
     * Merges this exchange with given one.
     *
     * @param fut Current exchange to merge with.
     * @return {@code True} if need wait for message from joined server node.
     */
    public boolean mergeJoinExchange(GridDhtPartitionsExchangeFuture fut) {
        boolean wait;

        synchronized (mux) {
            assert (!isDone() && !initFut.isDone()) || cctx.kernalContext().isStopping() : this;
            assert (mergedWith == null && state == null) || cctx.kernalContext().isStopping()  : this;

            state = ExchangeLocalState.MERGED;

            mergedWith = fut;

            ClusterNode joinedNode = firstDiscoEvt.eventNode();

            wait = fut.addMergedJoinExchange(joinedNode, pendingJoinMsg);
        }

        return wait;
    }

    /**
     * @param fut Current future.
     * @return Pending join request if any.
     */
    @Nullable public GridDhtPartitionsSingleMessage mergeJoinExchangeOnDone(GridDhtPartitionsExchangeFuture fut) {
        synchronized (mux) {
            assert !isDone();
            assert !initFut.isDone();
            assert mergedWith == null;
            assert state == null;

            state = ExchangeLocalState.MERGED;

            mergedWith = fut;

            return pendingJoinMsg;
        }
    }

    /**
     * @param node Sender node.
     * @param msg Message.
     */
    private void processMergedMessage(final ClusterNode node, final GridDhtPartitionsSingleMessage msg) {
        if (msg.client()) {
            waitAndReplyToNode(node.id(), msg);

            return;
        }

        boolean done = false;

        FinishState finishState0 = null;

        synchronized (mux) {
            if (state == ExchangeLocalState.DONE) {
                assert finishState != null;

                finishState0 = finishState;
            }
            else {
                boolean process = mergedJoinExchMsgs != null &&
                    mergedJoinExchMsgs.containsKey(node.id()) &&
                    mergedJoinExchMsgs.get(node.id()) == null;

                if (log.isInfoEnabled()) {
                    log.info("Merge server join exchange, received message [curFut=" + initialVersion() +
                        ", node=" + node.id() +
                        ", msgVer=" + msg.exchangeId().topologyVersion() +
                        ", process=" + process +
                        ", awaited=" + awaitMergedMsgs + ']');
                }

                if (process) {
                    mergedJoinExchMsgs.put(node.id(), msg);

                    assert awaitMergedMsgs > 0 : awaitMergedMsgs;

                    awaitMergedMsgs--;

                    done = awaitMergedMsgs == 0;
                }
            }
        }

        if (finishState0 != null) {
            sendAllPartitionsToNode(finishState0, msg, node.id());

            return;
        }

        if (done)
            finishExchangeOnCoordinator(null);
    }

    /**
     * Method is called on coordinator in situation when initial ExchangeFuture created on client join event was preempted
     * from exchange history because of IGNITE_EXCHANGE_HISTORY_SIZE property.
     *
     * @param node Client node that should try to reconnect to the cluster.
     * @param msg Single message received from the client which didn't find original ExchangeFuture.
     */
    public void forceClientReconnect(ClusterNode node, GridDhtPartitionsSingleMessage msg) {
        Exception reconnectException = new IgniteNeedReconnectException(node, null);

        exchangeGlobalExceptions.put(node.id(), reconnectException);

        onDone(null, reconnectException);

        GridDhtPartitionsFullMessage fullMsg = createPartitionsMessage(true, false);

        fullMsg.setErrorsMap(exchangeGlobalExceptions);

        try {
            cctx.io().send(node, fullMsg, SYSTEM_POOL);

            if (log.isDebugEnabled())
                log.debug("Full message for reconnect client was sent to node: " + node + ", fullMsg: " + fullMsg);
        }
        catch (IgniteCheckedException e) {
            U.error(log, "Failed to send reconnect client message [node=" + node + ']', e);
        }
    }

    /**
     * Processing of received single message. Actual processing in future may be delayed if init method was not
     * completed, see {@link #initDone()}
     *
     * @param node Sender node.
     * @param msg Single partition info.
     */
    public void onReceiveSingleMessage(final ClusterNode node, final GridDhtPartitionsSingleMessage msg) {
        assert !node.isDaemon() : node;
        assert msg != null;
        assert exchId.equals(msg.exchangeId()) : msg;
        assert !cctx.kernalContext().clientNode();

        if (msg.restoreState()) {
            InitNewCoordinatorFuture newCrdFut0;

            synchronized (mux) {
                assert newCrdFut != null;

                newCrdFut0 = newCrdFut;
            }

            newCrdFut0.onMessage(node, msg);

            return;
        }

        if (!msg.client()) {
            assert msg.lastVersion() != null : msg;

            updateLastVersion(msg.lastVersion());
        }

        GridDhtPartitionsExchangeFuture mergedWith0 = null;

        synchronized (mux) {
            if (state == ExchangeLocalState.MERGED) {
                assert mergedWith != null;

                mergedWith0 = mergedWith;
            }
            else {
                assert state != ExchangeLocalState.CLIENT;

                if (exchangeId().isJoined() && node.id().equals(exchId.nodeId()))
                    pendingJoinMsg = msg;
            }
        }

        if (mergedWith0 != null) {
            mergedWith0.processMergedMessage(node, msg);

            if (log.isDebugEnabled())
                log.debug("Merged message processed, message handling finished: " + msg);

            return;
        }

        initFut.listen(new CI1<IgniteInternalFuture<Boolean>>() {
            @Override public void apply(IgniteInternalFuture<Boolean> f) {
                try {
                    if (!f.get())
                        return;
                }
                catch (IgniteCheckedException e) {
                    U.error(log, "Failed to initialize exchange future: " + this, e);

                    return;
                }

                processSingleMessage(node.id(), msg);
            }
        });
    }

    /**
     * Tries to fast reply with {@link GridDhtPartitionsFullMessage} on received single message
     * in case of exchange future has already completed.
     *
     * @param node Cluster node which sent single message.
     * @param msg Single message.
     * @return {@code true} if fast reply succeed.
     */
    public boolean fastReplyOnSingleMessage(final ClusterNode node, final GridDhtPartitionsSingleMessage msg) {
        GridDhtPartitionsExchangeFuture futToFastReply = this;

        ExchangeLocalState currState;

        synchronized (mux) {
            currState = state;

            if (currState == ExchangeLocalState.MERGED)
                futToFastReply = mergedWith;
        }

        if (currState == ExchangeLocalState.DONE)
            futToFastReply.processSingleMessage(node.id(), msg);
        else if (currState == ExchangeLocalState.MERGED)
            futToFastReply.processMergedMessage(node, msg);

        return currState == ExchangeLocalState.MERGED || currState == ExchangeLocalState.DONE;
    }

    /**
     * @param nodeId Node ID.
     * @param msg Client's message.
     */
    public void waitAndReplyToNode(final UUID nodeId, final GridDhtPartitionsSingleMessage msg) {
        if (log.isDebugEnabled())
            log.debug("Single message will be handled on completion of exchange future: " + this);

        listen(new CI1<IgniteInternalFuture<AffinityTopologyVersion>>() {
            @Override public void apply(IgniteInternalFuture<AffinityTopologyVersion> fut) {
                if (cctx.kernalContext().isStopping())
                    return;

                // DynamicCacheChangeFailureMessage was sent.
                // Thus, there is no need to create and send GridDhtPartitionsFullMessage.
                if (cacheChangeFailureMsgSent)
                    return;

                FinishState finishState0;

                synchronized (mux) {
                    finishState0 = finishState;
                }

                if (finishState0 == null) {
                    assert firstDiscoEvt.type() == EVT_NODE_JOINED && firstDiscoEvt.eventNode().isClient() : this;

                    ClusterNode node = cctx.node(nodeId);

                    if (node == null) {
                        if (log.isDebugEnabled()) {
                            log.debug("No node found for nodeId: " +
                                nodeId +
                                ", handling of single message will be stopped: " +
                                msg
                            );
                        }

                        return;
                    }

                    finishState0 = new FinishState(cctx.localNodeId(),
                        initialVersion(),
                        createPartitionsMessage(true, node.version().compareToIgnoreTimestamp(PARTIAL_COUNTERS_MAP_SINCE) >= 0));
                }

                sendAllPartitionsToNode(finishState0, msg, nodeId);
            }
        });
    }

    /**
     * Note this method performs heavy updatePartitionSingleMap operation, this operation is moved out from the
     * synchronized block. Only count of such updates {@link #pendingSingleUpdates} is managed under critical section.
     *
     * @param nodeId Sender node.
     * @param msg Partition single message.
     */
    private void processSingleMessage(UUID nodeId, GridDhtPartitionsSingleMessage msg) {
        if (msg.client()) {
            if (msg.activeQueries() != null)
                cctx.coordinators().processClientActiveQueries(nodeId, msg.activeQueries());

            waitAndReplyToNode(nodeId, msg);

            return;
        }

        boolean allReceived = false; // Received all expected messages.
        boolean updateSingleMap = false;

        FinishState finishState0 = null;

        synchronized (mux) {
            assert crd != null;

            switch (state) {
                case DONE: {
                    if (log.isInfoEnabled()) {
                        log.info("Received single message, already done [ver=" + initialVersion() +
                            ", node=" + nodeId + ']');
                    }

                    assert finishState != null;

                    finishState0 = finishState;

                    break;
                }

                case CRD: {
                    assert crd.isLocal() : crd;

                    if (remaining.remove(nodeId)) {
                        updateSingleMap = true;

                        pendingSingleUpdates++;

                        if ((stateChangeExchange() || dynamicCacheStartExchange()) && msg.getError() != null)
                            exchangeGlobalExceptions.put(nodeId, msg.getError());

                        allReceived = remaining.isEmpty();

                        if (log.isInfoEnabled()) {
                            log.info("Coordinator received single message [ver=" + initialVersion() +
                                ", node=" + nodeId +
                                ", allReceived=" + allReceived + ']');
                        }
                    }
                    else if (log.isDebugEnabled())
                        log.debug("Coordinator received single message it didn't expect to receive: " + msg);

                    break;
                }

                case SRV:
                case BECOME_CRD: {
                    if (log.isInfoEnabled()) {
                        log.info("Non-coordinator received single message [ver=" + initialVersion() +
                            ", node=" + nodeId + ", state=" + state + ']');
                    }

                    pendingSingleMsgs.put(nodeId, msg);

                    break;
                }

                default:
                    assert false : state;
            }
        }

        if (finishState0 != null) {
            // DynamicCacheChangeFailureMessage was sent.
            // Thus, there is no need to create and send GridDhtPartitionsFullMessage.
            if (!cacheChangeFailureMsgSent)
                sendAllPartitionsToNode(finishState0, msg, nodeId);

            return;
        }

        if (updateSingleMap) {
            try {
                // Do not update partition map, in case cluster transitioning to inactive state.
                if (!deactivateCluster())
                    updatePartitionSingleMap(nodeId, msg);
            }
            finally {
                synchronized (mux) {
                    assert pendingSingleUpdates > 0;

                    pendingSingleUpdates--;

                    if (pendingSingleUpdates == 0)
                        mux.notifyAll();
                }
            }
        }
        if (allReceived) {
            if (!awaitSingleMapUpdates())
                return;

            onAllReceived(null);
        }
    }

    /**
     * @return {@code False} if interrupted.
     */
    private boolean awaitSingleMapUpdates() {
        try {
            synchronized (mux) {
                while (pendingSingleUpdates > 0)
                    U.wait(mux);
            }

            return true;
        }
        catch (IgniteInterruptedCheckedException e) {
            U.warn(log, "Failed to wait for partition map updates, thread was interrupted: " + e);

            return false;
        }
    }

    /**
     * @param fut Affinity future.
     */
    private void onAffinityInitialized(IgniteInternalFuture<Map<Integer, Map<Integer, List<UUID>>>> fut) {
        try {
            assert fut.isDone();

            Map<Integer, Map<Integer, List<UUID>>> assignmentChange = fut.get();

            GridDhtPartitionsFullMessage m = createPartitionsMessage(false, false);

            CacheAffinityChangeMessage msg = new CacheAffinityChangeMessage(exchId, m, assignmentChange);

            if (log.isDebugEnabled())
                log.debug("Centralized affinity exchange, send affinity change message: " + msg);

            cctx.discovery().sendCustomEvent(msg);
        }
        catch (IgniteCheckedException e) {
            onDone(e);
        }
    }

    /**
     * @param top Topology.
     */
    private void assignPartitionSizes(GridDhtPartitionTopology top) {
        Map<Integer, Long> partSizes = new HashMap<>();

        for (Map.Entry<UUID, GridDhtPartitionsSingleMessage> e : msgs.entrySet()) {
            GridDhtPartitionsSingleMessage singleMsg = e.getValue();

            GridDhtPartitionMap partMap = singleMsg.partitions().get(top.groupId());

            if (partMap == null)
                continue;

            for (Map.Entry<Integer, GridDhtPartitionState> e0 : partMap.entrySet()) {
                int p = e0.getKey();
                GridDhtPartitionState state = e0.getValue();

                if (state == GridDhtPartitionState.OWNING)
                    partSizes.put(p, singleMsg.partitionSizes(top.groupId()).get(p));
            }
        }

        for (GridDhtLocalPartition locPart : top.currentLocalPartitions()) {
            if (locPart.state() == GridDhtPartitionState.OWNING)
                partSizes.put(locPart.id(), locPart.fullSize());
        }

        top.globalPartSizes(partSizes);
    }

    /**
     * Collects and determines new owners of partitions for all nodes for given {@code top}.
     *
     * @param top Topology to assign.
     */
    private void assignPartitionStates(GridDhtPartitionTopology top) {
        Map<Integer, CounterWithNodes> maxCntrs = new HashMap<>();
        Map<Integer, Long> minCntrs = new HashMap<>();

        for (Map.Entry<UUID, GridDhtPartitionsSingleMessage> e : msgs.entrySet()) {
            CachePartitionPartialCountersMap nodeCntrs = e.getValue().partitionUpdateCounters(top.groupId(),
                top.partitions());

            assert nodeCntrs != null;

            for (int i = 0; i < nodeCntrs.size(); i++) {
                int p = nodeCntrs.partitionAt(i);

                UUID uuid = e.getKey();

                GridDhtPartitionState state = top.partitionState(uuid, p);

                if (state != GridDhtPartitionState.OWNING && state != GridDhtPartitionState.MOVING)
                    continue;

                long cntr = state == GridDhtPartitionState.MOVING ?
                    nodeCntrs.initialUpdateCounterAt(i) :
                    nodeCntrs.updateCounterAt(i);

                Long minCntr = minCntrs.get(p);

                if (minCntr == null || minCntr > cntr)
                    minCntrs.put(p, cntr);

                if (state != GridDhtPartitionState.OWNING)
                    continue;

                CounterWithNodes maxCntr = maxCntrs.get(p);

                if (maxCntr == null || cntr > maxCntr.cnt)
                    maxCntrs.put(p, new CounterWithNodes(cntr, e.getValue().partitionSizes(top.groupId()).get(p), uuid));
                else if (cntr == maxCntr.cnt)
                    maxCntr.nodes.add(uuid);
            }
        }

        // Also must process counters from the local node.
        for (GridDhtLocalPartition part : top.currentLocalPartitions()) {
            GridDhtPartitionState state = top.partitionState(cctx.localNodeId(), part.id());

            if (state != GridDhtPartitionState.OWNING && state != GridDhtPartitionState.MOVING)
                continue;

            final long cntr = state == GridDhtPartitionState.MOVING ? part.initialUpdateCounter() : part.updateCounter();

            Long minCntr = minCntrs.get(part.id());

            if (minCntr == null || minCntr > cntr)
                minCntrs.put(part.id(), cntr);

            if (state != GridDhtPartitionState.OWNING)
                continue;

            CounterWithNodes maxCntr = maxCntrs.get(part.id());

            if (maxCntr == null && cntr == 0) {
                CounterWithNodes cntrObj = new CounterWithNodes(0, 0L, cctx.localNodeId());

                for (UUID nodeId : msgs.keySet()) {
                    if (top.partitionState(nodeId, part.id()) == GridDhtPartitionState.OWNING)
                        cntrObj.nodes.add(nodeId);
                }

                maxCntrs.put(part.id(), cntrObj);
            }
            else if (maxCntr == null || cntr > maxCntr.cnt)
                maxCntrs.put(part.id(), new CounterWithNodes(cntr, part.fullSize(), cctx.localNodeId()));
            else if (cntr == maxCntr.cnt)
                maxCntr.nodes.add(cctx.localNodeId());
        }

        Map<Integer, Map<Integer, Long>> partHistReserved0 = partHistReserved;

        Map<Integer, Long> localReserved = partHistReserved0 != null ? partHistReserved0.get(top.groupId()) : null;

        Set<Integer> haveHistory = new HashSet<>();

        for (Map.Entry<Integer, Long> e : minCntrs.entrySet()) {
            int p = e.getKey();
            long minCntr = e.getValue();

            CounterWithNodes maxCntrObj = maxCntrs.get(p);

            long maxCntr = maxCntrObj != null ? maxCntrObj.cnt : 0;

            // If minimal counter is zero, do clean preloading.
            if (minCntr == 0 || minCntr == maxCntr)
                continue;

            if (localReserved != null) {
                Long localCntr = localReserved.get(p);

                if (localCntr != null && localCntr <= minCntr && maxCntrObj.nodes.contains(cctx.localNodeId())) {
                    partHistSuppliers.put(cctx.localNodeId(), top.groupId(), p, localCntr);

                    haveHistory.add(p);

                    continue;
                }
            }

            for (Map.Entry<UUID, GridDhtPartitionsSingleMessage> e0 : msgs.entrySet()) {
                Long histCntr = e0.getValue().partitionHistoryCounters(top.groupId()).get(p);

                if (histCntr != null && histCntr <= minCntr && maxCntrObj.nodes.contains(e0.getKey())) {
                    partHistSuppliers.put(e0.getKey(), top.groupId(), p, histCntr);

                    haveHistory.add(p);

                    break;
                }
            }
        }

        Map<Integer, Set<UUID>> ownersByUpdCounters = new HashMap<>(maxCntrs.size());
        for (Map.Entry<Integer, CounterWithNodes> e : maxCntrs.entrySet())
            ownersByUpdCounters.put(e.getKey(), e.getValue().nodes);

        Map<Integer, Long> partSizes = new HashMap<>(maxCntrs.size());
        for (Map.Entry<Integer, CounterWithNodes> e : maxCntrs.entrySet())
            partSizes.put(e.getKey(), e.getValue().size);

        top.globalPartSizes(partSizes);

        Map<UUID, Set<Integer>> partitionsToRebalance = top.resetOwners(ownersByUpdCounters, haveHistory);

        for (Map.Entry<UUID, Set<Integer>> e : partitionsToRebalance.entrySet()) {
            UUID nodeId = e.getKey();
            Set<Integer> parts = e.getValue();

            for (int part : parts)
                partsToReload.put(nodeId, top.groupId(), part);
        }
    }

    /**
     * Detect lost partitions.
     *
     * @param resTopVer Result topology version.
     */
    private void detectLostPartitions(AffinityTopologyVersion resTopVer) {
        boolean detected = false;

        long time = System.currentTimeMillis();

        synchronized (cctx.exchange().interruptLock()) {
            if (Thread.currentThread().isInterrupted())
                return;

            for (CacheGroupContext grp : cctx.cache().cacheGroups()) {
                if (!grp.isLocal()) {
                    boolean detectedOnGrp = grp.topology().detectLostPartitions(resTopVer, events().lastEvent());

                    detected |= detectedOnGrp;
                }
            }
        }

        if (detected) {
            if (log.isDebugEnabled())
                log.debug("Partitions have been scheduled to resend [reason=" +
                    "Lost partitions detect on " + resTopVer + "]");

            cctx.exchange().scheduleResendPartitions();
        }

        if (log.isInfoEnabled())
            log.info("Detecting lost partitions performed in " + (System.currentTimeMillis() - time) + " ms.");
    }

    /**
     * @param cacheNames Cache names.
     */
    private void resetLostPartitions(Collection<String> cacheNames) {
        assert !exchCtx.mergeExchanges();

        synchronized (cctx.exchange().interruptLock()) {
            if (Thread.currentThread().isInterrupted())
                return;

            for (CacheGroupContext grp : cctx.cache().cacheGroups()) {
                if (grp.isLocal())
                    continue;

                for (String cacheName : cacheNames) {
                    if (grp.hasCache(cacheName)) {
                        grp.topology().resetLostPartitions(initialVersion());

                        break;
                    }
                }
            }
        }
    }

    /**
     * Creates an IgniteCheckedException that is used as root cause of the exchange initialization failure.
     * This method aggregates all the exceptions provided from all participating nodes.
     *
     * @param globalExceptions collection exceptions from all participating nodes.
     * @return exception that represents a cause of the exchange initialization failure.
     */
    private IgniteCheckedException createExchangeException(Map<UUID, Exception> globalExceptions) {
        IgniteCheckedException ex = new IgniteCheckedException("Failed to complete exchange process.");

        for (Map.Entry<UUID, Exception> entry : globalExceptions.entrySet())
            if (ex != entry.getValue())
                ex.addSuppressed(entry.getValue());

        return ex;
    }

    /**
     * @return {@code true} if the given {@code discoEvt} supports the rollback procedure.
     */
    private boolean isRollbackSupported() {
        if (!firstEvtDiscoCache.checkAttribute(ATTR_DYNAMIC_CACHE_START_ROLLBACK_SUPPORTED, Boolean.TRUE))
            return false;

        // Currently the rollback process is supported for dynamically started caches only.
        return firstDiscoEvt.type() == EVT_DISCOVERY_CUSTOM_EVT && dynamicCacheStartExchange();
    }

    /**
     * Sends {@link DynamicCacheChangeFailureMessage} to all participated nodes
     * that represents a cause of exchange failure.
     */
    private void sendExchangeFailureMessage() {
        assert crd != null && crd.isLocal();

        try {
            IgniteCheckedException err = createExchangeException(exchangeGlobalExceptions);

            List<String> cacheNames = new ArrayList<>(exchActions.cacheStartRequests().size());

            for (ExchangeActions.CacheActionData actionData : exchActions.cacheStartRequests())
                cacheNames.add(actionData.request().cacheName());

            DynamicCacheChangeFailureMessage msg = new DynamicCacheChangeFailureMessage(
                cctx.localNode(), exchId, err, cacheNames);

            if (log.isDebugEnabled())
                log.debug("Dynamic cache change failed (send message to all participating nodes): " + msg);

            cacheChangeFailureMsgSent = true;

            cctx.discovery().sendCustomEvent(msg);

            return;
        }
        catch (IgniteCheckedException  e) {
            if (reconnectOnError(e))
                onDone(new IgniteNeedReconnectException(cctx.localNode(), e));
            else
                onDone(e);
        }
    }

    /**
     * @param sndResNodes Additional nodes to send finish message to.
     */
    private void onAllReceived(@Nullable Collection<ClusterNode> sndResNodes) {
        try {
            assert crd.isLocal();

            assert partHistSuppliers.isEmpty() : partHistSuppliers;

            if (!exchCtx.mergeExchanges() && !crd.equals(events().discoveryCache().serverNodes().get(0))) {
                for (CacheGroupContext grp : cctx.cache().cacheGroups()) {
                    if (grp.isLocal())
                        continue;

                    // It is possible affinity is not initialized.
                    // For example, dynamic cache start failed.
                    if (grp.affinity().lastVersion().topologyVersion() > 0)
                        grp.topology().beforeExchange(this, !centralizedAff && !forceAffReassignment, false);
                    else
                        assert exchangeLocE != null :
                            "Affinity is not calculated for the cache group [groupName=" + grp.name() + "]";
                }
            }

            if (exchCtx.mergeExchanges()) {
                if (log.isInfoEnabled())
                    log.info("Coordinator received all messages, try merge [ver=" + initialVersion() + ']');

                long time = System.currentTimeMillis();

                boolean finish = cctx.exchange().mergeExchangesOnCoordinator(this);

                if (log.isInfoEnabled())
                    log.info("Exchanges merging performed in " + (System.currentTimeMillis() - time) + " ms.");

                if (!finish)
                    return;
            }

            finishExchangeOnCoordinator(sndResNodes);
        }
        catch (IgniteCheckedException e) {
            if (reconnectOnError(e))
                onDone(new IgniteNeedReconnectException(cctx.localNode(), e));
            else
                onDone(e);
        }
    }

    /**
     * @param sndResNodes Additional nodes to send finish message to.
     */
    private void finishExchangeOnCoordinator(@Nullable Collection<ClusterNode> sndResNodes) {
        try {
            if (!F.isEmpty(exchangeGlobalExceptions) && dynamicCacheStartExchange() && isRollbackSupported()) {
                sendExchangeFailureMessage();

                return;
            }

            AffinityTopologyVersion resTopVer = exchCtx.events().topologyVersion();

            if (log.isInfoEnabled()) {
                log.info("finishExchangeOnCoordinator [topVer=" + initialVersion() +
                    ", resVer=" + resTopVer + ']');
            }

            Map<Integer, CacheGroupAffinityMessage> idealAffDiff = null;

            long time = System.currentTimeMillis();

            if (exchCtx.mergeExchanges()) {
                synchronized (mux) {
                    if (mergedJoinExchMsgs != null) {
                        for (Map.Entry<UUID, GridDhtPartitionsSingleMessage> e : mergedJoinExchMsgs.entrySet()) {
                            msgs.put(e.getKey(), e.getValue());

                            updatePartitionSingleMap(e.getKey(), e.getValue());
                        }
                    }
                }

                assert exchCtx.events().hasServerJoin() || exchCtx.events().hasServerLeft();

                exchCtx.events().processEvents(this);

                if (exchCtx.events().hasServerLeft())
                    idealAffDiff = cctx.affinity().onServerLeftWithExchangeMergeProtocol(this);
                else
                    cctx.affinity().onServerJoinWithExchangeMergeProtocol(this, true);

                for (CacheGroupDescriptor desc : cctx.affinity().cacheGroups().values()) {
                    if (desc.config().getCacheMode() == CacheMode.LOCAL)
                        continue;

                    CacheGroupContext grp = cctx.cache().cacheGroup(desc.groupId());

                    GridDhtPartitionTopology top = grp != null ? grp.topology() :
                        cctx.exchange().clientTopology(desc.groupId(), events().discoveryCache());

                    top.beforeExchange(this, true, true);
                }
            }

            if (log.isInfoEnabled())
                log.info("Affinity changes (coordinator) applied in " + (System.currentTimeMillis() - time) + " ms.");

            Map<Integer, CacheGroupAffinityMessage> joinedNodeAff = null;

            for (Map.Entry<UUID, GridDhtPartitionsSingleMessage> e : msgs.entrySet()) {
                GridDhtPartitionsSingleMessage msg = e.getValue();

                if (exchCtx.newMvccCoordinator())
                    exchCtx.addActiveQueries(e.getKey(), msg.activeQueries());

                // Apply update counters after all single messages are received.
                for (Map.Entry<Integer, GridDhtPartitionMap> entry : msg.partitions().entrySet()) {
                    Integer grpId = entry.getKey();

                    CacheGroupContext grp = cctx.cache().cacheGroup(grpId);

                    GridDhtPartitionTopology top = grp != null ? grp.topology() :
                        cctx.exchange().clientTopology(grpId, events().discoveryCache());

                    CachePartitionPartialCountersMap cntrs = msg.partitionUpdateCounters(grpId,
                        top.partitions());

                    if (cntrs != null)
                        top.collectUpdateCounters(cntrs);
                }

                Collection<Integer> affReq = msg.cacheGroupsAffinityRequest();

                if (affReq != null) {
                    joinedNodeAff = CacheGroupAffinityMessage.createAffinityMessages(cctx,
                        resTopVer,
                        affReq,
                        joinedNodeAff);
                }
            }

            validatePartitionsState();

            if (firstDiscoEvt.type() == EVT_DISCOVERY_CUSTOM_EVT) {
                assert firstDiscoEvt instanceof DiscoveryCustomEvent;

                if (activateCluster() || changedBaseline())
                    assignPartitionsStates();

                DiscoveryCustomMessage discoveryCustomMessage = ((DiscoveryCustomEvent) firstDiscoEvt).customMessage();

                if (discoveryCustomMessage instanceof DynamicCacheChangeBatch) {
                    if (exchActions != null) {
                        assignPartitionsStates();

                        Set<String> caches = exchActions.cachesToResetLostPartitions();

                        if (!F.isEmpty(caches))
                            resetLostPartitions(caches);
                    }
                }
                else if (discoveryCustomMessage instanceof SnapshotDiscoveryMessage
                        && ((SnapshotDiscoveryMessage)discoveryCustomMessage).needAssignPartitions())
                    assignPartitionsStates();
            }
            else {
                if (exchCtx.events().hasServerJoin())
                    assignPartitionsStates();

                if (exchCtx.events().hasServerLeft())
                    detectLostPartitions(resTopVer);
            }

            // Recalculate new affinity based on partitions availability.
            if (!exchCtx.mergeExchanges() && forceAffReassignment)
                idealAffDiff = cctx.affinity().onCustomEventWithEnforcedAffinityReassignment(this);

            for (CacheGroupContext grpCtx : cctx.cache().cacheGroups()) {
                if (!grpCtx.isLocal())
                    grpCtx.topology().applyUpdateCounters();
            }

            updateLastVersion(cctx.versions().last());

            cctx.versions().onExchange(lastVer.get().order());

            IgniteProductVersion minVer = exchCtx.events().discoveryCache().minimumNodeVersion();

            time = System.currentTimeMillis();

            GridDhtPartitionsFullMessage msg = createPartitionsMessage(true,
                minVer.compareToIgnoreTimestamp(PARTIAL_COUNTERS_MAP_SINCE) >= 0);

            if (exchCtx.mergeExchanges()) {
                assert !centralizedAff;

                msg.resultTopologyVersion(resTopVer);

                if (exchCtx.events().hasServerLeft())
                    msg.idealAffinityDiff(idealAffDiff);
            }
            else if (forceAffReassignment)
                msg.idealAffinityDiff(idealAffDiff);

            msg.prepareMarshal(cctx);

            if (log.isInfoEnabled())
                log.info("Preparing Full Message performed in " + (System.currentTimeMillis() - time) + " ms.");

            synchronized (mux) {
                finishState = new FinishState(crd.id(), resTopVer, msg);

                state = ExchangeLocalState.DONE;
            }

            if (centralizedAff) {
                assert !exchCtx.mergeExchanges();

                time = System.currentTimeMillis();

                IgniteInternalFuture<Map<Integer, Map<Integer, List<UUID>>>> fut = cctx.affinity().initAffinityOnNodeLeft(this);

                if (!fut.isDone()) {
                    fut.listen(new IgniteInClosure<IgniteInternalFuture<Map<Integer, Map<Integer, List<UUID>>>>>() {
                        @Override public void apply(IgniteInternalFuture<Map<Integer, Map<Integer, List<UUID>>>> fut) {
                            onAffinityInitialized(fut);
                        }
                    });
                }
                else
                    onAffinityInitialized(fut);

                if (log.isInfoEnabled())
                    log.info("Centralized affinity changes are performed in " + (System.currentTimeMillis() - time) + " ms.");
            }
            else {
                Set<ClusterNode> nodes;

                Map<UUID, GridDhtPartitionsSingleMessage> mergedJoinExchMsgs0;

                synchronized (mux) {
                    srvNodes.remove(cctx.localNode());

                    nodes = new LinkedHashSet<>(srvNodes);

                    mergedJoinExchMsgs0 = mergedJoinExchMsgs;

                    if (mergedJoinExchMsgs != null) {
                        for (Map.Entry<UUID, GridDhtPartitionsSingleMessage> e : mergedJoinExchMsgs.entrySet()) {
                            if (e.getValue() != null) {
                                ClusterNode node = cctx.discovery().node(e.getKey());

                                if (node != null)
                                    nodes.add(node);
                            }
                        }
                    }

                    if (!F.isEmpty(sndResNodes))
                        nodes.addAll(sndResNodes);
                }

                time = System.currentTimeMillis();

                if (!nodes.isEmpty())
                    sendAllPartitions(msg, nodes, mergedJoinExchMsgs0, joinedNodeAff);

                partitionsSent = true;

                if (log.isInfoEnabled())
                    log.info("Sending Full Message to all nodes performed in " + (System.currentTimeMillis() - time) + " ms.");

                if (!stateChangeExchange())
                    onDone(exchCtx.events().topologyVersion(), null);

                for (Map.Entry<UUID, GridDhtPartitionsSingleMessage> e : pendingSingleMsgs.entrySet()) {
                    if (log.isInfoEnabled()) {
                        log.info("Process pending message on coordinator [node=" + e.getKey() +
                            ", ver=" + initialVersion() +
                            ", resVer=" + resTopVer + ']');
                    }

                    processSingleMessage(e.getKey(), e.getValue());
                }
            }

            if (stateChangeExchange()) {
                IgniteCheckedException err = null;

                StateChangeRequest req = exchActions.stateChangeRequest();

                assert req != null : exchActions;

                boolean stateChangeErr = false;

                if (!F.isEmpty(exchangeGlobalExceptions)) {
                    stateChangeErr = true;

                    err = new IgniteCheckedException("Cluster state change failed.");

                    cctx.kernalContext().state().onStateChangeError(exchangeGlobalExceptions, req);
                }
                else {
                    boolean hasMoving = !partsToReload.isEmpty();

                    Set<Integer> waitGrps = cctx.affinity().waitGroups();

                    if (!hasMoving) {
                        for (CacheGroupContext grpCtx : cctx.cache().cacheGroups()) {
                            if (waitGrps.contains(grpCtx.groupId()) && grpCtx.topology().hasMovingPartitions()) {
                                hasMoving = true;

                                break;
                            }

                        }
                    }

                    cctx.kernalContext().state().onExchangeFinishedOnCoordinator(this, hasMoving);
                }

                boolean active = !stateChangeErr && req.activate();

                ChangeGlobalStateFinishMessage stateFinishMsg = new ChangeGlobalStateFinishMessage(
                    req.requestId(),
                    active,
                    !stateChangeErr);

                cctx.discovery().sendCustomEvent(stateFinishMsg);

                if (!centralizedAff)
                    onDone(exchCtx.events().topologyVersion(), err);
            }
        }
        catch (IgniteCheckedException e) {
            if (reconnectOnError(e))
                onDone(new IgniteNeedReconnectException(cctx.localNode(), e));
            else
                onDone(e);
        }
    }

    /**
     * Collects non local cache group descriptors.
     *
     * @return Collection of non local cache group descriptors.
     */
    private List<CacheGroupDescriptor> nonLocalCacheGroupDescriptors() {
        return cctx.affinity().cacheGroups().values().stream()
            .filter(grpDesc -> grpDesc.config().getCacheMode() != CacheMode.LOCAL)
            .collect(Collectors.toList());
    }

    /**
     * Validates that partition update counters and cache sizes for all caches are consistent.
     */
    private void validatePartitionsState() {
        long time = System.currentTimeMillis();

        try {
            U.doInParallel(
                cctx.kernalContext().getSystemExecutorService(),
                nonLocalCacheGroupDescriptors(),
                new IgniteInClosureX<CacheGroupDescriptor>() {
                    @Override public void applyx(CacheGroupDescriptor grpDesc) {
                        CacheGroupContext grpCtx = cctx.cache().cacheGroup(grpDesc.groupId());

                        GridDhtPartitionTopology top = grpCtx != null
                            ? grpCtx.topology()
                            : cctx.exchange().clientTopology(grpDesc.groupId(), events().discoveryCache());

                        // Do not validate read or write through caches or caches with disabled rebalance
                        // or ExpiryPolicy is set or validation is disabled.
                        if (grpCtx == null
                            || grpCtx.config().isReadThrough()
                            || grpCtx.config().isWriteThrough()
                            || grpCtx.config().getCacheStoreFactory() != null
                            || grpCtx.config().getRebalanceDelay() == -1
                            || grpCtx.config().getRebalanceMode() == CacheRebalanceMode.NONE
                            || grpCtx.config().getExpiryPolicyFactory() == null
                            || SKIP_PARTITION_SIZE_VALIDATION)
                            return;

                        try {
                            validator.validatePartitionCountersAndSizes(GridDhtPartitionsExchangeFuture.this, top, msgs);
                        }
                        catch (IgniteCheckedException ex) {
                            log.warning("Partition states validation has failed for group: " + grpCtx.cacheOrGroupName() + ". " + ex.getMessage());
                            // TODO: Handle such errors https://issues.apache.org/jira/browse/IGNITE-7833
                        }
                    }
                },
                null);
        }
        catch (IgniteCheckedException e) {
            throw new IgniteException("Failed to validate partitions state", e);
        }

        if (log.isInfoEnabled())
            log.info("Partitions validation performed in " + (System.currentTimeMillis() - time) + " ms.");
    }

    /**
     *
     */
    private void assignPartitionsStates() {
        long time = System.currentTimeMillis();

        try {
            U.doInParallel(
                cctx.kernalContext().getSystemExecutorService(),
                nonLocalCacheGroupDescriptors(),
                new IgniteInClosureX<CacheGroupDescriptor>() {
                    @Override public void applyx(CacheGroupDescriptor grpDesc) {
                        CacheGroupContext grpCtx = cctx.cache().cacheGroup(grpDesc.groupId());

                        GridDhtPartitionTopology top = grpCtx != null
                            ? grpCtx.topology()
                            : cctx.exchange().clientTopology(grpDesc.groupId(), events().discoveryCache());

                        if (!CU.isPersistentCache(grpDesc.config(), cctx.gridConfig().getDataStorageConfiguration()))
                            assignPartitionSizes(top);
                        else
                            assignPartitionStates(top);
                    }
                },
                null);
        }
        catch (IgniteCheckedException e) {
            throw new IgniteException("Failed to assign partition states", e);
        }

        if (log.isInfoEnabled())
            log.info("Partitions assignment performed in " + (System.currentTimeMillis() - time) + " ms.");
    }

    /**
     * @param finishState State.
     * @param msg Request.
     * @param nodeId Node ID.
     */
    private void sendAllPartitionsToNode(FinishState finishState, GridDhtPartitionsSingleMessage msg, UUID nodeId) {
        ClusterNode node = cctx.node(nodeId);

        if (node == null) {
            if (log.isDebugEnabled())
                log.debug("Failed to send partitions, node failed: " + nodeId);

            return;
        }

        GridDhtPartitionsFullMessage fullMsg = finishState.msg.copy();

        Collection<Integer> affReq = msg.cacheGroupsAffinityRequest();

        if (affReq != null) {
            Map<Integer, CacheGroupAffinityMessage> aff = CacheGroupAffinityMessage.createAffinityMessages(
                cctx,
                finishState.resTopVer,
                affReq,
                null);

            fullMsg.joinedNodeAffinity(aff);
        }

        if (!fullMsg.exchangeId().equals(msg.exchangeId())) {
            fullMsg = fullMsg.copy();

            fullMsg.exchangeId(msg.exchangeId());
        }

        try {
            cctx.io().send(node, fullMsg, SYSTEM_POOL);

            if (log.isTraceEnabled()) {
                log.trace("Full message was sent to node: " +
                    node +
                    ", fullMsg: " + fullMsg
                );
            }
        }
        catch (ClusterTopologyCheckedException e) {
            if (log.isDebugEnabled())
                log.debug("Failed to send partitions, node failed: " + node);
        }
        catch (IgniteCheckedException e) {
            U.error(log, "Failed to send partitions [node=" + node + ']', e);
        }
    }

    /**
     * @param node Sender node.
     * @param msg Full partition info.
     */
    public void onReceiveFullMessage(final ClusterNode node, final GridDhtPartitionsFullMessage msg) {
        assert msg != null;
        assert msg.exchangeId() != null : msg;
        assert !node.isDaemon() : node;

        initFut.listen(new CI1<IgniteInternalFuture<Boolean>>() {
            @Override public void apply(IgniteInternalFuture<Boolean> f) {
                try {
                    if (!f.get())
                        return;
                }
                catch (IgniteCheckedException e) {
                    U.error(log, "Failed to initialize exchange future: " + this, e);

                    return;
                }

                processFullMessage(true, node, msg);
            }
        });
    }

    /**
     * @param node Sender node.
     * @param msg Message with full partition info.
     */
    public void onReceivePartitionRequest(final ClusterNode node, final GridDhtPartitionsSingleRequest msg) {
        assert !cctx.kernalContext().clientNode() || msg.restoreState();
        assert !node.isDaemon() && !node.isClient() : node;

        initFut.listen(new CI1<IgniteInternalFuture<Boolean>>() {
            @Override public void apply(IgniteInternalFuture<Boolean> fut) {
                processSinglePartitionRequest(node, msg);
            }
        });
    }

    /**
     * @param node Sender node.
     * @param msg Message.
     */
    private void processSinglePartitionRequest(ClusterNode node, GridDhtPartitionsSingleRequest msg) {
        FinishState finishState0 = null;

        synchronized (mux) {
            if (crd == null) {
                if (log.isInfoEnabled())
                    log.info("Ignore partitions request, no coordinator [node=" + node.id() + ']');

                return;
            }

            switch (state) {
                case DONE: {
                    assert finishState != null;

                    if (node.id().equals(finishState.crdId)) {
                        if (log.isInfoEnabled())
                            log.info("Ignore partitions request, finished exchange with this coordinator: " + msg);

                        return;
                    }

                    finishState0 = finishState;

                    break;
                }

                case CRD:
                case BECOME_CRD: {
                    if (log.isInfoEnabled())
                        log.info("Ignore partitions request, node is coordinator: " + msg);

                    return;
                }

                case CLIENT:
                case SRV: {
                    if (!cctx.discovery().alive(node)) {
                        if (log.isInfoEnabled())
                            log.info("Ignore partitions request, node is not alive [node=" + node.id() + ']');

                        return;
                    }

                    if (msg.restoreState()) {
                        if (!node.equals(crd)) {
                            if (node.order() > crd.order()) {
                                if (log.isInfoEnabled()) {
                                    log.info("Received partitions request, change coordinator [oldCrd=" + crd.id() +
                                        ", newCrd=" + node.id() + ']');
                                }

                                crd = node; // Do not allow to process FullMessage from old coordinator.
                            }
                            else {
                                if (log.isInfoEnabled()) {
                                    log.info("Ignore restore state request, coordinator changed [oldCrd=" + crd.id() +
                                        ", newCrd=" + node.id() + ']');
                                }

                                return;
                            }
                        }
                    }

                    break;
                }

                default:
                    assert false : state;
            }
        }

        if (msg.restoreState()) {
            try {
                assert msg.restoreExchangeId() != null : msg;

                GridDhtPartitionsSingleMessage res;

                if (dynamicCacheStartExchange() && exchangeLocE != null) {
                    res = new GridDhtPartitionsSingleMessage(msg.restoreExchangeId(),
                        cctx.kernalContext().clientNode(),
                        cctx.versions().last(),
                        true);

                    res.setError(exchangeLocE);
                }
                else {
                    res = cctx.exchange().createPartitionsSingleMessage(
                        msg.restoreExchangeId(),
                        cctx.kernalContext().clientNode(),
                        true,
                        node.version().compareToIgnoreTimestamp(PARTIAL_COUNTERS_MAP_SINCE) >= 0,
                        exchActions);

                    if (localJoinExchange() && finishState0 == null)
                        res.cacheGroupsAffinityRequest(exchCtx.groupsAffinityRequestOnJoin());
                }

                res.restoreState(true);

                if (log.isInfoEnabled()) {
                    log.info("Send restore state response [node=" + node.id() +
                        ", exchVer=" + msg.restoreExchangeId().topologyVersion() +
                        ", hasState=" + (finishState0 != null) +
                        ", affReq=" + !F.isEmpty(res.cacheGroupsAffinityRequest()) + ']');
                }

                res.finishMessage(finishState0 != null ? finishState0.msg : null);

                cctx.io().send(node, res, SYSTEM_POOL);
            }
            catch (ClusterTopologyCheckedException ignored) {
                if (log.isDebugEnabled())
                    log.debug("Node left during partition exchange [nodeId=" + node.id() + ", exchId=" + exchId + ']');
            }
            catch (IgniteCheckedException e) {
                U.error(log, "Failed to send partitions message [node=" + node + ", msg=" + msg + ']', e);
            }

            return;
        }

        try {
            sendLocalPartitions(node);
        }
        catch (IgniteCheckedException e) {
            U.error(log, "Failed to send message to coordinator: " + e);
        }
    }

    /**
     * @param checkCrd If {@code true} checks that local node is exchange coordinator.
     * @param node Sender node.
     * @param msg Message.
     */
    private void processFullMessage(boolean checkCrd, ClusterNode node, GridDhtPartitionsFullMessage msg) {
        try {
            assert exchId.equals(msg.exchangeId()) : msg;
            assert msg.lastVersion() != null : msg;

            if (checkCrd) {
                assert node != null;

                synchronized (mux) {
                    if (crd == null) {
                        if (log.isInfoEnabled())
                            log.info("Ignore full message, all server nodes left: " + msg);

                        return;
                    }

                    switch (state) {
                        case CRD:
                        case BECOME_CRD: {
                            if (log.isInfoEnabled())
                                log.info("Ignore full message, node is coordinator: " + msg);

                            return;
                        }

                        case DONE: {
                            if (log.isInfoEnabled())
                                log.info("Ignore full message, future is done: " + msg);

                            return;
                        }

                        case SRV:
                        case CLIENT: {
                            if (!crd.equals(node)) {
                                if (log.isInfoEnabled()) {
                                    log.info("Received full message from non-coordinator [node=" + node.id() +
                                        ", nodeOrder=" + node.order() +
                                        ", crd=" + crd.id() +
                                        ", crdOrder=" + crd.order() + ']');
                                }

                                if (node.order() > crd.order())
                                    fullMsgs.put(node, msg);

                                return;
                            }
                            else {
                                if (!F.isEmpty(msg.getErrorsMap())) {
                                    Exception e = msg.getErrorsMap().get(cctx.localNodeId());

                                    if (e instanceof IgniteNeedReconnectException) {
                                        onDone(e);

                                        return;
                                    }
                                }

                                AffinityTopologyVersion resVer = msg.resultTopologyVersion() != null ? msg.resultTopologyVersion() : initialVersion();

                                if (log.isInfoEnabled()) {
                                    log.info("Received full message, will finish exchange [node=" + node.id() +
                                        ", resVer=" + resVer + ']');
                                }

                                finishState = new FinishState(crd.id(), resVer, msg);

                                state = ExchangeLocalState.DONE;

                                break;
                            }
                        }
                    }
                }
            }
            else
                assert node == null : node;

            AffinityTopologyVersion resTopVer = initialVersion();

            long time = System.currentTimeMillis();

            if (exchCtx.mergeExchanges()) {
                if (msg.resultTopologyVersion() != null && !initialVersion().equals(msg.resultTopologyVersion())) {
                    if (log.isInfoEnabled()) {
                        log.info("Received full message, need merge [curFut=" + initialVersion() +
                            ", resVer=" + msg.resultTopologyVersion() + ']');
                    }

                    resTopVer = msg.resultTopologyVersion();

                    if (cctx.exchange().mergeExchanges(this, msg)) {
                        assert cctx.kernalContext().isStopping();

                        return; // Node is stopping, no need to further process exchange.
                    }

                    assert resTopVer.equals(exchCtx.events().topologyVersion()) :  "Unexpected result version [" +
                        "msgVer=" + resTopVer +
                        ", locVer=" + exchCtx.events().topologyVersion() + ']';
                }

                exchCtx.events().processEvents(this);

                if (localJoinExchange())
                    cctx.affinity().onLocalJoin(this, msg, resTopVer);
                else {
                    if (exchCtx.events().hasServerLeft())
                        cctx.affinity().applyAffinityFromFullMessage(this, msg);
                    else
                        cctx.affinity().onServerJoinWithExchangeMergeProtocol(this, false);

                    for (CacheGroupContext grp : cctx.cache().cacheGroups()) {
                        if (grp.isLocal() || cacheGroupStopping(grp.groupId()))
                            continue;

                        grp.topology().beforeExchange(this, true, false);
                    }
                }
            }
            else if (localJoinExchange() && !exchCtx.fetchAffinityOnJoin())
                cctx.affinity().onLocalJoin(this, msg, resTopVer);
            else if (forceAffReassignment)
                cctx.affinity().applyAffinityFromFullMessage(this, msg);

            if (log.isInfoEnabled())
                log.info("Affinity changes applied in " + (System.currentTimeMillis() - time) + " ms.");

            if (dynamicCacheStartExchange() && !F.isEmpty(exchangeGlobalExceptions)) {
                assert cctx.localNode().isClient();

                // TODO: https://issues.apache.org/jira/browse/IGNITE-8796
                // The current exchange has been successfully completed on all server nodes,
                // but has failed on that client node for some reason.
                // It looks like that we need to rollback dynamically started caches on the client node,
                // complete DynamicCacheStartFutures (if they are registered) with the cause of that failure
                // and complete current exchange without errors.

                onDone(exchangeLocE);

                return;
            }

            updatePartitionFullMap(resTopVer, msg);

            IgniteCheckedException err = null;

            if (stateChangeExchange() && !F.isEmpty(msg.getErrorsMap())) {
                err = new IgniteCheckedException("Cluster state change failed");

                cctx.kernalContext().state().onStateChangeError(msg.getErrorsMap(), exchActions.stateChangeRequest());
            }

            onDone(resTopVer, err);
        }
        catch (IgniteCheckedException e) {
            onDone(e);
        }
    }

    /**
     * Updates partition map in all caches.
     *
     * @param resTopVer Result topology version.
     * @param msg Partitions full messages.
     */
    private void updatePartitionFullMap(AffinityTopologyVersion resTopVer, GridDhtPartitionsFullMessage msg) {
        cctx.versions().onExchange(msg.lastVersion().order());

        assert partHistSuppliers.isEmpty();

        partHistSuppliers.putAll(msg.partitionHistorySuppliers());

        long time = System.currentTimeMillis();

        for (Map.Entry<Integer, GridDhtPartitionFullMap> entry : msg.partitions().entrySet()) {
            Integer grpId = entry.getKey();

            CacheGroupContext grp = cctx.cache().cacheGroup(grpId);

            if (grp != null) {
                CachePartitionFullCountersMap cntrMap = msg.partitionUpdateCounters(grpId,
                    grp.topology().partitions());

                grp.topology().update(resTopVer,
                    entry.getValue(),
                    cntrMap,
                    msg.partsToReload(cctx.localNodeId(), grpId),
                    msg.partitionSizes(grpId),
                    null);
            }
            else {
                ClusterNode oldest = cctx.discovery().oldestAliveServerNode(AffinityTopologyVersion.NONE);

                if (oldest != null && oldest.isLocal()) {
                    GridDhtPartitionTopology top = cctx.exchange().clientTopology(grpId, events().discoveryCache());

                    CachePartitionFullCountersMap cntrMap = msg.partitionUpdateCounters(grpId,
                        top.partitions());

                    top.update(resTopVer,
                        entry.getValue(),
                        cntrMap,
                        Collections.emptySet(),
                        null,
                        null);
                }
            }
        }

        partitionsReceived = true;

        if (log.isInfoEnabled())
            log.info("Full map updating for " + msg.partitions().size()
                + " groups performed in " + (System.currentTimeMillis() - time) + " ms.");
    }

    /**
     * Updates partition map in all caches.
     *
     * @param nodeId Node message received from.
     * @param msg Partitions single message.
     */
    private void updatePartitionSingleMap(UUID nodeId, GridDhtPartitionsSingleMessage msg) {
        msgs.put(nodeId, msg);

        for (Map.Entry<Integer, GridDhtPartitionMap> entry : msg.partitions().entrySet()) {
            Integer grpId = entry.getKey();
            CacheGroupContext grp = cctx.cache().cacheGroup(grpId);

            GridDhtPartitionTopology top = grp != null ? grp.topology() :
                cctx.exchange().clientTopology(grpId, events().discoveryCache());

            top.update(exchId, entry.getValue(), false);
        }
    }

    /**
     * Cache change failure message callback, processed from the discovery thread.
     *
     * @param node Message sender node.
     * @param msg Failure message.
     */
    public void onDynamicCacheChangeFail(final ClusterNode node, final DynamicCacheChangeFailureMessage msg) {
        assert exchId.equals(msg.exchangeId()) : msg;
        assert firstDiscoEvt.type() == EVT_DISCOVERY_CUSTOM_EVT && dynamicCacheStartExchange();

        final ExchangeActions actions = exchangeActions();

        onDiscoveryEvent(new IgniteRunnable() {
            @Override public void run() {
                // The rollbackExchange() method has to wait for checkpoint.
                // That operation is time consumed, and therefore it should be executed outside the discovery thread.
                cctx.kernalContext().getSystemExecutorService().submit(new Runnable() {
                    @Override public void run() {
                        if (isDone() || !enterBusy())
                            return;

                        try {
                            assert msg.error() != null: msg;

                            // Try to revert all the changes that were done during initialization phase
                            cctx.affinity().forceCloseCaches(
                                GridDhtPartitionsExchangeFuture.this,
                                crd.isLocal(),
                                msg.exchangeActions()
                            );

                            synchronized (mux) {
                                finishState = new FinishState(crd.id(), initialVersion(), null);

                                state = ExchangeLocalState.DONE;
                            }

                            if (actions != null)
                                actions.completeRequestFutures(cctx, msg.error());

                            onDone(exchId.topologyVersion());
                        }
                        catch (Throwable e) {
                            onDone(e);
                        }
                        finally {
                            leaveBusy();
                        }
                    }
                });
            }
        });
    }

    /**
     * Affinity change message callback, processed from the same thread as {@link #onNodeLeft}.
     *
     * @param node Message sender node.
     * @param msg Message.
     */
    public void onAffinityChangeMessage(final ClusterNode node, final CacheAffinityChangeMessage msg) {
        assert exchId.equals(msg.exchangeId()) : msg;

        onDiscoveryEvent(new IgniteRunnable() {
            @Override public void run() {
                if (isDone() || !enterBusy())
                    return;

                try {
                    assert centralizedAff;

                    if (crd.equals(node)) {
                        AffinityTopologyVersion resTopVer = initialVersion();

                        cctx.affinity().onExchangeChangeAffinityMessage(GridDhtPartitionsExchangeFuture.this,
                            crd.isLocal(),
                            msg);

                        IgniteCheckedException err = !F.isEmpty(msg.partitionsMessage().getErrorsMap()) ?
                            new IgniteCheckedException("Cluster state change failed.") : null;

                        if (!crd.isLocal()) {
                            GridDhtPartitionsFullMessage partsMsg = msg.partitionsMessage();

                            assert partsMsg != null : msg;
                            assert partsMsg.lastVersion() != null : partsMsg;

                            updatePartitionFullMap(resTopVer, partsMsg);

                            if (exchActions != null && exchActions.stateChangeRequest() != null && err != null)
                                cctx.kernalContext().state().onStateChangeError(msg.partitionsMessage().getErrorsMap(), exchActions.stateChangeRequest());
                        }

                        onDone(resTopVer, err);
                    }
                    else {
                        if (log.isDebugEnabled()) {
                            log.debug("Ignore affinity change message, coordinator changed [node=" + node.id() +
                                ", crd=" + crd.id() +
                                ", msg=" + msg +
                                ']');
                        }
                    }
                }
                finally {
                    leaveBusy();
                }
            }
        });
    }

    /**
     * @param c Closure.
     */
    private void onDiscoveryEvent(IgniteRunnable c) {
        synchronized (discoEvts) {
            if (!init) {
                discoEvts.add(c);

                return;
            }

            assert discoEvts.isEmpty() : discoEvts;
        }

        c.run();
    }

    /**
     * Moves exchange future to state 'init done' using {@link #initFut}.
     */
    private void initDone() {
        while (!isDone()) {
            List<IgniteRunnable> evts;

            synchronized (discoEvts) {
                if (discoEvts.isEmpty()) {
                    init = true;

                    break;
                }

                evts = new ArrayList<>(discoEvts);

                discoEvts.clear();
            }

            for (IgniteRunnable c : evts)
                c.run();
        }

        initFut.onDone(true);
    }

    /**
     *
     */
    private void onAllServersLeft() {
        assert cctx.kernalContext().clientNode() : cctx.localNode();

        List<ClusterNode> empty = Collections.emptyList();

        for (CacheGroupContext grp : cctx.cache().cacheGroups()) {
            List<List<ClusterNode>> affAssignment = new ArrayList<>(grp.affinity().partitions());

            for (int i = 0; i < grp.affinity().partitions(); i++)
                affAssignment.add(empty);

            grp.affinity().idealAssignment(affAssignment);

            grp.affinity().initialize(initialVersion(), affAssignment);
        }
    }

    /**
     * Node left callback, processed from the same thread as {@link #onAffinityChangeMessage}.
     *
     * @param node Left node.
     */
    public void onNodeLeft(final ClusterNode node) {
        if (isDone() || !enterBusy())
            return;

        try {
            onDiscoveryEvent(new IgniteRunnable() {
                @Override public void run() {
                    if (isDone() || !enterBusy())
                        return;

                    try {
                        boolean crdChanged = false;
                        boolean allReceived = false;

                        ClusterNode crd0;

                        events().discoveryCache().updateAlives(node);

                        InitNewCoordinatorFuture newCrdFut0;

                        synchronized (mux) {
                            newCrdFut0 = newCrdFut;
                        }

                        if (newCrdFut0 != null)
                            newCrdFut0.onNodeLeft(node.id());

                        synchronized (mux) {
                            if (!srvNodes.remove(node))
                                return;

                            boolean rmvd = remaining.remove(node.id());

                            if (!rmvd) {
                                if (mergedJoinExchMsgs != null && mergedJoinExchMsgs.containsKey(node.id())) {
                                    if (mergedJoinExchMsgs.get(node.id()) == null) {
                                        mergedJoinExchMsgs.remove(node.id());

                                        rmvd = true;
                                    }
                                }
                            }

                            if (node.equals(crd)) {
                                crdChanged = true;

                                crd = !srvNodes.isEmpty() ? srvNodes.get(0) : null;
                            }

                            switch (state) {
                                case DONE:
                                    return;

                                case CRD:
                                    allReceived = rmvd && (remaining.isEmpty() && F.isEmpty(mergedJoinExchMsgs));

                                    break;

                                case SRV:
                                    assert crd != null;

                                    if (crdChanged && crd.isLocal()) {
                                        state = ExchangeLocalState.BECOME_CRD;

                                        newCrdFut = new InitNewCoordinatorFuture(cctx);
                                    }

                                    break;
                            }

                            crd0 = crd;

                            if (crd0 == null)
                                finishState = new FinishState(null, initialVersion(), null);
                        }

                        if (crd0 == null) {
                            onAllServersLeft();

                            onDone(initialVersion());

                            return;
                        }

                        if (crd0.isLocal()) {
                            if (stateChangeExchange() && exchangeLocE != null)
                                exchangeGlobalExceptions.put(crd0.id(), exchangeLocE);

                            if (crdChanged) {
                                if (log.isInfoEnabled()) {
                                    log.info("Coordinator failed, node is new coordinator [ver=" + initialVersion() +
                                        ", prev=" + node.id() + ']');
                                }

                                assert newCrdFut != null;

                                cctx.kernalContext().closure().callLocal(new Callable<Void>() {
                                    @Override public Void call() throws Exception {
                                        newCrdFut.init(GridDhtPartitionsExchangeFuture.this);

                                        newCrdFut.listen(new CI1<IgniteInternalFuture>() {
                                            @Override public void apply(IgniteInternalFuture fut) {
                                                if (isDone())
                                                    return;

                                                Lock lock = cctx.io().readLock();

                                                if (lock == null)
                                                    return;

                                                try {
                                                    onBecomeCoordinator((InitNewCoordinatorFuture) fut);
                                                }
                                                finally {
                                                    lock.unlock();
                                                }
                                            }
                                        });

                                        return null;
                                    }
                                }, GridIoPolicy.SYSTEM_POOL);

                                return;
                            }

                            if (allReceived) {
                                cctx.kernalContext().getSystemExecutorService().submit(new Runnable() {
                                    @Override public void run() {
                                        awaitSingleMapUpdates();

                                        onAllReceived(null);
                                    }
                                });
                            }
                        }
                        else {
                            if (crdChanged) {
                                for (Map.Entry<ClusterNode, GridDhtPartitionsFullMessage> m : fullMsgs.entrySet()) {
                                    if (crd0.equals(m.getKey())) {
                                        if (log.isInfoEnabled()) {
                                            log.info("Coordinator changed, process pending full message [" +
                                                "ver=" + initialVersion() +
                                                ", crd=" + node.id() +
                                                ", pendingMsgNode=" + m.getKey() + ']');
                                        }

                                        processFullMessage(true, m.getKey(), m.getValue());

                                        if (isDone())
                                            return;
                                    }
                                }

                                if (log.isInfoEnabled()) {
                                    log.info("Coordinator changed, send partitions to new coordinator [" +
                                        "ver=" + initialVersion() +
                                        ", crd=" + node.id() +
                                        ", newCrd=" + crd0.id() + ']');
                                }

                                final ClusterNode newCrd = crd0;

                                cctx.kernalContext().getSystemExecutorService().submit(new Runnable() {
                                    @Override public void run() {
                                        sendPartitions(newCrd);
                                    }
                                });
                            }
                        }
                    }
                    catch (IgniteCheckedException e) {
                        if (reconnectOnError(e))
                            onDone(new IgniteNeedReconnectException(cctx.localNode(), e));
                        else
                            U.error(log, "Failed to process node left event: " + e, e);
                    }
                    finally {
                        leaveBusy();
                    }
                }
            });
        }
        finally {
            leaveBusy();
        }
    }

    /**
     * @param newCrdFut Coordinator initialization future.
     */
    private void onBecomeCoordinator(InitNewCoordinatorFuture newCrdFut) {
        boolean allRcvd = false;

        cctx.exchange().onCoordinatorInitialized();

        if (newCrdFut.restoreState()) {
            GridDhtPartitionsFullMessage fullMsg = newCrdFut.fullMessage();

            assert msgs.isEmpty() : msgs;

            if (fullMsg != null) {
                if (log.isInfoEnabled()) {
                    log.info("New coordinator restored state [ver=" + initialVersion() +
                        ", resVer=" + fullMsg.resultTopologyVersion() + ']');
                }

                synchronized (mux) {
                    state = ExchangeLocalState.DONE;

                    finishState = new FinishState(crd.id(), fullMsg.resultTopologyVersion(), fullMsg);
                }

                fullMsg.exchangeId(exchId);

                processFullMessage(false, null, fullMsg);

                Map<ClusterNode, GridDhtPartitionsSingleMessage> msgs = newCrdFut.messages();

                if (!F.isEmpty(msgs)) {
                    Map<Integer, CacheGroupAffinityMessage> joinedNodeAff = null;

                    for (Map.Entry<ClusterNode, GridDhtPartitionsSingleMessage> e : msgs.entrySet()) {
                        this.msgs.put(e.getKey().id(), e.getValue());

                        GridDhtPartitionsSingleMessage msg = e.getValue();

                        Collection<Integer> affReq = msg.cacheGroupsAffinityRequest();

                        if (!F.isEmpty(affReq)) {
                            joinedNodeAff = CacheGroupAffinityMessage.createAffinityMessages(cctx,
                                fullMsg.resultTopologyVersion(),
                                affReq,
                                joinedNodeAff);
                        }
                    }

                    Map<UUID, GridDhtPartitionsSingleMessage> mergedJoins = newCrdFut.mergedJoinExchangeMessages();

                    if (log.isInfoEnabled()) {
                        log.info("New coordinator sends full message [ver=" + initialVersion() +
                            ", resVer=" + fullMsg.resultTopologyVersion() +
                            ", nodes=" + F.nodeIds(msgs.keySet()) +
                            ", mergedJoins=" + (mergedJoins != null ? mergedJoins.keySet() : null) + ']');
                    }

                    sendAllPartitions(fullMsg, msgs.keySet(), mergedJoins, joinedNodeAff);
                }

                return;
            }
            else {
                if (log.isInfoEnabled())
                    log.info("New coordinator restore state finished [ver=" + initialVersion() + ']');

                for (Map.Entry<ClusterNode, GridDhtPartitionsSingleMessage> e : newCrdFut.messages().entrySet()) {
                    GridDhtPartitionsSingleMessage msg = e.getValue();

                    if (!msg.client()) {
                        msgs.put(e.getKey().id(), e.getValue());

                        if (dynamicCacheStartExchange() && msg.getError() != null)
                            exchangeGlobalExceptions.put(e.getKey().id(), msg.getError());

                        updatePartitionSingleMap(e.getKey().id(), msg);
                    }
                }
            }

            allRcvd = true;

            synchronized (mux) {
                remaining.clear(); // Do not process messages.

                assert crd != null && crd.isLocal();

                state = ExchangeLocalState.CRD;

                assert mergedJoinExchMsgs == null;
            }
        }
        else {
            Set<UUID> remaining0 = null;

            synchronized (mux) {
                assert crd != null && crd.isLocal();

                state = ExchangeLocalState.CRD;

                assert mergedJoinExchMsgs == null;

                if (log.isInfoEnabled()) {
                    log.info("New coordinator initialization finished [ver=" + initialVersion() +
                        ", remaining=" + remaining + ']');
                }

                if (!remaining.isEmpty())
                    remaining0 = new HashSet<>(remaining);
            }

            if (remaining0 != null) {
                // It is possible that some nodes finished exchange with previous coordinator.
                GridDhtPartitionsSingleRequest req = new GridDhtPartitionsSingleRequest(exchId);

                for (UUID nodeId : remaining0) {
                    try {
                        if (!pendingSingleMsgs.containsKey(nodeId)) {
                            if (log.isInfoEnabled()) {
                                log.info("New coordinator sends request [ver=" + initialVersion() +
                                    ", node=" + nodeId + ']');
                            }

                            cctx.io().send(nodeId, req, SYSTEM_POOL);
                        }
                    }
                    catch (ClusterTopologyCheckedException ignored) {
                        if (log.isDebugEnabled())
                            log.debug("Node left during partition exchange [nodeId=" + nodeId +
                                ", exchId=" + exchId + ']');
                    }
                    catch (IgniteCheckedException e) {
                        U.error(log, "Failed to request partitions from node: " + nodeId, e);
                    }
                }

                for (Map.Entry<UUID, GridDhtPartitionsSingleMessage> m : pendingSingleMsgs.entrySet()) {
                    if (log.isInfoEnabled()) {
                        log.info("New coordinator process pending message [ver=" + initialVersion() +
                            ", node=" + m.getKey() + ']');
                    }

                    processSingleMessage(m.getKey(), m.getValue());
                }
            }
        }

        if (allRcvd) {
            awaitSingleMapUpdates();

            onAllReceived(newCrdFut.messages().keySet());
        }
    }

    /**
     * @param e Exception.
     * @return {@code True} if local node should try reconnect in case of error.
     */
    public boolean reconnectOnError(Throwable e) {
        return (e instanceof IgniteNeedReconnectException
            || X.hasCause(e, IOException.class, IgniteClientDisconnectedCheckedException.class))
            && cctx.discovery().reconnectSupported();
    }

    /**
     * @return {@code True} If partition changes triggered by receiving Single/Full messages are not finished yet.
     */
    public boolean partitionChangesInProgress() {
        boolean isCoordinator = crd.equals(cctx.localNode());

        if (isCoordinator)
            return !partitionsSent;
        else
            return !partitionsReceived;
    }

    /**
     * Add or merge updates received from coordinator while exchange in progress.
     *
     * @param fullMsg Full message with exchangeId = null.
     * @return {@code True} if message should be ignored and processed after exchange is done.
     */
    public synchronized boolean addOrMergeDelayedFullMessage(ClusterNode node, GridDhtPartitionsFullMessage fullMsg) {
        assert fullMsg.exchangeId() == null : fullMsg.exchangeId();

        if (isDone())
            return false;

        GridDhtPartitionsFullMessage prev = delayedLatestMsg;

        if (prev == null) {
            delayedLatestMsg = fullMsg;

            listen(f -> {
                GridDhtPartitionsFullMessage msg;

                synchronized (this) {
                    msg = delayedLatestMsg;

                    delayedLatestMsg = null;
                }

                if (msg != null)
                    cctx.exchange().processFullPartitionUpdate(node, msg);
            });
        }
        else
            delayedLatestMsg.merge(fullMsg);

        return true;
    }

    /** {@inheritDoc} */
    @Override public int compareTo(GridDhtPartitionsExchangeFuture fut) {
        return exchId.compareTo(fut.exchId);
    }

    /** {@inheritDoc} */
    @Override public boolean equals(Object o) {
        if (this == o)
            return true;

        if (o == null || o.getClass() != getClass())
            return false;

        GridDhtPartitionsExchangeFuture fut = (GridDhtPartitionsExchangeFuture)o;

        return exchId.equals(fut.exchId);
    }

    /** {@inheritDoc} */
    @Override public int hashCode() {
        return exchId.hashCode();
    }

    /** {@inheritDoc} */
    @Override public void addDiagnosticRequest(IgniteDiagnosticPrepareContext diagCtx) {
        if (!isDone()) {
            ClusterNode crd;
            Set<UUID> remaining;

            synchronized (mux) {
                crd = this.crd;
                remaining = new HashSet<>(this.remaining);
            }

            if (crd != null) {
                if (!crd.isLocal()) {
                    diagCtx.exchangeInfo(crd.id(), initialVersion(), "Exchange future waiting for coordinator " +
                        "response [crd=" + crd.id() + ", topVer=" + initialVersion() + ']');
                }
                else if (!remaining.isEmpty()){
                    UUID nodeId = remaining.iterator().next();

                    diagCtx.exchangeInfo(nodeId, initialVersion(), "Exchange future on coordinator waiting for " +
                        "server response [node=" + nodeId + ", topVer=" + initialVersion() + ']');
                }
            }
        }
    }

    /**
     * @return Short information string.
     */
    public String shortInfo() {
        return "GridDhtPartitionsExchangeFuture [topVer=" + initialVersion() +
            ", evt=" + (firstDiscoEvt != null ? IgniteUtils.gridEventName(firstDiscoEvt.type()) : -1) +
            ", evtNode=" + (firstDiscoEvt != null ? firstDiscoEvt.eventNode() : null) +
            ", done=" + isDone() + ']';
    }

    /** {@inheritDoc} */
    @Override public String toString() {
        Set<UUID> remaining;

        synchronized (mux) {
            remaining = new HashSet<>(this.remaining);
        }

        return S.toString(GridDhtPartitionsExchangeFuture.class, this,
            "evtLatch", evtLatch == null ? "null" : evtLatch.getCount(),
            "remaining", remaining,
            "super", super.toString());
    }

    /**
     *
     */
    private static class CounterWithNodes {
        /** */
        private final long cnt;

        /** */
        private final long size;

        /** */
        private final Set<UUID> nodes = new HashSet<>();

        /**
         * @param cnt Count.
         * @param firstNode Node ID.
         */
        private CounterWithNodes(long cnt, @Nullable Long size, UUID firstNode) {
            this.cnt = cnt;
            this.size = size != null ? size : 0;

            nodes.add(firstNode);
        }

        /** {@inheritDoc} */
        @Override public String toString() {
            return S.toString(CounterWithNodes.class, this);
        }
    }

    /**
     * @param step Exponent coefficient.
     * @param timeout Base timeout.
     * @return Time to wait before next debug dump.
     */
    public static long nextDumpTimeout(int step, long timeout) {
        long limit = getLong(IGNITE_LONG_OPERATIONS_DUMP_TIMEOUT_LIMIT, 30 * 60_000);

        if (limit <= 0)
            limit = 30 * 60_000;

        assert step >= 0 : step;

        long dumpFactor = Math.round(Math.pow(2, step));

        long nextTimeout = timeout * dumpFactor;

        if (nextTimeout <= 0)
            return limit;

        return nextTimeout <= limit ? nextTimeout : limit;
    }

    /**
     *
     */
    private static class FinishState {
        /** */
        private final UUID crdId;

        /** */
        private final AffinityTopologyVersion resTopVer;

        /** */
        private final GridDhtPartitionsFullMessage msg;

        /**
         * @param crdId Coordinator node.
         * @param resTopVer Result version.
         * @param msg Result message.
         */
        FinishState(UUID crdId, AffinityTopologyVersion resTopVer, GridDhtPartitionsFullMessage msg) {
            this.crdId = crdId;
            this.resTopVer = resTopVer;
            this.msg = msg;
        }
    }

    /**
     *
     */
    enum ExchangeType {
        /** */
        CLIENT,

        /** */
        ALL,

        /** */
        NONE
    }

    /**
     *
     */
    private enum ExchangeLocalState {
        /** Local node is coordinator. */
        CRD,

        /** Local node is non-coordinator server. */
        SRV,

        /** Local node is client node. */
        CLIENT,

        /**
         * Previous coordinator failed before exchange finished and
         * local performs initialization to become new coordinator.
         */
        BECOME_CRD,

        /** Exchange finished. */
        DONE,

        /** This exchange was merged with another one. */
        MERGED
    }
}<|MERGE_RESOLUTION|>--- conflicted
+++ resolved
@@ -1407,16 +1407,8 @@
         // Assign to class variable so it will be included into toString() method.
         this.partReleaseFut = partReleaseFut;
 
-<<<<<<< HEAD
-        if (log.isDebugEnabled())
-            log.debug("Before waiting for partition release future: " + this);
-=======
-        if (exchId.isLeft())
-            cctx.mvcc().removeExplicitNodeLocks(exchId.nodeId(), exchId.topologyVersion());
-
         if (log.isTraceEnabled())
             log.trace("Before waiting for partition release future: " + this);
->>>>>>> 3ebc740f
 
         int dumpCnt = 0;
 
