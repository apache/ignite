/*
 * Licensed to the Apache Software Foundation (ASF) under one or more
 * contributor license agreements.  See the NOTICE file distributed with
 * this work for additional information regarding copyright ownership.
 * The ASF licenses this file to You under the Apache License, Version 2.0
 * (the "License"); you may not use this file except in compliance with
 * the License.  You may obtain a copy of the License at
 *
 *      http://www.apache.org/licenses/LICENSE-2.0
 *
 * Unless required by applicable law or agreed to in writing, software
 * distributed under the License is distributed on an "AS IS" BASIS,
 * WITHOUT WARRANTIES OR CONDITIONS OF ANY KIND, either express or implied.
 * See the License for the specific language governing permissions and
 * limitations under the License.
 */

package org.apache.ignite.internal.processors.cache.distributed.dht.preloader;

import java.io.IOException;
import java.util.ArrayList;
import java.util.Collection;
import java.util.Collections;
import java.util.HashMap;
import java.util.HashSet;
import java.util.LinkedHashMap;
import java.util.LinkedHashSet;
import java.util.List;
import java.util.Map;
import java.util.Optional;
import java.util.Set;
import java.util.UUID;
import java.util.concurrent.Callable;
import java.util.concurrent.ConcurrentHashMap;
import java.util.concurrent.ConcurrentMap;
import java.util.concurrent.CountDownLatch;
import java.util.concurrent.TimeUnit;
import java.util.concurrent.atomic.AtomicBoolean;
import java.util.concurrent.atomic.AtomicInteger;
import java.util.concurrent.atomic.AtomicReference;
import java.util.concurrent.locks.Lock;
import java.util.concurrent.locks.ReadWriteLock;
import java.util.stream.Collectors;
import java.util.stream.Stream;
import org.apache.ignite.IgniteCheckedException;
import org.apache.ignite.IgniteException;
import org.apache.ignite.IgniteLogger;
import org.apache.ignite.IgniteSystemProperties;
import org.apache.ignite.cache.CacheMode;
import org.apache.ignite.cache.CacheRebalanceMode;
import org.apache.ignite.cluster.ClusterNode;
import org.apache.ignite.configuration.CacheConfiguration;
import org.apache.ignite.configuration.IgniteConfiguration;
import org.apache.ignite.events.DiscoveryEvent;
import org.apache.ignite.failure.FailureContext;
import org.apache.ignite.failure.FailureType;
import org.apache.ignite.internal.GridKernalContext;
import org.apache.ignite.internal.IgniteClientDisconnectedCheckedException;
import org.apache.ignite.internal.IgniteDiagnosticAware;
import org.apache.ignite.internal.IgniteDiagnosticPrepareContext;
import org.apache.ignite.internal.IgniteFutureTimeoutCheckedException;
import org.apache.ignite.internal.IgniteInternalFuture;
import org.apache.ignite.internal.IgniteInterruptedCheckedException;
import org.apache.ignite.internal.IgniteNeedReconnectException;
import org.apache.ignite.internal.cluster.ClusterTopologyCheckedException;
import org.apache.ignite.internal.events.DiscoveryCustomEvent;
import org.apache.ignite.internal.managers.communication.GridIoPolicy;
import org.apache.ignite.internal.managers.discovery.DiscoCache;
import org.apache.ignite.internal.managers.discovery.DiscoveryCustomMessage;
import org.apache.ignite.internal.pagemem.wal.record.ExchangeRecord;
import org.apache.ignite.internal.processors.affinity.AffinityTopologyVersion;
import org.apache.ignite.internal.processors.affinity.GridAffinityAssignmentCache;
import org.apache.ignite.internal.processors.cache.CacheAffinityChangeMessage;
import org.apache.ignite.internal.processors.cache.CacheGroupContext;
import org.apache.ignite.internal.processors.cache.CacheGroupDescriptor;
import org.apache.ignite.internal.processors.cache.CachePartitionExchangeWorkerTask;
import org.apache.ignite.internal.processors.cache.DynamicCacheChangeBatch;
import org.apache.ignite.internal.processors.cache.DynamicCacheChangeFailureMessage;
import org.apache.ignite.internal.processors.cache.DynamicCacheChangeRequest;
import org.apache.ignite.internal.processors.cache.DynamicCacheDescriptor;
import org.apache.ignite.internal.processors.cache.ExchangeActions;
import org.apache.ignite.internal.processors.cache.ExchangeContext;
import org.apache.ignite.internal.processors.cache.ExchangeDiscoveryEvents;
import org.apache.ignite.internal.processors.cache.GridCacheContext;
import org.apache.ignite.internal.processors.cache.GridCacheMvccCandidate;
import org.apache.ignite.internal.processors.cache.GridCacheProcessor;
import org.apache.ignite.internal.processors.cache.GridCacheSharedContext;
import org.apache.ignite.internal.processors.cache.GridCacheUtils;
import org.apache.ignite.internal.processors.cache.StateChangeRequest;
import org.apache.ignite.internal.processors.cache.WalStateAbstractMessage;
import org.apache.ignite.internal.processors.cache.distributed.dht.GridDhtTopologyFutureAdapter;
import org.apache.ignite.internal.processors.cache.distributed.dht.preloader.latch.Latch;
import org.apache.ignite.internal.processors.cache.distributed.dht.topology.GridClientPartitionTopology;
import org.apache.ignite.internal.processors.cache.distributed.dht.topology.GridDhtLocalPartition;
import org.apache.ignite.internal.processors.cache.distributed.dht.topology.GridDhtPartitionState;
import org.apache.ignite.internal.processors.cache.distributed.dht.topology.GridDhtPartitionTopology;
import org.apache.ignite.internal.processors.cache.distributed.dht.topology.GridDhtPartitionsStateValidator;
import org.apache.ignite.internal.processors.cache.persistence.DatabaseLifecycleListener;
import org.apache.ignite.internal.processors.cache.persistence.snapshot.SnapshotDiscoveryMessage;
import org.apache.ignite.internal.processors.cache.transactions.IgniteTxKey;
import org.apache.ignite.internal.processors.cache.version.GridCacheVersion;
import org.apache.ignite.internal.processors.cluster.BaselineTopology;
import org.apache.ignite.internal.processors.cluster.ChangeGlobalStateFinishMessage;
import org.apache.ignite.internal.processors.cluster.ChangeGlobalStateMessage;
import org.apache.ignite.internal.processors.cluster.DiscoveryDataClusterState;
import org.apache.ignite.internal.processors.cluster.IgniteChangeGlobalStateSupport;
import org.apache.ignite.internal.processors.service.GridServiceProcessor;
import org.apache.ignite.internal.util.IgniteUtils;
import org.apache.ignite.internal.util.TimeBag;
import org.apache.ignite.internal.util.future.GridFutureAdapter;
import org.apache.ignite.internal.util.tostring.GridToStringExclude;
import org.apache.ignite.internal.util.tostring.GridToStringInclude;
import org.apache.ignite.internal.util.typedef.CI1;
import org.apache.ignite.internal.util.typedef.F;
import org.apache.ignite.internal.util.typedef.T2;
import org.apache.ignite.internal.util.typedef.X;
import org.apache.ignite.internal.util.typedef.internal.CU;
import org.apache.ignite.internal.util.typedef.internal.S;
import org.apache.ignite.internal.util.typedef.internal.U;
import org.apache.ignite.lang.IgniteInClosure;
import org.apache.ignite.lang.IgniteProductVersion;
import org.apache.ignite.lang.IgniteRunnable;
import org.jetbrains.annotations.Nullable;

import static org.apache.ignite.IgniteSystemProperties.IGNITE_LONG_OPERATIONS_DUMP_TIMEOUT_LIMIT;
import static org.apache.ignite.IgniteSystemProperties.IGNITE_PARTITION_RELEASE_FUTURE_DUMP_THRESHOLD;
import static org.apache.ignite.IgniteSystemProperties.IGNITE_THREAD_DUMP_ON_EXCHANGE_TIMEOUT;
import static org.apache.ignite.IgniteSystemProperties.getBoolean;
import static org.apache.ignite.IgniteSystemProperties.getLong;
import static org.apache.ignite.events.EventType.EVT_NODE_FAILED;
import static org.apache.ignite.events.EventType.EVT_NODE_JOINED;
import static org.apache.ignite.events.EventType.EVT_NODE_LEFT;
import static org.apache.ignite.internal.IgniteNodeAttributes.ATTR_DYNAMIC_CACHE_START_ROLLBACK_SUPPORTED;
import static org.apache.ignite.internal.events.DiscoveryCustomEvent.EVT_DISCOVERY_CUSTOM_EVT;
import static org.apache.ignite.internal.managers.communication.GridIoPolicy.SYSTEM_POOL;
import static org.apache.ignite.internal.processors.cache.ExchangeDiscoveryEvents.serverJoinEvent;
import static org.apache.ignite.internal.processors.cache.ExchangeDiscoveryEvents.serverLeftEvent;
import static org.apache.ignite.internal.processors.cache.distributed.dht.preloader.CachePartitionPartialCountersMap.PARTIAL_COUNTERS_MAP_SINCE;
import static org.apache.ignite.internal.util.IgniteUtils.doInParallel;

/**
 * Future for exchanging partition maps.
 */
@SuppressWarnings({"TypeMayBeWeakened", "unchecked"})
public class GridDhtPartitionsExchangeFuture extends GridDhtTopologyFutureAdapter
    implements Comparable<GridDhtPartitionsExchangeFuture>, CachePartitionExchangeWorkerTask, IgniteDiagnosticAware {
    /** */
    public static final String EXCHANGE_LOG = "org.apache.ignite.internal.exchange.time";

    /** */
    private static final int RELEASE_FUTURE_DUMP_THRESHOLD =
        IgniteSystemProperties.getInteger(IGNITE_PARTITION_RELEASE_FUTURE_DUMP_THRESHOLD, 0);

    /** */
    private static final IgniteProductVersion FORCE_AFF_REASSIGNMENT_SINCE = IgniteProductVersion.fromString("2.4.3");

    /**
     * This may be useful when per-entry (not per-cache based) partition policy is in use.
     * See {@link IgniteSystemProperties#IGNITE_SKIP_PARTITION_SIZE_VALIDATION} for details.
     * Default value is {@code false}.
     */
    private static final boolean SKIP_PARTITION_SIZE_VALIDATION = Boolean.getBoolean(IgniteSystemProperties.IGNITE_SKIP_PARTITION_SIZE_VALIDATION);

    /** */
    private static final String DISTRIBUTED_LATCH_ID = "exchange";

    /** */
    @GridToStringExclude
    private final Object mux = new Object();

    /** */
    @GridToStringExclude
    private volatile DiscoCache firstEvtDiscoCache;

    /** Discovery event triggered this exchange. */
    private volatile DiscoveryEvent firstDiscoEvt;

    /** */
    @GridToStringExclude
    private final Set<UUID> remaining = new HashSet<>();

    /** Guarded by this */
    @GridToStringExclude
    private int pendingSingleUpdates;

    /** */
    @GridToStringExclude
    private List<ClusterNode> srvNodes;

    /** */
    private volatile ClusterNode crd;

    /** ExchangeFuture id. */
    private final GridDhtPartitionExchangeId exchId;

    /** Cache context. */
    private final GridCacheSharedContext<?, ?> cctx;

    /** Busy lock to prevent activities from accessing exchanger while it's stopping. */
    private ReadWriteLock busyLock;

    /** */
    private AtomicBoolean added = new AtomicBoolean(false);

    /**
     * Discovery event receive latch. There is a race between discovery event processing and single message
     * processing, so it is possible to create an exchange future before the actual discovery event is received.
     * This latch is notified when the discovery event arrives.
     */
    @GridToStringExclude
    private final CountDownLatch evtLatch = new CountDownLatch(1);

    /** Exchange future init method completes this future. */
    private GridFutureAdapter<Boolean> initFut;

    /** */
    @GridToStringExclude
    private final List<IgniteRunnable> discoEvts = new ArrayList<>();

    /** */
    private boolean init;

    /** Last committed cache version before next topology version use. */
    private AtomicReference<GridCacheVersion> lastVer = new AtomicReference<>();

    /**
     * Message received from node joining cluster (if this is 'node join' exchange),
     * needed if this exchange is merged with another one.
     */
    @GridToStringExclude
    private GridDhtPartitionsSingleMessage pendingJoinMsg;

    /**
     * Messages received on non-coordinator are stored in case if this node
     * becomes coordinator.
     */
    private final Map<UUID, GridDhtPartitionsSingleMessage> pendingSingleMsgs = new ConcurrentHashMap<>();

    /** Messages received from new coordinator. */
    private final Map<ClusterNode, GridDhtPartitionsFullMessage> fullMsgs = new ConcurrentHashMap<>();

    /** */
    @GridToStringInclude
    private volatile IgniteInternalFuture<?> partReleaseFut;

    /** Logger. */
    private final IgniteLogger log;

    /** Cache change requests. */
    private ExchangeActions exchActions;

    /** */
    private final IgniteLogger exchLog;

    /** */
    private CacheAffinityChangeMessage affChangeMsg;

    /** Init timestamp. Used to track the amount of time spent to complete the future. */
    private long initTs;

    /**
     * Centralized affinity assignment required. Activated for node left of failed. For this mode crd will send full
     * partitions maps to nodes using discovery (ring) instead of communication.
     */
    private boolean centralizedAff;

    /**
     * Enforce affinity reassignment based on actual partition distribution. This mode should be used when partitions
     * might be distributed not according to affinity assignment.
     */
    private boolean forceAffReassignment;

    /** Exception that was thrown during init phase on local node. */
    private Exception exchangeLocE;

    /** Exchange exceptions from all participating nodes. */
    private final Map<UUID, Exception> exchangeGlobalExceptions = new ConcurrentHashMap<>();

    /** Used to track the fact that {@link DynamicCacheChangeFailureMessage} was sent. */
    private volatile boolean cacheChangeFailureMsgSent;

    /** */
    private ConcurrentMap<UUID, GridDhtPartitionsSingleMessage> msgs = new ConcurrentHashMap<>();

    /** Single messages from merged 'node join' exchanges. */
    @GridToStringExclude
    private Map<UUID, GridDhtPartitionsSingleMessage> mergedJoinExchMsgs;

    /** Number of awaited messages for merged 'node join' exchanges. */
    @GridToStringExclude
    private int awaitMergedMsgs;

    /** */
    @GridToStringExclude
    private volatile IgniteDhtPartitionHistorySuppliersMap partHistSuppliers = new IgniteDhtPartitionHistorySuppliersMap();

    /** */
    private volatile Map<Integer, Map<Integer, Long>> partHistReserved;

    /** */
    @GridToStringExclude
    private final IgniteDhtPartitionsToReloadMap partsToReload = new IgniteDhtPartitionsToReloadMap();

    /** */
    private final AtomicBoolean done = new AtomicBoolean();

    /** */
    private ExchangeLocalState state;

    /** */
    @GridToStringExclude
    private ExchangeContext exchCtx;

    /** */
    @GridToStringExclude
    private FinishState finishState;

    /** Initialized when node becomes new coordinator. */
    @GridToStringExclude
    private InitNewCoordinatorFuture newCrdFut;

    /** */
    @GridToStringExclude
    private GridDhtPartitionsExchangeFuture mergedWith;

    /** Validator for partition states. */
    @GridToStringExclude
    private final GridDhtPartitionsStateValidator validator;

    /** Register caches future. Initialized on exchange init. Must be waited on exchange end. */
    private IgniteInternalFuture<?> registerCachesFuture;

    /** Partitions sent flag (for coordinator node). */
    private volatile boolean partitionsSent;

    /** Partitions received flag (for non-coordinator node). */
    private volatile boolean partitionsReceived;

    /** Latest (by update sequences) full message with exchangeId == null, need to be processed right after future is done. */
    private GridDhtPartitionsFullMessage delayedLatestMsg;

    /** Future for wait all exchange listeners comepleted. */
    private final GridFutureAdapter<?> afterLsnrCompleteFut = new GridFutureAdapter<>();

    /** Time bag to measure and store exchange stages times. */
    private final TimeBag timeBag;

    /** Start time of exchange. */
    private long startTime = System.nanoTime();

    /** Discovery lag / Clocks discrepancy, calculated on coordinator when all single messages are received. */
    private T2<Long, UUID> discoveryLag;

    /**
     * @param cctx Cache context.
     * @param busyLock Busy lock.
     * @param exchId Exchange ID.
     * @param exchActions Cache change requests.
     * @param affChangeMsg Affinity change message.
     */
    public GridDhtPartitionsExchangeFuture(
        GridCacheSharedContext cctx,
        ReadWriteLock busyLock,
        GridDhtPartitionExchangeId exchId,
        ExchangeActions exchActions,
        CacheAffinityChangeMessage affChangeMsg
    ) {
        assert busyLock != null;
        assert exchId != null;
        assert exchId.topologyVersion() != null;
        assert exchActions == null || !exchActions.empty();

        this.cctx = cctx;
        this.busyLock = busyLock;
        this.exchId = exchId;
        this.exchActions = exchActions;
        this.affChangeMsg = affChangeMsg;
        this.validator = new GridDhtPartitionsStateValidator(cctx);
        if (exchActions != null && exchActions.deactivate())
            this.clusterIsActive = false;

        log = cctx.logger(getClass());
        exchLog = cctx.logger(EXCHANGE_LOG);

        timeBag = new TimeBag();

        initFut = new GridFutureAdapter<Boolean>() {
            @Override public IgniteLogger logger() {
                return log;
            }
        };

        if (log.isDebugEnabled())
            log.debug("Creating exchange future [localNode=" + cctx.localNodeId() + ", fut=" + this + ']');
    }

    /**
     * @return Future mutex.
     */
    public Object mutex() {
        return mux;
    }

    /**
     * @return Shared cache context.
     */
    public GridCacheSharedContext sharedContext() {
        return cctx;
    }

    /** {@inheritDoc} */
    @Override public boolean skipForExchangeMerge() {
        return false;
    }

    /**
     * @return Exchange context.
     */
    public ExchangeContext context() {
        assert exchCtx != null : this;

        return exchCtx;
    }

    /**
     * Sets exchange actions associated with the exchange future (such as cache start or stop).
     * Exchange actions is created from discovery event, so the actions must be set before the event is processed,
     * thus the setter requires that {@code evtLatch} be armed.
     *
     * @param exchActions Exchange actions.
     */
    public void exchangeActions(ExchangeActions exchActions) {
        assert exchActions == null || !exchActions.empty() : exchActions;
        assert evtLatch != null && evtLatch.getCount() == 1L : this;

        this.exchActions = exchActions;
    }

    /**
     * Gets exchanges actions (such as cache start or stop) associated with the exchange future.
     * Exchange actions can be {@code null} (for example, if the exchange is created for topology
     * change event).
     *
     * @return Exchange actions.
     */
    @Nullable public ExchangeActions exchangeActions() {
        return exchActions;
    }

    /**
     * Sets affinity change message associated with the exchange. Affinity change message is required when
     * centralized affinity change is performed.
     *
     * @param affChangeMsg Affinity change message.
     */
    public void affinityChangeMessage(CacheAffinityChangeMessage affChangeMsg) {
        this.affChangeMsg = affChangeMsg;
    }

    /**
     * Gets the affinity topology version for which this exchange was created. If several exchanges
     * were merged, initial version is the version of the earliest merged exchange.
     *
     * @return Initial exchange version.
     */
    @Override public AffinityTopologyVersion initialVersion() {
        return exchId.topologyVersion();
    }

    /** {@inheritDoc} */
    @Override public AffinityTopologyVersion topologyVersion() {
        /*
        Should not be called before exchange is finished since result version can change in
        case of merged exchanges.
         */
        assert exchangeDone() : "Should not be called before exchange is finished";

        return isDone() ? result() : exchCtx.events().topologyVersion();
    }

    /**
     * Retreives the node which has WAL history since {@code cntrSince}.
     *
     * @param grpId Cache group ID.
     * @param partId Partition ID.
     * @param cntrSince Partition update counter since history supplying is requested.
     * @return ID of history supplier node or null if it doesn't exist.
     */
    @Nullable public UUID partitionHistorySupplier(int grpId, int partId, long cntrSince) {
        return partHistSuppliers.getSupplier(grpId, partId, cntrSince);
    }

    /**
     * @param cacheId Cache ID.
     * @param rcvdFrom Node ID cache was received from.
     * @return {@code True} if cache was added during this exchange.
     */
    public boolean cacheAddedOnExchange(int cacheId, UUID rcvdFrom) {
        return dynamicCacheStarted(cacheId) || exchCtx.events().nodeJoined(rcvdFrom);
    }

    /**
     * @param grpId Cache group ID.
     * @param rcvdFrom Node ID cache group was received from.
     * @return {@code True} if cache group was added during this exchange.
     */
    public boolean cacheGroupAddedOnExchange(int grpId, UUID rcvdFrom) {
        return dynamicCacheGroupStarted(grpId) || exchCtx.events().nodeJoined(rcvdFrom);
    }

    /**
     * @param cacheId Cache ID.
     * @return {@code True} if non-client cache was added during this exchange.
     */
    private boolean dynamicCacheStarted(int cacheId) {
        return exchActions != null && exchActions.cacheStarted(cacheId);
    }

    /**
     * @param grpId Cache group ID.
     * @return {@code True} if non-client cache group was added during this exchange.
     */
    public boolean dynamicCacheGroupStarted(int grpId) {
        return exchActions != null && exchActions.cacheGroupStarting(grpId);
    }

    /**
     * @return {@code True}
     */
    public boolean onAdded() {
        return added.compareAndSet(false, true);
    }

    /**
     * Event callback.
     *
     * @param exchId Exchange ID.
     * @param discoEvt Discovery event.
     * @param discoCache Discovery data cache.
     */
    public void onEvent(GridDhtPartitionExchangeId exchId, DiscoveryEvent discoEvt, DiscoCache discoCache) {
        assert exchId.equals(this.exchId);

        this.exchId.discoveryEvent(discoEvt);
        this.firstDiscoEvt = discoEvt;
        this.firstEvtDiscoCache = discoCache;

        evtLatch.countDown();
    }

    /**
     * @return {@code True} if cluster state change exchange.
     */
    private boolean stateChangeExchange() {
        return exchActions != null && exchActions.stateChangeRequest() != null;
    }

    /**
     * @return {@code True} if this exchange was triggered by DynamicCacheChangeBatch message
     * in order to start cache(s).
     */
    private boolean dynamicCacheStartExchange() {
        return exchActions != null && !exchActions.cacheStartRequests().isEmpty()
            && exchActions.cacheStopRequests().isEmpty();
    }

    /**
     * @param cacheOrGroupName Group or cache name for reset lost partitions.
     * @return {@code True} if reset lost partition exchange.
     */
    public boolean resetLostPartitionFor(String cacheOrGroupName) {
        return exchActions != null && exchActions.cachesToResetLostPartitions().contains(cacheOrGroupName);
    }

    /**
     * @return {@code True} if activate cluster exchange.
     */
    public boolean activateCluster() {
        return exchActions != null && exchActions.activate();
    }

    /**
     * @return {@code True} if deactivate cluster exchange.
     */
    private boolean deactivateCluster() {
        return exchActions != null && exchActions.deactivate();
    }

    /** */
    public boolean changedBaseline() {
        return exchActions != null && exchActions.changedBaseline();
    }

    /** {@inheritDoc} */
    @Override public boolean changedAffinity() {
        DiscoveryEvent firstDiscoEvt0 = firstDiscoEvt;

        assert firstDiscoEvt0 != null;

        return firstDiscoEvt0.type() == DiscoveryCustomEvent.EVT_DISCOVERY_CUSTOM_EVT
            || !firstDiscoEvt0.eventNode().isClient() || firstDiscoEvt0.eventNode().isLocal();
    }

    /**
     * @return {@code True} if there are caches to start.
     */
    public boolean hasCachesToStart() {
        return exchActions != null && !exchActions.cacheStartRequests().isEmpty();
    }

    /**
     * @return First event discovery event.
     *
     */
    public DiscoveryEvent firstEvent() {
        return firstDiscoEvt;
    }

    /**
     * @return Discovery cache for first event.
     */
    public DiscoCache firstEventCache() {
        return firstEvtDiscoCache;
    }

    /**
     * @return Events processed in this exchange.
     */
    public ExchangeDiscoveryEvents events() {
        return exchCtx.events();
    }

    /**
     * @return Exchange ID.
     */
    public GridDhtPartitionExchangeId exchangeId() {
        return exchId;
    }

    /**
     * @return {@code true} if entered to busy state.
     */
    private boolean enterBusy() {
        if (busyLock.readLock().tryLock())
            return true;

        if (log.isDebugEnabled())
            log.debug("Failed to enter busy state (exchanger is stopping): " + this);

        return false;
    }

    /**
     *
     */
    private void leaveBusy() {
        busyLock.readLock().unlock();
    }

    /**
     * @param newCrd {@code True} if node become coordinator on this exchange.
     * @throws IgniteCheckedException If failed.
     */
    private void initCoordinatorCaches(boolean newCrd) throws IgniteCheckedException {
        if (newCrd) {
            IgniteInternalFuture<?> fut = cctx.affinity().initCoordinatorCaches(this, false);

            if (fut != null) {
                fut.get();

                cctx.exchange().exchangerUpdateHeartbeat();
            }

            cctx.exchange().onCoordinatorInitialized();

            cctx.exchange().exchangerUpdateHeartbeat();
        }
    }

    /**
     * @return Object to collect exchange timings.
     */
    public TimeBag timeBag() {
        return timeBag;
    }

    /**
     * Starts activity.
     *
     * @param newCrd {@code True} if node become coordinator on this exchange.
     * @throws IgniteInterruptedCheckedException If interrupted.
     */
    public void init(boolean newCrd) throws IgniteInterruptedCheckedException {
        if (isDone())
            return;

        assert !cctx.kernalContext().isDaemon();

        initTs = U.currentTimeMillis();

        cctx.exchange().exchangerBlockingSectionBegin();

        try {
            U.await(evtLatch);
        }
        finally {
            cctx.exchange().exchangerBlockingSectionEnd();
        }

        assert firstDiscoEvt != null : this;
        assert exchId.nodeId().equals(firstDiscoEvt.eventNode().id()) : this;

        try {
            AffinityTopologyVersion topVer = initialVersion();

            srvNodes = new ArrayList<>(firstEvtDiscoCache.serverNodes());

            remaining.addAll(F.nodeIds(F.view(srvNodes, F.remoteNodes(cctx.localNodeId()))));

            crd = srvNodes.isEmpty() ? null : srvNodes.get(0);

            boolean crdNode = crd != null && crd.isLocal();

            exchCtx = new ExchangeContext(crdNode, this);

            cctx.exchange().exchangerBlockingSectionBegin();

            assert state == null : state;

            if (crdNode)
                state = ExchangeLocalState.CRD;
            else
                state = cctx.kernalContext().clientNode() ? ExchangeLocalState.CLIENT : ExchangeLocalState.SRV;

            if (exchLog.isInfoEnabled()) {
                exchLog.info("Started exchange init [topVer=" + topVer +
                    ", crd=" + crdNode +
                    ", evt=" + IgniteUtils.gridEventName(firstDiscoEvt.type()) +
                    ", evtNode=" + firstDiscoEvt.eventNode().id() +
                    ", customEvt=" + (firstDiscoEvt.type() == EVT_DISCOVERY_CUSTOM_EVT ? ((DiscoveryCustomEvent)firstDiscoEvt).customMessage() : null) +
                    ", allowMerge=" + exchCtx.mergeExchanges() + ']');
            }

            timeBag.finishGlobalStage("Exchange parameters initialization");

            ExchangeType exchange;

            if (firstDiscoEvt.type() == EVT_DISCOVERY_CUSTOM_EVT) {
                assert !exchCtx.mergeExchanges();

                DiscoveryCustomMessage msg = ((DiscoveryCustomEvent)firstDiscoEvt).customMessage();

                forceAffReassignment = DiscoveryCustomEvent.requiresCentralizedAffinityAssignment(msg)
                    && firstEventCache().minimumNodeVersion().compareToIgnoreTimestamp(FORCE_AFF_REASSIGNMENT_SINCE) >= 0;

                if (msg instanceof ChangeGlobalStateMessage) {
                    assert exchActions != null && !exchActions.empty();

                    exchange = onClusterStateChangeRequest(crdNode);
                }
                else if (msg instanceof DynamicCacheChangeBatch) {
                    assert exchActions != null && !exchActions.empty();

                    exchange = onCacheChangeRequest(crdNode);
                }
                else if (msg instanceof SnapshotDiscoveryMessage) {
                    exchange = onCustomMessageNoAffinityChange(crdNode);
                }
                else if (msg instanceof WalStateAbstractMessage)
                    exchange = onCustomMessageNoAffinityChange(crdNode);
                else {
                    assert affChangeMsg != null : this;

                    exchange = onAffinityChangeRequest(crdNode);
                }

                if (forceAffReassignment)
                    cctx.affinity().onCentralizedAffinityChange(this, crdNode);

                initCoordinatorCaches(newCrd);
            }
            else {
                if (firstDiscoEvt.type() == EVT_NODE_JOINED) {
                    if (!firstDiscoEvt.eventNode().isLocal()) {
                        Collection<DynamicCacheDescriptor> receivedCaches = cctx.cache().startReceivedCaches(
                            firstDiscoEvt.eventNode().id(),
                            topVer);

                        registerCachesFuture = cctx.affinity().initStartedCaches(crdNode, this, receivedCaches);
                    }
                    else
                        registerCachesFuture = initCachesOnLocalJoin();
                }

                initCoordinatorCaches(newCrd);

                if (exchCtx.mergeExchanges()) {
                    if (localJoinExchange()) {
                        if (cctx.kernalContext().clientNode()) {
                            onClientNodeEvent(crdNode);

                            exchange = ExchangeType.CLIENT;
                        }
                        else {
                            onServerNodeEvent(crdNode);

                            exchange = ExchangeType.ALL;
                        }
                    }
                    else {
                        if (firstDiscoEvt.eventNode().isClient())
                            exchange = onClientNodeEvent(crdNode);
                        else
                            exchange = cctx.kernalContext().clientNode() ? ExchangeType.CLIENT : ExchangeType.ALL;
                    }

                    if (exchId.isLeft())
                        onLeft();
                }
                else {
                    exchange = firstDiscoEvt.eventNode().isClient() ? onClientNodeEvent(crdNode) :
                        onServerNodeEvent(crdNode);
                }
            }

            cctx.cache().registrateProxyRestart(resolveCacheRequests(exchActions), afterLsnrCompleteFut);

            updateTopologies(crdNode);

            timeBag.finishGlobalStage("Determine exchange type");

            switch (exchange) {
                case ALL: {
                    distributedExchange();

                    break;
                }

                case CLIENT: {
                    if (!exchCtx.mergeExchanges() && exchCtx.fetchAffinityOnJoin())
                        initTopologies();

                    clientOnlyExchange();

                    break;
                }

                case NONE: {
                    initTopologies();

                    onDone(topVer);

                    break;
                }

                default:
                    assert false;
            }

            if (cctx.localNode().isClient()) {
                cctx.exchange().exchangerBlockingSectionBegin();

                try {
                    tryToPerformLocalSnapshotOperation();
                }
                finally {
                    cctx.exchange().exchangerBlockingSectionEnd();
                }
            }

            if (exchLog.isInfoEnabled())
                exchLog.info("Finished exchange init [topVer=" + topVer + ", crd=" + crdNode + ']');
        }
        catch (IgniteInterruptedCheckedException e) {
            assert cctx.kernalContext().isStopping();

            onDone(new IgniteCheckedException("Node stopped"));

            throw e;
        }
        catch (IgniteNeedReconnectException e) {
            onDone(e);
        }
        catch (Throwable e) {
            if (reconnectOnError(e))
                onDone(new IgniteNeedReconnectException(cctx.localNode(), e));
            else {
                U.error(log, "Failed to reinitialize local partitions (rebalancing will be stopped): " + exchId, e);

                onDone(e);
            }

            if (e instanceof Error)
                throw (Error)e;
        }
    }

    /**
     * @throws IgniteCheckedException If failed.
     */
    private IgniteInternalFuture<?> initCachesOnLocalJoin() throws IgniteCheckedException {
        if (!cctx.kernalContext().clientNode() && !isLocalNodeInBaseline()) {
            cctx.exchange().exchangerBlockingSectionBegin();

            try {
                List<DatabaseLifecycleListener> listeners = cctx.kernalContext().internalSubscriptionProcessor()
                    .getDatabaseListeners();

                for (DatabaseLifecycleListener lsnr : listeners)
                    lsnr.onBaselineChange();
            }
            finally {
                cctx.exchange().exchangerBlockingSectionEnd();
            }

            timeBag.finishGlobalStage("Baseline change callback");
        }

        cctx.exchange().exchangerBlockingSectionBegin();

        try {
            cctx.activate();
        }
        finally {
            cctx.exchange().exchangerBlockingSectionEnd();
        }

        timeBag.finishGlobalStage("Components activation");

        IgniteInternalFuture<?> cachesRegistrationFut = cctx.cache().startCachesOnLocalJoin(initialVersion(),
            exchActions == null ? null : exchActions.localJoinContext());

        if (!cctx.kernalContext().clientNode())
            cctx.cache().shutdownNotFinishedRecoveryCaches();

        ensureClientCachesStarted();

        return cachesRegistrationFut;
    }

    /**
     * Start client caches if absent.
     */
    private void ensureClientCachesStarted() {
        GridCacheProcessor cacheProcessor = cctx.cache();

        Set<String> cacheNames = new HashSet<>(cacheProcessor.cacheNames());

        List<CacheConfiguration> notStartedCacheConfigs = new ArrayList<>();

        for (CacheConfiguration cCfg : cctx.gridConfig().getCacheConfiguration()) {
            if (!cacheNames.contains(cCfg.getName()) && !GridCacheUtils.isCacheTemplateName(cCfg.getName()))
                notStartedCacheConfigs.add(cCfg);
        }

        if (!notStartedCacheConfigs.isEmpty())
            cacheProcessor.dynamicStartCaches(notStartedCacheConfigs, false, false, false);
    }

    /**
     * @return {@code true} if local node is in baseline and {@code false} otherwise.
     */
    private boolean isLocalNodeInBaseline() {
        BaselineTopology topology = cctx.discovery().discoCache().state().baselineTopology();

        return topology != null && topology.consistentIds().contains(cctx.localNode().consistentId());
    }

    /**
     * @throws IgniteCheckedException If failed.
     */
    private void initTopologies() throws IgniteCheckedException {
        cctx.database().checkpointReadLock();

        try {
            if (crd != null) {
                for (CacheGroupContext grp : cctx.cache().cacheGroups()) {
                    if (grp.isLocal())
                        continue;

                    grp.topology().beforeExchange(this, !centralizedAff && !forceAffReassignment, false);

                    cctx.exchange().exchangerUpdateHeartbeat();
                }
            }
        }
        finally {
            cctx.database().checkpointReadUnlock();
        }
    }

    /**
     * Updates topology versions and discovery caches on all topologies.
     *
     * @param crd Coordinator flag.
     * @throws IgniteCheckedException If failed.
     */
    private void updateTopologies(boolean crd) throws IgniteCheckedException {
        for (CacheGroupContext grp : cctx.cache().cacheGroups()) {
            if (grp.isLocal())
                continue;

            GridClientPartitionTopology clientTop = cctx.exchange().clearClientTopology(grp.groupId());

            long updSeq = clientTop == null ? -1 : clientTop.lastUpdateSequence();

            GridDhtPartitionTopology top = grp.topology();

            if (crd) {
                boolean updateTop = exchId.topologyVersion().equals(grp.localStartVersion());

                if (updateTop && clientTop != null) {
                    cctx.exchange().exchangerBlockingSectionBegin();

                    try {
                        top.update(null,
                            clientTop.partitionMap(true),
                            clientTop.fullUpdateCounters(),
                            Collections.emptySet(),
                            null,
                            null);
                    }
                    finally {
                        cctx.exchange().exchangerBlockingSectionEnd();
                    }
                }
            }

            cctx.exchange().exchangerBlockingSectionBegin();

            try {
                top.updateTopologyVersion(
                    this,
                    events().discoveryCache(),
                    updSeq,
                    cacheGroupStopping(grp.groupId()));
            }
            finally {
                cctx.exchange().exchangerBlockingSectionEnd();
            }
        }

        cctx.exchange().exchangerBlockingSectionBegin();

        try {
            for (GridClientPartitionTopology top : cctx.exchange().clientTopologies()) {
                top.updateTopologyVersion(this,
                    events().discoveryCache(),
                    -1,
                    cacheGroupStopping(top.groupId()));
            }
        }
        finally {
            cctx.exchange().exchangerBlockingSectionEnd();
        }
    }

    /**
     * @param crd Coordinator flag.
     * @return Exchange type.
     */
    private ExchangeType onClusterStateChangeRequest(boolean crd) {
        assert exchActions != null && !exchActions.empty() : this;

        StateChangeRequest req = exchActions.stateChangeRequest();

        assert req != null : exchActions;

        GridKernalContext kctx = cctx.kernalContext();

        DiscoveryDataClusterState state = kctx.state().clusterState();

        if (state.transitionError() != null)
            exchangeLocE = state.transitionError();

        if (req.activeChanged()) {
            if (req.activate()) {
                if (log.isInfoEnabled()) {
                    log.info("Start activation process [nodeId=" + cctx.localNodeId() +
                        ", client=" + kctx.clientNode() +
                        ", topVer=" + initialVersion() + "]");
                }

                try {
                    cctx.exchange().exchangerBlockingSectionBegin();

                    try {
                        cctx.activate();
                    }
                    finally {
                        cctx.exchange().exchangerBlockingSectionEnd();
                    }

                    assert registerCachesFuture == null : "No caches registration should be scheduled before new caches have started.";

                    cctx.exchange().exchangerBlockingSectionBegin();

                    try {
                        registerCachesFuture = cctx.affinity().onCacheChangeRequest(this, crd, exchActions);

                        if (!kctx.clientNode())
                            cctx.cache().shutdownNotFinishedRecoveryCaches();
                    }
                    finally {
                        cctx.exchange().exchangerBlockingSectionEnd();
                    }

                    if (log.isInfoEnabled()) {
                        log.info("Successfully activated caches [nodeId=" + cctx.localNodeId() +
                            ", client=" + kctx.clientNode() +
                            ", topVer=" + initialVersion() + "]");
                    }
                }
                catch (Exception e) {
                    U.error(log, "Failed to activate node components [nodeId=" + cctx.localNodeId() +
                        ", client=" + kctx.clientNode() +
                        ", topVer=" + initialVersion() + "]", e);

                    exchangeLocE = e;

                    if (crd) {
                        cctx.exchange().exchangerBlockingSectionBegin();

                        try {
                            synchronized (mux) {
                                exchangeGlobalExceptions.put(cctx.localNodeId(), e);
                            }
                        }
                        finally {
                            cctx.exchange().exchangerBlockingSectionEnd();
                        }
                    }
                }
            }
            else {
                if (log.isInfoEnabled()) {
                    log.info("Start deactivation process [nodeId=" + cctx.localNodeId() +
                        ", client=" + kctx.clientNode() +
                        ", topVer=" + initialVersion() + "]");
                }

                cctx.exchange().exchangerBlockingSectionBegin();

                try {
                    ((IgniteChangeGlobalStateSupport)kctx.distributedMetastorage()).onDeActivate(kctx);

                    kctx.dataStructures().onDeActivate(kctx);

                    if (cctx.kernalContext().service() instanceof GridServiceProcessor)
                        ((GridServiceProcessor)kctx.service()).onDeActivate(cctx.kernalContext());

                    assert registerCachesFuture == null : "No caches registration should be scheduled before new caches have started.";

                    registerCachesFuture = cctx.affinity().onCacheChangeRequest(this, crd, exchActions);

                    kctx.encryption().onDeActivate(kctx);

                    if (log.isInfoEnabled()) {
                        log.info("Successfully deactivated data structures, services and caches [" +
                            "nodeId=" + cctx.localNodeId() +
                            ", client=" + kctx.clientNode() +
                            ", topVer=" + initialVersion() + "]");
                    }
                }
                catch (Exception e) {
                    U.error(log, "Failed to deactivate node components [nodeId=" + cctx.localNodeId() +
                        ", client=" + kctx.clientNode() +
                        ", topVer=" + initialVersion() + "]", e);

                    exchangeLocE = e;
                }
                finally {
                    cctx.exchange().exchangerBlockingSectionEnd();
                }
            }
        }
        else if (req.activate()) {
            cctx.exchange().exchangerBlockingSectionBegin();

            // TODO: BLT changes on inactive cluster can't be handled easily because persistent storage hasn't been initialized yet.
            try {
                if (!forceAffReassignment) {
                    // possible only if cluster contains nodes without forceAffReassignment mode
                    assert firstEventCache().minimumNodeVersion()
                        .compareToIgnoreTimestamp(FORCE_AFF_REASSIGNMENT_SINCE) < 0
                        : firstEventCache().minimumNodeVersion();

                    cctx.affinity().onBaselineTopologyChanged(this, crd);
                }

                if (CU.isPersistenceEnabled(kctx.config()) && !kctx.clientNode())
                    kctx.state().onBaselineTopologyChanged(req.baselineTopology(),
                        req.prevBaselineTopologyHistoryItem());
            }
            catch (Exception e) {
                U.error(log, "Failed to change baseline topology [nodeId=" + cctx.localNodeId() +
                    ", client=" + kctx.clientNode() +
                    ", topVer=" + initialVersion() + "]", e);

                exchangeLocE = e;
            }
            finally {
                cctx.exchange().exchangerBlockingSectionEnd();
            }
        }

        return kctx.clientNode() ? ExchangeType.CLIENT : ExchangeType.ALL;
    }

    /**
     * @param crd Coordinator flag.
     * @return Exchange type.
     * @throws IgniteCheckedException If failed.
     */
    private ExchangeType onCacheChangeRequest(boolean crd) throws IgniteCheckedException {
        assert exchActions != null && !exchActions.empty() : this;

        assert !exchActions.clientOnlyExchange() : exchActions;

        cctx.exchange().exchangerBlockingSectionBegin();

        try {
            assert registerCachesFuture == null : "No caches registration should be scheduled before new caches have started.";

            registerCachesFuture = cctx.affinity().onCacheChangeRequest(this, crd, exchActions);
        }
        catch (Exception e) {
            if (reconnectOnError(e) || !isRollbackSupported())
                // This exception will be handled by init() method.
                throw e;

            U.error(log, "Failed to initialize cache(s) (will try to rollback) [exchId=" + exchId +
                ", caches=" + exchActions.cacheGroupsToStart() + ']', e);

            exchangeLocE = new IgniteCheckedException(
                "Failed to initialize exchange locally [locNodeId=" + cctx.localNodeId() + "]", e);

            exchangeGlobalExceptions.put(cctx.localNodeId(), exchangeLocE);
        }
        finally {
            cctx.exchange().exchangerBlockingSectionEnd();
        }

        return cctx.kernalContext().clientNode() ? ExchangeType.CLIENT : ExchangeType.ALL;
    }

    /**
     * @param crd Coordinator flag.
     * @return Exchange type.
     */
    private ExchangeType onCustomMessageNoAffinityChange(boolean crd) {
        if (!forceAffReassignment)
            cctx.affinity().onCustomMessageNoAffinityChange(this, crd, exchActions);

        return cctx.kernalContext().clientNode() ? ExchangeType.CLIENT : ExchangeType.ALL;
    }

    /**
     * @param crd Coordinator flag.
     * @throws IgniteCheckedException If failed.
     * @return Exchange type.
     */
    private ExchangeType onAffinityChangeRequest(boolean crd) throws IgniteCheckedException {
        assert affChangeMsg != null : this;

        cctx.affinity().onChangeAffinityMessage(this, crd, affChangeMsg);

        if (cctx.kernalContext().clientNode())
            return ExchangeType.CLIENT;

        return ExchangeType.ALL;
    }

    /**
     * @param crd Coordinator flag.
     * @throws IgniteCheckedException If failed.
     * @return Exchange type.
     */
    private ExchangeType onClientNodeEvent(boolean crd) throws IgniteCheckedException {
        assert firstDiscoEvt.eventNode().isClient() : this;

        if (firstDiscoEvt.type() == EVT_NODE_LEFT || firstDiscoEvt.type() == EVT_NODE_FAILED) {
            onLeft();

            assert !firstDiscoEvt.eventNode().isLocal() : firstDiscoEvt;
        }
        else
            assert firstDiscoEvt.type() == EVT_NODE_JOINED || firstDiscoEvt.type() == EVT_DISCOVERY_CUSTOM_EVT : firstDiscoEvt;

        cctx.affinity().onClientEvent(this, crd);

        return firstDiscoEvt.eventNode().isLocal() ? ExchangeType.CLIENT : ExchangeType.NONE;
    }

    /**
     * @param crd Coordinator flag.
     * @throws IgniteCheckedException If failed.
     * @return Exchange type.
     */
    private ExchangeType onServerNodeEvent(boolean crd) throws IgniteCheckedException {
        assert !firstDiscoEvt.eventNode().isClient() : this;

        if (firstDiscoEvt.type() == EVT_NODE_LEFT || firstDiscoEvt.type() == EVT_NODE_FAILED) {
            onLeft();

            exchCtx.events().warnNoAffinityNodes(cctx);

            centralizedAff = cctx.affinity().onCentralizedAffinityChange(this, crd);
        }
        else
            cctx.affinity().onServerJoin(this, crd);

        return cctx.kernalContext().clientNode() ? ExchangeType.CLIENT : ExchangeType.ALL;
    }

    /**
     * @throws IgniteCheckedException If failed.
     */
    private void clientOnlyExchange() throws IgniteCheckedException {
        if (crd != null) {
            assert !crd.isLocal() : crd;

            cctx.exchange().exchangerBlockingSectionBegin();

            try {
                if (!centralizedAff)
                    sendLocalPartitions(crd);

                initDone();
            }
            finally {
                cctx.exchange().exchangerBlockingSectionEnd();
            }
        }
        else {
            if (centralizedAff) { // Last server node failed.
                for (CacheGroupContext grp : cctx.cache().cacheGroups()) {
                    GridAffinityAssignmentCache aff = grp.affinity();

                    aff.initialize(initialVersion(), aff.idealAssignment());

                    cctx.exchange().exchangerUpdateHeartbeat();
                }
            }
            else
                onAllServersLeft();

            cctx.exchange().exchangerBlockingSectionBegin();

            try {
                onDone(initialVersion());
            }
            finally {
                cctx.exchange().exchangerBlockingSectionEnd();
            }
        }
    }

    /**
     * @throws IgniteCheckedException If failed.
     */
    private void distributedExchange() throws IgniteCheckedException {
        assert crd != null;

        assert !cctx.kernalContext().clientNode();

        for (CacheGroupContext grp : cctx.cache().cacheGroups()) {
            if (grp.isLocal())
                continue;

            cctx.exchange().exchangerBlockingSectionBegin();

            try {
                grp.preloader().onTopologyChanged(this);
            }
            finally {
                cctx.exchange().exchangerBlockingSectionEnd();
            }
        }

        timeBag.finishGlobalStage("Preloading notification");

        cctx.exchange().exchangerBlockingSectionBegin();

        try {
            cctx.database().releaseHistoryForPreloading();

            // To correctly rebalance when persistence is enabled, it is necessary to reserve history within exchange.
            partHistReserved = cctx.database().reserveHistoryForExchange();
        }
        finally {
            cctx.exchange().exchangerBlockingSectionEnd();
        }

        timeBag.finishGlobalStage("WAL history reservation");

        // Skipping wait on local join is available when all cluster nodes have the same protocol.
        boolean skipWaitOnLocalJoin = cctx.exchange().latch().canSkipJoiningNodes(initialVersion())
            && localJoinExchange();

        // Skip partition release if node has locally joined (it doesn't have any updates to be finished).
        if (!skipWaitOnLocalJoin) {
            boolean distributed = true;

            // Do not perform distributed partition release in case of cluster activation.
            if (activateCluster())
                distributed = false;

            // On first phase we wait for finishing all local tx updates, atomic updates and lock releases on all nodes.
            waitPartitionRelease(distributed, true);

            // Second phase is needed to wait for finishing all tx updates from primary to backup nodes remaining after first phase.
            if (distributed)
                waitPartitionRelease(false, false);
        }
        else {
            if (log.isInfoEnabled())
                log.info("Skipped waiting for partitions release future (local node is joining) " +
                    "[topVer=" + initialVersion() + "]");
        }

        boolean topChanged = firstDiscoEvt.type() != EVT_DISCOVERY_CUSTOM_EVT || affChangeMsg != null;

        for (GridCacheContext cacheCtx : cctx.cacheContexts()) {
            if (cacheCtx.isLocal() || cacheStopping(cacheCtx.cacheId()))
                continue;

            if (topChanged) {
                // Partition release future is done so we can flush the write-behind store.
                cctx.exchange().exchangerBlockingSectionBegin();

                try {
                    cacheCtx.store().forceFlush();
                }
                finally {
                    cctx.exchange().exchangerBlockingSectionEnd();
                }
            }
        }

        cctx.exchange().exchangerBlockingSectionBegin();

        try {
            /* It is necessary to run database callback before all topology callbacks.
               In case of persistent store is enabled we first restore partitions presented on disk.
               We need to guarantee that there are no partition state changes logged to WAL before this callback
               to make sure that we correctly restored last actual states. */

            cctx.database().beforeExchange(this);
        }
        finally {
            cctx.exchange().exchangerBlockingSectionEnd();
        }

        // Pre-create missing partitions using current affinity.
        if (!exchCtx.mergeExchanges()) {
            for (CacheGroupContext grp : cctx.cache().cacheGroups()) {
                if (grp.isLocal() || cacheGroupStopping(grp.groupId()))
                    continue;

                // It is possible affinity is not initialized yet if node joins to cluster.
                if (grp.affinity().lastVersion().topologyVersion() > 0) {
                    cctx.exchange().exchangerBlockingSectionBegin();

                    try {
                        grp.topology().beforeExchange(this, !centralizedAff && !forceAffReassignment, false);
                    }
                    finally {
                        cctx.exchange().exchangerBlockingSectionEnd();
                    }
                }
            }
        }

        // After all partitions have been restored and pre-created it's safe to make first checkpoint.
        if (localJoinExchange() || activateCluster()) {
            cctx.exchange().exchangerBlockingSectionBegin();

            try {
                cctx.database().onStateRestored(initialVersion());
            }
            finally {
                cctx.exchange().exchangerBlockingSectionEnd();
            }
        }

        timeBag.finishGlobalStage("After states restored callback");

        changeWalModeIfNeeded();

        if (events().hasServerLeft())
            finalizePartitionCounters();

        cctx.exchange().exchangerBlockingSectionBegin();

        try {
            if (crd.isLocal()) {
                if (remaining.isEmpty()) {
                    initFut.onDone(true);

                    onAllReceived(null);
                }
            }
            else
                sendPartitions(crd);

            initDone();
        }
        finally {
            cctx.exchange().exchangerBlockingSectionEnd();
        }
    }

    /**
     * Try to start local snapshot operation if it is needed by discovery event
     */
    private void tryToPerformLocalSnapshotOperation() {
        try {
            long start = U.currentTimeMillis();

            IgniteInternalFuture fut = cctx.snapshot().tryStartLocalSnapshotOperation(firstDiscoEvt, exchId.topologyVersion());

            if (fut != null) {
                fut.get();

                long end = U.currentTimeMillis();

                if (log.isInfoEnabled())
                    log.info("Snapshot initialization completed [topVer=" + exchangeId().topologyVersion() +
                        ", time=" + (end - start) + "ms]");
            }
        }
        catch (IgniteCheckedException e) {
            U.error(log, "Error while starting snapshot operation", e);
        }
    }

    /**
     * Change WAL mode if needed.
     */
    private void changeWalModeIfNeeded() {
        WalStateAbstractMessage msg = firstWalMessage();

        if (msg != null) {
            cctx.exchange().exchangerBlockingSectionBegin();

            try {
                cctx.walState().onProposeExchange(msg.exchangeMessage());
            }
            finally {
                cctx.exchange().exchangerBlockingSectionEnd();
            }
        }
    }

    /**
     * Get first message if and only if this is WAL message.
     *
     * @return WAL message or {@code null}.
     */
    @Nullable private WalStateAbstractMessage firstWalMessage() {
        if (firstDiscoEvt != null && firstDiscoEvt.type() == EVT_DISCOVERY_CUSTOM_EVT) {
            DiscoveryCustomMessage customMsg = ((DiscoveryCustomEvent)firstDiscoEvt).customMessage();

            if (customMsg instanceof WalStateAbstractMessage) {
                WalStateAbstractMessage msg0 = (WalStateAbstractMessage)customMsg;

                assert msg0.needExchange();

                return msg0;
            }
        }

        return null;
    }

    /**
     * The main purpose of this method is to wait for all ongoing updates (transactional and atomic), initiated on
     * the previous topology version, to finish to prevent inconsistencies during rebalancing and to prevent two
     * different simultaneous owners of the same lock.
     * For the exact list of the objects being awaited for see
     * {@link GridCacheSharedContext#partitionReleaseFuture(AffinityTopologyVersion)} javadoc.
     *
     * @param distributed If {@code true} then node should wait for partition release completion on all other nodes.
     * @param doRollback If {@code true} tries to rollback transactions which lock partitions. Avoids unnecessary calls
     *      of {@link org.apache.ignite.internal.processors.cache.transactions.IgniteTxManager#rollbackOnTopologyChange}
     *
     * @throws IgniteCheckedException If failed.
     */
    private void waitPartitionRelease(boolean distributed, boolean doRollback) throws IgniteCheckedException {
        Latch releaseLatch = null;

        IgniteInternalFuture<?> partReleaseFut;

        cctx.exchange().exchangerBlockingSectionBegin();

        try {
            // Wait for other nodes only on first phase.
            if (distributed)
                releaseLatch = cctx.exchange().latch().getOrCreate(DISTRIBUTED_LATCH_ID, initialVersion());

            partReleaseFut = cctx.partitionReleaseFuture(initialVersion());

            // Assign to class variable so it will be included into toString() method.
            this.partReleaseFut = partReleaseFut;
        }
        finally {
            cctx.exchange().exchangerBlockingSectionEnd();
        }

        if (log.isTraceEnabled())
            log.trace("Before waiting for partition release future: " + this);

        int dumpCnt = 0;

        long nextDumpTime = 0;

        IgniteConfiguration cfg = cctx.gridConfig();

        long waitStart = U.currentTimeMillis();

        long waitTimeout = 2 * cfg.getNetworkTimeout();

        boolean txRolledBack = !doRollback;

        while (true) {
            // Read txTimeoutOnPME from configuration after every iteration.
            long curTimeout = cfg.getTransactionConfiguration().getTxTimeoutOnPartitionMapExchange();

            cctx.exchange().exchangerBlockingSectionBegin();

            try {
                // This avoids unnessesary waiting for rollback.
                partReleaseFut.get(curTimeout > 0 && !txRolledBack ?
                        Math.min(curTimeout, waitTimeout) : waitTimeout, TimeUnit.MILLISECONDS);

                break;
            }
            catch (IgniteFutureTimeoutCheckedException ignored) {
                // Print pending transactions and locks that might have led to hang.
                if (nextDumpTime <= U.currentTimeMillis()) {
                    dumpPendingObjects(partReleaseFut, curTimeout <= 0 && !txRolledBack);

                    nextDumpTime = U.currentTimeMillis() + nextDumpTimeout(dumpCnt++, waitTimeout);
                }

                if (!txRolledBack && curTimeout > 0 && U.currentTimeMillis() - waitStart >= curTimeout) {
                    txRolledBack = true;

                    cctx.tm().rollbackOnTopologyChange(initialVersion());
                }
            }
            catch (IgniteCheckedException e) {
                U.warn(log,"Unable to await partitions release future", e);

                throw e;
            }
            finally {
                cctx.exchange().exchangerBlockingSectionEnd();
            }
        }

        long waitEnd = U.currentTimeMillis();

        if (log.isInfoEnabled()) {
            long waitTime = (waitEnd - waitStart);

            String futInfo = RELEASE_FUTURE_DUMP_THRESHOLD > 0 && waitTime > RELEASE_FUTURE_DUMP_THRESHOLD ?
                partReleaseFut.toString() : "NA";

            String mode = distributed ? "DISTRIBUTED" : "LOCAL";

            if (log.isInfoEnabled())
                log.info("Finished waiting for partition release future [topVer=" + exchangeId().topologyVersion() +
                    ", waitTime=" + (waitEnd - waitStart) + "ms, futInfo=" + futInfo + ", mode=" + mode + "]");
        }

        IgniteInternalFuture<?> locksFut = cctx.mvcc().finishLocks(exchId.topologyVersion());

        nextDumpTime = 0;
        dumpCnt = 0;

        while (true) {
            cctx.exchange().exchangerBlockingSectionBegin();

            try {
                locksFut.get(waitTimeout, TimeUnit.MILLISECONDS);

                break;
            }
            catch (IgniteFutureTimeoutCheckedException ignored) {
                if (nextDumpTime <= U.currentTimeMillis()) {
                    U.warn(log, "Failed to wait for locks release future. " +
                        "Dumping pending objects that might be the cause: " + cctx.localNodeId());

                    U.warn(log, "Locked keys:");

                    for (IgniteTxKey key : cctx.mvcc().lockedKeys())
                        U.warn(log, "Locked key: " + key);

                    for (IgniteTxKey key : cctx.mvcc().nearLockedKeys())
                        U.warn(log, "Locked near key: " + key);

                    Map<IgniteTxKey, Collection<GridCacheMvccCandidate>> locks =
                        cctx.mvcc().unfinishedLocks(exchId.topologyVersion());

                    for (Map.Entry<IgniteTxKey, Collection<GridCacheMvccCandidate>> e : locks.entrySet())
                        U.warn(log, "Awaited locked entry [key=" + e.getKey() + ", mvcc=" + e.getValue() + ']');

                    nextDumpTime = U.currentTimeMillis() + nextDumpTimeout(dumpCnt++, waitTimeout);

                    if (getBoolean(IGNITE_THREAD_DUMP_ON_EXCHANGE_TIMEOUT, false))
                        U.dumpThreads(log);
                }
            }
            finally {
                cctx.exchange().exchangerBlockingSectionEnd();
            }
        }

        timeBag.finishGlobalStage("Wait partitions release");

        if (releaseLatch == null) {
            assert !distributed : "Partitions release latch must be initialized in distributed mode.";

            return;
        }

        releaseLatch.countDown();

        // For compatibility with old version where joining nodes are not waiting for latch.
        if (localJoinExchange() && !cctx.exchange().latch().canSkipJoiningNodes(initialVersion()))
            return;

        try {
            while (true) {
                try {
                    cctx.exchange().exchangerBlockingSectionBegin();

                    try {
                        releaseLatch.await(waitTimeout, TimeUnit.MILLISECONDS);
                    }
                    finally {
                        cctx.exchange().exchangerBlockingSectionEnd();
                    }

                    if (log.isInfoEnabled())
                        log.info("Finished waiting for partitions release latch: " + releaseLatch);

                    break;
                }
                catch (IgniteFutureTimeoutCheckedException ignored) {
                    U.warn(log, "Unable to await partitions release latch within timeout: " + releaseLatch);

                    // Try to resend ack.
                    releaseLatch.countDown();
                }
            }
        }
        catch (IgniteCheckedException e) {
            U.warn(log, "Stop waiting for partitions release latch: " + e.getMessage());
        }

        timeBag.finishGlobalStage("Wait partitions release latch");
    }

    /**
     *
     */
    private void onLeft() {
        for (CacheGroupContext grp : cctx.cache().cacheGroups()) {
            if (grp.isLocal())
                continue;

            grp.preloader().unwindUndeploys();

            cctx.exchange().exchangerUpdateHeartbeat();
        }
    }

    /**
     * @param partReleaseFut Partition release future.
     * @param txTimeoutNotifyFlag If {@code true} print transaction rollback timeout on PME notification.
     */
    private void dumpPendingObjects(IgniteInternalFuture<?> partReleaseFut, boolean txTimeoutNotifyFlag) {
        U.warn(cctx.kernalContext().cluster().diagnosticLog(),
            "Failed to wait for partition release future [topVer=" + initialVersion() +
            ", node=" + cctx.localNodeId() + "]");

        if (txTimeoutNotifyFlag)
            U.warn(cctx.kernalContext().cluster().diagnosticLog(), "Consider changing TransactionConfiguration." +
                    "txTimeoutOnPartitionMapExchange to non default value to avoid this message.");

        U.warn(log, "Partition release future: " + partReleaseFut);

        U.warn(cctx.kernalContext().cluster().diagnosticLog(),
            "Dumping pending objects that might be the cause: ");

        try {
            cctx.exchange().dumpDebugInfo(this);
        }
        catch (Exception e) {
            U.error(cctx.kernalContext().cluster().diagnosticLog(), "Failed to dump debug information: " + e, e);
        }
    }

    /**
     * @param grpId Cache group ID to check.
     * @return {@code True} if cache group us stopping by this exchange.
     */
    private boolean cacheGroupStopping(int grpId) {
        return exchActions != null && exchActions.cacheGroupStopping(grpId);
    }

    /**
     * @param cacheId Cache ID to check.
     * @return {@code True} if cache is stopping by this exchange.
     */
    private boolean cacheStopping(int cacheId) {
        return exchActions != null && exchActions.cacheStopped(cacheId);
    }

    /**
     * @return {@code True} if exchange for local node join.
     */
    public boolean localJoinExchange() {
        return firstDiscoEvt.type() == EVT_NODE_JOINED && firstDiscoEvt.eventNode().isLocal();
    }

    /**
     * @param node Target Node.
     * @throws IgniteCheckedException If failed.
     */
    private void sendLocalPartitions(ClusterNode node) throws IgniteCheckedException {
        assert node != null;

        GridDhtPartitionsSingleMessage msg;

        // Reset lost partitions before sending local partitions to coordinator.
        if (exchActions != null) {
            Set<String> caches = exchActions.cachesToResetLostPartitions();

            if (!F.isEmpty(caches))
                resetLostPartitions(caches);
        }

        if (cctx.kernalContext().clientNode() || (dynamicCacheStartExchange() && exchangeLocE != null)) {
            msg = new GridDhtPartitionsSingleMessage(exchangeId(),
                cctx.kernalContext().clientNode(),
                cctx.versions().last(),
                true);
        }
        else {
            msg = cctx.exchange().createPartitionsSingleMessage(exchangeId(),
                false,
                true,
                node.version().compareToIgnoreTimestamp(PARTIAL_COUNTERS_MAP_SINCE) >= 0,
                exchActions);

            Map<Integer, Map<Integer, Long>> partHistReserved0 = partHistReserved;

            if (partHistReserved0 != null)
                msg.partitionHistoryCounters(partHistReserved0);
        }

        if ((stateChangeExchange() || dynamicCacheStartExchange()) && exchangeLocE != null)
            msg.setError(exchangeLocE);
        else if (localJoinExchange())
            msg.cacheGroupsAffinityRequest(exchCtx.groupsAffinityRequestOnJoin());

        msg.exchangeStartTime(startTime);

        if (log.isTraceEnabled())
            log.trace("Sending local partitions [nodeId=" + node.id() + ", exchId=" + exchId + ", msg=" + msg + ']');

        try {
            cctx.io().send(node, msg, SYSTEM_POOL);
        }
        catch (ClusterTopologyCheckedException ignored) {
            if (log.isDebugEnabled())
                log.debug("Node left during partition exchange [nodeId=" + node.id() + ", exchId=" + exchId + ']');
        }
    }

    /**
     * @param compress Message compress flag.
     * @param newCntrMap {@code True} if possible to use {@link CachePartitionFullCountersMap}.
     * @return Message.
     */
    private GridDhtPartitionsFullMessage createPartitionsMessage(boolean compress,
        boolean newCntrMap) {
        GridCacheVersion last = lastVer.get();

        GridDhtPartitionsFullMessage m = cctx.exchange().createPartitionsFullMessage(
            compress,
            newCntrMap,
            exchangeId(),
            last != null ? last : cctx.versions().last(),
            partHistSuppliers,
            partsToReload);

        if (stateChangeExchange() && !F.isEmpty(exchangeGlobalExceptions))
            m.setErrorsMap(exchangeGlobalExceptions);

        return m;
    }

    /**
     * @param fullMsg Message to send.
     * @param nodes Nodes.
     * @param mergedJoinExchMsgs Messages received from merged 'join node' exchanges.
     * @param affinityForJoinedNodes Affinity if was requested by some nodes.
     */
    private void sendAllPartitions(
        GridDhtPartitionsFullMessage fullMsg,
        Collection<ClusterNode> nodes,
        Map<UUID, GridDhtPartitionsSingleMessage> mergedJoinExchMsgs,
        Map<Integer, CacheGroupAffinityMessage> affinityForJoinedNodes
    ) {
        assert !nodes.contains(cctx.localNode());

        if (log.isTraceEnabled()) {
            log.trace("Sending full partition map [nodeIds=" + F.viewReadOnly(nodes, F.node2id()) +
                ", exchId=" + exchId + ", msg=" + fullMsg + ']');
        }

        // Find any single message with affinity request. This request exists only for newly joined nodes.
        Optional<GridDhtPartitionsSingleMessage> singleMsgWithAffinityReq = nodes.stream()
            .flatMap(node -> Optional.ofNullable(msgs.get(node.id()))
                .filter(singleMsg -> singleMsg.cacheGroupsAffinityRequest() != null)
                .map(Stream::of)
                .orElse(Stream.empty()))
            .findAny();

        // Prepare full message for newly joined nodes with affinity request.
        final GridDhtPartitionsFullMessage fullMsgWithAffinity = singleMsgWithAffinityReq
            .filter(singleMessage -> affinityForJoinedNodes != null)
            .map(singleMessage -> fullMsg.copy().joinedNodeAffinity(affinityForJoinedNodes))
            .orElse(null);

        // Prepare and send full messages for given nodes.
        nodes.stream()
            .map(node -> {
                // No joined nodes, just send a regular full message.
                if (fullMsgWithAffinity == null)
                    return new T2<>(node, fullMsg);

                return new T2<>(
                    node,
                    // If single message contains affinity request, use special full message for such single messages.
                    Optional.ofNullable(msgs.get(node.id()))
                        .filter(singleMsg -> singleMsg.cacheGroupsAffinityRequest() != null)
                        .map(singleMsg -> fullMsgWithAffinity)
                        .orElse(fullMsg)
                );
            })
            .map(nodeAndMsg -> {
                ClusterNode node = nodeAndMsg.get1();
                GridDhtPartitionsFullMessage fullMsgToSend = nodeAndMsg.get2();

                // If exchange has merged, use merged version of exchange id.
                GridDhtPartitionExchangeId sndExchId = mergedJoinExchMsgs != null
                    ? Optional.ofNullable(mergedJoinExchMsgs.get(node.id()))
                        .map(GridDhtPartitionsAbstractMessage::exchangeId)
                        .orElse(exchangeId())
                    : exchangeId();

                if (sndExchId != null && !sndExchId.equals(exchangeId())) {
                    GridDhtPartitionsFullMessage fullMsgWithUpdatedExchangeId = fullMsgToSend.copy();

                    fullMsgWithUpdatedExchangeId.exchangeId(sndExchId);

                    return new T2<>(node, fullMsgWithUpdatedExchangeId);
                }

                return new T2<>(node, fullMsgToSend);
            })
            .forEach(nodeAndMsg -> {
                ClusterNode node = nodeAndMsg.get1();
                GridDhtPartitionsFullMessage fullMsgToSend = nodeAndMsg.get2();

                try {
                    cctx.io().send(node, fullMsgToSend, SYSTEM_POOL);
                }
                catch (ClusterTopologyCheckedException e) {
                    if (log.isDebugEnabled())
                        log.debug("Failed to send partitions, node failed: " + node);
                }
                catch (IgniteCheckedException e) {
                    U.error(log, "Failed to send partitions [node=" + node + ']', e);
                }
            });
    }

    /**
     * @param oldestNode Oldest node. Target node to send message to.
     */
    private void sendPartitions(ClusterNode oldestNode) {
        try {
            sendLocalPartitions(oldestNode);
        }
        catch (ClusterTopologyCheckedException ignore) {
            if (log.isDebugEnabled())
                log.debug("Coordinator left during partition exchange [nodeId=" + oldestNode.id() +
                    ", exchId=" + exchId + ']');
        }
        catch (IgniteCheckedException e) {
            if (reconnectOnError(e))
                onDone(new IgniteNeedReconnectException(cctx.localNode(), e));
            else {
                U.error(log, "Failed to send local partitions to coordinator [crd=" + oldestNode.id() +
                    ", exchId=" + exchId + ']', e);
            }
        }
    }

    /**
     * @return {@code True} if exchange triggered by server node join or fail.
     */
    public boolean serverNodeDiscoveryEvent() {
        assert exchCtx != null;

        return exchCtx.events().hasServerJoin() || exchCtx.events().hasServerLeft();
    }

    /** {@inheritDoc} */
    @Override public boolean exchangeDone() {
        return done.get();
    }

    /**
     * Finish merged future to allow GridCachePartitionExchangeManager.ExchangeFutureSet cleanup.
     */
    public void finishMerged(AffinityTopologyVersion resVer) {
        synchronized (mux) {
            if (state == null) state = ExchangeLocalState.MERGED;
        }

        done.set(true);

        super.onDone(resVer, null);
    }

    /**
     * @return {@code True} if future was merged.
     */
    public boolean isMerged() {
        synchronized (mux) {
            return state == ExchangeLocalState.MERGED;
        }
    }

    /**
     * Make a log message that contains given exchange timings.
     *
     * @param header Header of log message.
     * @param timings Exchange stages timings.
     * @return Log message with exchange timings and exchange version.
     */
    private String exchangeTimingsLogMessage(String header, List<String> timings) {
        StringBuilder timingsToLog = new StringBuilder();

        timingsToLog.append(header).append(" [");
        timingsToLog.append("startVer=").append(initialVersion());
        timingsToLog.append(", resVer=").append(topologyVersion());

        for (String stageTiming : timings)
            timingsToLog.append(", ").append(stageTiming);

        timingsToLog.append(']');

        return timingsToLog.toString();
    }

    /** {@inheritDoc} */
    @Override public boolean onDone(@Nullable AffinityTopologyVersion res, @Nullable Throwable err) {
        assert res != null || err != null : "TopVer=" + res + ", err=" + err;

        if (isDone() || !done.compareAndSet(false, true))
            return false;

        if (log.isInfoEnabled()) {
            log.info("Finish exchange future [startVer=" + initialVersion() +
                ", resVer=" + res +
                ", err=" + err + ']');
        }

        assert res != null || err != null;

        waitUntilNewCachesAreRegistered();

        if (err == null &&
            !cctx.kernalContext().clientNode() &&
            (serverNodeDiscoveryEvent() || affChangeMsg != null)) {
            for (GridCacheContext cacheCtx : cctx.cacheContexts()) {
                if (!cacheCtx.affinityNode() || cacheCtx.isLocal())
                    continue;

                cacheCtx.continuousQueries().flushBackupQueue(res);
            }
        }

        if (err == null) {
            if (centralizedAff || forceAffReassignment) {
                assert !exchCtx.mergeExchanges();

                Collection<CacheGroupContext> grpToRefresh = U.newHashSet(cctx.cache().cacheGroups().size());

                for (CacheGroupContext grp : cctx.cache().cacheGroups()) {
                    if (grp.isLocal())
                        continue;

                    try {
                        if (grp.topology().initPartitionsWhenAffinityReady(res, this))
                            grpToRefresh.add(grp);
                    }
                    catch (IgniteInterruptedCheckedException e) {
                        U.error(log, "Failed to initialize partitions.", e);
                    }

                }

                if (!grpToRefresh.isEmpty()){
                    if (log.isDebugEnabled())
                        log.debug("Refresh partitions due to partitions initialized when affinity ready [" +
                            grpToRefresh.stream().map(CacheGroupContext::name).collect(Collectors.toList()) + ']');

                    cctx.exchange().refreshPartitions(grpToRefresh);
                }
            }

            for (GridCacheContext cacheCtx : cctx.cacheContexts()) {
                GridCacheContext drCacheCtx = cacheCtx.isNear() ? cacheCtx.near().dht().context() : cacheCtx;

                if (drCacheCtx.isDrEnabled()) {
                    try {
                        drCacheCtx.dr().onExchange(res, exchId.isLeft(), activateCluster());
                    }
                    catch (IgniteCheckedException e) {
                        U.error(log, "Failed to notify DR: " + e, e);
                    }
                }
            }

            if (serverNodeDiscoveryEvent() || localJoinExchange())
                detectLostPartitions(res);

            Map<Integer, CacheGroupValidation> m = U.newHashMap(cctx.cache().cacheGroups().size());

            for (CacheGroupContext grp : cctx.cache().cacheGroups())
                m.put(grp.groupId(), validateCacheGroup(grp, events().lastEvent().topologyNodes()));

            grpValidRes = m;
        }

        if (!cctx.localNode().isClient())
            tryToPerformLocalSnapshotOperation();

        if (err == null)
            cctx.coordinators().onExchangeDone(events().discoveryCache());

        // Create and destory caches and cache proxies.
        cctx.cache().onExchangeDone(initialVersion(), exchActions, err);

        cctx.kernalContext().authentication().onActivate();

        Map<T2<Integer, Integer>, Long> localReserved = partHistSuppliers.getReservations(cctx.localNodeId());

        if (localReserved != null) {
            for (Map.Entry<T2<Integer, Integer>, Long> e : localReserved.entrySet()) {
                boolean success = cctx.database().reserveHistoryForPreloading(
                    e.getKey().get1(), e.getKey().get2(), e.getValue());

                if (!success) {
                    // TODO: how to handle?
                    err = new IgniteCheckedException("Could not reserve history");
                }
            }
        }

        cctx.database().releaseHistoryForExchange();

        if (err == null) {
            cctx.database().rebuildIndexesIfNeeded(this);

            for (CacheGroupContext grp : cctx.cache().cacheGroups()) {
                if (!grp.isLocal())
                    grp.topology().onExchangeDone(this, grp.affinity().readyAffinity(res), false);
            }

            if (changedAffinity())
                cctx.walState().changeLocalStatesOnExchangeDone(res, changedBaseline());
        }

        final Throwable err0 = err;

        // Should execute this listener first, before any external listeners.
        // Listeners use stack as data structure.
        listen(f -> {
            // Update last finished future in the first.
            cctx.exchange().lastFinishedFuture(this);

            // Complete any affReady futures and update last exchange done version.
            cctx.exchange().onExchangeDone(res, initialVersion(), err0);

            cctx.cache().completeProxyRestart(resolveCacheRequests(exchActions), initialVersion(), res);

            if (exchActions != null && err0 == null)
                exchActions.completeRequestFutures(cctx, null);

            if (stateChangeExchange() && err0 == null)
                cctx.kernalContext().state().onStateChangeExchangeDone(exchActions.stateChangeRequest());
        });

        if (super.onDone(res, err)) {
            afterLsnrCompleteFut.onDone();

            if (log.isInfoEnabled()) {
                log.info("Completed partition exchange [localNode=" + cctx.localNodeId() +
                        ", exchange=" + (log.isDebugEnabled() ? this : shortInfo()) + ", topVer=" + topologyVersion() + "]");

                if (err == null) {
                    timeBag.finishGlobalStage("Exchange done");

                    // Collect all stages timings.
                    List<String> timings = timeBag.stagesTimings();

                    if (discoveryLag != null && discoveryLag.get1() != 0)
                        timings.add("Discovery lag=" + discoveryLag.get1() +
                            " ms, Latest started node id=" + discoveryLag.get2());

                    log.info(exchangeTimingsLogMessage("Exchange timings", timings));

                    List<String> localTimings = timeBag.longestLocalStagesTimings(3);

                    log.info(exchangeTimingsLogMessage("Exchange longest local stages", localTimings));
                }
            }

            initFut.onDone(err == null);

            if (exchCtx != null && exchCtx.events().hasServerLeft()) {
                ExchangeDiscoveryEvents evts = exchCtx.events();

                for (DiscoveryEvent evt : evts.events()) {
                    if (serverLeftEvent(evt)) {
                        for (CacheGroupContext grp : cctx.cache().cacheGroups())
                            grp.affinityFunction().removeNode(evt.eventNode().id());
                    }
                }
            }

            if (firstDiscoEvt instanceof DiscoveryCustomEvent)
                ((DiscoveryCustomEvent)firstDiscoEvt).customMessage(null);

            if (err == null) {
                if (exchCtx != null && (exchCtx.events().hasServerLeft() || exchCtx.events().hasServerJoin())) {
                    ExchangeDiscoveryEvents evts = exchCtx.events();

                    for (DiscoveryEvent evt : evts.events()) {
                        if (serverLeftEvent(evt) || serverJoinEvent(evt))
                            logExchange(evt);
                    }
                }

            }

            return true;
        }

        return false;
    }

    /**
     * Calculates discovery lag (Maximal difference between exchange start times across all nodes).
     *
     * @param declared Single messages that were expected to be received during exchange.
     * @param merged Single messages from nodes that were merged during exchange.
     *
     * @return Pair with discovery lag and node id which started exchange later than others.
     */
    private T2<Long, UUID> calculateDiscoveryLag(
        Map<UUID, GridDhtPartitionsSingleMessage> declared,
        Map<UUID, GridDhtPartitionsSingleMessage> merged
    ) {
        Map<UUID, GridDhtPartitionsSingleMessage> msgs = new HashMap<>(declared);

        msgs.putAll(merged);

        long minStartTime = startTime;
        long maxStartTime = startTime;
        UUID latestStartedNode = cctx.localNodeId();

        for (Map.Entry<UUID, GridDhtPartitionsSingleMessage> msg : msgs.entrySet()) {
            UUID nodeId = msg.getKey();
            long exchangeTime = msg.getValue().exchangeStartTime();

            if (exchangeTime != 0) {
                minStartTime = Math.min(minStartTime, exchangeTime);
                maxStartTime = Math.max(maxStartTime, exchangeTime);
            }

            if (maxStartTime == exchangeTime)
                latestStartedNode = nodeId;
        }

        return new T2<>(TimeUnit.NANOSECONDS.toMillis(maxStartTime - minStartTime), latestStartedNode);
    }

    /**
     * @param exchangeActions Exchange actions.
     * @return Map of cache names and start descriptors.
     */
    private Map<String, DynamicCacheChangeRequest> resolveCacheRequests(ExchangeActions exchangeActions) {
        if (exchangeActions == null)
            return Collections.emptyMap();

        return exchangeActions.cacheStartRequests()
            .stream()
            .map(ExchangeActions.CacheActionData::request)
            .collect(Collectors.toMap(DynamicCacheChangeRequest::cacheName, r -> r));
    }

    /**
     * Method waits for new caches registration and cache configuration persisting to disk.
     */
    private void waitUntilNewCachesAreRegistered() {
        try {
            IgniteInternalFuture<?> registerCachesFut = registerCachesFuture;

            if (registerCachesFut != null && !registerCachesFut.isDone()) {
                final int timeout = Math.max(1000,
                    (int)(cctx.kernalContext().config().getFailureDetectionTimeout() / 2));

                for (;;) {
                    cctx.exchange().exchangerBlockingSectionBegin();

                    try {
                        registerCachesFut.get(timeout, TimeUnit.SECONDS);

                        break;
                    }
                    catch (IgniteFutureTimeoutCheckedException te) {
                        List<String> cacheNames = exchActions.cacheStartRequests().stream()
                            .map(req -> req.descriptor().cacheName())
                            .collect(Collectors.toList());

                        U.warn(log, "Failed to wait for caches configuration registration and saving within timeout. " +
                            "Probably disk is too busy or slow." +
                            "[caches=" + cacheNames + "]");
                    }
                    finally {
                        cctx.exchange().exchangerBlockingSectionEnd();
                    }
                }
            }
        }
        catch (IgniteCheckedException e) {
            U.error(log, "Failed to wait for caches registration and saving", e);
        }
    }

    /**
     * Log exchange event.
     *
     * @param evt Discovery event.
     */
    private void logExchange(DiscoveryEvent evt) {
        if (cctx.kernalContext().state().publicApiActiveState(false) && cctx.wal() != null) {
            if (cctx.wal().serializerVersion() > 1)
                try {
                    ExchangeRecord.Type type = null;

                    if (evt.type() == EVT_NODE_JOINED)
                        type = ExchangeRecord.Type.JOIN;
                    else if (evt.type() == EVT_NODE_LEFT || evt.type() == EVT_NODE_FAILED)
                        type = ExchangeRecord.Type.LEFT;

                    BaselineTopology blt = cctx.kernalContext().state().clusterState().baselineTopology();

                    if (type != null && blt != null) {
                        Short constId = blt.consistentIdMapping().get(evt.eventNode().consistentId());

                        if (constId != null)
                            cctx.wal().log(new ExchangeRecord(constId, type));
                    }
                }
                catch (IgniteCheckedException e) {
                    U.error(log, "Fail during log exchange record.", e);
                }
        }
    }

    /**
     * Cleans up resources to avoid excessive memory usage.
     */
    public void cleanUp() {
        pendingSingleMsgs.clear();
        fullMsgs.clear();
        msgs.clear();
        crd = null;
        partReleaseFut = null;
        exchActions = null;
        mergedJoinExchMsgs = null;
        pendingJoinMsg = null;
        exchCtx = null;
        newCrdFut = null;
        exchangeLocE = null;
        exchangeGlobalExceptions.clear();
    }

    /**
     * @param ver Version.
     */
    private void updateLastVersion(GridCacheVersion ver) {
        assert ver != null;

        while (true) {
            GridCacheVersion old = lastVer.get();

            if (old == null || Long.compare(old.order(), ver.order()) < 0) {
                if (lastVer.compareAndSet(old, ver))
                    break;
            }
            else
                break;
        }
    }

    /**
     * Records that this exchange if merged with another 'node join' exchange.
     *
     * @param node Joined node.
     * @param msg Joined node message if already received.
     * @return {@code True} if need to wait for message from joined server node.
     */
    private boolean addMergedJoinExchange(ClusterNode node, @Nullable GridDhtPartitionsSingleMessage msg) {
        assert Thread.holdsLock(mux);
        assert node != null;
        assert state == ExchangeLocalState.CRD : state;

        if (msg == null && newCrdFut != null)
            msg = newCrdFut.joinExchangeMessage(node.id());

        UUID nodeId = node.id();

        boolean wait = false;

        if (node.isClient()) {
            if (msg != null)
                waitAndReplyToNode(nodeId, msg);
        }
        else {
            if (mergedJoinExchMsgs == null)
                mergedJoinExchMsgs = new LinkedHashMap<>();

            if (msg != null) {
                assert msg.exchangeId().topologyVersion().equals(new AffinityTopologyVersion(node.order()));

                if (log.isInfoEnabled()) {
                    log.info("Merge server join exchange, message received [curFut=" + initialVersion() +
                        ", node=" + nodeId + ']');
                }

                mergedJoinExchMsgs.put(nodeId, msg);
            }
            else {
                if (cctx.discovery().alive(nodeId)) {
                    if (log.isInfoEnabled()) {
                        log.info("Merge server join exchange, wait for message [curFut=" + initialVersion() +
                            ", node=" + nodeId + ']');
                    }

                    wait = true;

                    mergedJoinExchMsgs.put(nodeId, null);

                    awaitMergedMsgs++;
                }
                else {
                    if (log.isInfoEnabled()) {
                        log.info("Merge server join exchange, awaited node left [curFut=" + initialVersion() +
                            ", node=" + nodeId + ']');
                    }
                }
            }
        }

        return wait;
    }

    /**
     * Merges this exchange with given one.
     *
     * @param fut Current exchange to merge with.
     * @return {@code True} if need wait for message from joined server node.
     */
    public boolean mergeJoinExchange(GridDhtPartitionsExchangeFuture fut) {
        boolean wait;

        synchronized (mux) {
            assert (!isDone() && !initFut.isDone()) || cctx.kernalContext().isStopping() : this;
            assert (mergedWith == null && state == null) || cctx.kernalContext().isStopping()  : this;

            state = ExchangeLocalState.MERGED;

            mergedWith = fut;

            ClusterNode joinedNode = firstDiscoEvt.eventNode();

            wait = fut.addMergedJoinExchange(joinedNode, pendingJoinMsg);
        }

        return wait;
    }

    /**
     * @param fut Current future.
     * @return Pending join request if any.
     */
    @Nullable public GridDhtPartitionsSingleMessage mergeJoinExchangeOnDone(GridDhtPartitionsExchangeFuture fut) {
        synchronized (mux) {
            assert !isDone();
            assert !initFut.isDone();
            assert mergedWith == null;
            assert state == null;

            state = ExchangeLocalState.MERGED;

            mergedWith = fut;

            return pendingJoinMsg;
        }
    }

    /**
     * @param node Sender node.
     * @param msg Message.
     */
    private void processMergedMessage(final ClusterNode node, final GridDhtPartitionsSingleMessage msg) {
        if (msg.client()) {
            waitAndReplyToNode(node.id(), msg);

            return;
        }

        boolean done = false;

        FinishState finishState0 = null;

        synchronized (mux) {
            if (state == ExchangeLocalState.DONE) {
                assert finishState != null;

                finishState0 = finishState;
            }
            else {
                boolean process = mergedJoinExchMsgs != null &&
                    mergedJoinExchMsgs.containsKey(node.id()) &&
                    mergedJoinExchMsgs.get(node.id()) == null;

                if (log.isInfoEnabled()) {
                    log.info("Merge server join exchange, received message [curFut=" + initialVersion() +
                        ", node=" + node.id() +
                        ", msgVer=" + msg.exchangeId().topologyVersion() +
                        ", process=" + process +
                        ", awaited=" + awaitMergedMsgs + ']');
                }

                if (process) {
                    mergedJoinExchMsgs.put(node.id(), msg);

                    assert awaitMergedMsgs > 0 : awaitMergedMsgs;

                    awaitMergedMsgs--;

                    done = awaitMergedMsgs == 0;
                }
            }
        }

        if (finishState0 != null) {
            sendAllPartitionsToNode(finishState0, msg, node.id());

            return;
        }

        if (done)
            finishExchangeOnCoordinator(null);
    }

    /**
     * Method is called on coordinator in situation when initial ExchangeFuture created on client join event was preempted
     * from exchange history because of IGNITE_EXCHANGE_HISTORY_SIZE property.
     *
     * @param node Client node that should try to reconnect to the cluster.
     * @param msg Single message received from the client which didn't find original ExchangeFuture.
     */
    public void forceClientReconnect(ClusterNode node, GridDhtPartitionsSingleMessage msg) {
        Exception reconnectException = new IgniteNeedReconnectException(node, null);

        exchangeGlobalExceptions.put(node.id(), reconnectException);

        onDone(null, reconnectException);

        GridDhtPartitionsFullMessage fullMsg = createPartitionsMessage(true, false);

        fullMsg.setErrorsMap(exchangeGlobalExceptions);

        try {
            cctx.io().send(node, fullMsg, SYSTEM_POOL);

            if (log.isDebugEnabled())
                log.debug("Full message for reconnect client was sent to node: " + node + ", fullMsg: " + fullMsg);
        }
        catch (IgniteCheckedException e) {
            U.error(log, "Failed to send reconnect client message [node=" + node + ']', e);
        }
    }

    /**
     * Processing of received single message. Actual processing in future may be delayed if init method was not
     * completed, see {@link #initDone()}
     *
     * @param node Sender node.
     * @param msg Single partition info.
     */
    public void onReceiveSingleMessage(final ClusterNode node, final GridDhtPartitionsSingleMessage msg) {
        assert !node.isDaemon() : node;
        assert msg != null;
        assert exchId.equals(msg.exchangeId()) : msg;
        assert !cctx.kernalContext().clientNode();

        if (msg.restoreState()) {
            InitNewCoordinatorFuture newCrdFut0;

            synchronized (mux) {
                assert newCrdFut != null;

                newCrdFut0 = newCrdFut;
            }

            newCrdFut0.onMessage(node, msg);

            return;
        }

        if (!msg.client()) {
            assert msg.lastVersion() != null : msg;

            updateLastVersion(msg.lastVersion());
        }

        GridDhtPartitionsExchangeFuture mergedWith0 = null;

        synchronized (mux) {
            if (state == ExchangeLocalState.MERGED) {
                assert mergedWith != null;

                mergedWith0 = mergedWith;
            }
            else {
                assert state != ExchangeLocalState.CLIENT;

                if (exchangeId().isJoined() && node.id().equals(exchId.nodeId()))
                    pendingJoinMsg = msg;
            }
        }

        if (mergedWith0 != null) {
            mergedWith0.processMergedMessage(node, msg);

            if (log.isDebugEnabled())
                log.debug("Merged message processed, message handling finished: " + msg);

            return;
        }

        initFut.listen(new CI1<IgniteInternalFuture<Boolean>>() {
            @Override public void apply(IgniteInternalFuture<Boolean> f) {
                try {
                    if (!f.get())
                        return;
                }
                catch (IgniteCheckedException e) {
                    U.error(log, "Failed to initialize exchange future: " + this, e);

                    return;
                }

                processSingleMessage(node.id(), msg);
            }
        });
    }

    /**
     * Tries to fast reply with {@link GridDhtPartitionsFullMessage} on received single message
     * in case of exchange future has already completed.
     *
     * @param node Cluster node which sent single message.
     * @param msg Single message.
     * @return {@code true} if fast reply succeed.
     */
    public boolean fastReplyOnSingleMessage(final ClusterNode node, final GridDhtPartitionsSingleMessage msg) {
        GridDhtPartitionsExchangeFuture futToFastReply = this;

        ExchangeLocalState currState;

        synchronized (mux) {
            currState = state;

            if (currState == ExchangeLocalState.MERGED)
                futToFastReply = mergedWith;
        }

        if (currState == ExchangeLocalState.DONE)
            futToFastReply.processSingleMessage(node.id(), msg);
        else if (currState == ExchangeLocalState.MERGED)
            futToFastReply.processMergedMessage(node, msg);

        return currState == ExchangeLocalState.MERGED || currState == ExchangeLocalState.DONE;
    }

    /**
     * @param nodeId Node ID.
     * @param msg Client's message.
     */
    public void waitAndReplyToNode(final UUID nodeId, final GridDhtPartitionsSingleMessage msg) {
        if (log.isDebugEnabled())
            log.debug("Single message will be handled on completion of exchange future: " + this);

        listen(new CI1<IgniteInternalFuture<AffinityTopologyVersion>>() {
            @Override public void apply(IgniteInternalFuture<AffinityTopologyVersion> fut) {
                if (cctx.kernalContext().isStopping())
                    return;

                // DynamicCacheChangeFailureMessage was sent.
                // Thus, there is no need to create and send GridDhtPartitionsFullMessage.
                if (cacheChangeFailureMsgSent)
                    return;

                FinishState finishState0;

                synchronized (mux) {
                    finishState0 = finishState;
                }

                if (finishState0 == null) {
                    assert firstDiscoEvt.type() == EVT_NODE_JOINED && firstDiscoEvt.eventNode().isClient() : this;

                    ClusterNode node = cctx.node(nodeId);

                    if (node == null) {
                        if (log.isDebugEnabled()) {
                            log.debug("No node found for nodeId: " +
                                nodeId +
                                ", handling of single message will be stopped: " +
                                msg
                            );
                        }

                        return;
                    }

                    finishState0 = new FinishState(cctx.localNodeId(),
                        initialVersion(),
                        createPartitionsMessage(true, node.version().compareToIgnoreTimestamp(PARTIAL_COUNTERS_MAP_SINCE) >= 0));
                }

                sendAllPartitionsToNode(finishState0, msg, nodeId);
            }
        });
    }

    /**
     * Note this method performs heavy updatePartitionSingleMap operation, this operation is moved out from the
     * synchronized block. Only count of such updates {@link #pendingSingleUpdates} is managed under critical section.
     *
     * @param nodeId Sender node.
     * @param msg Partition single message.
     */
    private void processSingleMessage(UUID nodeId, GridDhtPartitionsSingleMessage msg) {
        if (msg.client()) {
            waitAndReplyToNode(nodeId, msg);

            return;
        }

        boolean allReceived = false; // Received all expected messages.
        boolean updateSingleMap = false;

        FinishState finishState0 = null;

        synchronized (mux) {
            assert crd != null;

            switch (state) {
                case DONE: {
                    if (log.isInfoEnabled()) {
                        log.info("Received single message, already done [ver=" + initialVersion() +
                            ", node=" + nodeId + ']');
                    }

                    assert finishState != null;

                    finishState0 = finishState;

                    break;
                }

                case CRD: {
                    assert crd.isLocal() : crd;

                    if (remaining.remove(nodeId)) {
                        updateSingleMap = true;

                        pendingSingleUpdates++;

                        if ((stateChangeExchange() || dynamicCacheStartExchange()) && msg.getError() != null)
                            exchangeGlobalExceptions.put(nodeId, msg.getError());

                        allReceived = remaining.isEmpty();

                        if (log.isInfoEnabled()) {
                            log.info("Coordinator received single message [ver=" + initialVersion() +
                                ", node=" + nodeId +
                                ", allReceived=" + allReceived + ']');
                        }
                    }
                    else if (log.isDebugEnabled())
                        log.debug("Coordinator received single message it didn't expect to receive: " + msg);

                    break;
                }

                case SRV:
                case BECOME_CRD: {
                    if (log.isInfoEnabled()) {
                        log.info("Non-coordinator received single message [ver=" + initialVersion() +
                            ", node=" + nodeId + ", state=" + state + ']');
                    }

                    pendingSingleMsgs.put(nodeId, msg);

                    break;
                }

                default:
                    assert false : state;
            }
        }

        if (finishState0 != null) {
            // DynamicCacheChangeFailureMessage was sent.
            // Thus, there is no need to create and send GridDhtPartitionsFullMessage.
            if (!cacheChangeFailureMsgSent)
                sendAllPartitionsToNode(finishState0, msg, nodeId);

            return;
        }

        if (updateSingleMap) {
            try {
                // Do not update partition map, in case cluster transitioning to inactive state.
                if (!deactivateCluster())
                    updatePartitionSingleMap(nodeId, msg);
            }
            finally {
                synchronized (mux) {
                    assert pendingSingleUpdates > 0;

                    pendingSingleUpdates--;

                    if (pendingSingleUpdates == 0)
                        mux.notifyAll();
                }
            }
        }

        if (allReceived) {
            if (!awaitSingleMapUpdates())
                return;

            onAllReceived(null);
        }
    }

    /**
     * @return {@code False} if interrupted.
     */
    private boolean awaitSingleMapUpdates() {
        try {
            synchronized (mux) {
                while (pendingSingleUpdates > 0)
                    U.wait(mux);
            }

            return true;
        }
        catch (IgniteInterruptedCheckedException e) {
            U.warn(log, "Failed to wait for partition map updates, thread was interrupted: " + e);

            return false;
        }
    }

    /**
     * @param fut Affinity future.
     */
    private void onAffinityInitialized(IgniteInternalFuture<Map<Integer, Map<Integer, List<UUID>>>> fut) {
        try {
            assert fut.isDone();

            Map<Integer, Map<Integer, List<UUID>>> assignmentChange = fut.get();

            GridDhtPartitionsFullMessage m = createPartitionsMessage(false, false);

            CacheAffinityChangeMessage msg = new CacheAffinityChangeMessage(exchId, m, assignmentChange);

            if (log.isDebugEnabled())
                log.debug("Centralized affinity exchange, send affinity change message: " + msg);

            cctx.discovery().sendCustomEvent(msg);
        }
        catch (IgniteCheckedException e) {
            onDone(e);
        }
    }

    /**
     * @param top Topology.
     */
    private void assignPartitionSizes(GridDhtPartitionTopology top) {
        Map<Integer, Long> partSizes = new HashMap<>();

        for (Map.Entry<UUID, GridDhtPartitionsSingleMessage> e : msgs.entrySet()) {
            GridDhtPartitionsSingleMessage singleMsg = e.getValue();

            GridDhtPartitionMap partMap = singleMsg.partitions().get(top.groupId());

            if (partMap == null)
                continue;

            for (Map.Entry<Integer, GridDhtPartitionState> e0 : partMap.entrySet()) {
                int p = e0.getKey();
                GridDhtPartitionState state = e0.getValue();

                if (state == GridDhtPartitionState.OWNING)
                    partSizes.put(p, singleMsg.partitionSizes(top.groupId()).get(p));
            }
        }

        for (GridDhtLocalPartition locPart : top.currentLocalPartitions()) {
            if (locPart.state() == GridDhtPartitionState.OWNING)
                partSizes.put(locPart.id(), locPart.fullSize());
        }

        top.globalPartSizes(partSizes);
    }

    /**
     * Collects and determines new owners of partitions for all nodes for given {@code top}.
     *
     * @param top Topology to assign.
     */
    private void assignPartitionStates(GridDhtPartitionTopology top) {
        Map<Integer, CounterWithNodes> maxCntrs = new HashMap<>();
        Map<Integer, Long> minCntrs = new HashMap<>();

        for (Map.Entry<UUID, GridDhtPartitionsSingleMessage> e : msgs.entrySet()) {
            CachePartitionPartialCountersMap nodeCntrs = e.getValue().partitionUpdateCounters(top.groupId(),
                top.partitions());

            assert nodeCntrs != null;

            for (int i = 0; i < nodeCntrs.size(); i++) {
                int p = nodeCntrs.partitionAt(i);

                UUID uuid = e.getKey();

                GridDhtPartitionState state = top.partitionState(uuid, p);

                if (state != GridDhtPartitionState.OWNING && state != GridDhtPartitionState.MOVING)
                    continue;

                long cntr = state == GridDhtPartitionState.MOVING ?
                    nodeCntrs.initialUpdateCounterAt(i) :
                    nodeCntrs.updateCounterAt(i);

                Long minCntr = minCntrs.get(p);

                if (minCntr == null || minCntr > cntr)
                    minCntrs.put(p, cntr);

                if (state != GridDhtPartitionState.OWNING)
                    continue;

                CounterWithNodes maxCntr = maxCntrs.get(p);

                if (maxCntr == null || cntr > maxCntr.cnt)
                    maxCntrs.put(p, new CounterWithNodes(cntr, e.getValue().partitionSizes(top.groupId()).get(p), uuid));
                else if (cntr == maxCntr.cnt)
                    maxCntr.nodes.add(uuid);
            }
        }

        // Also must process counters from the local node.
        for (GridDhtLocalPartition part : top.currentLocalPartitions()) {
            GridDhtPartitionState state = top.partitionState(cctx.localNodeId(), part.id());

            if (state != GridDhtPartitionState.OWNING && state != GridDhtPartitionState.MOVING)
                continue;

            final long cntr = state == GridDhtPartitionState.MOVING ? part.initialUpdateCounter() : part.updateCounter();

            Long minCntr = minCntrs.get(part.id());

            if (minCntr == null || minCntr > cntr)
                minCntrs.put(part.id(), cntr);

            if (state != GridDhtPartitionState.OWNING)
                continue;

            CounterWithNodes maxCntr = maxCntrs.get(part.id());

            if (maxCntr == null && cntr == 0) {
                CounterWithNodes cntrObj = new CounterWithNodes(0, 0L, cctx.localNodeId());

                for (UUID nodeId : msgs.keySet()) {
                    if (top.partitionState(nodeId, part.id()) == GridDhtPartitionState.OWNING)
                        cntrObj.nodes.add(nodeId);
                }

                maxCntrs.put(part.id(), cntrObj);
            }
            else if (maxCntr == null || cntr > maxCntr.cnt)
                maxCntrs.put(part.id(), new CounterWithNodes(cntr, part.fullSize(), cctx.localNodeId()));
            else if (cntr == maxCntr.cnt)
                maxCntr.nodes.add(cctx.localNodeId());
        }

        Map<Integer, Map<Integer, Long>> partHistReserved0 = partHistReserved;

        Map<Integer, Long> localReserved = partHistReserved0 != null ? partHistReserved0.get(top.groupId()) : null;

        Set<Integer> haveHistory = new HashSet<>();

        for (Map.Entry<Integer, Long> e : minCntrs.entrySet()) {
            int p = e.getKey();
            long minCntr = e.getValue();

            CounterWithNodes maxCntrObj = maxCntrs.get(p);

            long maxCntr = maxCntrObj != null ? maxCntrObj.cnt : 0;

            // If minimal counter is zero, do clean preloading.
            if (minCntr == 0 || minCntr == maxCntr)
                continue;

            if (localReserved != null) {
                Long localCntr = localReserved.get(p);

                if (localCntr != null && localCntr <= minCntr && maxCntrObj.nodes.contains(cctx.localNodeId())) {
                    partHistSuppliers.put(cctx.localNodeId(), top.groupId(), p, localCntr);

                    haveHistory.add(p);

                    continue;
                }
            }

            for (Map.Entry<UUID, GridDhtPartitionsSingleMessage> e0 : msgs.entrySet()) {
                Long histCntr = e0.getValue().partitionHistoryCounters(top.groupId()).get(p);

                if (histCntr != null && histCntr <= minCntr && maxCntrObj.nodes.contains(e0.getKey())) {
                    partHistSuppliers.put(e0.getKey(), top.groupId(), p, histCntr);

                    haveHistory.add(p);

                    break;
                }
            }
        }

        Map<Integer, Set<UUID>> ownersByUpdCounters = new HashMap<>(maxCntrs.size());
        for (Map.Entry<Integer, CounterWithNodes> e : maxCntrs.entrySet())
            ownersByUpdCounters.put(e.getKey(), e.getValue().nodes);

        Map<Integer, Long> partSizes = new HashMap<>(maxCntrs.size());
        for (Map.Entry<Integer, CounterWithNodes> e : maxCntrs.entrySet())
            partSizes.put(e.getKey(), e.getValue().size);

        top.globalPartSizes(partSizes);

        Map<UUID, Set<Integer>> partitionsToRebalance = top.resetOwners(ownersByUpdCounters, haveHistory);

        for (Map.Entry<UUID, Set<Integer>> e : partitionsToRebalance.entrySet()) {
            UUID nodeId = e.getKey();
            Set<Integer> parts = e.getValue();

            for (int part : parts)
                partsToReload.put(nodeId, top.groupId(), part);
        }
    }

    /**
     * Detect lost partitions.
     *
     * @param resTopVer Result topology version.
     */
    private void detectLostPartitions(AffinityTopologyVersion resTopVer) {
        if (cctx.exchange().isExchangeWorkerCancelled())
            return;

        AtomicInteger detected = new AtomicInteger();

        try {
            // Reserve at least 2 threads for system operations.
            U.doInParallel(
                U.availableThreadCount(cctx.kernalContext(), GridIoPolicy.SYSTEM_POOL, 2),
                cctx.kernalContext().getSystemExecutorService(),
                cctx.cache().cacheGroups(),
                grp -> {
                    if (!grp.isLocal()) {
                        // Do not trigger lost partition events on start.
                        boolean evt = !localJoinExchange() && !activateCluster();

                        if (grp.topology().detectLostPartitions(resTopVer, evt ? events().lastEvent() : null))
                            detected.incrementAndGet();
                    }

                    return null;
                });
        }
        catch (IgniteCheckedException e) {
            throw new IgniteException(e);
        }

        if (detected.get() > 0) {
            if (log.isDebugEnabled())
                log.debug("Partitions have been scheduled to resend [reason=" +
                    "Lost partitions detect on " + resTopVer + "]");

            cctx.exchange().scheduleResendPartitions();
        }

        timeBag.finishGlobalStage("Detect lost partitions");
    }

    /**
     * @param cacheNames Cache names.
     */
    private void resetLostPartitions(Collection<String> cacheNames) {
        assert !exchCtx.mergeExchanges();

        if (cctx.exchange().isExchangeWorkerCancelled())
            return;

        try {
            // Reserve at least 2 threads for system operations.
            U.doInParallel(
                U.availableThreadCount(cctx.kernalContext(), GridIoPolicy.SYSTEM_POOL, 2),
                cctx.kernalContext().getSystemExecutorService(),
                cctx.cache().cacheGroups(),
                grp -> {
                    if (grp.isLocal())
                        return null;

                    for (String cacheName : cacheNames) {
                        if (grp.hasCache(cacheName)) {
                            grp.topology().resetLostPartitions(initialVersion());

<<<<<<< HEAD
                            return null;
=======
                            break;
>>>>>>> 43a102d8
                        }
                    }

                    return null;
                });
        }
        catch (IgniteCheckedException e) {
            throw new IgniteException(e);
        }
    }

    /**
     * Creates an IgniteCheckedException that is used as root cause of the exchange initialization failure.
     * This method aggregates all the exceptions provided from all participating nodes.
     *
     * @param globalExceptions collection exceptions from all participating nodes.
     * @return exception that represents a cause of the exchange initialization failure.
     */
    private IgniteCheckedException createExchangeException(Map<UUID, Exception> globalExceptions) {
        IgniteCheckedException ex = new IgniteCheckedException("Failed to complete exchange process.");

        for (Map.Entry<UUID, Exception> entry : globalExceptions.entrySet())
            if (ex != entry.getValue())
                ex.addSuppressed(entry.getValue());

        return ex;
    }

    /**
     * @return {@code true} if the given {@code discoEvt} supports the rollback procedure.
     */
    private boolean isRollbackSupported() {
        if (!firstEvtDiscoCache.checkAttribute(ATTR_DYNAMIC_CACHE_START_ROLLBACK_SUPPORTED, Boolean.TRUE))
            return false;

        // Currently the rollback process is supported for dynamically started caches only.
        return firstDiscoEvt.type() == EVT_DISCOVERY_CUSTOM_EVT && dynamicCacheStartExchange();
    }

    /**
     * Sends {@link DynamicCacheChangeFailureMessage} to all participated nodes
     * that represents a cause of exchange failure.
     */
    private void sendExchangeFailureMessage() {
        assert crd != null && crd.isLocal();

        try {
            IgniteCheckedException err = createExchangeException(exchangeGlobalExceptions);

            List<String> cacheNames = new ArrayList<>(exchActions.cacheStartRequests().size());

            for (ExchangeActions.CacheActionData actionData : exchActions.cacheStartRequests())
                cacheNames.add(actionData.request().cacheName());

            DynamicCacheChangeFailureMessage msg = new DynamicCacheChangeFailureMessage(
                cctx.localNode(), exchId, err, cacheNames);

            if (log.isDebugEnabled())
                log.debug("Dynamic cache change failed (send message to all participating nodes): " + msg);

            cacheChangeFailureMsgSent = true;

            cctx.discovery().sendCustomEvent(msg);

            return;
        }
        catch (IgniteCheckedException  e) {
            if (reconnectOnError(e))
                onDone(new IgniteNeedReconnectException(cctx.localNode(), e));
            else
                onDone(e);
        }
    }

    /**
     * @param sndResNodes Additional nodes to send finish message to.
     */
    private void onAllReceived(@Nullable Collection<ClusterNode> sndResNodes) {
        try {
            initFut.get();

            timeBag.finishGlobalStage("Waiting for all single messages");

            assert crd.isLocal();

            assert partHistSuppliers.isEmpty() : partHistSuppliers;

            if (!exchCtx.mergeExchanges() && !crd.equals(events().discoveryCache().serverNodes().get(0))) {
                for (CacheGroupContext grp : cctx.cache().cacheGroups()) {
                    if (grp.isLocal())
                        continue;

                    // It is possible affinity is not initialized.
                    // For example, dynamic cache start failed.
                    if (grp.affinity().lastVersion().topologyVersion() > 0)
                        grp.topology().beforeExchange(this, !centralizedAff && !forceAffReassignment, false);
                    else
                        assert exchangeLocE != null :
                            "Affinity is not calculated for the cache group [groupName=" + grp.name() + "]";
                }
            }

            if (exchCtx.mergeExchanges()) {
                if (log.isInfoEnabled())
                    log.info("Coordinator received all messages, try merge [ver=" + initialVersion() + ']');

                boolean finish = cctx.exchange().mergeExchangesOnCoordinator(this);

                timeBag.finishGlobalStage("Exchanges merge");

                if (!finish)
                    return;
            }

            finishExchangeOnCoordinator(sndResNodes);
        }
        catch (IgniteCheckedException e) {
            if (reconnectOnError(e))
                onDone(new IgniteNeedReconnectException(cctx.localNode(), e));
            else
                onDone(e);
        }
    }

    /**
     * @param sndResNodes Additional nodes to send finish message to.
     */
    private void finishExchangeOnCoordinator(@Nullable Collection<ClusterNode> sndResNodes) {
        try {
            if (!F.isEmpty(exchangeGlobalExceptions) && dynamicCacheStartExchange() && isRollbackSupported()) {
                sendExchangeFailureMessage();

                return;
            }

            AffinityTopologyVersion resTopVer = exchCtx.events().topologyVersion();

            if (log.isInfoEnabled()) {
                log.info("finishExchangeOnCoordinator [topVer=" + initialVersion() +
                    ", resVer=" + resTopVer + ']');
            }

            Map<Integer, CacheGroupAffinityMessage> idealAffDiff = null;

            // Reserve at least 2 threads for system operations.
            int parallelismLvl = U.availableThreadCount(cctx.kernalContext(), GridIoPolicy.SYSTEM_POOL, 2);

            if (exchCtx.mergeExchanges()) {
                synchronized (mux) {
                    if (mergedJoinExchMsgs != null) {
                        for (Map.Entry<UUID, GridDhtPartitionsSingleMessage> e : mergedJoinExchMsgs.entrySet()) {
                            msgs.put(e.getKey(), e.getValue());

                            updatePartitionSingleMap(e.getKey(), e.getValue());
                        }
                    }
                }

                assert exchCtx.events().hasServerJoin() || exchCtx.events().hasServerLeft();

                exchCtx.events().processEvents(this);

                if (exchCtx.events().hasServerLeft())
                    idealAffDiff = cctx.affinity().onServerLeftWithExchangeMergeProtocol(this);
                else
                    cctx.affinity().onServerJoinWithExchangeMergeProtocol(this, true);


                U.doInParallel(
                    parallelismLvl,
                    cctx.kernalContext().getSystemExecutorService(),
                    cctx.affinity().cacheGroups().values(),
                    desc -> {
                        if (desc.config().getCacheMode() == CacheMode.LOCAL)
                            return null;

                        CacheGroupContext grp = cctx.cache().cacheGroup(desc.groupId());

                        GridDhtPartitionTopology top = grp != null ? grp.topology() :
                            cctx.exchange().clientTopology(desc.groupId(), events().discoveryCache());

                        top.beforeExchange(this, true, true);

                        return null;
                    });
            }

            timeBag.finishGlobalStage("Affinity recalculation (crd)");

            Map<Integer, CacheGroupAffinityMessage> joinedNodeAff = new ConcurrentHashMap<>(cctx.cache().cacheGroups().size());

            U.doInParallel(
                parallelismLvl,
                cctx.kernalContext().getSystemExecutorService(),
                msgs.entrySet(),
                entry -> {
                    GridDhtPartitionsSingleMessage msg = entry.getValue();

                    for (Map.Entry<Integer, GridDhtPartitionMap> e : msg.partitions().entrySet()) {
                        Integer grpId = e.getKey();

                        CacheGroupContext grp = cctx.cache().cacheGroup(grpId);

                        GridDhtPartitionTopology top = grp != null
                            ? grp.topology()
                            : cctx.exchange().clientTopology(grpId, events().discoveryCache());

                        CachePartitionPartialCountersMap cntrs = msg.partitionUpdateCounters(grpId, top.partitions());

                        if (cntrs != null)
                            top.collectUpdateCounters(cntrs);
                    }

                    Collection<Integer> affReq = msg.cacheGroupsAffinityRequest();

                    if (affReq != null)
                        CacheGroupAffinityMessage.createAffinityMessages(
                            cctx,
                            resTopVer,
                            affReq,
                            joinedNodeAff
                        );

                    return null;
                }
            );

            timeBag.finishGlobalStage("Collect update counters and create affinity messages");

            validatePartitionsState();

            if (firstDiscoEvt.type() == EVT_DISCOVERY_CUSTOM_EVT) {
                assert firstDiscoEvt instanceof DiscoveryCustomEvent;

                if (activateCluster() || changedBaseline())
                    assignPartitionsStates();

                DiscoveryCustomMessage discoveryCustomMessage = ((DiscoveryCustomEvent) firstDiscoEvt).customMessage();

                if (discoveryCustomMessage instanceof DynamicCacheChangeBatch) {
                    if (exchActions != null) {
                        assignPartitionsStates();

                        Set<String> caches = exchActions.cachesToResetLostPartitions();

                        if (!F.isEmpty(caches))
                            resetLostPartitions(caches);
                    }
                }
                else if (discoveryCustomMessage instanceof SnapshotDiscoveryMessage
                        && ((SnapshotDiscoveryMessage)discoveryCustomMessage).needAssignPartitions())
                    assignPartitionsStates();
            }
            else {
                if (exchCtx.events().hasServerJoin())
                    assignPartitionsStates();

                if (exchCtx.events().hasServerLeft())
                    detectLostPartitions(resTopVer);
            }

            // Recalculate new affinity based on partitions availability.
            if (!exchCtx.mergeExchanges() && forceAffReassignment) {
                idealAffDiff = cctx.affinity().onCustomEventWithEnforcedAffinityReassignment(this);

                timeBag.finishGlobalStage("Ideal affinity diff calculation (enforced)");
            }

            for (CacheGroupContext grpCtx : cctx.cache().cacheGroups()) {
                if (!grpCtx.isLocal())
                    grpCtx.topology().applyUpdateCounters();
            }

            timeBag.finishGlobalStage("Apply update counters");

            updateLastVersion(cctx.versions().last());

            cctx.versions().onExchange(lastVer.get().order());

            IgniteProductVersion minVer = exchCtx.events().discoveryCache().minimumNodeVersion();

            GridDhtPartitionsFullMessage msg = createPartitionsMessage(true,
                minVer.compareToIgnoreTimestamp(PARTIAL_COUNTERS_MAP_SINCE) >= 0);

            if (exchCtx.mergeExchanges()) {
                assert !centralizedAff;

                msg.resultTopologyVersion(resTopVer);

                if (exchCtx.events().hasServerLeft())
                    msg.idealAffinityDiff(idealAffDiff);
            }
            else if (forceAffReassignment)
                msg.idealAffinityDiff(idealAffDiff);

            msg.prepareMarshal(cctx);

            timeBag.finishGlobalStage("Full message preparing");

            synchronized (mux) {
                finishState = new FinishState(crd.id(), resTopVer, msg);

                state = ExchangeLocalState.DONE;
            }

            if (centralizedAff) {
                assert !exchCtx.mergeExchanges();

                IgniteInternalFuture<Map<Integer, Map<Integer, List<UUID>>>> fut = cctx.affinity().initAffinityOnNodeLeft(this);

                if (!fut.isDone()) {
                    fut.listen(new IgniteInClosure<IgniteInternalFuture<Map<Integer, Map<Integer, List<UUID>>>>>() {
                        @Override public void apply(IgniteInternalFuture<Map<Integer, Map<Integer, List<UUID>>>> fut) {
                            onAffinityInitialized(fut);
                        }
                    });
                }
                else
                    onAffinityInitialized(fut);
            }
            else {
                Set<ClusterNode> nodes;

                Map<UUID, GridDhtPartitionsSingleMessage> mergedJoinExchMsgs0;

                synchronized (mux) {
                    srvNodes.remove(cctx.localNode());

                    nodes = new LinkedHashSet<>(srvNodes);

                    mergedJoinExchMsgs0 = mergedJoinExchMsgs;

                    if (mergedJoinExchMsgs != null) {
                        for (Map.Entry<UUID, GridDhtPartitionsSingleMessage> e : mergedJoinExchMsgs.entrySet()) {
                            if (e.getValue() != null) {
                                ClusterNode node = cctx.discovery().node(e.getKey());

                                if (node != null)
                                    nodes.add(node);
                            }
                        }
                    }
                    else
                        mergedJoinExchMsgs0 = Collections.emptyMap();

                    if (!F.isEmpty(sndResNodes))
                        nodes.addAll(sndResNodes);
                }

                if (!nodes.isEmpty())
                    sendAllPartitions(msg, nodes, mergedJoinExchMsgs0, joinedNodeAff);

                timeBag.finishGlobalStage("Full message sending");

                discoveryLag = calculateDiscoveryLag(
                    msgs,
                    mergedJoinExchMsgs0
                );

                partitionsSent = true;

                if (!stateChangeExchange())
                    onDone(exchCtx.events().topologyVersion(), null);

                for (Map.Entry<UUID, GridDhtPartitionsSingleMessage> e : pendingSingleMsgs.entrySet()) {
                    if (log.isInfoEnabled()) {
                        log.info("Process pending message on coordinator [node=" + e.getKey() +
                            ", ver=" + initialVersion() +
                            ", resVer=" + resTopVer + ']');
                    }

                    processSingleMessage(e.getKey(), e.getValue());
                }
            }

            if (stateChangeExchange()) {
                StateChangeRequest req = exchActions.stateChangeRequest();

                assert req != null : exchActions;

                boolean stateChangeErr = false;

                if (!F.isEmpty(exchangeGlobalExceptions)) {
                    stateChangeErr = true;

                    cctx.kernalContext().state().onStateChangeError(exchangeGlobalExceptions, req);
                }
                else {
                    boolean hasMoving = !partsToReload.isEmpty();

                    Set<Integer> waitGrps = cctx.affinity().waitGroups();

                    if (!hasMoving) {
                        for (CacheGroupContext grpCtx : cctx.cache().cacheGroups()) {
                            if (waitGrps.contains(grpCtx.groupId()) && grpCtx.topology().hasMovingPartitions()) {
                                hasMoving = true;

                                break;
                            }

                        }
                    }

                    cctx.kernalContext().state().onExchangeFinishedOnCoordinator(this, hasMoving);
                }

                boolean active = !stateChangeErr && req.activate();

                ChangeGlobalStateFinishMessage stateFinishMsg = new ChangeGlobalStateFinishMessage(
                    req.requestId(),
                    active,
                    !stateChangeErr);

                cctx.discovery().sendCustomEvent(stateFinishMsg);

                timeBag.finishGlobalStage("State finish message sending");

                if (!centralizedAff)
                    onDone(exchCtx.events().topologyVersion(), null);
            }
        }
        catch (IgniteCheckedException e) {
            if (reconnectOnError(e))
                onDone(new IgniteNeedReconnectException(cctx.localNode(), e));
            else
                onDone(e);
        }
    }

    /**
     * Collects non local cache group descriptors.
     *
     * @return Collection of non local cache group descriptors.
     */
    private List<CacheGroupDescriptor> nonLocalCacheGroupDescriptors() {
        return cctx.affinity().cacheGroups().values().stream()
            .filter(grpDesc -> grpDesc.config().getCacheMode() != CacheMode.LOCAL)
            .collect(Collectors.toList());
    }

    /**
     * Collects non local cache groups.
     *
     * @return Collection of non local cache groups.
     */
    private List<CacheGroupContext> nonLocalCacheGroups() {
        return cctx.cache().cacheGroups().stream()
            .filter(grp -> !grp.isLocal() && !cacheGroupStopping(grp.groupId()))
            .collect(Collectors.toList());
    }

    /**
     * Validates that partition update counters and cache sizes for all caches are consistent.
     */
    private void validatePartitionsState() {
        try {
            U.doInParallel(
                cctx.kernalContext().getSystemExecutorService(),
                nonLocalCacheGroupDescriptors(),
                grpDesc -> {
                    CacheGroupContext grpCtx = cctx.cache().cacheGroup(grpDesc.groupId());

                    GridDhtPartitionTopology top = grpCtx != null
                        ? grpCtx.topology()
                        : cctx.exchange().clientTopology(grpDesc.groupId(), events().discoveryCache());

                    // Do not validate read or write through caches or caches with disabled rebalance
                    // or ExpiryPolicy is set or validation is disabled.
                    if (grpCtx == null
                        || grpCtx.config().isReadThrough()
                        || grpCtx.config().isWriteThrough()
                        || grpCtx.config().getCacheStoreFactory() != null
                        || grpCtx.config().getRebalanceDelay() == -1
                        || grpCtx.config().getRebalanceMode() == CacheRebalanceMode.NONE
                        || grpCtx.config().getExpiryPolicyFactory() == null
                        || SKIP_PARTITION_SIZE_VALIDATION)
                        return null;

                    try {
                        validator.validatePartitionCountersAndSizes(GridDhtPartitionsExchangeFuture.this, top, msgs);
                    }
                    catch (IgniteCheckedException ex) {
                        log.warning("Partition states validation has failed for group: " + grpCtx.cacheOrGroupName() + ". " + ex.getMessage());
                        // TODO: Handle such errors https://issues.apache.org/jira/browse/IGNITE-7833
                    }

                    return null;
                }
            );
        }
        catch (IgniteCheckedException e) {
            throw new IgniteException("Failed to validate partitions state", e);
        }

        timeBag.finishGlobalStage("Validate partitions states");
    }

    /**
     *
     */
    private void assignPartitionsStates() {
        try {
            U.doInParallel(
                cctx.kernalContext().getSystemExecutorService(),
                nonLocalCacheGroupDescriptors(),
                grpDesc -> {
                    CacheGroupContext grpCtx = cctx.cache().cacheGroup(grpDesc.groupId());

                    GridDhtPartitionTopology top = grpCtx != null
                        ? grpCtx.topology()
                        : cctx.exchange().clientTopology(grpDesc.groupId(), events().discoveryCache());

                    if (!CU.isPersistentCache(grpDesc.config(), cctx.gridConfig().getDataStorageConfiguration()))
                        assignPartitionSizes(top);
                    else
                        assignPartitionStates(top);

                    return null;
                }
            );
        }
        catch (IgniteCheckedException e) {
            throw new IgniteException("Failed to assign partition states", e);
        }

        timeBag.finishGlobalStage("Assign partitions states");
    }

    /**
     * Removes gaps in the local update counters. Gaps in update counters are possible on backup node when primary
     * failed to send update counter deltas to backup.
     */
    private void finalizePartitionCounters() {
        // Reserve at least 2 threads for system operations.
        int parallelismLvl = U.availableThreadCount(cctx.kernalContext(), GridIoPolicy.SYSTEM_POOL, 2);

        try {
            U.<CacheGroupContext, Void>doInParallel(
                parallelismLvl,
                cctx.kernalContext().getSystemExecutorService(),
                nonLocalCacheGroups(),
                grp -> {
                    grp.topology().finalizeUpdateCounters();

                    return null;
                }
            );
        }
        catch (IgniteCheckedException e) {
            throw new IgniteException("Failed to finalize partition counters", e);
        }

        timeBag.finishGlobalStage("Finalize update counters");
    }

    /**
     * @param finishState State.
     * @param msg Request.
     * @param nodeId Node ID.
     */
    private void sendAllPartitionsToNode(FinishState finishState, GridDhtPartitionsSingleMessage msg, UUID nodeId) {
        ClusterNode node = cctx.node(nodeId);

        if (node == null) {
            if (log.isDebugEnabled())
                log.debug("Failed to send partitions, node failed: " + nodeId);

            return;
        }

        GridDhtPartitionsFullMessage fullMsg = finishState.msg.copy();

        Collection<Integer> affReq = msg.cacheGroupsAffinityRequest();


        if (affReq != null) {
            Map<Integer, CacheGroupAffinityMessage> cachesAff = U.newHashMap(affReq.size());

            CacheGroupAffinityMessage.createAffinityMessages(
                cctx,
                finishState.resTopVer,
                affReq,
                cachesAff);

            fullMsg.joinedNodeAffinity(cachesAff);
        }

        if (!fullMsg.exchangeId().equals(msg.exchangeId())) {
            fullMsg = fullMsg.copy();

            fullMsg.exchangeId(msg.exchangeId());
        }

        try {
            cctx.io().send(node, fullMsg, SYSTEM_POOL);

            if (log.isTraceEnabled()) {
                log.trace("Full message was sent to node: " +
                    node +
                    ", fullMsg: " + fullMsg
                );
            }
        }
        catch (ClusterTopologyCheckedException e) {
            if (log.isDebugEnabled())
                log.debug("Failed to send partitions, node failed: " + node);
        }
        catch (IgniteCheckedException e) {
            U.error(log, "Failed to send partitions [node=" + node + ']', e);
        }
    }

    /**
     * @param node Sender node.
     * @param msg Full partition info.
     */
    public void onReceiveFullMessage(final ClusterNode node, final GridDhtPartitionsFullMessage msg) {
        assert msg != null;
        assert msg.exchangeId() != null : msg;
        assert !node.isDaemon() : node;

        initFut.listen(new CI1<IgniteInternalFuture<Boolean>>() {
            @Override public void apply(IgniteInternalFuture<Boolean> f) {
                try {
                    if (!f.get())
                        return;
                }
                catch (IgniteCheckedException e) {
                    U.error(log, "Failed to initialize exchange future: " + this, e);

                    return;
                }

                processFullMessage(true, node, msg);
            }
        });
    }

    /**
     * @param node Sender node.
     * @param msg Message with full partition info.
     */
    public void onReceivePartitionRequest(final ClusterNode node, final GridDhtPartitionsSingleRequest msg) {
        assert !cctx.kernalContext().clientNode() || msg.restoreState();
        assert !node.isDaemon() && !node.isClient() : node;

        initFut.listen(new CI1<IgniteInternalFuture<Boolean>>() {
            @Override public void apply(IgniteInternalFuture<Boolean> fut) {
                processSinglePartitionRequest(node, msg);
            }
        });
    }

    /**
     * @param node Sender node.
     * @param msg Message.
     */
    private void processSinglePartitionRequest(ClusterNode node, GridDhtPartitionsSingleRequest msg) {
        FinishState finishState0 = null;

        synchronized (mux) {
            if (crd == null) {
                if (log.isInfoEnabled())
                    log.info("Ignore partitions request, no coordinator [node=" + node.id() + ']');

                return;
            }

            switch (state) {
                case DONE: {
                    assert finishState != null;

                    if (node.id().equals(finishState.crdId)) {
                        if (log.isInfoEnabled())
                            log.info("Ignore partitions request, finished exchange with this coordinator: " + msg);

                        return;
                    }

                    finishState0 = finishState;

                    break;
                }

                case CRD:
                case BECOME_CRD: {
                    if (log.isInfoEnabled())
                        log.info("Ignore partitions request, node is coordinator: " + msg);

                    return;
                }

                case CLIENT:
                case SRV: {
                    if (!cctx.discovery().alive(node)) {
                        if (log.isInfoEnabled())
                            log.info("Ignore partitions request, node is not alive [node=" + node.id() + ']');

                        return;
                    }

                    if (msg.restoreState()) {
                        if (!node.equals(crd)) {
                            if (node.order() > crd.order()) {
                                if (log.isInfoEnabled()) {
                                    log.info("Received partitions request, change coordinator [oldCrd=" + crd.id() +
                                        ", newCrd=" + node.id() + ']');
                                }

                                crd = node; // Do not allow to process FullMessage from old coordinator.
                            }
                            else {
                                if (log.isInfoEnabled()) {
                                    log.info("Ignore restore state request, coordinator changed [oldCrd=" + crd.id() +
                                        ", newCrd=" + node.id() + ']');
                                }

                                return;
                            }
                        }
                    }

                    break;
                }

                default:
                    assert false : state;
            }
        }

        if (msg.restoreState()) {
            try {
                assert msg.restoreExchangeId() != null : msg;

                GridDhtPartitionsSingleMessage res;

                if (dynamicCacheStartExchange() && exchangeLocE != null) {
                    res = new GridDhtPartitionsSingleMessage(msg.restoreExchangeId(),
                        cctx.kernalContext().clientNode(),
                        cctx.versions().last(),
                        true);

                    res.setError(exchangeLocE);
                }
                else {
                    res = cctx.exchange().createPartitionsSingleMessage(
                        msg.restoreExchangeId(),
                        cctx.kernalContext().clientNode(),
                        true,
                        node.version().compareToIgnoreTimestamp(PARTIAL_COUNTERS_MAP_SINCE) >= 0,
                        exchActions);

                    if (localJoinExchange() && finishState0 == null)
                        res.cacheGroupsAffinityRequest(exchCtx.groupsAffinityRequestOnJoin());
                }

                res.restoreState(true);

                if (log.isInfoEnabled()) {
                    log.info("Send restore state response [node=" + node.id() +
                        ", exchVer=" + msg.restoreExchangeId().topologyVersion() +
                        ", hasState=" + (finishState0 != null) +
                        ", affReq=" + !F.isEmpty(res.cacheGroupsAffinityRequest()) + ']');
                }

                res.finishMessage(finishState0 != null ? finishState0.msg : null);

                cctx.io().send(node, res, SYSTEM_POOL);
            }
            catch (ClusterTopologyCheckedException ignored) {
                if (log.isDebugEnabled())
                    log.debug("Node left during partition exchange [nodeId=" + node.id() + ", exchId=" + exchId + ']');
            }
            catch (IgniteCheckedException e) {
                U.error(log, "Failed to send partitions message [node=" + node + ", msg=" + msg + ']', e);
            }

            return;
        }

        try {
            sendLocalPartitions(node);
        }
        catch (IgniteCheckedException e) {
            U.error(log, "Failed to send message to coordinator: " + e);
        }
    }

    /**
     * @param checkCrd If {@code true} checks that local node is exchange coordinator.
     * @param node Sender node.
     * @param msg Message.
     */
    private void processFullMessage(boolean checkCrd, ClusterNode node, GridDhtPartitionsFullMessage msg) {
        try {
            assert exchId.equals(msg.exchangeId()) : msg;
            assert msg.lastVersion() != null : msg;

            timeBag.finishGlobalStage("Waiting for Full message");

            if (checkCrd) {
                assert node != null;

                synchronized (mux) {
                    if (crd == null) {
                        if (log.isInfoEnabled())
                            log.info("Ignore full message, all server nodes left: " + msg);

                        return;
                    }

                    switch (state) {
                        case CRD:
                        case BECOME_CRD: {
                            if (log.isInfoEnabled())
                                log.info("Ignore full message, node is coordinator: " + msg);

                            return;
                        }

                        case DONE: {
                            if (log.isInfoEnabled())
                                log.info("Ignore full message, future is done: " + msg);

                            return;
                        }

                        case SRV:
                        case CLIENT: {
                            if (!crd.equals(node)) {
                                if (log.isInfoEnabled()) {
                                    log.info("Received full message from non-coordinator [node=" + node.id() +
                                        ", nodeOrder=" + node.order() +
                                        ", crd=" + crd.id() +
                                        ", crdOrder=" + crd.order() + ']');
                                }

                                if (node.order() > crd.order())
                                    fullMsgs.put(node, msg);

                                return;
                            }
                            else {
                                if (!F.isEmpty(msg.getErrorsMap())) {
                                    Exception e = msg.getErrorsMap().get(cctx.localNodeId());

                                    if (e instanceof IgniteNeedReconnectException) {
                                        onDone(e);

                                        return;
                                    }
                                }

                                AffinityTopologyVersion resVer = msg.resultTopologyVersion() != null ? msg.resultTopologyVersion() : initialVersion();

                                if (log.isInfoEnabled()) {
                                    log.info("Received full message, will finish exchange [node=" + node.id() +
                                        ", resVer=" + resVer + ']');
                                }

                                finishState = new FinishState(crd.id(), resVer, msg);

                                state = ExchangeLocalState.DONE;

                                break;
                            }
                        }
                    }
                }
            }
            else
                assert node == null : node;

            AffinityTopologyVersion resTopVer = initialVersion();

            if (exchCtx.mergeExchanges()) {
                if (msg.resultTopologyVersion() != null && !initialVersion().equals(msg.resultTopologyVersion())) {
                    if (log.isInfoEnabled()) {
                        log.info("Received full message, need merge [curFut=" + initialVersion() +
                            ", resVer=" + msg.resultTopologyVersion() + ']');
                    }

                    resTopVer = msg.resultTopologyVersion();

                    if (cctx.exchange().mergeExchanges(this, msg)) {
                        assert cctx.kernalContext().isStopping();

                        return; // Node is stopping, no need to further process exchange.
                    }

                    assert resTopVer.equals(exchCtx.events().topologyVersion()) :  "Unexpected result version [" +
                        "msgVer=" + resTopVer +
                        ", locVer=" + exchCtx.events().topologyVersion() + ']';
                }

                exchCtx.events().processEvents(this);

                if (localJoinExchange())
                    cctx.affinity().onLocalJoin(this, msg, resTopVer);
                else {
                    if (exchCtx.events().hasServerLeft())
                        cctx.affinity().applyAffinityFromFullMessage(this, msg);
                    else
                        cctx.affinity().onServerJoinWithExchangeMergeProtocol(this, false);

                    for (CacheGroupContext grp : cctx.cache().cacheGroups()) {
                        if (grp.isLocal() || cacheGroupStopping(grp.groupId()))
                            continue;

                        grp.topology().beforeExchange(this, true, false);
                    }
                }
            }
            else if (localJoinExchange() && !exchCtx.fetchAffinityOnJoin())
                cctx.affinity().onLocalJoin(this, msg, resTopVer);
            else if (forceAffReassignment)
                cctx.affinity().applyAffinityFromFullMessage(this, msg);

            timeBag.finishGlobalStage("Affinity recalculation");

            if (dynamicCacheStartExchange() && !F.isEmpty(exchangeGlobalExceptions)) {
                assert cctx.localNode().isClient();

                // TODO: https://issues.apache.org/jira/browse/IGNITE-8796
                // The current exchange has been successfully completed on all server nodes,
                // but has failed on that client node for some reason.
                // It looks like that we need to rollback dynamically started caches on the client node,
                // complete DynamicCacheStartFutures (if they are registered) with the cause of that failure
                // and complete current exchange without errors.

                onDone(exchangeLocE);

                return;
            }

            updatePartitionFullMap(resTopVer, msg);

            if (stateChangeExchange() && !F.isEmpty(msg.getErrorsMap()))
                cctx.kernalContext().state().onStateChangeError(msg.getErrorsMap(), exchActions.stateChangeRequest());

            onDone(resTopVer, null);
        }
        catch (IgniteCheckedException e) {
            onDone(e);
        }
    }

    /**
     * Updates partition map in all caches.
     *
     * @param resTopVer Result topology version.
     * @param msg Partitions full messages.
     */
    private void updatePartitionFullMap(AffinityTopologyVersion resTopVer, GridDhtPartitionsFullMessage msg) {
        cctx.versions().onExchange(msg.lastVersion().order());

        assert partHistSuppliers.isEmpty();

        partHistSuppliers.putAll(msg.partitionHistorySuppliers());

        // Reserve at least 2 threads for system operations.
        int parallelismLvl = U.availableThreadCount(cctx.kernalContext(), GridIoPolicy.SYSTEM_POOL, 2);

        try {
            doInParallel(
                parallelismLvl,
                cctx.kernalContext().getSystemExecutorService(),
                msg.partitions().keySet(), grpId -> {
                    CacheGroupContext grp = cctx.cache().cacheGroup(grpId);

                    if (grp != null) {
                        CachePartitionFullCountersMap cntrMap = msg.partitionUpdateCounters(grpId,
                            grp.topology().partitions());

                        grp.topology().update(resTopVer,
                            msg.partitions().get(grpId),
                            cntrMap,
                            msg.partsToReload(cctx.localNodeId(), grpId),
                            msg.partitionSizes(grpId),
                            null);
                    }
                    else {
                        ClusterNode oldest = cctx.discovery().oldestAliveServerNode(AffinityTopologyVersion.NONE);

                        if (oldest != null && oldest.isLocal()) {
                            GridDhtPartitionTopology top = cctx.exchange().clientTopology(grpId, events().discoveryCache());

                            CachePartitionFullCountersMap cntrMap = msg.partitionUpdateCounters(grpId,
                                top.partitions());

                            top.update(resTopVer,
                                msg.partitions().get(grpId),
                                cntrMap,
                                Collections.emptySet(),
                                null,
                                null);
                        }
                    }

                    return null;
                });
        }
        catch (IgniteCheckedException e) {
            throw new IgniteException(e);
        }

        partitionsReceived = true;

        timeBag.finishGlobalStage("Full map updating");
    }

    /**
     * Updates partition map in all caches.
     *
     * @param nodeId Node message received from.
     * @param msg Partitions single message.
     */
    private void updatePartitionSingleMap(UUID nodeId, GridDhtPartitionsSingleMessage msg) {
        msgs.put(nodeId, msg);

        for (Map.Entry<Integer, GridDhtPartitionMap> entry : msg.partitions().entrySet()) {
            Integer grpId = entry.getKey();
            CacheGroupContext grp = cctx.cache().cacheGroup(grpId);

            GridDhtPartitionTopology top = grp != null ? grp.topology() :
                cctx.exchange().clientTopology(grpId, events().discoveryCache());

            top.update(exchId, entry.getValue(), false);
        }
    }

    /**
     * Cache change failure message callback, processed from the discovery thread.
     *
     * @param node Message sender node.
     * @param msg Failure message.
     */
    public void onDynamicCacheChangeFail(final ClusterNode node, final DynamicCacheChangeFailureMessage msg) {
        assert exchId.equals(msg.exchangeId()) : msg;
        assert firstDiscoEvt.type() == EVT_DISCOVERY_CUSTOM_EVT && dynamicCacheStartExchange();

        final ExchangeActions actions = exchangeActions();

        onDiscoveryEvent(new IgniteRunnable() {
            @Override public void run() {
                // The rollbackExchange() method has to wait for checkpoint.
                // That operation is time consumed, and therefore it should be executed outside the discovery thread.
                cctx.kernalContext().getSystemExecutorService().submit(new Runnable() {
                    @Override public void run() {
                        if (isDone() || !enterBusy())
                            return;

                        try {
                            assert msg.error() != null: msg;

                            // Try to revert all the changes that were done during initialization phase
                            cctx.affinity().forceCloseCaches(
                                GridDhtPartitionsExchangeFuture.this,
                                crd.isLocal(),
                                msg.exchangeActions()
                            );

                            synchronized (mux) {
                                finishState = new FinishState(crd.id(), initialVersion(), null);

                                state = ExchangeLocalState.DONE;
                            }

                            if (actions != null)
                                actions.completeRequestFutures(cctx, msg.error());

                            onDone(exchId.topologyVersion());
                        }
                        catch (Throwable e) {
                            onDone(e);
                        }
                        finally {
                            leaveBusy();
                        }
                    }
                });
            }
        });
    }

    /**
     * Affinity change message callback, processed from the same thread as {@link #onNodeLeft}.
     *
     * @param node Message sender node.
     * @param msg Message.
     */
    public void onAffinityChangeMessage(final ClusterNode node, final CacheAffinityChangeMessage msg) {
        assert exchId.equals(msg.exchangeId()) : msg;

        onDiscoveryEvent(new IgniteRunnable() {
            @Override public void run() {
                if (isDone() || !enterBusy())
                    return;

                try {
                    assert centralizedAff;

                    if (crd.equals(node)) {
                        AffinityTopologyVersion resTopVer = initialVersion();

                        cctx.affinity().onExchangeChangeAffinityMessage(GridDhtPartitionsExchangeFuture.this,
                            crd.isLocal(),
                            msg);

                        IgniteCheckedException err = !F.isEmpty(msg.partitionsMessage().getErrorsMap()) ?
                            new IgniteCheckedException("Cluster state change failed.") : null;

                        if (!crd.isLocal()) {
                            GridDhtPartitionsFullMessage partsMsg = msg.partitionsMessage();

                            assert partsMsg != null : msg;
                            assert partsMsg.lastVersion() != null : partsMsg;

                            updatePartitionFullMap(resTopVer, partsMsg);

                            if (exchActions != null && exchActions.stateChangeRequest() != null && err != null)
                                cctx.kernalContext().state().onStateChangeError(msg.partitionsMessage().getErrorsMap(), exchActions.stateChangeRequest());
                        }

                        onDone(resTopVer, err);
                    }
                    else {
                        if (log.isDebugEnabled()) {
                            log.debug("Ignore affinity change message, coordinator changed [node=" + node.id() +
                                ", crd=" + crd.id() +
                                ", msg=" + msg +
                                ']');
                        }
                    }
                }
                finally {
                    leaveBusy();
                }
            }
        });
    }

    /**
     * @param c Closure.
     */
    private void onDiscoveryEvent(IgniteRunnable c) {
        synchronized (discoEvts) {
            if (!init) {
                discoEvts.add(c);

                return;
            }

            assert discoEvts.isEmpty() : discoEvts;
        }

        c.run();
    }

    /**
     * Moves exchange future to state 'init done' using {@link #initFut}.
     */
    private void initDone() {
        while (!isDone()) {
            List<IgniteRunnable> evts;

            synchronized (discoEvts) {
                if (discoEvts.isEmpty()) {
                    init = true;

                    break;
                }

                evts = new ArrayList<>(discoEvts);

                discoEvts.clear();
            }

            for (IgniteRunnable c : evts)
                c.run();
        }

        initFut.onDone(true);
    }

    /**
     *
     */
    private void onAllServersLeft() {
        assert cctx.kernalContext().clientNode() : cctx.localNode();

        List<ClusterNode> empty = Collections.emptyList();

        for (CacheGroupContext grp : cctx.cache().cacheGroups()) {
            List<List<ClusterNode>> affAssignment = new ArrayList<>(grp.affinity().partitions());

            for (int i = 0; i < grp.affinity().partitions(); i++)
                affAssignment.add(empty);

            grp.affinity().idealAssignment(affAssignment);

            grp.affinity().initialize(initialVersion(), affAssignment);

            cctx.exchange().exchangerUpdateHeartbeat();
        }
    }

    /**
     * Node left callback, processed from the same thread as {@link #onAffinityChangeMessage}.
     *
     * @param node Left node.
     */
    public void onNodeLeft(final ClusterNode node) {
        if (isDone() || !enterBusy())
            return;

        try {
            onDiscoveryEvent(new IgniteRunnable() {
                @Override public void run() {
                    if (isDone() || !enterBusy())
                        return;

                    try {
                        boolean crdChanged = false;
                        boolean allReceived = false;

                        ClusterNode crd0;

                        events().discoveryCache().updateAlives(node);

                        InitNewCoordinatorFuture newCrdFut0;

                        synchronized (mux) {
                            newCrdFut0 = newCrdFut;
                        }

                        if (newCrdFut0 != null)
                            newCrdFut0.onNodeLeft(node.id());

                        synchronized (mux) {
                            if (!srvNodes.remove(node))
                                return;

                            boolean rmvd = remaining.remove(node.id());

                            if (!rmvd) {
                                if (mergedJoinExchMsgs != null && mergedJoinExchMsgs.containsKey(node.id())) {
                                    if (mergedJoinExchMsgs.get(node.id()) == null) {
                                        mergedJoinExchMsgs.remove(node.id());

                                        rmvd = true;
                                    }
                                }
                            }

                            if (node.equals(crd)) {
                                crdChanged = true;

                                crd = !srvNodes.isEmpty() ? srvNodes.get(0) : null;
                            }

                            switch (state) {
                                case DONE:
                                    return;

                                case CRD:
                                    allReceived = rmvd && (remaining.isEmpty() && F.isEmpty(mergedJoinExchMsgs));

                                    break;

                                case SRV:
                                    assert crd != null;

                                    if (crdChanged && crd.isLocal()) {
                                        state = ExchangeLocalState.BECOME_CRD;

                                        newCrdFut = new InitNewCoordinatorFuture(cctx);
                                    }

                                    break;
                            }

                            crd0 = crd;

                            if (crd0 == null)
                                finishState = new FinishState(null, initialVersion(), null);
                        }

                        if (crd0 == null) {
                            onAllServersLeft();

                            onDone(initialVersion());

                            return;
                        }

                        if (crd0.isLocal()) {
                            if (stateChangeExchange() && exchangeLocE != null)
                                exchangeGlobalExceptions.put(crd0.id(), exchangeLocE);

                            if (crdChanged) {
                                if (log.isInfoEnabled()) {
                                    log.info("Coordinator failed, node is new coordinator [ver=" + initialVersion() +
                                        ", prev=" + node.id() + ']');
                                }

                                assert newCrdFut != null;

                                cctx.kernalContext().closure().callLocal(new Callable<Void>() {
                                    @Override public Void call() throws Exception {
                                        try {
                                            newCrdFut.init(GridDhtPartitionsExchangeFuture.this);
                                        }
                                        catch (Throwable t) {
                                            U.error(log, "Failed to initialize new coordinator future [topVer=" + initialVersion() + "]", t);

                                            cctx.kernalContext().failure().process(new FailureContext(FailureType.CRITICAL_ERROR, t));

                                            throw t;
                                        }

                                        newCrdFut.listen(new CI1<IgniteInternalFuture>() {
                                            @Override public void apply(IgniteInternalFuture fut) {
                                                if (isDone())
                                                    return;

                                                Lock lock = cctx.io().readLock();

                                                if (lock == null)
                                                    return;

                                                try {
                                                    onBecomeCoordinator((InitNewCoordinatorFuture) fut);
                                                }
                                                catch (Throwable t) {
                                                    U.error(log, "Failed to call onBecomeCoordinator [topVer=" + initialVersion() + "]", t);

                                                    cctx.kernalContext().failure().process(new FailureContext(FailureType.CRITICAL_ERROR, t));

                                                    throw new IgniteException(t);
                                                }
                                                finally {
                                                    lock.unlock();
                                                }
                                            }
                                        });

                                        return null;
                                    }
                                }, GridIoPolicy.SYSTEM_POOL);

                                return;
                            }

                            if (allReceived) {
                                cctx.kernalContext().getSystemExecutorService().submit(new Runnable() {
                                    @Override public void run() {
                                        awaitSingleMapUpdates();

                                        onAllReceived(null);
                                    }
                                });
                            }
                        }
                        else {
                            if (crdChanged) {
                                for (Map.Entry<ClusterNode, GridDhtPartitionsFullMessage> m : fullMsgs.entrySet()) {
                                    if (crd0.equals(m.getKey())) {
                                        if (log.isInfoEnabled()) {
                                            log.info("Coordinator changed, process pending full message [" +
                                                "ver=" + initialVersion() +
                                                ", crd=" + node.id() +
                                                ", pendingMsgNode=" + m.getKey() + ']');
                                        }

                                        processFullMessage(true, m.getKey(), m.getValue());

                                        if (isDone())
                                            return;
                                    }
                                }

                                if (log.isInfoEnabled()) {
                                    log.info("Coordinator changed, send partitions to new coordinator [" +
                                        "ver=" + initialVersion() +
                                        ", crd=" + node.id() +
                                        ", newCrd=" + crd0.id() + ']');
                                }

                                final ClusterNode newCrd = crd0;

                                cctx.kernalContext().getSystemExecutorService().submit(new Runnable() {
                                    @Override public void run() {
                                        sendPartitions(newCrd);
                                    }
                                });
                            }
                        }
                    }
                    catch (IgniteCheckedException e) {
                        if (reconnectOnError(e))
                            onDone(new IgniteNeedReconnectException(cctx.localNode(), e));
                        else
                            U.error(log, "Failed to process node left event: " + e, e);
                    }
                    finally {
                        leaveBusy();
                    }
                }
            });
        }
        finally {
            leaveBusy();
        }
    }

    /**
     * @param newCrdFut Coordinator initialization future.
     */
    private void onBecomeCoordinator(InitNewCoordinatorFuture newCrdFut) throws IgniteCheckedException {
        boolean allRcvd = false;

        cctx.exchange().onCoordinatorInitialized();

        if (newCrdFut.restoreState()) {
            GridDhtPartitionsFullMessage fullMsg = newCrdFut.fullMessage();

            assert msgs.isEmpty() : msgs;

            if (fullMsg != null) {
                if (log.isInfoEnabled()) {
                    log.info("New coordinator restored state [ver=" + initialVersion() +
                        ", resVer=" + fullMsg.resultTopologyVersion() + ']');
                }

                synchronized (mux) {
                    state = ExchangeLocalState.DONE;

                    finishState = new FinishState(crd.id(), fullMsg.resultTopologyVersion(), fullMsg);
                }

                fullMsg.exchangeId(exchId);

                processFullMessage(false, null, fullMsg);

                Map<ClusterNode, GridDhtPartitionsSingleMessage> msgs = newCrdFut.messages();

                if (!F.isEmpty(msgs)) {
                    Map<Integer, CacheGroupAffinityMessage> joinedNodeAff = new ConcurrentHashMap<>();
<<<<<<< HEAD

                    // Reserve at least 2 threads for system operations.
                    int parallelismLvl = U.availableThreadCount(cctx.kernalContext(), GridIoPolicy.SYSTEM_POOL, 2);

                    try {
                        U.doInParallel(
                            parallelismLvl,
                            cctx.kernalContext().getSystemExecutorService(),
                            msgs.entrySet(),
                            entry -> {
                                this.msgs.put(entry.getKey().id(), entry.getValue());

                                GridDhtPartitionsSingleMessage msg = entry.getValue();

                                Collection<Integer> affReq = msg.cacheGroupsAffinityRequest();

                                if (!F.isEmpty(affReq)) {
                                    CacheGroupAffinityMessage.createAffinityMessages(
                                        cctx,
                                        fullMsg.resultTopologyVersion(),
                                        affReq,
                                        joinedNodeAff
                                    );
                                }

                                return null;
                            }
                        );
                    }
                    catch (IgniteCheckedException e) {
                        throw new IgniteException(e);
                    }
=======

                    // Reserve at least 2 threads for system operations.
                    int parallelismLvl = U.availableThreadCount(cctx.kernalContext(), GridIoPolicy.SYSTEM_POOL, 2);

                    U.doInParallel(
                        parallelismLvl,
                        cctx.kernalContext().getSystemExecutorService(),
                        msgs.entrySet(),
                        entry -> {
                            this.msgs.put(entry.getKey().id(), entry.getValue());

                            GridDhtPartitionsSingleMessage msg = entry.getValue();

                            Collection<Integer> affReq = msg.cacheGroupsAffinityRequest();

                            if (!F.isEmpty(affReq)) {
                                CacheGroupAffinityMessage.createAffinityMessages(
                                    cctx,
                                    fullMsg.resultTopologyVersion(),
                                    affReq,
                                    joinedNodeAff
                                );
                            }

                            return null;
                        }
                    );
>>>>>>> 43a102d8

                    Map<UUID, GridDhtPartitionsSingleMessage> mergedJoins = newCrdFut.mergedJoinExchangeMessages();

                    if (log.isInfoEnabled()) {
                        log.info("New coordinator sends full message [ver=" + initialVersion() +
                            ", resVer=" + fullMsg.resultTopologyVersion() +
                            ", nodes=" + F.nodeIds(msgs.keySet()) +
                            ", mergedJoins=" + (mergedJoins != null ? mergedJoins.keySet() : null) + ']');
                    }

                    sendAllPartitions(fullMsg, msgs.keySet(), mergedJoins, joinedNodeAff);
                }

                return;
            }
            else {
                if (log.isInfoEnabled())
                    log.info("New coordinator restore state finished [ver=" + initialVersion() + ']');

                for (Map.Entry<ClusterNode, GridDhtPartitionsSingleMessage> e : newCrdFut.messages().entrySet()) {
                    GridDhtPartitionsSingleMessage msg = e.getValue();

                    if (!msg.client()) {
                        msgs.put(e.getKey().id(), e.getValue());

                        if (dynamicCacheStartExchange() && msg.getError() != null)
                            exchangeGlobalExceptions.put(e.getKey().id(), msg.getError());

                        updatePartitionSingleMap(e.getKey().id(), msg);
                    }
                }
            }

            allRcvd = true;

            synchronized (mux) {
                remaining.clear(); // Do not process messages.

                assert crd != null && crd.isLocal();

                state = ExchangeLocalState.CRD;

                assert mergedJoinExchMsgs == null;
            }
        }
        else {
            Set<UUID> remaining0 = null;

            synchronized (mux) {
                assert crd != null && crd.isLocal();

                state = ExchangeLocalState.CRD;

                assert mergedJoinExchMsgs == null;

                if (log.isInfoEnabled()) {
                    log.info("New coordinator initialization finished [ver=" + initialVersion() +
                        ", remaining=" + remaining + ']');
                }

                if (!remaining.isEmpty())
                    remaining0 = new HashSet<>(remaining);
            }

            if (remaining0 != null) {
                // It is possible that some nodes finished exchange with previous coordinator.
                GridDhtPartitionsSingleRequest req = new GridDhtPartitionsSingleRequest(exchId);

                for (UUID nodeId : remaining0) {
                    try {
                        if (!pendingSingleMsgs.containsKey(nodeId)) {
                            if (log.isInfoEnabled()) {
                                log.info("New coordinator sends request [ver=" + initialVersion() +
                                    ", node=" + nodeId + ']');
                            }

                            cctx.io().send(nodeId, req, SYSTEM_POOL);
                        }
                    }
                    catch (ClusterTopologyCheckedException ignored) {
                        if (log.isDebugEnabled())
                            log.debug("Node left during partition exchange [nodeId=" + nodeId +
                                ", exchId=" + exchId + ']');
                    }
                    catch (IgniteCheckedException e) {
                        U.error(log, "Failed to request partitions from node: " + nodeId, e);
                    }
                }

                for (Map.Entry<UUID, GridDhtPartitionsSingleMessage> m : pendingSingleMsgs.entrySet()) {
                    if (log.isInfoEnabled()) {
                        log.info("New coordinator process pending message [ver=" + initialVersion() +
                            ", node=" + m.getKey() + ']');
                    }

                    processSingleMessage(m.getKey(), m.getValue());
                }
            }
        }

        if (allRcvd) {
            awaitSingleMapUpdates();

            onAllReceived(newCrdFut.messages().keySet());
        }
    }

    /**
     * @param e Exception.
     * @return {@code True} if local node should try reconnect in case of error.
     */
    public boolean reconnectOnError(Throwable e) {
        return (e instanceof IgniteNeedReconnectException
            || X.hasCause(e, IOException.class, IgniteClientDisconnectedCheckedException.class))
            && cctx.discovery().reconnectSupported();
    }

    /**
     * @return {@code True} If partition changes triggered by receiving Single/Full messages are not finished yet.
     */
    public boolean partitionChangesInProgress() {
        ClusterNode crd0 = crd;

        if (crd0 == null)
            return false;

        return crd0.equals(cctx.localNode()) ? !partitionsSent : !partitionsReceived;
    }

    /**
     * Add or merge updates received from coordinator while exchange in progress.
     *
     * @param fullMsg Full message with exchangeId = null.
     * @return {@code True} if message should be ignored and processed after exchange is done.
     */
    public synchronized boolean addOrMergeDelayedFullMessage(ClusterNode node, GridDhtPartitionsFullMessage fullMsg) {
        assert fullMsg.exchangeId() == null : fullMsg.exchangeId();

        if (isDone())
            return false;

        GridDhtPartitionsFullMessage prev = delayedLatestMsg;

        if (prev == null) {
            delayedLatestMsg = fullMsg;

            listen(f -> {
                GridDhtPartitionsFullMessage msg;

                synchronized (this) {
                    msg = delayedLatestMsg;

                    delayedLatestMsg = null;
                }

                if (msg != null)
                    cctx.exchange().processFullPartitionUpdate(node, msg);
            });
        }
        else
            delayedLatestMsg.merge(fullMsg, cctx.discovery());

        return true;
    }

    /** {@inheritDoc} */
    @Override public int compareTo(GridDhtPartitionsExchangeFuture fut) {
        return exchId.compareTo(fut.exchId);
    }

    /** {@inheritDoc} */
    @Override public boolean equals(Object o) {
        if (this == o)
            return true;

        if (o == null || o.getClass() != getClass())
            return false;

        GridDhtPartitionsExchangeFuture fut = (GridDhtPartitionsExchangeFuture)o;

        return exchId.equals(fut.exchId);
    }

    /** {@inheritDoc} */
    @Override public int hashCode() {
        return exchId.hashCode();
    }

    /** {@inheritDoc} */
    @Override public void addDiagnosticRequest(IgniteDiagnosticPrepareContext diagCtx) {
        if (!isDone()) {
            ClusterNode crd;
            Set<UUID> remaining;

            synchronized (mux) {
                crd = this.crd;
                remaining = new HashSet<>(this.remaining);
            }

            if (crd != null) {
                if (!crd.isLocal()) {
                    diagCtx.exchangeInfo(crd.id(), initialVersion(), "Exchange future waiting for coordinator " +
                        "response [crd=" + crd.id() + ", topVer=" + initialVersion() + ']');
                }
                else if (!remaining.isEmpty()){
                    UUID nodeId = remaining.iterator().next();

                    diagCtx.exchangeInfo(nodeId, initialVersion(), "Exchange future on coordinator waiting for " +
                        "server response [node=" + nodeId + ", topVer=" + initialVersion() + ']');
                }
            }
        }
    }

    /**
     * @return Short information string.
     */
    public String shortInfo() {
        return "GridDhtPartitionsExchangeFuture [topVer=" + initialVersion() +
            ", evt=" + (firstDiscoEvt != null ? IgniteUtils.gridEventName(firstDiscoEvt.type()) : -1) +
            ", evtNode=" + (firstDiscoEvt != null ? firstDiscoEvt.eventNode() : null) +
            ", done=" + isDone() + ']';
    }

    /** {@inheritDoc} */
    @Override public String toString() {
        Set<UUID> remaining;

        synchronized (mux) {
            remaining = new HashSet<>(this.remaining);
        }

        return S.toString(GridDhtPartitionsExchangeFuture.class, this,
            "evtLatch", evtLatch == null ? "null" : evtLatch.getCount(),
            "remaining", remaining,
            "super", super.toString());
    }

    /**
     *
     */
    private static class CounterWithNodes {
        /** */
        private final long cnt;

        /** */
        private final long size;

        /** */
        private final Set<UUID> nodes = new HashSet<>();

        /**
         * @param cnt Count.
         * @param firstNode Node ID.
         */
        private CounterWithNodes(long cnt, @Nullable Long size, UUID firstNode) {
            this.cnt = cnt;
            this.size = size != null ? size : 0;

            nodes.add(firstNode);
        }

        /** {@inheritDoc} */
        @Override public String toString() {
            return S.toString(CounterWithNodes.class, this);
        }
    }

    /**
     * @param step Exponent coefficient.
     * @param timeout Base timeout.
     * @return Time to wait before next debug dump.
     */
    public static long nextDumpTimeout(int step, long timeout) {
        long limit = getLong(IGNITE_LONG_OPERATIONS_DUMP_TIMEOUT_LIMIT, 30 * 60_000);

        if (limit <= 0)
            limit = 30 * 60_000;

        assert step >= 0 : step;

        long dumpFactor = Math.round(Math.pow(2, step));

        long nextTimeout = timeout * dumpFactor;

        if (nextTimeout <= 0)
            return limit;

        return nextTimeout <= limit ? nextTimeout : limit;
    }

    /**
     *
     */
    private static class FinishState {
        /** */
        private final UUID crdId;

        /** */
        private final AffinityTopologyVersion resTopVer;

        /** */
        private final GridDhtPartitionsFullMessage msg;

        /**
         * @param crdId Coordinator node.
         * @param resTopVer Result version.
         * @param msg Result message.
         */
        FinishState(UUID crdId, AffinityTopologyVersion resTopVer, GridDhtPartitionsFullMessage msg) {
            this.crdId = crdId;
            this.resTopVer = resTopVer;
            this.msg = msg;
        }
    }

    /**
     *
     */
    enum ExchangeType {
        /** */
        CLIENT,

        /** */
        ALL,

        /** */
        NONE
    }

    /**
     *
     */
    private enum ExchangeLocalState {
        /** Local node is coordinator. */
        CRD,

        /** Local node is non-coordinator server. */
        SRV,

        /** Local node is client node. */
        CLIENT,

        /**
         * Previous coordinator failed before exchange finished and
         * local performs initialization to become new coordinator.
         */
        BECOME_CRD,

        /** Exchange finished. */
        DONE,

        /** This exchange was merged with another one. */
        MERGED
    }
}<|MERGE_RESOLUTION|>--- conflicted
+++ resolved
@@ -3170,11 +3170,7 @@
                         if (grp.hasCache(cacheName)) {
                             grp.topology().resetLostPartitions(initialVersion());
 
-<<<<<<< HEAD
-                            return null;
-=======
                             break;
->>>>>>> 43a102d8
                         }
                     }
 
@@ -4508,13 +4504,6 @@
 
                                                 try {
                                                     onBecomeCoordinator((InitNewCoordinatorFuture) fut);
-                                                }
-                                                catch (Throwable t) {
-                                                    U.error(log, "Failed to call onBecomeCoordinator [topVer=" + initialVersion() + "]", t);
-
-                                                    cctx.kernalContext().failure().process(new FailureContext(FailureType.CRITICAL_ERROR, t));
-
-                                                    throw new IgniteException(t);
                                                 }
                                                 finally {
                                                     lock.unlock();
@@ -4594,7 +4583,7 @@
     /**
      * @param newCrdFut Coordinator initialization future.
      */
-    private void onBecomeCoordinator(InitNewCoordinatorFuture newCrdFut) throws IgniteCheckedException {
+    private void onBecomeCoordinator(InitNewCoordinatorFuture newCrdFut) {
         boolean allRcvd = false;
 
         cctx.exchange().onCoordinatorInitialized();
@@ -4624,7 +4613,6 @@
 
                 if (!F.isEmpty(msgs)) {
                     Map<Integer, CacheGroupAffinityMessage> joinedNodeAff = new ConcurrentHashMap<>();
-<<<<<<< HEAD
 
                     // Reserve at least 2 threads for system operations.
                     int parallelismLvl = U.availableThreadCount(cctx.kernalContext(), GridIoPolicy.SYSTEM_POOL, 2);
@@ -4657,35 +4645,6 @@
                     catch (IgniteCheckedException e) {
                         throw new IgniteException(e);
                     }
-=======
-
-                    // Reserve at least 2 threads for system operations.
-                    int parallelismLvl = U.availableThreadCount(cctx.kernalContext(), GridIoPolicy.SYSTEM_POOL, 2);
-
-                    U.doInParallel(
-                        parallelismLvl,
-                        cctx.kernalContext().getSystemExecutorService(),
-                        msgs.entrySet(),
-                        entry -> {
-                            this.msgs.put(entry.getKey().id(), entry.getValue());
-
-                            GridDhtPartitionsSingleMessage msg = entry.getValue();
-
-                            Collection<Integer> affReq = msg.cacheGroupsAffinityRequest();
-
-                            if (!F.isEmpty(affReq)) {
-                                CacheGroupAffinityMessage.createAffinityMessages(
-                                    cctx,
-                                    fullMsg.resultTopologyVersion(),
-                                    affReq,
-                                    joinedNodeAff
-                                );
-                            }
-
-                            return null;
-                        }
-                    );
->>>>>>> 43a102d8
 
                     Map<UUID, GridDhtPartitionsSingleMessage> mergedJoins = newCrdFut.mergedJoinExchangeMessages();
 
