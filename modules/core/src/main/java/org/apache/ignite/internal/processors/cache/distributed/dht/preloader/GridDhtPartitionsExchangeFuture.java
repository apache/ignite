--- conflicted
+++ resolved
@@ -846,20 +846,15 @@
 
                     if (updateTop) {
                         for (GridClientPartitionTopology top : cctx.exchange().clientTopologies()) {
-<<<<<<< HEAD
-                            if (top.cacheId() == cacheCtx.cacheId()) {
-                                cacheCtx.topology().update(this,
-                                    top.partitionMap(true),
+                            if (top.groupId() == grp.groupId()) {
+                                GridDhtPartitionFullMap fullMap = top.partitionMap(true);
+
+                                assert fullMap != null;
+
+                                grp.topology().update(this,
+                                    fullMap,
                                     top.updateCounters(false),
                                     Collections.<Integer>emptySet());
-=======
-                            if (top.groupId() == grp.groupId()) {
-                                GridDhtPartitionFullMap fullMap = top.partitionMap(true);
-
-                                assert fullMap != null;
-
-                                grp.topology().update(exchId, fullMap, top.updateCounters(false));
->>>>>>> db7a809c
 
                                 break;
                             }
@@ -934,21 +929,7 @@
 
         cctx.database().beforeExchange(this);
 
-<<<<<<< HEAD
         StartSnapshotOperationAckDiscoveryMessage snapshotOperationMsg = getSnapshotOperationMessage();
-=======
-        // If a backup request, synchronously wait for backup start.
-        if (discoEvt.type() == EVT_DISCOVERY_CUSTOM_EVT) {
-            DiscoveryCustomMessage customMsg = ((DiscoveryCustomEvent)discoEvt).customMessage();
-
-            if (customMsg instanceof StartFullSnapshotAckDiscoveryMessage) {
-                StartFullSnapshotAckDiscoveryMessage backupMsg = (StartFullSnapshotAckDiscoveryMessage)customMsg;
-
-                if (!cctx.localNode().isClient() && !cctx.localNode().isDaemon()) {
-                    ClusterNode node = cctx.discovery().node(backupMsg.initiatorNodeId());
-
-                    assert node != null;
->>>>>>> db7a809c
 
         // If it's a snapshot operation request, synchronously wait for backup start.
         if (snapshotOperationMsg != null) {
@@ -1668,13 +1649,8 @@
         Map<Integer, CounterWithNodes> maxCntrs = new HashMap<>();
         Map<Integer, Long> minCntrs = new HashMap<>();
 
-<<<<<<< HEAD
         for (Map.Entry<UUID, GridDhtPartitionsSingleMessage> e : msgs.entrySet()) {
-            assert e.getValue().partitionUpdateCounters(top.cacheId()) != null;
-=======
-        for (Map.Entry<UUID, GridDhtPartitionsAbstractMessage> e : msgs.entrySet()) {
             assert e.getValue().partitionUpdateCounters(top.groupId()) != null;
->>>>>>> db7a809c
 
             for (Map.Entry<Integer, T2<Long, Long>> e0 : e.getValue().partitionUpdateCounters(top.groupId()).entrySet()) {
                 int p = e0.getKey();
@@ -2058,23 +2034,14 @@
 
             CacheGroupInfrastructure grp = cctx.cache().cacheGroup(grpId);
 
-<<<<<<< HEAD
-            if (cacheCtx != null)
-                cacheCtx.topology().update(this, entry.getValue(), cntrMap,
+            if (grp != null)
+                grp.topology().update(this, entry.getValue(), cntrMap,
                     msg.partsToReload(cctx.localNodeId(), cacheId));
-=======
-            if (grp != null)
-                grp.topology().update(exchId, entry.getValue(), cntrMap);
->>>>>>> db7a809c
             else {
                 ClusterNode oldest = cctx.discovery().oldestAliveCacheServerNode(AffinityTopologyVersion.NONE);
 
                 if (oldest != null && oldest.isLocal())
-<<<<<<< HEAD
-                    cctx.exchange().clientTopology(cacheId, this).update(this, entry.getValue(), cntrMap, Collections.<Integer>emptySet());
-=======
-                    cctx.exchange().clientTopology(grpId, this).update(exchId, entry.getValue(), cntrMap);
->>>>>>> db7a809c
+                    cctx.exchange().clientTopology(grpId, this).update(this, entry.getValue(), cntrMap, Collections.<Integer>emptySet());
             }
         }
     }
