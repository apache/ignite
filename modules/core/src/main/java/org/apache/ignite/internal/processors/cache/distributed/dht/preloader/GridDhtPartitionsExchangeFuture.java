/*
 * Licensed to the Apache Software Foundation (ASF) under one or more
 * contributor license agreements.  See the NOTICE file distributed with
 * this work for additional information regarding copyright ownership.
 * The ASF licenses this file to You under the Apache License, Version 2.0
 * (the "License"); you may not use this file except in compliance with
 * the License.  You may obtain a copy of the License at
 *
 *      http://www.apache.org/licenses/LICENSE-2.0
 *
 * Unless required by applicable law or agreed to in writing, software
 * distributed under the License is distributed on an "AS IS" BASIS,
 * WITHOUT WARRANTIES OR CONDITIONS OF ANY KIND, either express or implied.
 * See the License for the specific language governing permissions and
 * limitations under the License.
 */

package org.apache.ignite.internal.processors.cache.distributed.dht.preloader;

import java.io.IOException;
import java.util.ArrayList;
import java.util.Collection;
import java.util.Collections;
import java.util.HashMap;
import java.util.HashSet;
import java.util.LinkedHashMap;
import java.util.LinkedHashSet;
import java.util.List;
import java.util.Map;
import java.util.Optional;
import java.util.Set;
import java.util.UUID;
import java.util.concurrent.Callable;
import java.util.concurrent.ConcurrentHashMap;
import java.util.concurrent.ConcurrentMap;
import java.util.concurrent.CountDownLatch;
import java.util.concurrent.TimeUnit;
import java.util.concurrent.atomic.AtomicBoolean;
import java.util.concurrent.atomic.AtomicReference;
import java.util.concurrent.locks.Lock;
import java.util.concurrent.locks.ReadWriteLock;
import java.util.stream.Collectors;
import java.util.stream.Stream;
import org.apache.ignite.IgniteCheckedException;
import org.apache.ignite.IgniteException;
import org.apache.ignite.IgniteLogger;
import org.apache.ignite.IgniteSystemProperties;
import org.apache.ignite.cache.CacheMode;
import org.apache.ignite.cache.CacheRebalanceMode;
import org.apache.ignite.cluster.ClusterNode;
import org.apache.ignite.configuration.CacheConfiguration;
import org.apache.ignite.configuration.IgniteConfiguration;
import org.apache.ignite.events.DiscoveryEvent;
import org.apache.ignite.internal.IgniteClientDisconnectedCheckedException;
import org.apache.ignite.internal.IgniteDiagnosticAware;
import org.apache.ignite.internal.IgniteDiagnosticPrepareContext;
import org.apache.ignite.internal.IgniteFutureTimeoutCheckedException;
import org.apache.ignite.internal.IgniteInternalFuture;
import org.apache.ignite.internal.IgniteInterruptedCheckedException;
import org.apache.ignite.internal.IgniteNeedReconnectException;
import org.apache.ignite.internal.cluster.ClusterTopologyCheckedException;
import org.apache.ignite.internal.events.DiscoveryCustomEvent;
import org.apache.ignite.internal.managers.communication.GridIoPolicy;
import org.apache.ignite.internal.managers.discovery.DiscoCache;
import org.apache.ignite.internal.managers.discovery.DiscoveryCustomMessage;
import org.apache.ignite.internal.pagemem.wal.record.ExchangeRecord;
import org.apache.ignite.internal.processors.affinity.AffinityTopologyVersion;
import org.apache.ignite.internal.processors.affinity.GridAffinityAssignmentCache;
import org.apache.ignite.internal.processors.cache.CacheAffinityChangeMessage;
import org.apache.ignite.internal.processors.cache.CacheGroupContext;
import org.apache.ignite.internal.processors.cache.CacheGroupDescriptor;
import org.apache.ignite.internal.processors.cache.CachePartitionExchangeWorkerTask;
import org.apache.ignite.internal.processors.cache.DynamicCacheChangeBatch;
import org.apache.ignite.internal.processors.cache.DynamicCacheChangeFailureMessage;
import org.apache.ignite.internal.processors.cache.DynamicCacheChangeRequest;
import org.apache.ignite.internal.processors.cache.DynamicCacheDescriptor;
import org.apache.ignite.internal.processors.cache.ExchangeActions;
import org.apache.ignite.internal.processors.cache.ExchangeContext;
import org.apache.ignite.internal.processors.cache.ExchangeDiscoveryEvents;
import org.apache.ignite.internal.processors.cache.GridCacheContext;
import org.apache.ignite.internal.processors.cache.GridCacheMvccCandidate;
import org.apache.ignite.internal.processors.cache.GridCacheProcessor;
import org.apache.ignite.internal.processors.cache.GridCacheSharedContext;
import org.apache.ignite.internal.processors.cache.GridCacheUtils;
import org.apache.ignite.internal.processors.cache.StateChangeRequest;
import org.apache.ignite.internal.processors.cache.WalStateAbstractMessage;
import org.apache.ignite.internal.processors.cache.distributed.dht.GridDhtTopologyFutureAdapter;
import org.apache.ignite.internal.processors.cache.distributed.dht.preloader.latch.Latch;
import org.apache.ignite.internal.processors.cache.distributed.dht.topology.GridClientPartitionTopology;
import org.apache.ignite.internal.processors.cache.distributed.dht.topology.GridDhtLocalPartition;
import org.apache.ignite.internal.processors.cache.distributed.dht.topology.GridDhtPartitionState;
import org.apache.ignite.internal.processors.cache.distributed.dht.topology.GridDhtPartitionTopology;
import org.apache.ignite.internal.processors.cache.distributed.dht.topology.GridDhtPartitionsStateValidator;
import org.apache.ignite.internal.processors.cache.mvcc.MvccCoordinator;
import org.apache.ignite.internal.processors.cache.persistence.snapshot.SnapshotDiscoveryMessage;
import org.apache.ignite.internal.processors.cache.transactions.IgniteTxKey;
import org.apache.ignite.internal.processors.cache.version.GridCacheVersion;
import org.apache.ignite.internal.processors.cluster.BaselineTopology;
import org.apache.ignite.internal.processors.cluster.ChangeGlobalStateFinishMessage;
import org.apache.ignite.internal.processors.cluster.ChangeGlobalStateMessage;
import org.apache.ignite.internal.processors.cluster.DiscoveryDataClusterState;
import org.apache.ignite.internal.util.GridLongList;
import org.apache.ignite.internal.util.IgniteUtils;
import org.apache.ignite.internal.util.future.GridFutureAdapter;
import org.apache.ignite.internal.util.tostring.GridToStringExclude;
import org.apache.ignite.internal.util.tostring.GridToStringInclude;
import org.apache.ignite.internal.util.typedef.CI1;
import org.apache.ignite.internal.util.typedef.F;
import org.apache.ignite.internal.util.typedef.T2;
import org.apache.ignite.internal.util.typedef.X;
import org.apache.ignite.internal.util.typedef.internal.CU;
import org.apache.ignite.internal.util.typedef.internal.S;
import org.apache.ignite.internal.util.typedef.internal.U;
import org.apache.ignite.lang.IgniteInClosure;
import org.apache.ignite.lang.IgniteProductVersion;
import org.apache.ignite.lang.IgniteRunnable;
import org.jetbrains.annotations.Nullable;

import static org.apache.ignite.IgniteSystemProperties.IGNITE_LONG_OPERATIONS_DUMP_TIMEOUT_LIMIT;
import static org.apache.ignite.IgniteSystemProperties.IGNITE_PARTITION_RELEASE_FUTURE_DUMP_THRESHOLD;
import static org.apache.ignite.IgniteSystemProperties.IGNITE_THREAD_DUMP_ON_EXCHANGE_TIMEOUT;
import static org.apache.ignite.IgniteSystemProperties.getBoolean;
import static org.apache.ignite.IgniteSystemProperties.getLong;
import static org.apache.ignite.events.EventType.EVT_NODE_FAILED;
import static org.apache.ignite.events.EventType.EVT_NODE_JOINED;
import static org.apache.ignite.events.EventType.EVT_NODE_LEFT;
import static org.apache.ignite.internal.IgniteNodeAttributes.ATTR_DYNAMIC_CACHE_START_ROLLBACK_SUPPORTED;
import static org.apache.ignite.internal.events.DiscoveryCustomEvent.EVT_DISCOVERY_CUSTOM_EVT;
import static org.apache.ignite.internal.managers.communication.GridIoPolicy.SYSTEM_POOL;
import static org.apache.ignite.internal.processors.cache.ExchangeDiscoveryEvents.serverJoinEvent;
import static org.apache.ignite.internal.processors.cache.ExchangeDiscoveryEvents.serverLeftEvent;
import static org.apache.ignite.internal.processors.cache.distributed.dht.preloader.CachePartitionPartialCountersMap.PARTIAL_COUNTERS_MAP_SINCE;
import static org.apache.ignite.internal.util.IgniteUtils.doInParallel;

/**
 * Future for exchanging partition maps.
 */
@SuppressWarnings({"TypeMayBeWeakened", "unchecked"})
public class GridDhtPartitionsExchangeFuture extends GridDhtTopologyFutureAdapter
    implements Comparable<GridDhtPartitionsExchangeFuture>, CachePartitionExchangeWorkerTask, IgniteDiagnosticAware {
    /** */
    public static final String EXCHANGE_LOG = "org.apache.ignite.internal.exchange.time";

    /** */
    private static final int RELEASE_FUTURE_DUMP_THRESHOLD =
        IgniteSystemProperties.getInteger(IGNITE_PARTITION_RELEASE_FUTURE_DUMP_THRESHOLD, 0);

    /** */
    private static final IgniteProductVersion FORCE_AFF_REASSIGNMENT_SINCE = IgniteProductVersion.fromString("2.4.3");

    /**
     * This may be useful when per-entry (not per-cache based) partition policy is in use.
     * See {@link IgniteSystemProperties#IGNITE_SKIP_PARTITION_SIZE_VALIDATION} for details.
     * Default value is {@code false}.
     */
    private static final boolean SKIP_PARTITION_SIZE_VALIDATION = Boolean.getBoolean(IgniteSystemProperties.IGNITE_SKIP_PARTITION_SIZE_VALIDATION);

    /** */
    private static final String DISTRIBUTED_LATCH_ID = "exchange";

    /** */
    @GridToStringExclude
    private final Object mux = new Object();

    /** */
    @GridToStringExclude
    private volatile DiscoCache firstEvtDiscoCache;

    /** Discovery event triggered this exchange. */
    private volatile DiscoveryEvent firstDiscoEvt;

    /** */
    @GridToStringExclude
    private final Set<UUID> remaining = new HashSet<>();

    /** Guarded by this */
    @GridToStringExclude
    private int pendingSingleUpdates;

    /** */
    @GridToStringExclude
    private List<ClusterNode> srvNodes;

    /** */
    private volatile ClusterNode crd;

    /** ExchangeFuture id. */
    private final GridDhtPartitionExchangeId exchId;

    /** Cache context. */
    private final GridCacheSharedContext<?, ?> cctx;

    /** Busy lock to prevent activities from accessing exchanger while it's stopping. */
    private ReadWriteLock busyLock;

    /** */
    private AtomicBoolean added = new AtomicBoolean(false);

    /**
     * Discovery event receive latch. There is a race between discovery event processing and single message
     * processing, so it is possible to create an exchange future before the actual discovery event is received.
     * This latch is notified when the discovery event arrives.
     */
    @GridToStringExclude
    private final CountDownLatch evtLatch = new CountDownLatch(1);

    /** Exchange future init method completes this future. */
    private GridFutureAdapter<Boolean> initFut;

    /** */
    @GridToStringExclude
    private final List<IgniteRunnable> discoEvts = new ArrayList<>();

    /** */
    private boolean init;

    /** Last committed cache version before next topology version use. */
    private AtomicReference<GridCacheVersion> lastVer = new AtomicReference<>();

    /**
     * Message received from node joining cluster (if this is 'node join' exchange),
     * needed if this exchange is merged with another one.
     */
    @GridToStringExclude
    private GridDhtPartitionsSingleMessage pendingJoinMsg;

    /**
     * Messages received on non-coordinator are stored in case if this node
     * becomes coordinator.
     */
    private final Map<UUID, GridDhtPartitionsSingleMessage> pendingSingleMsgs = new ConcurrentHashMap<>();

    /** Messages received from new coordinator. */
    private final Map<ClusterNode, GridDhtPartitionsFullMessage> fullMsgs = new ConcurrentHashMap<>();

    /** */
    @SuppressWarnings({"FieldCanBeLocal", "UnusedDeclaration"})
    @GridToStringInclude
    private volatile IgniteInternalFuture<?> partReleaseFut;

    /** Logger. */
    private final IgniteLogger log;

    /** Cache change requests. */
    private ExchangeActions exchActions;

    /** */
    private final IgniteLogger exchLog;

    /** */
    private CacheAffinityChangeMessage affChangeMsg;

    /** Init timestamp. Used to track the amount of time spent to complete the future. */
    private long initTs;

    /**
     * Centralized affinity assignment required. Activated for node left of failed. For this mode crd will send full
     * partitions maps to nodes using discovery (ring) instead of communication.
     */
    private boolean centralizedAff;

    /**
     * Enforce affinity reassignment based on actual partition distribution. This mode should be used when partitions
     * might be distributed not according to affinity assignment.
     */
    private boolean forceAffReassignment;

    /** Exception that was thrown during init phase on local node. */
    private Exception exchangeLocE;

    /** Exchange exceptions from all participating nodes. */
    private final Map<UUID, Exception> exchangeGlobalExceptions = new ConcurrentHashMap<>();

    /** Used to track the fact that {@link DynamicCacheChangeFailureMessage} was sent. */
    private volatile boolean cacheChangeFailureMsgSent;

    /** */
    private ConcurrentMap<UUID, GridDhtPartitionsSingleMessage> msgs = new ConcurrentHashMap<>();

    /** Single messages from merged 'node join' exchanges. */
    @GridToStringExclude
    private Map<UUID, GridDhtPartitionsSingleMessage> mergedJoinExchMsgs;

    /** Number of awaited messages for merged 'node join' exchanges. */
    @GridToStringExclude
    private int awaitMergedMsgs;

    /** */
    @GridToStringExclude
    private volatile IgniteDhtPartitionHistorySuppliersMap partHistSuppliers = new IgniteDhtPartitionHistorySuppliersMap();

    /** */
    private volatile Map<Integer, Map<Integer, Long>> partHistReserved;

    /** */
    @GridToStringExclude
    private final IgniteDhtPartitionsToReloadMap partsToReload = new IgniteDhtPartitionsToReloadMap();

    /** */
    private final AtomicBoolean done = new AtomicBoolean();

    /** */
    private ExchangeLocalState state;

    /** */
    @GridToStringExclude
    private ExchangeContext exchCtx;

    /** */
    @GridToStringExclude
    private FinishState finishState;

    /** Initialized when node becomes new coordinator. */
    @GridToStringExclude
    private InitNewCoordinatorFuture newCrdFut;

    /** */
    @GridToStringExclude
    private GridDhtPartitionsExchangeFuture mergedWith;

    /** Validator for partition states. */
    @GridToStringExclude
    private final GridDhtPartitionsStateValidator validator;

    /** Register caches future. Initialized on exchange init. Must be waited on exchange end. */
    private IgniteInternalFuture<?> registerCachesFuture;

    /** Partitions sent flag (for coordinator node). */
    private volatile boolean partitionsSent;

    /** Partitions received flag (for non-coordinator node). */
    private volatile boolean partitionsReceived;

    /** Latest (by update sequences) full message with exchangeId == null, need to be processed right after future is done. */
    private GridDhtPartitionsFullMessage delayedLatestMsg;

    /** Future for wait all exchange listeners comepleted. */
    private final GridFutureAdapter<?> afterLsnrCompleteFut = new GridFutureAdapter<>();

    /**
     * @param cctx Cache context.
     * @param busyLock Busy lock.
     * @param exchId Exchange ID.
     * @param exchActions Cache change requests.
     * @param affChangeMsg Affinity change message.
     */
    public GridDhtPartitionsExchangeFuture(
        GridCacheSharedContext cctx,
        ReadWriteLock busyLock,
        GridDhtPartitionExchangeId exchId,
        ExchangeActions exchActions,
        CacheAffinityChangeMessage affChangeMsg
    ) {
        assert busyLock != null;
        assert exchId != null;
        assert exchId.topologyVersion() != null;
        assert exchActions == null || !exchActions.empty();

        this.cctx = cctx;
        this.busyLock = busyLock;
        this.exchId = exchId;
        this.exchActions = exchActions;
        this.affChangeMsg = affChangeMsg;
        this.validator = new GridDhtPartitionsStateValidator(cctx);
        if (exchActions != null && exchActions.deactivate())
            this.clusterIsActive = false;

        log = cctx.logger(getClass());
        exchLog = cctx.logger(EXCHANGE_LOG);

        initFut = new GridFutureAdapter<Boolean>() {
            @Override public IgniteLogger logger() {
                return log;
            }
        };

        if (log.isDebugEnabled())
            log.debug("Creating exchange future [localNode=" + cctx.localNodeId() + ", fut=" + this + ']');
    }

    /**
     * @return Future mutex.
     */
    public Object mutex() {
        return mux;
    }

    /**
     * @return Shared cache context.
     */
    public GridCacheSharedContext sharedContext() {
        return cctx;
    }

    /** {@inheritDoc} */
    @Override public boolean skipForExchangeMerge() {
        return false;
    }

    /**
     * @return Exchange context.
     */
    public ExchangeContext context() {
        assert exchCtx != null : this;

        return exchCtx;
    }

    /**
     * Sets exchange actions associated with the exchange future (such as cache start or stop).
     * Exchange actions is created from discovery event, so the actions must be set before the event is processed,
     * thus the setter requires that {@code evtLatch} be armed.
     *
     * @param exchActions Exchange actions.
     */
    public void exchangeActions(ExchangeActions exchActions) {
        assert exchActions == null || !exchActions.empty() : exchActions;
        assert evtLatch != null && evtLatch.getCount() == 1L : this;

        this.exchActions = exchActions;
    }

    /**
     * Gets exchanges actions (such as cache start or stop) associated with the exchange future.
     * Exchange actions can be {@code null} (for example, if the exchange is created for topology
     * change event).
     *
     * @return Exchange actions.
     */
    @Nullable public ExchangeActions exchangeActions() {
        return exchActions;
    }

    /**
     * Sets affinity change message associated with the exchange. Affinity change message is required when
     * centralized affinity change is performed.
     *
     * @param affChangeMsg Affinity change message.
     */
    public void affinityChangeMessage(CacheAffinityChangeMessage affChangeMsg) {
        this.affChangeMsg = affChangeMsg;
    }

    /**
     * Gets the affinity topology version for which this exchange was created. If several exchanges
     * were merged, initial version is the version of the earliest merged exchange.
     *
     * @return Initial exchange version.
     */
    @Override public AffinityTopologyVersion initialVersion() {
        return exchId.topologyVersion();
    }

    /** {@inheritDoc} */
    @Override public AffinityTopologyVersion topologyVersion() {
        /*
        Should not be called before exchange is finished since result version can change in
        case of merged exchanges.
         */
        assert exchangeDone() : "Should not be called before exchange is finished";

        return isDone() ? result() : exchCtx.events().topologyVersion();
    }

    /**
     * Retreives the node which has WAL history since {@code cntrSince}.
     *
     * @param grpId Cache group ID.
     * @param partId Partition ID.
     * @param cntrSince Partition update counter since history supplying is requested.
     * @return ID of history supplier node or null if it doesn't exist.
     */
    @Nullable public UUID partitionHistorySupplier(int grpId, int partId, long cntrSince) {
        return partHistSuppliers.getSupplier(grpId, partId, cntrSince);
    }

    /**
     * @param cacheId Cache ID.
     * @param rcvdFrom Node ID cache was received from.
     * @return {@code True} if cache was added during this exchange.
     */
    public boolean cacheAddedOnExchange(int cacheId, UUID rcvdFrom) {
        return dynamicCacheStarted(cacheId) || exchCtx.events().nodeJoined(rcvdFrom);
    }

    /**
     * @param grpId Cache group ID.
     * @param rcvdFrom Node ID cache group was received from.
     * @return {@code True} if cache group was added during this exchange.
     */
    public boolean cacheGroupAddedOnExchange(int grpId, UUID rcvdFrom) {
        return dynamicCacheGroupStarted(grpId) || exchCtx.events().nodeJoined(rcvdFrom);
    }

    /**
     * @param cacheId Cache ID.
     * @return {@code True} if non-client cache was added during this exchange.
     */
    private boolean dynamicCacheStarted(int cacheId) {
        return exchActions != null && exchActions.cacheStarted(cacheId);
    }

    /**
     * @param grpId Cache group ID.
     * @return {@code True} if non-client cache group was added during this exchange.
     */
    public boolean dynamicCacheGroupStarted(int grpId) {
        return exchActions != null && exchActions.cacheGroupStarting(grpId);
    }

    /**
     * @return {@code True}
     */
    public boolean onAdded() {
        return added.compareAndSet(false, true);
    }

    /**
     * Event callback.
     *
     * @param exchId Exchange ID.
     * @param discoEvt Discovery event.
     * @param discoCache Discovery data cache.
     */
    public void onEvent(GridDhtPartitionExchangeId exchId, DiscoveryEvent discoEvt, DiscoCache discoCache) {
        assert exchId.equals(this.exchId);

        this.exchId.discoveryEvent(discoEvt);
        this.firstDiscoEvt = discoEvt;
        this.firstEvtDiscoCache = discoCache;

        evtLatch.countDown();
    }

    /**
     * @return {@code True} if cluster state change exchange.
     */
    private boolean stateChangeExchange() {
        return exchActions != null && exchActions.stateChangeRequest() != null;
    }

    /**
     * @return {@code True} if this exchange was triggered by DynamicCacheChangeBatch message
     * in order to start cache(s).
     */
    private boolean dynamicCacheStartExchange() {
        return exchActions != null && !exchActions.cacheStartRequests().isEmpty()
            && exchActions.cacheStopRequests().isEmpty();
    }

    /**
     * @return {@code True} if activate cluster exchange.
     */
    public boolean activateCluster() {
        return exchActions != null && exchActions.activate();
    }

    /**
     * @return {@code True} if deactivate cluster exchange.
     */
    private boolean deactivateCluster() {
        return exchActions != null && exchActions.deactivate();
    }

    /** */
    public boolean changedBaseline() {
        return exchActions != null && exchActions.changedBaseline();
    }

    /**
     * @return {@code True} if there are caches to start.
     */
    public boolean hasCachesToStart() {
        return exchActions != null && !exchActions.cacheStartRequests().isEmpty();
    }

    /**
     * @return First event discovery event.
     *
     */
    public DiscoveryEvent firstEvent() {
        return firstDiscoEvt;
    }

    /**
     * @return Discovery cache for first event.
     */
    public DiscoCache firstEventCache() {
        return firstEvtDiscoCache;
    }

    /**
     * @return Events processed in this exchange.
     */
    public ExchangeDiscoveryEvents events() {
        return exchCtx.events();
    }

    /**
     * @return Exchange ID.
     */
    public GridDhtPartitionExchangeId exchangeId() {
        return exchId;
    }

    /**
     * @return {@code true} if entered to busy state.
     */
    private boolean enterBusy() {
        if (busyLock.readLock().tryLock())
            return true;

        if (log.isDebugEnabled())
            log.debug("Failed to enter busy state (exchanger is stopping): " + this);

        return false;
    }

    /**
     *
     */
    private void leaveBusy() {
        busyLock.readLock().unlock();
    }

    /**
     * @param newCrd {@code True} if node become coordinator on this exchange.
     * @throws IgniteCheckedException If failed.
     */
    private void initCoordinatorCaches(boolean newCrd) throws IgniteCheckedException {
        if (newCrd) {
            IgniteInternalFuture<?> fut = cctx.affinity().initCoordinatorCaches(this, false);

            if (fut != null) {
                fut.get();

                cctx.exchange().exchangerUpdateHeartbeat();
            }

            cctx.exchange().onCoordinatorInitialized();

            cctx.exchange().exchangerUpdateHeartbeat();
        }
    }

    /**
     * Starts activity.
     *
     * @param newCrd {@code True} if node become coordinator on this exchange.
     * @throws IgniteInterruptedCheckedException If interrupted.
     */
    public void init(boolean newCrd) throws IgniteInterruptedCheckedException {
        if (isDone())
            return;

        assert !cctx.kernalContext().isDaemon();

        initTs = U.currentTimeMillis();

        cctx.exchange().exchangerBlockingSectionBegin();

        try {
            U.await(evtLatch);
        }
        finally {
            cctx.exchange().exchangerBlockingSectionEnd();
        }

        assert firstDiscoEvt != null : this;
        assert exchId.nodeId().equals(firstDiscoEvt.eventNode().id()) : this;

        try {
            AffinityTopologyVersion topVer = initialVersion();

            srvNodes = new ArrayList<>(firstEvtDiscoCache.serverNodes());

            remaining.addAll(F.nodeIds(F.view(srvNodes, F.remoteNodes(cctx.localNodeId()))));

            crd = srvNodes.isEmpty() ? null : srvNodes.get(0);

            boolean crdNode = crd != null && crd.isLocal();

            MvccCoordinator mvccCrd = firstEvtDiscoCache.mvccCoordinator();

            boolean mvccCrdChange = mvccCrd != null &&
                (initialVersion().equals(mvccCrd.topologyVersion()) || activateCluster());

            // Mvcc coordinator should has been initialized before exchange context is created.
            cctx.kernalContext().coordinators().updateCoordinator(mvccCrd);

            exchCtx = new ExchangeContext(crdNode, mvccCrdChange, this);

            cctx.exchange().exchangerBlockingSectionBegin();

            try {
                cctx.kernalContext().coordinators().onExchangeStart(mvccCrd, exchCtx, crd);
            }
            finally {
                cctx.exchange().exchangerBlockingSectionEnd();
            }

            assert state == null : state;

            if (crdNode)
                state = ExchangeLocalState.CRD;
            else
                state = cctx.kernalContext().clientNode() ? ExchangeLocalState.CLIENT : ExchangeLocalState.SRV;

            if (exchLog.isInfoEnabled()) {
                exchLog.info("Started exchange init [topVer=" + topVer +
                    ", mvccCrd=" + mvccCrd +
                    ", mvccCrdChange=" + mvccCrdChange +
                    ", crd=" + crdNode +
                    ", evt=" + IgniteUtils.gridEventName(firstDiscoEvt.type()) +
                    ", evtNode=" + firstDiscoEvt.eventNode().id() +
                    ", customEvt=" + (firstDiscoEvt.type() == EVT_DISCOVERY_CUSTOM_EVT ? ((DiscoveryCustomEvent)firstDiscoEvt).customMessage() : null) +
                    ", allowMerge=" + exchCtx.mergeExchanges() + ']');
            }

            ExchangeType exchange;

            if (firstDiscoEvt.type() == EVT_DISCOVERY_CUSTOM_EVT) {
                assert !exchCtx.mergeExchanges();

                DiscoveryCustomMessage msg = ((DiscoveryCustomEvent)firstDiscoEvt).customMessage();

                forceAffReassignment = DiscoveryCustomEvent.requiresCentralizedAffinityAssignment(msg)
                    && firstEventCache().minimumNodeVersion().compareToIgnoreTimestamp(FORCE_AFF_REASSIGNMENT_SINCE) >= 0;

                if (msg instanceof ChangeGlobalStateMessage) {
                    assert exchActions != null && !exchActions.empty();

                    exchange = onClusterStateChangeRequest(crdNode);
                }
                else if (msg instanceof DynamicCacheChangeBatch) {
                    assert exchActions != null && !exchActions.empty();

                    exchange = onCacheChangeRequest(crdNode);
                }
                else if (msg instanceof SnapshotDiscoveryMessage) {
                    exchange = onCustomMessageNoAffinityChange(crdNode);
                }
                else if (msg instanceof WalStateAbstractMessage)
                    exchange = onCustomMessageNoAffinityChange(crdNode);
                else {
                    assert affChangeMsg != null : this;

                    exchange = onAffinityChangeRequest(crdNode);
                }

                if (forceAffReassignment)
                    cctx.affinity().onCentralizedAffinityChange(this, crdNode);

                initCoordinatorCaches(newCrd);
            }
            else {
                if (firstDiscoEvt.type() == EVT_NODE_JOINED) {
                    if (!firstDiscoEvt.eventNode().isLocal()) {
                        Collection<DynamicCacheDescriptor> receivedCaches = cctx.cache().startReceivedCaches(
                            firstDiscoEvt.eventNode().id(),
                            topVer);

                        registerCachesFuture = cctx.affinity().initStartedCaches(crdNode, this, receivedCaches);
                    }
                    else
                        registerCachesFuture = initCachesOnLocalJoin();
                }

                initCoordinatorCaches(newCrd);

                if (exchCtx.mergeExchanges()) {
                    if (localJoinExchange()) {
                        if (cctx.kernalContext().clientNode()) {
                            onClientNodeEvent(crdNode);

                            exchange = ExchangeType.CLIENT;
                        }
                        else {
                            onServerNodeEvent(crdNode);

                            exchange = ExchangeType.ALL;
                        }
                    }
                    else {
                        if (firstDiscoEvt.eventNode().isClient())
                            exchange = onClientNodeEvent(crdNode);
                        else
                            exchange = cctx.kernalContext().clientNode() ? ExchangeType.CLIENT : ExchangeType.ALL;
                    }

                    if (exchId.isLeft())
                        onLeft();
                }
                else {
                    exchange = firstDiscoEvt.eventNode().isClient() ? onClientNodeEvent(crdNode) :
                        onServerNodeEvent(crdNode);
                }
            }

            cctx.cache().registrateProxyRestart(resolveCacheRequests(exchActions), afterLsnrCompleteFut);

            updateTopologies(crdNode, cctx.coordinators().currentCoordinator());

            switch (exchange) {
                case ALL: {
                    distributedExchange();

                    break;
                }

                case CLIENT: {
                    if (!exchCtx.mergeExchanges() && exchCtx.fetchAffinityOnJoin())
                        initTopologies();

                    clientOnlyExchange();

                    break;
                }

                case NONE: {
                    initTopologies();

                    onDone(topVer);

                    break;
                }

                default:
                    assert false;
            }

            if (cctx.localNode().isClient()) {
                cctx.exchange().exchangerBlockingSectionBegin();

                try {
                    tryToPerformLocalSnapshotOperation();
                }
                finally {
                    cctx.exchange().exchangerBlockingSectionEnd();
                }
            }

            if (exchLog.isInfoEnabled())
                exchLog.info("Finished exchange init [topVer=" + topVer + ", crd=" + crdNode + ']');
        }
        catch (IgniteInterruptedCheckedException e) {
            onDone(e);

            throw e;
        }
        catch (IgniteNeedReconnectException e) {
            onDone(e);
        }
        catch (Throwable e) {
            if (reconnectOnError(e))
                onDone(new IgniteNeedReconnectException(cctx.localNode(), e));
            else {
                U.error(log, "Failed to reinitialize local partitions (rebalancing will be stopped): " + exchId, e);

                onDone(e);
            }

            if (e instanceof Error)
                throw (Error)e;
        }
    }

    /**
     * @throws IgniteCheckedException If failed.
     */
    private IgniteInternalFuture<?> initCachesOnLocalJoin() throws IgniteCheckedException {
        if (!cctx.kernalContext().clientNode() && !isLocalNodeInBaseline()) {
            cctx.exchange().exchangerBlockingSectionBegin();

            try {
                // Stop all recovered caches and groups.
                cctx.cache().onKernalStopCaches(true);

                cctx.cache().stopCaches(true);

                cctx.database().cleanupRestoredCaches();

<<<<<<< HEAD
                // Perform cache init from scratch.
                for (DynamicCacheDescriptor desc : cctx.cache().persistentCaches())
                    cctx.cache().preparePageStore(desc, true);

=======
>>>>>>> 6f9c702c
                // Set initial node started marker.
                cctx.database().nodeStart(null);
            }
            finally {
                cctx.exchange().exchangerBlockingSectionEnd();
            }
        }

        cctx.exchange().exchangerBlockingSectionBegin();

        try {
            cctx.activate();
        }
        finally {
            cctx.exchange().exchangerBlockingSectionEnd();
        }

        IgniteInternalFuture<?> cachesRegistrationFut = cctx.cache().startCachesOnLocalJoin(initialVersion(),
            exchActions == null ? null : exchActions.localJoinContext());

        if (!cctx.kernalContext().clientNode())
            cctx.cache().shutdownNotFinishedRecoveryCaches();

        ensureClientCachesStarted();

        return cachesRegistrationFut;
    }

    /**
     * Start client caches if absent.
     */
    private void ensureClientCachesStarted() {
        GridCacheProcessor cacheProcessor = cctx.cache();

        Set<String> cacheNames = new HashSet<>(cacheProcessor.cacheNames());

        List<CacheConfiguration> notStartedCacheConfigs = new ArrayList<>();

        for (CacheConfiguration cCfg : cctx.gridConfig().getCacheConfiguration()) {
            if (!cacheNames.contains(cCfg.getName()) && !GridCacheUtils.isCacheTemplateName(cCfg.getName()))
                notStartedCacheConfigs.add(cCfg);
        }

        if (!notStartedCacheConfigs.isEmpty())
            cacheProcessor.dynamicStartCaches(notStartedCacheConfigs, false, false, false);
    }

    /**
     * @return {@code true} if local node is in baseline and {@code false} otherwise.
     */
    private boolean isLocalNodeInBaseline() {
        BaselineTopology topology = cctx.discovery().discoCache().state().baselineTopology();

        return topology != null && topology.consistentIds().contains(cctx.localNode().consistentId());
    }

    /**
     * @throws IgniteCheckedException If failed.
     */
    private void initTopologies() throws IgniteCheckedException {
        cctx.database().checkpointReadLock();

        try {
            if (crd != null) {
                for (CacheGroupContext grp : cctx.cache().cacheGroups()) {
                    if (grp.isLocal())
                        continue;

                    grp.topology().beforeExchange(this, !centralizedAff && !forceAffReassignment, false);

                    cctx.exchange().exchangerUpdateHeartbeat();
                }
            }
        }
        finally {
            cctx.database().checkpointReadUnlock();
        }
    }

    /**
     * Updates topology versions and discovery caches on all topologies.
     *
     * @param crd Coordinator flag.
     * @param mvccCrd Mvcc coordinator.
     * @throws IgniteCheckedException If failed.
     */
    private void updateTopologies(boolean crd, MvccCoordinator mvccCrd) throws IgniteCheckedException {
        for (CacheGroupContext grp : cctx.cache().cacheGroups()) {
            if (grp.isLocal())
                continue;

            GridClientPartitionTopology clientTop = cctx.exchange().clearClientTopology(grp.groupId());

            long updSeq = clientTop == null ? -1 : clientTop.lastUpdateSequence();

            GridDhtPartitionTopology top = grp.topology();

            if (crd) {
                boolean updateTop = exchId.topologyVersion().equals(grp.localStartVersion());

                if (updateTop && clientTop != null) {
                    cctx.exchange().exchangerBlockingSectionBegin();

                    try {
                        top.update(null,
                            clientTop.partitionMap(true),
                            clientTop.fullUpdateCounters(),
                            Collections.emptySet(),
                            null,
                            null);
                    }
                    finally {
                        cctx.exchange().exchangerBlockingSectionEnd();
                    }
                }
            }

            cctx.exchange().exchangerBlockingSectionBegin();

            try {
                top.updateTopologyVersion(
                    this,
                    events().discoveryCache(),
                    mvccCrd,
                    updSeq,
                    cacheGroupStopping(grp.groupId()));
            }
            finally {
                cctx.exchange().exchangerBlockingSectionEnd();
            }
        }

        cctx.exchange().exchangerBlockingSectionBegin();

        try {
            for (GridClientPartitionTopology top : cctx.exchange().clientTopologies()) {
                top.updateTopologyVersion(this,
                    events().discoveryCache(),
                    mvccCrd,
                    -1,
                    cacheGroupStopping(top.groupId()));
            }
        }
        finally {
            cctx.exchange().exchangerBlockingSectionEnd();
        }
    }

    /**
     * @param crd Coordinator flag.
     * @return Exchange type.
     */
    private ExchangeType onClusterStateChangeRequest(boolean crd) {
        assert exchActions != null && !exchActions.empty() : this;

        StateChangeRequest req = exchActions.stateChangeRequest();

        assert req != null : exchActions;

        DiscoveryDataClusterState state = cctx.kernalContext().state().clusterState();

        if (state.transitionError() != null)
            exchangeLocE = state.transitionError();

        if (req.activeChanged()) {
            if (req.activate()) {
                if (log.isInfoEnabled()) {
                    log.info("Start activation process [nodeId=" + cctx.localNodeId() +
                        ", client=" + cctx.kernalContext().clientNode() +
                        ", topVer=" + initialVersion() + "]");
                }

                try {
                    cctx.exchange().exchangerBlockingSectionBegin();

                    try {
                        cctx.activate();
                    }
                    finally {
                        cctx.exchange().exchangerBlockingSectionEnd();
                    }

                    assert registerCachesFuture == null : "No caches registration should be scheduled before new caches have started.";

                    cctx.exchange().exchangerBlockingSectionBegin();

                    try {
                        registerCachesFuture = cctx.affinity().onCacheChangeRequest(this, crd, exchActions);

                        if (!cctx.kernalContext().clientNode())
                            cctx.cache().shutdownNotFinishedRecoveryCaches();
                    }
                    finally {
                        cctx.exchange().exchangerBlockingSectionEnd();
                    }

                    if (log.isInfoEnabled()) {
                        log.info("Successfully activated caches [nodeId=" + cctx.localNodeId() +
                            ", client=" + cctx.kernalContext().clientNode() +
                            ", topVer=" + initialVersion() + "]");
                    }
                }
                catch (Exception e) {
                    U.error(log, "Failed to activate node components [nodeId=" + cctx.localNodeId() +
                        ", client=" + cctx.kernalContext().clientNode() +
                        ", topVer=" + initialVersion() + "]", e);

                    exchangeLocE = e;

                    if (crd) {
                        cctx.exchange().exchangerBlockingSectionBegin();

                        try {
                            synchronized (mux) {
                                exchangeGlobalExceptions.put(cctx.localNodeId(), e);
                            }
                        }
                        finally {
                            cctx.exchange().exchangerBlockingSectionEnd();
                        }
                    }
                }
            }
            else {
                if (log.isInfoEnabled()) {
                    log.info("Start deactivation process [nodeId=" + cctx.localNodeId() +
                        ", client=" + cctx.kernalContext().clientNode() +
                        ", topVer=" + initialVersion() + "]");
                }

                cctx.exchange().exchangerBlockingSectionBegin();

                try {
                    cctx.kernalContext().dataStructures().onDeActivate(cctx.kernalContext());

                    cctx.kernalContext().service().onDeActivate(cctx.kernalContext());

                    assert registerCachesFuture == null : "No caches registration should be scheduled before new caches have started.";

                    registerCachesFuture = cctx.affinity().onCacheChangeRequest(this, crd, exchActions);

                    cctx.kernalContext().encryption().onDeActivate(cctx.kernalContext());

                    if (log.isInfoEnabled()) {
                        log.info("Successfully deactivated data structures, services and caches [" +
                            "nodeId=" + cctx.localNodeId() +
                            ", client=" + cctx.kernalContext().clientNode() +
                            ", topVer=" + initialVersion() + "]");
                    }
                }
                catch (Exception e) {
                    U.error(log, "Failed to deactivate node components [nodeId=" + cctx.localNodeId() +
                        ", client=" + cctx.kernalContext().clientNode() +
                        ", topVer=" + initialVersion() + "]", e);

                    exchangeLocE = e;
                }
                finally {
                    cctx.exchange().exchangerBlockingSectionEnd();
                }
            }
        }
        else if (req.activate()) {
            cctx.exchange().exchangerBlockingSectionBegin();

            // TODO: BLT changes on inactive cluster can't be handled easily because persistent storage hasn't been initialized yet.
            try {
                if (!forceAffReassignment) {
                    // possible only if cluster contains nodes without forceAffReassignment mode
                    assert firstEventCache().minimumNodeVersion()
                        .compareToIgnoreTimestamp(FORCE_AFF_REASSIGNMENT_SINCE) < 0
                        : firstEventCache().minimumNodeVersion();

                    cctx.affinity().onBaselineTopologyChanged(this, crd);
                }

                if (CU.isPersistenceEnabled(cctx.kernalContext().config()) && !cctx.kernalContext().clientNode())
                    cctx.kernalContext().state().onBaselineTopologyChanged(req.baselineTopology(),
                        req.prevBaselineTopologyHistoryItem());
            }
            catch (Exception e) {
                U.error(log, "Failed to change baseline topology [nodeId=" + cctx.localNodeId() +
                    ", client=" + cctx.kernalContext().clientNode() +
                    ", topVer=" + initialVersion() + "]", e);

                exchangeLocE = e;
            }
            finally {
                cctx.exchange().exchangerBlockingSectionEnd();
            }
        }

        return cctx.kernalContext().clientNode() ? ExchangeType.CLIENT : ExchangeType.ALL;
    }

    /**
     * @param crd Coordinator flag.
     * @return Exchange type.
     * @throws IgniteCheckedException If failed.
     */
    private ExchangeType onCacheChangeRequest(boolean crd) throws IgniteCheckedException {
        assert exchActions != null && !exchActions.empty() : this;

        assert !exchActions.clientOnlyExchange() : exchActions;

        cctx.exchange().exchangerBlockingSectionBegin();

        try {
            assert registerCachesFuture == null : "No caches registration should be scheduled before new caches have started.";

            registerCachesFuture = cctx.affinity().onCacheChangeRequest(this, crd, exchActions);
        }
        catch (Exception e) {
            if (reconnectOnError(e) || !isRollbackSupported())
                // This exception will be handled by init() method.
                throw e;

            U.error(log, "Failed to initialize cache(s) (will try to rollback). " + exchId, e);

            exchangeLocE = new IgniteCheckedException(
                "Failed to initialize exchange locally [locNodeId=" + cctx.localNodeId() + "]", e);

            exchangeGlobalExceptions.put(cctx.localNodeId(), exchangeLocE);
        }
        finally {
            cctx.exchange().exchangerBlockingSectionEnd();
        }

        return cctx.kernalContext().clientNode() ? ExchangeType.CLIENT : ExchangeType.ALL;
    }

    /**
     * @param crd Coordinator flag.
     * @return Exchange type.
     */
    private ExchangeType onCustomMessageNoAffinityChange(boolean crd) {
        if (!forceAffReassignment)
            cctx.affinity().onCustomMessageNoAffinityChange(this, crd, exchActions);

        return cctx.kernalContext().clientNode() ? ExchangeType.CLIENT : ExchangeType.ALL;
    }

    /**
     * @param crd Coordinator flag.
     * @throws IgniteCheckedException If failed.
     * @return Exchange type.
     */
    private ExchangeType onAffinityChangeRequest(boolean crd) throws IgniteCheckedException {
        assert affChangeMsg != null : this;

        cctx.affinity().onChangeAffinityMessage(this, crd, affChangeMsg);

        if (cctx.kernalContext().clientNode())
            return ExchangeType.CLIENT;

        return ExchangeType.ALL;
    }

    /**
     * @param crd Coordinator flag.
     * @throws IgniteCheckedException If failed.
     * @return Exchange type.
     */
    private ExchangeType onClientNodeEvent(boolean crd) throws IgniteCheckedException {
        assert firstDiscoEvt.eventNode().isClient() : this;

        if (firstDiscoEvt.type() == EVT_NODE_LEFT || firstDiscoEvt.type() == EVT_NODE_FAILED) {
            onLeft();

            assert !firstDiscoEvt.eventNode().isLocal() : firstDiscoEvt;
        }
        else
            assert firstDiscoEvt.type() == EVT_NODE_JOINED || firstDiscoEvt.type() == EVT_DISCOVERY_CUSTOM_EVT : firstDiscoEvt;

        cctx.affinity().onClientEvent(this, crd);

        return firstDiscoEvt.eventNode().isLocal() ? ExchangeType.CLIENT : ExchangeType.NONE;
    }

    /**
     * @param crd Coordinator flag.
     * @throws IgniteCheckedException If failed.
     * @return Exchange type.
     */
    private ExchangeType onServerNodeEvent(boolean crd) throws IgniteCheckedException {
        assert !firstDiscoEvt.eventNode().isClient() : this;

        if (firstDiscoEvt.type() == EVT_NODE_LEFT || firstDiscoEvt.type() == EVT_NODE_FAILED) {
            onLeft();

            exchCtx.events().warnNoAffinityNodes(cctx);

            centralizedAff = cctx.affinity().onCentralizedAffinityChange(this, crd);
        }
        else
            cctx.affinity().onServerJoin(this, crd);

        return cctx.kernalContext().clientNode() ? ExchangeType.CLIENT : ExchangeType.ALL;
    }

    /**
     * @throws IgniteCheckedException If failed.
     */
    private void clientOnlyExchange() throws IgniteCheckedException {
        if (crd != null) {
            assert !crd.isLocal() : crd;

            cctx.exchange().exchangerBlockingSectionBegin();

            try {
                if (!centralizedAff)
                    sendLocalPartitions(crd);

                initDone();
            }
            finally {
                cctx.exchange().exchangerBlockingSectionEnd();
            }
        }
        else {
            if (centralizedAff) { // Last server node failed.
                for (CacheGroupContext grp : cctx.cache().cacheGroups()) {
                    GridAffinityAssignmentCache aff = grp.affinity();

                    aff.initialize(initialVersion(), aff.idealAssignment());

                    cctx.exchange().exchangerUpdateHeartbeat();
                }
            }
            else
                onAllServersLeft();

            cctx.exchange().exchangerBlockingSectionBegin();

            try {
                onDone(initialVersion());
            }
            finally {
                cctx.exchange().exchangerBlockingSectionEnd();
            }
        }
    }

    /**
     * @throws IgniteCheckedException If failed.
     */
    private void distributedExchange() throws IgniteCheckedException {
        assert crd != null;

        assert !cctx.kernalContext().clientNode();

        for (CacheGroupContext grp : cctx.cache().cacheGroups()) {
            if (grp.isLocal())
                continue;

            cctx.exchange().exchangerBlockingSectionBegin();

            try {
                grp.preloader().onTopologyChanged(this);
            }
            finally {
                cctx.exchange().exchangerBlockingSectionEnd();
            }
        }

        cctx.exchange().exchangerBlockingSectionBegin();

        try {
            cctx.database().releaseHistoryForPreloading();

            // To correctly rebalance when persistence is enabled, it is necessary to reserve history within exchange.
            partHistReserved = cctx.database().reserveHistoryForExchange();
        }
        finally {
            cctx.exchange().exchangerBlockingSectionEnd();
        }

        // Skipping wait on local join is available when all cluster nodes have the same protocol.
        boolean skipWaitOnLocalJoin = cctx.exchange().latch().canSkipJoiningNodes(initialVersion())
            && localJoinExchange();

        // Skip partition release if node has locally joined (it doesn't have any updates to be finished).
        if (!skipWaitOnLocalJoin) {
            boolean distributed = true;

            // Do not perform distributed partition release in case of cluster activation.
            if (activateCluster())
                distributed = false;

            // On first phase we wait for finishing all local tx updates, atomic updates and lock releases on all nodes.
            waitPartitionRelease(distributed, true);

            // Second phase is needed to wait for finishing all tx updates from primary to backup nodes remaining after first phase.
            if (distributed)
                waitPartitionRelease(false, false);
        }
        else {
            if (log.isInfoEnabled())
                log.info("Skipped waiting for partitions release future (local node is joining) " +
                    "[topVer=" + initialVersion() + "]");
        }

        boolean topChanged = firstDiscoEvt.type() != EVT_DISCOVERY_CUSTOM_EVT || affChangeMsg != null;

        for (GridCacheContext cacheCtx : cctx.cacheContexts()) {
            if (cacheCtx.isLocal() || cacheStopping(cacheCtx.cacheId()))
                continue;

            if (topChanged) {
                // Partition release future is done so we can flush the write-behind store.
                cctx.exchange().exchangerBlockingSectionBegin();

                try {
                    cacheCtx.store().forceFlush();
                }
                finally {
                    cctx.exchange().exchangerBlockingSectionEnd();
                }
            }
        }

        cctx.exchange().exchangerBlockingSectionBegin();

        try {
            /* It is necessary to run database callback before all topology callbacks.
               In case of persistent store is enabled we first restore partitions presented on disk.
               We need to guarantee that there are no partition state changes logged to WAL before this callback
               to make sure that we correctly restored last actual states. */

            cctx.database().beforeExchange(this);
        }
        finally {
            cctx.exchange().exchangerBlockingSectionEnd();
        }

        // Pre-create missing partitions using current affinity.
        if (!exchCtx.mergeExchanges()) {
            for (CacheGroupContext grp : cctx.cache().cacheGroups()) {
                if (grp.isLocal() || cacheGroupStopping(grp.groupId()))
                    continue;

                // It is possible affinity is not initialized yet if node joins to cluster.
                if (grp.affinity().lastVersion().topologyVersion() > 0) {
                    cctx.exchange().exchangerBlockingSectionBegin();

                    try {
                        grp.topology().beforeExchange(this, !centralizedAff && !forceAffReassignment, false);
                    }
                    finally {
                        cctx.exchange().exchangerBlockingSectionEnd();
                    }
                }
            }
        }

        // After all partitions have been restored and pre-created it's safe to make first checkpoint.
        if (localJoinExchange() || activateCluster()) {
            cctx.exchange().exchangerBlockingSectionBegin();

            try {
                cctx.database().onStateRestored(initialVersion());
            }
            finally {
                cctx.exchange().exchangerBlockingSectionEnd();
            }
        }

        changeWalModeIfNeeded();

        cctx.exchange().exchangerBlockingSectionBegin();

        try {
            if (crd.isLocal()) {
                if (remaining.isEmpty())
                    onAllReceived(null);
            }
            else
                sendPartitions(crd);

            initDone();
        }
        finally {
            cctx.exchange().exchangerBlockingSectionEnd();
        }
    }

    /**
     * Try to start local snapshot operation if it is needed by discovery event
     */
    private void tryToPerformLocalSnapshotOperation() {
        try {
            long start = U.currentTimeMillis();

            IgniteInternalFuture fut = cctx.snapshot().tryStartLocalSnapshotOperation(firstDiscoEvt, exchId.topologyVersion());

            if (fut != null) {
                fut.get();

                long end = U.currentTimeMillis();

                if (log.isInfoEnabled())
                    log.info("Snapshot initialization completed [topVer=" + exchangeId().topologyVersion() +
                        ", time=" + (end - start) + "ms]");
            }
        }
        catch (IgniteCheckedException e) {
            U.error(log, "Error while starting snapshot operation", e);
        }
    }

    /**
     * Change WAL mode if needed.
     */
    private void changeWalModeIfNeeded() {
        WalStateAbstractMessage msg = firstWalMessage();

        if (msg != null) {
            cctx.exchange().exchangerBlockingSectionBegin();

            try {
                cctx.walState().onProposeExchange(msg.exchangeMessage());
            }
            finally {
                cctx.exchange().exchangerBlockingSectionEnd();
            }
        }
    }

    /**
     * Get first message if and only if this is WAL message.
     *
     * @return WAL message or {@code null}.
     */
    @Nullable private WalStateAbstractMessage firstWalMessage() {
        if (firstDiscoEvt != null && firstDiscoEvt.type() == EVT_DISCOVERY_CUSTOM_EVT) {
            DiscoveryCustomMessage customMsg = ((DiscoveryCustomEvent)firstDiscoEvt).customMessage();

            if (customMsg instanceof WalStateAbstractMessage) {
                WalStateAbstractMessage msg0 = (WalStateAbstractMessage)customMsg;

                assert msg0.needExchange();

                return msg0;
            }
        }

        return null;
    }

    /**
     * The main purpose of this method is to wait for all ongoing updates (transactional and atomic), initiated on
     * the previous topology version, to finish to prevent inconsistencies during rebalancing and to prevent two
     * different simultaneous owners of the same lock.
     * For the exact list of the objects being awaited for see
     * {@link GridCacheSharedContext#partitionReleaseFuture(AffinityTopologyVersion)} javadoc.
     *
     * @param distributed If {@code true} then node should wait for partition release completion on all other nodes.
     * @param doRollback If {@code true} tries to rollback transactions which lock partitions. Avoids unnecessary calls
     *      of {@link org.apache.ignite.internal.processors.cache.transactions.IgniteTxManager#rollbackOnTopologyChange}
     *
     * @throws IgniteCheckedException If failed.
     */
    private void waitPartitionRelease(boolean distributed, boolean doRollback) throws IgniteCheckedException {
        Latch releaseLatch = null;

        IgniteInternalFuture<?> partReleaseFut;

        cctx.exchange().exchangerBlockingSectionBegin();

        try {
            // Wait for other nodes only on first phase.
            if (distributed)
                releaseLatch = cctx.exchange().latch().getOrCreate(DISTRIBUTED_LATCH_ID, initialVersion());

            partReleaseFut = cctx.partitionReleaseFuture(initialVersion());

            // Assign to class variable so it will be included into toString() method.
            this.partReleaseFut = partReleaseFut;

            if (exchId.isLeft())
                cctx.mvcc().removeExplicitNodeLocks(exchId.nodeId(), exchId.topologyVersion());
        }
        finally {
            cctx.exchange().exchangerBlockingSectionEnd();
        }

        if (log.isTraceEnabled())
            log.trace("Before waiting for partition release future: " + this);

        int dumpCnt = 0;

        long nextDumpTime = 0;

        IgniteConfiguration cfg = cctx.gridConfig();

        long waitStart = U.currentTimeMillis();

        long waitTimeout = 2 * cfg.getNetworkTimeout();

        boolean txRolledBack = !doRollback;

        while (true) {
            // Read txTimeoutOnPME from configuration after every iteration.
            long curTimeout = cfg.getTransactionConfiguration().getTxTimeoutOnPartitionMapExchange();

            cctx.exchange().exchangerBlockingSectionBegin();

            try {
                // This avoids unnessesary waiting for rollback.
                partReleaseFut.get(curTimeout > 0 && !txRolledBack ?
                        Math.min(curTimeout, waitTimeout) : waitTimeout, TimeUnit.MILLISECONDS);

                break;
            }
            catch (IgniteFutureTimeoutCheckedException ignored) {
                // Print pending transactions and locks that might have led to hang.
                if (nextDumpTime <= U.currentTimeMillis()) {
                    dumpPendingObjects(partReleaseFut, curTimeout <= 0 && !txRolledBack);

                    nextDumpTime = U.currentTimeMillis() + nextDumpTimeout(dumpCnt++, waitTimeout);
                }

                if (!txRolledBack && curTimeout > 0 && U.currentTimeMillis() - waitStart >= curTimeout) {
                    txRolledBack = true;

                    cctx.tm().rollbackOnTopologyChange(initialVersion());
                }
            }
            catch (IgniteCheckedException e) {
                U.warn(log,"Unable to await partitions release future", e);

                throw e;
            }
            finally {
                cctx.exchange().exchangerBlockingSectionEnd();
            }
        }

        long waitEnd = U.currentTimeMillis();

        if (log.isInfoEnabled()) {
            long waitTime = (waitEnd - waitStart);

            String futInfo = RELEASE_FUTURE_DUMP_THRESHOLD > 0 && waitTime > RELEASE_FUTURE_DUMP_THRESHOLD ?
                partReleaseFut.toString() : "NA";

            String mode = distributed ? "DISTRIBUTED" : "LOCAL";

            if (log.isInfoEnabled())
                log.info("Finished waiting for partition release future [topVer=" + exchangeId().topologyVersion() +
                    ", waitTime=" + (waitEnd - waitStart) + "ms, futInfo=" + futInfo + ", mode=" + mode + "]");
        }

        IgniteInternalFuture<?> locksFut = cctx.mvcc().finishLocks(exchId.topologyVersion());

        nextDumpTime = 0;
        dumpCnt = 0;

        while (true) {
            cctx.exchange().exchangerBlockingSectionBegin();

            try {
                locksFut.get(waitTimeout, TimeUnit.MILLISECONDS);

                break;
            }
            catch (IgniteFutureTimeoutCheckedException ignored) {
                if (nextDumpTime <= U.currentTimeMillis()) {
                    U.warn(log, "Failed to wait for locks release future. " +
                        "Dumping pending objects that might be the cause: " + cctx.localNodeId());

                    U.warn(log, "Locked keys:");

                    for (IgniteTxKey key : cctx.mvcc().lockedKeys())
                        U.warn(log, "Locked key: " + key);

                    for (IgniteTxKey key : cctx.mvcc().nearLockedKeys())
                        U.warn(log, "Locked near key: " + key);

                    Map<IgniteTxKey, Collection<GridCacheMvccCandidate>> locks =
                        cctx.mvcc().unfinishedLocks(exchId.topologyVersion());

                    for (Map.Entry<IgniteTxKey, Collection<GridCacheMvccCandidate>> e : locks.entrySet())
                        U.warn(log, "Awaited locked entry [key=" + e.getKey() + ", mvcc=" + e.getValue() + ']');

                    nextDumpTime = U.currentTimeMillis() + nextDumpTimeout(dumpCnt++, waitTimeout);

                    if (getBoolean(IGNITE_THREAD_DUMP_ON_EXCHANGE_TIMEOUT, false))
                        U.dumpThreads(log);
                }
            }
            finally {
                cctx.exchange().exchangerBlockingSectionEnd();
            }
        }

        if (releaseLatch == null) {
            assert !distributed : "Partitions release latch must be initialized in distributed mode.";

            return;
        }

        releaseLatch.countDown();

        // For compatibility with old version where joining nodes are not waiting for latch.
        if (localJoinExchange() && !cctx.exchange().latch().canSkipJoiningNodes(initialVersion()))
            return;

        try {
            while (true) {
                try {
                    cctx.exchange().exchangerBlockingSectionBegin();

                    try {
                        releaseLatch.await(waitTimeout, TimeUnit.MILLISECONDS);
                    }
                    finally {
                        cctx.exchange().exchangerBlockingSectionEnd();
                    }

                    if (log.isInfoEnabled())
                        log.info("Finished waiting for partitions release latch: " + releaseLatch);

                    break;
                }
                catch (IgniteFutureTimeoutCheckedException ignored) {
                    U.warn(log, "Unable to await partitions release latch within timeout: " + releaseLatch);

                    // Try to resend ack.
                    releaseLatch.countDown();
                }
            }
        }
        catch (IgniteCheckedException e) {
            U.warn(log, "Stop waiting for partitions release latch: " + e.getMessage());
        }
    }

    /**
     *
     */
    private void onLeft() {
        for (CacheGroupContext grp : cctx.cache().cacheGroups()) {
            if (grp.isLocal())
                continue;

            grp.preloader().unwindUndeploys();

            cctx.exchange().exchangerUpdateHeartbeat();
        }

        cctx.mvcc().removeExplicitNodeLocks(exchId.nodeId(), exchId.topologyVersion());
    }

    /**
     * @param partReleaseFut Partition release future.
     * @param txTimeoutNotifyFlag If {@code true} print transaction rollback timeout on PME notification.
     */
    private void dumpPendingObjects(IgniteInternalFuture<?> partReleaseFut, boolean txTimeoutNotifyFlag) {
        U.warn(cctx.kernalContext().cluster().diagnosticLog(),
            "Failed to wait for partition release future [topVer=" + initialVersion() +
            ", node=" + cctx.localNodeId() + "]");

        if (txTimeoutNotifyFlag)
            U.warn(cctx.kernalContext().cluster().diagnosticLog(), "Consider changing TransactionConfiguration." +
                    "txTimeoutOnPartitionMapExchange to non default value to avoid this message.");

        U.warn(log, "Partition release future: " + partReleaseFut);

        U.warn(cctx.kernalContext().cluster().diagnosticLog(),
            "Dumping pending objects that might be the cause: ");

        try {
            cctx.exchange().dumpDebugInfo(this);
        }
        catch (Exception e) {
            U.error(cctx.kernalContext().cluster().diagnosticLog(), "Failed to dump debug information: " + e, e);
        }
    }

    /**
     * @param grpId Cache group ID to check.
     * @return {@code True} if cache group us stopping by this exchange.
     */
    private boolean cacheGroupStopping(int grpId) {
        return exchActions != null && exchActions.cacheGroupStopping(grpId);
    }

    /**
     * @param cacheId Cache ID to check.
     * @return {@code True} if cache is stopping by this exchange.
     */
    private boolean cacheStopping(int cacheId) {
        return exchActions != null && exchActions.cacheStopped(cacheId);
    }

    /**
     * @return {@code True} if exchange for local node join.
     */
    public boolean localJoinExchange() {
        return firstDiscoEvt.type() == EVT_NODE_JOINED && firstDiscoEvt.eventNode().isLocal();
    }

    /**
     * @param node Target Node.
     * @throws IgniteCheckedException If failed.
     */
    private void sendLocalPartitions(ClusterNode node) throws IgniteCheckedException {
        assert node != null;

        long time = System.currentTimeMillis();

        GridDhtPartitionsSingleMessage msg;

        // Reset lost partitions before sending local partitions to coordinator.
        if (exchActions != null) {
            Set<String> caches = exchActions.cachesToResetLostPartitions();

            if (!F.isEmpty(caches))
                resetLostPartitions(caches);
        }

        if (cctx.kernalContext().clientNode() || (dynamicCacheStartExchange() && exchangeLocE != null)) {
            msg = new GridDhtPartitionsSingleMessage(exchangeId(),
                cctx.kernalContext().clientNode(),
                cctx.versions().last(),
                true);
        }
        else {
            msg = cctx.exchange().createPartitionsSingleMessage(exchangeId(),
                false,
                true,
                node.version().compareToIgnoreTimestamp(PARTIAL_COUNTERS_MAP_SINCE) >= 0,
                exchActions);

            Map<Integer, Map<Integer, Long>> partHistReserved0 = partHistReserved;

            if (partHistReserved0 != null)
                msg.partitionHistoryCounters(partHistReserved0);
        }

        if (exchCtx.newMvccCoordinator() && cctx.coordinators().currentCoordinatorId().equals(node.id())) {
            Map<UUID, GridLongList> activeQueries = exchCtx.activeQueries();

            msg.activeQueries(activeQueries != null ? activeQueries.get(cctx.localNodeId()) : null);
        }

        if ((stateChangeExchange() || dynamicCacheStartExchange()) && exchangeLocE != null)
            msg.setError(exchangeLocE);
        else if (localJoinExchange())
            msg.cacheGroupsAffinityRequest(exchCtx.groupsAffinityRequestOnJoin());

        if (log.isTraceEnabled())
            log.trace("Sending local partitions [nodeId=" + node.id() + ", exchId=" + exchId + ", msg=" + msg + ']');

        try {
            cctx.io().send(node, msg, SYSTEM_POOL);
        }
        catch (ClusterTopologyCheckedException ignored) {
            if (log.isDebugEnabled())
                log.debug("Node left during partition exchange [nodeId=" + node.id() + ", exchId=" + exchId + ']');
        }

        if (log.isInfoEnabled())
            log.info("Sending Single Message performed in " + (System.currentTimeMillis() - time) + " ms.");
    }

    /**
     * @param compress Message compress flag.
     * @param newCntrMap {@code True} if possible to use {@link CachePartitionFullCountersMap}.
     * @return Message.
     */
    private GridDhtPartitionsFullMessage createPartitionsMessage(boolean compress,
        boolean newCntrMap) {
        GridCacheVersion last = lastVer.get();

        GridDhtPartitionsFullMessage m = cctx.exchange().createPartitionsFullMessage(
            compress,
            newCntrMap,
            exchangeId(),
            last != null ? last : cctx.versions().last(),
            partHistSuppliers,
            partsToReload);

        if (stateChangeExchange() && !F.isEmpty(exchangeGlobalExceptions))
            m.setErrorsMap(exchangeGlobalExceptions);

        return m;
    }

    /**
     * @param fullMsg Message to send.
     * @param nodes Nodes.
     * @param mergedJoinExchMsgs Messages received from merged 'join node' exchanges.
     * @param affinityForJoinedNodes Affinity if was requested by some nodes.
     */
    private void sendAllPartitions(
        GridDhtPartitionsFullMessage fullMsg,
        Collection<ClusterNode> nodes,
        Map<UUID, GridDhtPartitionsSingleMessage> mergedJoinExchMsgs,
        Map<Integer, CacheGroupAffinityMessage> affinityForJoinedNodes
    ) {
        assert !nodes.contains(cctx.localNode());

        if (log.isTraceEnabled()) {
            log.trace("Sending full partition map [nodeIds=" + F.viewReadOnly(nodes, F.node2id()) +
                ", exchId=" + exchId + ", msg=" + fullMsg + ']');
        }

        // Find any single message with affinity request. This request exists only for newly joined nodes.
        Optional<GridDhtPartitionsSingleMessage> singleMsgWithAffinityReq = nodes.stream()
            .flatMap(node -> Optional.ofNullable(msgs.get(node.id()))
                .filter(singleMsg -> singleMsg.cacheGroupsAffinityRequest() != null)
                .map(Stream::of)
                .orElse(Stream.empty()))
            .findAny();

        // Prepare full message for newly joined nodes with affinity request.
        final GridDhtPartitionsFullMessage fullMsgWithAffinity = singleMsgWithAffinityReq
            .filter(singleMessage -> affinityForJoinedNodes != null)
            .map(singleMessage -> fullMsg.copy().joinedNodeAffinity(affinityForJoinedNodes))
            .orElse(null);

        long time = System.currentTimeMillis();

        // Prepare and send full messages for given nodes.
        nodes.stream()
            .map(node -> {
                // No joined nodes, just send a regular full message.
                if (fullMsgWithAffinity == null)
                    return new T2<>(node, fullMsg);

                return new T2<>(
                    node,
                    // If single message contains affinity request, use special full message for such single messages.
                    Optional.ofNullable(msgs.get(node.id()))
                        .filter(singleMsg -> singleMsg.cacheGroupsAffinityRequest() != null)
                        .map(singleMsg -> fullMsgWithAffinity)
                        .orElse(fullMsg)
                );
            })
            .map(nodeAndMsg -> {
                ClusterNode node = nodeAndMsg.get1();
                GridDhtPartitionsFullMessage fullMsgToSend = nodeAndMsg.get2();

                // If exchange has merged, use merged version of exchange id.
                GridDhtPartitionExchangeId sndExchId = mergedJoinExchMsgs != null
                    ? Optional.ofNullable(mergedJoinExchMsgs.get(node.id()))
                        .map(GridDhtPartitionsAbstractMessage::exchangeId)
                        .orElse(exchangeId())
                    : exchangeId();

                if (sndExchId != null && !sndExchId.equals(exchangeId())) {
                    GridDhtPartitionsFullMessage fullMsgWithUpdatedExchangeId = fullMsgToSend.copy();

                    fullMsgWithUpdatedExchangeId.exchangeId(sndExchId);

                    return new T2<>(node, fullMsgWithUpdatedExchangeId);
                }

                return new T2<>(node, fullMsgToSend);
            })
            .forEach(nodeAndMsg -> {
                ClusterNode node = nodeAndMsg.get1();
                GridDhtPartitionsFullMessage fullMsgToSend = nodeAndMsg.get2();

                try {
                    cctx.io().send(node, fullMsgToSend, SYSTEM_POOL);
                }
                catch (ClusterTopologyCheckedException e) {
                    if (log.isDebugEnabled())
                        log.debug("Failed to send partitions, node failed: " + node);
                }
                catch (IgniteCheckedException e) {
                    U.error(log, "Failed to send partitions [node=" + node + ']', e);
                }
            });

        if (log.isInfoEnabled())
            log.info("Sending Full Message performed in " + (System.currentTimeMillis() - time) + " ms.");
    }

    /**
     * @param oldestNode Oldest node. Target node to send message to.
     */
    private void sendPartitions(ClusterNode oldestNode) {
        try {
            sendLocalPartitions(oldestNode);
        }
        catch (ClusterTopologyCheckedException ignore) {
            if (log.isDebugEnabled())
                log.debug("Coordinator left during partition exchange [nodeId=" + oldestNode.id() +
                    ", exchId=" + exchId + ']');
        }
        catch (IgniteCheckedException e) {
            if (reconnectOnError(e))
                onDone(new IgniteNeedReconnectException(cctx.localNode(), e));
            else {
                U.error(log, "Failed to send local partitions to coordinator [crd=" + oldestNode.id() +
                    ", exchId=" + exchId + ']', e);
            }
        }
    }

    /**
     * @return {@code True} if exchange triggered by server node join or fail.
     */
    public boolean serverNodeDiscoveryEvent() {
        assert exchCtx != null;

        return exchCtx.events().hasServerJoin() || exchCtx.events().hasServerLeft();
    }

    /** {@inheritDoc} */
    @Override public boolean exchangeDone() {
        return done.get();
    }

    /**
     * Finish merged future to allow GridCachePartitionExchangeManager.ExchangeFutureSet cleanup.
     */
    public void finishMerged() {
        super.onDone(null, null);
    }

    /** {@inheritDoc} */
    @Override public boolean onDone(@Nullable AffinityTopologyVersion res, @Nullable Throwable err) {
        assert res != null || err != null : "TopVer=" + res + ", err=" + err;

        if (isDone() || !done.compareAndSet(false, true))
            return false;

        if (log.isInfoEnabled()) {
            log.info("Finish exchange future [startVer=" + initialVersion() +
                ", resVer=" + res +
                ", err=" + err + ']');
        }

        assert res != null || err != null;

        waitUntilNewCachesAreRegistered();

        if (err == null &&
            !cctx.kernalContext().clientNode() &&
            (serverNodeDiscoveryEvent() || affChangeMsg != null)) {
            for (GridCacheContext cacheCtx : cctx.cacheContexts()) {
                if (!cacheCtx.affinityNode() || cacheCtx.isLocal())
                    continue;

                cacheCtx.continuousQueries().flushBackupQueue(res);
            }
        }

        if (err == null) {
            if (centralizedAff || forceAffReassignment) {
                assert !exchCtx.mergeExchanges();

                Collection<CacheGroupContext> grpToRefresh = U.newHashSet(cctx.cache().cacheGroups().size());

                for (CacheGroupContext grp : cctx.cache().cacheGroups()) {
                    if (grp.isLocal())
                        continue;

                    try {
                        if (grp.topology().initPartitionsWhenAffinityReady(res, this))
                            grpToRefresh.add(grp);
                    }
                    catch (IgniteInterruptedCheckedException e) {
                        U.error(log, "Failed to initialize partitions.", e);
                    }

                }

                if (!grpToRefresh.isEmpty())
                    cctx.exchange().refreshPartitions(grpToRefresh);
            }

            for (GridCacheContext cacheCtx : cctx.cacheContexts()) {
                GridCacheContext drCacheCtx = cacheCtx.isNear() ? cacheCtx.near().dht().context() : cacheCtx;

                if (drCacheCtx.isDrEnabled()) {
                    try {
                        drCacheCtx.dr().onExchange(res, exchId.isLeft(), activateCluster());
                    }
                    catch (IgniteCheckedException e) {
                        U.error(log, "Failed to notify DR: " + e, e);
                    }
                }
            }

            if (serverNodeDiscoveryEvent())
                detectLostPartitions(res);

            Map<Integer, CacheValidation> m = U.newHashMap(cctx.cache().cacheGroups().size());

            for (CacheGroupContext grp : cctx.cache().cacheGroups())
                m.put(grp.groupId(), validateCacheGroup(grp, events().lastEvent().topologyNodes()));

            grpValidRes = m;
        }

        if (!cctx.localNode().isClient())
            tryToPerformLocalSnapshotOperation();

        if (err == null)
            cctx.coordinators().onExchangeDone(exchCtx.newMvccCoordinator(), exchCtx.events().discoveryCache(),
                exchCtx.activeQueries());

        // Create and destory caches and cache proxies.
        cctx.cache().onExchangeDone(initialVersion(), exchActions, err);

        cctx.kernalContext().authentication().onActivate();

        Map<T2<Integer, Integer>, Long> localReserved = partHistSuppliers.getReservations(cctx.localNodeId());

        if (localReserved != null) {
            for (Map.Entry<T2<Integer, Integer>, Long> e : localReserved.entrySet()) {
                boolean success = cctx.database().reserveHistoryForPreloading(
                    e.getKey().get1(), e.getKey().get2(), e.getValue());

                if (!success) {
                    // TODO: how to handle?
                    err = new IgniteCheckedException("Could not reserve history");
                }
            }
        }

        cctx.database().releaseHistoryForExchange();

        if (err == null) {
            cctx.database().rebuildIndexesIfNeeded(this);

            for (CacheGroupContext grp : cctx.cache().cacheGroups()) {
                if (!grp.isLocal())
                    grp.topology().onExchangeDone(this, grp.affinity().readyAffinity(res), false);
            }

            cctx.walState().changeLocalStatesOnExchangeDone(res);
        }

        final Throwable err0 = err;

        // Should execute this listener first, before any external listeners.
        // Listeners use stack as data structure.
        listen(f -> {
            // Update last finished future in the first.
            cctx.exchange().lastFinishedFuture(this);

            // Complete any affReady futures and update last exchange done version.
            cctx.exchange().onExchangeDone(res, initialVersion(), err0);

            cctx.cache().completeProxyRestart(resolveCacheRequests(exchActions), initialVersion(), res);

            if (exchActions != null && err0 == null)
                exchActions.completeRequestFutures(cctx, null);

            if (stateChangeExchange() && err0 == null)
                cctx.kernalContext().state().onStateChangeExchangeDone(exchActions.stateChangeRequest());
        });

        if (super.onDone(res, err)) {
            afterLsnrCompleteFut.onDone();

            if (log.isDebugEnabled()) {
                log.debug("Completed partition exchange [localNode=" + cctx.localNodeId() + ", exchange= " + this +
                        ", durationFromInit=" + (U.currentTimeMillis() - initTs) + ']');
            }
            else if (log.isInfoEnabled()) {
                log.info("Completed partition exchange [localNode=" + cctx.localNodeId() +
                        ", exchange=" + shortInfo() + ", topVer=" + topologyVersion() +
                        ", durationFromInit=" + (U.currentTimeMillis() - initTs) + ']');
            }

            initFut.onDone(err == null);

            if (exchCtx != null && exchCtx.events().hasServerLeft()) {
                ExchangeDiscoveryEvents evts = exchCtx.events();

                for (DiscoveryEvent evt : evts.events()) {
                    if (serverLeftEvent(evt)) {
                        for (CacheGroupContext grp : cctx.cache().cacheGroups())
                            grp.affinityFunction().removeNode(evt.eventNode().id());
                    }
                }
            }

            exchActions = null;

            if (firstDiscoEvt instanceof DiscoveryCustomEvent)
                ((DiscoveryCustomEvent)firstDiscoEvt).customMessage(null);

            if (err == null) {
                if (exchCtx != null && (exchCtx.events().hasServerLeft() || exchCtx.events().hasServerJoin())) {
                    ExchangeDiscoveryEvents evts = exchCtx.events();

                    for (DiscoveryEvent evt : evts.events()) {
                        if (serverLeftEvent(evt) || serverJoinEvent(evt))
                            logExchange(evt);
                    }
                }

            }

            return true;
        }

        return false;
    }

    /**
     * @param exchangeActions Exchange actions.
     * @return Map of cache names and start descriptors.
     */
    private Map<String, DynamicCacheChangeRequest> resolveCacheRequests(ExchangeActions exchangeActions) {
        if (exchangeActions == null)
            return Collections.emptyMap();

        return exchangeActions.cacheStartRequests()
            .stream()
            .map(ExchangeActions.CacheActionData::request)
            .collect(Collectors.toMap(DynamicCacheChangeRequest::cacheName, r -> r));
    }

    /**
     * Method waits for new caches registration and cache configuration persisting to disk.
     */
    private void waitUntilNewCachesAreRegistered() {
        try {
            IgniteInternalFuture<?> registerCachesFut = registerCachesFuture;

            if (registerCachesFut != null && !registerCachesFut.isDone()) {
                final int timeout = Math.max(1000,
                    (int)(cctx.kernalContext().config().getFailureDetectionTimeout() / 2));

                for (;;) {
                    cctx.exchange().exchangerBlockingSectionBegin();

                    try {
                        registerCachesFut.get(timeout, TimeUnit.SECONDS);

                        break;
                    }
                    catch (IgniteFutureTimeoutCheckedException te) {
                        List<String> cacheNames = exchActions.cacheStartRequests().stream()
                            .map(req -> req.descriptor().cacheName())
                            .collect(Collectors.toList());

                        U.warn(log, "Failed to wait for caches configuration registration and saving within timeout. " +
                            "Probably disk is too busy or slow." +
                            "[caches=" + cacheNames + "]");
                    }
                    finally {
                        cctx.exchange().exchangerBlockingSectionEnd();
                    }
                }
            }
        }
        catch (IgniteCheckedException e) {
            U.error(log, "Failed to wait for caches registration and saving", e);
        }
    }

    /**
     * Log exchange event.
     *
     * @param evt Discovery event.
     */
    private void logExchange(DiscoveryEvent evt) {
        if (cctx.kernalContext().state().publicApiActiveState(false) && cctx.wal() != null) {
            if (cctx.wal().serializerVersion() > 1)
                try {
                    ExchangeRecord.Type type = null;

                    if (evt.type() == EVT_NODE_JOINED)
                        type = ExchangeRecord.Type.JOIN;
                    else if (evt.type() == EVT_NODE_LEFT || evt.type() == EVT_NODE_FAILED)
                        type = ExchangeRecord.Type.LEFT;

                    BaselineTopology blt = cctx.kernalContext().state().clusterState().baselineTopology();

                    if (type != null && blt != null) {
                        Short constId = blt.consistentIdMapping().get(evt.eventNode().consistentId());

                        if (constId != null)
                            cctx.wal().log(new ExchangeRecord(constId, type));
                    }
                }
                catch (IgniteCheckedException e) {
                    U.error(log, "Fail during log exchange record.", e);
                }
        }
    }

    /**
     * Cleans up resources to avoid excessive memory usage.
     */
    public void cleanUp() {
        pendingSingleMsgs.clear();
        fullMsgs.clear();
        msgs.clear();
        crd = null;
        partReleaseFut = null;
        exchActions = null;
        mergedJoinExchMsgs = null;
        pendingJoinMsg = null;
        exchCtx = null;
        newCrdFut = null;
        exchangeLocE = null;
        exchangeGlobalExceptions.clear();
    }

    /**
     * @param ver Version.
     */
    private void updateLastVersion(GridCacheVersion ver) {
        assert ver != null;

        while (true) {
            GridCacheVersion old = lastVer.get();

            if (old == null || Long.compare(old.order(), ver.order()) < 0) {
                if (lastVer.compareAndSet(old, ver))
                    break;
            }
            else
                break;
        }
    }

    /**
     * Records that this exchange if merged with another 'node join' exchange.
     *
     * @param node Joined node.
     * @param msg Joined node message if already received.
     * @return {@code True} if need to wait for message from joined server node.
     */
    private boolean addMergedJoinExchange(ClusterNode node, @Nullable GridDhtPartitionsSingleMessage msg) {
        assert Thread.holdsLock(mux);
        assert node != null;
        assert state == ExchangeLocalState.CRD : state;

        if (msg == null && newCrdFut != null)
            msg = newCrdFut.joinExchangeMessage(node.id());

        UUID nodeId = node.id();

        boolean wait = false;

        if (node.isClient()) {
            if (msg != null)
                waitAndReplyToNode(nodeId, msg);
        }
        else {
            if (mergedJoinExchMsgs == null)
                mergedJoinExchMsgs = new LinkedHashMap<>();

            if (msg != null) {
                assert msg.exchangeId().topologyVersion().equals(new AffinityTopologyVersion(node.order()));

                if (log.isInfoEnabled()) {
                    log.info("Merge server join exchange, message received [curFut=" + initialVersion() +
                        ", node=" + nodeId + ']');
                }

                mergedJoinExchMsgs.put(nodeId, msg);
            }
            else {
                if (cctx.discovery().alive(nodeId)) {
                    if (log.isInfoEnabled()) {
                        log.info("Merge server join exchange, wait for message [curFut=" + initialVersion() +
                            ", node=" + nodeId + ']');
                    }

                    wait = true;

                    mergedJoinExchMsgs.put(nodeId, null);

                    awaitMergedMsgs++;
                }
                else {
                    if (log.isInfoEnabled()) {
                        log.info("Merge server join exchange, awaited node left [curFut=" + initialVersion() +
                            ", node=" + nodeId + ']');
                    }
                }
            }
        }

        return wait;
    }

    /**
     * Merges this exchange with given one.
     *
     * @param fut Current exchange to merge with.
     * @return {@code True} if need wait for message from joined server node.
     */
    public boolean mergeJoinExchange(GridDhtPartitionsExchangeFuture fut) {
        boolean wait;

        synchronized (mux) {
            assert (!isDone() && !initFut.isDone()) || cctx.kernalContext().isStopping() : this;
            assert (mergedWith == null && state == null) || cctx.kernalContext().isStopping()  : this;

            state = ExchangeLocalState.MERGED;

            mergedWith = fut;

            ClusterNode joinedNode = firstDiscoEvt.eventNode();

            wait = fut.addMergedJoinExchange(joinedNode, pendingJoinMsg);
        }

        return wait;
    }

    /**
     * @param fut Current future.
     * @return Pending join request if any.
     */
    @Nullable public GridDhtPartitionsSingleMessage mergeJoinExchangeOnDone(GridDhtPartitionsExchangeFuture fut) {
        synchronized (mux) {
            assert !isDone();
            assert !initFut.isDone();
            assert mergedWith == null;
            assert state == null;

            state = ExchangeLocalState.MERGED;

            mergedWith = fut;

            return pendingJoinMsg;
        }
    }

    /**
     * @param node Sender node.
     * @param msg Message.
     */
    private void processMergedMessage(final ClusterNode node, final GridDhtPartitionsSingleMessage msg) {
        if (msg.client()) {
            waitAndReplyToNode(node.id(), msg);

            return;
        }

        boolean done = false;

        FinishState finishState0 = null;

        synchronized (mux) {
            if (state == ExchangeLocalState.DONE) {
                assert finishState != null;

                finishState0 = finishState;
            }
            else {
                boolean process = mergedJoinExchMsgs != null &&
                    mergedJoinExchMsgs.containsKey(node.id()) &&
                    mergedJoinExchMsgs.get(node.id()) == null;

                if (log.isInfoEnabled()) {
                    log.info("Merge server join exchange, received message [curFut=" + initialVersion() +
                        ", node=" + node.id() +
                        ", msgVer=" + msg.exchangeId().topologyVersion() +
                        ", process=" + process +
                        ", awaited=" + awaitMergedMsgs + ']');
                }

                if (process) {
                    mergedJoinExchMsgs.put(node.id(), msg);

                    assert awaitMergedMsgs > 0 : awaitMergedMsgs;

                    awaitMergedMsgs--;

                    done = awaitMergedMsgs == 0;
                }
            }
        }

        if (finishState0 != null) {
            sendAllPartitionsToNode(finishState0, msg, node.id());

            return;
        }

        if (done)
            finishExchangeOnCoordinator(null);
    }

    /**
     * Method is called on coordinator in situation when initial ExchangeFuture created on client join event was preempted
     * from exchange history because of IGNITE_EXCHANGE_HISTORY_SIZE property.
     *
     * @param node Client node that should try to reconnect to the cluster.
     * @param msg Single message received from the client which didn't find original ExchangeFuture.
     */
    public void forceClientReconnect(ClusterNode node, GridDhtPartitionsSingleMessage msg) {
        Exception reconnectException = new IgniteNeedReconnectException(node, null);

        exchangeGlobalExceptions.put(node.id(), reconnectException);

        onDone(null, reconnectException);

        GridDhtPartitionsFullMessage fullMsg = createPartitionsMessage(true, false);

        fullMsg.setErrorsMap(exchangeGlobalExceptions);

        try {
            cctx.io().send(node, fullMsg, SYSTEM_POOL);

            if (log.isDebugEnabled())
                log.debug("Full message for reconnect client was sent to node: " + node + ", fullMsg: " + fullMsg);
        }
        catch (IgniteCheckedException e) {
            U.error(log, "Failed to send reconnect client message [node=" + node + ']', e);
        }
    }

    /**
     * Processing of received single message. Actual processing in future may be delayed if init method was not
     * completed, see {@link #initDone()}
     *
     * @param node Sender node.
     * @param msg Single partition info.
     */
    public void onReceiveSingleMessage(final ClusterNode node, final GridDhtPartitionsSingleMessage msg) {
        assert !node.isDaemon() : node;
        assert msg != null;
        assert exchId.equals(msg.exchangeId()) : msg;
        assert !cctx.kernalContext().clientNode();

        if (msg.restoreState()) {
            InitNewCoordinatorFuture newCrdFut0;

            synchronized (mux) {
                assert newCrdFut != null;

                newCrdFut0 = newCrdFut;
            }

            newCrdFut0.onMessage(node, msg);

            return;
        }

        if (!msg.client()) {
            assert msg.lastVersion() != null : msg;

            updateLastVersion(msg.lastVersion());
        }

        GridDhtPartitionsExchangeFuture mergedWith0 = null;

        synchronized (mux) {
            if (state == ExchangeLocalState.MERGED) {
                assert mergedWith != null;

                mergedWith0 = mergedWith;
            }
            else {
                assert state != ExchangeLocalState.CLIENT;

                if (exchangeId().isJoined() && node.id().equals(exchId.nodeId()))
                    pendingJoinMsg = msg;
            }
        }

        if (mergedWith0 != null) {
            mergedWith0.processMergedMessage(node, msg);

            if (log.isDebugEnabled())
                log.debug("Merged message processed, message handling finished: " + msg);

            return;
        }

        initFut.listen(new CI1<IgniteInternalFuture<Boolean>>() {
            @Override public void apply(IgniteInternalFuture<Boolean> f) {
                try {
                    if (!f.get())
                        return;
                }
                catch (IgniteCheckedException e) {
                    U.error(log, "Failed to initialize exchange future: " + this, e);

                    return;
                }

                processSingleMessage(node.id(), msg);
            }
        });
    }

    /**
     * Tries to fast reply with {@link GridDhtPartitionsFullMessage} on received single message
     * in case of exchange future has already completed.
     *
     * @param node Cluster node which sent single message.
     * @param msg Single message.
     * @return {@code true} if fast reply succeed.
     */
    public boolean fastReplyOnSingleMessage(final ClusterNode node, final GridDhtPartitionsSingleMessage msg) {
        GridDhtPartitionsExchangeFuture futToFastReply = this;

        ExchangeLocalState currState;

        synchronized (mux) {
            currState = state;

            if (currState == ExchangeLocalState.MERGED)
                futToFastReply = mergedWith;
        }

        if (currState == ExchangeLocalState.DONE)
            futToFastReply.processSingleMessage(node.id(), msg);
        else if (currState == ExchangeLocalState.MERGED)
            futToFastReply.processMergedMessage(node, msg);

        return currState == ExchangeLocalState.MERGED || currState == ExchangeLocalState.DONE;
    }

    /**
     * @param nodeId Node ID.
     * @param msg Client's message.
     */
    public void waitAndReplyToNode(final UUID nodeId, final GridDhtPartitionsSingleMessage msg) {
        if (log.isDebugEnabled())
            log.debug("Single message will be handled on completion of exchange future: " + this);

        listen(new CI1<IgniteInternalFuture<AffinityTopologyVersion>>() {
            @Override public void apply(IgniteInternalFuture<AffinityTopologyVersion> fut) {
                if (cctx.kernalContext().isStopping())
                    return;

                // DynamicCacheChangeFailureMessage was sent.
                // Thus, there is no need to create and send GridDhtPartitionsFullMessage.
                if (cacheChangeFailureMsgSent)
                    return;

                FinishState finishState0;

                synchronized (mux) {
                    finishState0 = finishState;
                }

                if (finishState0 == null) {
                    assert firstDiscoEvt.type() == EVT_NODE_JOINED && firstDiscoEvt.eventNode().isClient() : this;

                    ClusterNode node = cctx.node(nodeId);

                    if (node == null) {
                        if (log.isDebugEnabled()) {
                            log.debug("No node found for nodeId: " +
                                nodeId +
                                ", handling of single message will be stopped: " +
                                msg
                            );
                        }

                        return;
                    }

                    finishState0 = new FinishState(cctx.localNodeId(),
                        initialVersion(),
                        createPartitionsMessage(true, node.version().compareToIgnoreTimestamp(PARTIAL_COUNTERS_MAP_SINCE) >= 0));
                }

                sendAllPartitionsToNode(finishState0, msg, nodeId);
            }
        });
    }

    /**
     * Note this method performs heavy updatePartitionSingleMap operation, this operation is moved out from the
     * synchronized block. Only count of such updates {@link #pendingSingleUpdates} is managed under critical section.
     *
     * @param nodeId Sender node.
     * @param msg Partition single message.
     */
    private void processSingleMessage(UUID nodeId, GridDhtPartitionsSingleMessage msg) {
        if (msg.client()) {
            if (msg.activeQueries() != null)
                cctx.coordinators().processClientActiveQueries(nodeId, msg.activeQueries());

            waitAndReplyToNode(nodeId, msg);

            return;
        }

        boolean allReceived = false; // Received all expected messages.
        boolean updateSingleMap = false;

        FinishState finishState0 = null;

        synchronized (mux) {
            assert crd != null;

            switch (state) {
                case DONE: {
                    if (log.isInfoEnabled()) {
                        log.info("Received single message, already done [ver=" + initialVersion() +
                            ", node=" + nodeId + ']');
                    }

                    assert finishState != null;

                    finishState0 = finishState;

                    break;
                }

                case CRD: {
                    assert crd.isLocal() : crd;

                    if (remaining.remove(nodeId)) {
                        updateSingleMap = true;

                        pendingSingleUpdates++;

                        if ((stateChangeExchange() || dynamicCacheStartExchange()) && msg.getError() != null)
                            exchangeGlobalExceptions.put(nodeId, msg.getError());

                        allReceived = remaining.isEmpty();

                        if (log.isInfoEnabled()) {
                            log.info("Coordinator received single message [ver=" + initialVersion() +
                                ", node=" + nodeId +
                                ", allReceived=" + allReceived + ']');
                        }
                    }
                    else if (log.isDebugEnabled())
                        log.debug("Coordinator received single message it didn't expect to receive: " + msg);

                    break;
                }

                case SRV:
                case BECOME_CRD: {
                    if (log.isInfoEnabled()) {
                        log.info("Non-coordinator received single message [ver=" + initialVersion() +
                            ", node=" + nodeId + ", state=" + state + ']');
                    }

                    pendingSingleMsgs.put(nodeId, msg);

                    break;
                }

                default:
                    assert false : state;
            }
        }

        if (finishState0 != null) {
            // DynamicCacheChangeFailureMessage was sent.
            // Thus, there is no need to create and send GridDhtPartitionsFullMessage.
            if (!cacheChangeFailureMsgSent)
                sendAllPartitionsToNode(finishState0, msg, nodeId);

            return;
        }

        if (updateSingleMap) {
            try {
                // Do not update partition map, in case cluster transitioning to inactive state.
                if (!deactivateCluster())
                    updatePartitionSingleMap(nodeId, msg);
            }
            finally {
                synchronized (mux) {
                    assert pendingSingleUpdates > 0;

                    pendingSingleUpdates--;

                    if (pendingSingleUpdates == 0)
                        mux.notifyAll();
                }
            }
        }
        if (allReceived) {
            if (!awaitSingleMapUpdates())
                return;

            onAllReceived(null);
        }
    }

    /**
     * @return {@code False} if interrupted.
     */
    private boolean awaitSingleMapUpdates() {
        try {
            synchronized (mux) {
                while (pendingSingleUpdates > 0)
                    U.wait(mux);
            }

            return true;
        }
        catch (IgniteInterruptedCheckedException e) {
            U.warn(log, "Failed to wait for partition map updates, thread was interrupted: " + e);

            return false;
        }
    }

    /**
     * @param fut Affinity future.
     */
    private void onAffinityInitialized(IgniteInternalFuture<Map<Integer, Map<Integer, List<UUID>>>> fut) {
        try {
            assert fut.isDone();

            Map<Integer, Map<Integer, List<UUID>>> assignmentChange = fut.get();

            GridDhtPartitionsFullMessage m = createPartitionsMessage(false, false);

            CacheAffinityChangeMessage msg = new CacheAffinityChangeMessage(exchId, m, assignmentChange);

            if (log.isDebugEnabled())
                log.debug("Centralized affinity exchange, send affinity change message: " + msg);

            cctx.discovery().sendCustomEvent(msg);
        }
        catch (IgniteCheckedException e) {
            onDone(e);
        }
    }

    /**
     * @param top Topology.
     */
    private void assignPartitionSizes(GridDhtPartitionTopology top) {
        Map<Integer, Long> partSizes = new HashMap<>();

        for (Map.Entry<UUID, GridDhtPartitionsSingleMessage> e : msgs.entrySet()) {
            GridDhtPartitionsSingleMessage singleMsg = e.getValue();

            GridDhtPartitionMap partMap = singleMsg.partitions().get(top.groupId());

            if (partMap == null)
                continue;

            for (Map.Entry<Integer, GridDhtPartitionState> e0 : partMap.entrySet()) {
                int p = e0.getKey();
                GridDhtPartitionState state = e0.getValue();

                if (state == GridDhtPartitionState.OWNING)
                    partSizes.put(p, singleMsg.partitionSizes(top.groupId()).get(p));
            }
        }

        for (GridDhtLocalPartition locPart : top.currentLocalPartitions()) {
            if (locPart.state() == GridDhtPartitionState.OWNING)
                partSizes.put(locPart.id(), locPart.fullSize());
        }

        top.globalPartSizes(partSizes);
    }

    /**
     * Collects and determines new owners of partitions for all nodes for given {@code top}.
     *
     * @param top Topology to assign.
     */
    private void assignPartitionStates(GridDhtPartitionTopology top) {
        Map<Integer, CounterWithNodes> maxCntrs = new HashMap<>();
        Map<Integer, Long> minCntrs = new HashMap<>();

        for (Map.Entry<UUID, GridDhtPartitionsSingleMessage> e : msgs.entrySet()) {
            CachePartitionPartialCountersMap nodeCntrs = e.getValue().partitionUpdateCounters(top.groupId(),
                top.partitions());

            assert nodeCntrs != null;

            for (int i = 0; i < nodeCntrs.size(); i++) {
                int p = nodeCntrs.partitionAt(i);

                UUID uuid = e.getKey();

                GridDhtPartitionState state = top.partitionState(uuid, p);

                if (state != GridDhtPartitionState.OWNING && state != GridDhtPartitionState.MOVING)
                    continue;

                long cntr = state == GridDhtPartitionState.MOVING ?
                    nodeCntrs.initialUpdateCounterAt(i) :
                    nodeCntrs.updateCounterAt(i);

                Long minCntr = minCntrs.get(p);

                if (minCntr == null || minCntr > cntr)
                    minCntrs.put(p, cntr);

                if (state != GridDhtPartitionState.OWNING)
                    continue;

                CounterWithNodes maxCntr = maxCntrs.get(p);

                if (maxCntr == null || cntr > maxCntr.cnt)
                    maxCntrs.put(p, new CounterWithNodes(cntr, e.getValue().partitionSizes(top.groupId()).get(p), uuid));
                else if (cntr == maxCntr.cnt)
                    maxCntr.nodes.add(uuid);
            }
        }

        // Also must process counters from the local node.
        for (GridDhtLocalPartition part : top.currentLocalPartitions()) {
            GridDhtPartitionState state = top.partitionState(cctx.localNodeId(), part.id());

            if (state != GridDhtPartitionState.OWNING && state != GridDhtPartitionState.MOVING)
                continue;

            final long cntr = state == GridDhtPartitionState.MOVING ? part.initialUpdateCounter() : part.updateCounter();

            Long minCntr = minCntrs.get(part.id());

            if (minCntr == null || minCntr > cntr)
                minCntrs.put(part.id(), cntr);

            if (state != GridDhtPartitionState.OWNING)
                continue;

            CounterWithNodes maxCntr = maxCntrs.get(part.id());

            if (maxCntr == null && cntr == 0) {
                CounterWithNodes cntrObj = new CounterWithNodes(0, 0L, cctx.localNodeId());

                for (UUID nodeId : msgs.keySet()) {
                    if (top.partitionState(nodeId, part.id()) == GridDhtPartitionState.OWNING)
                        cntrObj.nodes.add(nodeId);
                }

                maxCntrs.put(part.id(), cntrObj);
            }
            else if (maxCntr == null || cntr > maxCntr.cnt)
                maxCntrs.put(part.id(), new CounterWithNodes(cntr, part.fullSize(), cctx.localNodeId()));
            else if (cntr == maxCntr.cnt)
                maxCntr.nodes.add(cctx.localNodeId());
        }

        Map<Integer, Map<Integer, Long>> partHistReserved0 = partHistReserved;

        Map<Integer, Long> localReserved = partHistReserved0 != null ? partHistReserved0.get(top.groupId()) : null;

        Set<Integer> haveHistory = new HashSet<>();

        for (Map.Entry<Integer, Long> e : minCntrs.entrySet()) {
            int p = e.getKey();
            long minCntr = e.getValue();

            CounterWithNodes maxCntrObj = maxCntrs.get(p);

            long maxCntr = maxCntrObj != null ? maxCntrObj.cnt : 0;

            // If minimal counter is zero, do clean preloading.
            if (minCntr == 0 || minCntr == maxCntr)
                continue;

            if (localReserved != null) {
                Long localCntr = localReserved.get(p);

                if (localCntr != null && localCntr <= minCntr && maxCntrObj.nodes.contains(cctx.localNodeId())) {
                    partHistSuppliers.put(cctx.localNodeId(), top.groupId(), p, localCntr);

                    haveHistory.add(p);

                    continue;
                }
            }

            for (Map.Entry<UUID, GridDhtPartitionsSingleMessage> e0 : msgs.entrySet()) {
                Long histCntr = e0.getValue().partitionHistoryCounters(top.groupId()).get(p);

                if (histCntr != null && histCntr <= minCntr && maxCntrObj.nodes.contains(e0.getKey())) {
                    partHistSuppliers.put(e0.getKey(), top.groupId(), p, histCntr);

                    haveHistory.add(p);

                    break;
                }
            }
        }

        Map<Integer, Set<UUID>> ownersByUpdCounters = new HashMap<>(maxCntrs.size());
        for (Map.Entry<Integer, CounterWithNodes> e : maxCntrs.entrySet())
            ownersByUpdCounters.put(e.getKey(), e.getValue().nodes);

        Map<Integer, Long> partSizes = new HashMap<>(maxCntrs.size());
        for (Map.Entry<Integer, CounterWithNodes> e : maxCntrs.entrySet())
            partSizes.put(e.getKey(), e.getValue().size);

        top.globalPartSizes(partSizes);

        Map<UUID, Set<Integer>> partitionsToRebalance = top.resetOwners(ownersByUpdCounters, haveHistory);

        for (Map.Entry<UUID, Set<Integer>> e : partitionsToRebalance.entrySet()) {
            UUID nodeId = e.getKey();
            Set<Integer> parts = e.getValue();

            for (int part : parts)
                partsToReload.put(nodeId, top.groupId(), part);
        }
    }

    /**
     * Detect lost partitions.
     *
     * @param resTopVer Result topology version.
     */
    private void detectLostPartitions(AffinityTopologyVersion resTopVer) {
        boolean detected = false;

        long time = System.currentTimeMillis();

        synchronized (cctx.exchange().interruptLock()) {
            if (Thread.currentThread().isInterrupted())
                return;

            for (CacheGroupContext grp : cctx.cache().cacheGroups()) {
                if (!grp.isLocal()) {
                    boolean detectedOnGrp = grp.topology().detectLostPartitions(resTopVer, events().lastEvent());

                    detected |= detectedOnGrp;
                }
            }
        }

        if (detected) {
            if (log.isDebugEnabled())
                log.debug("Partitions have been scheduled to resend [reason=" +
                    "Lost partitions detect on " + resTopVer + "]");

            cctx.exchange().scheduleResendPartitions();
        }

        if (log.isInfoEnabled())
            log.info("Detecting lost partitions performed in " + (System.currentTimeMillis() - time) + " ms.");
    }

    /**
     * @param cacheNames Cache names.
     */
    private void resetLostPartitions(Collection<String> cacheNames) {
        assert !exchCtx.mergeExchanges();

        synchronized (cctx.exchange().interruptLock()) {
            if (Thread.currentThread().isInterrupted())
                return;

            for (CacheGroupContext grp : cctx.cache().cacheGroups()) {
                if (grp.isLocal())
                    continue;

                for (String cacheName : cacheNames) {
                    if (grp.hasCache(cacheName)) {
                        grp.topology().resetLostPartitions(initialVersion());

                        break;
                    }
                }
            }
        }
    }

    /**
     * Creates an IgniteCheckedException that is used as root cause of the exchange initialization failure.
     * This method aggregates all the exceptions provided from all participating nodes.
     *
     * @param globalExceptions collection exceptions from all participating nodes.
     * @return exception that represents a cause of the exchange initialization failure.
     */
    private IgniteCheckedException createExchangeException(Map<UUID, Exception> globalExceptions) {
        IgniteCheckedException ex = new IgniteCheckedException("Failed to complete exchange process.");

        for (Map.Entry<UUID, Exception> entry : globalExceptions.entrySet())
            if (ex != entry.getValue())
                ex.addSuppressed(entry.getValue());

        return ex;
    }

    /**
     * @return {@code true} if the given {@code discoEvt} supports the rollback procedure.
     */
    private boolean isRollbackSupported() {
        if (!firstEvtDiscoCache.checkAttribute(ATTR_DYNAMIC_CACHE_START_ROLLBACK_SUPPORTED, Boolean.TRUE))
            return false;

        // Currently the rollback process is supported for dynamically started caches only.
        return firstDiscoEvt.type() == EVT_DISCOVERY_CUSTOM_EVT && dynamicCacheStartExchange();
    }

    /**
     * Sends {@link DynamicCacheChangeFailureMessage} to all participated nodes
     * that represents a cause of exchange failure.
     */
    private void sendExchangeFailureMessage() {
        assert crd != null && crd.isLocal();

        try {
            IgniteCheckedException err = createExchangeException(exchangeGlobalExceptions);

            List<String> cacheNames = new ArrayList<>(exchActions.cacheStartRequests().size());

            for (ExchangeActions.CacheActionData actionData : exchActions.cacheStartRequests())
                cacheNames.add(actionData.request().cacheName());

            DynamicCacheChangeFailureMessage msg = new DynamicCacheChangeFailureMessage(
                cctx.localNode(), exchId, err, cacheNames);

            if (log.isDebugEnabled())
                log.debug("Dynamic cache change failed (send message to all participating nodes): " + msg);

            cacheChangeFailureMsgSent = true;

            cctx.discovery().sendCustomEvent(msg);

            return;
        }
        catch (IgniteCheckedException  e) {
            if (reconnectOnError(e))
                onDone(new IgniteNeedReconnectException(cctx.localNode(), e));
            else
                onDone(e);
        }
    }

    /**
     * @param sndResNodes Additional nodes to send finish message to.
     */
    private void onAllReceived(@Nullable Collection<ClusterNode> sndResNodes) {
        try {
            assert crd.isLocal();

            assert partHistSuppliers.isEmpty() : partHistSuppliers;

            if (!exchCtx.mergeExchanges() && !crd.equals(events().discoveryCache().serverNodes().get(0))) {
                for (CacheGroupContext grp : cctx.cache().cacheGroups()) {
                    if (grp.isLocal())
                        continue;

                    // It is possible affinity is not initialized.
                    // For example, dynamic cache start failed.
                    if (grp.affinity().lastVersion().topologyVersion() > 0)
                        grp.topology().beforeExchange(this, !centralizedAff && !forceAffReassignment, false);
                    else
                        assert exchangeLocE != null :
                            "Affinity is not calculated for the cache group [groupName=" + grp.name() + "]";
                }
            }

            if (exchCtx.mergeExchanges()) {
                if (log.isInfoEnabled())
                    log.info("Coordinator received all messages, try merge [ver=" + initialVersion() + ']');

                long time = System.currentTimeMillis();

                boolean finish = cctx.exchange().mergeExchangesOnCoordinator(this);

                if (log.isInfoEnabled())
                    log.info("Exchanges merging performed in " + (System.currentTimeMillis() - time) + " ms.");

                if (!finish)
                    return;
            }

            finishExchangeOnCoordinator(sndResNodes);
        }
        catch (IgniteCheckedException e) {
            if (reconnectOnError(e))
                onDone(new IgniteNeedReconnectException(cctx.localNode(), e));
            else
                onDone(e);
        }
    }

    /**
     * @param sndResNodes Additional nodes to send finish message to.
     */
    private void finishExchangeOnCoordinator(@Nullable Collection<ClusterNode> sndResNodes) {
        try {
            if (!F.isEmpty(exchangeGlobalExceptions) && dynamicCacheStartExchange() && isRollbackSupported()) {
                sendExchangeFailureMessage();

                return;
            }

            AffinityTopologyVersion resTopVer = exchCtx.events().topologyVersion();

            if (log.isInfoEnabled()) {
                log.info("finishExchangeOnCoordinator [topVer=" + initialVersion() +
                    ", resVer=" + resTopVer + ']');
            }

            Map<Integer, CacheGroupAffinityMessage> idealAffDiff = null;

            long time = System.currentTimeMillis();

            if (exchCtx.mergeExchanges()) {
                synchronized (mux) {
                    if (mergedJoinExchMsgs != null) {
                        for (Map.Entry<UUID, GridDhtPartitionsSingleMessage> e : mergedJoinExchMsgs.entrySet()) {
                            msgs.put(e.getKey(), e.getValue());

                            updatePartitionSingleMap(e.getKey(), e.getValue());
                        }
                    }
                }

                assert exchCtx.events().hasServerJoin() || exchCtx.events().hasServerLeft();

                exchCtx.events().processEvents(this);

                if (exchCtx.events().hasServerLeft())
                    idealAffDiff = cctx.affinity().onServerLeftWithExchangeMergeProtocol(this);
                else
                    cctx.affinity().onServerJoinWithExchangeMergeProtocol(this, true);

                for (CacheGroupDescriptor desc : cctx.affinity().cacheGroups().values()) {
                    if (desc.config().getCacheMode() == CacheMode.LOCAL)
                        continue;

                    CacheGroupContext grp = cctx.cache().cacheGroup(desc.groupId());

                    GridDhtPartitionTopology top = grp != null ? grp.topology() :
                        cctx.exchange().clientTopology(desc.groupId(), events().discoveryCache());

                    top.beforeExchange(this, true, true);
                }
            }

            if (log.isInfoEnabled())
                log.info("Affinity changes (coordinator) applied in " + (System.currentTimeMillis() - time) + " ms.");

            Map<Integer, CacheGroupAffinityMessage> joinedNodeAff = null;

            for (Map.Entry<UUID, GridDhtPartitionsSingleMessage> e : msgs.entrySet()) {
                GridDhtPartitionsSingleMessage msg = e.getValue();

                if (exchCtx.newMvccCoordinator())
                    exchCtx.addActiveQueries(e.getKey(), msg.activeQueries());

                // Apply update counters after all single messages are received.
                for (Map.Entry<Integer, GridDhtPartitionMap> entry : msg.partitions().entrySet()) {
                    Integer grpId = entry.getKey();

                    CacheGroupContext grp = cctx.cache().cacheGroup(grpId);

                    GridDhtPartitionTopology top = grp != null ? grp.topology() :
                        cctx.exchange().clientTopology(grpId, events().discoveryCache());

                    CachePartitionPartialCountersMap cntrs = msg.partitionUpdateCounters(grpId,
                        top.partitions());

                    if (cntrs != null)
                        top.collectUpdateCounters(cntrs);
                }

                Collection<Integer> affReq = msg.cacheGroupsAffinityRequest();

                if (affReq != null) {
                    joinedNodeAff = CacheGroupAffinityMessage.createAffinityMessages(cctx,
                        resTopVer,
                        affReq,
                        joinedNodeAff);
                }
            }

            validatePartitionsState();

            if (firstDiscoEvt.type() == EVT_DISCOVERY_CUSTOM_EVT) {
                assert firstDiscoEvt instanceof DiscoveryCustomEvent;

                if (activateCluster() || changedBaseline())
                    assignPartitionsStates();

                DiscoveryCustomMessage discoveryCustomMessage = ((DiscoveryCustomEvent) firstDiscoEvt).customMessage();

                if (discoveryCustomMessage instanceof DynamicCacheChangeBatch) {
                    if (exchActions != null) {
                        assignPartitionsStates();

                        Set<String> caches = exchActions.cachesToResetLostPartitions();

                        if (!F.isEmpty(caches))
                            resetLostPartitions(caches);
                    }
                }
                else if (discoveryCustomMessage instanceof SnapshotDiscoveryMessage
                        && ((SnapshotDiscoveryMessage)discoveryCustomMessage).needAssignPartitions())
                    assignPartitionsStates();
            }
            else {
                if (exchCtx.events().hasServerJoin())
                    assignPartitionsStates();

                if (exchCtx.events().hasServerLeft())
                    detectLostPartitions(resTopVer);
            }

            // Recalculate new affinity based on partitions availability.
            if (!exchCtx.mergeExchanges() && forceAffReassignment)
                idealAffDiff = cctx.affinity().onCustomEventWithEnforcedAffinityReassignment(this);

            for (CacheGroupContext grpCtx : cctx.cache().cacheGroups()) {
                if (!grpCtx.isLocal())
                    grpCtx.topology().applyUpdateCounters();
            }

            updateLastVersion(cctx.versions().last());

            cctx.versions().onExchange(lastVer.get().order());

            IgniteProductVersion minVer = exchCtx.events().discoveryCache().minimumNodeVersion();

            time = System.currentTimeMillis();

            GridDhtPartitionsFullMessage msg = createPartitionsMessage(true,
                minVer.compareToIgnoreTimestamp(PARTIAL_COUNTERS_MAP_SINCE) >= 0);

            if (exchCtx.mergeExchanges()) {
                assert !centralizedAff;

                msg.resultTopologyVersion(resTopVer);

                if (exchCtx.events().hasServerLeft())
                    msg.idealAffinityDiff(idealAffDiff);
            }
            else if (forceAffReassignment)
                msg.idealAffinityDiff(idealAffDiff);

            msg.prepareMarshal(cctx);

            if (log.isInfoEnabled())
                log.info("Preparing Full Message performed in " + (System.currentTimeMillis() - time) + " ms.");

            synchronized (mux) {
                finishState = new FinishState(crd.id(), resTopVer, msg);

                state = ExchangeLocalState.DONE;
            }

            if (centralizedAff) {
                assert !exchCtx.mergeExchanges();

                time = System.currentTimeMillis();

                IgniteInternalFuture<Map<Integer, Map<Integer, List<UUID>>>> fut = cctx.affinity().initAffinityOnNodeLeft(this);

                if (!fut.isDone()) {
                    fut.listen(new IgniteInClosure<IgniteInternalFuture<Map<Integer, Map<Integer, List<UUID>>>>>() {
                        @Override public void apply(IgniteInternalFuture<Map<Integer, Map<Integer, List<UUID>>>> fut) {
                            onAffinityInitialized(fut);
                        }
                    });
                }
                else
                    onAffinityInitialized(fut);

                if (log.isInfoEnabled())
                    log.info("Centralized affinity changes are performed in " + (System.currentTimeMillis() - time) + " ms.");
            }
            else {
                Set<ClusterNode> nodes;

                Map<UUID, GridDhtPartitionsSingleMessage> mergedJoinExchMsgs0;

                synchronized (mux) {
                    srvNodes.remove(cctx.localNode());

                    nodes = new LinkedHashSet<>(srvNodes);

                    mergedJoinExchMsgs0 = mergedJoinExchMsgs;

                    if (mergedJoinExchMsgs != null) {
                        for (Map.Entry<UUID, GridDhtPartitionsSingleMessage> e : mergedJoinExchMsgs.entrySet()) {
                            if (e.getValue() != null) {
                                ClusterNode node = cctx.discovery().node(e.getKey());

                                if (node != null)
                                    nodes.add(node);
                            }
                        }
                    }

                    if (!F.isEmpty(sndResNodes))
                        nodes.addAll(sndResNodes);
                }

                time = System.currentTimeMillis();

                if (!nodes.isEmpty())
                    sendAllPartitions(msg, nodes, mergedJoinExchMsgs0, joinedNodeAff);

                partitionsSent = true;

                if (log.isInfoEnabled())
                    log.info("Sending Full Message to all nodes performed in " + (System.currentTimeMillis() - time) + " ms.");

                if (!stateChangeExchange())
                    onDone(exchCtx.events().topologyVersion(), null);

                for (Map.Entry<UUID, GridDhtPartitionsSingleMessage> e : pendingSingleMsgs.entrySet()) {
                    if (log.isInfoEnabled()) {
                        log.info("Process pending message on coordinator [node=" + e.getKey() +
                            ", ver=" + initialVersion() +
                            ", resVer=" + resTopVer + ']');
                    }

                    processSingleMessage(e.getKey(), e.getValue());
                }
            }

            if (stateChangeExchange()) {
                StateChangeRequest req = exchActions.stateChangeRequest();

                assert req != null : exchActions;

                boolean stateChangeErr = false;

                if (!F.isEmpty(exchangeGlobalExceptions)) {
                    stateChangeErr = true;

                    cctx.kernalContext().state().onStateChangeError(exchangeGlobalExceptions, req);
                }
                else {
                    boolean hasMoving = !partsToReload.isEmpty();

                    Set<Integer> waitGrps = cctx.affinity().waitGroups();

                    if (!hasMoving) {
                        for (CacheGroupContext grpCtx : cctx.cache().cacheGroups()) {
                            if (waitGrps.contains(grpCtx.groupId()) && grpCtx.topology().hasMovingPartitions()) {
                                hasMoving = true;

                                break;
                            }

                        }
                    }

                    cctx.kernalContext().state().onExchangeFinishedOnCoordinator(this, hasMoving);
                }

                boolean active = !stateChangeErr && req.activate();

                ChangeGlobalStateFinishMessage stateFinishMsg = new ChangeGlobalStateFinishMessage(
                    req.requestId(),
                    active,
                    !stateChangeErr);

                cctx.discovery().sendCustomEvent(stateFinishMsg);

                if (!centralizedAff)
                    onDone(exchCtx.events().topologyVersion(), null);
            }
        }
        catch (IgniteCheckedException e) {
            if (reconnectOnError(e))
                onDone(new IgniteNeedReconnectException(cctx.localNode(), e));
            else
                onDone(e);
        }
    }

    /**
     * Collects non local cache group descriptors.
     *
     * @return Collection of non local cache group descriptors.
     */
    private List<CacheGroupDescriptor> nonLocalCacheGroupDescriptors() {
        return cctx.affinity().cacheGroups().values().stream()
            .filter(grpDesc -> grpDesc.config().getCacheMode() != CacheMode.LOCAL)
            .collect(Collectors.toList());
    }

    /**
     * Validates that partition update counters and cache sizes for all caches are consistent.
     */
    private void validatePartitionsState() {
        long time = System.currentTimeMillis();

        try {
            U.doInParallel(
                cctx.kernalContext().getSystemExecutorService(),
                nonLocalCacheGroupDescriptors(),
                grpDesc -> {
                    CacheGroupContext grpCtx = cctx.cache().cacheGroup(grpDesc.groupId());

                    GridDhtPartitionTopology top = grpCtx != null
                        ? grpCtx.topology()
                        : cctx.exchange().clientTopology(grpDesc.groupId(), events().discoveryCache());

                    // Do not validate read or write through caches or caches with disabled rebalance
                    // or ExpiryPolicy is set or validation is disabled.
                    if (grpCtx == null
                        || grpCtx.config().isReadThrough()
                        || grpCtx.config().isWriteThrough()
                        || grpCtx.config().getCacheStoreFactory() != null
                        || grpCtx.config().getRebalanceDelay() == -1
                        || grpCtx.config().getRebalanceMode() == CacheRebalanceMode.NONE
                        || grpCtx.config().getExpiryPolicyFactory() == null
                        || SKIP_PARTITION_SIZE_VALIDATION)
                        return;

                    try {
                        validator.validatePartitionCountersAndSizes(GridDhtPartitionsExchangeFuture.this, top, msgs);
                    }
                    catch (IgniteCheckedException ex) {
                        log.warning("Partition states validation has failed for group: " + grpCtx.cacheOrGroupName() + ". " + ex.getMessage());
                        // TODO: Handle such errors https://issues.apache.org/jira/browse/IGNITE-7833
                    }
                }
            );
        }
        catch (IgniteCheckedException e) {
            throw new IgniteException("Failed to validate partitions state", e);
        }

        if (log.isInfoEnabled())
            log.info("Partitions validation performed in " + (System.currentTimeMillis() - time) + " ms.");
    }

    /**
     *
     */
    private void assignPartitionsStates() {
        long time = System.currentTimeMillis();

        try {
            U.doInParallel(
                cctx.kernalContext().getSystemExecutorService(),
                nonLocalCacheGroupDescriptors(),
                grpDesc -> {
                    CacheGroupContext grpCtx = cctx.cache().cacheGroup(grpDesc.groupId());

                    GridDhtPartitionTopology top = grpCtx != null
                        ? grpCtx.topology()
                        : cctx.exchange().clientTopology(grpDesc.groupId(), events().discoveryCache());

                    if (!CU.isPersistentCache(grpDesc.config(), cctx.gridConfig().getDataStorageConfiguration()))
                        assignPartitionSizes(top);
                    else
                        assignPartitionStates(top);
                }
            );
        }
        catch (IgniteCheckedException e) {
            throw new IgniteException("Failed to assign partition states", e);
        }

        if (log.isInfoEnabled())
            log.info("Partitions assignment performed in " + (System.currentTimeMillis() - time) + " ms.");
    }

    /**
     * @param finishState State.
     * @param msg Request.
     * @param nodeId Node ID.
     */
    private void sendAllPartitionsToNode(FinishState finishState, GridDhtPartitionsSingleMessage msg, UUID nodeId) {
        ClusterNode node = cctx.node(nodeId);

        if (node == null) {
            if (log.isDebugEnabled())
                log.debug("Failed to send partitions, node failed: " + nodeId);

            return;
        }

        GridDhtPartitionsFullMessage fullMsg = finishState.msg.copy();

        Collection<Integer> affReq = msg.cacheGroupsAffinityRequest();

        if (affReq != null) {
            Map<Integer, CacheGroupAffinityMessage> aff = CacheGroupAffinityMessage.createAffinityMessages(
                cctx,
                finishState.resTopVer,
                affReq,
                null);

            fullMsg.joinedNodeAffinity(aff);
        }

        if (!fullMsg.exchangeId().equals(msg.exchangeId())) {
            fullMsg = fullMsg.copy();

            fullMsg.exchangeId(msg.exchangeId());
        }

        try {
            cctx.io().send(node, fullMsg, SYSTEM_POOL);

            if (log.isTraceEnabled()) {
                log.trace("Full message was sent to node: " +
                    node +
                    ", fullMsg: " + fullMsg
                );
            }
        }
        catch (ClusterTopologyCheckedException e) {
            if (log.isDebugEnabled())
                log.debug("Failed to send partitions, node failed: " + node);
        }
        catch (IgniteCheckedException e) {
            U.error(log, "Failed to send partitions [node=" + node + ']', e);
        }
    }

    /**
     * @param node Sender node.
     * @param msg Full partition info.
     */
    public void onReceiveFullMessage(final ClusterNode node, final GridDhtPartitionsFullMessage msg) {
        assert msg != null;
        assert msg.exchangeId() != null : msg;
        assert !node.isDaemon() : node;

        initFut.listen(new CI1<IgniteInternalFuture<Boolean>>() {
            @Override public void apply(IgniteInternalFuture<Boolean> f) {
                try {
                    if (!f.get())
                        return;
                }
                catch (IgniteCheckedException e) {
                    U.error(log, "Failed to initialize exchange future: " + this, e);

                    return;
                }

                processFullMessage(true, node, msg);
            }
        });
    }

    /**
     * @param node Sender node.
     * @param msg Message with full partition info.
     */
    public void onReceivePartitionRequest(final ClusterNode node, final GridDhtPartitionsSingleRequest msg) {
        assert !cctx.kernalContext().clientNode() || msg.restoreState();
        assert !node.isDaemon() && !node.isClient() : node;

        initFut.listen(new CI1<IgniteInternalFuture<Boolean>>() {
            @Override public void apply(IgniteInternalFuture<Boolean> fut) {
                processSinglePartitionRequest(node, msg);
            }
        });
    }

    /**
     * @param node Sender node.
     * @param msg Message.
     */
    private void processSinglePartitionRequest(ClusterNode node, GridDhtPartitionsSingleRequest msg) {
        FinishState finishState0 = null;

        synchronized (mux) {
            if (crd == null) {
                if (log.isInfoEnabled())
                    log.info("Ignore partitions request, no coordinator [node=" + node.id() + ']');

                return;
            }

            switch (state) {
                case DONE: {
                    assert finishState != null;

                    if (node.id().equals(finishState.crdId)) {
                        if (log.isInfoEnabled())
                            log.info("Ignore partitions request, finished exchange with this coordinator: " + msg);

                        return;
                    }

                    finishState0 = finishState;

                    break;
                }

                case CRD:
                case BECOME_CRD: {
                    if (log.isInfoEnabled())
                        log.info("Ignore partitions request, node is coordinator: " + msg);

                    return;
                }

                case CLIENT:
                case SRV: {
                    if (!cctx.discovery().alive(node)) {
                        if (log.isInfoEnabled())
                            log.info("Ignore partitions request, node is not alive [node=" + node.id() + ']');

                        return;
                    }

                    if (msg.restoreState()) {
                        if (!node.equals(crd)) {
                            if (node.order() > crd.order()) {
                                if (log.isInfoEnabled()) {
                                    log.info("Received partitions request, change coordinator [oldCrd=" + crd.id() +
                                        ", newCrd=" + node.id() + ']');
                                }

                                crd = node; // Do not allow to process FullMessage from old coordinator.
                            }
                            else {
                                if (log.isInfoEnabled()) {
                                    log.info("Ignore restore state request, coordinator changed [oldCrd=" + crd.id() +
                                        ", newCrd=" + node.id() + ']');
                                }

                                return;
                            }
                        }
                    }

                    break;
                }

                default:
                    assert false : state;
            }
        }

        if (msg.restoreState()) {
            try {
                assert msg.restoreExchangeId() != null : msg;

                GridDhtPartitionsSingleMessage res;

                if (dynamicCacheStartExchange() && exchangeLocE != null) {
                    res = new GridDhtPartitionsSingleMessage(msg.restoreExchangeId(),
                        cctx.kernalContext().clientNode(),
                        cctx.versions().last(),
                        true);

                    res.setError(exchangeLocE);
                }
                else {
                    res = cctx.exchange().createPartitionsSingleMessage(
                        msg.restoreExchangeId(),
                        cctx.kernalContext().clientNode(),
                        true,
                        node.version().compareToIgnoreTimestamp(PARTIAL_COUNTERS_MAP_SINCE) >= 0,
                        exchActions);

                    if (localJoinExchange() && finishState0 == null)
                        res.cacheGroupsAffinityRequest(exchCtx.groupsAffinityRequestOnJoin());
                }

                res.restoreState(true);

                if (log.isInfoEnabled()) {
                    log.info("Send restore state response [node=" + node.id() +
                        ", exchVer=" + msg.restoreExchangeId().topologyVersion() +
                        ", hasState=" + (finishState0 != null) +
                        ", affReq=" + !F.isEmpty(res.cacheGroupsAffinityRequest()) + ']');
                }

                res.finishMessage(finishState0 != null ? finishState0.msg : null);

                cctx.io().send(node, res, SYSTEM_POOL);
            }
            catch (ClusterTopologyCheckedException ignored) {
                if (log.isDebugEnabled())
                    log.debug("Node left during partition exchange [nodeId=" + node.id() + ", exchId=" + exchId + ']');
            }
            catch (IgniteCheckedException e) {
                U.error(log, "Failed to send partitions message [node=" + node + ", msg=" + msg + ']', e);
            }

            return;
        }

        try {
            sendLocalPartitions(node);
        }
        catch (IgniteCheckedException e) {
            U.error(log, "Failed to send message to coordinator: " + e);
        }
    }

    /**
     * @param checkCrd If {@code true} checks that local node is exchange coordinator.
     * @param node Sender node.
     * @param msg Message.
     */
    private void processFullMessage(boolean checkCrd, ClusterNode node, GridDhtPartitionsFullMessage msg) {
        try {
            assert exchId.equals(msg.exchangeId()) : msg;
            assert msg.lastVersion() != null : msg;

            if (checkCrd) {
                assert node != null;

                synchronized (mux) {
                    if (crd == null) {
                        if (log.isInfoEnabled())
                            log.info("Ignore full message, all server nodes left: " + msg);

                        return;
                    }

                    switch (state) {
                        case CRD:
                        case BECOME_CRD: {
                            if (log.isInfoEnabled())
                                log.info("Ignore full message, node is coordinator: " + msg);

                            return;
                        }

                        case DONE: {
                            if (log.isInfoEnabled())
                                log.info("Ignore full message, future is done: " + msg);

                            return;
                        }

                        case SRV:
                        case CLIENT: {
                            if (!crd.equals(node)) {
                                if (log.isInfoEnabled()) {
                                    log.info("Received full message from non-coordinator [node=" + node.id() +
                                        ", nodeOrder=" + node.order() +
                                        ", crd=" + crd.id() +
                                        ", crdOrder=" + crd.order() + ']');
                                }

                                if (node.order() > crd.order())
                                    fullMsgs.put(node, msg);

                                return;
                            }
                            else {
                                if (!F.isEmpty(msg.getErrorsMap())) {
                                    Exception e = msg.getErrorsMap().get(cctx.localNodeId());

                                    if (e instanceof IgniteNeedReconnectException) {
                                        onDone(e);

                                        return;
                                    }
                                }

                                AffinityTopologyVersion resVer = msg.resultTopologyVersion() != null ? msg.resultTopologyVersion() : initialVersion();

                                if (log.isInfoEnabled()) {
                                    log.info("Received full message, will finish exchange [node=" + node.id() +
                                        ", resVer=" + resVer + ']');
                                }

                                finishState = new FinishState(crd.id(), resVer, msg);

                                state = ExchangeLocalState.DONE;

                                break;
                            }
                        }
                    }
                }
            }
            else
                assert node == null : node;

            AffinityTopologyVersion resTopVer = initialVersion();

            long time = System.currentTimeMillis();

            if (exchCtx.mergeExchanges()) {
                if (msg.resultTopologyVersion() != null && !initialVersion().equals(msg.resultTopologyVersion())) {
                    if (log.isInfoEnabled()) {
                        log.info("Received full message, need merge [curFut=" + initialVersion() +
                            ", resVer=" + msg.resultTopologyVersion() + ']');
                    }

                    resTopVer = msg.resultTopologyVersion();

                    if (cctx.exchange().mergeExchanges(this, msg)) {
                        assert cctx.kernalContext().isStopping();

                        return; // Node is stopping, no need to further process exchange.
                    }

                    assert resTopVer.equals(exchCtx.events().topologyVersion()) :  "Unexpected result version [" +
                        "msgVer=" + resTopVer +
                        ", locVer=" + exchCtx.events().topologyVersion() + ']';
                }

                exchCtx.events().processEvents(this);

                if (localJoinExchange())
                    cctx.affinity().onLocalJoin(this, msg, resTopVer);
                else {
                    if (exchCtx.events().hasServerLeft())
                        cctx.affinity().applyAffinityFromFullMessage(this, msg);
                    else
                        cctx.affinity().onServerJoinWithExchangeMergeProtocol(this, false);

                    for (CacheGroupContext grp : cctx.cache().cacheGroups()) {
                        if (grp.isLocal() || cacheGroupStopping(grp.groupId()))
                            continue;

                        grp.topology().beforeExchange(this, true, false);
                    }
                }
            }
            else if (localJoinExchange() && !exchCtx.fetchAffinityOnJoin())
                cctx.affinity().onLocalJoin(this, msg, resTopVer);
            else if (forceAffReassignment)
                cctx.affinity().applyAffinityFromFullMessage(this, msg);

            if (log.isInfoEnabled())
                log.info("Affinity changes applied in " + (System.currentTimeMillis() - time) + " ms.");

            if (dynamicCacheStartExchange() && !F.isEmpty(exchangeGlobalExceptions)) {
                assert cctx.localNode().isClient();

                // TODO: https://issues.apache.org/jira/browse/IGNITE-8796
                // The current exchange has been successfully completed on all server nodes,
                // but has failed on that client node for some reason.
                // It looks like that we need to rollback dynamically started caches on the client node,
                // complete DynamicCacheStartFutures (if they are registered) with the cause of that failure
                // and complete current exchange without errors.

                onDone(exchangeLocE);

                return;
            }

            updatePartitionFullMap(resTopVer, msg);

            if (stateChangeExchange() && !F.isEmpty(msg.getErrorsMap()))
                cctx.kernalContext().state().onStateChangeError(msg.getErrorsMap(), exchActions.stateChangeRequest());

            onDone(resTopVer, null);
        }
        catch (IgniteCheckedException e) {
            onDone(e);
        }
    }

    /**
     * Updates partition map in all caches.
     *
     * @param resTopVer Result topology version.
     * @param msg Partitions full messages.
     */
    private void updatePartitionFullMap(AffinityTopologyVersion resTopVer, GridDhtPartitionsFullMessage msg) {
        cctx.versions().onExchange(msg.lastVersion().order());

        assert partHistSuppliers.isEmpty();

        partHistSuppliers.putAll(msg.partitionHistorySuppliers());

        long time = System.currentTimeMillis();

        int parallelismLvl = cctx.kernalContext().config().getSystemThreadPoolSize();

        // Reserve at least 2 threads for system operations.
        parallelismLvl = Math.max(1, parallelismLvl - 2);

        try {
            doInParallel(
                parallelismLvl,
                cctx.kernalContext().getSystemExecutorService(),
                msg.partitions().keySet(), grpId -> {
                    CacheGroupContext grp = cctx.cache().cacheGroup(grpId);

                    if (grp != null) {
                        CachePartitionFullCountersMap cntrMap = msg.partitionUpdateCounters(grpId,
                            grp.topology().partitions());

                        grp.topology().update(resTopVer,
                            msg.partitions().get(grpId),
                            cntrMap,
                            msg.partsToReload(cctx.localNodeId(), grpId),
                            msg.partitionSizes(grpId),
                            null);
                    }
                    else {
                        ClusterNode oldest = cctx.discovery().oldestAliveServerNode(AffinityTopologyVersion.NONE);

                        if (oldest != null && oldest.isLocal()) {
                            GridDhtPartitionTopology top = cctx.exchange().clientTopology(grpId, events().discoveryCache());

                            CachePartitionFullCountersMap cntrMap = msg.partitionUpdateCounters(grpId,
                                top.partitions());

                            top.update(resTopVer,
                                msg.partitions().get(grpId),
                                cntrMap,
                                Collections.emptySet(),
                                null,
                                null);
                        }
                    }
                });
        }
        catch (IgniteCheckedException e) {
            throw new IgniteException(e);
        }

        partitionsReceived = true;

        if (log.isInfoEnabled())
            log.info("Full map updating for " + msg.partitions().size()
                + " groups performed in " + (System.currentTimeMillis() - time) + " ms.");
    }

    /**
     * Updates partition map in all caches.
     *
     * @param nodeId Node message received from.
     * @param msg Partitions single message.
     */
    private void updatePartitionSingleMap(UUID nodeId, GridDhtPartitionsSingleMessage msg) {
        msgs.put(nodeId, msg);

        for (Map.Entry<Integer, GridDhtPartitionMap> entry : msg.partitions().entrySet()) {
            Integer grpId = entry.getKey();
            CacheGroupContext grp = cctx.cache().cacheGroup(grpId);

            GridDhtPartitionTopology top = grp != null ? grp.topology() :
                cctx.exchange().clientTopology(grpId, events().discoveryCache());

            top.update(exchId, entry.getValue(), false);
        }
    }

    /**
     * Cache change failure message callback, processed from the discovery thread.
     *
     * @param node Message sender node.
     * @param msg Failure message.
     */
    public void onDynamicCacheChangeFail(final ClusterNode node, final DynamicCacheChangeFailureMessage msg) {
        assert exchId.equals(msg.exchangeId()) : msg;
        assert firstDiscoEvt.type() == EVT_DISCOVERY_CUSTOM_EVT && dynamicCacheStartExchange();

        final ExchangeActions actions = exchangeActions();

        onDiscoveryEvent(new IgniteRunnable() {
            @Override public void run() {
                // The rollbackExchange() method has to wait for checkpoint.
                // That operation is time consumed, and therefore it should be executed outside the discovery thread.
                cctx.kernalContext().getSystemExecutorService().submit(new Runnable() {
                    @Override public void run() {
                        if (isDone() || !enterBusy())
                            return;

                        try {
                            assert msg.error() != null: msg;

                            // Try to revert all the changes that were done during initialization phase
                            cctx.affinity().forceCloseCaches(
                                GridDhtPartitionsExchangeFuture.this,
                                crd.isLocal(),
                                msg.exchangeActions()
                            );

                            synchronized (mux) {
                                finishState = new FinishState(crd.id(), initialVersion(), null);

                                state = ExchangeLocalState.DONE;
                            }

                            if (actions != null)
                                actions.completeRequestFutures(cctx, msg.error());

                            onDone(exchId.topologyVersion());
                        }
                        catch (Throwable e) {
                            onDone(e);
                        }
                        finally {
                            leaveBusy();
                        }
                    }
                });
            }
        });
    }

    /**
     * Affinity change message callback, processed from the same thread as {@link #onNodeLeft}.
     *
     * @param node Message sender node.
     * @param msg Message.
     */
    public void onAffinityChangeMessage(final ClusterNode node, final CacheAffinityChangeMessage msg) {
        assert exchId.equals(msg.exchangeId()) : msg;

        onDiscoveryEvent(new IgniteRunnable() {
            @Override public void run() {
                if (isDone() || !enterBusy())
                    return;

                try {
                    assert centralizedAff;

                    if (crd.equals(node)) {
                        AffinityTopologyVersion resTopVer = initialVersion();

                        cctx.affinity().onExchangeChangeAffinityMessage(GridDhtPartitionsExchangeFuture.this,
                            crd.isLocal(),
                            msg);

                        IgniteCheckedException err = !F.isEmpty(msg.partitionsMessage().getErrorsMap()) ?
                            new IgniteCheckedException("Cluster state change failed.") : null;

                        if (!crd.isLocal()) {
                            GridDhtPartitionsFullMessage partsMsg = msg.partitionsMessage();

                            assert partsMsg != null : msg;
                            assert partsMsg.lastVersion() != null : partsMsg;

                            updatePartitionFullMap(resTopVer, partsMsg);

                            if (exchActions != null && exchActions.stateChangeRequest() != null && err != null)
                                cctx.kernalContext().state().onStateChangeError(msg.partitionsMessage().getErrorsMap(), exchActions.stateChangeRequest());
                        }

                        onDone(resTopVer, err);
                    }
                    else {
                        if (log.isDebugEnabled()) {
                            log.debug("Ignore affinity change message, coordinator changed [node=" + node.id() +
                                ", crd=" + crd.id() +
                                ", msg=" + msg +
                                ']');
                        }
                    }
                }
                finally {
                    leaveBusy();
                }
            }
        });
    }

    /**
     * @param c Closure.
     */
    private void onDiscoveryEvent(IgniteRunnable c) {
        synchronized (discoEvts) {
            if (!init) {
                discoEvts.add(c);

                return;
            }

            assert discoEvts.isEmpty() : discoEvts;
        }

        c.run();
    }

    /**
     * Moves exchange future to state 'init done' using {@link #initFut}.
     */
    private void initDone() {
        while (!isDone()) {
            List<IgniteRunnable> evts;

            synchronized (discoEvts) {
                if (discoEvts.isEmpty()) {
                    init = true;

                    break;
                }

                evts = new ArrayList<>(discoEvts);

                discoEvts.clear();
            }

            for (IgniteRunnable c : evts)
                c.run();
        }

        initFut.onDone(true);
    }

    /**
     *
     */
    private void onAllServersLeft() {
        assert cctx.kernalContext().clientNode() : cctx.localNode();

        List<ClusterNode> empty = Collections.emptyList();

        for (CacheGroupContext grp : cctx.cache().cacheGroups()) {
            List<List<ClusterNode>> affAssignment = new ArrayList<>(grp.affinity().partitions());

            for (int i = 0; i < grp.affinity().partitions(); i++)
                affAssignment.add(empty);

            grp.affinity().idealAssignment(affAssignment);

            grp.affinity().initialize(initialVersion(), affAssignment);

            cctx.exchange().exchangerUpdateHeartbeat();
        }
    }

    /**
     * Node left callback, processed from the same thread as {@link #onAffinityChangeMessage}.
     *
     * @param node Left node.
     */
    public void onNodeLeft(final ClusterNode node) {
        if (isDone() || !enterBusy())
            return;

        cctx.mvcc().removeExplicitNodeLocks(node.id(), initialVersion());

        try {
            onDiscoveryEvent(new IgniteRunnable() {
                @Override public void run() {
                    if (isDone() || !enterBusy())
                        return;

                    try {
                        boolean crdChanged = false;
                        boolean allReceived = false;

                        ClusterNode crd0;

                        events().discoveryCache().updateAlives(node);

                        InitNewCoordinatorFuture newCrdFut0;

                        synchronized (mux) {
                            newCrdFut0 = newCrdFut;
                        }

                        if (newCrdFut0 != null)
                            newCrdFut0.onNodeLeft(node.id());

                        synchronized (mux) {
                            if (!srvNodes.remove(node))
                                return;

                            boolean rmvd = remaining.remove(node.id());

                            if (!rmvd) {
                                if (mergedJoinExchMsgs != null && mergedJoinExchMsgs.containsKey(node.id())) {
                                    if (mergedJoinExchMsgs.get(node.id()) == null) {
                                        mergedJoinExchMsgs.remove(node.id());

                                        rmvd = true;
                                    }
                                }
                            }

                            if (node.equals(crd)) {
                                crdChanged = true;

                                crd = !srvNodes.isEmpty() ? srvNodes.get(0) : null;
                            }

                            switch (state) {
                                case DONE:
                                    return;

                                case CRD:
                                    allReceived = rmvd && (remaining.isEmpty() && F.isEmpty(mergedJoinExchMsgs));

                                    break;

                                case SRV:
                                    assert crd != null;

                                    if (crdChanged && crd.isLocal()) {
                                        state = ExchangeLocalState.BECOME_CRD;

                                        newCrdFut = new InitNewCoordinatorFuture(cctx);
                                    }

                                    break;
                            }

                            crd0 = crd;

                            if (crd0 == null)
                                finishState = new FinishState(null, initialVersion(), null);
                        }

                        if (crd0 == null) {
                            onAllServersLeft();

                            onDone(initialVersion());

                            return;
                        }

                        if (crd0.isLocal()) {
                            if (stateChangeExchange() && exchangeLocE != null)
                                exchangeGlobalExceptions.put(crd0.id(), exchangeLocE);

                            if (crdChanged) {
                                if (log.isInfoEnabled()) {
                                    log.info("Coordinator failed, node is new coordinator [ver=" + initialVersion() +
                                        ", prev=" + node.id() + ']');
                                }

                                assert newCrdFut != null;

                                cctx.kernalContext().closure().callLocal(new Callable<Void>() {
                                    @Override public Void call() throws Exception {
                                        newCrdFut.init(GridDhtPartitionsExchangeFuture.this);

                                        newCrdFut.listen(new CI1<IgniteInternalFuture>() {
                                            @Override public void apply(IgniteInternalFuture fut) {
                                                if (isDone())
                                                    return;

                                                Lock lock = cctx.io().readLock();

                                                if (lock == null)
                                                    return;

                                                try {
                                                    onBecomeCoordinator((InitNewCoordinatorFuture) fut);
                                                }
                                                finally {
                                                    lock.unlock();
                                                }
                                            }
                                        });

                                        return null;
                                    }
                                }, GridIoPolicy.SYSTEM_POOL);

                                return;
                            }

                            if (allReceived) {
                                cctx.kernalContext().getSystemExecutorService().submit(new Runnable() {
                                    @Override public void run() {
                                        awaitSingleMapUpdates();

                                        onAllReceived(null);
                                    }
                                });
                            }
                        }
                        else {
                            if (crdChanged) {
                                for (Map.Entry<ClusterNode, GridDhtPartitionsFullMessage> m : fullMsgs.entrySet()) {
                                    if (crd0.equals(m.getKey())) {
                                        if (log.isInfoEnabled()) {
                                            log.info("Coordinator changed, process pending full message [" +
                                                "ver=" + initialVersion() +
                                                ", crd=" + node.id() +
                                                ", pendingMsgNode=" + m.getKey() + ']');
                                        }

                                        processFullMessage(true, m.getKey(), m.getValue());

                                        if (isDone())
                                            return;
                                    }
                                }

                                if (log.isInfoEnabled()) {
                                    log.info("Coordinator changed, send partitions to new coordinator [" +
                                        "ver=" + initialVersion() +
                                        ", crd=" + node.id() +
                                        ", newCrd=" + crd0.id() + ']');
                                }

                                final ClusterNode newCrd = crd0;

                                cctx.kernalContext().getSystemExecutorService().submit(new Runnable() {
                                    @Override public void run() {
                                        sendPartitions(newCrd);
                                    }
                                });
                            }
                        }
                    }
                    catch (IgniteCheckedException e) {
                        if (reconnectOnError(e))
                            onDone(new IgniteNeedReconnectException(cctx.localNode(), e));
                        else
                            U.error(log, "Failed to process node left event: " + e, e);
                    }
                    finally {
                        leaveBusy();
                    }
                }
            });
        }
        finally {
            leaveBusy();
        }
    }

    /**
     * @param newCrdFut Coordinator initialization future.
     */
    private void onBecomeCoordinator(InitNewCoordinatorFuture newCrdFut) {
        boolean allRcvd = false;

        cctx.exchange().onCoordinatorInitialized();

        if (newCrdFut.restoreState()) {
            GridDhtPartitionsFullMessage fullMsg = newCrdFut.fullMessage();

            assert msgs.isEmpty() : msgs;

            if (fullMsg != null) {
                if (log.isInfoEnabled()) {
                    log.info("New coordinator restored state [ver=" + initialVersion() +
                        ", resVer=" + fullMsg.resultTopologyVersion() + ']');
                }

                synchronized (mux) {
                    state = ExchangeLocalState.DONE;

                    finishState = new FinishState(crd.id(), fullMsg.resultTopologyVersion(), fullMsg);
                }

                fullMsg.exchangeId(exchId);

                processFullMessage(false, null, fullMsg);

                Map<ClusterNode, GridDhtPartitionsSingleMessage> msgs = newCrdFut.messages();

                if (!F.isEmpty(msgs)) {
                    Map<Integer, CacheGroupAffinityMessage> joinedNodeAff = null;

                    for (Map.Entry<ClusterNode, GridDhtPartitionsSingleMessage> e : msgs.entrySet()) {
                        this.msgs.put(e.getKey().id(), e.getValue());

                        GridDhtPartitionsSingleMessage msg = e.getValue();

                        Collection<Integer> affReq = msg.cacheGroupsAffinityRequest();

                        if (!F.isEmpty(affReq)) {
                            joinedNodeAff = CacheGroupAffinityMessage.createAffinityMessages(cctx,
                                fullMsg.resultTopologyVersion(),
                                affReq,
                                joinedNodeAff);
                        }
                    }

                    Map<UUID, GridDhtPartitionsSingleMessage> mergedJoins = newCrdFut.mergedJoinExchangeMessages();

                    if (log.isInfoEnabled()) {
                        log.info("New coordinator sends full message [ver=" + initialVersion() +
                            ", resVer=" + fullMsg.resultTopologyVersion() +
                            ", nodes=" + F.nodeIds(msgs.keySet()) +
                            ", mergedJoins=" + (mergedJoins != null ? mergedJoins.keySet() : null) + ']');
                    }

                    sendAllPartitions(fullMsg, msgs.keySet(), mergedJoins, joinedNodeAff);
                }

                return;
            }
            else {
                if (log.isInfoEnabled())
                    log.info("New coordinator restore state finished [ver=" + initialVersion() + ']');

                for (Map.Entry<ClusterNode, GridDhtPartitionsSingleMessage> e : newCrdFut.messages().entrySet()) {
                    GridDhtPartitionsSingleMessage msg = e.getValue();

                    if (!msg.client()) {
                        msgs.put(e.getKey().id(), e.getValue());

                        if (dynamicCacheStartExchange() && msg.getError() != null)
                            exchangeGlobalExceptions.put(e.getKey().id(), msg.getError());

                        updatePartitionSingleMap(e.getKey().id(), msg);
                    }
                }
            }

            allRcvd = true;

            synchronized (mux) {
                remaining.clear(); // Do not process messages.

                assert crd != null && crd.isLocal();

                state = ExchangeLocalState.CRD;

                assert mergedJoinExchMsgs == null;
            }
        }
        else {
            Set<UUID> remaining0 = null;

            synchronized (mux) {
                assert crd != null && crd.isLocal();

                state = ExchangeLocalState.CRD;

                assert mergedJoinExchMsgs == null;

                if (log.isInfoEnabled()) {
                    log.info("New coordinator initialization finished [ver=" + initialVersion() +
                        ", remaining=" + remaining + ']');
                }

                if (!remaining.isEmpty())
                    remaining0 = new HashSet<>(remaining);
            }

            if (remaining0 != null) {
                // It is possible that some nodes finished exchange with previous coordinator.
                GridDhtPartitionsSingleRequest req = new GridDhtPartitionsSingleRequest(exchId);

                for (UUID nodeId : remaining0) {
                    try {
                        if (!pendingSingleMsgs.containsKey(nodeId)) {
                            if (log.isInfoEnabled()) {
                                log.info("New coordinator sends request [ver=" + initialVersion() +
                                    ", node=" + nodeId + ']');
                            }

                            cctx.io().send(nodeId, req, SYSTEM_POOL);
                        }
                    }
                    catch (ClusterTopologyCheckedException ignored) {
                        if (log.isDebugEnabled())
                            log.debug("Node left during partition exchange [nodeId=" + nodeId +
                                ", exchId=" + exchId + ']');
                    }
                    catch (IgniteCheckedException e) {
                        U.error(log, "Failed to request partitions from node: " + nodeId, e);
                    }
                }

                for (Map.Entry<UUID, GridDhtPartitionsSingleMessage> m : pendingSingleMsgs.entrySet()) {
                    if (log.isInfoEnabled()) {
                        log.info("New coordinator process pending message [ver=" + initialVersion() +
                            ", node=" + m.getKey() + ']');
                    }

                    processSingleMessage(m.getKey(), m.getValue());
                }
            }
        }

        if (allRcvd) {
            awaitSingleMapUpdates();

            onAllReceived(newCrdFut.messages().keySet());
        }
    }

    /**
     * @param e Exception.
     * @return {@code True} if local node should try reconnect in case of error.
     */
    public boolean reconnectOnError(Throwable e) {
        return (e instanceof IgniteNeedReconnectException
            || X.hasCause(e, IOException.class, IgniteClientDisconnectedCheckedException.class))
            && cctx.discovery().reconnectSupported();
    }

    /**
     * @return {@code True} If partition changes triggered by receiving Single/Full messages are not finished yet.
     */
    public boolean partitionChangesInProgress() {
        ClusterNode crd0 = crd;

        if (crd0 == null)
            return false;

        return crd0.equals(cctx.localNode()) ? !partitionsSent : !partitionsReceived;
    }

    /**
     * Add or merge updates received from coordinator while exchange in progress.
     *
     * @param fullMsg Full message with exchangeId = null.
     * @return {@code True} if message should be ignored and processed after exchange is done.
     */
    public synchronized boolean addOrMergeDelayedFullMessage(ClusterNode node, GridDhtPartitionsFullMessage fullMsg) {
        assert fullMsg.exchangeId() == null : fullMsg.exchangeId();

        if (isDone())
            return false;

        GridDhtPartitionsFullMessage prev = delayedLatestMsg;

        if (prev == null) {
            delayedLatestMsg = fullMsg;

            listen(f -> {
                GridDhtPartitionsFullMessage msg;

                synchronized (this) {
                    msg = delayedLatestMsg;

                    delayedLatestMsg = null;
                }

                if (msg != null)
                    cctx.exchange().processFullPartitionUpdate(node, msg);
            });
        }
        else
            delayedLatestMsg.merge(fullMsg, cctx.discovery());

        return true;
    }

    /** {@inheritDoc} */
    @Override public int compareTo(GridDhtPartitionsExchangeFuture fut) {
        return exchId.compareTo(fut.exchId);
    }

    /** {@inheritDoc} */
    @Override public boolean equals(Object o) {
        if (this == o)
            return true;

        if (o == null || o.getClass() != getClass())
            return false;

        GridDhtPartitionsExchangeFuture fut = (GridDhtPartitionsExchangeFuture)o;

        return exchId.equals(fut.exchId);
    }

    /** {@inheritDoc} */
    @Override public int hashCode() {
        return exchId.hashCode();
    }

    /** {@inheritDoc} */
    @Override public void addDiagnosticRequest(IgniteDiagnosticPrepareContext diagCtx) {
        if (!isDone()) {
            ClusterNode crd;
            Set<UUID> remaining;

            synchronized (mux) {
                crd = this.crd;
                remaining = new HashSet<>(this.remaining);
            }

            if (crd != null) {
                if (!crd.isLocal()) {
                    diagCtx.exchangeInfo(crd.id(), initialVersion(), "Exchange future waiting for coordinator " +
                        "response [crd=" + crd.id() + ", topVer=" + initialVersion() + ']');
                }
                else if (!remaining.isEmpty()){
                    UUID nodeId = remaining.iterator().next();

                    diagCtx.exchangeInfo(nodeId, initialVersion(), "Exchange future on coordinator waiting for " +
                        "server response [node=" + nodeId + ", topVer=" + initialVersion() + ']');
                }
            }
        }
    }

    /**
     * @return Short information string.
     */
    public String shortInfo() {
        return "GridDhtPartitionsExchangeFuture [topVer=" + initialVersion() +
            ", evt=" + (firstDiscoEvt != null ? IgniteUtils.gridEventName(firstDiscoEvt.type()) : -1) +
            ", evtNode=" + (firstDiscoEvt != null ? firstDiscoEvt.eventNode() : null) +
            ", done=" + isDone() + ']';
    }

    /** {@inheritDoc} */
    @Override public String toString() {
        Set<UUID> remaining;

        synchronized (mux) {
            remaining = new HashSet<>(this.remaining);
        }

        return S.toString(GridDhtPartitionsExchangeFuture.class, this,
            "evtLatch", evtLatch == null ? "null" : evtLatch.getCount(),
            "remaining", remaining,
            "super", super.toString());
    }

    /**
     *
     */
    private static class CounterWithNodes {
        /** */
        private final long cnt;

        /** */
        private final long size;

        /** */
        private final Set<UUID> nodes = new HashSet<>();

        /**
         * @param cnt Count.
         * @param firstNode Node ID.
         */
        private CounterWithNodes(long cnt, @Nullable Long size, UUID firstNode) {
            this.cnt = cnt;
            this.size = size != null ? size : 0;

            nodes.add(firstNode);
        }

        /** {@inheritDoc} */
        @Override public String toString() {
            return S.toString(CounterWithNodes.class, this);
        }
    }

    /**
     * @param step Exponent coefficient.
     * @param timeout Base timeout.
     * @return Time to wait before next debug dump.
     */
    public static long nextDumpTimeout(int step, long timeout) {
        long limit = getLong(IGNITE_LONG_OPERATIONS_DUMP_TIMEOUT_LIMIT, 30 * 60_000);

        if (limit <= 0)
            limit = 30 * 60_000;

        assert step >= 0 : step;

        long dumpFactor = Math.round(Math.pow(2, step));

        long nextTimeout = timeout * dumpFactor;

        if (nextTimeout <= 0)
            return limit;

        return nextTimeout <= limit ? nextTimeout : limit;
    }

    /**
     *
     */
    private static class FinishState {
        /** */
        private final UUID crdId;

        /** */
        private final AffinityTopologyVersion resTopVer;

        /** */
        private final GridDhtPartitionsFullMessage msg;

        /**
         * @param crdId Coordinator node.
         * @param resTopVer Result version.
         * @param msg Result message.
         */
        FinishState(UUID crdId, AffinityTopologyVersion resTopVer, GridDhtPartitionsFullMessage msg) {
            this.crdId = crdId;
            this.resTopVer = resTopVer;
            this.msg = msg;
        }
    }

    /**
     *
     */
    enum ExchangeType {
        /** */
        CLIENT,

        /** */
        ALL,

        /** */
        NONE
    }

    /**
     *
     */
    private enum ExchangeLocalState {
        /** Local node is coordinator. */
        CRD,

        /** Local node is non-coordinator server. */
        SRV,

        /** Local node is client node. */
        CLIENT,

        /**
         * Previous coordinator failed before exchange finished and
         * local performs initialization to become new coordinator.
         */
        BECOME_CRD,

        /** Exchange finished. */
        DONE,

        /** This exchange was merged with another one. */
        MERGED
    }
}<|MERGE_RESOLUTION|>--- conflicted
+++ resolved
@@ -880,13 +880,6 @@
 
                 cctx.database().cleanupRestoredCaches();
 
-<<<<<<< HEAD
-                // Perform cache init from scratch.
-                for (DynamicCacheDescriptor desc : cctx.cache().persistentCaches())
-                    cctx.cache().preparePageStore(desc, true);
-
-=======
->>>>>>> 6f9c702c
                 // Set initial node started marker.
                 cctx.database().nodeStart(null);
             }
