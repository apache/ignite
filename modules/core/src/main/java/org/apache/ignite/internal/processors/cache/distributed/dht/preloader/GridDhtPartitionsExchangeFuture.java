/*
 * Licensed to the Apache Software Foundation (ASF) under one or more
 * contributor license agreements.  See the NOTICE file distributed with
 * this work for additional information regarding copyright ownership.
 * The ASF licenses this file to You under the Apache License, Version 2.0
 * (the "License"); you may not use this file except in compliance with
 * the License.  You may obtain a copy of the License at
 *
 *      http://www.apache.org/licenses/LICENSE-2.0
 *
 * Unless required by applicable law or agreed to in writing, software
 * distributed under the License is distributed on an "AS IS" BASIS,
 * WITHOUT WARRANTIES OR CONDITIONS OF ANY KIND, either express or implied.
 * See the License for the specific language governing permissions and
 * limitations under the License.
 */

package org.apache.ignite.internal.processors.cache.distributed.dht.preloader;

import java.io.IOException;
import java.util.ArrayList;
import java.util.Collection;
import java.util.Collections;
import java.util.HashMap;
import java.util.HashSet;
import java.util.LinkedHashMap;
import java.util.List;
import java.util.Map;
import java.util.Set;
import java.util.UUID;
import java.util.concurrent.Callable;
import java.util.concurrent.ConcurrentHashMap;
import java.util.concurrent.ConcurrentMap;
import java.util.concurrent.CountDownLatch;
import java.util.concurrent.TimeUnit;
import java.util.concurrent.atomic.AtomicBoolean;
import java.util.concurrent.atomic.AtomicReference;
import java.util.concurrent.locks.Lock;
import java.util.concurrent.locks.ReadWriteLock;
import org.apache.ignite.IgniteCheckedException;
import org.apache.ignite.IgniteLogger;
import org.apache.ignite.IgniteSystemProperties;
import org.apache.ignite.cache.CacheMode;
import org.apache.ignite.cluster.ClusterNode;
import org.apache.ignite.configuration.NearCacheConfiguration;
import org.apache.ignite.events.DiscoveryEvent;
import org.apache.ignite.internal.IgniteClientDisconnectedCheckedException;
import org.apache.ignite.internal.IgniteDiagnosticAware;
import org.apache.ignite.internal.IgniteDiagnosticPrepareContext;
import org.apache.ignite.internal.IgniteFutureTimeoutCheckedException;
import org.apache.ignite.internal.IgniteInternalFuture;
import org.apache.ignite.internal.IgniteInterruptedCheckedException;
import org.apache.ignite.internal.IgniteNeedReconnectException;
import org.apache.ignite.internal.cluster.ClusterTopologyCheckedException;
import org.apache.ignite.internal.events.DiscoveryCustomEvent;
import org.apache.ignite.internal.managers.communication.GridIoPolicy;
import org.apache.ignite.internal.managers.discovery.DiscoCache;
import org.apache.ignite.internal.managers.discovery.DiscoveryCustomMessage;
import org.apache.ignite.internal.pagemem.wal.record.ExchangeRecord;
import org.apache.ignite.internal.processors.affinity.AffinityTopologyVersion;
import org.apache.ignite.internal.processors.affinity.GridAffinityAssignmentCache;
import org.apache.ignite.internal.processors.cache.CacheAffinityChangeMessage;
import org.apache.ignite.internal.processors.cache.CacheGroupContext;
import org.apache.ignite.internal.processors.cache.CacheGroupDescriptor;
import org.apache.ignite.internal.processors.cache.CachePartitionExchangeWorkerTask;
import org.apache.ignite.internal.processors.cache.DynamicCacheChangeBatch;
import org.apache.ignite.internal.processors.cache.DynamicCacheDescriptor;
import org.apache.ignite.internal.processors.cache.ExchangeActions;
import org.apache.ignite.internal.processors.cache.ExchangeContext;
import org.apache.ignite.internal.processors.cache.ExchangeDiscoveryEvents;
import org.apache.ignite.internal.processors.cache.GridCacheContext;
import org.apache.ignite.internal.processors.cache.GridCacheFuture;
import org.apache.ignite.internal.processors.cache.GridCacheMvccCandidate;
import org.apache.ignite.internal.processors.cache.GridCachePartitionExchangeManager;
import org.apache.ignite.internal.processors.cache.GridCacheSharedContext;
import org.apache.ignite.internal.processors.cache.LocalJoinCachesContext;
import org.apache.ignite.internal.processors.cache.StateChangeRequest;
import org.apache.ignite.internal.processors.cache.WalStateAbstractMessage;
import org.apache.ignite.internal.processors.cache.distributed.dht.GridClientPartitionTopology;
import org.apache.ignite.internal.processors.cache.distributed.dht.GridDhtLocalPartition;
import org.apache.ignite.internal.processors.cache.distributed.dht.GridDhtPartitionState;
import org.apache.ignite.internal.processors.cache.distributed.dht.GridDhtPartitionTopology;
import org.apache.ignite.internal.processors.cache.distributed.dht.GridDhtTopologyFutureAdapter;
import org.apache.ignite.internal.processors.cache.mvcc.MvccCoordinator;
import org.apache.ignite.internal.processors.cache.mvcc.MvccSnapshot;
import org.apache.ignite.internal.processors.cache.mvcc.MvccVersion;
import org.apache.ignite.internal.processors.cache.mvcc.MvccCoordinatorChangeAware;
import org.apache.ignite.internal.processors.cache.mvcc.MvccVersionImpl;
import org.apache.ignite.internal.processors.cache.persistence.snapshot.SnapshotDiscoveryMessage;
<<<<<<< HEAD
import org.apache.ignite.internal.processors.cache.persistence.wal.FileWriteAheadLogManager;
import org.apache.ignite.internal.processors.cache.transactions.IgniteInternalTx;
=======
>>>>>>> 7366809e
import org.apache.ignite.internal.processors.cache.transactions.IgniteTxKey;
import org.apache.ignite.internal.processors.cache.version.GridCacheVersion;
import org.apache.ignite.internal.processors.cluster.BaselineTopology;
import org.apache.ignite.internal.processors.cluster.ChangeGlobalStateFinishMessage;
import org.apache.ignite.internal.processors.cluster.ChangeGlobalStateMessage;
import org.apache.ignite.internal.processors.cluster.DiscoveryDataClusterState;
import org.apache.ignite.internal.util.IgniteUtils;
import org.apache.ignite.internal.util.future.GridFutureAdapter;
import org.apache.ignite.internal.util.tostring.GridToStringExclude;
import org.apache.ignite.internal.util.tostring.GridToStringInclude;
import org.apache.ignite.internal.util.typedef.CI1;
import org.apache.ignite.internal.util.typedef.F;
import org.apache.ignite.internal.util.typedef.T2;
import org.apache.ignite.internal.util.typedef.X;
import org.apache.ignite.internal.util.typedef.internal.CU;
import org.apache.ignite.internal.util.typedef.internal.S;
import org.apache.ignite.internal.util.typedef.internal.U;
import org.apache.ignite.lang.IgniteInClosure;
import org.apache.ignite.lang.IgniteProductVersion;
import org.apache.ignite.lang.IgniteRunnable;
import org.jetbrains.annotations.Nullable;

import static org.apache.ignite.IgniteSystemProperties.IGNITE_LONG_OPERATIONS_DUMP_TIMEOUT_LIMIT;
import static org.apache.ignite.IgniteSystemProperties.IGNITE_PARTITION_RELEASE_FUTURE_DUMP_THRESHOLD;
import static org.apache.ignite.IgniteSystemProperties.IGNITE_THREAD_DUMP_ON_EXCHANGE_TIMEOUT;
import static org.apache.ignite.IgniteSystemProperties.getBoolean;
import static org.apache.ignite.IgniteSystemProperties.getLong;
import static org.apache.ignite.events.EventType.EVT_NODE_FAILED;
import static org.apache.ignite.events.EventType.EVT_NODE_JOINED;
import static org.apache.ignite.events.EventType.EVT_NODE_LEFT;
import static org.apache.ignite.internal.events.DiscoveryCustomEvent.EVT_DISCOVERY_CUSTOM_EVT;
import static org.apache.ignite.internal.managers.communication.GridIoPolicy.SYSTEM_POOL;
import static org.apache.ignite.internal.processors.cache.ExchangeDiscoveryEvents.serverJoinEvent;
import static org.apache.ignite.internal.processors.cache.ExchangeDiscoveryEvents.serverLeftEvent;
import static org.apache.ignite.internal.processors.cache.distributed.dht.preloader.CachePartitionPartialCountersMap.PARTIAL_COUNTERS_MAP_SINCE;

/**
 * Future for exchanging partition maps.
 */
@SuppressWarnings({"TypeMayBeWeakened", "unchecked"})
public class GridDhtPartitionsExchangeFuture extends GridDhtTopologyFutureAdapter
    implements Comparable<GridDhtPartitionsExchangeFuture>, CachePartitionExchangeWorkerTask, IgniteDiagnosticAware {
    /** */
    public static final String EXCHANGE_LOG = "org.apache.ignite.internal.exchange.time";

    /** */
    private static final int RELEASE_FUTURE_DUMP_THRESHOLD =
        IgniteSystemProperties.getInteger(IGNITE_PARTITION_RELEASE_FUTURE_DUMP_THRESHOLD, 0);

    /** */
    private static final IgniteProductVersion FORCE_AFF_REASSIGNMENT_SINCE = IgniteProductVersion.fromString("2.4.3");

    /** */
    @GridToStringExclude
    private final Object mux = new Object();

    /** */
    @GridToStringExclude
    private volatile DiscoCache firstEvtDiscoCache;

    /** Discovery event triggered this exchange. */
    private volatile DiscoveryEvent firstDiscoEvt;

    /** */
    @GridToStringExclude
    private final Set<UUID> remaining = new HashSet<>();

    /** Guarded by this */
    @GridToStringExclude
    private int pendingSingleUpdates;

    /** */
    @GridToStringExclude
    private List<ClusterNode> srvNodes;

    /** */
    private ClusterNode crd;

    /** ExchangeFuture id. */
    private final GridDhtPartitionExchangeId exchId;

    /** Cache context. */
    private final GridCacheSharedContext<?, ?> cctx;

    /** Busy lock to prevent activities from accessing exchanger while it's stopping. */
    private ReadWriteLock busyLock;

    /** */
    private AtomicBoolean added = new AtomicBoolean(false);

    /**
     * Discovery event receive latch. There is a race between discovery event processing and single message
     * processing, so it is possible to create an exchange future before the actual discovery event is received.
     * This latch is notified when the discovery event arrives.
     */
    @GridToStringExclude
    private final CountDownLatch evtLatch = new CountDownLatch(1);

    /** Exchange future init method completes this future. */
    private GridFutureAdapter<Boolean> initFut;

    /** */
    @GridToStringExclude
    private final List<IgniteRunnable> discoEvts = new ArrayList<>();

    /** */
    private boolean init;

    /** Last committed cache version before next topology version use. */
    private AtomicReference<GridCacheVersion> lastVer = new AtomicReference<>();

    /**
     * Message received from node joining cluster (if this is 'node join' exchange),
     * needed if this exchange is merged with another one.
     */
    @GridToStringExclude
    private GridDhtPartitionsSingleMessage pendingJoinMsg;

    /**
     * Messages received on non-coordinator are stored in case if this node
     * becomes coordinator.
     */
    private final Map<UUID, GridDhtPartitionsSingleMessage> pendingSingleMsgs = new ConcurrentHashMap<>();

    /** Messages received from new coordinator. */
    private final Map<ClusterNode, GridDhtPartitionsFullMessage> fullMsgs = new ConcurrentHashMap<>();

    /** */
    @SuppressWarnings({"FieldCanBeLocal", "UnusedDeclaration"})
    @GridToStringInclude
    private volatile IgniteInternalFuture<?> partReleaseFut;

    /** Logger. */
    private final IgniteLogger log;

    /** Cache change requests. */
    private ExchangeActions exchActions;

    /** */
    private final IgniteLogger exchLog;

    /** */
    private CacheAffinityChangeMessage affChangeMsg;

    /** Init timestamp. Used to track the amount of time spent to complete the future. */
    private long initTs;

    /**
     * Centralized affinity assignment required. Activated for node left of failed. For this mode crd will send full
     * partitions maps to nodes using discovery (ring) instead of communication.
     */
    private boolean centralizedAff;

    /**
     * Enforce affinity reassignment based on actual partition distribution. This mode should be used when partitions
     * might be distributed not according to affinity assignment.
     */
    private boolean forceAffReassignment;

    /** Change global state exception. */
    private Exception changeGlobalStateE;

    /** Change global state exceptions. */
    private final Map<UUID, Exception> changeGlobalStateExceptions = new ConcurrentHashMap<>();

    /** */
    private ConcurrentMap<UUID, GridDhtPartitionsSingleMessage> msgs = new ConcurrentHashMap<>();

    /** Single messages from merged 'node join' exchanges. */
    @GridToStringExclude
    private Map<UUID, GridDhtPartitionsSingleMessage> mergedJoinExchMsgs;

    /** Number of awaited messages for merged 'node join' exchanges. */
    @GridToStringExclude
    private int awaitMergedMsgs;

    /** */
    @GridToStringExclude
    private volatile IgniteDhtPartitionHistorySuppliersMap partHistSuppliers = new IgniteDhtPartitionHistorySuppliersMap();

    /** */
    private volatile Map<Integer, Map<Integer, Long>> partHistReserved;

    /** */
    @GridToStringExclude
    private final IgniteDhtPartitionsToReloadMap partsToReload = new IgniteDhtPartitionsToReloadMap();

    /** */
    private final AtomicBoolean done = new AtomicBoolean();

    /** */
    private ExchangeLocalState state;

    /** */
    @GridToStringExclude
    private ExchangeContext exchCtx;

    /** */
    @GridToStringExclude
    private FinishState finishState;

    /** Initialized when node becomes new coordinator. */
    @GridToStringExclude
    private InitNewCoordinatorFuture newCrdFut;

    /** */
    @GridToStringExclude
    private GridDhtPartitionsExchangeFuture mergedWith;

    /**
     * @param cctx Cache context.
     * @param busyLock Busy lock.
     * @param exchId Exchange ID.
     * @param exchActions Cache change requests.
     * @param affChangeMsg Affinity change message.
     */
    public GridDhtPartitionsExchangeFuture(
        GridCacheSharedContext cctx,
        ReadWriteLock busyLock,
        GridDhtPartitionExchangeId exchId,
        ExchangeActions exchActions,
        CacheAffinityChangeMessage affChangeMsg
    ) {
        assert busyLock != null;
        assert exchId != null;
        assert exchId.topologyVersion() != null;
        assert exchActions == null || !exchActions.empty();

        this.cctx = cctx;
        this.busyLock = busyLock;
        this.exchId = exchId;
        this.exchActions = exchActions;
        this.affChangeMsg = affChangeMsg;

        log = cctx.logger(getClass());
        exchLog = cctx.logger(EXCHANGE_LOG);

        initFut = new GridFutureAdapter<Boolean>() {
            @Override public IgniteLogger logger() {
                return log;
            }
        };

        if (log.isDebugEnabled())
            log.debug("Creating exchange future [localNode=" + cctx.localNodeId() + ", fut=" + this + ']');
    }

    /**
     * @return Future mutex.
     */
    public Object mutex() {
        return mux;
    }

    /**
     * @return Shared cache context.
     */
    public GridCacheSharedContext sharedContext() {
        return cctx;
    }

    /** {@inheritDoc} */
    @Override public boolean skipForExchangeMerge() {
        return false;
    }

    /**
     * @return Exchange context.
     */
    public ExchangeContext context() {
        assert exchCtx != null : this;

        return exchCtx;
    }

    /**
     * Sets exchange actions associated with the exchange future (such as cache start or stop).
     * Exchange actions is created from discovery event, so the actions must be set before the event is processed,
     * thus the setter requires that {@code evtLatch} be armed.
     *
     * @param exchActions Exchange actions.
     */
    public void exchangeActions(ExchangeActions exchActions) {
        assert exchActions == null || !exchActions.empty() : exchActions;
        assert evtLatch != null && evtLatch.getCount() == 1L : this;

        this.exchActions = exchActions;
    }

    /**
     * Gets exchanges actions (such as cache start or stop) associated with the exchange future.
     * Exchange actions can be {@code null} (for example, if the exchange is created for topology
     * change event).
     *
     * @return Exchange actions.
     */
    @Nullable public ExchangeActions exchangeActions() {
        return exchActions;
    }

    /**
     * Sets affinity change message associated with the exchange. Affinity change message is required when
     * centralized affinity change is performed.
     *
     * @param affChangeMsg Affinity change message.
     */
    public void affinityChangeMessage(CacheAffinityChangeMessage affChangeMsg) {
        this.affChangeMsg = affChangeMsg;
    }

    /**
     * Gets the affinity topology version for which this exchange was created. If several exchanges
     * were merged, initial version is the version of the earliest merged exchange.
     *
     * @return Initial exchange version.
     */
    @Override public AffinityTopologyVersion initialVersion() {
        return exchId.topologyVersion();
    }

    /** {@inheritDoc} */
    @Override public AffinityTopologyVersion topologyVersion() {
        /*
        Should not be called before exchange is finished since result version can change in
        case of merged exchanges.
         */
        assert exchangeDone() : "Should not be called before exchange is finished";

        return isDone() ? result() : exchCtx.events().topologyVersion();
    }

    /**
     * @param grpId Cache group ID.
     * @param partId Partition ID.
     * @return ID of history supplier node or null if it doesn't exist.
     */
    @Nullable public UUID partitionHistorySupplier(int grpId, int partId) {
        return partHistSuppliers.getSupplier(grpId, partId);
    }

    /**
     * @param cacheId Cache ID.
     * @param rcvdFrom Node ID cache was received from.
     * @return {@code True} if cache was added during this exchange.
     */
    public boolean cacheAddedOnExchange(int cacheId, UUID rcvdFrom) {
        return dynamicCacheStarted(cacheId) || exchCtx.events().nodeJoined(rcvdFrom);
    }

    /**
     * @param grpId Cache group ID.
     * @param rcvdFrom Node ID cache group was received from.
     * @return {@code True} if cache group was added during this exchange.
     */
    public boolean cacheGroupAddedOnExchange(int grpId, UUID rcvdFrom) {
        return dynamicCacheGroupStarted(grpId) || exchCtx.events().nodeJoined(rcvdFrom);
    }

    /**
     * @param cacheId Cache ID.
     * @return {@code True} if non-client cache was added during this exchange.
     */
    private boolean dynamicCacheStarted(int cacheId) {
        return exchActions != null && exchActions.cacheStarted(cacheId);
    }

    /**
     * @param grpId Cache group ID.
     * @return {@code True} if non-client cache group was added during this exchange.
     */
    public boolean dynamicCacheGroupStarted(int grpId) {
        return exchActions != null && exchActions.cacheGroupStarting(grpId);
    }

    /**
     * @return {@code True}
     */
    public boolean onAdded() {
        return added.compareAndSet(false, true);
    }

    /**
     * Event callback.
     *
     * @param exchId Exchange ID.
     * @param discoEvt Discovery event.
     * @param discoCache Discovery data cache.
     */
    public void onEvent(GridDhtPartitionExchangeId exchId, DiscoveryEvent discoEvt, DiscoCache discoCache) {
        assert exchId.equals(this.exchId);

        this.exchId.discoveryEvent(discoEvt);
        this.firstDiscoEvt= discoEvt;
        this.firstEvtDiscoCache = discoCache;

        evtLatch.countDown();
    }

    /**
     * @return {@code True} if cluster state change exchange.
     */
    private boolean stateChangeExchange() {
        return exchActions != null && exchActions.stateChangeRequest() != null;
    }

    /**
     * @return {@code True} if activate cluster exchange.
     */
    public boolean activateCluster() {
        return exchActions != null && exchActions.activate();
    }

    /**
     * @return {@code True} if deactivate cluster exchange.
     */
    private boolean deactivateCluster() {
        return exchActions != null && exchActions.deactivate();
    }

    /** */
    public boolean changedBaseline() {
        return exchActions != null && exchActions.changedBaseline();
    }

    /**
     * @return First event discovery event.
     *
     */
    public DiscoveryEvent firstEvent() {
        return firstDiscoEvt;
    }

    /**
     * @return Discovery cache for first event.
     */
    public DiscoCache firstEventCache() {
        return firstEvtDiscoCache;
    }

    /**
     * @return Events processed in this exchange.
     */
    public ExchangeDiscoveryEvents events() {
        return exchCtx.events();
    }

    /**
     * @return Exchange ID.
     */
    public GridDhtPartitionExchangeId exchangeId() {
        return exchId;
    }

    /**
     * @return {@code true} if entered to busy state.
     */
    private boolean enterBusy() {
        if (busyLock.readLock().tryLock())
            return true;

        if (log.isDebugEnabled())
            log.debug("Failed to enter busy state (exchanger is stopping): " + this);

        return false;
    }

    /**
     *
     */
    private void leaveBusy() {
        busyLock.readLock().unlock();
    }

    /**
     * @param newCrd {@code True} if node become coordinator on this exchange.
     * @throws IgniteCheckedException If failed.
     */
    private void initCoordinatorCaches(boolean newCrd) throws IgniteCheckedException {
        if (newCrd) {
            IgniteInternalFuture<?> fut = cctx.affinity().initCoordinatorCaches(this, false);

            if (fut != null)
                fut.get();

            cctx.exchange().onCoordinatorInitialized();
        }
    }

    /**
     * Starts activity.
     *
     * @param newCrd {@code True} if node become coordinator on this exchange.
     * @throws IgniteInterruptedCheckedException If interrupted.
     */
    public void init(boolean newCrd) throws IgniteInterruptedCheckedException {
        if (isDone())
            return;

        assert !cctx.kernalContext().isDaemon();

        initTs = U.currentTimeMillis();

        U.await(evtLatch);

        assert firstDiscoEvt != null : this;
        assert exchId.nodeId().equals(firstDiscoEvt.eventNode().id()) : this;

        try {
            AffinityTopologyVersion topVer = initialVersion();

            srvNodes = new ArrayList<>(firstEvtDiscoCache.serverNodes());

            remaining.addAll(F.nodeIds(F.view(srvNodes, F.remoteNodes(cctx.localNodeId()))));

            crd = srvNodes.isEmpty() ? null : srvNodes.get(0);

            boolean crdNode = crd != null && crd.isLocal();

            MvccCoordinator mvccCrd = firstEvtDiscoCache.mvccCoordinator();

            boolean mvccCrdChange = mvccCrd != null &&
                (initialVersion().equals(mvccCrd.topologyVersion()) || activateCluster());

            cctx.kernalContext().coordinators().currentCoordinator(mvccCrd);

            exchCtx = new ExchangeContext(crdNode, mvccCrdChange, this);

            assert state == null : state;

            if (crdNode)
                state = ExchangeLocalState.CRD;
            else
                state = cctx.kernalContext().clientNode() ? ExchangeLocalState.CLIENT : ExchangeLocalState.SRV;

            if (exchLog.isInfoEnabled()) {
                exchLog.info("Started exchange init [topVer=" + topVer +
                    ", mvccCrd=" + mvccCrd +
                    ", mvccCrdChange=" + mvccCrdChange +
                    ", crd=" + crdNode +
                    ", evt=" + IgniteUtils.gridEventName(firstDiscoEvt.type()) +
                    ", evtNode=" + firstDiscoEvt.eventNode().id() +
                    ", customEvt=" + (firstDiscoEvt.type() == EVT_DISCOVERY_CUSTOM_EVT ? ((DiscoveryCustomEvent)firstDiscoEvt).customMessage() : null) +
                    ", allowMerge=" + exchCtx.mergeExchanges() + ']');
            }

            ExchangeType exchange;

            if (firstDiscoEvt.type() == EVT_DISCOVERY_CUSTOM_EVT) {
                assert !exchCtx.mergeExchanges();

                DiscoveryCustomMessage msg = ((DiscoveryCustomEvent)firstDiscoEvt).customMessage();

                forceAffReassignment = DiscoveryCustomEvent.requiresCentralizedAffinityAssignment(msg)
                    && firstEventCache().minimumNodeVersion().compareToIgnoreTimestamp(FORCE_AFF_REASSIGNMENT_SINCE) >= 0;

                if (msg instanceof ChangeGlobalStateMessage) {
                    assert exchActions != null && !exchActions.empty();

                    exchange = onClusterStateChangeRequest(crdNode);
                }
                else if (msg instanceof DynamicCacheChangeBatch) {
                    assert exchActions != null && !exchActions.empty();

                    exchange = onCacheChangeRequest(crdNode);
                }
                else if (msg instanceof SnapshotDiscoveryMessage) {
                    exchange = onCustomMessageNoAffinityChange(crdNode);
                }
                else if (msg instanceof WalStateAbstractMessage)
                    exchange = onCustomMessageNoAffinityChange(crdNode);
                else {
                    assert affChangeMsg != null : this;

                    exchange = onAffinityChangeRequest(crdNode);
                }

                if (forceAffReassignment)
                    cctx.affinity().onCentralizedAffinityChange(this, crdNode);

                initCoordinatorCaches(newCrd);
            }
            else {
                if (firstDiscoEvt.type() == EVT_NODE_JOINED) {
                    if (!firstDiscoEvt.eventNode().isLocal()) {
                        Collection<DynamicCacheDescriptor> receivedCaches = cctx.cache().startReceivedCaches(
                            firstDiscoEvt.eventNode().id(),
                            topVer);

                        cctx.affinity().initStartedCaches(crdNode, this, receivedCaches);
                    }
                    else
                        initCachesOnLocalJoin();
                }

                initCoordinatorCaches(newCrd);

                if (exchCtx.mergeExchanges()) {
                    if (localJoinExchange()) {
                        if (cctx.kernalContext().clientNode()) {
                            onClientNodeEvent(crdNode);

                            exchange = ExchangeType.CLIENT;
                        }
                        else {
                            onServerNodeEvent(crdNode);

                            exchange = ExchangeType.ALL;
                        }
                    }
                    else {
                        if (CU.clientNode(firstDiscoEvt.eventNode()))
                            exchange = onClientNodeEvent(crdNode);
                        else
                            exchange = cctx.kernalContext().clientNode() ? ExchangeType.CLIENT : ExchangeType.ALL;
                    }

                    if (exchId.isLeft())
                        onLeft();
                }
                else {
                    exchange = CU.clientNode(firstDiscoEvt.eventNode()) ? onClientNodeEvent(crdNode) :
                        onServerNodeEvent(crdNode);
                }
            }

            updateTopologies(crd, crdNode, cctx.coordinators().currentCoordinator());

            switch (exchange) {
                case ALL: {
                    distributedExchange();

                    break;
                }

                case CLIENT: {
                    if (!exchCtx.mergeExchanges() && exchCtx.fetchAffinityOnJoin())
                        initTopologies();

                    clientOnlyExchange();

                    break;
                }

                case NONE: {
                    initTopologies();

                    onDone(topVer);

                    break;
                }

                default:
                    assert false;
            }

            if (cctx.localNode().isClient())
                tryToPerformLocalSnapshotOperation();

            if (exchLog.isInfoEnabled())
                exchLog.info("Finished exchange init [topVer=" + topVer + ", crd=" + crdNode + ']');
        }
        catch (IgniteInterruptedCheckedException e) {
            onDone(e);

            throw e;
        }
        catch (IgniteNeedReconnectException e) {
            onDone(e);
        }
        catch (Throwable e) {
            if (reconnectOnError(e))
                onDone(new IgniteNeedReconnectException(cctx.localNode(), e));
            else {
                U.error(log, "Failed to reinitialize local partitions (preloading will be stopped): " + exchId, e);

                onDone(e);
            }

            if (e instanceof Error)
                throw (Error)e;
        }
    }

    /**
     * @throws IgniteCheckedException If failed.
     */
    private void initCachesOnLocalJoin() throws IgniteCheckedException {
        cctx.activate();

        LocalJoinCachesContext locJoinCtx = exchActions == null ? null : exchActions.localJoinContext();

        List<T2<DynamicCacheDescriptor, NearCacheConfiguration>> caches = locJoinCtx == null ? null :
            locJoinCtx.caches();

        if (!cctx.kernalContext().clientNode()) {
            List<DynamicCacheDescriptor> startDescs = new ArrayList<>();

            if (caches != null) {
                for (T2<DynamicCacheDescriptor, NearCacheConfiguration> c : caches) {
                    DynamicCacheDescriptor startDesc = c.get1();

                    if (CU.isPersistentCache(startDesc.cacheConfiguration(), cctx.gridConfig().getDataStorageConfiguration()))
                        startDescs.add(startDesc);
                }
            }

            cctx.database().readCheckpointAndRestoreMemory(startDescs);
        }

        cctx.cache().startCachesOnLocalJoin(locJoinCtx, initialVersion());
    }

    /**
     * @throws IgniteCheckedException If failed.
     */
    private void initTopologies() throws IgniteCheckedException {
        cctx.database().checkpointReadLock();

        try {
            if (crd != null) {
                for (CacheGroupContext grp : cctx.cache().cacheGroups()) {
                    if (grp.isLocal())
                        continue;

                    grp.topology().beforeExchange(this, !centralizedAff && !forceAffReassignment, false);
                }
            }
        }
        finally {
            cctx.database().checkpointReadUnlock();
        }
    }

    /**
<<<<<<< HEAD
     * @param exchCrd Exchange coordinator node.
=======
     * Updates topology versions and discovery caches on all topologies.
     *
>>>>>>> 7366809e
     * @param crd Coordinator flag.
     * @param mvccCrd Mvcc coordinator.
     * @throws IgniteCheckedException If failed.
     */
    private void updateTopologies(ClusterNode exchCrd, boolean crd, MvccCoordinator mvccCrd) throws IgniteCheckedException {
        for (CacheGroupContext grp : cctx.cache().cacheGroups()) {
            if (grp.isLocal())
                continue;

            GridClientPartitionTopology clientTop = cctx.exchange().clearClientTopology(grp.groupId());

            long updSeq = clientTop == null ? -1 : clientTop.lastUpdateSequence();

            GridDhtPartitionTopology top = grp.topology();

            if (crd) {
                boolean updateTop = exchId.topologyVersion().equals(grp.localStartVersion());

                if (updateTop && clientTop != null) {
                    top.update(null,
                        clientTop.partitionMap(true),
                        clientTop.fullUpdateCounters(),
                        Collections.emptySet(),
                        null);
                }
            }

            top.updateTopologyVersion(
                this,
                events().discoveryCache(),
                mvccCrd,
                updSeq,
                cacheGroupStopping(grp.groupId()));
        }

        for (GridClientPartitionTopology top : cctx.exchange().clientTopologies()) {
            top.updateTopologyVersion(this,
                events().discoveryCache(),
                mvccCrd,
                -1,
                cacheGroupStopping(top.groupId()));
        }

        if (exchCtx.newMvccCoordinator()) {
            assert mvccCrd != null;

            Map<MvccVersion, Integer> activeQrys = new HashMap<>();

            for (GridCacheFuture<?> fut : cctx.mvcc().activeFutures())
                processMvccCoordinatorChange(mvccCrd, fut, activeQrys);

            for (IgniteInternalTx tx : cctx.tm().activeTransactions())
                processMvccCoordinatorChange(mvccCrd, tx, activeQrys);

            exchCtx.addActiveQueries(cctx.localNodeId(), activeQrys);

            if (exchCrd == null || !mvccCrd.nodeId().equals(exchCrd.id()))
                cctx.coordinators().sendActiveQueries(mvccCrd.nodeId(), activeQrys);
        }
    }

    /**
     * @param mvccCrd New coordinator.
     * @param nodeObj Node object.
     * @param activeQrys Active queries map to update.
     */
    private void processMvccCoordinatorChange(MvccCoordinator mvccCrd,
        Object nodeObj,
        Map<MvccVersion, Integer> activeQrys)
    {
        if (nodeObj instanceof MvccCoordinatorChangeAware) {
            MvccSnapshot ver = ((MvccCoordinatorChangeAware)nodeObj).onMvccCoordinatorChange(mvccCrd);

            if (ver != null ) {
                MvccVersion cntr = new MvccVersionImpl(ver.coordinatorVersion(), ver.counter());

                Integer cnt = activeQrys.get(cntr);

                if (cnt == null)
                    activeQrys.put(cntr, 1);
                else
                    activeQrys.put(cntr, cnt + 1);
            }
        }
    }

    /**
     * @param crd Coordinator flag.
     * @return Exchange type.
     */
    private ExchangeType onClusterStateChangeRequest(boolean crd) {
        assert exchActions != null && !exchActions.empty() : this;

        StateChangeRequest req = exchActions.stateChangeRequest();

        assert req != null : exchActions;

        DiscoveryDataClusterState state = cctx.kernalContext().state().clusterState();

        if (state.transitionError() != null)
            changeGlobalStateE = state.transitionError();

        if (req.activeChanged()) {
            if (req.activate()) {
                if (log.isInfoEnabled()) {
                    log.info("Start activation process [nodeId=" + cctx.localNodeId() +
                        ", client=" + cctx.kernalContext().clientNode() +
                        ", topVer=" + initialVersion() + "]");
                }

                try {
                    cctx.activate();

                    if (!cctx.kernalContext().clientNode()) {
                        List<DynamicCacheDescriptor> startDescs = new ArrayList<>();

                        for (ExchangeActions.CacheActionData startReq : exchActions.cacheStartRequests()) {
                            DynamicCacheDescriptor desc = startReq.descriptor();

                            if (CU.isPersistentCache(desc.cacheConfiguration(),
                                cctx.gridConfig().getDataStorageConfiguration()))
                                startDescs.add(desc);
                        }

                        cctx.database().readCheckpointAndRestoreMemory(startDescs);
                    }

                    cctx.affinity().onCacheChangeRequest(this, crd, exchActions);

                    if (log.isInfoEnabled()) {
                        log.info("Successfully activated caches [nodeId=" + cctx.localNodeId() +
                            ", client=" + cctx.kernalContext().clientNode() +
                            ", topVer=" + initialVersion() + "]");
                    }
                }
                catch (Exception e) {
                    U.error(log, "Failed to activate node components [nodeId=" + cctx.localNodeId() +
                        ", client=" + cctx.kernalContext().clientNode() +
                        ", topVer=" + initialVersion() + "]", e);

                    changeGlobalStateE = e;

                    if (crd) {
                        synchronized (mux) {
                            changeGlobalStateExceptions.put(cctx.localNodeId(), e);
                        }
                    }
                }
            }
            else {
                if (log.isInfoEnabled()) {
                    log.info("Start deactivation process [nodeId=" + cctx.localNodeId() +
                        ", client=" + cctx.kernalContext().clientNode() +
                        ", topVer=" + initialVersion() + "]");
                }

                try {
                    cctx.kernalContext().dataStructures().onDeActivate(cctx.kernalContext());

                    cctx.kernalContext().service().onDeActivate(cctx.kernalContext());

                    cctx.affinity().onCacheChangeRequest(this, crd, exchActions);

                    if (log.isInfoEnabled()) {
                        log.info("Successfully deactivated data structures, services and caches [" +
                            "nodeId=" + cctx.localNodeId() +
                            ", client=" + cctx.kernalContext().clientNode() +
                            ", topVer=" + initialVersion() + "]");
                    }
                }
                catch (Exception e) {
                    U.error(log, "Failed to deactivate node components [nodeId=" + cctx.localNodeId() +
                        ", client=" + cctx.kernalContext().clientNode() +
                        ", topVer=" + initialVersion() + "]", e);

                    changeGlobalStateE = e;
                }
            }
        }
        else if (req.activate()) {
            // TODO: BLT changes on inactive cluster can't be handled easily because persistent storage hasn't been initialized yet.
            try {
                if (!forceAffReassignment) {
                    // possible only if cluster contains nodes without forceAffReassignment mode
                    assert firstEventCache().minimumNodeVersion()
                        .compareToIgnoreTimestamp(FORCE_AFF_REASSIGNMENT_SINCE) < 0
                        : firstEventCache().minimumNodeVersion();

                    cctx.affinity().onBaselineTopologyChanged(this, crd);
                }

                if (CU.isPersistenceEnabled(cctx.kernalContext().config()) && !cctx.kernalContext().clientNode())
                    cctx.kernalContext().state().onBaselineTopologyChanged(req.baselineTopology(),
                        req.prevBaselineTopologyHistoryItem());
            }
            catch (Exception e) {
                U.error(log, "Failed to change baseline topology [nodeId=" + cctx.localNodeId() +
                    ", client=" + cctx.kernalContext().clientNode() +
                    ", topVer=" + initialVersion() + "]", e);

                changeGlobalStateE = e;
            }
        }

        return cctx.kernalContext().clientNode() ? ExchangeType.CLIENT : ExchangeType.ALL;
    }

    /**
     * @param crd Coordinator flag.
     * @return Exchange type.
     * @throws IgniteCheckedException If failed.
     */
    private ExchangeType onCacheChangeRequest(boolean crd) throws IgniteCheckedException {
        assert exchActions != null && !exchActions.empty() : this;

        assert !exchActions.clientOnlyExchange() : exchActions;

        cctx.affinity().onCacheChangeRequest(this, crd, exchActions);

        return cctx.kernalContext().clientNode() ? ExchangeType.CLIENT : ExchangeType.ALL;
    }

    /**
     * @param crd Coordinator flag.
     * @return Exchange type.
     */
    private ExchangeType onCustomMessageNoAffinityChange(boolean crd) {
        if (!forceAffReassignment)
            cctx.affinity().onCustomMessageNoAffinityChange(this, crd, exchActions);

        return cctx.kernalContext().clientNode() ? ExchangeType.CLIENT : ExchangeType.ALL;
    }

    /**
     * @param crd Coordinator flag.
     * @throws IgniteCheckedException If failed.
     * @return Exchange type.
     */
    private ExchangeType onAffinityChangeRequest(boolean crd) throws IgniteCheckedException {
        assert affChangeMsg != null : this;

        cctx.affinity().onChangeAffinityMessage(this, crd, affChangeMsg);

        if (cctx.kernalContext().clientNode())
            return ExchangeType.CLIENT;

        return ExchangeType.ALL;
    }

    /**
     * @param crd Coordinator flag.
     * @throws IgniteCheckedException If failed.
     * @return Exchange type.
     */
    private ExchangeType onClientNodeEvent(boolean crd) throws IgniteCheckedException {
        assert CU.clientNode(firstDiscoEvt.eventNode()) : this;

        if (firstDiscoEvt.type() == EVT_NODE_LEFT || firstDiscoEvt.type() == EVT_NODE_FAILED) {
            onLeft();

            assert !firstDiscoEvt.eventNode().isLocal() : firstDiscoEvt;
        }
        else
            assert firstDiscoEvt.type() == EVT_NODE_JOINED || firstDiscoEvt.type() == EVT_DISCOVERY_CUSTOM_EVT : firstDiscoEvt;

        cctx.affinity().onClientEvent(this, crd);

        return firstDiscoEvt.eventNode().isLocal() ? ExchangeType.CLIENT : ExchangeType.NONE;
    }

    /**
     * @param crd Coordinator flag.
     * @throws IgniteCheckedException If failed.
     * @return Exchange type.
     */
    private ExchangeType onServerNodeEvent(boolean crd) throws IgniteCheckedException {
        assert !CU.clientNode(firstDiscoEvt.eventNode()) : this;

        if (firstDiscoEvt.type() == EVT_NODE_LEFT || firstDiscoEvt.type() == EVT_NODE_FAILED) {
            onLeft();

            exchCtx.events().warnNoAffinityNodes(cctx);

            centralizedAff = cctx.affinity().onCentralizedAffinityChange(this, crd);
        }
        else
            cctx.affinity().onServerJoin(this, crd);

        return cctx.kernalContext().clientNode() ? ExchangeType.CLIENT : ExchangeType.ALL;
    }

    /**
     * @throws IgniteCheckedException If failed.
     */
    private void clientOnlyExchange() throws IgniteCheckedException {
        if (crd != null) {
            assert !crd.isLocal() : crd;

            if (!centralizedAff)
                sendLocalPartitions(crd);

            initDone();

            return;
        }
        else {
            if (centralizedAff) { // Last server node failed.
                for (CacheGroupContext grp : cctx.cache().cacheGroups()) {
                    GridAffinityAssignmentCache aff = grp.affinity();

                    aff.initialize(initialVersion(), aff.idealAssignment());
                }
            }
            else
                onAllServersLeft();
        }

        onDone(initialVersion());
    }

    /**
     * @throws IgniteCheckedException If failed.
     */
    private void distributedExchange() throws IgniteCheckedException {
        assert crd != null;

        assert !cctx.kernalContext().clientNode();

        for (CacheGroupContext grp : cctx.cache().cacheGroups()) {
            if (grp.isLocal())
                continue;

            grp.preloader().onTopologyChanged(this);
        }

        cctx.database().releaseHistoryForPreloading();

        // To correctly rebalance when persistence is enabled, it is necessary to reserve history within exchange.
        partHistReserved = cctx.database().reserveHistoryForExchange();

        waitPartitionRelease();

        boolean topChanged = firstDiscoEvt.type() != EVT_DISCOVERY_CUSTOM_EVT || affChangeMsg != null;

        for (GridCacheContext cacheCtx : cctx.cacheContexts()) {
            if (cacheCtx.isLocal() || cacheStopping(cacheCtx.cacheId()))
                continue;

            if (topChanged) {
                // Partition release future is done so we can flush the write-behind store.
                cacheCtx.store().forceFlush();
            }
        }

        if (!exchCtx.mergeExchanges()) {
            for (CacheGroupContext grp : cctx.cache().cacheGroups()) {
                if (grp.isLocal() || cacheGroupStopping(grp.groupId()))
                    continue;

                // It is possible affinity is not initialized yet if node joins to cluster.
                if (grp.affinity().lastVersion().topologyVersion() > 0)
                    grp.topology().beforeExchange(this, !centralizedAff && !forceAffReassignment, false);
            }
        }

        // It is necessary to run database callback after all topology callbacks, so partition states could be
        // correctly restored from the persistent store.
        cctx.database().beforeExchange(this);

        changeWalModeIfNeeded();

        if (crd.isLocal()) {
            if (remaining.isEmpty())
                onAllReceived(null);
        }
        else
            sendPartitions(crd);

        initDone();
    }

    /**
     * Try to start local snapshot operation if it is needed by discovery event
     */
    private void tryToPerformLocalSnapshotOperation() {
        try {
            long start = U.currentTimeMillis();

            IgniteInternalFuture fut = cctx.snapshot().tryStartLocalSnapshotOperation(firstDiscoEvt, exchId.topologyVersion());

            if (fut != null) {
                fut.get();

                long end = U.currentTimeMillis();

                if (log.isInfoEnabled())
                    log.info("Snapshot initialization completed [topVer=" + exchangeId().topologyVersion() +
                        ", time=" + (end - start) + "ms]");
            }
        }
        catch (IgniteCheckedException e) {
            U.error(log, "Error while starting snapshot operation", e);
        }
    }

    /**
     * Change WAL mode if needed.
     */
    private void changeWalModeIfNeeded() {
        WalStateAbstractMessage msg = firstWalMessage();

        if (msg != null)
            cctx.walState().onProposeExchange(msg.exchangeMessage());
    }

    /**
     * Get first message if and only if this is WAL message.
     *
     * @return WAL message or {@code null}.
     */
    @Nullable private WalStateAbstractMessage firstWalMessage() {
        if (firstDiscoEvt != null && firstDiscoEvt.type() == EVT_DISCOVERY_CUSTOM_EVT) {
            DiscoveryCustomMessage customMsg = ((DiscoveryCustomEvent)firstDiscoEvt).customMessage();

            if (customMsg instanceof WalStateAbstractMessage) {
                WalStateAbstractMessage msg0 = (WalStateAbstractMessage)customMsg;

                assert msg0.needExchange();

                return msg0;
            }
        }

        return null;
    }

    /**
     * The main purpose of this method is to wait for all ongoing updates (transactional and atomic), initiated on
     * the previous topology version, to finish to prevent inconsistencies during rebalancing and to prevent two
     * different simultaneous owners of the same lock.
     * For the exact list of the objects being awaited for see
     * {@link GridCacheSharedContext#partitionReleaseFuture(AffinityTopologyVersion)} javadoc.
     *
     * @throws IgniteCheckedException If failed.
     */
    private void waitPartitionRelease() throws IgniteCheckedException {
        IgniteInternalFuture<?> partReleaseFut = cctx.partitionReleaseFuture(initialVersion());

        // Assign to class variable so it will be included into toString() method.
        this.partReleaseFut = partReleaseFut;

        if (exchId.isLeft())
            cctx.mvcc().removeExplicitNodeLocks(exchId.nodeId(), exchId.topologyVersion());

        if (log.isDebugEnabled())
            log.debug("Before waiting for partition release future: " + this);

        int dumpCnt = 0;

        long waitStart = U.currentTimeMillis();

        long nextDumpTime = 0;

        long futTimeout = 2 * cctx.gridConfig().getNetworkTimeout();

        while (true) {
            try {
                partReleaseFut.get(futTimeout, TimeUnit.MILLISECONDS);

                break;
            }
            catch (IgniteFutureTimeoutCheckedException ignored) {
                // Print pending transactions and locks that might have led to hang.
                if (nextDumpTime <= U.currentTimeMillis()) {
                    dumpPendingObjects(partReleaseFut);

                    nextDumpTime = U.currentTimeMillis() + nextDumpTimeout(dumpCnt++, futTimeout);
                }
            }
        }

        long waitEnd = U.currentTimeMillis();

        if (log.isInfoEnabled()) {
            long waitTime = (waitEnd - waitStart);

            String futInfo = RELEASE_FUTURE_DUMP_THRESHOLD > 0 && waitTime > RELEASE_FUTURE_DUMP_THRESHOLD ?
                partReleaseFut.toString() : "NA";

            if (log.isInfoEnabled())
                log.info("Finished waiting for partition release future [topVer=" + exchangeId().topologyVersion() +
                    ", waitTime=" + (waitEnd - waitStart) + "ms, futInfo=" + futInfo + "]");
        }

        IgniteInternalFuture<?> locksFut = cctx.mvcc().finishLocks(exchId.topologyVersion());

        nextDumpTime = 0;
        dumpCnt = 0;

        while (true) {
            try {
                locksFut.get(futTimeout, TimeUnit.MILLISECONDS);

                break;
            }
            catch (IgniteFutureTimeoutCheckedException ignored) {
                if (nextDumpTime <= U.currentTimeMillis()) {
                    U.warn(log, "Failed to wait for locks release future. " +
                        "Dumping pending objects that might be the cause: " + cctx.localNodeId());

                    U.warn(log, "Locked keys:");

                    for (IgniteTxKey key : cctx.mvcc().lockedKeys())
                        U.warn(log, "Locked key: " + key);

                    for (IgniteTxKey key : cctx.mvcc().nearLockedKeys())
                        U.warn(log, "Locked near key: " + key);

                    Map<IgniteTxKey, Collection<GridCacheMvccCandidate>> locks =
                        cctx.mvcc().unfinishedLocks(exchId.topologyVersion());

                    for (Map.Entry<IgniteTxKey, Collection<GridCacheMvccCandidate>> e : locks.entrySet())
                        U.warn(log, "Awaited locked entry [key=" + e.getKey() + ", mvcc=" + e.getValue() + ']');

                    nextDumpTime = U.currentTimeMillis() + nextDumpTimeout(dumpCnt++, futTimeout);

                    if (getBoolean(IGNITE_THREAD_DUMP_ON_EXCHANGE_TIMEOUT, false))
                        U.dumpThreads(log);
                }
            }
        }
    }

    /**
     *
     */
    private void onLeft() {
        for (CacheGroupContext grp : cctx.cache().cacheGroups()) {
            if (grp.isLocal())
                continue;

            grp.preloader().unwindUndeploys();
        }

        cctx.mvcc().removeExplicitNodeLocks(exchId.nodeId(), exchId.topologyVersion());
    }

    /**
     * @param partReleaseFut Partition release future.
     */
    private void dumpPendingObjects(IgniteInternalFuture<?> partReleaseFut) {
        U.warn(cctx.kernalContext().cluster().diagnosticLog(),
            "Failed to wait for partition release future [topVer=" + initialVersion() +
            ", node=" + cctx.localNodeId() + "]");

        U.warn(log, "Partition release future: " + partReleaseFut);

        U.warn(cctx.kernalContext().cluster().diagnosticLog(),
            "Dumping pending objects that might be the cause: ");

        try {
            cctx.exchange().dumpDebugInfo(this);
        }
        catch (Exception e) {
            U.error(cctx.kernalContext().cluster().diagnosticLog(), "Failed to dump debug information: " + e, e);
        }
    }

    /**
     * @param grpId Cache group ID to check.
     * @return {@code True} if cache group us stopping by this exchange.
     */
    private boolean cacheGroupStopping(int grpId) {
        return exchActions != null && exchActions.cacheGroupStopping(grpId);
    }

    /**
     * @param cacheId Cache ID to check.
     * @return {@code True} if cache is stopping by this exchange.
     */
    private boolean cacheStopping(int cacheId) {
        return exchActions != null && exchActions.cacheStopped(cacheId);
    }

    /**
     * @return {@code True} if exchange for local node join.
     */
    public boolean localJoinExchange() {
        return firstDiscoEvt.type() == EVT_NODE_JOINED && firstDiscoEvt.eventNode().isLocal();
    }

    /**
     * @param node Target Node.
     * @throws IgniteCheckedException If failed.
     */
    private void sendLocalPartitions(ClusterNode node) throws IgniteCheckedException {
        assert node != null;

        GridDhtPartitionsSingleMessage msg;

        // Reset lost partitions before sending local partitions to coordinator.
        if (exchActions != null) {
            Set<String> caches = exchActions.cachesToResetLostPartitions();

            if (!F.isEmpty(caches))
                resetLostPartitions(caches);
        }

        if (cctx.kernalContext().clientNode()) {
            msg = new GridDhtPartitionsSingleMessage(exchangeId(),
                true,
                cctx.versions().last(),
                true);
        }
        else {
            msg = cctx.exchange().createPartitionsSingleMessage(exchangeId(),
                false,
                true,
                node.version().compareToIgnoreTimestamp(PARTIAL_COUNTERS_MAP_SINCE) >= 0,
                exchActions);

            Map<Integer, Map<Integer, Long>> partHistReserved0 = partHistReserved;

            if (partHistReserved0 != null)
                msg.partitionHistoryCounters(partHistReserved0);
        }

        if (exchCtx.newMvccCoordinator() && cctx.coordinators().currentCoordinatorId().equals(node.id())) {
            Map<UUID, Map<MvccVersion, Integer>> activeQueries = exchCtx.activeQueries();

            msg.activeQueries(activeQueries != null ? activeQueries.get(cctx.localNodeId()) : null);
        }

        if (stateChangeExchange() && changeGlobalStateE != null)
            msg.setError(changeGlobalStateE);
        else if (localJoinExchange())
            msg.cacheGroupsAffinityRequest(exchCtx.groupsAffinityRequestOnJoin());

        if (log.isDebugEnabled())
            log.debug("Sending local partitions [nodeId=" + node.id() + ", exchId=" + exchId + ", msg=" + msg + ']');

        try {
            cctx.io().send(node, msg, SYSTEM_POOL);
        }
        catch (ClusterTopologyCheckedException ignored) {
            if (log.isDebugEnabled())
                log.debug("Node left during partition exchange [nodeId=" + node.id() + ", exchId=" + exchId + ']');
        }
    }

    /**
     * @param compress Message compress flag.
     * @param newCntrMap {@code True} if possible to use {@link CachePartitionFullCountersMap}.
     * @return Message.
     */
    private GridDhtPartitionsFullMessage createPartitionsMessage(boolean compress,
        boolean newCntrMap) {
        GridCacheVersion last = lastVer.get();

        GridDhtPartitionsFullMessage m = cctx.exchange().createPartitionsFullMessage(
            compress,
            newCntrMap,
            exchangeId(),
            last != null ? last : cctx.versions().last(),
            partHistSuppliers,
            partsToReload);

        if (stateChangeExchange() && !F.isEmpty(changeGlobalStateExceptions))
            m.setErrorsMap(changeGlobalStateExceptions);

        return m;
    }

    /**
     * @param msg Message to send.
     * @param nodes Nodes.
     * @param mergedJoinExchMsgs Messages received from merged 'join node' exchanges.
     * @param joinedNodeAff Affinity if was requested by some nodes.
     */
    private void sendAllPartitions(
        GridDhtPartitionsFullMessage msg,
        Collection<ClusterNode> nodes,
        Map<UUID, GridDhtPartitionsSingleMessage> mergedJoinExchMsgs,
        Map<Integer, CacheGroupAffinityMessage> joinedNodeAff) {
        boolean singleNode = nodes.size() == 1;

        GridDhtPartitionsFullMessage joinedNodeMsg = null;

        assert !nodes.contains(cctx.localNode());

        if (log.isDebugEnabled()) {
            log.debug("Sending full partition map [nodeIds=" + F.viewReadOnly(nodes, F.node2id()) +
                ", exchId=" + exchId + ", msg=" + msg + ']');
        }

        for (ClusterNode node : nodes) {
            GridDhtPartitionsFullMessage sndMsg = msg;

            if (joinedNodeAff != null) {
                if (singleNode)
                    msg.joinedNodeAffinity(joinedNodeAff);
                else {
                    GridDhtPartitionsSingleMessage singleMsg = msgs.get(node.id());

                    if (singleMsg != null && singleMsg.cacheGroupsAffinityRequest() != null) {
                        if (joinedNodeMsg == null) {
                            joinedNodeMsg = msg.copy();

                            joinedNodeMsg.joinedNodeAffinity(joinedNodeAff);
                        }

                        sndMsg = joinedNodeMsg;
                    }
                }
            }

            try {
                GridDhtPartitionExchangeId sndExchId = exchangeId();

                if (mergedJoinExchMsgs != null) {
                    GridDhtPartitionsSingleMessage mergedMsg = mergedJoinExchMsgs.get(node.id());

                    if (mergedMsg != null)
                        sndExchId = mergedMsg.exchangeId();
                }

                if (sndExchId != null && !sndExchId.equals(exchangeId())) {
                    sndMsg = sndMsg.copy();

                    sndMsg.exchangeId(sndExchId);
                }

                cctx.io().send(node, sndMsg, SYSTEM_POOL);
            }
            catch (ClusterTopologyCheckedException e) {
                if (log.isDebugEnabled())
                    log.debug("Failed to send partitions, node failed: " + node);
            }
            catch (IgniteCheckedException e) {
                U.error(log, "Failed to send partitions [node=" + node + ']', e);
            }
        }
    }

    /**
     * @param oldestNode Oldest node. Target node to send message to.
     */
    private void sendPartitions(ClusterNode oldestNode) {
        try {
            sendLocalPartitions(oldestNode);
        }
        catch (ClusterTopologyCheckedException ignore) {
            if (log.isDebugEnabled())
                log.debug("Oldest node left during partition exchange [nodeId=" + oldestNode.id() +
                    ", exchId=" + exchId + ']');
        }
        catch (IgniteCheckedException e) {
            U.error(log, "Failed to send local partitions to oldest node (will retry after timeout) [oldestNodeId=" +
                oldestNode.id() + ", exchId=" + exchId + ']', e);
        }
    }

    /**
     * @return {@code True} if exchange triggered by server node join or fail.
     */
    public boolean serverNodeDiscoveryEvent() {
        assert exchCtx != null;

        return exchCtx.events().hasServerJoin() || exchCtx.events().hasServerLeft();
    }

    /** {@inheritDoc} */
    @Override public boolean exchangeDone() {
        return done.get();
    }

    /**
     * Finish merged future to allow GridCachePartitionExchangeManager.ExchangeFutureSet cleanup.
     */
    public void finishMerged() {
        super.onDone(null, null);
    }

    /** {@inheritDoc} */
    @Override public boolean onDone(@Nullable AffinityTopologyVersion res, @Nullable Throwable err) {
        if (isDone() || !done.compareAndSet(false, true))
            return false;

        if (log.isInfoEnabled()) {
            log.info("Finish exchange future [startVer=" + initialVersion() +
                ", resVer=" + res +
                ", err=" + err + ']');
        }

        assert res != null || err != null;

        if (err == null &&
            !cctx.kernalContext().clientNode() &&
            (serverNodeDiscoveryEvent() || affChangeMsg != null)) {
            for (GridCacheContext cacheCtx : cctx.cacheContexts()) {
                if (!cacheCtx.affinityNode() || cacheCtx.isLocal())
                    continue;

                cacheCtx.continuousQueries().flushBackupQueue(res);
            }
        }

        if (err == null) {
            if (exchCtx.newMvccCoordinator() && cctx.localNodeId().equals(cctx.coordinators().currentCoordinatorId()))
                cctx.coordinators().initCoordinator(res, exchCtx.events().discoveryCache(), exchCtx.activeQueries());

            if (centralizedAff || forceAffReassignment) {
                assert !exchCtx.mergeExchanges();

                for (CacheGroupContext grp : cctx.cache().cacheGroups()) {
                    if (grp.isLocal())
                        continue;

                    boolean needRefresh = false;

                    try {
                        needRefresh = grp.topology().initPartitionsWhenAffinityReady(res, this);
                    }
                    catch (IgniteInterruptedCheckedException e) {
                        U.error(log, "Failed to initialize partitions.", e);
                    }

                    if (needRefresh)
                        cctx.exchange().refreshPartitions();
                }
            }

            for (GridCacheContext cacheCtx : cctx.cacheContexts()) {
                GridCacheContext drCacheCtx = cacheCtx.isNear() ? cacheCtx.near().dht().context() : cacheCtx;

                if (drCacheCtx.isDrEnabled()) {
                    try {
                        drCacheCtx.dr().onExchange(res, exchId.isLeft());
                    }
                    catch (IgniteCheckedException e) {
                        U.error(log, "Failed to notify DR: " + e, e);
                    }
                }
            }

            if (serverNodeDiscoveryEvent())
                detectLostPartitions(res);

            Map<Integer, CacheValidation> m = U.newHashMap(cctx.cache().cacheGroups().size());

            for (CacheGroupContext grp : cctx.cache().cacheGroups())
                m.put(grp.groupId(), validateCacheGroup(grp, events().lastEvent().topologyNodes()));

            grpValidRes = m;
        }

        if (!cctx.localNode().isClient())
            tryToPerformLocalSnapshotOperation();

        cctx.cache().onExchangeDone(initialVersion(), exchActions, err);

        cctx.exchange().onExchangeDone(res, initialVersion(), err);

        if (exchActions != null && err == null)
            exchActions.completeRequestFutures(cctx);

        if (stateChangeExchange() && err == null)
            cctx.kernalContext().state().onStateChangeExchangeDone(exchActions.stateChangeRequest());

        Map<T2<Integer, Integer>, Long> localReserved = partHistSuppliers.getReservations(cctx.localNodeId());

        if (localReserved != null) {
            for (Map.Entry<T2<Integer, Integer>, Long> e : localReserved.entrySet()) {
                boolean success = cctx.database().reserveHistoryForPreloading(
                    e.getKey().get1(), e.getKey().get2(), e.getValue());

                if (!success) {
                    // TODO: how to handle?
                    err = new IgniteCheckedException("Could not reserve history");
                }
            }
        }

        cctx.database().releaseHistoryForExchange();
        cctx.database().rebuildIndexesIfNeeded(this);

        if (err == null) {
            for (CacheGroupContext grp : cctx.cache().cacheGroups()) {
                if (!grp.isLocal())
                    grp.topology().onExchangeDone(this, grp.affinity().readyAffinity(res), false);
            }
        }

        if (super.onDone(res, err)) {
            if (log.isDebugEnabled())
                log.debug("Completed partition exchange [localNode=" + cctx.localNodeId() + ", exchange= " + this +
                    ", durationFromInit=" + (U.currentTimeMillis() - initTs) + ']');

            initFut.onDone(err == null);

            if (exchCtx != null && exchCtx.events().hasServerLeft()) {
                ExchangeDiscoveryEvents evts = exchCtx.events();

                for (DiscoveryEvent evt : exchCtx.events().events()) {
                    if (serverLeftEvent(evt)) {
                        for (CacheGroupContext grp : cctx.cache().cacheGroups())
                            grp.affinityFunction().removeNode(evt.eventNode().id());
                    }
                }
            }

            exchActions = null;

            if (firstDiscoEvt instanceof DiscoveryCustomEvent)
                ((DiscoveryCustomEvent)firstDiscoEvt).customMessage(null);

            if (err == null) {
                cctx.exchange().lastFinishedFuture(this);

                if (exchCtx != null && (exchCtx.events().hasServerLeft() || exchCtx.events().hasServerJoin())) {
                    ExchangeDiscoveryEvents evts = exchCtx.events();

                    for (DiscoveryEvent evt : exchCtx.events().events()) {
                        if (serverLeftEvent(evt) || serverJoinEvent(evt))
                            logExchange(evt);
                    }
                }

            }

            return true;
        }

        return false;
    }

    /**
     * Log exchange event.
     *
     * @param evt Discovery event.
     */
    private void logExchange(DiscoveryEvent evt) {
        if (cctx.kernalContext().state().publicApiActiveState(false) && cctx.wal() != null) {
            if (cctx.wal().serializerVersion() > 1)
                try {
                    ExchangeRecord.Type type = null;

                    if (evt.type() == EVT_NODE_JOINED)
                        type = ExchangeRecord.Type.JOIN;
                    else if (evt.type() == EVT_NODE_LEFT || evt.type() == EVT_NODE_FAILED)
                        type = ExchangeRecord.Type.LEFT;

                    BaselineTopology blt = cctx.kernalContext().state().clusterState().baselineTopology();

                    if (type != null && blt != null) {
                        Short constId = blt.consistentIdMapping().get(evt.eventNode().consistentId());

                        if (constId != null)
                            cctx.wal().log(new ExchangeRecord(constId, type));
                    }
                }
                catch (IgniteCheckedException e) {
                    U.error(log, "Fail during log exchange record.", e);
                }
        }
    }

    /**
     * Cleans up resources to avoid excessive memory usage.
     */
    public void cleanUp() {
        pendingSingleMsgs.clear();
        fullMsgs.clear();
        msgs.clear();
        changeGlobalStateExceptions.clear();
        crd = null;
        partReleaseFut = null;
        changeGlobalStateE = null;
        exchActions = null;
        mergedJoinExchMsgs = null;
        pendingJoinMsg = null;
        exchCtx = null;
        newCrdFut = null;
    }

    /**
     * @param ver Version.
     */
    private void updateLastVersion(GridCacheVersion ver) {
        assert ver != null;

        while (true) {
            GridCacheVersion old = lastVer.get();

            if (old == null || Long.compare(old.order(), ver.order()) < 0) {
                if (lastVer.compareAndSet(old, ver))
                    break;
            }
            else
                break;
        }
    }

    /**
     * Records that this exchange if merged with another 'node join' exchange.
     *
     * @param node Joined node.
     * @param msg Joined node message if already received.
     * @return {@code True} if need to wait for message from joined server node.
     */
    private boolean addMergedJoinExchange(ClusterNode node, @Nullable GridDhtPartitionsSingleMessage msg) {
        assert Thread.holdsLock(mux);
        assert node != null;
        assert state == ExchangeLocalState.CRD : state;

        if (msg == null && newCrdFut != null)
            msg = newCrdFut.joinExchangeMessage(node.id());

        UUID nodeId = node.id();

        boolean wait = false;

        if (CU.clientNode(node)) {
            if (msg != null)
                waitAndReplyToNode(nodeId, msg);
        }
        else {
            if (mergedJoinExchMsgs == null)
                mergedJoinExchMsgs = new LinkedHashMap<>();

            if (msg != null) {
                assert msg.exchangeId().topologyVersion().equals(new AffinityTopologyVersion(node.order()));

                if (log.isInfoEnabled()) {
                    log.info("Merge server join exchange, message received [curFut=" + initialVersion() +
                        ", node=" + nodeId + ']');
                }

                mergedJoinExchMsgs.put(nodeId, msg);
            }
            else {
                if (cctx.discovery().alive(nodeId)) {
                    if (log.isInfoEnabled()) {
                        log.info("Merge server join exchange, wait for message [curFut=" + initialVersion() +
                            ", node=" + nodeId + ']');
                    }

                    wait = true;

                    mergedJoinExchMsgs.put(nodeId, null);

                    awaitMergedMsgs++;
                }
                else {
                    if (log.isInfoEnabled()) {
                        log.info("Merge server join exchange, awaited node left [curFut=" + initialVersion() +
                            ", node=" + nodeId + ']');
                    }
                }
            }
        }

        return wait;
    }

    /**
     * Merges this exchange with given one.
     *
     * @param fut Current exchange to merge with.
     * @return {@code True} if need wait for message from joined server node.
     */
    public boolean mergeJoinExchange(GridDhtPartitionsExchangeFuture fut) {
        boolean wait;

        synchronized (mux) {
            assert (!isDone() && !initFut.isDone()) || cctx.kernalContext().isStopping() : this;
            assert (mergedWith == null && state == null) || cctx.kernalContext().isStopping()  : this;

            state = ExchangeLocalState.MERGED;

            mergedWith = fut;

            ClusterNode joinedNode = firstDiscoEvt.eventNode();

            wait = fut.addMergedJoinExchange(joinedNode, pendingJoinMsg);
        }

        return wait;
    }

    /**
     * Checks that some futures were merged to the current.
     * Future without merges has only one DiscoveryEvent.
     * If we merge futures to the current (see {@link GridCachePartitionExchangeManager#mergeExchanges(GridDhtPartitionsExchangeFuture, GridDhtPartitionsFullMessage)})
     * we add new discovery event from merged future.
     *
     * @return {@code True} If some futures were merged to current, false in other case.
     */
    private boolean hasMergedExchanges() {
        return context().events().events().size() > 1;
    }

    /**
     * @param fut Current future.
     * @return Pending join request if any.
     */
    @Nullable public GridDhtPartitionsSingleMessage mergeJoinExchangeOnDone(GridDhtPartitionsExchangeFuture fut) {
        synchronized (mux) {
            assert !isDone();
            assert !initFut.isDone();
            assert mergedWith == null;
            assert state == null;

            state = ExchangeLocalState.MERGED;

            mergedWith = fut;

            return pendingJoinMsg;
        }
    }

    /**
     * @param node Sender node.
     * @param msg Message.
     */
    private void processMergedMessage(final ClusterNode node, final GridDhtPartitionsSingleMessage msg) {
        if (msg.client()) {
            waitAndReplyToNode(node.id(), msg);

            return;
        }

        boolean done = false;

        FinishState finishState0 = null;

        synchronized (mux) {
            if (state == ExchangeLocalState.DONE) {
                assert finishState != null;

                finishState0 = finishState;
            }
            else {
                boolean process = mergedJoinExchMsgs != null &&
                    mergedJoinExchMsgs.containsKey(node.id()) &&
                    mergedJoinExchMsgs.get(node.id()) == null;

                if (log.isInfoEnabled()) {
                    log.info("Merge server join exchange, received message [curFut=" + initialVersion() +
                        ", node=" + node.id() +
                        ", msgVer=" + msg.exchangeId().topologyVersion() +
                        ", process=" + process +
                        ", awaited=" + awaitMergedMsgs + ']');
                }

                if (process) {
                    mergedJoinExchMsgs.put(node.id(), msg);

                    assert awaitMergedMsgs > 0 : awaitMergedMsgs;

                    awaitMergedMsgs--;

                    done = awaitMergedMsgs == 0;
                }
            }
        }

        if (finishState0 != null) {
            sendAllPartitionsToNode(finishState0, msg, node.id());

            return;
        }

        if (done)
            finishExchangeOnCoordinator(null);
    }

    /**
     * Processing of received single message. Actual processing in future may be delayed if init method was not
     * completed, see {@link #initDone()}
     *
     * @param node Sender node.
     * @param msg Single partition info.
     */
    public void onReceiveSingleMessage(final ClusterNode node, final GridDhtPartitionsSingleMessage msg) {
        assert !node.isDaemon() : node;
        assert msg != null;
        assert exchId.equals(msg.exchangeId()) : msg;
        assert !cctx.kernalContext().clientNode();

        if (msg.restoreState()) {
            InitNewCoordinatorFuture newCrdFut0;

            synchronized (mux) {
                assert newCrdFut != null;

                newCrdFut0 = newCrdFut;
            }

            newCrdFut0.onMessage(node, msg);

            return;
        }

        if (!msg.client()) {
            assert msg.lastVersion() != null : msg;

            updateLastVersion(msg.lastVersion());
        }

        GridDhtPartitionsExchangeFuture mergedWith0 = null;

        synchronized (mux) {
            if (state == ExchangeLocalState.MERGED) {
                assert mergedWith != null;

                mergedWith0 = mergedWith;
            }
            else {
                assert state != ExchangeLocalState.CLIENT;

                if (exchangeId().isJoined() && node.id().equals(exchId.nodeId()))
                    pendingJoinMsg = msg;
            }
        }

        if (mergedWith0 != null) {
            mergedWith0.processMergedMessage(node, msg);

            return;
        }

        initFut.listen(new CI1<IgniteInternalFuture<Boolean>>() {
            @Override public void apply(IgniteInternalFuture<Boolean> f) {
                try {
                    if (!f.get())
                        return;
                }
                catch (IgniteCheckedException e) {
                    U.error(log, "Failed to initialize exchange future: " + this, e);

                    return;
                }

                processSingleMessage(node.id(), msg);
            }
        });
    }

    /**
     * @param nodeId Node ID.
     * @param msg Client's message.
     */
    public void waitAndReplyToNode(final UUID nodeId, final GridDhtPartitionsSingleMessage msg) {
        listen(new CI1<IgniteInternalFuture<AffinityTopologyVersion>>() {
            @Override public void apply(IgniteInternalFuture<AffinityTopologyVersion> fut) {
                if (cctx.kernalContext().isStopping())
                    return;

                FinishState finishState0;

                synchronized (mux) {
                    finishState0 = finishState;
                }

                if (finishState0 == null) {
                    assert firstDiscoEvt.type() == EVT_NODE_JOINED && CU.clientNode(firstDiscoEvt.eventNode()) : this;

                    ClusterNode node = cctx.node(nodeId);

                    if (node == null)
                        return;

                    finishState0 = new FinishState(cctx.localNodeId(),
                        initialVersion(),
                        createPartitionsMessage(true, node.version().compareToIgnoreTimestamp(PARTIAL_COUNTERS_MAP_SINCE) >= 0));
                }

                sendAllPartitionsToNode(finishState0, msg, nodeId);
            }
        });
    }

    /**
     * Note this method performs heavy updatePartitionSingleMap operation, this operation is moved out from the
     * synchronized block. Only count of such updates {@link #pendingSingleUpdates} is managed under critical section.
     *
     * @param nodeId Sender node.
     * @param msg Partition single message.
     */
    private void processSingleMessage(UUID nodeId, GridDhtPartitionsSingleMessage msg) {
        if (msg.client()) {
            if (msg.activeQueries() != null)
                cctx.coordinators().processClientActiveQueries(nodeId, msg.activeQueries());

            waitAndReplyToNode(nodeId, msg);

            return;
        }

        boolean allReceived = false; // Received all expected messages.
        boolean updateSingleMap = false;

        FinishState finishState0 = null;

        synchronized (mux) {
            assert crd != null;

            switch (state) {
                case DONE: {
                    if (log.isInfoEnabled()) {
                        log.info("Received single message, already done [ver=" + initialVersion() +
                            ", node=" + nodeId + ']');
                    }

                    assert finishState != null;

                    finishState0 = finishState;

                    break;
                }

                case CRD: {
                    assert crd.isLocal() : crd;

                    if (remaining.remove(nodeId)) {
                        updateSingleMap = true;

                        pendingSingleUpdates++;

                        if (stateChangeExchange() && msg.getError() != null)
                            changeGlobalStateExceptions.put(nodeId, msg.getError());

                        allReceived = remaining.isEmpty();

                        if (log.isInfoEnabled()) {
                            log.info("Coordinator received single message [ver=" + initialVersion() +
                                ", node=" + nodeId +
                                ", allReceived=" + allReceived + ']');
                        }
                    }

                    break;
                }

                case SRV:
                case BECOME_CRD: {
                    if (log.isInfoEnabled()) {
                        log.info("Non-coordinator received single message [ver=" + initialVersion() +
                            ", node=" + nodeId + ", state=" + state + ']');
                    }

                    pendingSingleMsgs.put(nodeId, msg);

                    break;
                }

                default:
                    assert false : state;
            }
        }

        if (finishState0 != null) {
            sendAllPartitionsToNode(finishState0, msg, nodeId);

            return;
        }

        if (updateSingleMap) {
            try {
                // Do not update partition map, in case cluster transitioning to inactive state.
                if (!deactivateCluster())
                    updatePartitionSingleMap(nodeId, msg);
            }
            finally {
                synchronized (mux) {
                    assert pendingSingleUpdates > 0;

                    pendingSingleUpdates--;

                    if (pendingSingleUpdates == 0)
                        mux.notifyAll();
                }
            }
        }

        if (allReceived) {
            if (!awaitSingleMapUpdates())
                return;

            onAllReceived(null);
        }
    }

    /**
     * @return {@code False} if interrupted.
     */
    private boolean awaitSingleMapUpdates() {
        try {
            synchronized (mux) {
                while (pendingSingleUpdates > 0)
                    U.wait(mux);
            }

            return true;
        }
        catch (IgniteInterruptedCheckedException e) {
            U.warn(log, "Failed to wait for partition map updates, thread was interrupted: " + e);

            return false;
        }
    }

    /**
     * @param fut Affinity future.
     */
    private void onAffinityInitialized(IgniteInternalFuture<Map<Integer, Map<Integer, List<UUID>>>> fut) {
        try {
            assert fut.isDone();

            Map<Integer, Map<Integer, List<UUID>>> assignmentChange = fut.get();

            GridDhtPartitionsFullMessage m = createPartitionsMessage(false, false);

            CacheAffinityChangeMessage msg = new CacheAffinityChangeMessage(exchId, m, assignmentChange);

            if (log.isDebugEnabled())
                log.debug("Centralized affinity exchange, send affinity change message: " + msg);

            cctx.discovery().sendCustomEvent(msg);
        }
        catch (IgniteCheckedException e) {
            onDone(e);
        }
    }

    /**
     * @param top Topology to assign.
     */
    private void assignPartitionStates(GridDhtPartitionTopology top) {
        Map<Integer, CounterWithNodes> maxCntrs = new HashMap<>();
        Map<Integer, Long> minCntrs = new HashMap<>();

        for (Map.Entry<UUID, GridDhtPartitionsSingleMessage> e : msgs.entrySet()) {
            CachePartitionPartialCountersMap nodeCntrs = e.getValue().partitionUpdateCounters(top.groupId(),
                top.partitions());

            assert nodeCntrs != null;

            for (int i = 0; i < nodeCntrs.size(); i++) {
                int p = nodeCntrs.partitionAt(i);

                UUID uuid = e.getKey();

                GridDhtPartitionState state = top.partitionState(uuid, p);

                if (state != GridDhtPartitionState.OWNING && state != GridDhtPartitionState.MOVING)
                    continue;

                long cntr = state == GridDhtPartitionState.MOVING ?
                    nodeCntrs.initialUpdateCounterAt(i) :
                    nodeCntrs.updateCounterAt(i);

                Long minCntr = minCntrs.get(p);

                if (minCntr == null || minCntr > cntr)
                    minCntrs.put(p, cntr);

                if (state != GridDhtPartitionState.OWNING)
                    continue;

                CounterWithNodes maxCntr = maxCntrs.get(p);

                if (maxCntr == null || cntr > maxCntr.cnt)
                    maxCntrs.put(p, new CounterWithNodes(cntr, uuid));
                else if (cntr == maxCntr.cnt)
                    maxCntr.nodes.add(uuid);
            }
        }

        // Also must process counters from the local node.
        for (GridDhtLocalPartition part : top.currentLocalPartitions()) {
            GridDhtPartitionState state = top.partitionState(cctx.localNodeId(), part.id());

            if (state != GridDhtPartitionState.OWNING && state != GridDhtPartitionState.MOVING)
                continue;

            final long cntr = state == GridDhtPartitionState.MOVING ? part.initialUpdateCounter() : part.updateCounter();

            Long minCntr = minCntrs.get(part.id());

            if (minCntr == null || minCntr > cntr)
                minCntrs.put(part.id(), cntr);

            if (state != GridDhtPartitionState.OWNING)
                continue;

            CounterWithNodes maxCntr = maxCntrs.get(part.id());

            if (maxCntr == null && cntr == 0) {
                CounterWithNodes cntrObj = new CounterWithNodes(0, cctx.localNodeId());

                for (UUID nodeId : msgs.keySet()) {
                    if (top.partitionState(nodeId, part.id()) == GridDhtPartitionState.OWNING)
                        cntrObj.nodes.add(nodeId);
                }

                maxCntrs.put(part.id(), cntrObj);
            }
            else if (maxCntr == null || cntr > maxCntr.cnt)
                maxCntrs.put(part.id(), new CounterWithNodes(cntr, cctx.localNodeId()));
            else if (cntr == maxCntr.cnt)
                maxCntr.nodes.add(cctx.localNodeId());
        }

        int entryLeft = maxCntrs.size();

        Map<Integer, Map<Integer, Long>> partHistReserved0 = partHistReserved;

        Map<Integer, Long> localReserved = partHistReserved0 != null ? partHistReserved0.get(top.groupId()) : null;

        Set<Integer> haveHistory = new HashSet<>();

        for (Map.Entry<Integer, Long> e : minCntrs.entrySet()) {
            int p = e.getKey();
            long minCntr = e.getValue();

            CounterWithNodes maxCntrObj = maxCntrs.get(p);

            long maxCntr = maxCntrObj != null ? maxCntrObj.cnt : 0;

            // If minimal counter is zero, do clean preloading.
            if (minCntr == 0 || minCntr == maxCntr)
                continue;

            if (localReserved != null) {
                Long localCntr = localReserved.get(p);

                if (localCntr != null && localCntr <= minCntr && maxCntrObj.nodes.contains(cctx.localNodeId())) {
                    partHistSuppliers.put(cctx.localNodeId(), top.groupId(), p, minCntr);

                    haveHistory.add(p);

                    continue;
                }
            }

            for (Map.Entry<UUID, GridDhtPartitionsSingleMessage> e0 : msgs.entrySet()) {
                Long histCntr = e0.getValue().partitionHistoryCounters(top.groupId()).get(p);

                if (histCntr != null && histCntr <= minCntr && maxCntrObj.nodes.contains(e0.getKey())) {
                    partHistSuppliers.put(e0.getKey(), top.groupId(), p, minCntr);

                    haveHistory.add(p);

                    break;
                }
            }
        }

        for (Map.Entry<Integer, CounterWithNodes> e : maxCntrs.entrySet()) {
            int p = e.getKey();
            long maxCntr = e.getValue().cnt;

            entryLeft--;

            if (entryLeft != 0 && maxCntr == 0)
                continue;

            Set<UUID> nodesToReload = top.setOwners(p, e.getValue().nodes, haveHistory.contains(p), entryLeft == 0);

            for (UUID nodeId : nodesToReload)
                partsToReload.put(nodeId, top.groupId(), p);
        }
    }

    /**
     * Detect lost partitions.
     *
     * @param resTopVer Result topology version.
     */
    private void detectLostPartitions(AffinityTopologyVersion resTopVer) {
        boolean detected = false;

        synchronized (cctx.exchange().interruptLock()) {
            if (Thread.currentThread().isInterrupted())
                return;

            for (CacheGroupContext grp : cctx.cache().cacheGroups()) {
                if (!grp.isLocal()) {
                    boolean detectedOnGrp = grp.topology().detectLostPartitions(resTopVer, events().lastEvent());

                    detected |= detectedOnGrp;
                }
            }
        }

        if (detected)
            cctx.exchange().scheduleResendPartitions();
    }

    /**
     * @param cacheNames Cache names.
     */
    private void resetLostPartitions(Collection<String> cacheNames) {
        assert !exchCtx.mergeExchanges();

        synchronized (cctx.exchange().interruptLock()) {
            if (Thread.currentThread().isInterrupted())
                return;

            for (CacheGroupContext grp : cctx.cache().cacheGroups()) {
                if (grp.isLocal())
                    continue;

                for (String cacheName : cacheNames) {
                    if (grp.hasCache(cacheName)) {
                        grp.topology().resetLostPartitions(initialVersion());

                        break;
                    }
                }
            }
        }
    }

    /**
     * @param sndResNodes Additional nodes to send finish message to.
     */
    private void onAllReceived(@Nullable Collection<ClusterNode> sndResNodes) {
        try {
            assert crd.isLocal();

            assert partHistSuppliers.isEmpty() : partHistSuppliers;

            if (!exchCtx.mergeExchanges() && !crd.equals(events().discoveryCache().serverNodes().get(0))) {
                for (CacheGroupContext grp : cctx.cache().cacheGroups()) {
                    if (!grp.isLocal())
                        grp.topology().beforeExchange(this, !centralizedAff && !forceAffReassignment, false);
                }
            }

            if (exchCtx.mergeExchanges()) {
                if (log.isInfoEnabled())
                    log.info("Coordinator received all messages, try merge [ver=" + initialVersion() + ']');

                boolean finish = cctx.exchange().mergeExchangesOnCoordinator(this);

                // Synchronize in case of changed coordinator (thread switched to sys-*)
                synchronized (mux) {
                    if (hasMergedExchanges())
                        updateTopologies(true);
                }

                if (!finish)
                    return;
            }

            finishExchangeOnCoordinator(sndResNodes);
        }
        catch (IgniteCheckedException e) {
            if (reconnectOnError(e))
                onDone(new IgniteNeedReconnectException(cctx.localNode(), e));
            else
                onDone(e);
        }
    }

    /**
     * @param sndResNodes Additional nodes to send finish message to.
     */
    private void finishExchangeOnCoordinator(@Nullable Collection<ClusterNode> sndResNodes) {
        try {
            AffinityTopologyVersion resTopVer = exchCtx.events().topologyVersion();

            if (log.isInfoEnabled()) {
                log.info("finishExchangeOnCoordinator [topVer=" + initialVersion() +
                    ", resVer=" + resTopVer + ']');
            }

            Map<Integer, CacheGroupAffinityMessage> idealAffDiff = null;

            if (exchCtx.mergeExchanges()) {
                synchronized (mux) {
                    if (mergedJoinExchMsgs != null) {
                        for (Map.Entry<UUID, GridDhtPartitionsSingleMessage> e : mergedJoinExchMsgs.entrySet()) {
                            msgs.put(e.getKey(), e.getValue());

                            updatePartitionSingleMap(e.getKey(), e.getValue());
                        }
                    }
                }

                assert exchCtx.events().hasServerJoin() || exchCtx.events().hasServerLeft();

                exchCtx.events().processEvents(this);

                if (exchCtx.events().hasServerLeft())
                    idealAffDiff = cctx.affinity().onServerLeftWithExchangeMergeProtocol(this);
                else
                    cctx.affinity().onServerJoinWithExchangeMergeProtocol(this, true);

                for (CacheGroupDescriptor desc : cctx.affinity().cacheGroups().values()) {
                    if (desc.config().getCacheMode() == CacheMode.LOCAL)
                        continue;

                    CacheGroupContext grp = cctx.cache().cacheGroup(desc.groupId());

                    GridDhtPartitionTopology top = grp != null ? grp.topology() :
                        cctx.exchange().clientTopology(desc.groupId(), events().discoveryCache());

                    top.beforeExchange(this, true, true);
                }
            }

            Map<Integer, CacheGroupAffinityMessage> joinedNodeAff = null;

            for (Map.Entry<UUID, GridDhtPartitionsSingleMessage> e : msgs.entrySet()) {
                GridDhtPartitionsSingleMessage msg = e.getValue();

                if (exchCtx.newMvccCoordinator())
                    exchCtx.addActiveQueries(e.getKey(), msg.activeQueries());

                // Apply update counters after all single messages are received.
                for (Map.Entry<Integer, GridDhtPartitionMap> entry : msg.partitions().entrySet()) {
                    Integer grpId = entry.getKey();

                    CacheGroupContext grp = cctx.cache().cacheGroup(grpId);

                    GridDhtPartitionTopology top = grp != null ? grp.topology() :
                        cctx.exchange().clientTopology(grpId, events().discoveryCache());

                    CachePartitionPartialCountersMap cntrs = msg.partitionUpdateCounters(grpId,
                        top.partitions());

                    if (cntrs != null)
                        top.collectUpdateCounters(cntrs);
                }

                Collection<Integer> affReq = msg.cacheGroupsAffinityRequest();

                if (affReq != null) {
                    joinedNodeAff = CacheGroupAffinityMessage.createAffinityMessages(cctx,
                        resTopVer,
                        affReq,
                        joinedNodeAff);
                }
            }

            if (firstDiscoEvt.type() == EVT_DISCOVERY_CUSTOM_EVT) {
                assert firstDiscoEvt instanceof DiscoveryCustomEvent;

                if (activateCluster() || changedBaseline())
                    assignPartitionsStates();

                DiscoveryCustomMessage discoveryCustomMessage = ((DiscoveryCustomEvent) firstDiscoEvt).customMessage();

                if (discoveryCustomMessage instanceof DynamicCacheChangeBatch) {
                    if (exchActions != null) {
                        assignPartitionsStates();

                        Set<String> caches = exchActions.cachesToResetLostPartitions();

                        if (!F.isEmpty(caches))
                            resetLostPartitions(caches);
                    }
                }
                else if (discoveryCustomMessage instanceof SnapshotDiscoveryMessage
                        && ((SnapshotDiscoveryMessage)discoveryCustomMessage).needAssignPartitions())
                    assignPartitionsStates();
            }
            else {
                if (exchCtx.events().hasServerJoin())
                    assignPartitionsStates();

                if (exchCtx.events().hasServerLeft())
                    detectLostPartitions(resTopVer);
            }

            if (!exchCtx.mergeExchanges() && forceAffReassignment)
                idealAffDiff = cctx.affinity().onCustomEventWithEnforcedAffinityReassignment(this);

            for (CacheGroupContext grpCtx : cctx.cache().cacheGroups()) {
                if (!grpCtx.isLocal())
                    grpCtx.topology().applyUpdateCounters();
            }

            updateLastVersion(cctx.versions().last());

            cctx.versions().onExchange(lastVer.get().order());

            IgniteProductVersion minVer = exchCtx.events().discoveryCache().minimumNodeVersion();

            GridDhtPartitionsFullMessage msg = createPartitionsMessage(true,
                minVer.compareToIgnoreTimestamp(PARTIAL_COUNTERS_MAP_SINCE) >= 0);

            if (exchCtx.mergeExchanges()) {
                assert !centralizedAff;

                msg.resultTopologyVersion(resTopVer);

                if (exchCtx.events().hasServerLeft())
                    msg.idealAffinityDiff(idealAffDiff);
            }
            else if (forceAffReassignment)
                msg.idealAffinityDiff(idealAffDiff);

            msg.prepareMarshal(cctx);

            synchronized (mux) {
                finishState = new FinishState(crd.id(), resTopVer, msg);

                state = ExchangeLocalState.DONE;
            }

            if (centralizedAff) {
                assert !exchCtx.mergeExchanges();

                IgniteInternalFuture<Map<Integer, Map<Integer, List<UUID>>>> fut = cctx.affinity().initAffinityOnNodeLeft(this);

                if (!fut.isDone()) {
                    fut.listen(new IgniteInClosure<IgniteInternalFuture<Map<Integer, Map<Integer, List<UUID>>>>>() {
                        @Override public void apply(IgniteInternalFuture<Map<Integer, Map<Integer, List<UUID>>>> fut) {
                            onAffinityInitialized(fut);
                        }
                    });
                }
                else
                    onAffinityInitialized(fut);
            }
            else {
                Set<ClusterNode> nodes;

                Map<UUID, GridDhtPartitionsSingleMessage> mergedJoinExchMsgs0;

                synchronized (mux) {
                    srvNodes.remove(cctx.localNode());

                    nodes = U.newHashSet(srvNodes.size());

                    nodes.addAll(srvNodes);

                    mergedJoinExchMsgs0 = mergedJoinExchMsgs;

                    if (mergedJoinExchMsgs != null) {
                        for (Map.Entry<UUID, GridDhtPartitionsSingleMessage> e : mergedJoinExchMsgs.entrySet()) {
                            if (e.getValue() != null) {
                                ClusterNode node = cctx.discovery().node(e.getKey());

                                if (node != null)
                                    nodes.add(node);
                            }
                        }
                    }

                    if (!F.isEmpty(sndResNodes))
                        nodes.addAll(sndResNodes);
                }

                if (!nodes.isEmpty())
                    sendAllPartitions(msg, nodes, mergedJoinExchMsgs0, joinedNodeAff);

                if (!stateChangeExchange())
                    onDone(exchCtx.events().topologyVersion(), null);

                for (Map.Entry<UUID, GridDhtPartitionsSingleMessage> e : pendingSingleMsgs.entrySet()) {
                    if (log.isInfoEnabled()) {
                        log.info("Process pending message on coordinator [node=" + e.getKey() +
                            ", ver=" + initialVersion() +
                            ", resVer=" + resTopVer + ']');
                    }

                    processSingleMessage(e.getKey(), e.getValue());
                }
            }

            if (stateChangeExchange()) {
                IgniteCheckedException err = null;

                StateChangeRequest req = exchActions.stateChangeRequest();

                assert req != null : exchActions;

                boolean stateChangeErr = false;

                if (!F.isEmpty(changeGlobalStateExceptions)) {
                    stateChangeErr = true;

                    err = new IgniteCheckedException("Cluster state change failed.");

                    cctx.kernalContext().state().onStateChangeError(changeGlobalStateExceptions, req);
                }
                else {
                    boolean hasMoving = !partsToReload.isEmpty();

                    Set<Integer> waitGrps = cctx.affinity().waitGroups();

                    if (!hasMoving) {
                        for (CacheGroupContext grpCtx : cctx.cache().cacheGroups()) {
                            if (waitGrps.contains(grpCtx.groupId()) && grpCtx.topology().hasMovingPartitions()) {
                                hasMoving = true;

                                break;
                            }

                        }
                    }

                    cctx.kernalContext().state().onExchangeFinishedOnCoordinator(this, hasMoving);
                }

                boolean active = !stateChangeErr && req.activate();

                ChangeGlobalStateFinishMessage stateFinishMsg = new ChangeGlobalStateFinishMessage(
                    req.requestId(),
                    active,
                    !stateChangeErr);

                cctx.discovery().sendCustomEvent(stateFinishMsg);

                if (!centralizedAff)
                    onDone(exchCtx.events().topologyVersion(), err);
            }
        }
        catch (IgniteCheckedException e) {
            if (reconnectOnError(e))
                onDone(new IgniteNeedReconnectException(cctx.localNode(), e));
            else
                onDone(e);
        }
    }

    /**
     *
     */
    private void assignPartitionsStates() {
        for (Map.Entry<Integer, CacheGroupDescriptor> e : cctx.affinity().cacheGroups().entrySet()) {
            CacheGroupDescriptor grpDesc = e.getValue();
            if (grpDesc.config().getCacheMode() == CacheMode.LOCAL)
                continue;

            if (!CU.isPersistentCache(grpDesc.config(), cctx.gridConfig().getDataStorageConfiguration()))
                continue;

            CacheGroupContext grpCtx = cctx.cache().cacheGroup(e.getKey());

            GridDhtPartitionTopology top = grpCtx != null ?
                grpCtx.topology() :
                cctx.exchange().clientTopology(e.getKey(), events().discoveryCache());

            assignPartitionStates(top);
        }
    }

    /**
     * @param finishState State.
     * @param msg Request.
     * @param nodeId Node ID.
     */
    private void sendAllPartitionsToNode(FinishState finishState, GridDhtPartitionsSingleMessage msg, UUID nodeId) {
        ClusterNode node = cctx.node(nodeId);

        if (node != null) {
            GridDhtPartitionsFullMessage fullMsg = finishState.msg.copy();

            Collection<Integer> affReq = msg.cacheGroupsAffinityRequest();

            if (affReq != null) {
                Map<Integer, CacheGroupAffinityMessage> aff = CacheGroupAffinityMessage.createAffinityMessages(
                    cctx,
                    finishState.resTopVer,
                    affReq,
                    null);

                fullMsg.joinedNodeAffinity(aff);
            }

            if (!fullMsg.exchangeId().equals(msg.exchangeId())) {
                fullMsg = fullMsg.copy();

                fullMsg.exchangeId(msg.exchangeId());
            }

            try {
                cctx.io().send(node, fullMsg, SYSTEM_POOL);
            }
            catch (ClusterTopologyCheckedException e) {
                if (log.isDebugEnabled())
                    log.debug("Failed to send partitions, node failed: " + node);
            }
            catch (IgniteCheckedException e) {
                U.error(log, "Failed to send partitions [node=" + node + ']', e);
            }
        }
        else if (log.isDebugEnabled())
            log.debug("Failed to send partitions, node failed: " + nodeId);

    }

    /**
     * @param node Sender node.
     * @param msg Full partition info.
     */
    public void onReceiveFullMessage(final ClusterNode node, final GridDhtPartitionsFullMessage msg) {
        assert msg != null;
        assert msg.exchangeId() != null : msg;
        assert !node.isDaemon() : node;

        initFut.listen(new CI1<IgniteInternalFuture<Boolean>>() {
            @Override public void apply(IgniteInternalFuture<Boolean> f) {
                try {
                    if (!f.get())
                        return;
                }
                catch (IgniteCheckedException e) {
                    U.error(log, "Failed to initialize exchange future: " + this, e);

                    return;
                }

                processFullMessage(true, node, msg);
            }
        });
    }

    /**
     * @param node Sender node.
     * @param msg Message with full partition info.
     */
    public void onReceivePartitionRequest(final ClusterNode node, final GridDhtPartitionsSingleRequest msg) {
        assert !cctx.kernalContext().clientNode() || msg.restoreState();
        assert !node.isDaemon() && !CU.clientNode(node) : node;

        initFut.listen(new CI1<IgniteInternalFuture<Boolean>>() {
            @Override public void apply(IgniteInternalFuture<Boolean> fut) {
                processSinglePartitionRequest(node, msg);
            }
        });
    }

    /**
     * @param node Sender node.
     * @param msg Message.
     */
    private void processSinglePartitionRequest(ClusterNode node, GridDhtPartitionsSingleRequest msg) {
        FinishState finishState0 = null;

        synchronized (mux) {
            if (crd == null) {
                if (log.isInfoEnabled())
                    log.info("Ignore partitions request, no coordinator [node=" + node.id() + ']');

                return;
            }

            switch (state) {
                case DONE: {
                    assert finishState != null;

                    if (node.id().equals(finishState.crdId)) {
                        if (log.isInfoEnabled())
                            log.info("Ignore partitions request, finished exchange with this coordinator: " + msg);

                        return;
                    }

                    finishState0 = finishState;

                    break;
                }

                case CRD:
                case BECOME_CRD: {
                    if (log.isInfoEnabled())
                        log.info("Ignore partitions request, node is coordinator: " + msg);

                    return;
                }

                case CLIENT:
                case SRV: {
                    if (!cctx.discovery().alive(node)) {
                        if (log.isInfoEnabled())
                            log.info("Ignore partitions request, node is not alive [node=" + node.id() + ']');

                        return;
                    }

                    if (msg.restoreState()) {
                        if (!node.equals(crd)) {
                            if (node.order() > crd.order()) {
                                if (log.isInfoEnabled()) {
                                    log.info("Received partitions request, change coordinator [oldCrd=" + crd.id() +
                                        ", newCrd=" + node.id() + ']');
                                }

                                crd = node; // Do not allow to process FullMessage from old coordinator.
                            }
                            else {
                                if (log.isInfoEnabled()) {
                                    log.info("Ignore restore state request, coordinator changed [oldCrd=" + crd.id() +
                                        ", newCrd=" + node.id() + ']');
                                }

                                return;
                            }
                        }
                    }

                    break;
                }

                default:
                    assert false : state;
            }
        }

        if (msg.restoreState()) {
            try {
                assert msg.restoreExchangeId() != null : msg;

                GridDhtPartitionsSingleMessage res = cctx.exchange().createPartitionsSingleMessage(
                    msg.restoreExchangeId(),
                    cctx.kernalContext().clientNode(),
                    true,
                    node.version().compareToIgnoreTimestamp(PARTIAL_COUNTERS_MAP_SINCE) >= 0,
                    exchActions);

                if (localJoinExchange() && finishState0 == null)
                    res.cacheGroupsAffinityRequest(exchCtx.groupsAffinityRequestOnJoin());

                res.restoreState(true);

                if (log.isInfoEnabled()) {
                    log.info("Send restore state response [node=" + node.id() +
                        ", exchVer=" + msg.restoreExchangeId().topologyVersion() +
                        ", hasState=" + (finishState0 != null) +
                        ", affReq=" + !F.isEmpty(res.cacheGroupsAffinityRequest()) + ']');
                }

                res.finishMessage(finishState0 != null ? finishState0.msg : null);

                cctx.io().send(node, res, SYSTEM_POOL);
            }
            catch (ClusterTopologyCheckedException ignored) {
                if (log.isDebugEnabled())
                    log.debug("Node left during partition exchange [nodeId=" + node.id() + ", exchId=" + exchId + ']');
            }
            catch (IgniteCheckedException e) {
                U.error(log, "Failed to send partitions message [node=" + node + ", msg=" + msg + ']', e);
            }

            return;
        }

        try {
            sendLocalPartitions(node);
        }
        catch (IgniteCheckedException e) {
            U.error(log, "Failed to send message to coordinator: " + e);
        }
    }

    /**
     * @param checkCrd If {@code true} checks that local node is exchange coordinator.
     * @param node Sender node.
     * @param msg Message.
     */
    private void processFullMessage(boolean checkCrd, ClusterNode node, GridDhtPartitionsFullMessage msg) {
        try {
            assert exchId.equals(msg.exchangeId()) : msg;
            assert msg.lastVersion() != null : msg;

            if (checkCrd) {
                assert node != null;

                synchronized (mux) {
                    if (crd == null) {
                        if (log.isInfoEnabled())
                            log.info("Ignore full message, all server nodes left: " + msg);

                        return;
                    }

                    switch (state) {
                        case CRD:
                        case BECOME_CRD: {
                            if (log.isInfoEnabled())
                                log.info("Ignore full message, node is coordinator: " + msg);

                            return;
                        }

                        case DONE: {
                            if (log.isInfoEnabled())
                                log.info("Ignore full message, future is done: " + msg);

                            return;
                        }

                        case SRV:
                        case CLIENT: {
                            if (!crd.equals(node)) {
                                if (log.isInfoEnabled()) {
                                    log.info("Received full message from non-coordinator [node=" + node.id() +
                                        ", nodeOrder=" + node.order() +
                                        ", crd=" + crd.id() +
                                        ", crdOrder=" + crd.order() + ']');
                                }

                                if (node.order() > crd.order())
                                    fullMsgs.put(node, msg);

                                return;
                            }
                            else {
                                AffinityTopologyVersion resVer = msg.resultTopologyVersion() != null ? msg.resultTopologyVersion() : initialVersion();

                                if (log.isInfoEnabled()) {
                                    log.info("Received full message, will finish exchange [node=" + node.id() +
                                        ", resVer=" + resVer + ']');
                                }

                                finishState = new FinishState(crd.id(), resVer, msg);

                                state = ExchangeLocalState.DONE;

                                break;
                            }
                        }
                    }
                }
            }
            else
                assert node == null : node;

            AffinityTopologyVersion resTopVer = initialVersion();

            if (exchCtx.mergeExchanges()) {
                if (msg.resultTopologyVersion() != null && !initialVersion().equals(msg.resultTopologyVersion())) {
                    if (log.isInfoEnabled()) {
                        log.info("Received full message, need merge [curFut=" + initialVersion() +
                            ", resVer=" + msg.resultTopologyVersion() + ']');
                    }

                    resTopVer = msg.resultTopologyVersion();

                    if (cctx.exchange().mergeExchanges(this, msg)) {
                        assert cctx.kernalContext().isStopping();

                        return; // Node is stopping, no need to further process exchange.
                    }

                    if (hasMergedExchanges())
                        updateTopologies(false);

                    assert resTopVer.equals(exchCtx.events().topologyVersion()) :  "Unexpected result version [" +
                        "msgVer=" + resTopVer +
                        ", locVer=" + exchCtx.events().topologyVersion() + ']';
                }

                exchCtx.events().processEvents(this);

                if (localJoinExchange())
                    cctx.affinity().onLocalJoin(this, msg, resTopVer);
                else {
                    if (exchCtx.events().hasServerLeft())
                        cctx.affinity().applyAffinityFromFullMessage(this, msg);
                    else
                        cctx.affinity().onServerJoinWithExchangeMergeProtocol(this, false);

                    for (CacheGroupContext grp : cctx.cache().cacheGroups()) {
                        if (grp.isLocal() || cacheGroupStopping(grp.groupId()))
                            continue;

                        grp.topology().beforeExchange(this, true, false);
                    }
                }
            }
            else if (localJoinExchange() && !exchCtx.fetchAffinityOnJoin())
                cctx.affinity().onLocalJoin(this, msg, resTopVer);
            else if (forceAffReassignment)
                cctx.affinity().applyAffinityFromFullMessage(this, msg);

            updatePartitionFullMap(resTopVer, msg);

            IgniteCheckedException err = null;

            if (stateChangeExchange() && !F.isEmpty(msg.getErrorsMap())) {
                err = new IgniteCheckedException("Cluster state change failed");

                cctx.kernalContext().state().onStateChangeError(msg.getErrorsMap(), exchActions.stateChangeRequest());
            }

            onDone(resTopVer, err);
        }
        catch (IgniteCheckedException e) {
            onDone(e);
        }
    }

    /**
     * Updates partition map in all caches.
     *
     * @param resTopVer Result topology version.
     * @param msg Partitions full messages.
     */
    private void updatePartitionFullMap(AffinityTopologyVersion resTopVer, GridDhtPartitionsFullMessage msg) {
        cctx.versions().onExchange(msg.lastVersion().order());

        assert partHistSuppliers.isEmpty();

        partHistSuppliers.putAll(msg.partitionHistorySuppliers());

        for (Map.Entry<Integer, GridDhtPartitionFullMap> entry : msg.partitions().entrySet()) {
            Integer grpId = entry.getKey();

            CacheGroupContext grp = cctx.cache().cacheGroup(grpId);

            if (grp != null) {
                CachePartitionFullCountersMap cntrMap = msg.partitionUpdateCounters(grpId,
                    grp.topology().partitions());

                grp.topology().update(resTopVer,
                    entry.getValue(),
                    cntrMap,
                    msg.partsToReload(cctx.localNodeId(), grpId),
                    null);
            }
            else {
                ClusterNode oldest = cctx.discovery().oldestAliveServerNode(AffinityTopologyVersion.NONE);

                if (oldest != null && oldest.isLocal()) {
                    GridDhtPartitionTopology top = cctx.exchange().clientTopology(grpId, events().discoveryCache());

                    CachePartitionFullCountersMap cntrMap = msg.partitionUpdateCounters(grpId,
                        top.partitions());

                    top.update(resTopVer,
                        entry.getValue(),
                        cntrMap,
                        Collections.emptySet(),
                        null);
                }
            }
        }
    }

    /**
     * Updates partition map in all caches.
     *
     * @param nodeId Node message received from.
     * @param msg Partitions single message.
     */
    private void updatePartitionSingleMap(UUID nodeId, GridDhtPartitionsSingleMessage msg) {
        msgs.put(nodeId, msg);

        for (Map.Entry<Integer, GridDhtPartitionMap> entry : msg.partitions().entrySet()) {
            Integer grpId = entry.getKey();
            CacheGroupContext grp = cctx.cache().cacheGroup(grpId);

            GridDhtPartitionTopology top = grp != null ? grp.topology() :
                cctx.exchange().clientTopology(grpId, events().discoveryCache());

            top.update(exchId, entry.getValue(), false);
        }
    }

    /**
     * Affinity change message callback, processed from the same thread as {@link #onNodeLeft}.
     *
     * @param node Message sender node.
     * @param msg Message.
     */
    public void onAffinityChangeMessage(final ClusterNode node, final CacheAffinityChangeMessage msg) {
        assert exchId.equals(msg.exchangeId()) : msg;

        onDiscoveryEvent(new IgniteRunnable() {
            @Override public void run() {
                if (isDone() || !enterBusy())
                    return;

                try {
                    assert centralizedAff;

                    if (crd.equals(node)) {
                        AffinityTopologyVersion resTopVer = initialVersion();

                        cctx.affinity().onExchangeChangeAffinityMessage(GridDhtPartitionsExchangeFuture.this,
                            crd.isLocal(),
                            msg);

                        IgniteCheckedException err = !F.isEmpty(msg.partitionsMessage().getErrorsMap()) ?
                            new IgniteCheckedException("Cluster state change failed.") : null;

                        if (!crd.isLocal()) {
                            GridDhtPartitionsFullMessage partsMsg = msg.partitionsMessage();

                            assert partsMsg != null : msg;
                            assert partsMsg.lastVersion() != null : partsMsg;

                            updatePartitionFullMap(resTopVer, partsMsg);

                            if (exchActions != null && exchActions.stateChangeRequest() != null && err != null)
                                cctx.kernalContext().state().onStateChangeError(msg.partitionsMessage().getErrorsMap(), exchActions.stateChangeRequest());
                        }

                        onDone(resTopVer, err);
                    }
                    else {
                        if (log.isDebugEnabled()) {
                            log.debug("Ignore affinity change message, coordinator changed [node=" + node.id() +
                                ", crd=" + crd.id() +
                                ", msg=" + msg +
                                ']');
                        }
                    }
                }
                finally {
                    leaveBusy();
                }
            }
        });
    }

    /**
     * @param c Closure.
     */
    private void onDiscoveryEvent(IgniteRunnable c) {
        synchronized (discoEvts) {
            if (!init) {
                discoEvts.add(c);

                return;
            }

            assert discoEvts.isEmpty() : discoEvts;
        }

        c.run();
    }

    /**
     * Moves exchange future to state 'init done' using {@link #initFut}.
     */
    private void initDone() {
        while (!isDone()) {
            List<IgniteRunnable> evts;

            synchronized (discoEvts) {
                if (discoEvts.isEmpty()) {
                    init = true;

                    break;
                }

                evts = new ArrayList<>(discoEvts);

                discoEvts.clear();
            }

            for (IgniteRunnable c : evts)
                c.run();
        }

        initFut.onDone(true);
    }

    /**
     *
     */
    private void onAllServersLeft() {
        assert cctx.kernalContext().clientNode() : cctx.localNode();

        List<ClusterNode> empty = Collections.emptyList();

        for (CacheGroupContext grp : cctx.cache().cacheGroups()) {
            List<List<ClusterNode>> affAssignment = new ArrayList<>(grp.affinity().partitions());

            for (int i = 0; i < grp.affinity().partitions(); i++)
                affAssignment.add(empty);

            grp.affinity().idealAssignment(affAssignment);

            grp.affinity().initialize(initialVersion(), affAssignment);
        }
    }

    /**
     * Node left callback, processed from the same thread as {@link #onAffinityChangeMessage}.
     *
     * @param node Left node.
     */
    public void onNodeLeft(final ClusterNode node) {
        if (isDone() || !enterBusy())
            return;

        cctx.mvcc().removeExplicitNodeLocks(node.id(), initialVersion());

        try {
            onDiscoveryEvent(new IgniteRunnable() {
                @Override public void run() {
                    if (isDone() || !enterBusy())
                        return;

                    try {
                        boolean crdChanged = false;
                        boolean allReceived = false;

                        ClusterNode crd0;

                        events().discoveryCache().updateAlives(node);

                        InitNewCoordinatorFuture newCrdFut0;

                        synchronized (mux) {
                            newCrdFut0 = newCrdFut;
                        }

                        if (newCrdFut0 != null)
                            newCrdFut0.onNodeLeft(node.id());

                        synchronized (mux) {
                            if (!srvNodes.remove(node))
                                return;

                            boolean rmvd = remaining.remove(node.id());

                            if (!rmvd) {
                                if (mergedJoinExchMsgs != null && mergedJoinExchMsgs.containsKey(node.id())) {
                                    if (mergedJoinExchMsgs.get(node.id()) == null) {
                                        mergedJoinExchMsgs.remove(node.id());

                                        rmvd = true;
                                    }
                                }
                            }

                            if (node.equals(crd)) {
                                crdChanged = true;

                                crd = !srvNodes.isEmpty() ? srvNodes.get(0) : null;
                            }

                            switch (state) {
                                case DONE:
                                    return;

                                case CRD:
                                    allReceived = rmvd && (remaining.isEmpty() && F.isEmpty(mergedJoinExchMsgs));

                                    break;

                                case SRV:
                                    assert crd != null;

                                    if (crdChanged && crd.isLocal()) {
                                        state = ExchangeLocalState.BECOME_CRD;

                                        newCrdFut = new InitNewCoordinatorFuture(cctx);
                                    }

                                    break;
                            }

                            crd0 = crd;

                            if (crd0 == null) {
                                finishState = new FinishState(null, initialVersion(), null);
                            }
                        }

                        if (crd0 == null) {
                            onAllServersLeft();

                            onDone(initialVersion());

                            return;
                        }

                        if (crd0.isLocal()) {
                            if (stateChangeExchange() && changeGlobalStateE != null)
                                changeGlobalStateExceptions.put(crd0.id(), changeGlobalStateE);

                            if (crdChanged) {
                                if (log.isInfoEnabled()) {
                                    log.info("Coordinator failed, node is new coordinator [ver=" + initialVersion() +
                                        ", prev=" + node.id() + ']');
                                }

                                assert newCrdFut != null;

                                cctx.kernalContext().closure().callLocal(new Callable<Void>() {
                                    @Override public Void call() throws Exception {
                                        newCrdFut.init(GridDhtPartitionsExchangeFuture.this);

                                        newCrdFut.listen(new CI1<IgniteInternalFuture>() {
                                            @Override public void apply(IgniteInternalFuture fut) {
                                                if (isDone())
                                                    return;

                                                Lock lock = cctx.io().readLock();

                                                if (lock == null)
                                                    return;

                                                try {
                                                    onBecomeCoordinator((InitNewCoordinatorFuture) fut);
                                                }
                                                finally {
                                                    lock.unlock();
                                                }
                                            }
                                        });

                                        return null;
                                    }
                                }, GridIoPolicy.SYSTEM_POOL);

                                return;
                            }

                            if (allReceived) {
                                awaitSingleMapUpdates();

                                onAllReceived(null);
                            }
                        }
                        else {
                            if (crdChanged) {
                                for (Map.Entry<ClusterNode, GridDhtPartitionsFullMessage> m : fullMsgs.entrySet()) {
                                    if (crd0.equals(m.getKey())) {
                                        if (log.isInfoEnabled()) {
                                            log.info("Coordinator changed, process pending full message [" +
                                                "ver=" + initialVersion() +
                                                ", crd=" + node.id() +
                                                ", pendingMsgNode=" + m.getKey() + ']');
                                        }

                                        processFullMessage(true, m.getKey(), m.getValue());

                                        if (isDone())
                                            return;
                                    }
                                }

                                if (log.isInfoEnabled()) {
                                    log.info("Coordinator changed, send partitions to new coordinator [" +
                                        "ver=" + initialVersion() +
                                        ", crd=" + node.id() +
                                        ", newCrd=" + crd0.id() + ']');
                                }

                                sendPartitions(crd0);
                            }
                        }
                    }
                    catch (IgniteCheckedException e) {
                        if (reconnectOnError(e))
                            onDone(new IgniteNeedReconnectException(cctx.localNode(), e));
                        else
                            U.error(log, "Failed to process node left event: " + e, e);
                    }
                    finally {
                        leaveBusy();
                    }
                }
            });
        }
        finally {
            leaveBusy();
        }
    }

    /**
     * @param newCrdFut Coordinator initialization future.
     */
    private void onBecomeCoordinator(InitNewCoordinatorFuture newCrdFut) {
        boolean allRcvd = false;

        cctx.exchange().onCoordinatorInitialized();

        if (newCrdFut.restoreState()) {
            GridDhtPartitionsFullMessage fullMsg = newCrdFut.fullMessage();

            assert msgs.isEmpty() : msgs;

            if (fullMsg != null) {
                if (log.isInfoEnabled()) {
                    log.info("New coordinator restored state [ver=" + initialVersion() +
                        ", resVer=" + fullMsg.resultTopologyVersion() + ']');
                }

                synchronized (mux) {
                    state = ExchangeLocalState.DONE;

                    finishState = new FinishState(crd.id(), fullMsg.resultTopologyVersion(), fullMsg);
                }

                fullMsg.exchangeId(exchId);

                processFullMessage(false, null, fullMsg);

                Map<ClusterNode, GridDhtPartitionsSingleMessage> msgs = newCrdFut.messages();

                if (!F.isEmpty(msgs)) {
                    Map<Integer, CacheGroupAffinityMessage> joinedNodeAff = null;

                    for (Map.Entry<ClusterNode, GridDhtPartitionsSingleMessage> e : msgs.entrySet()) {
                        this.msgs.put(e.getKey().id(), e.getValue());

                        GridDhtPartitionsSingleMessage msg = e.getValue();

                        Collection<Integer> affReq = msg.cacheGroupsAffinityRequest();

                        if (!F.isEmpty(affReq)) {
                            joinedNodeAff = CacheGroupAffinityMessage.createAffinityMessages(cctx,
                                fullMsg.resultTopologyVersion(),
                                affReq,
                                joinedNodeAff);
                        }
                    }

                    Map<UUID, GridDhtPartitionsSingleMessage> mergedJoins = newCrdFut.mergedJoinExchangeMessages();

                    if (log.isInfoEnabled()) {
                        log.info("New coordinator sends full message [ver=" + initialVersion() +
                            ", resVer=" + fullMsg.resultTopologyVersion() +
                            ", nodes=" + F.nodeIds(msgs.keySet()) +
                            ", mergedJoins=" + (mergedJoins != null ? mergedJoins.keySet() : null) + ']');
                    }

                    sendAllPartitions(fullMsg, msgs.keySet(), mergedJoins, joinedNodeAff);
                }

                return;
            }
            else {
                if (log.isInfoEnabled())
                    log.info("New coordinator restore state finished [ver=" + initialVersion() + ']');

                for (Map.Entry<ClusterNode, GridDhtPartitionsSingleMessage> e : newCrdFut.messages().entrySet()) {
                    GridDhtPartitionsSingleMessage msg = e.getValue();

                    if (!msg.client()) {
                        msgs.put(e.getKey().id(), e.getValue());

                        updatePartitionSingleMap(e.getKey().id(), msg);
                    }
                }
            }

            allRcvd = true;

            synchronized (mux) {
                remaining.clear(); // Do not process messages.

                assert crd != null && crd.isLocal();

                state = ExchangeLocalState.CRD;

                assert mergedJoinExchMsgs == null;
            }
        }
        else {
            Set<UUID> remaining0 = null;

            synchronized (mux) {
                assert crd != null && crd.isLocal();

                state = ExchangeLocalState.CRD;

                assert mergedJoinExchMsgs == null;

                if (log.isInfoEnabled()) {
                    log.info("New coordinator initialization finished [ver=" + initialVersion() +
                        ", remaining=" + remaining + ']');
                }

                if (!remaining.isEmpty())
                    remaining0 = new HashSet<>(remaining);
            }

            if (remaining0 != null) {
                // It is possible that some nodes finished exchange with previous coordinator.
                GridDhtPartitionsSingleRequest req = new GridDhtPartitionsSingleRequest(exchId);

                for (UUID nodeId : remaining0) {
                    try {
                        if (!pendingSingleMsgs.containsKey(nodeId)) {
                            if (log.isInfoEnabled()) {
                                log.info("New coordinator sends request [ver=" + initialVersion() +
                                    ", node=" + nodeId + ']');
                            }

                            cctx.io().send(nodeId, req, SYSTEM_POOL);
                        }
                    }
                    catch (ClusterTopologyCheckedException ignored) {
                        if (log.isDebugEnabled())
                            log.debug("Node left during partition exchange [nodeId=" + nodeId +
                                ", exchId=" + exchId + ']');
                    }
                    catch (IgniteCheckedException e) {
                        U.error(log, "Failed to request partitions from node: " + nodeId, e);
                    }
                }

                for (Map.Entry<UUID, GridDhtPartitionsSingleMessage> m : pendingSingleMsgs.entrySet()) {
                    if (log.isInfoEnabled()) {
                        log.info("New coordinator process pending message [ver=" + initialVersion() +
                            ", node=" + m.getKey() + ']');
                    }

                    processSingleMessage(m.getKey(), m.getValue());
                }
            }
        }

        if (allRcvd) {
            awaitSingleMapUpdates();

            onAllReceived(newCrdFut.messages().keySet());
        }
    }

    /**
     * @param e Exception.
     * @return {@code True} if local node should try reconnect in case of error.
     */
    public boolean reconnectOnError(Throwable e) {
        return X.hasCause(e, IOException.class, IgniteClientDisconnectedCheckedException.class) &&
            cctx.discovery().reconnectSupported();
    }

    /** {@inheritDoc} */
    @Override public int compareTo(GridDhtPartitionsExchangeFuture fut) {
        return exchId.compareTo(fut.exchId);
    }

    /** {@inheritDoc} */
    @Override public boolean equals(Object o) {
        if (this == o)
            return true;

        if (o == null || o.getClass() != getClass())
            return false;

        GridDhtPartitionsExchangeFuture fut = (GridDhtPartitionsExchangeFuture)o;

        return exchId.equals(fut.exchId);
    }

    /** {@inheritDoc} */
    @Override public int hashCode() {
        return exchId.hashCode();
    }

    /** {@inheritDoc} */
    @Override public void addDiagnosticRequest(IgniteDiagnosticPrepareContext diagCtx) {
        if (!isDone()) {
            ClusterNode crd;
            Set<UUID> remaining;

            synchronized (mux) {
                crd = this.crd;
                remaining = new HashSet<>(this.remaining);
            }

            if (crd != null) {
                if (!crd.isLocal()) {
                    diagCtx.exchangeInfo(crd.id(), initialVersion(), "Exchange future waiting for coordinator " +
                        "response [crd=" + crd.id() + ", topVer=" + initialVersion() + ']');
                }
                else if (!remaining.isEmpty()){
                    UUID nodeId = remaining.iterator().next();

                    diagCtx.exchangeInfo(nodeId, initialVersion(), "Exchange future on coordinator waiting for " +
                        "server response [node=" + nodeId + ", topVer=" + initialVersion() + ']');
                }
            }
        }
    }

    /**
     * @return Short information string.
     */
    public String shortInfo() {
        return "GridDhtPartitionsExchangeFuture [topVer=" + initialVersion() +
            ", evt=" + (firstDiscoEvt != null ? IgniteUtils.gridEventName(firstDiscoEvt.type()) : -1) +
            ", evtNode=" + (firstDiscoEvt != null ? firstDiscoEvt.eventNode() : null) +
            ", done=" + isDone() + ']';
    }

    /** {@inheritDoc} */
    @Override public String toString() {
        Set<UUID> remaining;

        synchronized (mux) {
            remaining = new HashSet<>(this.remaining);
        }

        return S.toString(GridDhtPartitionsExchangeFuture.class, this,
            "evtLatch", evtLatch == null ? "null" : evtLatch.getCount(),
            "remaining", remaining,
            "super", super.toString());
    }

    /**
     *
     */
    private static class CounterWithNodes {
        /** */
        private final long cnt;

        /** */
        private final Set<UUID> nodes = new HashSet<>();

        /**
         * @param cnt Count.
         * @param firstNode Node ID.
         */
        private CounterWithNodes(long cnt, UUID firstNode) {
            this.cnt = cnt;

            nodes.add(firstNode);
        }

        /** {@inheritDoc} */
        @Override public String toString() {
            return S.toString(CounterWithNodes.class, this);
        }
    }

    /**
     * @param step Exponent coefficient.
     * @param timeout Base timeout.
     * @return Time to wait before next debug dump.
     */
    public static long nextDumpTimeout(int step, long timeout) {
        long limit = getLong(IGNITE_LONG_OPERATIONS_DUMP_TIMEOUT_LIMIT, 30 * 60_000);

        if (limit <= 0)
            limit = 30 * 60_000;

        assert step >= 0 : step;

        long dumpFactor = Math.round(Math.pow(2, step));

        long nextTimeout = timeout * dumpFactor;

        if (nextTimeout <= 0)
            return limit;

        return nextTimeout <= limit ? nextTimeout : limit;
    }

    /**
     *
     */
    private static class FinishState {
        /** */
        private final UUID crdId;

        /** */
        private final AffinityTopologyVersion resTopVer;

        /** */
        private final GridDhtPartitionsFullMessage msg;

        /**
         * @param crdId Coordinator node.
         * @param resTopVer Result version.
         * @param msg Result message.
         */
        FinishState(UUID crdId, AffinityTopologyVersion resTopVer, GridDhtPartitionsFullMessage msg) {
            this.crdId = crdId;
            this.resTopVer = resTopVer;
            this.msg = msg;
        }
    }

    /**
     *
     */
    enum ExchangeType {
        /** */
        CLIENT,

        /** */
        ALL,

        /** */
        NONE
    }
    /**
     *
     */
    private enum ExchangeLocalState {
        /** Local node is coordinator. */
        CRD,

        /** Local node is non-coordinator server. */
        SRV,

        /** Local node is client node. */
        CLIENT,

        /**
         * Previous coordinator failed before echange finished and
         * local performs initialization to become new coordinator.
         */
        BECOME_CRD,

        /** Exchange finished. */
        DONE,

        /** This exchange was merged with another one. */
        MERGED
    }
}<|MERGE_RESOLUTION|>--- conflicted
+++ resolved
@@ -87,11 +87,8 @@
 import org.apache.ignite.internal.processors.cache.mvcc.MvccCoordinatorChangeAware;
 import org.apache.ignite.internal.processors.cache.mvcc.MvccVersionImpl;
 import org.apache.ignite.internal.processors.cache.persistence.snapshot.SnapshotDiscoveryMessage;
-<<<<<<< HEAD
 import org.apache.ignite.internal.processors.cache.persistence.wal.FileWriteAheadLogManager;
 import org.apache.ignite.internal.processors.cache.transactions.IgniteInternalTx;
-=======
->>>>>>> 7366809e
 import org.apache.ignite.internal.processors.cache.transactions.IgniteTxKey;
 import org.apache.ignite.internal.processors.cache.version.GridCacheVersion;
 import org.apache.ignite.internal.processors.cluster.BaselineTopology;
@@ -826,12 +823,9 @@
     }
 
     /**
-<<<<<<< HEAD
-     * @param exchCrd Exchange coordinator node.
-=======
      * Updates topology versions and discovery caches on all topologies.
      *
->>>>>>> 7366809e
+     * @param exchCrd Exchange coordinator node.
      * @param crd Coordinator flag.
      * @param mvccCrd Mvcc coordinator.
      * @throws IgniteCheckedException If failed.
@@ -2483,7 +2477,7 @@
                 // Synchronize in case of changed coordinator (thread switched to sys-*)
                 synchronized (mux) {
                     if (hasMergedExchanges())
-                        updateTopologies(true);
+                        updateTopologies(crd, true, cctx.coordinators().currentCoordinator());
                 }
 
                 if (!finish)
@@ -3086,7 +3080,7 @@
                     }
 
                     if (hasMergedExchanges())
-                        updateTopologies(false);
+                        updateTopologies(crd,false, cctx.coordinators().currentCoordinator());
 
                     assert resTopVer.equals(exchCtx.events().topologyVersion()) :  "Unexpected result version [" +
                         "msgVer=" + resTopVer +
