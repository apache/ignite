/*
 * Licensed to the Apache Software Foundation (ASF) under one or more
 * contributor license agreements.  See the NOTICE file distributed with
 * this work for additional information regarding copyright ownership.
 * The ASF licenses this file to You under the Apache License, Version 2.0
 * (the "License"); you may not use this file except in compliance with
 * the License.  You may obtain a copy of the License at
 *
 *      http://www.apache.org/licenses/LICENSE-2.0
 *
 * Unless required by applicable law or agreed to in writing, software
 * distributed under the License is distributed on an "AS IS" BASIS,
 * WITHOUT WARRANTIES OR CONDITIONS OF ANY KIND, either express or implied.
 * See the License for the specific language governing permissions and
 * limitations under the License.
 */

package org.apache.ignite.internal.processors.cache.distributed.dht.preloader;

import java.io.IOException;
import java.util.ArrayList;
import java.util.Collection;
import java.util.Collections;
import java.util.HashMap;
import java.util.HashSet;
import java.util.List;
import java.util.Map;
import java.util.Set;
import java.util.UUID;
import java.util.concurrent.ConcurrentMap;
import java.util.concurrent.CountDownLatch;
import java.util.concurrent.TimeUnit;
import java.util.concurrent.atomic.AtomicBoolean;
import java.util.concurrent.atomic.AtomicReference;
import java.util.concurrent.locks.ReadWriteLock;
import org.apache.ignite.IgniteCheckedException;
import org.apache.ignite.IgniteLogger;
import org.apache.ignite.IgniteSystemProperties;
import org.apache.ignite.cache.PartitionLossPolicy;
import org.apache.ignite.cluster.ClusterNode;
import org.apache.ignite.events.CacheEvent;
import org.apache.ignite.events.DiscoveryEvent;
import org.apache.ignite.events.Event;
import org.apache.ignite.events.EventType;
import org.apache.ignite.internal.IgniteClientDisconnectedCheckedException;
import org.apache.ignite.internal.IgniteFutureTimeoutCheckedException;
import org.apache.ignite.internal.IgniteInternalFuture;
import org.apache.ignite.internal.IgniteInterruptedCheckedException;
import org.apache.ignite.internal.IgniteNeedReconnectException;
import org.apache.ignite.internal.cluster.ClusterTopologyCheckedException;
import org.apache.ignite.internal.events.DiscoveryCustomEvent;
import org.apache.ignite.internal.managers.discovery.DiscoCache;
import org.apache.ignite.internal.managers.discovery.DiscoveryCustomMessage;
import org.apache.ignite.internal.pagemem.snapshot.SnapshotOperation;
import org.apache.ignite.internal.pagemem.snapshot.SnapshotOperationType;
import org.apache.ignite.internal.pagemem.snapshot.StartSnapshotOperationAckDiscoveryMessage;
import org.apache.ignite.internal.processors.affinity.AffinityTopologyVersion;
import org.apache.ignite.internal.processors.affinity.GridAffinityAssignmentCache;
import org.apache.ignite.internal.processors.cache.CacheAffinityChangeMessage;
import org.apache.ignite.internal.processors.cache.CacheGroupDescriptor;
import org.apache.ignite.internal.processors.cache.CacheGroupInfrastructure;
import org.apache.ignite.internal.processors.cache.CacheInvalidStateException;
import org.apache.ignite.internal.processors.cache.CachePartitionExchangeWorkerTask;
import org.apache.ignite.internal.processors.cache.ClusterState;
import org.apache.ignite.internal.processors.cache.DynamicCacheChangeBatch;
import org.apache.ignite.internal.processors.cache.DynamicCacheChangeRequest;
import org.apache.ignite.internal.processors.cache.DynamicCacheDescriptor;
import org.apache.ignite.internal.processors.cache.ExchangeActions;
import org.apache.ignite.internal.processors.cache.GridCacheContext;
import org.apache.ignite.internal.processors.cache.GridCacheMvccCandidate;
import org.apache.ignite.internal.processors.cache.GridCacheProcessor;
import org.apache.ignite.internal.processors.cache.GridCacheSharedContext;
import org.apache.ignite.internal.processors.cache.distributed.dht.GridClientPartitionTopology;
import org.apache.ignite.internal.processors.cache.distributed.dht.GridDhtLocalPartition;
import org.apache.ignite.internal.processors.cache.distributed.dht.GridDhtPartitionState;
import org.apache.ignite.internal.processors.cache.distributed.dht.GridDhtPartitionTopology;
import org.apache.ignite.internal.processors.cache.distributed.dht.GridDhtTopologyFuture;
import org.apache.ignite.internal.processors.cache.transactions.IgniteTxKey;
import org.apache.ignite.internal.processors.cache.version.GridCacheVersion;
import org.apache.ignite.internal.processors.cluster.GridClusterStateProcessor;
import org.apache.ignite.internal.processors.timeout.GridTimeoutObjectAdapter;
import org.apache.ignite.internal.util.future.GridFutureAdapter;
import org.apache.ignite.internal.util.tostring.GridToStringExclude;
import org.apache.ignite.internal.util.tostring.GridToStringInclude;
import org.apache.ignite.internal.util.typedef.CI1;
import org.apache.ignite.internal.util.typedef.F;
import org.apache.ignite.internal.util.typedef.T2;
import org.apache.ignite.internal.util.typedef.X;
import org.apache.ignite.internal.util.typedef.internal.CU;
import org.apache.ignite.internal.util.typedef.internal.LT;
import org.apache.ignite.internal.util.typedef.internal.S;
import org.apache.ignite.internal.util.typedef.internal.U;
import org.apache.ignite.lang.IgniteInClosure;
import org.apache.ignite.lang.IgniteRunnable;
import org.jetbrains.annotations.NotNull;
import org.jetbrains.annotations.Nullable;
import org.jsr166.ConcurrentHashMap8;

import static org.apache.ignite.IgniteSystemProperties.IGNITE_THREAD_DUMP_ON_EXCHANGE_TIMEOUT;
import static org.apache.ignite.cache.PartitionLossPolicy.READ_ONLY_ALL;
import static org.apache.ignite.cache.PartitionLossPolicy.READ_ONLY_SAFE;
import static org.apache.ignite.cache.PartitionLossPolicy.READ_WRITE_ALL;
import static org.apache.ignite.cache.PartitionLossPolicy.READ_WRITE_SAFE;
import static org.apache.ignite.events.EventType.EVT_NODE_FAILED;
import static org.apache.ignite.events.EventType.EVT_NODE_JOINED;
import static org.apache.ignite.events.EventType.EVT_NODE_LEFT;
import static org.apache.ignite.internal.events.DiscoveryCustomEvent.EVT_DISCOVERY_CUSTOM_EVT;
import static org.apache.ignite.internal.managers.communication.GridIoPolicy.SYSTEM_POOL;

/**
 * Future for exchanging partition maps.
 */
@SuppressWarnings({"TypeMayBeWeakened", "unchecked"})
public class GridDhtPartitionsExchangeFuture extends GridFutureAdapter<AffinityTopologyVersion>
    implements Comparable<GridDhtPartitionsExchangeFuture>, GridDhtTopologyFuture, CachePartitionExchangeWorkerTask {
    /** */
    public static final int DUMP_PENDING_OBJECTS_THRESHOLD =
        IgniteSystemProperties.getInteger(IgniteSystemProperties.IGNITE_DUMP_PENDING_OBJECTS_THRESHOLD, 10);

    /** Dummy flag. */
    private final boolean dummy;

    /** Force preload flag. */
    private final boolean forcePreload;

    /** Dummy reassign flag. */
    private final boolean reassign;

    /** */
    @GridToStringExclude
    private volatile DiscoCache discoCache;

    /** Discovery event. */
    private volatile DiscoveryEvent discoEvt;

    /** */
    @GridToStringExclude
    private final Set<UUID> remaining = new HashSet<>();

    /** */
    @GridToStringExclude
    private int pendingSingleUpdates;

    /** */
    @GridToStringExclude
    private List<ClusterNode> srvNodes;

    /** */
    private ClusterNode crd;

    /** ExchangeFuture id. */
    private final GridDhtPartitionExchangeId exchId;

    /** Cache context. */
    private final GridCacheSharedContext<?, ?> cctx;

    /** Busy lock to prevent activities from accessing exchanger while it's stopping. */
    private ReadWriteLock busyLock;

    /** */
    private AtomicBoolean added = new AtomicBoolean(false);

    /** Event latch. */
    @GridToStringExclude
    private final CountDownLatch evtLatch = new CountDownLatch(1);

    /** */
    private GridFutureAdapter<Boolean> initFut;

    /** */
    @GridToStringExclude
    private final List<IgniteRunnable> discoEvts = new ArrayList<>();

    /** */
    private boolean init;

    /** Last committed cache version before next topology version use. */
    private AtomicReference<GridCacheVersion> lastVer = new AtomicReference<>();

    /**
     * Messages received on non-coordinator are stored in case if this node
     * becomes coordinator.
     */
    private final Map<ClusterNode, GridDhtPartitionsSingleMessage> singleMsgs = new ConcurrentHashMap8<>();

    /** Messages received from new coordinator. */
    private final Map<ClusterNode, GridDhtPartitionsFullMessage> fullMsgs = new ConcurrentHashMap8<>();

    /** */
    @SuppressWarnings({"FieldCanBeLocal", "UnusedDeclaration"})
    @GridToStringInclude
    private volatile IgniteInternalFuture<?> partReleaseFut;

    /** Logger. */
    private final IgniteLogger log;

    /** Cache change requests. */
    private ExchangeActions exchActions;

    /** */
    private CacheAffinityChangeMessage affChangeMsg;

    /** Cache groups validation results. */
    private volatile Map<Integer, CacheValidation> grpValidRes;

    /** Skip preload flag. */
    private boolean skipPreload;

    /** */
    private boolean clientOnlyExchange;

    /** Init timestamp. Used to track the amount of time spent to complete the future. */
    private long initTs;

    /** */
    private boolean centralizedAff;

    /** Change global state exception. */
    private Exception changeGlobalStateE;

    /** Change global state exceptions. */
    private final Map<UUID, Exception> changeGlobalStateExceptions = new ConcurrentHashMap8<>();

    /** This exchange for change global state. */
    private boolean exchangeOnChangeGlobalState;

    /** */
    private ConcurrentMap<UUID, GridDhtPartitionsSingleMessage> msgs = new ConcurrentHashMap8<>();

    /** */
    private volatile IgniteDhtPartitionHistorySuppliersMap partHistSuppliers = new IgniteDhtPartitionHistorySuppliersMap();

    /** Forced Rebalance future. */
    private GridFutureAdapter<Boolean> forcedRebFut;

    /** */
    private volatile Map<Integer, Map<Integer, Long>> partHistReserved;

    /** */
    private volatile IgniteDhtPartitionsToReloadMap partsToReload = new IgniteDhtPartitionsToReloadMap();

<<<<<<< HEAD
    /** */
=======
>>>>>>> 9d75ff8c
    private final AtomicBoolean done = new AtomicBoolean();

    /**
     * Dummy future created to trigger reassignments if partition
     * topology changed while preloading.
     *
     * @param cctx Cache context.
     * @param reassign Dummy reassign flag.
     * @param discoEvt Discovery event.
     * @param exchId Exchange id.
     */
    public GridDhtPartitionsExchangeFuture(
        GridCacheSharedContext cctx,
        boolean reassign,
        DiscoveryEvent discoEvt,
        GridDhtPartitionExchangeId exchId
    ) {
        dummy = true;
        forcePreload = false;

        this.exchId = exchId;
        this.reassign = reassign;
        this.discoEvt = discoEvt;
        this.cctx = cctx;

        log = cctx.logger(getClass());

        onDone(exchId.topologyVersion());
    }

    /**
     * Force preload future created to trigger reassignments if partition
     * topology changed while preloading.
     *
     * @param cctx Cache context.
     * @param discoEvt Discovery event.
     * @param exchId Exchange id.
     * @param forcedRebFut Forced Rebalance future.
     */
    public GridDhtPartitionsExchangeFuture(GridCacheSharedContext cctx, DiscoveryEvent discoEvt,
        GridDhtPartitionExchangeId exchId, GridFutureAdapter<Boolean> forcedRebFut) {
        dummy = false;
        forcePreload = true;

        this.exchId = exchId;
        this.discoEvt = discoEvt;
        this.cctx = cctx;
        this.forcedRebFut = forcedRebFut;

        log = cctx.logger(getClass());

        reassign = true;

        onDone(exchId.topologyVersion());
    }

    /**
     * @param cctx Cache context.
     * @param busyLock Busy lock.
     * @param exchId Exchange ID.
     * @param exchActions Cache change requests.
     * @param affChangeMsg Affinity change message.
     */
    public GridDhtPartitionsExchangeFuture(
        GridCacheSharedContext cctx,
        ReadWriteLock busyLock,
        GridDhtPartitionExchangeId exchId,
        ExchangeActions exchActions,
        CacheAffinityChangeMessage affChangeMsg
    ) {
        assert busyLock != null;
        assert exchId != null;
        assert exchId.topologyVersion() != null;
        assert exchActions == null || !exchActions.empty();

        dummy = false;
        forcePreload = false;
        reassign = false;

        this.cctx = cctx;
        this.busyLock = busyLock;
        this.exchId = exchId;
        this.exchActions = exchActions;
        this.affChangeMsg = affChangeMsg;

        log = cctx.logger(getClass());

        initFut = new GridFutureAdapter<>();

        if (log.isDebugEnabled())
            log.debug("Creating exchange future [localNode=" + cctx.localNodeId() + ", fut=" + this + ']');
    }

    /**
     * @param exchActions Exchange actions.
     */
    public void exchangeActions(ExchangeActions exchActions) {
        assert exchActions == null || !exchActions.empty() : exchActions;
        assert evtLatch != null && evtLatch.getCount() == 1L : this;

        this.exchActions = exchActions;
    }

    /**
     * @param affChangeMsg Affinity change message.
     */
    public void affinityChangeMessage(CacheAffinityChangeMessage affChangeMsg) {
        this.affChangeMsg = affChangeMsg;
    }

    /** {@inheritDoc} */
    @Override public AffinityTopologyVersion topologyVersion() {
        return exchId.topologyVersion();
    }

    /**
     * @return Skip preload flag.
     */
    public boolean skipPreload() {
        return skipPreload;
    }

    /**
     * @return Dummy flag.
     */
    public boolean dummy() {
        return dummy;
    }

    /**
     * @return Force preload flag.
     */
    public boolean forcePreload() {
        return forcePreload;
    }

    /**
     * @return Dummy reassign flag.
     */
    public boolean reassign() {
        return reassign;
    }

    /**
     * @return {@code True} if dummy reassign.
     */
    public boolean dummyReassign() {
        return (dummy() || forcePreload()) && reassign();
    }

    /**
     * @param cacheId Cache ID.
     * @param partId Partition ID.
     * @return ID of history supplier node or null if it doesn't exist.
     */
    @Nullable public UUID partitionHistorySupplier(int cacheId, int partId) {
        return partHistSuppliers.getSupplier(cacheId, partId);
    }

    /**
     * @return Discovery cache.
     */
    public DiscoCache discoCache() {
        return discoCache;
    }

    /**
     * @param cacheId Cache ID.
     * @param rcvdFrom Node ID cache was received from.
     * @return {@code True} if cache was added during this exchange.
     */
    public boolean cacheAddedOnExchange(int cacheId, UUID rcvdFrom) {
        return dynamicCacheStarted(cacheId) || (exchId.isJoined() && exchId.nodeId().equals(rcvdFrom));
    }

    /**
     * @param grpId Cache group ID.
     * @param rcvdFrom Node ID cache group was received from.
     * @return {@code True} if cache group was added during this exchange.
     */
    public boolean cacheGroupAddedOnExchange(int grpId, UUID rcvdFrom) {
        return dynamicCacheGroupStarted(grpId) ||
            (exchId.isJoined() && exchId.nodeId().equals(rcvdFrom));
    }

    /**
     * @param cacheId Cache ID.
     * @return {@code True} if non-client cache was added during this exchange.
     */
    private boolean dynamicCacheStarted(int cacheId) {
        return exchActions != null && exchActions.cacheStarted(cacheId);
    }

    /**
     * @param grpId Cache group ID.
     * @return {@code True} if non-client cache group was added during this exchange.
     */
    public boolean dynamicCacheGroupStarted(int grpId) {
        return exchActions != null && exchActions.cacheGroupStarting(grpId);
    }

    /**
     * @return {@code True}
     */
    public boolean onAdded() {
        return added.compareAndSet(false, true);
    }

    /**
     * Event callback.
     *
     * @param exchId Exchange ID.
     * @param discoEvt Discovery event.
     * @param discoCache Discovery data cache.
     */
    public void onEvent(GridDhtPartitionExchangeId exchId, DiscoveryEvent discoEvt, DiscoCache discoCache) {
        assert exchId.equals(this.exchId);

        this.discoEvt = discoEvt;
        this.discoCache = discoCache;

        evtLatch.countDown();
    }

    /**
     *
     */
    public ClusterState newClusterState() {
        return exchActions != null ? exchActions.newClusterState() : null;
    }

    /**
     * @return Discovery event.
     */
    public DiscoveryEvent discoveryEvent() {
        return discoEvt;
    }

    /**
     * @return Exchange ID.
     */
    public GridDhtPartitionExchangeId exchangeId() {
        return exchId;
    }

    /**
     * @return Forced Rebalance future.
     */
    @Nullable public GridFutureAdapter<Boolean> forcedRebalanceFuture() {
        return forcedRebFut;
    }

    /**
     * @return {@code true} if entered to busy state.
     */
    private boolean enterBusy() {
        if (busyLock.readLock().tryLock())
            return true;

        if (log.isDebugEnabled())
            log.debug("Failed to enter busy state (exchanger is stopping): " + this);

        return false;
    }

    /**
     *
     */
    private void leaveBusy() {
        busyLock.readLock().unlock();
    }

    /**
     * Starts activity.
     *
     * @throws IgniteInterruptedCheckedException If interrupted.
     */
    public void init() throws IgniteInterruptedCheckedException {
        if (isDone())
            return;

        initTs = U.currentTimeMillis();

        U.await(evtLatch);

        assert discoEvt != null : this;
        assert exchId.nodeId().equals(discoEvt.eventNode().id()) : this;
        assert !dummy && !forcePreload : this;

        try {
            discoCache.updateAlives(cctx.discovery());

            AffinityTopologyVersion topVer = topologyVersion();

            discoCache.updateAlives(cctx.discovery());

            srvNodes = new ArrayList<>(discoCache.serverNodes());

            remaining.addAll(F.nodeIds(F.view(srvNodes, F.remoteNodes(cctx.localNodeId()))));

            crd = srvNodes.isEmpty() ? null : srvNodes.get(0);

            boolean crdNode = crd != null && crd.isLocal();

            skipPreload = cctx.kernalContext().clientNode();

            ExchangeType exchange;

            if (discoEvt.type() == EVT_DISCOVERY_CUSTOM_EVT) {
                DiscoveryCustomMessage msg = ((DiscoveryCustomEvent)discoEvt).customMessage();

                if (msg instanceof DynamicCacheChangeBatch) {
                    assert exchActions != null && !exchActions.empty();

                    exchange = onCacheChangeRequest(crdNode);
                }
                else if (msg instanceof StartSnapshotOperationAckDiscoveryMessage) {
                    exchange = CU.clientNode(discoEvt.eventNode()) ?
                        onClientNodeEvent(crdNode) :
                        onServerNodeEvent(crdNode);

                    StartSnapshotOperationAckDiscoveryMessage snapshotOperationMsg = (StartSnapshotOperationAckDiscoveryMessage)msg;

                    if (!cctx.localNode().isDaemon()) {
                        SnapshotOperation op = snapshotOperationMsg.snapshotOperation();

                        if (op.type() == SnapshotOperationType.RESTORE) {
                            assert exchActions == null;

                            exchActions = new ExchangeActions();

<<<<<<< HEAD
                            Set<String> cacheNames = new HashSet<>();

                            Collection<CacheGroupDescriptor> grpDescs = new ArrayList<>();

                            for (Integer grpId : op.cacheGroupIds()) {
                                CacheGroupInfrastructure cacheGrp = cctx.cache().cacheGroup(grpId);

                                if (cacheGrp == null)
                                    continue;

                                grpDescs.add(cctx.cache().cacheGroupDescriptors().get(grpId));

                                for (Integer cacheId : cacheGrp.cacheIds())
                                    cacheNames.add(cctx.cacheContext(cacheId).name());
                            }

                            List<DynamicCacheChangeRequest> destroyRequests = getStopCacheRequests(
                                cctx.cache(), cacheNames, cctx.localNodeId());
=======
                            List<DynamicCacheChangeRequest> destroyRequests = getStopCacheRequests(
                                cctx.cache(), op.cacheNames(), cctx.localNodeId());
>>>>>>> 9d75ff8c

                            if (!F.isEmpty(destroyRequests)) { //Emulate destroy cache request
                                for (DynamicCacheChangeRequest req : destroyRequests) {
                                    exchActions.addCacheToStop(req, cctx.cache()
                                        .cacheDescriptor(CU.cacheId(req.cacheName())));
                                }

<<<<<<< HEAD
                                for (CacheGroupDescriptor grpDesc : grpDescs)
                                    exchActions.addCacheGroupToStop(grpDesc);

=======
>>>>>>> 9d75ff8c
                                if (op.type() == SnapshotOperationType.RESTORE)
                                    cctx.cache().onCustomEvent(new DynamicCacheChangeBatch(destroyRequests), topVer);

                                onCacheChangeRequest(crdNode);
                            }
                        }
                    }
                }
                else {
                    assert affChangeMsg != null : this;

                    exchange = onAffinityChangeRequest(crdNode);
                }
            }
            else {
                if (discoEvt.type() == EVT_NODE_JOINED) {
                    if (!discoEvt.eventNode().isLocal()) {
                        Collection<DynamicCacheDescriptor> receivedCaches = cctx.cache().startReceivedCaches(
                            discoEvt.eventNode().id(),
                            topVer);

                        cctx.affinity().initStartedCaches(crdNode, this, receivedCaches);
                    }
                    else
                        cctx.cache().startCachesOnLocalJoin(topVer);
                }

                exchange = CU.clientNode(discoEvt.eventNode()) ?
                    onClientNodeEvent(crdNode) :
                    onServerNodeEvent(crdNode);
            }

            updateTopologies(crdNode);

            switch (exchange) {
                case ALL: {
                    distributedExchange();

                    break;
                }

                case CLIENT: {
                    initTopologies();

                    clientOnlyExchange();

                    break;
                }

                case NONE: {
                    initTopologies();

                    onDone(topVer);

                    break;
                }

                default:
                    assert false;
            }

            if (cctx.localNode().isClient()) {
                StartSnapshotOperationAckDiscoveryMessage snapshotOperationMsg = getSnapshotOperationMessage();

                // If it's a snapshot operation request, synchronously wait for backup start.
                if (snapshotOperationMsg != null)
                    startLocalSnasphotOperation(snapshotOperationMsg);
            }
        }
        catch (IgniteInterruptedCheckedException e) {
            onDone(e);

            throw e;
        }
        catch (IgniteNeedReconnectException e) {
            onDone(e);
        }
        catch (Throwable e) {
            if (reconnectOnError(e))
                onDone(new IgniteNeedReconnectException(cctx.localNode(), e));
            else {
                U.error(log, "Failed to reinitialize local partitions (preloading will be stopped): " + exchId, e);

                onDone(e);
            }

            if (e instanceof Error)
                throw (Error)e;
        }
    }

    /**
     * @param cache Cache.
     * @param cacheNames Cache names.
     * @param locNodeId Local node id.
     */
    @NotNull public static List<DynamicCacheChangeRequest> getStopCacheRequests(GridCacheProcessor cache,
        Set<String> cacheNames, UUID locNodeId) {
        List<DynamicCacheChangeRequest> destroyRequests = new ArrayList<>();

        for (String cacheName : cacheNames) {
            DynamicCacheDescriptor desc = cache.cacheDescriptor(CU.cacheId(cacheName));

            if (desc == null)
                continue;

            DynamicCacheChangeRequest t = new DynamicCacheChangeRequest(UUID.randomUUID(), cacheName, locNodeId);

            t.stop(true);
            t.destroy(false);

            t.deploymentId(desc.deploymentId());

            t.restart(true);

            destroyRequests.add(t);
        }

        return destroyRequests;
    }

    /**
     * @throws IgniteCheckedException If failed.
     */
    private void initTopologies() throws IgniteCheckedException {
        cctx.database().checkpointReadLock();

        try {
            if (crd != null) {
                for (CacheGroupInfrastructure grp : cctx.cache().cacheGroups()) {
                    if (grp.isLocal())
                        continue;

                    grp.topology().beforeExchange(this, !centralizedAff);
                }
            }
        }
        finally {
            cctx.database().checkpointReadUnlock();
        }
    }

    /**
     * @param crd Coordinator flag.
     * @throws IgniteCheckedException If failed.
     */
    private void updateTopologies(boolean crd) throws IgniteCheckedException {
        for (CacheGroupInfrastructure grp : cctx.cache().cacheGroups()) {
            if (grp.isLocal())
                continue;

            GridClientPartitionTopology clientTop = cctx.exchange().clearClientTopology(grp.groupId());

            long updSeq = clientTop == null ? -1 : clientTop.lastUpdateSequence();

            GridDhtPartitionTopology top = grp.topology();

            if (crd) {
                boolean updateTop = exchId.topologyVersion().equals(grp.localStartVersion());

                if (updateTop && clientTop != null)
                    top.update(this, clientTop.partitionMap(true), clientTop.updateCounters(false), Collections.<Integer>emptySet());
            }

            top.updateTopologyVersion(exchId, this, updSeq, cacheGroupStopping(grp.groupId()));
        }

        for (GridClientPartitionTopology top : cctx.exchange().clientTopologies())
            top.updateTopologyVersion(exchId, this, -1, cacheGroupStopping(top.groupId()));
    }

    /**
     * @param crd Coordinator flag.
     * @return Exchange type.
     * @throws IgniteCheckedException If failed.
     */
    private ExchangeType onCacheChangeRequest(boolean crd) throws IgniteCheckedException {
        assert exchActions != null && !exchActions.empty() : this;

        GridClusterStateProcessor stateProc = cctx.kernalContext().state();

        if (exchangeOnChangeGlobalState = stateProc.changeGlobalState(exchActions, topologyVersion())) {
            changeGlobalStateE = stateProc.onChangeGlobalState();

            if (crd && changeGlobalStateE != null)
                changeGlobalStateExceptions.put(cctx.localNodeId(), changeGlobalStateE);
        }

        boolean clientOnly = cctx.affinity().onCacheChangeRequest(this, crd, exchActions);

        if (clientOnly)
            return exchActions.clientCacheStarted(cctx.localNodeId()) ? ExchangeType.CLIENT : ExchangeType.NONE;
        else
            return cctx.kernalContext().clientNode() ? ExchangeType.CLIENT : ExchangeType.ALL;
    }

    /**
     * @param crd Coordinator flag.
     * @throws IgniteCheckedException If failed.
     * @return Exchange type.
     */
    private ExchangeType onAffinityChangeRequest(boolean crd) throws IgniteCheckedException {
        assert affChangeMsg != null : this;

        cctx.affinity().onChangeAffinityMessage(this, crd, affChangeMsg);

        if (cctx.kernalContext().clientNode())
            return ExchangeType.CLIENT;

        return ExchangeType.ALL;
    }

    /**
     * @param crd Coordinator flag.
     * @throws IgniteCheckedException If failed.
     * @return Exchange type.
     */
    private ExchangeType onClientNodeEvent(boolean crd) throws IgniteCheckedException {
        assert CU.clientNode(discoEvt.eventNode()) : this;

        if (discoEvt.type() == EVT_NODE_LEFT || discoEvt.type() == EVT_NODE_FAILED) {
            onLeft();

            assert !discoEvt.eventNode().isLocal() : discoEvt;
        }
        else
            assert discoEvt.type() == EVT_NODE_JOINED || discoEvt.type() == EVT_DISCOVERY_CUSTOM_EVT : discoEvt;

        cctx.affinity().onClientEvent(this, crd);

        return discoEvt.eventNode().isLocal() ? ExchangeType.CLIENT : ExchangeType.NONE;
    }

    /**
     * @param crd Coordinator flag.
     * @throws IgniteCheckedException If failed.
     * @return Exchange type.
     */
    private ExchangeType onServerNodeEvent(boolean crd) throws IgniteCheckedException {
        assert !CU.clientNode(discoEvt.eventNode()) : this;

        if (discoEvt.type() == EVT_NODE_LEFT || discoEvt.type() == EVT_NODE_FAILED) {
            onLeft();

            warnNoAffinityNodes();

            centralizedAff = cctx.affinity().onServerLeft(this);
        }
        else
            cctx.affinity().onServerJoin(this, crd);

        return cctx.kernalContext().clientNode() ? ExchangeType.CLIENT : ExchangeType.ALL;
    }

    /**
     * @throws IgniteCheckedException If failed.
     */
    private void clientOnlyExchange() throws IgniteCheckedException {
        clientOnlyExchange = true;

        if (crd != null) {
            if (crd.isLocal()) {
                for (CacheGroupInfrastructure grp : cctx.cache().cacheGroups()) {
                    boolean updateTop = !grp.isLocal() &&
                        exchId.topologyVersion().equals(grp.localStartVersion());

                    if (updateTop) {
                        for (GridClientPartitionTopology top : cctx.exchange().clientTopologies()) {
<<<<<<< HEAD
                            if (top.groupId() == grp.groupId()) {
                                GridDhtPartitionFullMap fullMap = top.partitionMap(true);

                                assert fullMap != null;

                                grp.topology().update(this,
                                    fullMap,
=======
                            if (top.cacheId() == cacheCtx.cacheId()) {
                                cacheCtx.topology().update(this,
                                    top.partitionMap(true),
>>>>>>> 9d75ff8c
                                    top.updateCounters(false),
                                    Collections.<Integer>emptySet());

                                break;
                            }
                        }
                    }
                }
            }
            else {
                if (!centralizedAff)
                    sendLocalPartitions(crd);

                initDone();

                return;
            }
        }
        else {
            if (centralizedAff) { // Last server node failed.
                for (CacheGroupInfrastructure grp : cctx.cache().cacheGroups()) {
                    GridAffinityAssignmentCache aff = grp.affinity();

                    aff.initialize(topologyVersion(), aff.idealAssignment());
                }
            }
        }

        onDone(topologyVersion());
    }

    /**
     * @throws IgniteCheckedException If failed.
     */
    private void distributedExchange() throws IgniteCheckedException {
        assert crd != null;

        assert !cctx.kernalContext().clientNode();

        for (CacheGroupInfrastructure grp : cctx.cache().cacheGroups()) {
            if (grp.isLocal())
                continue;

            grp.preloader().onTopologyChanged(this);
        }

        cctx.database().releaseHistoryForPreloading();

        // To correctly rebalance when persistence is enabled, it is necessary to reserve history within exchange.
        partHistReserved = cctx.database().reserveHistoryForExchange();

        waitPartitionRelease();

        boolean topChanged = discoEvt.type() != EVT_DISCOVERY_CUSTOM_EVT || affChangeMsg != null;

        for (GridCacheContext cacheCtx : cctx.cacheContexts()) {
            if (cacheCtx.isLocal() || cacheStopping(cacheCtx.cacheId()))
                continue;

            if (topChanged) {
                // Partition release future is done so we can flush the write-behind store.
                cacheCtx.store().forceFlush();
            }
        }

<<<<<<< HEAD
        for (CacheGroupInfrastructure grp : cctx.cache().cacheGroups()) {
            if (grp.isLocal() || cacheGroupStopping(grp.groupId()))
                continue;

            grp.topology().beforeExchange(this, !centralizedAff);
        }

        cctx.database().beforeExchange(this);

        StartSnapshotOperationAckDiscoveryMessage snapshotOperationMsg = getSnapshotOperationMessage();

        // If it's a snapshot operation request, synchronously wait for backup start.
        if (snapshotOperationMsg != null) {
            SnapshotOperation op = snapshotOperationMsg.snapshotOperation();

=======
        cctx.database().beforeExchange(this);

        StartSnapshotOperationAckDiscoveryMessage snapshotOperationMsg = getSnapshotOperationMessage();

        // If it's a snapshot operation request, synchronously wait for backup start.
        if (snapshotOperationMsg != null) {
            SnapshotOperation op = snapshotOperationMsg.snapshotOperation();

>>>>>>> 9d75ff8c
            if (op.type() != SnapshotOperationType.RESTORE)
                startLocalSnasphotOperation(snapshotOperationMsg);
        }

        if (crd.isLocal()) {
            if (remaining.isEmpty())
                onAllReceived();
        }
        else
            sendPartitions(crd);

        initDone();
    }

    /**
     * @param snapOpMsg Snapshot operation message.
     */
    private void startLocalSnasphotOperation(
        StartSnapshotOperationAckDiscoveryMessage snapOpMsg
    ) throws IgniteCheckedException {
        IgniteInternalFuture fut = cctx.snapshot().startLocalSnapshotOperation(
            snapOpMsg.initiatorNodeId(),
            snapOpMsg.snapshotOperation()
        );

        if (fut != null)
            fut.get();
    }

    /**
     * The main purpose of this method is to wait for all ongoing updates (transactional and atomic), initiated on
     * the previous topology version, to finish to prevent inconsistencies during rebalancing and to prevent two
     * different simultaneous owners of the same lock.
     * For the exact list of the objects being awaited for see
     * {@link GridCacheSharedContext#partitionReleaseFuture(AffinityTopologyVersion)} javadoc.
     *
     * @throws IgniteCheckedException If failed.
     */
    private void waitPartitionRelease() throws IgniteCheckedException {
        IgniteInternalFuture<?> partReleaseFut = cctx.partitionReleaseFuture(topologyVersion());

        // Assign to class variable so it will be included into toString() method.
        this.partReleaseFut = partReleaseFut;

        if (exchId.isLeft())
            cctx.mvcc().removeExplicitNodeLocks(exchId.nodeId(), exchId.topologyVersion());

        if (log.isDebugEnabled())
            log.debug("Before waiting for partition release future: " + this);

        int dumpedObjects = 0;

        while (true) {
            try {
                partReleaseFut.get(2 * cctx.gridConfig().getNetworkTimeout(), TimeUnit.MILLISECONDS);

                break;
            }
            catch (IgniteFutureTimeoutCheckedException ignored) {
                // Print pending transactions and locks that might have led to hang.
                if (dumpedObjects < DUMP_PENDING_OBJECTS_THRESHOLD) {
                    dumpPendingObjects();

                    dumpedObjects++;
                }
            }
        }

        if (log.isDebugEnabled())
            log.debug("After waiting for partition release future: " + this);

        IgniteInternalFuture<?> locksFut = cctx.mvcc().finishLocks(exchId.topologyVersion());

        dumpedObjects = 0;

        while (true) {
            try {
                locksFut.get(2 * cctx.gridConfig().getNetworkTimeout(), TimeUnit.MILLISECONDS);

                break;
            }
            catch (IgniteFutureTimeoutCheckedException ignored) {
                if (dumpedObjects < DUMP_PENDING_OBJECTS_THRESHOLD) {
                    U.warn(log, "Failed to wait for locks release future. " +
                        "Dumping pending objects that might be the cause: " + cctx.localNodeId());

                    U.warn(log, "Locked keys:");

                    for (IgniteTxKey key : cctx.mvcc().lockedKeys())
                        U.warn(log, "Locked key: " + key);

                    for (IgniteTxKey key : cctx.mvcc().nearLockedKeys())
                        U.warn(log, "Locked near key: " + key);

                    Map<IgniteTxKey, Collection<GridCacheMvccCandidate>> locks =
                        cctx.mvcc().unfinishedLocks(exchId.topologyVersion());

                    for (Map.Entry<IgniteTxKey, Collection<GridCacheMvccCandidate>> e : locks.entrySet())
                        U.warn(log, "Awaited locked entry [key=" + e.getKey() + ", mvcc=" + e.getValue() + ']');

                    dumpedObjects++;

                    if (IgniteSystemProperties.getBoolean(IGNITE_THREAD_DUMP_ON_EXCHANGE_TIMEOUT, false))
                        U.dumpThreads(log);
                }
            }
        }
    }

    /**
     *
     */
    private void onLeft() {
        for (CacheGroupInfrastructure grp : cctx.cache().cacheGroups()) {
            if (grp.isLocal())
                continue;

            grp.preloader().unwindUndeploys();
        }

        cctx.mvcc().removeExplicitNodeLocks(exchId.nodeId(), exchId.topologyVersion());
    }

    /**
     *
     */
    private void warnNoAffinityNodes() {
        List<String> cachesWithoutNodes = null;

        for (DynamicCacheDescriptor cacheDesc : cctx.cache().cacheDescriptors().values()) {
            if (discoCache.cacheGroupAffinityNodes(cacheDesc.groupId()).isEmpty()) {
                if (cachesWithoutNodes == null)
                    cachesWithoutNodes = new ArrayList<>();

                cachesWithoutNodes.add(cacheDesc.cacheName());

                // Fire event even if there is no client cache started.
                if (cctx.gridEvents().isRecordable(EventType.EVT_CACHE_NODES_LEFT)) {
                    Event evt = new CacheEvent(
                        cacheDesc.cacheName(),
                        cctx.localNode(),
                        cctx.localNode(),
                        "All server nodes have left the cluster.",
                        EventType.EVT_CACHE_NODES_LEFT,
                        0,
                        false,
                        null,
                        null,
                        null,
                        null,
                        false,
                        null,
                        false,
                        null,
                        null,
                        null
                    );

                    cctx.gridEvents().record(evt);
                }
            }
        }

        if (cachesWithoutNodes != null) {
            StringBuilder sb =
                new StringBuilder("All server nodes for the following caches have left the cluster: ");

            for (int i = 0; i < cachesWithoutNodes.size(); i++) {
                String cache = cachesWithoutNodes.get(i);

                sb.append('\'').append(cache).append('\'');

                if (i != cachesWithoutNodes.size() - 1)
                    sb.append(", ");
            }

            U.quietAndWarn(log, sb.toString());

            U.quietAndWarn(log, "Must have server nodes for caches to operate.");
        }
    }

    /**
     *
     */
    private void dumpPendingObjects() {
        U.warn(log, "Failed to wait for partition release future [topVer=" + topologyVersion() +
            ", node=" + cctx.localNodeId() + "]. Dumping pending objects that might be the cause: ");

        try {
            cctx.exchange().dumpDebugInfo(topologyVersion());
        }
        catch (Exception e) {
            U.error(log, "Failed to dump debug information: " + e, e);
        }

        if (IgniteSystemProperties.getBoolean(IGNITE_THREAD_DUMP_ON_EXCHANGE_TIMEOUT, false))
            U.dumpThreads(log);
    }

    /**
     * @param grpId Cache group ID to check.
     * @return {@code True} if cache group us stopping by this exchange.
     */
    private boolean cacheGroupStopping(int grpId) {
        return exchActions != null && exchActions.cacheGroupStopping(grpId);
    }

    /**
     * @param cacheId Cache ID to check.
     * @return {@code True} if cache is stopping by this exchange.
     */
    private boolean cacheStopping(int cacheId) {
        return exchActions != null && exchActions.cacheStopped(cacheId);
    }

    /**
     * @param node Node.
     * @throws IgniteCheckedException If failed.
     */
    private void sendLocalPartitions(ClusterNode node) throws IgniteCheckedException {
        assert node != null;

        // Reset lost partition before send local partition to coordinator.
        if (exchActions != null) {
            Set<String> caches = exchActions.cachesToResetLostPartitions();

            if (!F.isEmpty(caches))
                resetLostPartitions(caches);
        }

        GridDhtPartitionsSingleMessage m = cctx.exchange().createPartitionsSingleMessage(
            node, exchangeId(), clientOnlyExchange, true);

        Map<Integer, Map<Integer, Long>> partHistReserved0 = partHistReserved;

        if (partHistReserved0 != null)
            m.partitionHistoryCounters(partHistReserved0);

        if (exchangeOnChangeGlobalState && changeGlobalStateE != null)
            m.setException(changeGlobalStateE);

        if (log.isDebugEnabled())
            log.debug("Sending local partitions [nodeId=" + node.id() + ", exchId=" + exchId + ", msg=" + m + ']');

        try {
            cctx.io().send(node, m, SYSTEM_POOL);
        }
        catch (ClusterTopologyCheckedException ignored) {
            if (log.isDebugEnabled())
                log.debug("Node left during partition exchange [nodeId=" + node.id() + ", exchId=" + exchId + ']');
        }
    }

    /**
     * @param compress {@code True} if it is possible to use compression for message.
     * @return Message.
     */
    private GridDhtPartitionsFullMessage createPartitionsMessage(Collection<ClusterNode> nodes, boolean compress) {
        GridCacheVersion last = lastVer.get();

        GridDhtPartitionsFullMessage m = cctx.exchange().createPartitionsFullMessage(
            nodes,
            exchangeId(),
            last != null ? last : cctx.versions().last(),
            partHistSuppliers,
            partsToReload,
            compress);

        if (exchangeOnChangeGlobalState && !F.isEmpty(changeGlobalStateExceptions))
            m.setExceptionsMap(changeGlobalStateExceptions);

        return m;
    }

    /**
     * @param nodes Nodes.
     * @throws IgniteCheckedException If failed.
     */
    private void sendAllPartitions(Collection<ClusterNode> nodes) throws IgniteCheckedException {
        GridDhtPartitionsFullMessage m = createPartitionsMessage(nodes, true);

        assert !nodes.contains(cctx.localNode());

        if (log.isDebugEnabled())
            log.debug("Sending full partition map [nodeIds=" + F.viewReadOnly(nodes, F.node2id()) +
                ", exchId=" + exchId + ", msg=" + m + ']');

        cctx.io().safeSend(nodes, m, SYSTEM_POOL, null);
    }

    /**
     * @param oldestNode Oldest node.
     */
    private void sendPartitions(ClusterNode oldestNode) {
        try {
            sendLocalPartitions(oldestNode);
        }
        catch (ClusterTopologyCheckedException ignore) {
            if (log.isDebugEnabled())
                log.debug("Oldest node left during partition exchange [nodeId=" + oldestNode.id() +
                    ", exchId=" + exchId + ']');
        }
        catch (IgniteCheckedException e) {
            U.error(log, "Failed to send local partitions to oldest node (will retry after timeout) [oldestNodeId=" +
                oldestNode.id() + ", exchId=" + exchId + ']', e);
        }
    }

    /**
     * @return {@code True} if exchange triggered by server node join or fail.
     */
    private boolean serverNodeDiscoveryEvent() {
        assert discoEvt != null;

        return discoEvt.type() != EVT_DISCOVERY_CUSTOM_EVT && !CU.clientNode(discoEvt.eventNode());
    }

    /** {@inheritDoc} */
    @Override public boolean onDone(@Nullable AffinityTopologyVersion res, @Nullable Throwable err) {
        boolean realExchange = !dummy && !forcePreload;

        if (!done.compareAndSet(false, true))
            return dummy;

        if (err == null &&
            realExchange &&
            !cctx.kernalContext().clientNode() &&
            (serverNodeDiscoveryEvent() || affChangeMsg != null)) {
            for (GridCacheContext cacheCtx : cctx.cacheContexts()) {
                if (!cacheCtx.affinityNode() || cacheCtx.isLocal())
                    continue;

                cacheCtx.continuousQueries().flushBackupQueue(exchId.topologyVersion());
            }
       }

        if (err == null && realExchange) {
            for (CacheGroupInfrastructure grp : cctx.cache().cacheGroups()) {
                if (grp.isLocal())
                    continue;

                try {
                    if (centralizedAff)
                        grp.topology().initPartitions(this);
                }
                catch (IgniteInterruptedCheckedException e) {
                    U.error(log, "Failed to initialize partitions.", e);
                }
            }

            for (GridCacheContext cacheCtx : cctx.cacheContexts()) {
                GridCacheContext drCacheCtx = cacheCtx.isNear() ? cacheCtx.near().dht().context() : cacheCtx;

                if (drCacheCtx.isDrEnabled()) {
                    try {
                        drCacheCtx.dr().onExchange(topologyVersion(), exchId.isLeft());
                    }
                    catch (IgniteCheckedException e) {
                        U.error(log, "Failed to notify DR: " + e, e);
                    }
                }
            }

            if (discoEvt.type() == EVT_NODE_LEFT ||
                discoEvt.type() == EVT_NODE_FAILED ||
                discoEvt.type() == EVT_NODE_JOINED)
                detectLostPartitions();

            Map<Integer, CacheValidation> m = new HashMap<>(cctx.cache().cacheGroups().size());

            for (CacheGroupInfrastructure grp : cctx.cache().cacheGroups()) {
                Collection<Integer> lostParts = grp.isLocal() ?
                    Collections.<Integer>emptyList() : grp.topology().lostPartitions();

                boolean valid = true;

                if (grp.topologyValidator() != null && !grp.systemCache())
                    valid = grp.topologyValidator().validate(discoEvt.topologyNodes());

                m.put(grp.groupId(), new CacheValidation(valid, lostParts));
            }

            grpValidRes = m;
        }

        cctx.cache().onExchangeDone(exchId.topologyVersion(), exchActions, err, false);

        cctx.exchange().onExchangeDone(this, err);

        if (exchActions != null && err == null)
            exchActions.completeRequestFutures(cctx);

        StartSnapshotOperationAckDiscoveryMessage snapshotOperationMsg = getSnapshotOperationMessage();

        if (snapshotOperationMsg != null) {
            SnapshotOperation op = snapshotOperationMsg.snapshotOperation();

            if (op.type() == SnapshotOperationType.RESTORE)
                try {
                    startLocalSnasphotOperation(snapshotOperationMsg);
                }
                catch (IgniteCheckedException e) {
                    log.error("Error while starting snapshot operation", e);
                }
        }

        if (exchangeOnChangeGlobalState && err == null)
            cctx.kernalContext().state().onExchangeDone();

        Map<T2<Integer, Integer>, Long> localReserved = partHistSuppliers.getReservations(cctx.localNodeId());

        if (localReserved != null) {
            for (Map.Entry<T2<Integer, Integer>, Long> e : localReserved.entrySet()) {
                boolean success = cctx.database().reserveHistoryForPreloading(
                    e.getKey().get1(), e.getKey().get2(), e.getValue());

                if (!success) {
                    // TODO: how to handle?
                    err = new IgniteCheckedException("Could not reserve history");
                }
            }
        }

        cctx.database().releaseHistoryForExchange();

        if (super.onDone(res, err) && realExchange) {
            if (log.isDebugEnabled())
                log.debug("Completed partition exchange [localNode=" + cctx.localNodeId() + ", exchange= " + this +
                    ", durationFromInit=" + (U.currentTimeMillis() - initTs) + ']');

            initFut.onDone(err == null);

            if (exchId.isLeft()) {
                for (CacheGroupInfrastructure grp : cctx.cache().cacheGroups())
                    grp.affinityFunction().removeNode(exchId.nodeId());
            }

            exchActions = null;

            if (discoEvt instanceof DiscoveryCustomEvent)
                ((DiscoveryCustomEvent)discoEvt).customMessage(null);

            cctx.exchange().lastFinishedFuture(this);

            return true;
        }

        return dummy;
    }

    /**
     *
     */
    private StartSnapshotOperationAckDiscoveryMessage getSnapshotOperationMessage() {
        // If it's a snapshot operation request, synchronously wait for backup start.
        if (discoEvt != null && discoEvt.type() == EVT_DISCOVERY_CUSTOM_EVT) {
            DiscoveryCustomMessage customMsg = ((DiscoveryCustomEvent)discoEvt).customMessage();

            if (customMsg instanceof StartSnapshotOperationAckDiscoveryMessage)
                return  (StartSnapshotOperationAckDiscoveryMessage)customMsg;
        }
        return null;
    }

    /** {@inheritDoc} */
    @Nullable @Override public Throwable validateCache(
        GridCacheContext cctx,
        boolean recovery,
        boolean read,
        @Nullable Object key,
        @Nullable Collection<?> keys
    ) {
        assert isDone() : this;

        Throwable err = error();

        if (err != null)
            return err;

        if (!cctx.shared().kernalContext().state().active())
            return new CacheInvalidStateException(
                "Failed to perform cache operation (cluster is not activated): " + cctx.name());

        CacheGroupInfrastructure grp = cctx.group();

        PartitionLossPolicy partLossPlc = grp.config().getPartitionLossPolicy();

        if (grp.needsRecovery() && !recovery) {
            if (!read && (partLossPlc == READ_ONLY_SAFE || partLossPlc == READ_ONLY_ALL))
                return new IgniteCheckedException("Failed to write to cache (cache is moved to a read-only state): " +
                    cctx.name());
        }

        if (grp.needsRecovery() || grp.topologyValidator() != null) {
            CacheValidation validation = grpValidRes.get(grp.groupId());

            if (validation == null)
                return null;

            if (!validation.valid && !read)
                return new IgniteCheckedException("Failed to perform cache operation " +
                    "(cache topology is not valid): " + cctx.name());

            if (recovery || !grp.needsRecovery())
                return null;

            if (key != null) {
                int p = cctx.affinity().partition(key);

                CacheInvalidStateException ex = validatePartitionOperation(cctx.name(), read, key, p,
                    validation.lostParts, partLossPlc);

                if (ex != null)
                    return ex;
            }

            if (keys != null) {
                for (Object k : keys) {
                    int p = cctx.affinity().partition(k);

                    CacheInvalidStateException ex = validatePartitionOperation(cctx.name(), read, k, p,
                        validation.lostParts, partLossPlc);

                    if (ex != null)
                        return ex;
                }
            }
        }

        return null;
    }

    /**
     * @param cacheName Cache name.
     * @param read Read flag.
     * @param key Key to check.
     * @param part Partition this key belongs to.
     * @param lostParts Collection of lost partitions.
     * @param plc Partition loss policy.
     * @return Invalid state exception if this operation is disallowed.
     */
    private CacheInvalidStateException validatePartitionOperation(
        String cacheName,
        boolean read,
        Object key,
        int part,
        Collection<Integer> lostParts,
        PartitionLossPolicy plc
    ) {
        if (lostParts.contains(part)) {
            if (!read) {
                assert plc == READ_WRITE_ALL || plc == READ_WRITE_SAFE;

                if (plc == READ_WRITE_SAFE) {
                    return new CacheInvalidStateException("Failed to execute cache operation " +
                        "(all partition owners have left the grid, partition data has been lost) [" +
                        "cacheName=" + cacheName + ", part=" + part + ", key=" + key + ']');
                }
            }
            else {
                // Read.
                if (plc == READ_ONLY_SAFE || plc == READ_WRITE_SAFE)
                    return new CacheInvalidStateException("Failed to execute cache operation " +
                        "(all partition owners have left the grid, partition data has been lost) [" +
                        "cacheName=" + cacheName + ", part=" + part + ", key=" + key + ']');
            }
        }

        return null;
    }

    /**
     * Cleans up resources to avoid excessive memory usage.
     */
    public void cleanUp() {
        singleMsgs.clear();
        fullMsgs.clear();
        msgs.clear();
        changeGlobalStateExceptions.clear();
        crd = null;
        partReleaseFut = null;
        changeGlobalStateE = null;
    }

    /**
     * @param ver Version.
     */
    private void updateLastVersion(GridCacheVersion ver) {
        assert ver != null;

        while (true) {
            GridCacheVersion old = lastVer.get();

            if (old == null || Long.compare(old.order(), ver.order()) < 0) {
                if (lastVer.compareAndSet(old, ver))
                    break;
            }
            else
                break;
        }
    }

    /**
     * @param node Sender node.
     * @param msg Single partition info.
     */
    public void onReceive(final ClusterNode node, final GridDhtPartitionsSingleMessage msg) {
        assert msg != null;
        assert msg.exchangeId().equals(exchId) : msg;
        assert msg.lastVersion() != null : msg;

        if (!msg.client())
            updateLastVersion(msg.lastVersion());

        if (isDone()) {
            if (log.isDebugEnabled())
                log.debug("Received message for finished future (will reply only to sender) [msg=" + msg +
                    ", fut=" + this + ']');

            if (!centralizedAff)
                sendAllPartitions(node.id(), cctx.gridConfig().getNetworkSendRetryCount());
        }
        else {
            initFut.listen(new CI1<IgniteInternalFuture<Boolean>>() {
                @Override public void apply(IgniteInternalFuture<Boolean> f) {
                    try {
                        if (!f.get())
                            return;
                    }
                    catch (IgniteCheckedException e) {
                        U.error(log, "Failed to initialize exchange future: " + this, e);

                        return;
                    }

                    processMessage(node, msg);
                }
            });
        }
    }

    /**
     * @param node Sender node.
     * @param msg Message.
     */
    private void processMessage(ClusterNode node, GridDhtPartitionsSingleMessage msg) {
        boolean allReceived = false;
        boolean updateSingleMap = false;

        synchronized (this) {
            assert crd != null;

            if (crd.isLocal()) {
                if (remaining.remove(node.id())) {
                    updateSingleMap = true;

                    pendingSingleUpdates++;

                    if (exchangeOnChangeGlobalState && msg.getException() != null)
                        changeGlobalStateExceptions.put(node.id(), msg.getException());

                    allReceived = remaining.isEmpty();
                }
            }
            else
                singleMsgs.put(node, msg);
        }

        if (updateSingleMap) {
            try {
                updatePartitionSingleMap(node, msg);
            }
            finally {
                synchronized (this) {
                    assert pendingSingleUpdates > 0;

                    pendingSingleUpdates--;

                    if (pendingSingleUpdates == 0)
                        notifyAll();
                }
            }
        }

        if (allReceived) {
            awaitSingleMapUpdates();

            onAllReceived();
        }
    }

    /**
     *
     */
    private synchronized void awaitSingleMapUpdates() {
        try {
            while (pendingSingleUpdates > 0)
                U.wait(this);
        }
        catch (IgniteInterruptedCheckedException e) {
            U.warn(log, "Failed to wait for partition map updates, thread was interrupted: " + e);
        }
    }

    /**
     * @param fut Affinity future.
     */
    private void onAffinityInitialized(IgniteInternalFuture<Map<Integer, Map<Integer, List<UUID>>>> fut) {
        try {
            assert fut.isDone();

            Map<Integer, Map<Integer, List<UUID>>> assignmentChange = fut.get();

            GridDhtPartitionsFullMessage m = createPartitionsMessage(null, false);

            CacheAffinityChangeMessage msg = new CacheAffinityChangeMessage(exchId, m, assignmentChange);

            if (log.isDebugEnabled())
                log.debug("Centralized affinity exchange, send affinity change message: " + msg);

            cctx.discovery().sendCustomEvent(msg);
        }
        catch (IgniteCheckedException e) {
            onDone(e);
        }
    }

    /**
     * @param top Topology to assign.
     */
    private void assignPartitionStates(GridDhtPartitionTopology top) {
        Map<Integer, CounterWithNodes> maxCntrs = new HashMap<>();
        Map<Integer, Long> minCntrs = new HashMap<>();

        for (Map.Entry<UUID, GridDhtPartitionsSingleMessage> e : msgs.entrySet()) {
<<<<<<< HEAD
            assert e.getValue().partitionUpdateCounters(top.groupId()) != null;
=======
            assert e.getValue().partitionUpdateCounters(top.cacheId()) != null;
>>>>>>> 9d75ff8c

            for (Map.Entry<Integer, T2<Long, Long>> e0 : e.getValue().partitionUpdateCounters(top.groupId()).entrySet()) {
                int p = e0.getKey();

                UUID uuid = e.getKey();

                GridDhtPartitionState state = top.partitionState(uuid, p);

                if (state != GridDhtPartitionState.OWNING && state != GridDhtPartitionState.MOVING)
                    continue;

                Long cntr = state == GridDhtPartitionState.MOVING ? e0.getValue().get1() : e0.getValue().get2();

                if (cntr == null)
                    cntr = 0L;

                Long minCntr = minCntrs.get(p);

                if (minCntr == null || minCntr > cntr)
                    minCntrs.put(p, cntr);

                if (state != GridDhtPartitionState.OWNING)
                    continue;

                CounterWithNodes maxCntr = maxCntrs.get(p);

                if (maxCntr == null || cntr > maxCntr.cnt)
                    maxCntrs.put(p, new CounterWithNodes(cntr, uuid));
                else if (cntr == maxCntr.cnt)
                    maxCntr.nodes.add(uuid);
            }
        }

        // Also must process counters from the local node.
        for (GridDhtLocalPartition part : top.currentLocalPartitions()) {
            GridDhtPartitionState state = top.partitionState(cctx.localNodeId(), part.id());

            if (state != GridDhtPartitionState.OWNING && state != GridDhtPartitionState.MOVING)
                continue;

            long cntr = state == GridDhtPartitionState.MOVING ? part.initialUpdateCounter() : part.updateCounter();

            Long minCntr = minCntrs.get(part.id());

            if (minCntr == null || minCntr > cntr)
                minCntrs.put(part.id(), cntr);

            if (state != GridDhtPartitionState.OWNING)
                continue;

            CounterWithNodes maxCntr = maxCntrs.get(part.id());

            if (maxCntr == null && cntr == 0) {
                CounterWithNodes cntrObj = new CounterWithNodes(cntr, cctx.localNodeId());

                for (UUID nodeId : msgs.keySet()) {
                    if (top.partitionState(nodeId, part.id()) == GridDhtPartitionState.OWNING)
                        cntrObj.nodes.add(nodeId);
                }

                maxCntrs.put(part.id(), cntrObj);
            }
            else if (maxCntr == null || cntr > maxCntr.cnt)
                maxCntrs.put(part.id(), new CounterWithNodes(cntr, cctx.localNodeId()));
            else if (cntr == maxCntr.cnt)
                maxCntr.nodes.add(cctx.localNodeId());
        }

        int entryLeft = maxCntrs.size();

        Map<Integer, Map<Integer, Long>> partHistReserved0 = partHistReserved;

<<<<<<< HEAD
        Map<Integer, Long> localReserved = partHistReserved0 != null ? partHistReserved0.get(top.groupId()) : null;
=======
        Map<Integer, Long> localReserved = partHistReserved0 != null ? partHistReserved0.get(top.cacheId()) : null;
>>>>>>> 9d75ff8c

        Set<Integer> haveHistory = new HashSet<>();

        for (Map.Entry<Integer, Long> e : minCntrs.entrySet()) {
            int p = e.getKey();
            long minCntr = e.getValue();

            CounterWithNodes maxCntrObj = maxCntrs.get(p);

            long maxCntr = maxCntrObj != null ? maxCntrObj.cnt : 0;

            // If minimal counter is zero, do clean preloading.
            if (minCntr == 0 || minCntr == maxCntr)
                continue;

            if (localReserved != null) {
                Long localCntr = localReserved.get(p);

                if (localCntr != null && localCntr <= minCntr &&
                    maxCntrObj.nodes.contains(cctx.localNodeId())) {
<<<<<<< HEAD
                    partHistSuppliers.put(cctx.localNodeId(), top.groupId(), p, minCntr);
=======
                    partHistSuppliers.put(cctx.localNodeId(), top.cacheId(), p, minCntr);
>>>>>>> 9d75ff8c

                    haveHistory.add(p);

                    continue;
                }
            }

            for (Map.Entry<UUID, GridDhtPartitionsSingleMessage> e0 : msgs.entrySet()) {
<<<<<<< HEAD
                Long histCntr = e0.getValue().partitionHistoryCounters(top.groupId()).get(p);

                if (histCntr != null && histCntr <= minCntr && maxCntrObj.nodes.contains(e0.getKey())) {
                    partHistSuppliers.put(e0.getKey(), top.groupId(), p, minCntr);
=======
                Long histCntr = e0.getValue().partitionHistoryCounters(top.cacheId()).get(p);

                if (histCntr != null && histCntr <= minCntr && maxCntrObj.nodes.contains(e0.getKey())) {
                    partHistSuppliers.put(e0.getKey(), top.cacheId(), p, minCntr);
>>>>>>> 9d75ff8c

                    haveHistory.add(p);

                    break;
                }
            }
        }

        for (Map.Entry<Integer, CounterWithNodes> e : maxCntrs.entrySet()) {
            int p = e.getKey();
            long maxCntr = e.getValue().cnt;

            entryLeft--;

            if (entryLeft != 0 && maxCntr == 0)
                continue;

            Set<UUID> nodesToReload = top.setOwners(p, e.getValue().nodes, haveHistory.contains(p), entryLeft == 0);

            for (UUID nodeId : nodesToReload)
<<<<<<< HEAD
                partsToReload.put(nodeId, top.groupId(), p);
=======
                partsToReload.put(nodeId, top.cacheId(), p);
>>>>>>> 9d75ff8c
        }
    }

    /**
     * Detect lost partitions.
     */
    private void detectLostPartitions() {
        synchronized (cctx.exchange().interruptLock()) {
            if (Thread.currentThread().isInterrupted())
                return;

            for (CacheGroupInfrastructure grp : cctx.cache().cacheGroups()) {
                if (!grp.isLocal())
                    grp.topology().detectLostPartitions(discoEvt);
            }
        }
    }

    /**
     * @param cacheNames Cache names.
     */
    private void resetLostPartitions(Collection<String> cacheNames) {
        synchronized (cctx.exchange().interruptLock()) {
            if (Thread.currentThread().isInterrupted())
                return;

            for (CacheGroupInfrastructure grp : cctx.cache().cacheGroups()) {
                if (grp.isLocal())
                    continue;

                for (String cacheName : cacheNames) {
                    if (grp.hasCache(cacheName)) {
                        grp.topology().resetLostPartitions();

                        break;
                    }
                }
            }
        }
    }

    /**
     *
     */
    private void onAllReceived() {
        try {
            assert crd.isLocal();

            assert partHistSuppliers.isEmpty();

            if (!crd.equals(discoCache.serverNodes().get(0))) {
                for (CacheGroupInfrastructure grp : cctx.cache().cacheGroups()) {
                    if (!grp.isLocal())
                        grp.topology().beforeExchange(this, !centralizedAff);
                }
            }

            for (GridDhtPartitionsAbstractMessage msg : msgs.values()) {
                if (msg instanceof GridDhtPartitionsSingleMessage) {
                    GridDhtPartitionsSingleMessage msg0 = (GridDhtPartitionsSingleMessage)msg;

                    for (Map.Entry<Integer, GridDhtPartitionMap> entry : msg0.partitions().entrySet()) {
                        Integer grpId = entry.getKey();
                        CacheGroupInfrastructure grp = cctx.cache().cacheGroup(grpId);

                        GridDhtPartitionTopology top = grp != null ? grp.topology() :
                            cctx.exchange().clientTopology(grpId, this);

                        Map<Integer, T2<Long, Long>> cntrs = msg0.partitionUpdateCounters(grpId);

                        if (cntrs != null)
                            top.applyUpdateCounters(cntrs);
                    }
                }
            }

            if (discoEvt.type() == EVT_NODE_JOINED) {
                if (cctx.kernalContext().state().active())
                    assignPartitionsStates();
            }
            else if (discoEvt.type() == EVT_DISCOVERY_CUSTOM_EVT) {
                assert discoEvt instanceof DiscoveryCustomEvent;

                if (((DiscoveryCustomEvent)discoEvt).customMessage() instanceof DynamicCacheChangeBatch) {
                    if (exchActions != null) {
                        if (exchActions.newClusterState() == ClusterState.ACTIVE)
                            assignPartitionsStates();

                        Set<String> caches = exchActions.cachesToResetLostPartitions();

                        if (!F.isEmpty(caches))
                            resetLostPartitions(caches);
                    }
                }
            }
            else if (discoEvt.type() == EVT_NODE_LEFT || discoEvt.type() == EVT_NODE_FAILED)
                detectLostPartitions();

            updateLastVersion(cctx.versions().last());

            cctx.versions().onExchange(lastVer.get().order());

            if (centralizedAff) {
                IgniteInternalFuture<Map<Integer, Map<Integer, List<UUID>>>> fut = cctx.affinity().initAffinityOnNodeLeft(this);

                if (!fut.isDone()) {
                    fut.listen(new IgniteInClosure<IgniteInternalFuture<Map<Integer, Map<Integer, List<UUID>>>>>() {
                        @Override public void apply(IgniteInternalFuture<Map<Integer, Map<Integer, List<UUID>>>> fut) {
                            onAffinityInitialized(fut);
                        }
                    });
                }
                else
                    onAffinityInitialized(fut);
            }
            else {
                List<ClusterNode> nodes;

                synchronized (this) {
                    srvNodes.remove(cctx.localNode());

                    nodes = new ArrayList<>(srvNodes);
                }

                if (!nodes.isEmpty())
                    sendAllPartitions(nodes);

                if (exchangeOnChangeGlobalState && !F.isEmpty(changeGlobalStateExceptions))
                    cctx.kernalContext().state().onFullResponseMessage(changeGlobalStateExceptions);

                onDone(exchangeId().topologyVersion());
            }
        }
        catch (IgniteCheckedException e) {
            if (reconnectOnError(e))
                onDone(new IgniteNeedReconnectException(cctx.localNode(), e));
            else
                onDone(e);
        }
    }

    /**
     *
     */
    private void assignPartitionsStates() {
        if (cctx.database().persistenceEnabled()) {
            for (CacheGroupInfrastructure grp : cctx.cache().cacheGroups()) {
                if (grp.isLocal())
                    continue;

                assignPartitionStates(grp.topology());
            }
        }
    }

    /**
     * @param nodeId Node ID.
     * @param retryCnt Number of retries.
     */
    private void sendAllPartitions(final UUID nodeId, final int retryCnt) {
        ClusterNode n = cctx.node(nodeId);

        try {
            if (n != null)
                sendAllPartitions(F.asList(n));
        }
        catch (IgniteCheckedException e) {
            if (e instanceof ClusterTopologyCheckedException || !cctx.discovery().alive(n)) {
                if (log.isDebugEnabled())
                    log.debug("Failed to send full partition map to node, node left grid " +
                        "[rmtNode=" + nodeId + ", exchangeId=" + exchId + ']');

                return;
            }

            if (reconnectOnError(e)) {
                onDone(new IgniteNeedReconnectException(cctx.localNode(), e));

                return;
            }

            if (retryCnt > 0) {
                long timeout = cctx.gridConfig().getNetworkSendRetryDelay();

                LT.error(log, e, "Failed to send full partition map to node (will retry after timeout) " +
                    "[node=" + nodeId + ", exchangeId=" + exchId + ", timeout=" + timeout + ']');

                cctx.time().addTimeoutObject(new GridTimeoutObjectAdapter(timeout) {
                    @Override public void onTimeout() {
                        sendAllPartitions(nodeId, retryCnt - 1);
                    }
                });
            }
            else
                U.error(log, "Failed to send full partition map [node=" + n + ", exchangeId=" + exchId + ']', e);
        }
    }

    /**
     * @param node Sender node.
     * @param msg Full partition info.
     */
    public void onReceive(final ClusterNode node, final GridDhtPartitionsFullMessage msg) {
        assert msg != null;

        final UUID nodeId = node.id();

        if (isDone()) {
            if (log.isDebugEnabled())
                log.debug("Received message for finished future [msg=" + msg + ", fut=" + this + ']');

            return;
        }

        if (log.isDebugEnabled())
            log.debug("Received full partition map from node [nodeId=" + nodeId + ", msg=" + msg + ']');

        initFut.listen(new CI1<IgniteInternalFuture<Boolean>>() {
            @Override public void apply(IgniteInternalFuture<Boolean> f) {
                try {
                    if (!f.get())
                        return;
                }
                catch (IgniteCheckedException e) {
                    U.error(log, "Failed to initialize exchange future: " + this, e);

                    return;
                }

                processMessage(node, msg);
            }
        });
    }

    /**
     * @param node Sender node.
     * @param msg Message.
     */
    private void processMessage(ClusterNode node, GridDhtPartitionsFullMessage msg) {
        assert msg.exchangeId().equals(exchId) : msg;
        assert msg.lastVersion() != null : msg;

        synchronized (this) {
            if (crd == null)
                return;

            if (!crd.equals(node)) {
                if (log.isDebugEnabled())
                    log.debug("Received full partition map from unexpected node [oldest=" + crd.id() +
                        ", nodeId=" + node.id() + ']');

                if (node.order() > crd.order())
                    fullMsgs.put(node, msg);

                return;
            }
        }

        updatePartitionFullMap(msg);

        if (exchangeOnChangeGlobalState && !F.isEmpty(msg.getExceptionsMap()))
            cctx.kernalContext().state().onFullResponseMessage(msg.getExceptionsMap());

        onDone(exchId.topologyVersion());
    }

    /**
     * Updates partition map in all caches.
     *
     * @param msg Partitions full messages.
     */
    private void updatePartitionFullMap(GridDhtPartitionsFullMessage msg) {
        cctx.versions().onExchange(msg.lastVersion().order());

        assert partHistSuppliers.isEmpty();

        partHistSuppliers.putAll(msg.partitionHistorySuppliers());

        for (Map.Entry<Integer, GridDhtPartitionFullMap> entry : msg.partitions().entrySet()) {
            Integer grpId = entry.getKey();

            Map<Integer, T2<Long, Long>> cntrMap = msg.partitionUpdateCounters(grpId);

            CacheGroupInfrastructure grp = cctx.cache().cacheGroup(grpId);

<<<<<<< HEAD
            if (grp != null)
                grp.topology().update(this, entry.getValue(), cntrMap,
                    msg.partsToReload(cctx.localNodeId(), grpId));
=======
            if (cacheCtx != null)
                cacheCtx.topology().update(this, entry.getValue(), cntrMap,
                    msg.partsToReload(cctx.localNodeId(), cacheId));
>>>>>>> 9d75ff8c
            else {
                ClusterNode oldest = cctx.discovery().oldestAliveCacheServerNode(AffinityTopologyVersion.NONE);

                if (oldest != null && oldest.isLocal())
<<<<<<< HEAD
                    cctx.exchange().clientTopology(grpId, this).update(this, entry.getValue(), cntrMap, Collections.<Integer>emptySet());
=======
                    cctx.exchange().clientTopology(cacheId, this).update(this, entry.getValue(), cntrMap, Collections.<Integer>emptySet());
>>>>>>> 9d75ff8c
            }
        }
    }

    /**
     * Updates partition map in all caches.
     *
     * @param msg Partitions single message.
     */
    private void updatePartitionSingleMap(ClusterNode node, GridDhtPartitionsSingleMessage msg) {
        msgs.put(node.id(), msg);

        for (Map.Entry<Integer, GridDhtPartitionMap> entry : msg.partitions().entrySet()) {
            Integer grpId = entry.getKey();
            CacheGroupInfrastructure grp = cctx.cache().cacheGroup(grpId);

            GridDhtPartitionTopology top = grp != null ? grp.topology() :
                cctx.exchange().clientTopology(grpId, this);

            top.update(exchId, entry.getValue());
        }
    }

    /**
     * Affinity change message callback, processed from the same thread as {@link #onNodeLeft}.
     *
     * @param node Message sender node.
     * @param msg Message.
     */
    public void onAffinityChangeMessage(final ClusterNode node, final CacheAffinityChangeMessage msg) {
        assert exchId.equals(msg.exchangeId()) : msg;

        onDiscoveryEvent(new IgniteRunnable() {
            @Override public void run() {
                if (isDone() || !enterBusy())
                    return;

                try {
                    assert centralizedAff;

                    if (crd.equals(node)) {
                        cctx.affinity().onExchangeChangeAffinityMessage(GridDhtPartitionsExchangeFuture.this,
                            crd.isLocal(),
                            msg);

                        if (!crd.isLocal()) {
                            GridDhtPartitionsFullMessage partsMsg = msg.partitionsMessage();

                            assert partsMsg != null : msg;
                            assert partsMsg.lastVersion() != null : partsMsg;

                            updatePartitionFullMap(partsMsg);
                        }

                        onDone(topologyVersion());
                    }
                    else {
                        if (log.isDebugEnabled()) {
                            log.debug("Ignore affinity change message, coordinator changed [node=" + node.id() +
                                ", crd=" + crd.id() +
                                ", msg=" + msg +
                                ']');
                        }
                    }
                }
                finally {
                    leaveBusy();
                }
            }
        });
    }

    /**
     * @param c Closure.
     */
    private void onDiscoveryEvent(IgniteRunnable c) {
        synchronized (discoEvts) {
            if (!init) {
                discoEvts.add(c);

                return;
            }

            assert discoEvts.isEmpty() : discoEvts;
        }

        c.run();
    }

    /**
     *
     */
    private void initDone() {
        while (!isDone()) {
            List<IgniteRunnable> evts;

            synchronized (discoEvts) {
                if (discoEvts.isEmpty()) {
                    init = true;

                    break;
                }

                evts = new ArrayList<>(discoEvts);

                discoEvts.clear();
            }

            for (IgniteRunnable c : evts)
                c.run();
        }

        initFut.onDone(true);
    }

    /**
     * Node left callback, processed from the same thread as {@link #onAffinityChangeMessage}.
     *
     * @param node Left node.
     */
    public void onNodeLeft(final ClusterNode node) {
        if (isDone() || !enterBusy())
            return;

        cctx.mvcc().removeExplicitNodeLocks(node.id(), topologyVersion());

        try {
            onDiscoveryEvent(new IgniteRunnable() {
                @Override public void run() {
                    if (isDone() || !enterBusy())
                        return;

                    try {
                        boolean crdChanged = false;
                        boolean allReceived = false;
                        Set<UUID> reqFrom = null;

                        ClusterNode crd0;

                        discoCache.updateAlives(node);

                        synchronized (this) {
                            if (!srvNodes.remove(node))
                                return;

                            boolean rmvd = remaining.remove(node.id());

                            if (node.equals(crd)) {
                                crdChanged = true;

                                crd = !srvNodes.isEmpty() ? srvNodes.get(0) : null;
                            }

                            if (crd != null && crd.isLocal()) {
                                if (rmvd)
                                    allReceived = remaining.isEmpty();

                                if (crdChanged && !remaining.isEmpty())
                                    reqFrom = new HashSet<>(remaining);
                            }

                            crd0 = crd;
                        }

                        if (crd0 == null) {
                            assert cctx.kernalContext().clientNode() || cctx.localNode().isDaemon() : cctx.localNode();

                            List<ClusterNode> empty = Collections.emptyList();

                            for (CacheGroupInfrastructure grp : cctx.cache().cacheGroups()) {
                                List<List<ClusterNode>> affAssignment = new ArrayList<>(grp.affinity().partitions());

                                for (int i = 0; i < grp.affinity().partitions(); i++)
                                    affAssignment.add(empty);

                                grp.affinity().initialize(topologyVersion(), affAssignment);
                            }

                            onDone(topologyVersion());

                            return;
                        }

                        if (crd0.isLocal()) {
                            if (exchangeOnChangeGlobalState && changeGlobalStateE != null)
                                changeGlobalStateExceptions.put(crd0.id(), changeGlobalStateE);

                            if (allReceived) {
                                awaitSingleMapUpdates();

                                onAllReceived();

                                return;
                            }

                            if (crdChanged && reqFrom != null) {
                                GridDhtPartitionsSingleRequest req = new GridDhtPartitionsSingleRequest(exchId);

                                for (UUID nodeId : reqFrom) {
                                    try {
                                        // It is possible that some nodes finished exchange with previous coordinator.
                                        cctx.io().send(nodeId, req, SYSTEM_POOL);
                                    }
                                    catch (ClusterTopologyCheckedException ignored) {
                                        if (log.isDebugEnabled())
                                            log.debug("Node left during partition exchange [nodeId=" + nodeId +
                                                ", exchId=" + exchId + ']');
                                    }
                                    catch (IgniteCheckedException e) {
                                        U.error(log, "Failed to request partitions from node: " + nodeId, e);
                                    }
                                }
                            }

                            for (Map.Entry<ClusterNode, GridDhtPartitionsSingleMessage> m : singleMsgs.entrySet())
                                processMessage(m.getKey(), m.getValue());
                        }
                        else {
                            if (crdChanged) {
                                sendPartitions(crd0);

                                for (Map.Entry<ClusterNode, GridDhtPartitionsFullMessage> m : fullMsgs.entrySet())
                                    processMessage(m.getKey(), m.getValue());
                            }
                        }
                    }
                    catch (Exception e) {
                        if (reconnectOnError(e))
                            onDone(new IgniteNeedReconnectException(cctx.localNode(), e));
                        else
                            throw e;
                    }
                    finally {
                        leaveBusy();
                    }
                }
            });
        }
        finally {
            leaveBusy();
        }
    }

    /**
     * @param e Exception.
     * @return {@code True} if local node should try reconnect in case of error.
     */
    public boolean reconnectOnError(Throwable e) {
        return X.hasCause(e, IOException.class, IgniteClientDisconnectedCheckedException.class) &&
            cctx.discovery().reconnectSupported();
    }

    /** {@inheritDoc} */
    @Override public int compareTo(GridDhtPartitionsExchangeFuture fut) {
        return exchId.compareTo(fut.exchId);
    }

    /** {@inheritDoc} */
    @Override public boolean equals(Object o) {
        if (this == o)
            return true;

        GridDhtPartitionsExchangeFuture fut = (GridDhtPartitionsExchangeFuture)o;

        return exchId.equals(fut.exchId);
    }

    /** {@inheritDoc} */
    @Override public int hashCode() {
        return exchId.hashCode();
    }

    /**
     *
     */
    enum ExchangeType {
        /** */
        CLIENT,
        /** */
        ALL,
        /** */
        NONE
    }

    /**
     * Cache validation result.
     */
    private static class CacheValidation {
        /** Topology validation result. */
        private boolean valid;

        /** Lost partitions on this topology version. */
        private Collection<Integer> lostParts;

        /**
         * @param valid Valid flag.
         * @param lostParts Lost partitions.
         */
        private CacheValidation(boolean valid, Collection<Integer> lostParts) {
            this.valid = valid;
            this.lostParts = lostParts;
        }
    }

    /** {@inheritDoc} */
    @Override public String toString() {
        Set<UUID> remaining;
        List<ClusterNode> srvNodes;

        synchronized (this) {
            remaining = new HashSet<>(this.remaining);
            srvNodes = this.srvNodes != null ? new ArrayList<>(this.srvNodes) : null;
        }

        return S.toString(GridDhtPartitionsExchangeFuture.class, this,
            "evtLatch", evtLatch == null ? "null" : evtLatch.getCount(),
            "remaining", remaining,
            "srvNodes", srvNodes,
            "super", super.toString());
    }

    /**
     *
     */
    private static class CounterWithNodes {
        /** */
        private final long cnt;

        /** */
        private final Set<UUID> nodes = new HashSet<>();

        /**
         * @param cnt Count.
         * @param firstNode Node ID.
         */
        private CounterWithNodes(long cnt, UUID firstNode) {
            this.cnt = cnt;

            nodes.add(firstNode);
        }

        /** {@inheritDoc} */
        @Override public String toString() {
            return S.toString(CounterWithNodes.class, this);
        }
    }
}<|MERGE_RESOLUTION|>--- conflicted
+++ resolved
@@ -239,10 +239,7 @@
     /** */
     private volatile IgniteDhtPartitionsToReloadMap partsToReload = new IgniteDhtPartitionsToReloadMap();
 
-<<<<<<< HEAD
     /** */
-=======
->>>>>>> 9d75ff8c
     private final AtomicBoolean done = new AtomicBoolean();
 
     /**
@@ -574,7 +571,6 @@
 
                             exchActions = new ExchangeActions();
 
-<<<<<<< HEAD
                             Set<String> cacheNames = new HashSet<>();
 
                             Collection<CacheGroupDescriptor> grpDescs = new ArrayList<>();
@@ -593,10 +589,6 @@
 
                             List<DynamicCacheChangeRequest> destroyRequests = getStopCacheRequests(
                                 cctx.cache(), cacheNames, cctx.localNodeId());
-=======
-                            List<DynamicCacheChangeRequest> destroyRequests = getStopCacheRequests(
-                                cctx.cache(), op.cacheNames(), cctx.localNodeId());
->>>>>>> 9d75ff8c
 
                             if (!F.isEmpty(destroyRequests)) { //Emulate destroy cache request
                                 for (DynamicCacheChangeRequest req : destroyRequests) {
@@ -604,12 +596,9 @@
                                         .cacheDescriptor(CU.cacheId(req.cacheName())));
                                 }
 
-<<<<<<< HEAD
                                 for (CacheGroupDescriptor grpDesc : grpDescs)
                                     exchActions.addCacheGroupToStop(grpDesc);
 
-=======
->>>>>>> 9d75ff8c
                                 if (op.type() == SnapshotOperationType.RESTORE)
                                     cctx.cache().onCustomEvent(new DynamicCacheChangeBatch(destroyRequests), topVer);
 
@@ -878,7 +867,6 @@
 
                     if (updateTop) {
                         for (GridClientPartitionTopology top : cctx.exchange().clientTopologies()) {
-<<<<<<< HEAD
                             if (top.groupId() == grp.groupId()) {
                                 GridDhtPartitionFullMap fullMap = top.partitionMap(true);
 
@@ -886,11 +874,6 @@
 
                                 grp.topology().update(this,
                                     fullMap,
-=======
-                            if (top.cacheId() == cacheCtx.cacheId()) {
-                                cacheCtx.topology().update(this,
-                                    top.partitionMap(true),
->>>>>>> 9d75ff8c
                                     top.updateCounters(false),
                                     Collections.<Integer>emptySet());
 
@@ -956,7 +939,6 @@
             }
         }
 
-<<<<<<< HEAD
         for (CacheGroupInfrastructure grp : cctx.cache().cacheGroups()) {
             if (grp.isLocal() || cacheGroupStopping(grp.groupId()))
                 continue;
@@ -972,16 +954,6 @@
         if (snapshotOperationMsg != null) {
             SnapshotOperation op = snapshotOperationMsg.snapshotOperation();
 
-=======
-        cctx.database().beforeExchange(this);
-
-        StartSnapshotOperationAckDiscoveryMessage snapshotOperationMsg = getSnapshotOperationMessage();
-
-        // If it's a snapshot operation request, synchronously wait for backup start.
-        if (snapshotOperationMsg != null) {
-            SnapshotOperation op = snapshotOperationMsg.snapshotOperation();
-
->>>>>>> 9d75ff8c
             if (op.type() != SnapshotOperationType.RESTORE)
                 startLocalSnasphotOperation(snapshotOperationMsg);
         }
@@ -1718,11 +1690,7 @@
         Map<Integer, Long> minCntrs = new HashMap<>();
 
         for (Map.Entry<UUID, GridDhtPartitionsSingleMessage> e : msgs.entrySet()) {
-<<<<<<< HEAD
             assert e.getValue().partitionUpdateCounters(top.groupId()) != null;
-=======
-            assert e.getValue().partitionUpdateCounters(top.cacheId()) != null;
->>>>>>> 9d75ff8c
 
             for (Map.Entry<Integer, T2<Long, Long>> e0 : e.getValue().partitionUpdateCounters(top.groupId()).entrySet()) {
                 int p = e0.getKey();
@@ -1795,11 +1763,7 @@
 
         Map<Integer, Map<Integer, Long>> partHistReserved0 = partHistReserved;
 
-<<<<<<< HEAD
         Map<Integer, Long> localReserved = partHistReserved0 != null ? partHistReserved0.get(top.groupId()) : null;
-=======
-        Map<Integer, Long> localReserved = partHistReserved0 != null ? partHistReserved0.get(top.cacheId()) : null;
->>>>>>> 9d75ff8c
 
         Set<Integer> haveHistory = new HashSet<>();
 
@@ -1820,11 +1784,7 @@
 
                 if (localCntr != null && localCntr <= minCntr &&
                     maxCntrObj.nodes.contains(cctx.localNodeId())) {
-<<<<<<< HEAD
                     partHistSuppliers.put(cctx.localNodeId(), top.groupId(), p, minCntr);
-=======
-                    partHistSuppliers.put(cctx.localNodeId(), top.cacheId(), p, minCntr);
->>>>>>> 9d75ff8c
 
                     haveHistory.add(p);
 
@@ -1833,17 +1793,10 @@
             }
 
             for (Map.Entry<UUID, GridDhtPartitionsSingleMessage> e0 : msgs.entrySet()) {
-<<<<<<< HEAD
                 Long histCntr = e0.getValue().partitionHistoryCounters(top.groupId()).get(p);
 
                 if (histCntr != null && histCntr <= minCntr && maxCntrObj.nodes.contains(e0.getKey())) {
                     partHistSuppliers.put(e0.getKey(), top.groupId(), p, minCntr);
-=======
-                Long histCntr = e0.getValue().partitionHistoryCounters(top.cacheId()).get(p);
-
-                if (histCntr != null && histCntr <= minCntr && maxCntrObj.nodes.contains(e0.getKey())) {
-                    partHistSuppliers.put(e0.getKey(), top.cacheId(), p, minCntr);
->>>>>>> 9d75ff8c
 
                     haveHistory.add(p);
 
@@ -1864,11 +1817,7 @@
             Set<UUID> nodesToReload = top.setOwners(p, e.getValue().nodes, haveHistory.contains(p), entryLeft == 0);
 
             for (UUID nodeId : nodesToReload)
-<<<<<<< HEAD
                 partsToReload.put(nodeId, top.groupId(), p);
-=======
-                partsToReload.put(nodeId, top.cacheId(), p);
->>>>>>> 9d75ff8c
         }
     }
 
@@ -2154,24 +2103,14 @@
 
             CacheGroupInfrastructure grp = cctx.cache().cacheGroup(grpId);
 
-<<<<<<< HEAD
             if (grp != null)
                 grp.topology().update(this, entry.getValue(), cntrMap,
                     msg.partsToReload(cctx.localNodeId(), grpId));
-=======
-            if (cacheCtx != null)
-                cacheCtx.topology().update(this, entry.getValue(), cntrMap,
-                    msg.partsToReload(cctx.localNodeId(), cacheId));
->>>>>>> 9d75ff8c
             else {
                 ClusterNode oldest = cctx.discovery().oldestAliveCacheServerNode(AffinityTopologyVersion.NONE);
 
                 if (oldest != null && oldest.isLocal())
-<<<<<<< HEAD
                     cctx.exchange().clientTopology(grpId, this).update(this, entry.getValue(), cntrMap, Collections.<Integer>emptySet());
-=======
-                    cctx.exchange().clientTopology(cacheId, this).update(this, entry.getValue(), cntrMap, Collections.<Integer>emptySet());
->>>>>>> 9d75ff8c
             }
         }
     }
