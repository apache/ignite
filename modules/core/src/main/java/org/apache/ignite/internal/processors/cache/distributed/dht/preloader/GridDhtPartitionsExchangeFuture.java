/*
 * Licensed to the Apache Software Foundation (ASF) under one or more
 * contributor license agreements.  See the NOTICE file distributed with
 * this work for additional information regarding copyright ownership.
 * The ASF licenses this file to You under the Apache License, Version 2.0
 * (the "License"); you may not use this file except in compliance with
 * the License.  You may obtain a copy of the License at
 *
 *      http://www.apache.org/licenses/LICENSE-2.0
 *
 * Unless required by applicable law or agreed to in writing, software
 * distributed under the License is distributed on an "AS IS" BASIS,
 * WITHOUT WARRANTIES OR CONDITIONS OF ANY KIND, either express or implied.
 * See the License for the specific language governing permissions and
 * limitations under the License.
 */

package org.apache.ignite.internal.processors.cache.distributed.dht.preloader;

import java.util.ArrayList;
import java.util.Collection;
import java.util.Collections;
import java.util.HashMap;
import java.util.HashSet;
import java.util.List;
import java.util.Map;
import java.util.Set;
import java.util.UUID;
import java.util.concurrent.ConcurrentMap;
import java.util.concurrent.CountDownLatch;
import java.util.concurrent.TimeUnit;
import java.util.concurrent.atomic.AtomicBoolean;
import java.util.concurrent.atomic.AtomicReference;
import java.util.concurrent.locks.ReadWriteLock;
import org.apache.ignite.IgniteCheckedException;
import org.apache.ignite.IgniteLogger;
import org.apache.ignite.IgniteSystemProperties;
import org.apache.ignite.cache.PartitionLossPolicy;
import org.apache.ignite.cluster.ClusterNode;
import org.apache.ignite.events.CacheEvent;
import org.apache.ignite.events.DiscoveryEvent;
import org.apache.ignite.events.Event;
import org.apache.ignite.events.EventType;
import org.apache.ignite.internal.IgniteDiagnosticAware;
import org.apache.ignite.internal.IgniteFutureTimeoutCheckedException;
import org.apache.ignite.internal.IgniteInternalFuture;
import org.apache.ignite.internal.IgniteInterruptedCheckedException;
import org.apache.ignite.internal.cluster.ClusterTopologyCheckedException;
import org.apache.ignite.internal.events.DiscoveryCustomEvent;
import org.apache.ignite.internal.managers.communication.GridIoPolicy;
import org.apache.ignite.internal.managers.discovery.DiscoCache;
import org.apache.ignite.internal.managers.discovery.DiscoveryCustomMessage;
import org.apache.ignite.internal.pagemem.snapshot.SnapshotOperation;
import org.apache.ignite.internal.pagemem.snapshot.StartSnapshotOperationAckDiscoveryMessage;
import org.apache.ignite.internal.processors.affinity.AffinityAttachmentHolder;
import org.apache.ignite.internal.processors.affinity.AffinityTopologyVersion;
import org.apache.ignite.internal.processors.affinity.GridAffinityAssignmentCache;
import org.apache.ignite.internal.processors.cache.CacheAffinityChangeMessage;
import org.apache.ignite.internal.processors.cache.CacheInvalidStateException;
import org.apache.ignite.internal.processors.cache.ClusterState;
import org.apache.ignite.internal.processors.cache.DynamicCacheChangeBatch;
import org.apache.ignite.internal.processors.cache.DynamicCacheChangeRequest;
import org.apache.ignite.internal.processors.cache.DynamicCacheDescriptor;
import org.apache.ignite.internal.processors.cache.GridCacheContext;
import org.apache.ignite.internal.processors.cache.GridCacheMvccCandidate;
import org.apache.ignite.internal.processors.cache.GridCacheSharedContext;
import org.apache.ignite.internal.processors.cache.distributed.dht.GridClientPartitionTopology;
import org.apache.ignite.internal.processors.cache.distributed.dht.GridDhtLocalPartition;
import org.apache.ignite.internal.processors.cache.distributed.dht.GridDhtPartitionState;
import org.apache.ignite.internal.processors.cache.distributed.dht.GridDhtPartitionTopology;
import org.apache.ignite.internal.processors.cache.distributed.dht.GridDhtTopologyFuture;
import org.apache.ignite.internal.processors.cache.transactions.IgniteTxKey;
import org.apache.ignite.internal.processors.cache.version.GridCacheVersion;
import org.apache.ignite.internal.processors.cluster.GridClusterStateProcessor;
import org.apache.ignite.internal.processors.timeout.GridTimeoutObjectAdapter;
import org.apache.ignite.internal.util.GridAtomicLong;
import org.apache.ignite.internal.util.future.GridFinishedFuture;
import org.apache.ignite.internal.util.future.GridFutureAdapter;
import org.apache.ignite.internal.util.tostring.GridToStringExclude;
import org.apache.ignite.internal.util.tostring.GridToStringInclude;
import org.apache.ignite.internal.util.typedef.CI1;
import org.apache.ignite.internal.util.typedef.F;
import org.apache.ignite.internal.util.typedef.P1;
import org.apache.ignite.internal.util.typedef.T2;
import org.apache.ignite.internal.util.typedef.internal.CU;
import org.apache.ignite.internal.util.typedef.internal.LT;
import org.apache.ignite.internal.util.typedef.internal.S;
import org.apache.ignite.internal.util.typedef.internal.U;
import org.apache.ignite.lang.IgniteInClosure;
import org.apache.ignite.lang.IgniteRunnable;
import org.jetbrains.annotations.Nullable;
import org.jsr166.ConcurrentHashMap8;

import static org.apache.ignite.IgniteSystemProperties.IGNITE_THREAD_DUMP_ON_EXCHANGE_TIMEOUT;
import static org.apache.ignite.cache.PartitionLossPolicy.READ_ONLY_ALL;
import static org.apache.ignite.cache.PartitionLossPolicy.READ_ONLY_SAFE;
import static org.apache.ignite.cache.PartitionLossPolicy.READ_WRITE_ALL;
import static org.apache.ignite.cache.PartitionLossPolicy.READ_WRITE_SAFE;
import static org.apache.ignite.events.EventType.EVT_NODE_FAILED;
import static org.apache.ignite.events.EventType.EVT_NODE_JOINED;
import static org.apache.ignite.events.EventType.EVT_NODE_LEFT;
import static org.apache.ignite.internal.events.DiscoveryCustomEvent.EVT_DISCOVERY_CUSTOM_EVT;
import static org.apache.ignite.internal.managers.communication.GridIoPolicy.SYSTEM_POOL;

/**
 * Future for exchanging partition maps.
 */
@SuppressWarnings({"TypeMayBeWeakened", "unchecked"})
public class GridDhtPartitionsExchangeFuture extends GridFutureAdapter<AffinityTopologyVersion>
    implements Comparable<GridDhtPartitionsExchangeFuture>, GridDhtTopologyFuture, IgniteDiagnosticAware {
    /** */
    public static final int DUMP_PENDING_OBJECTS_THRESHOLD =
        IgniteSystemProperties.getInteger(IgniteSystemProperties.IGNITE_DUMP_PENDING_OBJECTS_THRESHOLD, 10);

    /** */
    public static final String EXCHANGE_LOG = "org.apache.ignite.internal.exchange.time";

    /** */
    private static final long serialVersionUID = 0L;

    /** Dummy flag. */
    private final boolean dummy;

    /** Force preload flag. */
    private final boolean forcePreload;

    /** Dummy reassign flag. */
    private final boolean reassign;

    /** */
    @GridToStringExclude
    private volatile DiscoCache discoCache;

    /** Discovery event. */
    private volatile DiscoveryEvent discoEvt;

    /** */
    @GridToStringExclude
    private final Set<UUID> remaining = new HashSet<>();

    /** */
    @GridToStringExclude
    private final Set<UUID> notAcked = new HashSet<>();

    /** */
    @GridToStringExclude
    private List<ClusterNode> srvNodes;

    /** */
    private ClusterNode crd;

    /** */
    private ClusterNode crd2;

    /** ExchangeFuture id. */
    private final GridDhtPartitionExchangeId exchId;

    /** Cache context. */
    private final GridCacheSharedContext<?, ?> cctx;

    /** Busy lock to prevent activities from accessing exchanger while it's stopping. */
    private ReadWriteLock busyLock;

    /** */
    private AtomicBoolean added = new AtomicBoolean(false);

    /** Event latch. */
    @GridToStringExclude
    private final CountDownLatch evtLatch = new CountDownLatch(1);

    /** */
    private GridFutureAdapter<Boolean> initFut;

    /** */
    @GridToStringExclude
    private final List<IgniteRunnable> discoEvts = new ArrayList<>();

    /** */
    private boolean init;

    /** Last committed cache version before next topology version use. */
    private AtomicReference<GridCacheVersion> lastVer = new AtomicReference<>();

    /**
     * Messages received on non-coordinator are stored in case if this node
     * becomes coordinator.
     */
    private final Map<ClusterNode, GridDhtPartitionsSingleMessage> singleMsgs = new ConcurrentHashMap8<>();

    /** Messages received from new coordinator. */
    private final Map<ClusterNode, GridDhtPartitionsFullMessage> fullMsgs = new ConcurrentHashMap8<>();

    /** Assignment changes received when coordinator fails to finish exchange with {@link GridDhtFinishExchangeMessage}. */
<<<<<<< HEAD
    private Map<Integer, Map<Integer, List<UUID>>> assignmentChanges = null;
=======
    private Map<Integer, Map<Integer, List<UUID>>> assignmentChanges;
>>>>>>> b835b778

    /** */
    @SuppressWarnings({"FieldCanBeLocal", "UnusedDeclaration"})
    @GridToStringInclude
    private volatile IgniteInternalFuture<?> partReleaseFut;

    /** */
    private final Object mux = new Object();

    /** Logger. */
    private final IgniteLogger log;

    /** */
    private final IgniteLogger exchLog;

    /** Dynamic cache change requests. */
    private Collection<DynamicCacheChangeRequest> reqs;

    /** */
    private CacheAffinityChangeMessage affChangeMsg;

    /** Cache validation results. */
    private volatile Map<Integer, CacheValidation> cacheValidRes;

    /** Skip preload flag. */
    private boolean skipPreload;

    /** */
    private boolean clientOnlyExchange;

    /** Init timestamp. Used to track the amount of time spent to complete the future. */
    private long initTs;

    /** */
    private boolean centralizedAff;

    /** Change global state exception. */
    private Exception changeGlobalStateE;

    /** Change global state exceptions. */
    private final Map<UUID, Exception> changeGlobalStateExceptions = new ConcurrentHashMap8<>();

    /** This exchange for change global state. */
    private boolean exchangeOnChangeGlobalState;

    /** */
    private ConcurrentMap<UUID, GridDhtPartitionsSingleMessage> msgs = new ConcurrentHashMap8<>();

    /** */
    @GridToStringExclude
    private volatile IgniteDhtPartitionHistorySuppliersMap partHistSuppliers = new IgniteDhtPartitionHistorySuppliersMap();

    /** Forced Rebalance future. */
    private GridFutureAdapter<Boolean> forcedRebFut;

    /** */
    private volatile Map<Integer, Map<Integer, Long>> partHistReserved;

    /** */
    @GridToStringExclude
    private volatile IgniteDhtPartitionsToReloadMap partsToReload = new IgniteDhtPartitionsToReloadMap();

    /** */
    private AffinityAttachmentHolder affAttachmentHolder;

    /** */
    private AtomicBoolean finishGuard = new AtomicBoolean(false);

    /** */
    private volatile boolean acked = true;

    /** */
    private volatile boolean resend;

    /**
     * Dummy future created to trigger reassignments if partition
     * topology changed while preloading.
     *
     * @param cctx Cache context.
     * @param reassign Dummy reassign flag.
     * @param discoEvt Discovery event.
     * @param exchId Exchange id.
     */
    public GridDhtPartitionsExchangeFuture(
        GridCacheSharedContext cctx,
        boolean reassign,
        DiscoveryEvent discoEvt,
        GridDhtPartitionExchangeId exchId
    ) {
        dummy = true;
        forcePreload = false;

        this.exchId = exchId;
        this.reassign = reassign;
        this.discoEvt = discoEvt;
        this.cctx = cctx;

        log = cctx.logger(getClass());
        exchLog = cctx.logger(EXCHANGE_LOG);

        onDone(exchId.topologyVersion());
    }

    /**
     * Force preload future created to trigger reassignments if partition
     * topology changed while preloading.
     *
     * @param cctx Cache context.
     * @param discoEvt Discovery event.
     * @param exchId Exchange id.
     * @param forcedRebFut Forced Rebalance future.
     */
    public GridDhtPartitionsExchangeFuture(GridCacheSharedContext cctx, DiscoveryEvent discoEvt,
        GridDhtPartitionExchangeId exchId, GridFutureAdapter<Boolean> forcedRebFut) {
        dummy = false;
        forcePreload = true;

        this.exchId = exchId;
        this.discoEvt = discoEvt;
        this.cctx = cctx;
        this.forcedRebFut = forcedRebFut;

        log = cctx.logger(getClass());
        exchLog = cctx.logger(EXCHANGE_LOG);

        reassign = true;

        onDone(exchId.topologyVersion());
    }

    /**
     * @param cctx Cache context.
     * @param busyLock Busy lock.
     * @param exchId Exchange ID.
     * @param reqs Cache change requests.
     * @param affChangeMsg Affinity change message.
     */
    public GridDhtPartitionsExchangeFuture(
        GridCacheSharedContext cctx,
        ReadWriteLock busyLock,
        GridDhtPartitionExchangeId exchId,
        Collection<DynamicCacheChangeRequest> reqs,
        CacheAffinityChangeMessage affChangeMsg
    ) {
        assert busyLock != null;
        assert exchId != null;
        assert exchId.topologyVersion() != null;

        dummy = false;
        forcePreload = false;
        reassign = false;

        this.cctx = cctx;
        this.busyLock = busyLock;
        this.exchId = exchId;
        this.reqs = reqs;
        this.affChangeMsg = affChangeMsg;

        log = cctx.logger(getClass());
        exchLog = cctx.logger(EXCHANGE_LOG);

        initFut = new GridFutureAdapter<>();

        if (log.isDebugEnabled())
            log.debug("Creating exchange future [localNode=" + cctx.localNodeId() + ", fut=" + this + ']');
    }

    /**
     * @param reqs Cache change requests.
     */
    public void cacheChangeRequests(Collection<DynamicCacheChangeRequest> reqs) {
        this.reqs = reqs;
    }

    /**
     * @param affChangeMsg Affinity change message.
     */
    public void affinityChangeMessage(CacheAffinityChangeMessage affChangeMsg) {
        this.affChangeMsg = affChangeMsg;
    }

    /**
     * Assignment changes.
     * @return Changes.
     */
    public Map<Integer, Map<Integer, List<UUID>>> assignmentChanges() {
        return assignmentChanges;
    }

    /** {@inheritDoc} */
    @Override public AffinityTopologyVersion topologyVersion() {
        return exchId.topologyVersion();
    }

    /**
     * @return Skip preload flag.
     */
    public boolean skipPreload() {
        return skipPreload;
    }

    /**
     * @return Dummy flag.
     */
    public boolean dummy() {
        return dummy;
    }

    /**
     * @return Force preload flag.
     */
    public boolean forcePreload() {
        return forcePreload;
    }

    /**
     * @return Dummy reassign flag.
     */
    public boolean reassign() {
        return reassign;
    }

    /**
     * @return {@code True} if dummy reassign.
     */
    public boolean dummyReassign() {
        return (dummy() || forcePreload()) && reassign();
    }

    /**
     * @param cacheId Cache ID.
     * @param partId Partition ID.
     * @return ID of history supplier node or null if it doesn't exist.
     */
    @Nullable public UUID partitionHistorySupplier(int cacheId, int partId) {
        return partHistSuppliers.getSupplier(cacheId, partId);
    }

    /**
     * @return Discovery cache.
     */
    public DiscoCache discoCache() {
        return discoCache;
    }

    /**
     * @return Affinity attachment holder to use.
     */
    public AffinityAttachmentHolder attachmentHolder() {
        return cctx.exchange().inExchangeWorkerThread() ? affAttachmentHolder : new AffinityAttachmentHolder();
    }

    /**
     * @param cacheId Cache ID to check.
     * @param topVer Topology version.
     * @return {@code True} if cache was added during this exchange.
     */
    public boolean isCacheAdded(int cacheId, AffinityTopologyVersion topVer) {
        if (cacheStarted(cacheId))
            return true;

        GridCacheContext<?, ?> cacheCtx = cctx.cacheContext(cacheId);

        return cacheCtx != null && F.eq(cacheCtx.startTopologyVersion(), topVer);
    }

    /**
     * @param cacheId Cache ID.
     * @return {@code True} if non-client cache was added during this exchange.
     */
    public boolean cacheStarted(int cacheId) {
        if (!F.isEmpty(reqs)) {
            for (DynamicCacheChangeRequest req : reqs) {
                if (req.start() && !req.clientStartOnly()) {
                    if (CU.cacheId(req.cacheName()) == cacheId)
                        return true;
                }
            }
        }

        return false;
    }

    /**
     * @return {@code True}
     */
    public boolean onAdded() {
        return added.compareAndSet(false, true);
    }

    /**
     * Event callback.
     *
     * @param exchId Exchange ID.
     * @param discoEvt Discovery event.
     * @param discoCache Discovery data cache.
     */
    public void onEvent(GridDhtPartitionExchangeId exchId, DiscoveryEvent discoEvt, DiscoCache discoCache) {
        assert exchId.equals(this.exchId);

        this.discoEvt = discoEvt;
        this.discoCache = discoCache;

        evtLatch.countDown();
    }

    /**
     *
     */
    public ClusterState newClusterState() {
        if (!F.isEmpty(reqs)) {
            for (DynamicCacheChangeRequest req : reqs) {
                if (req.globalStateChange())
                    return req.state();
            }
        }

        return null;
    }

    /**
     * @return Discovery event.
     */
    public DiscoveryEvent discoveryEvent() {
        return discoEvt;
    }

    /**
     * @return Exchange ID.
     */
    public GridDhtPartitionExchangeId exchangeId() {
        return exchId;
    }

    /**
     * @return Forced Rebalance future.
     */
    @Nullable public GridFutureAdapter<Boolean> forcedRebalanceFuture() {
        return forcedRebFut;
    }

    /**
     * @return {@code true} if entered to busy state.
     */
    private boolean enterBusy() {
        if (busyLock.readLock().tryLock())
            return true;

        if (log.isDebugEnabled())
            log.debug("Failed to enter busy state (exchanger is stopping): " + this);

        return false;
    }

    /**
     *
     */
    private void leaveBusy() {
        busyLock.readLock().unlock();
    }

    /**
     * Starts activity.
     *
     * @throws IgniteInterruptedCheckedException If interrupted.
     */
    public void init() throws IgniteInterruptedCheckedException {
        if (isDone())
            return;

        initTs = U.currentTimeMillis();

        U.await(evtLatch);

        assert discoEvt != null : this;
        assert exchId.nodeId().equals(discoEvt.eventNode().id()) : this;
        assert !dummy && !forcePreload : this;

        try {
            AffinityTopologyVersion topVer = topologyVersion();

            discoCache.updateAlives(cctx.discovery());

            srvNodes = new ArrayList<>(discoCache.serverNodes());

            remaining.addAll(F.nodeIds(F.view(srvNodes, F.remoteNodes(cctx.localNodeId()))));

            notAcked.addAll(F.nodeIds(F.view(srvNodes, new P1<ClusterNode>() {
                @Override public boolean apply(ClusterNode node) {
                    return node.order() > cctx.localNode().order();
                }
            })));

            crd = srvNodes.isEmpty() ? null : srvNodes.get(0);

            crd2 = srvNodes.size() <= 1 ? null : srvNodes.get(1);

            acked = !(crd2 != null && crd2.isLocal());

            boolean crdNode = crd != null && crd.isLocal();

            skipPreload = cctx.kernalContext().clientNode();

            affAttachmentHolder = new AffinityAttachmentHolder();

            exchLog.info("Start exchange init [topVer=" + topVer +
                ", crd=" + crdNode +
                ", evt=" + discoEvt.type() +
                ", node=" + discoEvt.node() +
                ", evtNode=" + discoEvt.node() +
                ", customEvt=" + (discoEvt.type() == EVT_DISCOVERY_CUSTOM_EVT ? ((DiscoveryCustomEvent)discoEvt).customMessage() : null) +
                ']');

            ExchangeType exchange;

            if (discoEvt.type() == EVT_DISCOVERY_CUSTOM_EVT) {
                DiscoveryCustomMessage msg = ((DiscoveryCustomEvent)discoEvt).customMessage();

                if (msg instanceof DynamicCacheChangeBatch) {
                    assert !F.isEmpty(reqs);

                    exchange = onCacheChangeRequest(crdNode);
                }
                else if (msg instanceof StartSnapshotOperationAckDiscoveryMessage) {
                    exchange = CU.clientNode(discoEvt.eventNode()) ?
                        onClientNodeEvent(crdNode) :
                        onServerNodeEvent(crdNode);
                }
                else {
                    assert affChangeMsg != null : this;

                    exchange = onAffinityChangeRequest(crdNode);
                }
            }
            else {
                if (discoEvt.type() == EVT_NODE_JOINED) {
                    Collection<DynamicCacheDescriptor> receivedCaches = cctx.cache().startReceivedCaches(topVer);

                    if (!discoEvt.eventNode().isLocal())
                        cctx.affinity().initStartedCaches(crdNode, this, receivedCaches);
                }

                exchange = CU.clientNode(discoEvt.eventNode()) ?
                    onClientNodeEvent(crdNode) :
                    onServerNodeEvent(crdNode);
            }

            updateTopologies(crdNode);

            switch (exchange) {
                case ALL: {
                    distributedExchange();

                    break;
                }

                case CLIENT: {
                    initTopologies();

                    clientOnlyExchange();

                    break;
                }

                case NONE: {
                    initTopologies();

                    onDone(topVer);

                    break;
                }

                default:
                    assert false;
            }

            if (cctx.localNode().isClient())
                startLocalSnasphotOperation();

            exchLog.info("Finish exchange init [topVer=" + topVer + ", crd=" + crdNode + ']');
        }
        catch (IgniteInterruptedCheckedException e) {
            onDone(e);

            throw e;
        }
        catch (Throwable e) {
            U.error(log, "Failed to reinitialize local partitions (preloading will be stopped): " + exchId, e);

            onDone(e);

            if (e instanceof Error)
                throw (Error)e;
        }
    }

    /**
     * @throws IgniteCheckedException If failed.
     */
    private void initTopologies() throws IgniteCheckedException {
        cctx.database().checkpointReadLock();

        try {
            if (crd != null) {
                for (GridCacheContext cacheCtx : cctx.cacheContexts()) {
                    if (cacheCtx.isLocal())
                        continue;

                    cacheCtx.topology().beforeExchange(this, !centralizedAff);
                }
            }
        }
        finally {
            cctx.database().checkpointReadUnlock();
        }
    }

    /**
     * @param crd Coordinator flag.
     * @throws IgniteCheckedException If failed.
     */
    private void updateTopologies(boolean crd) throws IgniteCheckedException {
        exchLog.info("updateTopologies start [topVer=" + topologyVersion() + ", crd=" + crd + ']');

        for (GridCacheContext cacheCtx : cctx.cacheContexts()) {
            if (cacheCtx.isLocal())
                continue;

            GridClientPartitionTopology clientTop = cctx.exchange().clearClientTopology(cacheCtx.cacheId());

            long updSeq = clientTop == null ? -1 : clientTop.lastUpdateSequence();

            GridDhtPartitionTopology top = cacheCtx.topology();

            if (crd) {
                boolean updateTop = !cacheCtx.isLocal() &&
                    exchId.topologyVersion().equals(cacheCtx.startTopologyVersion());

                if (updateTop && clientTop != null)
                    cacheCtx.topology().update(this, clientTop.partitionMap(true), clientTop.updateCounters(false), Collections.<Integer>emptySet());
            }

            top.updateTopologyVersion(exchId, this, updSeq, stopping(cacheCtx.cacheId()));
        }

        for (GridClientPartitionTopology top : cctx.exchange().clientTopologies())
            top.updateTopologyVersion(exchId, this, -1, stopping(top.cacheId()));

        exchLog.info("updateTopologies end [topVer=" + topologyVersion() + ", crd=" + crd + ']');
    }

    /**
     * @param crd Coordinator flag.
     * @return Exchange type.
     * @throws IgniteCheckedException If failed.
     */
    private ExchangeType onCacheChangeRequest(boolean crd) throws IgniteCheckedException {
        assert !F.isEmpty(reqs) : this;

        GridClusterStateProcessor stateProc = cctx.kernalContext().state();

        if (exchangeOnChangeGlobalState = stateProc.changeGlobalState(reqs, topologyVersion())) {
            changeGlobalStateE = stateProc.onChangeGlobalState();

            if (crd && changeGlobalStateE != null)
                changeGlobalStateExceptions.put(cctx.localNodeId(), changeGlobalStateE);
        }

        boolean clientOnly = cctx.affinity().onCacheChangeRequest(this, crd, reqs);

        if (clientOnly) {
            boolean clientCacheStarted = false;

            for (DynamicCacheChangeRequest req : reqs) {
                if (req.start() && req.clientStartOnly() && req.initiatingNodeId().equals(cctx.localNodeId())) {
                    clientCacheStarted = true;

                    break;
                }
            }

            return clientCacheStarted ? ExchangeType.CLIENT : ExchangeType.NONE;
        }
        else
            return cctx.kernalContext().clientNode() ? ExchangeType.CLIENT : ExchangeType.ALL;
    }

    /**
     * @param crd Coordinator flag.
     * @throws IgniteCheckedException If failed.
     * @return Exchange type.
     */
    private ExchangeType onAffinityChangeRequest(boolean crd) throws IgniteCheckedException {
        assert affChangeMsg != null : this;

        cctx.affinity().onChangeAffinityMessage(this, crd, affChangeMsg);

        if (cctx.kernalContext().clientNode())
            return ExchangeType.CLIENT;

        return ExchangeType.ALL;
    }

    /**
     * @param crd Coordinator flag.
     * @throws IgniteCheckedException If failed.
     * @return Exchange type.
     */
    private ExchangeType onClientNodeEvent(boolean crd) throws IgniteCheckedException {
        assert CU.clientNode(discoEvt.eventNode()) : this;

        if (discoEvt.type() == EVT_NODE_LEFT || discoEvt.type() == EVT_NODE_FAILED) {
            onLeft();

            assert !discoEvt.eventNode().isLocal() : discoEvt;
        }
        else
            assert discoEvt.type() == EVT_NODE_JOINED || discoEvt.type() == EVT_DISCOVERY_CUSTOM_EVT : discoEvt;

        cctx.affinity().onClientEvent(this, crd);

        return discoEvt.eventNode().isLocal() ? ExchangeType.CLIENT : ExchangeType.NONE;
    }

    /**
     * @param crd Coordinator flag.
     * @throws IgniteCheckedException If failed.
     * @return Exchange type.
     */
    private ExchangeType onServerNodeEvent(boolean crd) throws IgniteCheckedException {
        assert !CU.clientNode(discoEvt.eventNode()) : this;

        if (discoEvt.type() == EVT_NODE_LEFT || discoEvt.type() == EVT_NODE_FAILED) {
            onLeft();

            warnNoAffinityNodes();

            centralizedAff = cctx.affinity().onServerLeft(this);
        }
        else
            cctx.affinity().onServerJoin(this, crd);

        return cctx.kernalContext().clientNode() ? ExchangeType.CLIENT : ExchangeType.ALL;
    }

    /**
     * @throws IgniteCheckedException If failed.
     */
    private void clientOnlyExchange() throws IgniteCheckedException {
        clientOnlyExchange = true;

        //todo checl invoke on client
        if (crd != null) {
            if (crd.isLocal()) {
                for (GridCacheContext cacheCtx : cctx.cacheContexts()) {
                    boolean updateTop = !cacheCtx.isLocal() &&
                        exchId.topologyVersion().equals(cacheCtx.startTopologyVersion());

                    if (updateTop) {
                        for (GridClientPartitionTopology top : cctx.exchange().clientTopologies()) {
                            if (top.cacheId() == cacheCtx.cacheId()) {
                                cacheCtx.topology().update(this,
                                    top.partitionMap(true),
                                    top.updateCounters(false),
                                    Collections.<Integer>emptySet());

                                break;
                            }
                        }
                    }
                }
            }
            else {
                if (!centralizedAff)
                    sendLocalPartitions(crd);

                initDone();

                return;
            }
        }
        else {
            if (centralizedAff) { // Last server node failed.
                for (GridCacheContext cacheCtx : cctx.cacheContexts()) {
                    GridAffinityAssignmentCache aff = cacheCtx.affinity().affinityCache();

                    aff.initialize(topologyVersion(), aff.idealAssignment());
                }
            }
        }

        onDone(topologyVersion());
    }

    /**
     * @throws IgniteCheckedException If failed.
     */
    private void distributedExchange() throws IgniteCheckedException {
        assert crd != null;

        assert !cctx.kernalContext().clientNode();

        for (GridCacheContext cacheCtx : cctx.cacheContexts()) {
            if (cacheCtx.isLocal())
                continue;

            cacheCtx.preloader().onTopologyChanged(this);
        }

        cctx.database().releaseHistoryForPreloading();

        // To correctly rebalance when persistence is enabled, it is necessary to reserve history within exchange.
        partHistReserved = cctx.database().reserveHistoryForExchange();

        waitPartitionRelease();

        boolean topChanged = discoEvt.type() != EVT_DISCOVERY_CUSTOM_EVT || affChangeMsg != null;

        for (GridCacheContext cacheCtx : cctx.cacheContexts()) {
            if (cacheCtx.isLocal() || stopping(cacheCtx.cacheId()))
                continue;

            if (topChanged) {
                cacheCtx.continuousQueries().beforeExchange(exchId.topologyVersion());

                // Partition release future is done so we can flush the write-behind store.
                cacheCtx.store().forceFlush();
            }

            cacheCtx.topology().beforeExchange(this, !centralizedAff);
        }

        cctx.database().beforeExchange(this);

        if (crd.isLocal()) {
            if (remaining.isEmpty())
                onAllReceived();
        }
        else
            sendPartitions(crd);

        initDone();
    }

    /** */
    private void startLocalSnasphotOperation() {
        StartSnapshotOperationAckDiscoveryMessage snapOpMsg = getSnapshotOperationMessage();

        if (snapOpMsg != null) {
            SnapshotOperation op = snapOpMsg.snapshotOperation();

            try {
                IgniteInternalFuture fut = cctx.database()
                    .startLocalSnapshotOperation(snapOpMsg.initiatorNodeId(), snapOpMsg.snapshotOperation());

                if (fut != null)
                    fut.get();
            }
            catch (IgniteCheckedException e) {
                log.error("Error while starting snapshot operation", e);
            }
        }
    }

    /**
     * @throws IgniteCheckedException If failed.
     */
    private void waitPartitionRelease() throws IgniteCheckedException {
        IgniteInternalFuture<?> partReleaseFut = cctx.partitionReleaseFuture(topologyVersion());

        // Assign to class variable so it will be included into toString() method.
        this.partReleaseFut = partReleaseFut;

        if (exchId.isLeft())
            cctx.mvcc().removeExplicitNodeLocks(exchId.nodeId(), exchId.topologyVersion());

        if (log.isDebugEnabled())
            log.debug("Before waiting for partition release future: " + this);

        int dumpedObjects = 0;

        while (true) {
            try {
                partReleaseFut.get(2 * cctx.gridConfig().getNetworkTimeout(), TimeUnit.MILLISECONDS);

                break;
            }
            catch (IgniteFutureTimeoutCheckedException ignored) {
                // Print pending transactions and locks that might have led to hang.
                if (dumpedObjects < DUMP_PENDING_OBJECTS_THRESHOLD) {
                    dumpPendingObjects();

                    dumpedObjects++;
                }
            }
        }

        if (log.isDebugEnabled())
            log.debug("After waiting for partition release future: " + this);

        IgniteInternalFuture<?> locksFut = cctx.mvcc().finishLocks(exchId.topologyVersion());

        dumpedObjects = 0;

        while (true) {
            try {
                locksFut.get(2 * cctx.gridConfig().getNetworkTimeout(), TimeUnit.MILLISECONDS);

                break;
            }
            catch (IgniteFutureTimeoutCheckedException ignored) {
                if (dumpedObjects < DUMP_PENDING_OBJECTS_THRESHOLD) {
                    U.warn(log, "Failed to wait for locks release future. " +
                        "Dumping pending objects that might be the cause: " + cctx.localNodeId());

                    U.warn(log, "Locked keys:");

                    for (IgniteTxKey key : cctx.mvcc().lockedKeys())
                        U.warn(log, "Locked key: " + key);

                    for (IgniteTxKey key : cctx.mvcc().nearLockedKeys())
                        U.warn(log, "Locked near key: " + key);

                    Map<IgniteTxKey, Collection<GridCacheMvccCandidate>> locks =
                        cctx.mvcc().unfinishedLocks(exchId.topologyVersion());

                    for (Map.Entry<IgniteTxKey, Collection<GridCacheMvccCandidate>> e : locks.entrySet())
                        U.warn(log, "Awaited locked entry [key=" + e.getKey() + ", mvcc=" + e.getValue() + ']');

                    dumpedObjects++;

                    if (IgniteSystemProperties.getBoolean(IGNITE_THREAD_DUMP_ON_EXCHANGE_TIMEOUT, false))
                        U.dumpThreads(log);
                }
            }
        }
    }

    /**
     *
     */
    private void onLeft() {
        for (GridCacheContext cacheCtx : cctx.cacheContexts()) {
            if (cacheCtx.isLocal())
                continue;

            cacheCtx.preloader().unwindUndeploys();
        }

        cctx.mvcc().removeExplicitNodeLocks(exchId.nodeId(), exchId.topologyVersion());
    }

    /**
     *
     */
    private void warnNoAffinityNodes() {
        List<String> cachesWithoutNodes = null;

        for (String name : cctx.cache().cacheNames()) {
            if (discoCache.cacheAffinityNodes(name).isEmpty()) {
                if (cachesWithoutNodes == null)
                    cachesWithoutNodes = new ArrayList<>();

                cachesWithoutNodes.add(name);

                // Fire event even if there is no client cache started.
                if (cctx.gridEvents().isRecordable(EventType.EVT_CACHE_NODES_LEFT)) {
                    Event evt = new CacheEvent(
                        name,
                        cctx.localNode(),
                        cctx.localNode(),
                        "All server nodes have left the cluster.",
                        EventType.EVT_CACHE_NODES_LEFT,
                        0,
                        false,
                        null,
                        null,
                        null,
                        null,
                        false,
                        null,
                        false,
                        null,
                        null,
                        null
                    );

                    cctx.gridEvents().record(evt);
                }
            }
        }

        if (cachesWithoutNodes != null) {
            StringBuilder sb =
                new StringBuilder("All server nodes for the following caches have left the cluster: ");

            for (int i = 0; i < cachesWithoutNodes.size(); i++) {
                String cache = cachesWithoutNodes.get(i);

                sb.append('\'').append(cache).append('\'');

                if (i != cachesWithoutNodes.size() - 1)
                    sb.append(", ");
            }

            U.quietAndWarn(log, sb.toString());

            U.quietAndWarn(log, "Must have server nodes for caches to operate.");
        }
    }

    /**
     *
     */
    private void dumpPendingObjects() {
        U.warn(log, "Failed to wait for partition release future [topVer=" + topologyVersion() +
            ", node=" + cctx.localNodeId() + "]. Dumping pending objects that might be the cause: ");

        try {
            cctx.exchange().dumpDebugInfo(topologyVersion());
        }
        catch (Exception e) {
            U.error(log, "Failed to dump debug information: " + e, e);
        }

        if (IgniteSystemProperties.getBoolean(IGNITE_THREAD_DUMP_ON_EXCHANGE_TIMEOUT, false))
            U.dumpThreads(log);
    }

    /**
     * @param cacheId Cache ID to check.
     * @return {@code True} if cache is stopping by this exchange.
     */
    public boolean stopping(int cacheId) {
        boolean stopping = false;

        if (!F.isEmpty(reqs)) {
            for (DynamicCacheChangeRequest req : reqs) {
                if (cacheId == CU.cacheId(req.cacheName())) {
                    stopping = req.stop();

                    break;
                }
            }
        }

        return stopping;
    }

    /**
     * @param node Node.
     * @throws IgniteCheckedException If failed.
     */
    private void sendLocalPartitions(ClusterNode node) throws IgniteCheckedException {
        exchLog.info("sendLocalPartitions start [topVer=" + topologyVersion() + ']');

        assert node != null;

        // Reset lost partition before send local partition to coordinator.
        if (!F.isEmpty(reqs)) {
            Set<String> caches = new HashSet<>();

            for (DynamicCacheChangeRequest req : reqs) {
                if (req.resetLostPartitions())
                    caches.add(req.cacheName());
            }

            if (!F.isEmpty(caches))
                resetLostPartitions(caches);
        }

        GridDhtPartitionsSingleMessage m = cctx.exchange().createPartitionsSingleMessage(
            node, exchangeId(), clientOnlyExchange, true);

        Map<Integer, Map<Integer, Long>> partHistReserved0 = partHistReserved;

        if (partHistReserved0 != null)
            m.partitionHistoryCounters(partHistReserved0);

        if (exchangeOnChangeGlobalState && changeGlobalStateE != null)
            m.setException(changeGlobalStateE);

        if (log.isDebugEnabled())
            log.debug("Sending local partitions [nodeId=" + node.id() + ", exchId=" + exchId + ", msg=" + m + ']');

        try {
            cctx.io().send(node, m, SYSTEM_POOL);
        }
        catch (ClusterTopologyCheckedException ignore) {
            if (log.isDebugEnabled())
                log.debug("Node left during partition exchange [nodeId=" + node.id() + ", exchId=" + exchId + ']');
        }

        exchLog.info("sendLocalPartitions end [topVer=" + topologyVersion() + ']');
    }

    /**
     * @param compress {@code True} if it is possible to use compression for message.
     * @return Message.
     */
    private GridDhtPartitionsFullMessage createPartitionsMessage(Collection<ClusterNode> nodes, boolean compress) {
        GridCacheVersion last = lastVer.get();

        GridDhtPartitionsFullMessage m = cctx.exchange().createPartitionsFullMessage(
                nodes,
                exchangeId(),
                last != null ? last : cctx.versions().last(),
                partHistSuppliers,
                partsToReload,
                compress);

        if (exchangeOnChangeGlobalState && !F.isEmpty(changeGlobalStateExceptions))
            m.setExceptionsMap(changeGlobalStateExceptions);

        return m;
    }

    /**
     * @param nodes Nodes.
     * @throws IgniteCheckedException If failed.
     */
    private void sendAllPartitions(Collection<ClusterNode> nodes) throws IgniteCheckedException {
        exchLog.info("sendAllPartitions start [topVer=" + topologyVersion() + ']');

        GridDhtPartitionsFullMessage m = createPartitionsMessage(nodes, true);

        assert !nodes.contains(cctx.localNode());

        if (log.isDebugEnabled())
            log.debug("Sending full partition map [nodeIds=" + F.viewReadOnly(nodes, F.node2id()) +
                    ", exchId=" + exchId + ", msg=" + m + ']');

        cctx.io().safeSend(nodes, m, SYSTEM_POOL, null);

        exchLog.info("sendAllPartitions end [topVer=" + topologyVersion() + ']');
    }

    /**
     * @param oldestNode Oldest node.
     */
    private void sendPartitions(ClusterNode oldestNode) {
        try {
            sendLocalPartitions(oldestNode);
        }
        catch (ClusterTopologyCheckedException ignore) {
            if (log.isDebugEnabled())
                log.debug("Oldest node left during partition exchange [nodeId=" + oldestNode.id() +
                    ", exchId=" + exchId + ']');
        }
        catch (IgniteCheckedException e) {
            U.error(log, "Failed to send local partitions to oldest node (will retry after timeout) [oldestNodeId=" +
                oldestNode.id() + ", exchId=" + exchId + ']', e);
        }
    }

    /** */
    private void sendAck(UUID uuid) throws IgniteCheckedException {
        if (uuid == null)
            return;

        ClusterNode node = discoCache.node(uuid);

        if (node == null)
            return;

        boolean alive = cctx.discovery().alive(node);

        if (!alive)
            return;

        // Local not may become next coordinator.
        if (node.isLocal())
            return;

        exchLog.info("Send ack: [exchId=" + exchangeId() + ", from=" + cctx.localNode() + ", to=" + node + ']');

        GridDhtFinishExchangeAckMessage m = new GridDhtFinishExchangeAckMessage(exchangeId());

        try {
            cctx.io().send(node, m, SYSTEM_POOL);
        }
        catch (ClusterTopologyCheckedException ignore) {
            if (log.isDebugEnabled())
                log.debug("Node left during partition exchange [nodeId=" + uuid + ", exchId=" + exchId + ']');
        }
    }

    /** {@inheritDoc} */
    @Override public boolean onDone(@Nullable AffinityTopologyVersion res, @Nullable Throwable err) {
        boolean realExchange = !dummy && !forcePreload;

        if (err == null && realExchange) {
            for (GridCacheContext cacheCtx : cctx.cacheContexts()) {
                if (cacheCtx.isLocal())
                    continue;

                try {
                    if (centralizedAff)
                        cacheCtx.topology().initPartitions(this);
                }
                catch (IgniteInterruptedCheckedException e) {
                    U.error(log, "Failed to initialize partitions.", e);
                }

                GridCacheContext drCacheCtx = cacheCtx.isNear() ? cacheCtx.near().dht().context() : cacheCtx;

                if (drCacheCtx.isDrEnabled()) {
                    try {
                        drCacheCtx.dr().onExchange(topologyVersion(), exchId.isLeft());
                    }
                    catch (IgniteCheckedException e) {
                        U.error(log, "Failed to notify DR: " + e, e);
                    }
                }
            }

            if (discoEvt.type() == EVT_NODE_LEFT ||
                discoEvt.type() == EVT_NODE_FAILED ||
                discoEvt.type() == EVT_NODE_JOINED)
                detectLostPartitions();

            Map<Integer, CacheValidation> m = new HashMap<>(cctx.cacheContexts().size());

            for (GridCacheContext cacheCtx : cctx.cacheContexts()) {
                Collection<Integer> lostParts = cacheCtx.isLocal() ?
                    Collections.<Integer>emptyList() : cacheCtx.topology().lostPartitions();

                boolean valid = true;

                if (cacheCtx.config().getTopologyValidator() != null && !CU.isSystemCache(cacheCtx.name()))
                    valid = cacheCtx.config().getTopologyValidator().validate(discoEvt.topologyNodes());

                m.put(cacheCtx.cacheId(), new CacheValidation(valid, lostParts));
            }

            cacheValidRes = m;
        }

        startLocalSnasphotOperation();

        cctx.cache().onExchangeDone(exchId.topologyVersion(), reqs, err);

        cctx.exchange().onExchangeDone(this, err);

        if (!F.isEmpty(reqs) && err == null) {
            for (DynamicCacheChangeRequest req : reqs)
                cctx.cache().completeStartFuture(req);
        }

        if (exchangeOnChangeGlobalState && err == null)
            cctx.kernalContext().state().onExchangeDone();

        Map<T2<Integer, Integer>, Long> localReserved = partHistSuppliers.getReservations(cctx.localNodeId());

        if (localReserved != null) {
            for (Map.Entry<T2<Integer, Integer>, Long> e : localReserved.entrySet()) {
                boolean success = cctx.database().reserveHistoryForPreloading(
                    e.getKey().get1(), e.getKey().get2(), e.getValue());

                if (!success) {
                    // TODO: how to handle?
                    err = new IgniteCheckedException("Could not reserve history");
                }
            }
        }

        cctx.database().releaseHistoryForExchange();

        if (err == null && realExchange) {
            for (GridCacheContext cacheCtx : cctx.cacheContexts()) {
                if (cacheCtx.isLocal())
                    continue;

                cacheCtx.topology().onExchangeDone(cacheCtx.affinity().assignment(topologyVersion()));
            }
        }

        if (super.onDone(res, err) && realExchange) {
            if (log.isDebugEnabled())
                log.debug("Completed partition exchange [localNode=" + cctx.localNodeId() + ", exchange= " + this +
                    "duration=" + duration() + ", durationFromInit=" + (U.currentTimeMillis() - initTs) + ']');

            initFut.onDone(err == null);

            if (affAttachmentHolder != null)
                affAttachmentHolder.attachment(null);

            if (exchId.isLeft()) {
                for (GridCacheContext cacheCtx : cctx.cacheContexts())
                    cacheCtx.config().getAffinity().removeNode(exchId.nodeId());
            }

            reqs = null;

            if (discoEvt instanceof DiscoveryCustomEvent)
                ((DiscoveryCustomEvent)discoEvt).customMessage(null);

            cctx.exchange().lastFinishedFuture(this);

            return true;
        }

        return dummy;
    }

    /**
     *
     */
    private StartSnapshotOperationAckDiscoveryMessage getSnapshotOperationMessage() {
        // If it's a snapshot operation request, synchronously wait for backup start.
        if (discoEvt.type() == EVT_DISCOVERY_CUSTOM_EVT) {
            DiscoveryCustomMessage customMsg = ((DiscoveryCustomEvent)discoEvt).customMessage();

            if (customMsg instanceof StartSnapshotOperationAckDiscoveryMessage)
                return  (StartSnapshotOperationAckDiscoveryMessage)customMsg;
        }
        return null;
    }

    /** {@inheritDoc} */
    @Nullable @Override public Throwable validateCache(
        GridCacheContext cctx,
        boolean recovery,
        boolean read,
        @Nullable Object key,
        @Nullable Collection<?> keys
    ) {
        assert isDone() : this;

        Throwable err = error();

        if (err != null)
            return err;

        if (!cctx.shared().kernalContext().state().active())
            return new CacheInvalidStateException(
                "Failed to perform cache operation (cluster is not activated): " + cctx.name());

        PartitionLossPolicy partLossPlc = cctx.config().getPartitionLossPolicy();

        if (cctx.needsRecovery() && !recovery) {
            if (!read && (partLossPlc == READ_ONLY_SAFE || partLossPlc == READ_ONLY_ALL))
                return new IgniteCheckedException("Failed to write to cache (cache is moved to a read-only state): " +
                    cctx.name());
        }

        if (cctx.needsRecovery() || cctx.config().getTopologyValidator() != null) {
            CacheValidation validation = cacheValidRes.get(cctx.cacheId());

            if (validation == null)
                return null;

            if (!validation.valid && !read)
                return new IgniteCheckedException("Failed to perform cache operation " +
                    "(cache topology is not valid): " + cctx.name());

            if (recovery || !cctx.needsRecovery())
                return null;

            if (key != null) {
                int p = cctx.affinity().partition(key);

                CacheInvalidStateException ex = validatePartitionOperation(cctx.name(), read, key, p,
                    validation.lostParts, partLossPlc);

                if (ex != null)
                    return ex;
            }

            if (keys != null) {
                for (Object k : keys) {
                    int p = cctx.affinity().partition(k);

                    CacheInvalidStateException ex = validatePartitionOperation(cctx.name(), read, k, p,
                        validation.lostParts, partLossPlc);

                    if (ex != null)
                        return ex;
                }
            }
        }

        return null;
    }

    /**
     * @param cacheName Cache name.
     * @param read Read flag.
     * @param key Key to check.
     * @param part Partition this key belongs to.
     * @param lostParts Collection of lost partitions.
     * @param plc Partition loss policy.
     * @return Invalid state exception if this operation is disallowed.
     */
    private CacheInvalidStateException validatePartitionOperation(
        String cacheName,
        boolean read,
        Object key,
        int part,
        Collection<Integer> lostParts,
        PartitionLossPolicy plc
    ) {
        if (lostParts.contains(part)) {
            if (!read) {
                assert plc == READ_WRITE_ALL || plc == READ_WRITE_SAFE;

                if (plc == READ_WRITE_SAFE) {
                    return new CacheInvalidStateException("Failed to execute cache operation " +
                        "(all partition owners have left the grid, partition data has been lost) [" +
                        "cacheName=" + cacheName + ", part=" + part + ", key=" + key + ']');
                }
            }
            else {
                // Read.
                if (plc == READ_ONLY_SAFE || plc == READ_WRITE_SAFE)
                    return new CacheInvalidStateException("Failed to execute cache operation " +
                        "(all partition owners have left the grid, partition data has been lost) [" +
                        "cacheName=" + cacheName + ", part=" + part + ", key=" + key + ']');
            }
        }

        return null;
    }

    /**
     * Cleans up resources to avoid excessive memory usage.
     */
    public void cleanUp() {
        singleMsgs.clear();
        fullMsgs.clear();
        msgs.clear();
        changeGlobalStateExceptions.clear();
        crd = crd2 = null;
        partReleaseFut = null;
        changeGlobalStateE = null;
        if (assignmentChanges != null) assignmentChanges.clear();
    }

    /**
     * @param ver Version.
     */
    private void updateLastVersion(GridCacheVersion ver) {
        assert ver != null;

        while (true) {
            GridCacheVersion old = lastVer.get();

            if (old == null || Long.compare(old.order(), ver.order()) < 0) {
                if (lastVer.compareAndSet(old, ver))
                    break;
            }
            else
                break;
        }
    }

    /**
     * @param node Sender node.
     * @param msg Single partition info.
     */
    public void onReceive(final ClusterNode node, final GridDhtPartitionsSingleMessage msg) {
        assert msg != null;
        assert msg.exchangeId().equals(exchId) : msg;
        assert msg.lastVersion() != null : msg;

        if (!msg.client())
            updateLastVersion(msg.lastVersion());

        if (isDone()) {
            if (log.isDebugEnabled())
                log.debug("Received message for finished future (will reply only to sender) [msg=" + msg +
                    ", fut=" + this + ']');

            if (!centralizedAff)
                sendAllPartitions(node.id(), cctx.gridConfig().getNetworkSendRetryCount());
        }
        else {
            initFut.listen(new CI1<IgniteInternalFuture<Boolean>>() {
                @Override public void apply(IgniteInternalFuture<Boolean> f) {
                    try {
                        if (!f.get())
                            return;
                    }
                    catch (IgniteCheckedException e) {
                        U.error(log, "Failed to initialize exchange future: " + this, e);

                        return;
                    }

                    processMessage(node, msg);
                }
            });
        }
    }

    @GridToStringExclude
    private GridAtomicLong maxTime = new GridAtomicLong();

    /**
     * @param node Sender node.
     * @param msg Message.
     */
    private void processMessage(ClusterNode node, GridDhtPartitionsSingleMessage msg) {
        boolean allReceived = false;
        boolean updateSingleMap = false;

        long start = U.currentTimeMillis();

        exchLog.info("processSingleMessage start [topVer=" + topologyVersion() +
            ", fromId=" + node.id() +
            ", fromOrder=" + node.order() +
            ", assignmentChange=" + msg.assignmentChange() +
            ']');

        synchronized (mux) {
            assert crd != null;

            if (crd.isLocal()) {
                if (remaining.remove(node.id())) {
                    updateSingleMap = true;

                    if (exchangeOnChangeGlobalState && msg.getException() != null)
                        changeGlobalStateExceptions.put(node.id(), msg.getException());

                    allReceived = remaining.isEmpty();
                }
            }
            else
                singleMsgs.put(node, msg);
        }

        Map<Integer, Map<Integer, List<UUID>>> change = msg.assignmentChange();

        if (change != null && (discoEvt.type() == EVT_NODE_LEFT || discoEvt.type() == EVT_NODE_FAILED)) {
<<<<<<< HEAD
            // TODO optimize
            synchronized (mux) {
                if (assignmentChanges == null)
                    assignmentChanges = U.newHashMap(change.size());
=======
            synchronized (mux) {
                if (assignmentChanges == null)
                    assignmentChanges = new HashMap<>();
>>>>>>> b835b778

                assignmentChanges.putAll(change); // TODO validate equality.
            }
        }

        if (updateSingleMap)
            updatePartitionSingleMap(node, msg);

        long time = U.currentTimeMillis() - start;

        maxTime.setIfGreater(time);

        exchLog.info("processSingleMessage end [topVer=" + topologyVersion() +
            ", fromId=" + node.id() +
            ", fromOrder=" + node.order() +
            ", time=" + time +
            ", maxTime=" + maxTime.get() + ']');

        if (allReceived)
            onAllReceived();
    }

    /**
     * @param fut Affinity future.
     */
    private void onAffinityInitialized(IgniteInternalFuture<Map<Integer, Map<Integer, List<UUID>>>> fut) {
        try {
            assert fut.isDone();

            Map<Integer, Map<Integer, List<UUID>>> assignmentChange = fut.get();

            GridDhtPartitionsFullMessage m = createPartitionsMessage(null, true);

            ClusterNode n = crd2;

            GridDhtFinishExchangeMessage msg = new GridDhtFinishExchangeMessage(exchId, assignmentChange, m,
                n == null ? null : n.id());

            if (log.isDebugEnabled())
                log.debug("Centralized affinity exchange, send affinity change message: " + msg);

            cctx.io().safeSend(discoCache.remoteNodesWithCaches(), msg,
                    GridIoPolicy.SYSTEM_POOL, null);

            onFinishExchangeMessage(cctx.localNode(), msg);
        }
        catch (IgniteCheckedException e) {
            onDone(e);
        }
    }

    /**
     * @param top Topology to assign.
     */
    private void assignPartitionStates(GridDhtPartitionTopology top) {
        Map<Integer, CounterWithNodes> maxCntrs = new HashMap<>();
        Map<Integer, Long> minCntrs = new HashMap<>();

        for (Map.Entry<UUID, GridDhtPartitionsSingleMessage> e : msgs.entrySet()) {
            assert e.getValue().partitionUpdateCounters(top.cacheId()) != null;

            for (Map.Entry<Integer, T2<Long, Long>> e0 : e.getValue().partitionUpdateCounters(top.cacheId()).entrySet()) {
                int p = e0.getKey();

                UUID uuid = e.getKey();

                GridDhtPartitionState state = top.partitionState(uuid, p);

                if (state != GridDhtPartitionState.OWNING && state != GridDhtPartitionState.MOVING)
                    continue;

                Long cntr = state == GridDhtPartitionState.MOVING ? e0.getValue().get1() : e0.getValue().get2();

                if (cntr == null)
                    cntr = 0L;

                Long minCntr = minCntrs.get(p);

                if (minCntr == null || minCntr > cntr)
                    minCntrs.put(p, cntr);

                if (state != GridDhtPartitionState.OWNING)
                    continue;

                CounterWithNodes maxCntr = maxCntrs.get(p);

                if (maxCntr == null || cntr > maxCntr.cnt)
                    maxCntrs.put(p, new CounterWithNodes(cntr, uuid));
                else if (cntr == maxCntr.cnt)
                    maxCntr.nodes.add(uuid);
            }
        }

        // Also must process counters from the local node.
        for (GridDhtLocalPartition part : top.currentLocalPartitions()) {
            GridDhtPartitionState state = top.partitionState(cctx.localNodeId(), part.id());

            if (state != GridDhtPartitionState.OWNING && state != GridDhtPartitionState.MOVING)
                continue;

            long cntr = state == GridDhtPartitionState.MOVING ? part.initialUpdateCounter() : part.updateCounter();

            Long minCntr = minCntrs.get(part.id());

            if (minCntr == null || minCntr > cntr)
                minCntrs.put(part.id(), cntr);

            if (state != GridDhtPartitionState.OWNING)
                continue;

            CounterWithNodes maxCntr = maxCntrs.get(part.id());

            if (maxCntr == null && cntr == 0) {
                CounterWithNodes cntrObj = new CounterWithNodes(cntr, cctx.localNodeId());

                for (UUID nodeId : msgs.keySet()) {
                    if (top.partitionState(nodeId, part.id()) == GridDhtPartitionState.OWNING)
                        cntrObj.nodes.add(nodeId);
                }

                maxCntrs.put(part.id(), cntrObj);
            }
            else if (maxCntr == null || cntr > maxCntr.cnt)
                maxCntrs.put(part.id(), new CounterWithNodes(cntr, cctx.localNodeId()));
            else if (cntr == maxCntr.cnt)
                maxCntr.nodes.add(cctx.localNodeId());
        }

        int entryLeft = maxCntrs.size();

        Map<Integer, Map<Integer, Long>> partHistReserved0 = partHistReserved;

        Map<Integer, Long> localReserved = partHistReserved0 != null ? partHistReserved0.get(top.cacheId()) : null;

        Set<Integer> haveHistory = new HashSet<>();

        for (Map.Entry<Integer, Long> e : minCntrs.entrySet()) {
            int p = e.getKey();
            long minCntr = e.getValue();

            CounterWithNodes maxCntrObj = maxCntrs.get(p);

            long maxCntr = maxCntrObj != null ? maxCntrObj.cnt : 0;

            // If minimal counter is zero, do clean preloading.
            if (minCntr == 0 || minCntr == maxCntr)
                continue;

            if (localReserved != null) {
                Long localCntr = localReserved.get(p);

                if (localCntr != null && localCntr <= minCntr &&
                    maxCntrObj.nodes.contains(cctx.localNodeId())) {
                    partHistSuppliers.put(cctx.localNodeId(), top.cacheId(), p, minCntr);

                    haveHistory.add(p);

                    continue;
                }
            }

            for (Map.Entry<UUID, GridDhtPartitionsSingleMessage> e0 : msgs.entrySet()) {
                Long histCntr = e0.getValue().partitionHistoryCounters(top.cacheId()).get(p);

                if (histCntr != null && histCntr <= minCntr && maxCntrObj.nodes.contains(e0.getKey())) {
                    partHistSuppliers.put(e0.getKey(), top.cacheId(), p, minCntr);

                    haveHistory.add(p);

                    break;
                }
            }
        }

        for (Map.Entry<Integer, CounterWithNodes> e : maxCntrs.entrySet()) {
            int p = e.getKey();
            long maxCntr = e.getValue().cnt;

            entryLeft--;

            if (entryLeft != 0 && maxCntr == 0)
                continue;

            Set<UUID> nodesToReload = top.setOwners(p, e.getValue().nodes, haveHistory.contains(p), entryLeft == 0);

            for (UUID nodeId : nodesToReload)
                partsToReload.put(nodeId, top.cacheId(), p);
        }
    }

    /**
     * Detect lost partitions.
     */
    private void detectLostPartitions() {
        synchronized (cctx.exchange().interruptLock()) {
            if (Thread.currentThread().isInterrupted())
                return;

            for (GridCacheContext cacheCtx : cctx.cacheContexts()) {
                if (!cacheCtx.isLocal())
                    cacheCtx.topology().detectLostPartitions(discoEvt);
            }
        }
    }

    /**
     *
     */
    private void resetLostPartitions(Collection<String> cacheNames) {
        synchronized (cctx.exchange().interruptLock()) {
            if (Thread.currentThread().isInterrupted())
                return;

            for (GridCacheContext cacheCtx : cctx.cacheContexts()) {
                if (!cacheCtx.isLocal() && cacheNames.contains(cacheCtx.name()))
                    cacheCtx.topology().resetLostPartitions();
            }
        }
    }

    /**
     *
     */
    private void onAllReceived() {
        try {
            if (centralizedAff && resend) {
                Map<Integer, Map<Integer, List<UUID>>> map = assignmentChanges();

                // No nodes have finished exchange, use local node's ready assignment.
                if (map == null)
                    map = cctx.affinity().readyAssignmentChanges(this);

                GridFinishedFuture<Map<Integer, Map<Integer, List<UUID>>>> fut = new GridFinishedFuture<>(map);

                onAffinityInitialized(fut);

                return;
            }

            assert crd.isLocal();

            assert partHistSuppliers.isEmpty();

            if (!crd.equals(discoCache.serverNodes().get(0))) {
                for (GridCacheContext cacheCtx : cctx.cacheContexts()) {
                    if (!cacheCtx.isLocal())
                        cacheCtx.topology().beforeExchange(this, !centralizedAff);
                }
            }

            if (discoEvt.type() == EVT_NODE_JOINED) {
                if (cctx.kernalContext().state().active())
                    assignPartitionsStates();
            }
            else if (discoEvt.type() == EVT_DISCOVERY_CUSTOM_EVT) {
                assert discoEvt instanceof DiscoveryCustomEvent;

                if (((DiscoveryCustomEvent)discoEvt).customMessage() instanceof DynamicCacheChangeBatch) {
                    DynamicCacheChangeBatch batch = (DynamicCacheChangeBatch)((DiscoveryCustomEvent)discoEvt)
                        .customMessage();

                    Set<String> caches = new HashSet<>();

                    for (DynamicCacheChangeRequest req : batch.requests()) {
                        if (req.resetLostPartitions())
                            caches.add(req.cacheName());
                        else if (req.globalStateChange() && req.state() != ClusterState.INACTIVE)
                            assignPartitionsStates();
                    }

                    if (!F.isEmpty(caches))
                        resetLostPartitions(caches);
                }
            }
            else if (discoEvt.type() == EVT_NODE_LEFT || discoEvt.type() == EVT_NODE_FAILED)
                detectLostPartitions();

            updateLastVersion(cctx.versions().last());

            cctx.versions().onExchange(lastVer.get().order());

            if (centralizedAff) {
                IgniteInternalFuture<Map<Integer, Map<Integer, List<UUID>>>> fut = cctx.affinity().initAffinityOnNodeLeft(this);

                if (!fut.isDone()) {
                    fut.listen(new IgniteInClosure<IgniteInternalFuture<Map<Integer, Map<Integer, List<UUID>>>>>() {
                        @Override public void apply(IgniteInternalFuture<Map<Integer, Map<Integer, List<UUID>>>> fut) {
                            onAffinityInitialized(fut);
                        }
                    });
                }
                else
                    onAffinityInitialized(fut);
            }
            else {
                List<ClusterNode> nodes;

                synchronized (mux) {
                    srvNodes.remove(cctx.localNode());

                    nodes = new ArrayList<>(srvNodes);
                }

                if (!nodes.isEmpty())
                    sendAllPartitions(nodes);

                if (exchangeOnChangeGlobalState && !F.isEmpty(changeGlobalStateExceptions))
                    cctx.kernalContext().state().onFullResponseMessage(changeGlobalStateExceptions);

                onDone(exchangeId().topologyVersion());
            }
        }
        catch (IgniteCheckedException e) {
            onDone(e);
        }
    }

    /**
     *
     */
    private void assignPartitionsStates() {
        if (cctx.database().persistenceEnabled()) {
            for (GridCacheContext cacheCtx : cctx.cacheContexts()) {
                if (cacheCtx.isLocal())
                    continue;

                assignPartitionStates(cacheCtx.topology());
            }
        }
    }

    /**
     * @param nodeId Node ID.
     * @param retryCnt Number of retries.
     */
    private void sendAllPartitions(final UUID nodeId, final int retryCnt) {
        ClusterNode n = cctx.node(nodeId);

        try {
            if (n != null)
                sendAllPartitions(F.asList(n));
        }
        catch (IgniteCheckedException e) {
            if (e instanceof ClusterTopologyCheckedException || !cctx.discovery().alive(n)) {
                log.debug("Failed to send full partition map to node, node left grid " +
                    "[rmtNode=" + nodeId + ", exchangeId=" + exchId + ']');

                return;
            }

            if (retryCnt > 0) {
                long timeout = cctx.gridConfig().getNetworkSendRetryDelay();

                LT.error(log, e, "Failed to send full partition map to node (will retry after timeout) " +
                    "[node=" + nodeId + ", exchangeId=" + exchId + ", timeout=" + timeout + ']');

                cctx.time().addTimeoutObject(new GridTimeoutObjectAdapter(timeout) {
                    @Override public void onTimeout() {
                        sendAllPartitions(nodeId, retryCnt - 1);
                    }
                });
            }
            else
                U.error(log, "Failed to send full partition map [node=" + n + ", exchangeId=" + exchId + ']', e);
        }
    }

    /**
     * @param node Sender node.
     * @param msg Full partition info.
     */
    public void onReceive(final ClusterNode node, final GridDhtPartitionsFullMessage msg) {
        assert msg != null;

        final UUID nodeId = node.id();

        if (isDone()) {
            if (log.isDebugEnabled())
                log.debug("Received message for finished future [msg=" + msg + ", fut=" + this + ']');

            return;
        }

        if (log.isDebugEnabled())
            log.debug("Received full partition map from node [nodeId=" + nodeId + ", msg=" + msg + ']');

        initFut.listen(new CI1<IgniteInternalFuture<Boolean>>() {
            @Override public void apply(IgniteInternalFuture<Boolean> f) {
                try {
                    if (!f.get())
                        return;
                } catch (IgniteCheckedException e) {
                    U.error(log, "Failed to initialize exchange future: " + this, e);

                    return;
                }

                processMessage(node, msg);
            }
        });
    }

    /**
     * @param node Sender node.
     * @param msg Message.
     */
    private void processMessage(ClusterNode node, GridDhtPartitionsFullMessage msg) {
        assert msg.exchangeId().equals(exchId) : msg;
        assert msg.lastVersion() != null : msg;

        exchLog.info("processFullMessage start [topVer=" + topologyVersion() + ']');

        synchronized (mux) {
            if (crd == null)
                return;

            if (!crd.equals(node)) {
                if (log.isDebugEnabled())
                    log.debug("Received full partition map from unexpected node [oldest=" + crd.id() +
                        ", nodeId=" + node.id() + ']');

                if (node.order() > crd.order())
                    fullMsgs.put(node, msg);

                return;
            }
        }

        updatePartitionFullMap(msg);

        if (exchangeOnChangeGlobalState && !F.isEmpty(msg.getExceptionsMap()))
            cctx.kernalContext().state().onFullResponseMessage(msg.getExceptionsMap());

        exchLog.info("processFullMessage end [topVer=" + topologyVersion() + ']');

        onDone(exchId.topologyVersion());
    }

    /**
     * Updates partition map in all caches.
     *
     * @param msg Partitions full messages.
     */
    private void updatePartitionFullMap(GridDhtPartitionsFullMessage msg) {
        cctx.versions().onExchange(msg.lastVersion().order());

        assert partHistSuppliers.isEmpty();

        partHistSuppliers.putAll(msg.partitionHistorySuppliers());

        for (Map.Entry<Integer, GridDhtPartitionFullMap> entry : msg.partitions().entrySet()) {
            Integer cacheId = entry.getKey();

            Map<Integer, T2<Long, Long>> cntrMap = msg.partitionUpdateCounters(cacheId);

            GridCacheContext cacheCtx = cctx.cacheContext(cacheId);

            if (cacheCtx != null)
                cacheCtx.topology().update(this, entry.getValue(), cntrMap,
                    msg.partsToReload(cctx.localNodeId(), cacheId));
            else {
                ClusterNode oldest = cctx.discovery().oldestAliveCacheServerNode(AffinityTopologyVersion.NONE);

                if (oldest != null && oldest.isLocal())
                    cctx.exchange().clientTopology(cacheId, this).update(this, entry.getValue(), cntrMap, Collections.<Integer>emptySet());
            }
        }
    }

    /**
     * Updates partition map in all caches.
     *
     * @param msg Partitions single message.
     */
    private void updatePartitionSingleMap(ClusterNode node, GridDhtPartitionsSingleMessage msg) {
        if (cctx.database().persistenceEnabled())
            msgs.put(node.id(), msg);

        for (Map.Entry<Integer, GridDhtPartitionMap2> entry : msg.partitions().entrySet()) {
            Integer cacheId = entry.getKey();
            GridCacheContext cacheCtx = cctx.cacheContext(cacheId);

            GridDhtPartitionTopology top = cacheCtx != null ? cacheCtx.topology() :
                cctx.exchange().clientTopology(cacheId, this);

            top.update(exchId, entry.getValue(), msg.partitionUpdateCounters(cacheId));
        }
    }

    /**
     * Affinity change message callback, processed from the same thread as {@link #onNodeLeft}.
     * @param node Message sender node.
     * @param msg Message.
     */
    public void onFinishExchangeMessage(final ClusterNode node, final GridDhtFinishExchangeMessage msg) {
        assert exchId.equals(msg.exchangeId()) : msg;

        assert crd != null;

        if (isDone() || !enterBusy())
            return;

        exchLog.info("onFinishExchangeMessage start [exchId=" + exchangeId() + ", from=" + node + ", local=" + cctx.localNode() + ", assignmentChange=" + msg.assignmentChange() + ']');

        onDiscoveryEvent(new IgniteRunnable() {
            @Override public void run() {
                if (isDone() || !enterBusy())
                    return;

                try {
                    assert centralizedAff;

                    if (crd.equals(node)) {
                        if (!finishGuard.compareAndSet(false, true))
                            return;

                        cctx.affinity().onExchangeChangeAffinityMessage(GridDhtPartitionsExchangeFuture.this,
                            crd.isLocal(),
                            msg);

                        if (!crd.isLocal()) {
                            GridDhtPartitionsFullMessage partsMsg = msg.partitionFullMessage();

                            assert partsMsg != null : msg;
                            assert partsMsg.lastVersion() != null : partsMsg;

                            updatePartitionFullMap(partsMsg);
                        }

                        onDone(topologyVersion());

                        if (!crd.isLocal())
                            try {
                                sendAck(msg.ackUuid());
                            }
                            catch (IgniteCheckedException e) {
                                U.error(log, "Failed to acknowledge exchange completion", e);
                            }
                    } else {
                        if (log.isDebugEnabled()) {
                            log.debug("Ignore affinity change message, coordinator changed [node=" + node.id() +
                                    ", crd=" + crd.id() +
                                    ", msg=" + msg +
                                    ']');
                        }
                    }
                } finally {
                    exchLog.info("onFinishExchangeMessage end [exchId=" + exchangeId() + ", from=" + node + ", local=" + cctx.localNode() + ']');

                    leaveBusy();
                }
            }
        });
    }

    /**
     * Send from nodes to ack exchange completion on new possible coordinator.
     * In case of current coordinator failure new node'd know he is responsible to finish stale exchanges.
     *
     * @param node Message sender node.
     */
    public void onFinishExchangeAckMessage(final ClusterNode node) {
        exchLog.info("Ack onFinishExchangeAckMessage: [exchId=" + exchangeId() + ", from=" + node + ", to=" + cctx.localNode() + ']');

        onDiscoveryEvent(new IgniteRunnable() {
            @Override public void run() {
                if (!enterBusy())
                    return;

                try {
                    synchronized (mux) {
                        boolean rmvd = notAcked.remove(node.id());

                        exchLog.info("Ack received: [exchId=" + exchangeId() + ", from=" + node +
                            ", to=" + cctx.localNode() + ", allAcked=" + acked + ']');

                        if (rmvd)
                            acked = notAcked.isEmpty();
                    }
                } finally {
                    leaveBusy();
                }
            }
        });
    }

    /**
     * @param c Closure.
     */
    private void onDiscoveryEvent(IgniteRunnable c) {
        synchronized (discoEvts) {
            if (!init) {
                discoEvts.add(c);

                return;
            }

            assert discoEvts.isEmpty() : discoEvts;
        }

        c.run();
    }

    /**
     *
     */
    private void initDone() {
        while (!isDone()) {
            List<IgniteRunnable> evts;

            synchronized (discoEvts) {
                if (discoEvts.isEmpty()) {
                    init = true;

                    break;
                }

                evts = new ArrayList<>(discoEvts);

                discoEvts.clear();
            }

            for (IgniteRunnable c : evts)
                c.run();
        }

        initFut.onDone(true);
    }

    /**
     * Node left callback, processed from the same thread as {@link #onFinishExchangeMessage}.
     *
     * @param node Left node.
     */
    public void onNodeLeft(final ClusterNode node) {
        exchLog.info("onNodeLeft Node left: " + node.id() + " " + exchangeId());

        if (!enterBusy() || isDone())
            return;

        if (!isDone())
            cctx.mvcc().removeExplicitNodeLocks(node.id(), topologyVersion());

        try {
            onDiscoveryEvent(new IgniteRunnable() {
                @Override public void run() {
                    if (!enterBusy() || isDone())
                        return;

                    try {
                        boolean crdChanged = false;
                        boolean allReceived = false;
                        Set<UUID> reqFrom = null;

                        ClusterNode crd0;

                        discoCache.updateAlives(node);

                        synchronized (mux) {
                            if (!srvNodes.remove(node))
                                return;

                            boolean rmvd = remaining.remove(node.id());

                            if (node.equals(crd)) {
                                crdChanged = true;

                                crd = srvNodes.isEmpty() ? null : srvNodes.get(0);

                                // Update next coordinator only on non-coordinator nodes.
                                if (crd != null && !crd.isLocal())
                                    crd2 = srvNodes.size() <= 1 ? null : srvNodes.get(1); // TODO FIX copypaste.
                            }

                            if (crd != null && crd.isLocal()) {
                                if (rmvd)
                                    allReceived = remaining.isEmpty();

                                if (crdChanged && !remaining.isEmpty())
                                    reqFrom = new HashSet<>(remaining);
                            }

                            crd0 = crd;

                            rmvd = notAcked.remove(node.id());

                            exchLog.info("onNodeLeft ack: [exchId=" + exchangeId() + ", acked=" + node.id() + ']');

                            if (rmvd)
                                acked = notAcked.isEmpty();
                        }

//                        if (crd0 != null && isDone()) {
//                            if (crdChanged && reqFrom != null) {
//                                assert crd.equals(crd2);
//
//                                GridDhtPartitionsSingleRequest req = new GridDhtPartitionsSingleRequest(exchId);
//
//                                for (UUID nodeId : reqFrom) {
//                                    log.info("Send GridDhtPartitionsSingleRequest [nodeId=" + nodeId +
//                                        ", exchId=" + exchId + ']');
//
//                                    try {
//                                        // It is possible that some nodes finished exchange with previous coordinator.
//                                        cctx.io().send(nodeId, req, SYSTEM_POOL);
//                                    } catch (ClusterTopologyCheckedException e) {
//                                        if (log.isDebugEnabled())
//                                            log.debug("Node left during partition exchange [nodeId=" + nodeId +
//                                                ", exchId=" + exchId + ']');
//                                    } catch (IgniteCheckedException e) {
//                                        U.error(log, "Failed to request partitions from node: " + nodeId, e);
//                                    }
//                                }
//                            }
//
//                            return;
//                        }

                        if (crd0 == null) {
                            assert cctx.kernalContext().clientNode() || cctx.localNode().isDaemon() : cctx.localNode();

                            List<ClusterNode> empty = Collections.emptyList();

                            for (GridCacheContext cacheCtx : cctx.cacheContexts()) {
                                List<List<ClusterNode>> affAssignment = new ArrayList<>(cacheCtx.affinity().partitions());

                                for (int i = 0; i < cacheCtx.affinity().partitions(); i++)
                                    affAssignment.add(empty);

                                cacheCtx.affinity().affinityCache().initialize(topologyVersion(), affAssignment);
                            }

                            onDone(topologyVersion());

                            return;
                        }

//                        if (acked && isDone())
//                            return;

                        if (crd0.isLocal()) {
                            if (exchangeOnChangeGlobalState && changeGlobalStateE != null)
                                changeGlobalStateExceptions.put(crd0.id(), changeGlobalStateE);

                            if (allReceived) {
                                onAllReceived();

                                return;
                            }

                            if (crdChanged && reqFrom != null) {
                                GridDhtPartitionsSingleRequest req = new GridDhtPartitionsSingleRequest(exchId);

                                for (UUID nodeId : reqFrom) {
                                    log.info("Send GridDhtPartitionsSingleRequest [nodeId=" + nodeId +
                                        ", exchId=" + exchId + ']');

                                    try {
                                        // It is possible that some nodes finished exchange with previous coordinator.
                                        cctx.io().send(nodeId, req, SYSTEM_POOL);
                                    } catch (ClusterTopologyCheckedException e) {
                                        if (log.isDebugEnabled())
                                            log.debug("Node left during partition exchange [nodeId=" + nodeId +
                                                    ", exchId=" + exchId + ']');
                                    } catch (IgniteCheckedException e) {
                                        U.error(log, "Failed to request partitions from node: " + nodeId, e);
                                    }
                                }
                            }

                            for (Map.Entry<ClusterNode, GridDhtPartitionsSingleMessage> m : singleMsgs.entrySet())
                                processMessage(m.getKey(), m.getValue());
                        } else {
                            if (crdChanged) {
                                sendPartitions(crd0);

                                for (Map.Entry<ClusterNode, GridDhtPartitionsFullMessage> m : fullMsgs.entrySet())
                                    processMessage(m.getKey(), m.getValue());
                            }
                        }
                    }
                    finally {
                        leaveBusy();
                    }
                }
            });
        }
        finally {
            leaveBusy();
        }
    }

    /** {@inheritDoc} */
    @Override public int compareTo(GridDhtPartitionsExchangeFuture fut) {
        return exchId.compareTo(fut.exchId);
    }

    /** {@inheritDoc} */
    @Override public boolean equals(Object o) {
        if (this == o)
            return true;

        GridDhtPartitionsExchangeFuture fut = (GridDhtPartitionsExchangeFuture)o;

        return exchId.equals(fut.exchId);
    }

    /** {@inheritDoc} */
    @Override public int hashCode() {
        return exchId.hashCode();
    }

    /**
     *
     */
    enum ExchangeType {
        /** */
        CLIENT,
        /** */
        ALL,
        /** */
        NONE
    }

    /**
     * Cache validation result.
     */
    private static class CacheValidation {
        /** Topology validation result. */
        private boolean valid;

        /** Lost partitions on this topology version. */
        private Collection<Integer> lostParts;

        /**
         * @param valid Valid flag.
         * @param lostParts Lost partitions.
         */
        private CacheValidation(boolean valid, Collection<Integer> lostParts) {
            this.valid = valid;
            this.lostParts = lostParts;
        }
    }

    /** {@inheritDoc} */
    @Override public void dumpDiagnosticInfo() {
        if (!isDone()) {
            ClusterNode crd;
            Set<UUID> remaining;

            synchronized (mux) {
                crd = this.crd;
                remaining = new HashSet<>(this.remaining);
            }

            if (crd != null) {
                if (!crd.isLocal()) {
                    cctx.kernalContext().cluster().dumpExchangeInfo(crd.id(), topologyVersion(), "Exchange future waiting for coordinator " +
                        "response [crd=" + crd.id() + ", topVer=" + topologyVersion() + ']');
                }
                else if (!remaining.isEmpty()){
                    UUID nodeId = remaining.iterator().next();

                    cctx.kernalContext().cluster().dumpExchangeInfo(crd.id(), topologyVersion(), "Exchange future waiting for server " +
                        "response [node=" + nodeId + ", topVer=" + topologyVersion() + ']');
                }
            }
        }
    }

    /**
     * @return Short information string.
     */
    public String shortInfo() {
        return "GridDhtPartitionsExchangeFuture [topVer=" + topologyVersion() +
            ", evt=" + (discoEvt != null ? discoEvt.type() : -1) +
            ", evtNode=" + (discoEvt != null ? discoEvt.eventNode() : null) +
            ", done=" + isDone() + ']';
    }

    /** {@inheritDoc} */
    @Override public String toString() {
        Set<UUID> remaining;
        int srvNodes;

        synchronized (mux) {
            remaining = new HashSet<>(this.remaining);
            srvNodes = this.srvNodes != null ? this.srvNodes.size() : 0;
        }

        return S.toString(GridDhtPartitionsExchangeFuture.class, this,
            "evtLatch", evtLatch == null ? "null" : evtLatch.getCount(),
            "remaining", remaining,
            "srvNodes", srvNodes,
            "super", super.toString());
    }

    /**
     *
     */
    private static class CounterWithNodes {
        /** */
        private final long cnt;

        /** */
        private final Set<UUID> nodes = new HashSet<>();

        /**
         * @param cnt Count.
         * @param firstNode Node ID.
         */
        private CounterWithNodes(long cnt, UUID firstNode) {
            this.cnt = cnt;

            nodes.add(firstNode);
        }

        /** {@inheritDoc} */
        @Override public String toString() {
            return S.toString(CounterWithNodes.class, this);
        }
    }
}<|MERGE_RESOLUTION|>--- conflicted
+++ resolved
@@ -191,11 +191,7 @@
     private final Map<ClusterNode, GridDhtPartitionsFullMessage> fullMsgs = new ConcurrentHashMap8<>();
 
     /** Assignment changes received when coordinator fails to finish exchange with {@link GridDhtFinishExchangeMessage}. */
-<<<<<<< HEAD
-    private Map<Integer, Map<Integer, List<UUID>>> assignmentChanges = null;
-=======
     private Map<Integer, Map<Integer, List<UUID>>> assignmentChanges;
->>>>>>> b835b778
 
     /** */
     @SuppressWarnings({"FieldCanBeLocal", "UnusedDeclaration"})
@@ -1630,16 +1626,9 @@
         Map<Integer, Map<Integer, List<UUID>>> change = msg.assignmentChange();
 
         if (change != null && (discoEvt.type() == EVT_NODE_LEFT || discoEvt.type() == EVT_NODE_FAILED)) {
-<<<<<<< HEAD
-            // TODO optimize
-            synchronized (mux) {
-                if (assignmentChanges == null)
-                    assignmentChanges = U.newHashMap(change.size());
-=======
             synchronized (mux) {
                 if (assignmentChanges == null)
                     assignmentChanges = new HashMap<>();
->>>>>>> b835b778
 
                 assignmentChanges.putAll(change); // TODO validate equality.
             }
@@ -2139,10 +2128,7 @@
 
         assert crd != null;
 
-        if (isDone() || !enterBusy())
-            return;
-
-        exchLog.info("onFinishExchangeMessage start [exchId=" + exchangeId() + ", from=" + node + ", local=" + cctx.localNode() + ", assignmentChange=" + msg.assignmentChange() + ']');
+        exchLog.info("onFinishExchangeMessage start [exchId=" + exchangeId() + ", from=" + node + ", local=" + cctx.localNode() + ']');
 
         onDiscoveryEvent(new IgniteRunnable() {
             @Override public void run() {
