--- conflicted
+++ resolved
@@ -523,8 +523,6 @@
      * @return ID of history supplier node or null if it doesn't exist.
      */
     public @Nullable UUID partitionHistorySupplier(int grpId, int partId, long cntrSince) {
-<<<<<<< HEAD
-=======
         if (cntrSince == 0)
             return null;
 
@@ -539,19 +537,7 @@
      * @return ID of history supplier node or null if it doesn't exist.
      */
     public @Nullable UUID partitionFileSupplier(int grpId, int partId, long cntrSince) {
->>>>>>> 074575cd
         return partHistSuppliers.getSupplier(grpId, partId, cntrSince);
-    }
-
-    /**
-     * Retreives the node which reserved history for file rebalancing.
-     *
-     * @param grpId Cache group ID.
-     * @param partId Partition ID.
-     * @return ID of history supplier node or null if it doesn't exist.
-     */
-    public @Nullable UUID partitionFileSupplier(int grpId, int partId) {
-        return partHistSuppliers.getFileSupplier(grpId, partId);
     }
 
     /**
@@ -2308,28 +2294,14 @@
 
             Map<T2<Integer, Integer>, Long> localReserved = partHistSuppliers.getReservations(cctx.localNodeId());
 
-//            log.info("partHistSuppliers " + partHistSuppliers.isEmpty());
-
             if (localReserved != null) {
-<<<<<<< HEAD
-                log.info("localReserved: " + localReserved);
-=======
                 if (log.isDebugEnabled())
                     log.debug("local reserved: " + localReserved);
->>>>>>> 074575cd
 
                 for (Map.Entry<T2<Integer, Integer>, Long> e : localReserved.entrySet()) {
                     boolean success = cctx.database().reserveHistoryForPreloading(
                         e.getKey().get1(), e.getKey().get2(), e.getValue());
 
-<<<<<<< HEAD
-                    // Since we reserved history for exchange we can't fail here
-                    assert success;
-//                    if (!success) {
-//                        // TODO: how to handle?
-//                        err = new IgniteCheckedException("Could not reserve history");
-//                    }
-=======
                     // We can't fail here since history is reserved for exchange.
                     assert success;
 
@@ -2337,50 +2309,8 @@
                         // TODO: how to handle?
                         err = new IgniteCheckedException("Could not reserve history");
                     }
->>>>>>> 074575cd
-                }
-            }
-
-
-
-            // todo reserve only moving partitions (not all)
-            // todo reserve only those partitions that will be supplied from current node
-//            if (cctx.filePreloader() != null) {
-//                for (CacheGroupContext ctx : cctx.cache().cacheGroups()) {
-//                    if (ctx.topology().hasMovingPartitions()) {
-//                        boolean reservedGrp = false;
-//
-//                        Set<ClusterNode> assigns = new HashSet<>();
-//
-//                        for (GridDhtLocalPartition part : ctx.topology().localPartitions()) {
-//                            assigns.addAll(ctx.affinity().assignments(res).get(part.id()));
-//
-//                            if (reservedGrp = localReserved != null && localReserved.containsKey(new T2<>(ctx.groupId(), part.id())))
-//                                break;
-//                        }
-//
-//                        if (reservedGrp || !assigns.contains(cctx.localNode()) || !cctx.filePreloader().fileRebalanceRequired(ctx, assigns))
-//                            continue;
-//
-//                        for (GridDhtLocalPartition part : ctx.topology().localPartitions()) {
-//                            if (part.state() == GridDhtPartitionState.OWNING) {
-//                                if (localReserved != null && !localReserved.containsKey(new T2<>(ctx.groupId(), part.id())))
-//                                    continue;
-//
-//                                long cntr = part.updateCounter();
-//
-//                                // todo debug
-//                                if (log.isInfoEnabled())
-//                                    log.info("Reserve WAL history for file preloading [cache=" + ctx.cacheOrGroupName() + ". p=" + part.id() + ", cntr=" + cntr);
-//
-//                                boolean reserved = cctx.database().reserveHistoryForPreloading(ctx.groupId(), part.id(), cntr);
-//
-//                                assert reserved : "Unable to reserve history [cache=" + ctx.cacheOrGroupName() + ". p=" + part.id() + ", cntr=" + cntr + "]";
-//                            }
-//                        }
-//                    }
-//                }
-//            }
+                }
+            }
 
             cctx.database().releaseHistoryForExchange();
 
@@ -3305,12 +3235,8 @@
                     // todo   crd node should always have history for max counter - this is redundant
                     // todo   if minCntr is zero - check that file rebalancing is supported and partition is big enough,
                     // todo   otherwise - do regular  preloading
-<<<<<<< HEAD
-                    if (fileRebalanceRequired && minCntr == 0 && localHistCntr <= maxCntr &&
-=======
                     // todo  && minCntr == 0
                     if (fileRebalanceRequired && localHistCntr <= maxCntr &&
->>>>>>> 074575cd
                         maxCntrObj.nodes.contains(cctx.localNodeId())) {
                         partHistSuppliers.put(cctx.localNodeId(), top.groupId(), p, maxCntr);
 
@@ -3334,13 +3260,8 @@
 
                 if (histCntr != null) {
                     // todo merge conditions (with else)
-<<<<<<< HEAD
-                    if (minCntr == 0 && histCntr <= maxCntr && maxCntrObj.nodes.contains(e0.getKey())) {
-                        // For file rebalancing we need to reserve historyfrom current update counter.
-=======
                     if (fileRebalanceRequired && histCntr <= maxCntr && maxCntrObj.nodes.contains(e0.getKey())) {
                         // For file rebalancing we need to reserve history from current update counter.
->>>>>>> 074575cd
                         partHistSuppliers.put(e0.getKey(), top.groupId(), p, maxCntr);
 
                         haveHistory.add(p);
