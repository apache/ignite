/*
 * Licensed to the Apache Software Foundation (ASF) under one or more
 * contributor license agreements.  See the NOTICE file distributed with
 * this work for additional information regarding copyright ownership.
 * The ASF licenses this file to You under the Apache License, Version 2.0
 * (the "License"); you may not use this file except in compliance with
 * the License.  You may obtain a copy of the License at
 *
 *      http://www.apache.org/licenses/LICENSE-2.0
 *
 * Unless required by applicable law or agreed to in writing, software
 * distributed under the License is distributed on an "AS IS" BASIS,
 * WITHOUT WARRANTIES OR CONDITIONS OF ANY KIND, either express or implied.
 * See the License for the specific language governing permissions and
 * limitations under the License.
 */

package org.apache.ignite.internal.processors.cache.distributed.dht.preloader;

import java.io.IOException;
import java.util.ArrayList;
import java.util.Collection;
import java.util.Collections;
import java.util.HashMap;
import java.util.HashSet;
import java.util.List;
import java.util.Map;
import java.util.Set;
import java.util.UUID;
import java.util.concurrent.ConcurrentMap;
import java.util.concurrent.CountDownLatch;
import java.util.concurrent.TimeUnit;
import java.util.concurrent.atomic.AtomicBoolean;
import java.util.concurrent.atomic.AtomicReference;
import java.util.concurrent.locks.ReadWriteLock;
import org.apache.ignite.IgniteCheckedException;
import org.apache.ignite.IgniteLogger;
import org.apache.ignite.IgniteSystemProperties;
import org.apache.ignite.cache.PartitionLossPolicy;
import org.apache.ignite.cluster.ClusterNode;
import org.apache.ignite.events.CacheEvent;
import org.apache.ignite.events.DiscoveryEvent;
import org.apache.ignite.events.Event;
import org.apache.ignite.events.EventType;
import org.apache.ignite.internal.IgniteClientDisconnectedCheckedException;
import org.apache.ignite.internal.IgniteFutureTimeoutCheckedException;
import org.apache.ignite.internal.IgniteInternalFuture;
import org.apache.ignite.internal.IgniteInterruptedCheckedException;
import org.apache.ignite.internal.IgniteNeedReconnectException;
import org.apache.ignite.internal.cluster.ClusterTopologyCheckedException;
import org.apache.ignite.internal.events.DiscoveryCustomEvent;
import org.apache.ignite.internal.managers.discovery.DiscoCache;
import org.apache.ignite.internal.managers.discovery.DiscoveryCustomMessage;
import org.apache.ignite.internal.pagemem.snapshot.SnapshotOperation;
import org.apache.ignite.internal.pagemem.snapshot.SnapshotOperationType;
import org.apache.ignite.internal.pagemem.snapshot.StartSnapshotOperationAckDiscoveryMessage;
import org.apache.ignite.internal.processors.affinity.AffinityTopologyVersion;
import org.apache.ignite.internal.processors.affinity.GridAffinityAssignmentCache;
import org.apache.ignite.internal.processors.cache.CacheAffinityChangeMessage;
import org.apache.ignite.internal.processors.cache.CacheGroupDescriptor;
import org.apache.ignite.internal.processors.cache.CacheGroupInfrastructure;
import org.apache.ignite.internal.processors.cache.CacheInvalidStateException;
import org.apache.ignite.internal.processors.cache.CachePartitionExchangeWorkerTask;
import org.apache.ignite.internal.processors.cache.ClusterState;
import org.apache.ignite.internal.processors.cache.DynamicCacheChangeBatch;
import org.apache.ignite.internal.processors.cache.DynamicCacheChangeRequest;
import org.apache.ignite.internal.processors.cache.DynamicCacheDescriptor;
import org.apache.ignite.internal.processors.cache.ExchangeActions;
import org.apache.ignite.internal.processors.cache.GridCacheContext;
import org.apache.ignite.internal.processors.cache.GridCacheMvccCandidate;
import org.apache.ignite.internal.processors.cache.GridCacheProcessor;
import org.apache.ignite.internal.processors.cache.GridCacheSharedContext;
import org.apache.ignite.internal.processors.cache.distributed.dht.GridClientPartitionTopology;
import org.apache.ignite.internal.processors.cache.distributed.dht.GridDhtLocalPartition;
import org.apache.ignite.internal.processors.cache.distributed.dht.GridDhtPartitionState;
import org.apache.ignite.internal.processors.cache.distributed.dht.GridDhtPartitionTopology;
import org.apache.ignite.internal.processors.cache.distributed.dht.GridDhtTopologyFuture;
import org.apache.ignite.internal.processors.cache.transactions.IgniteTxKey;
import org.apache.ignite.internal.processors.cache.version.GridCacheVersion;
import org.apache.ignite.internal.processors.cluster.GridClusterStateProcessor;
import org.apache.ignite.internal.processors.timeout.GridTimeoutObjectAdapter;
import org.apache.ignite.internal.util.future.GridFutureAdapter;
import org.apache.ignite.internal.util.tostring.GridToStringExclude;
import org.apache.ignite.internal.util.tostring.GridToStringInclude;
import org.apache.ignite.internal.util.typedef.CI1;
import org.apache.ignite.internal.util.typedef.F;
import org.apache.ignite.internal.util.typedef.T2;
import org.apache.ignite.internal.util.typedef.X;
import org.apache.ignite.internal.util.typedef.internal.CU;
import org.apache.ignite.internal.util.typedef.internal.LT;
import org.apache.ignite.internal.util.typedef.internal.S;
import org.apache.ignite.internal.util.typedef.internal.U;
import org.apache.ignite.lang.IgniteInClosure;
import org.apache.ignite.lang.IgniteRunnable;
import org.jetbrains.annotations.NotNull;
import org.jetbrains.annotations.Nullable;
import org.jsr166.ConcurrentHashMap8;

import static org.apache.ignite.IgniteSystemProperties.IGNITE_THREAD_DUMP_ON_EXCHANGE_TIMEOUT;
import static org.apache.ignite.cache.PartitionLossPolicy.READ_ONLY_ALL;
import static org.apache.ignite.cache.PartitionLossPolicy.READ_ONLY_SAFE;
import static org.apache.ignite.cache.PartitionLossPolicy.READ_WRITE_ALL;
import static org.apache.ignite.cache.PartitionLossPolicy.READ_WRITE_SAFE;
import static org.apache.ignite.events.EventType.EVT_NODE_FAILED;
import static org.apache.ignite.events.EventType.EVT_NODE_JOINED;
import static org.apache.ignite.events.EventType.EVT_NODE_LEFT;
import static org.apache.ignite.internal.events.DiscoveryCustomEvent.EVT_DISCOVERY_CUSTOM_EVT;
import static org.apache.ignite.internal.managers.communication.GridIoPolicy.SYSTEM_POOL;

/**
 * Future for exchanging partition maps.
 */
@SuppressWarnings({"TypeMayBeWeakened", "unchecked"})
public class GridDhtPartitionsExchangeFuture extends GridFutureAdapter<AffinityTopologyVersion>
    implements Comparable<GridDhtPartitionsExchangeFuture>, GridDhtTopologyFuture, CachePartitionExchangeWorkerTask {
    /** */
    public static final int DUMP_PENDING_OBJECTS_THRESHOLD =
        IgniteSystemProperties.getInteger(IgniteSystemProperties.IGNITE_DUMP_PENDING_OBJECTS_THRESHOLD, 10);

    /** Dummy flag. */
    private final boolean dummy;

    /** Force preload flag. */
    private final boolean forcePreload;

    /** Dummy reassign flag. */
    private final boolean reassign;

    /** */
    @GridToStringExclude
    private volatile DiscoCache discoCache;

    /** Discovery event. */
    private volatile DiscoveryEvent discoEvt;

    /** */
    @GridToStringExclude
    private final Set<UUID> remaining = new HashSet<>();

    /** */
    @GridToStringExclude
    private int pendingSingleUpdates;

    /** */
    @GridToStringExclude
    private List<ClusterNode> srvNodes;

    /** */
    private ClusterNode crd;

    /** ExchangeFuture id. */
    private final GridDhtPartitionExchangeId exchId;

    /** Cache context. */
    private final GridCacheSharedContext<?, ?> cctx;

    /** Busy lock to prevent activities from accessing exchanger while it's stopping. */
    private ReadWriteLock busyLock;

    /** */
    private AtomicBoolean added = new AtomicBoolean(false);

    /** Event latch. */
    @GridToStringExclude
    private final CountDownLatch evtLatch = new CountDownLatch(1);

    /** */
    private GridFutureAdapter<Boolean> initFut;

    /** */
    @GridToStringExclude
    private final List<IgniteRunnable> discoEvts = new ArrayList<>();

    /** */
    private boolean init;

    /** Last committed cache version before next topology version use. */
    private AtomicReference<GridCacheVersion> lastVer = new AtomicReference<>();

    /**
     * Messages received on non-coordinator are stored in case if this node
     * becomes coordinator.
     */
    private final Map<ClusterNode, GridDhtPartitionsSingleMessage> singleMsgs = new ConcurrentHashMap8<>();

    /** Messages received from new coordinator. */
    private final Map<ClusterNode, GridDhtPartitionsFullMessage> fullMsgs = new ConcurrentHashMap8<>();

    /** */
    @SuppressWarnings({"FieldCanBeLocal", "UnusedDeclaration"})
    @GridToStringInclude
    private volatile IgniteInternalFuture<?> partReleaseFut;

    /** Logger. */
    private final IgniteLogger log;

    /** Cache change requests. */
    private ExchangeActions exchActions;

    /** */
    private CacheAffinityChangeMessage affChangeMsg;

    /** Cache groups validation results. */
    private volatile Map<Integer, CacheValidation> grpValidRes;

    /** Skip preload flag. */
    private boolean skipPreload;

    /** */
    private boolean clientOnlyExchange;

    /** Init timestamp. Used to track the amount of time spent to complete the future. */
    private long initTs;

    /** */
    private boolean centralizedAff;

    /** Change global state exception. */
    private Exception changeGlobalStateE;

    /** Change global state exceptions. */
    private final Map<UUID, Exception> changeGlobalStateExceptions = new ConcurrentHashMap8<>();

    /** This exchange for change global state. */
    private boolean exchangeOnChangeGlobalState;

    /** */
    private ConcurrentMap<UUID, GridDhtPartitionsSingleMessage> msgs = new ConcurrentHashMap8<>();

    /** */
    private volatile IgniteDhtPartitionHistorySuppliersMap partHistSuppliers = new IgniteDhtPartitionHistorySuppliersMap();

    /** Forced Rebalance future. */
    private GridFutureAdapter<Boolean> forcedRebFut;

    /** */
    private volatile Map<Integer, Map<Integer, Long>> partHistReserved;

    /** */
    private volatile IgniteDhtPartitionsToReloadMap partsToReload = new IgniteDhtPartitionsToReloadMap();

    /** */
    private final AtomicBoolean done = new AtomicBoolean();

    /**
     * Dummy future created to trigger reassignments if partition
     * topology changed while preloading.
     *
     * @param cctx Cache context.
     * @param reassign Dummy reassign flag.
     * @param discoEvt Discovery event.
     * @param exchId Exchange id.
     */
    public GridDhtPartitionsExchangeFuture(
        GridCacheSharedContext cctx,
        boolean reassign,
        DiscoveryEvent discoEvt,
        GridDhtPartitionExchangeId exchId
    ) {
        dummy = true;
        forcePreload = false;

        this.exchId = exchId;
        this.reassign = reassign;
        this.discoEvt = discoEvt;
        this.cctx = cctx;

        log = cctx.logger(getClass());

        onDone(exchId.topologyVersion());
    }

    /**
     * Force preload future created to trigger reassignments if partition
     * topology changed while preloading.
     *
     * @param cctx Cache context.
     * @param discoEvt Discovery event.
     * @param exchId Exchange id.
     * @param forcedRebFut Forced Rebalance future.
     */
    public GridDhtPartitionsExchangeFuture(GridCacheSharedContext cctx, DiscoveryEvent discoEvt,
        GridDhtPartitionExchangeId exchId, GridFutureAdapter<Boolean> forcedRebFut) {
        dummy = false;
        forcePreload = true;

        this.exchId = exchId;
        this.discoEvt = discoEvt;
        this.cctx = cctx;
        this.forcedRebFut = forcedRebFut;

        log = cctx.logger(getClass());

        reassign = true;

        onDone(exchId.topologyVersion());
    }

    /**
     * @param cctx Cache context.
     * @param busyLock Busy lock.
     * @param exchId Exchange ID.
     * @param exchActions Cache change requests.
     * @param affChangeMsg Affinity change message.
     */
    public GridDhtPartitionsExchangeFuture(
        GridCacheSharedContext cctx,
        ReadWriteLock busyLock,
        GridDhtPartitionExchangeId exchId,
        ExchangeActions exchActions,
        CacheAffinityChangeMessage affChangeMsg
    ) {
        assert busyLock != null;
        assert exchId != null;
        assert exchId.topologyVersion() != null;
        assert exchActions == null || !exchActions.empty();

        dummy = false;
        forcePreload = false;
        reassign = false;

        this.cctx = cctx;
        this.busyLock = busyLock;
        this.exchId = exchId;
        this.exchActions = exchActions;
        this.affChangeMsg = affChangeMsg;

        log = cctx.logger(getClass());

        initFut = new GridFutureAdapter<>();

        if (log.isDebugEnabled())
            log.debug("Creating exchange future [localNode=" + cctx.localNodeId() + ", fut=" + this + ']');
    }

    /**
     * @param exchActions Exchange actions.
     */
    public void exchangeActions(ExchangeActions exchActions) {
        assert exchActions == null || !exchActions.empty() : exchActions;
        assert evtLatch != null && evtLatch.getCount() == 1L : this;

        this.exchActions = exchActions;
    }

    /**
     * @param affChangeMsg Affinity change message.
     */
    public void affinityChangeMessage(CacheAffinityChangeMessage affChangeMsg) {
        this.affChangeMsg = affChangeMsg;
    }

    /** {@inheritDoc} */
    @Override public AffinityTopologyVersion topologyVersion() {
        return exchId.topologyVersion();
    }

    /**
     * @return Skip preload flag.
     */
    public boolean skipPreload() {
        return skipPreload;
    }

    /**
     * @return Dummy flag.
     */
    public boolean dummy() {
        return dummy;
    }

    /**
     * @return Force preload flag.
     */
    public boolean forcePreload() {
        return forcePreload;
    }

    /**
     * @return Dummy reassign flag.
     */
    public boolean reassign() {
        return reassign;
    }

    /**
     * @return {@code True} if dummy reassign.
     */
    public boolean dummyReassign() {
        return (dummy() || forcePreload()) && reassign();
    }

    /**
     * @param cacheId Cache ID.
     * @param partId Partition ID.
     * @return ID of history supplier node or null if it doesn't exist.
     */
    @Nullable public UUID partitionHistorySupplier(int cacheId, int partId) {
        return partHistSuppliers.getSupplier(cacheId, partId);
    }

    /**
     * @return Discovery cache.
     */
    public DiscoCache discoCache() {
        return discoCache;
    }

    /**
     * @param cacheId Cache ID.
     * @param rcvdFrom Node ID cache was received from.
     * @return {@code True} if cache was added during this exchange.
     */
    public boolean cacheAddedOnExchange(int cacheId, UUID rcvdFrom) {
        return dynamicCacheStarted(cacheId) || (exchId.isJoined() && exchId.nodeId().equals(rcvdFrom));
    }

    /**
     * @param grpId Cache group ID.
     * @param rcvdFrom Node ID cache group was received from.
     * @return {@code True} if cache group was added during this exchange.
     */
    public boolean cacheGroupAddedOnExchange(int grpId, UUID rcvdFrom) {
        return dynamicCacheGroupStarted(grpId) ||
            (exchId.isJoined() && exchId.nodeId().equals(rcvdFrom));
    }

    /**
     * @param cacheId Cache ID.
     * @return {@code True} if non-client cache was added during this exchange.
     */
    private boolean dynamicCacheStarted(int cacheId) {
        return exchActions != null && exchActions.cacheStarted(cacheId);
    }

    /**
     * @param grpId Cache group ID.
     * @return {@code True} if non-client cache group was added during this exchange.
     */
    public boolean dynamicCacheGroupStarted(int grpId) {
        return exchActions != null && exchActions.cacheGroupStarting(grpId);
    }

    /**
     * @return {@code True}
     */
    public boolean onAdded() {
        return added.compareAndSet(false, true);
    }

    /**
     * Event callback.
     *
     * @param exchId Exchange ID.
     * @param discoEvt Discovery event.
     * @param discoCache Discovery data cache.
     */
    public void onEvent(GridDhtPartitionExchangeId exchId, DiscoveryEvent discoEvt, DiscoCache discoCache) {
        assert exchId.equals(this.exchId);

        this.discoEvt = discoEvt;
        this.discoCache = discoCache;

        evtLatch.countDown();
    }

    /**
     *
     */
    public ClusterState newClusterState() {
        return exchActions != null ? exchActions.newClusterState() : null;
    }

    /**
     * @return Discovery event.
     */
    public DiscoveryEvent discoveryEvent() {
        return discoEvt;
    }

    /**
     * @return Exchange ID.
     */
    public GridDhtPartitionExchangeId exchangeId() {
        return exchId;
    }

    /**
     * @return Forced Rebalance future.
     */
    @Nullable public GridFutureAdapter<Boolean> forcedRebalanceFuture() {
        return forcedRebFut;
    }

    /**
     * @return {@code true} if entered to busy state.
     */
    private boolean enterBusy() {
        if (busyLock.readLock().tryLock())
            return true;

        if (log.isDebugEnabled())
            log.debug("Failed to enter busy state (exchanger is stopping): " + this);

        return false;
    }

    /**
     *
     */
    private void leaveBusy() {
        busyLock.readLock().unlock();
    }

    /**
     * Starts activity.
     *
     * @throws IgniteInterruptedCheckedException If interrupted.
     */
    public void init() throws IgniteInterruptedCheckedException {
        if (isDone())
            return;

        initTs = U.currentTimeMillis();

        U.await(evtLatch);

        assert discoEvt != null : this;
        assert exchId.nodeId().equals(discoEvt.eventNode().id()) : this;
        assert !dummy && !forcePreload : this;

        try {
            discoCache.updateAlives(cctx.discovery());

            AffinityTopologyVersion topVer = topologyVersion();

            discoCache.updateAlives(cctx.discovery());

            srvNodes = new ArrayList<>(discoCache.serverNodes());

            remaining.addAll(F.nodeIds(F.view(srvNodes, F.remoteNodes(cctx.localNodeId()))));

            crd = srvNodes.isEmpty() ? null : srvNodes.get(0);

            boolean crdNode = crd != null && crd.isLocal();

            skipPreload = cctx.kernalContext().clientNode();

            ExchangeType exchange;

            if (discoEvt.type() == EVT_DISCOVERY_CUSTOM_EVT) {
                DiscoveryCustomMessage msg = ((DiscoveryCustomEvent)discoEvt).customMessage();

                if (msg instanceof DynamicCacheChangeBatch) {
                    assert exchActions != null && !exchActions.empty();

                    exchange = onCacheChangeRequest(crdNode);
                }
                else if (msg instanceof StartSnapshotOperationAckDiscoveryMessage) {
                    exchange = CU.clientNode(discoEvt.eventNode()) ?
                        onClientNodeEvent(crdNode) :
                        onServerNodeEvent(crdNode);

                    StartSnapshotOperationAckDiscoveryMessage snapshotOperationMsg = (StartSnapshotOperationAckDiscoveryMessage)msg;

                    if (!cctx.localNode().isDaemon()) {
                        SnapshotOperation op = snapshotOperationMsg.snapshotOperation();

                        if (op.type() == SnapshotOperationType.RESTORE) {
                            assert exchActions == null;

                            exchActions = new ExchangeActions();

                            Set<String> cacheNames = new HashSet<>();

<<<<<<< HEAD
                            Collection<CacheGroupDescriptor> grpDescs = new ArrayList<>();

=======
>>>>>>> 76ab4130
                            for (Integer grpId : op.cacheGroupIds()) {
                                CacheGroupInfrastructure cacheGrp = cctx.cache().cacheGroup(grpId);

                                if (cacheGrp == null)
                                    continue;

<<<<<<< HEAD
                                grpDescs.add(cctx.cache().cacheGroupDescriptors().get(grpId));

=======
>>>>>>> 76ab4130
                                for (Integer cacheId : cacheGrp.cacheIds())
                                    cacheNames.add(cctx.cacheContext(cacheId).name());
                            }

                            List<DynamicCacheChangeRequest> destroyRequests = getStopCacheRequests(
                                cctx.cache(), cacheNames, cctx.localNodeId());

                            if (!F.isEmpty(destroyRequests)) { //Emulate destroy cache request
                                for (DynamicCacheChangeRequest req : destroyRequests) {
                                    exchActions.addCacheToStop(req, cctx.cache()
                                        .cacheDescriptor(CU.cacheId(req.cacheName())));
                                }

                                for (CacheGroupDescriptor grpDesc : grpDescs)
                                    exchActions.addCacheGroupToStop(grpDesc);

                                if (op.type() == SnapshotOperationType.RESTORE)
                                    cctx.cache().onCustomEvent(new DynamicCacheChangeBatch(destroyRequests), topVer);

                                onCacheChangeRequest(crdNode);
                            }
                        }
                    }
                }
                else {
                    assert affChangeMsg != null : this;

                    exchange = onAffinityChangeRequest(crdNode);
                }
            }
            else {
                if (discoEvt.type() == EVT_NODE_JOINED) {
                    if (!discoEvt.eventNode().isLocal()) {
                        Collection<DynamicCacheDescriptor> receivedCaches = cctx.cache().startReceivedCaches(
                            discoEvt.eventNode().id(),
                            topVer);

                        cctx.affinity().initStartedCaches(crdNode, this, receivedCaches);
                    }
                    else
                        cctx.cache().startCachesOnLocalJoin(topVer);
                }

                exchange = CU.clientNode(discoEvt.eventNode()) ?
                    onClientNodeEvent(crdNode) :
                    onServerNodeEvent(crdNode);
            }

            updateTopologies(crdNode);

            switch (exchange) {
                case ALL: {
                    distributedExchange();

                    break;
                }

                case CLIENT: {
                    initTopologies();

                    clientOnlyExchange();

                    break;
                }

                case NONE: {
                    initTopologies();

                    onDone(topVer);

                    break;
                }

                default:
                    assert false;
            }

            if (cctx.localNode().isClient()) {
                StartSnapshotOperationAckDiscoveryMessage snapshotOperationMsg = getSnapshotOperationMessage();

                // If it's a snapshot operation request, synchronously wait for backup start.
                if (snapshotOperationMsg != null)
                    startLocalSnasphotOperation(snapshotOperationMsg);
            }
        }
        catch (IgniteInterruptedCheckedException e) {
            onDone(e);

            throw e;
        }
        catch (IgniteNeedReconnectException e) {
            onDone(e);
        }
        catch (Throwable e) {
            if (reconnectOnError(e))
                onDone(new IgniteNeedReconnectException(cctx.localNode(), e));
            else {
                U.error(log, "Failed to reinitialize local partitions (preloading will be stopped): " + exchId, e);

                onDone(e);
            }

            if (e instanceof Error)
                throw (Error)e;
        }
    }

    /**
     * @param cache Cache.
     * @param cacheNames Cache names.
     * @param locNodeId Local node id.
     */
    @NotNull public static List<DynamicCacheChangeRequest> getStopCacheRequests(GridCacheProcessor cache,
        Set<String> cacheNames, UUID locNodeId) {
        List<DynamicCacheChangeRequest> destroyRequests = new ArrayList<>();

        for (String cacheName : cacheNames) {
            DynamicCacheDescriptor desc = cache.cacheDescriptor(CU.cacheId(cacheName));

            if (desc == null)
                continue;

            DynamicCacheChangeRequest t = new DynamicCacheChangeRequest(UUID.randomUUID(), cacheName, locNodeId);

            t.stop(true);
            t.destroy(false);

            t.deploymentId(desc.deploymentId());

            t.restart(true);

            destroyRequests.add(t);
        }

        return destroyRequests;
    }

    /**
     * @throws IgniteCheckedException If failed.
     */
    private void initTopologies() throws IgniteCheckedException {
        cctx.database().checkpointReadLock();

        try {
            if (crd != null) {
                for (CacheGroupInfrastructure grp : cctx.cache().cacheGroups()) {
                    if (grp.isLocal())
                        continue;

                    grp.topology().beforeExchange(this, !centralizedAff);
                }
            }
        }
        finally {
            cctx.database().checkpointReadUnlock();
        }
    }

    /**
     * @param crd Coordinator flag.
     * @throws IgniteCheckedException If failed.
     */
    private void updateTopologies(boolean crd) throws IgniteCheckedException {
        for (CacheGroupInfrastructure grp : cctx.cache().cacheGroups()) {
            if (grp.isLocal())
                continue;

            GridClientPartitionTopology clientTop = cctx.exchange().clearClientTopology(grp.groupId());

            long updSeq = clientTop == null ? -1 : clientTop.lastUpdateSequence();

            GridDhtPartitionTopology top = grp.topology();

            if (crd) {
                boolean updateTop = exchId.topologyVersion().equals(grp.localStartVersion());

                if (updateTop && clientTop != null)
                    top.update(this, clientTop.partitionMap(true), clientTop.updateCounters(false), Collections.<Integer>emptySet());
            }

            top.updateTopologyVersion(exchId, this, updSeq, cacheGroupStopping(grp.groupId()));
        }

        for (GridClientPartitionTopology top : cctx.exchange().clientTopologies())
            top.updateTopologyVersion(exchId, this, -1, cacheGroupStopping(top.groupId()));
    }

    /**
     * @param crd Coordinator flag.
     * @return Exchange type.
     * @throws IgniteCheckedException If failed.
     */
    private ExchangeType onCacheChangeRequest(boolean crd) throws IgniteCheckedException {
        assert exchActions != null && !exchActions.empty() : this;

        GridClusterStateProcessor stateProc = cctx.kernalContext().state();

        if (exchangeOnChangeGlobalState = stateProc.changeGlobalState(exchActions, topologyVersion())) {
            changeGlobalStateE = stateProc.onChangeGlobalState();

            if (crd && changeGlobalStateE != null)
                changeGlobalStateExceptions.put(cctx.localNodeId(), changeGlobalStateE);
        }

        boolean clientOnly = cctx.affinity().onCacheChangeRequest(this, crd, exchActions);

        if (clientOnly)
            return exchActions.clientCacheStarted(cctx.localNodeId()) ? ExchangeType.CLIENT : ExchangeType.NONE;
        else
            return cctx.kernalContext().clientNode() ? ExchangeType.CLIENT : ExchangeType.ALL;
    }

    /**
     * @param crd Coordinator flag.
     * @throws IgniteCheckedException If failed.
     * @return Exchange type.
     */
    private ExchangeType onAffinityChangeRequest(boolean crd) throws IgniteCheckedException {
        assert affChangeMsg != null : this;

        cctx.affinity().onChangeAffinityMessage(this, crd, affChangeMsg);

        if (cctx.kernalContext().clientNode())
            return ExchangeType.CLIENT;

        return ExchangeType.ALL;
    }

    /**
     * @param crd Coordinator flag.
     * @throws IgniteCheckedException If failed.
     * @return Exchange type.
     */
    private ExchangeType onClientNodeEvent(boolean crd) throws IgniteCheckedException {
        assert CU.clientNode(discoEvt.eventNode()) : this;

        if (discoEvt.type() == EVT_NODE_LEFT || discoEvt.type() == EVT_NODE_FAILED) {
            onLeft();

            assert !discoEvt.eventNode().isLocal() : discoEvt;
        }
        else
            assert discoEvt.type() == EVT_NODE_JOINED || discoEvt.type() == EVT_DISCOVERY_CUSTOM_EVT : discoEvt;

        cctx.affinity().onClientEvent(this, crd);

        return discoEvt.eventNode().isLocal() ? ExchangeType.CLIENT : ExchangeType.NONE;
    }

    /**
     * @param crd Coordinator flag.
     * @throws IgniteCheckedException If failed.
     * @return Exchange type.
     */
    private ExchangeType onServerNodeEvent(boolean crd) throws IgniteCheckedException {
        assert !CU.clientNode(discoEvt.eventNode()) : this;

        if (discoEvt.type() == EVT_NODE_LEFT || discoEvt.type() == EVT_NODE_FAILED) {
            onLeft();

            warnNoAffinityNodes();

            centralizedAff = cctx.affinity().onServerLeft(this);
        }
        else
            cctx.affinity().onServerJoin(this, crd);

        return cctx.kernalContext().clientNode() ? ExchangeType.CLIENT : ExchangeType.ALL;
    }

    /**
     * @throws IgniteCheckedException If failed.
     */
    private void clientOnlyExchange() throws IgniteCheckedException {
        clientOnlyExchange = true;

        if (crd != null) {
            if (crd.isLocal()) {
                for (CacheGroupInfrastructure grp : cctx.cache().cacheGroups()) {
                    boolean updateTop = !grp.isLocal() &&
                        exchId.topologyVersion().equals(grp.localStartVersion());

                    if (updateTop) {
                        for (GridClientPartitionTopology top : cctx.exchange().clientTopologies()) {
                            if (top.groupId() == grp.groupId()) {
                                GridDhtPartitionFullMap fullMap = top.partitionMap(true);

                                assert fullMap != null;

                                grp.topology().update(this,
                                    fullMap,
                                    top.updateCounters(false),
                                    Collections.<Integer>emptySet());

                                break;
                            }
                        }
                    }
                }
            }
            else {
                if (!centralizedAff)
                    sendLocalPartitions(crd);

                initDone();

                return;
            }
        }
        else {
            if (centralizedAff) { // Last server node failed.
                for (CacheGroupInfrastructure grp : cctx.cache().cacheGroups()) {
                    GridAffinityAssignmentCache aff = grp.affinity();

                    aff.initialize(topologyVersion(), aff.idealAssignment());
                }
            }
        }

        onDone(topologyVersion());
    }

    /**
     * @throws IgniteCheckedException If failed.
     */
    private void distributedExchange() throws IgniteCheckedException {
        assert crd != null;

        assert !cctx.kernalContext().clientNode();

        for (CacheGroupInfrastructure grp : cctx.cache().cacheGroups()) {
            if (grp.isLocal())
                continue;

            grp.preloader().onTopologyChanged(this);
        }

        cctx.database().releaseHistoryForPreloading();

        // To correctly rebalance when persistence is enabled, it is necessary to reserve history within exchange.
        partHistReserved = cctx.database().reserveHistoryForExchange();

        waitPartitionRelease();

        boolean topChanged = discoEvt.type() != EVT_DISCOVERY_CUSTOM_EVT || affChangeMsg != null;

        for (GridCacheContext cacheCtx : cctx.cacheContexts()) {
            if (cacheCtx.isLocal() || cacheStopping(cacheCtx.cacheId()))
                continue;

            if (topChanged) {
                // Partition release future is done so we can flush the write-behind store.
                cacheCtx.store().forceFlush();
            }
        }

        for (CacheGroupInfrastructure grp : cctx.cache().cacheGroups()) {
            if (grp.isLocal() || cacheGroupStopping(grp.groupId()))
                continue;

            grp.topology().beforeExchange(this, !centralizedAff);
        }

        cctx.database().beforeExchange(this);

        StartSnapshotOperationAckDiscoveryMessage snapshotOperationMsg = getSnapshotOperationMessage();

        // If it's a snapshot operation request, synchronously wait for backup start.
        if (snapshotOperationMsg != null) {
            SnapshotOperation op = snapshotOperationMsg.snapshotOperation();

            if (op.type() != SnapshotOperationType.RESTORE)
                startLocalSnasphotOperation(snapshotOperationMsg);
        }

        if (crd.isLocal()) {
            if (remaining.isEmpty())
                onAllReceived();
        }
        else
            sendPartitions(crd);

        initDone();
    }

    /**
     * @param snapOpMsg Snapshot operation message.
     */
    private void startLocalSnasphotOperation(
        StartSnapshotOperationAckDiscoveryMessage snapOpMsg
    ) throws IgniteCheckedException {
        IgniteInternalFuture fut = cctx.snapshot().startLocalSnapshotOperation(
            snapOpMsg.initiatorNodeId(),
            snapOpMsg.snapshotOperation()
        );

        if (fut != null)
            fut.get();
    }

    /**
     * The main purpose of this method is to wait for all ongoing updates (transactional and atomic), initiated on
     * the previous topology version, to finish to prevent inconsistencies during rebalancing and to prevent two
     * different simultaneous owners of the same lock.
     * For the exact list of the objects being awaited for see
     * {@link GridCacheSharedContext#partitionReleaseFuture(AffinityTopologyVersion)} javadoc.
     *
     * @throws IgniteCheckedException If failed.
     */
    private void waitPartitionRelease() throws IgniteCheckedException {
        IgniteInternalFuture<?> partReleaseFut = cctx.partitionReleaseFuture(topologyVersion());

        // Assign to class variable so it will be included into toString() method.
        this.partReleaseFut = partReleaseFut;

        if (exchId.isLeft())
            cctx.mvcc().removeExplicitNodeLocks(exchId.nodeId(), exchId.topologyVersion());

        if (log.isDebugEnabled())
            log.debug("Before waiting for partition release future: " + this);

        int dumpedObjects = 0;

        while (true) {
            try {
                partReleaseFut.get(2 * cctx.gridConfig().getNetworkTimeout(), TimeUnit.MILLISECONDS);

                break;
            }
            catch (IgniteFutureTimeoutCheckedException ignored) {
                // Print pending transactions and locks that might have led to hang.
                if (dumpedObjects < DUMP_PENDING_OBJECTS_THRESHOLD) {
                    dumpPendingObjects();

                    dumpedObjects++;
                }
            }
        }

        if (log.isDebugEnabled())
            log.debug("After waiting for partition release future: " + this);

        IgniteInternalFuture<?> locksFut = cctx.mvcc().finishLocks(exchId.topologyVersion());

        dumpedObjects = 0;

        while (true) {
            try {
                locksFut.get(2 * cctx.gridConfig().getNetworkTimeout(), TimeUnit.MILLISECONDS);

                break;
            }
            catch (IgniteFutureTimeoutCheckedException ignored) {
                if (dumpedObjects < DUMP_PENDING_OBJECTS_THRESHOLD) {
                    U.warn(log, "Failed to wait for locks release future. " +
                        "Dumping pending objects that might be the cause: " + cctx.localNodeId());

                    U.warn(log, "Locked keys:");

                    for (IgniteTxKey key : cctx.mvcc().lockedKeys())
                        U.warn(log, "Locked key: " + key);

                    for (IgniteTxKey key : cctx.mvcc().nearLockedKeys())
                        U.warn(log, "Locked near key: " + key);

                    Map<IgniteTxKey, Collection<GridCacheMvccCandidate>> locks =
                        cctx.mvcc().unfinishedLocks(exchId.topologyVersion());

                    for (Map.Entry<IgniteTxKey, Collection<GridCacheMvccCandidate>> e : locks.entrySet())
                        U.warn(log, "Awaited locked entry [key=" + e.getKey() + ", mvcc=" + e.getValue() + ']');

                    dumpedObjects++;

                    if (IgniteSystemProperties.getBoolean(IGNITE_THREAD_DUMP_ON_EXCHANGE_TIMEOUT, false))
                        U.dumpThreads(log);
                }
            }
        }
    }

    /**
     *
     */
    private void onLeft() {
        for (CacheGroupInfrastructure grp : cctx.cache().cacheGroups()) {
            if (grp.isLocal())
                continue;

            grp.preloader().unwindUndeploys();
        }

        cctx.mvcc().removeExplicitNodeLocks(exchId.nodeId(), exchId.topologyVersion());
    }

    /**
     *
     */
    private void warnNoAffinityNodes() {
        List<String> cachesWithoutNodes = null;

        for (DynamicCacheDescriptor cacheDesc : cctx.cache().cacheDescriptors().values()) {
            if (discoCache.cacheGroupAffinityNodes(cacheDesc.groupId()).isEmpty()) {
                if (cachesWithoutNodes == null)
                    cachesWithoutNodes = new ArrayList<>();

                cachesWithoutNodes.add(cacheDesc.cacheName());

                // Fire event even if there is no client cache started.
                if (cctx.gridEvents().isRecordable(EventType.EVT_CACHE_NODES_LEFT)) {
                    Event evt = new CacheEvent(
                        cacheDesc.cacheName(),
                        cctx.localNode(),
                        cctx.localNode(),
                        "All server nodes have left the cluster.",
                        EventType.EVT_CACHE_NODES_LEFT,
                        0,
                        false,
                        null,
                        null,
                        null,
                        null,
                        false,
                        null,
                        false,
                        null,
                        null,
                        null
                    );

                    cctx.gridEvents().record(evt);
                }
            }
        }

        if (cachesWithoutNodes != null) {
            StringBuilder sb =
                new StringBuilder("All server nodes for the following caches have left the cluster: ");

            for (int i = 0; i < cachesWithoutNodes.size(); i++) {
                String cache = cachesWithoutNodes.get(i);

                sb.append('\'').append(cache).append('\'');

                if (i != cachesWithoutNodes.size() - 1)
                    sb.append(", ");
            }

            U.quietAndWarn(log, sb.toString());

            U.quietAndWarn(log, "Must have server nodes for caches to operate.");
        }
    }

    /**
     *
     */
    private void dumpPendingObjects() {
        U.warn(log, "Failed to wait for partition release future [topVer=" + topologyVersion() +
            ", node=" + cctx.localNodeId() + "]. Dumping pending objects that might be the cause: ");

        try {
            cctx.exchange().dumpDebugInfo(topologyVersion());
        }
        catch (Exception e) {
            U.error(log, "Failed to dump debug information: " + e, e);
        }

        if (IgniteSystemProperties.getBoolean(IGNITE_THREAD_DUMP_ON_EXCHANGE_TIMEOUT, false))
            U.dumpThreads(log);
    }

    /**
     * @param grpId Cache group ID to check.
     * @return {@code True} if cache group us stopping by this exchange.
     */
    private boolean cacheGroupStopping(int grpId) {
        return exchActions != null && exchActions.cacheGroupStopping(grpId);
    }

    /**
     * @param cacheId Cache ID to check.
     * @return {@code True} if cache is stopping by this exchange.
     */
    private boolean cacheStopping(int cacheId) {
        return exchActions != null && exchActions.cacheStopped(cacheId);
    }

    /**
     * @param node Node.
     * @throws IgniteCheckedException If failed.
     */
    private void sendLocalPartitions(ClusterNode node) throws IgniteCheckedException {
        assert node != null;

        // Reset lost partition before send local partition to coordinator.
        if (exchActions != null) {
            Set<String> caches = exchActions.cachesToResetLostPartitions();

            if (!F.isEmpty(caches))
                resetLostPartitions(caches);
        }

        GridDhtPartitionsSingleMessage m = cctx.exchange().createPartitionsSingleMessage(
            node, exchangeId(), clientOnlyExchange, true);

        Map<Integer, Map<Integer, Long>> partHistReserved0 = partHistReserved;

        if (partHistReserved0 != null)
            m.partitionHistoryCounters(partHistReserved0);

        if (exchangeOnChangeGlobalState && changeGlobalStateE != null)
            m.setException(changeGlobalStateE);

        if (log.isDebugEnabled())
            log.debug("Sending local partitions [nodeId=" + node.id() + ", exchId=" + exchId + ", msg=" + m + ']');

        try {
            cctx.io().send(node, m, SYSTEM_POOL);
        }
        catch (ClusterTopologyCheckedException ignored) {
            if (log.isDebugEnabled())
                log.debug("Node left during partition exchange [nodeId=" + node.id() + ", exchId=" + exchId + ']');
        }
    }

    /**
     * @param compress {@code True} if it is possible to use compression for message.
     * @return Message.
     */
    private GridDhtPartitionsFullMessage createPartitionsMessage(Collection<ClusterNode> nodes, boolean compress) {
        GridCacheVersion last = lastVer.get();

        GridDhtPartitionsFullMessage m = cctx.exchange().createPartitionsFullMessage(
            nodes,
            exchangeId(),
            last != null ? last : cctx.versions().last(),
            partHistSuppliers,
            partsToReload,
            compress);

        if (exchangeOnChangeGlobalState && !F.isEmpty(changeGlobalStateExceptions))
            m.setExceptionsMap(changeGlobalStateExceptions);

        return m;
    }

    /**
     * @param nodes Nodes.
     * @throws IgniteCheckedException If failed.
     */
    private void sendAllPartitions(Collection<ClusterNode> nodes) throws IgniteCheckedException {
        GridDhtPartitionsFullMessage m = createPartitionsMessage(nodes, true);

        assert !nodes.contains(cctx.localNode());

        if (log.isDebugEnabled())
            log.debug("Sending full partition map [nodeIds=" + F.viewReadOnly(nodes, F.node2id()) +
                ", exchId=" + exchId + ", msg=" + m + ']');

        cctx.io().safeSend(nodes, m, SYSTEM_POOL, null);
    }

    /**
     * @param oldestNode Oldest node.
     */
    private void sendPartitions(ClusterNode oldestNode) {
        try {
            sendLocalPartitions(oldestNode);
        }
        catch (ClusterTopologyCheckedException ignore) {
            if (log.isDebugEnabled())
                log.debug("Oldest node left during partition exchange [nodeId=" + oldestNode.id() +
                    ", exchId=" + exchId + ']');
        }
        catch (IgniteCheckedException e) {
            U.error(log, "Failed to send local partitions to oldest node (will retry after timeout) [oldestNodeId=" +
                oldestNode.id() + ", exchId=" + exchId + ']', e);
        }
    }

    /**
     * @return {@code True} if exchange triggered by server node join or fail.
     */
    private boolean serverNodeDiscoveryEvent() {
        assert discoEvt != null;

        return discoEvt.type() != EVT_DISCOVERY_CUSTOM_EVT && !CU.clientNode(discoEvt.eventNode());
    }

    /** {@inheritDoc} */
    @Override public boolean onDone(@Nullable AffinityTopologyVersion res, @Nullable Throwable err) {
        boolean realExchange = !dummy && !forcePreload;

        if (!done.compareAndSet(false, true))
            return dummy;

        if (err == null &&
            realExchange &&
            !cctx.kernalContext().clientNode() &&
            (serverNodeDiscoveryEvent() || affChangeMsg != null)) {
            for (GridCacheContext cacheCtx : cctx.cacheContexts()) {
                if (!cacheCtx.affinityNode() || cacheCtx.isLocal())
                    continue;

                cacheCtx.continuousQueries().flushBackupQueue(exchId.topologyVersion());
            }
       }

        if (err == null && realExchange) {
            for (CacheGroupInfrastructure grp : cctx.cache().cacheGroups()) {
                if (grp.isLocal())
                    continue;

                try {
                    if (centralizedAff)
                        grp.topology().initPartitions(this);
                }
                catch (IgniteInterruptedCheckedException e) {
                    U.error(log, "Failed to initialize partitions.", e);
                }
            }

            for (GridCacheContext cacheCtx : cctx.cacheContexts()) {
                GridCacheContext drCacheCtx = cacheCtx.isNear() ? cacheCtx.near().dht().context() : cacheCtx;

                if (drCacheCtx.isDrEnabled()) {
                    try {
                        drCacheCtx.dr().onExchange(topologyVersion(), exchId.isLeft());
                    }
                    catch (IgniteCheckedException e) {
                        U.error(log, "Failed to notify DR: " + e, e);
                    }
                }
            }

            if (discoEvt.type() == EVT_NODE_LEFT ||
                discoEvt.type() == EVT_NODE_FAILED ||
                discoEvt.type() == EVT_NODE_JOINED)
                detectLostPartitions();

            Map<Integer, CacheValidation> m = new HashMap<>(cctx.cache().cacheGroups().size());

            for (CacheGroupInfrastructure grp : cctx.cache().cacheGroups()) {
                Collection<Integer> lostParts = grp.isLocal() ?
                    Collections.<Integer>emptyList() : grp.topology().lostPartitions();

                boolean valid = true;

                if (grp.topologyValidator() != null && !grp.systemCache())
                    valid = grp.topologyValidator().validate(discoEvt.topologyNodes());

                m.put(grp.groupId(), new CacheValidation(valid, lostParts));
            }

            grpValidRes = m;
        }

        cctx.cache().onExchangeDone(exchId.topologyVersion(), exchActions, err);

        cctx.exchange().onExchangeDone(this, err);

        if (exchActions != null && err == null)
            exchActions.completeRequestFutures(cctx);

        StartSnapshotOperationAckDiscoveryMessage snapshotOperationMsg = getSnapshotOperationMessage();

        if (snapshotOperationMsg != null) {
            SnapshotOperation op = snapshotOperationMsg.snapshotOperation();

            if (op.type() == SnapshotOperationType.RESTORE)
                try {
                    startLocalSnasphotOperation(snapshotOperationMsg);
                }
                catch (IgniteCheckedException e) {
                    log.error("Error while starting snapshot operation", e);
                }
        }

        if (exchangeOnChangeGlobalState && err == null)
            cctx.kernalContext().state().onExchangeDone();

        Map<T2<Integer, Integer>, Long> localReserved = partHistSuppliers.getReservations(cctx.localNodeId());

        if (localReserved != null) {
            for (Map.Entry<T2<Integer, Integer>, Long> e : localReserved.entrySet()) {
                boolean success = cctx.database().reserveHistoryForPreloading(
                    e.getKey().get1(), e.getKey().get2(), e.getValue());

                if (!success) {
                    // TODO: how to handle?
                    err = new IgniteCheckedException("Could not reserve history");
                }
            }
        }

        cctx.database().releaseHistoryForExchange();

        if (super.onDone(res, err) && realExchange) {
            if (log.isDebugEnabled())
                log.debug("Completed partition exchange [localNode=" + cctx.localNodeId() + ", exchange= " + this +
                    ", durationFromInit=" + (U.currentTimeMillis() - initTs) + ']');

            initFut.onDone(err == null);

            if (exchId.isLeft()) {
                for (CacheGroupInfrastructure grp : cctx.cache().cacheGroups())
                    grp.affinityFunction().removeNode(exchId.nodeId());
            }

            exchActions = null;

            if (discoEvt instanceof DiscoveryCustomEvent)
                ((DiscoveryCustomEvent)discoEvt).customMessage(null);

            cctx.exchange().lastFinishedFuture(this);

            return true;
        }

        return dummy;
    }

    /**
     *
     */
    private StartSnapshotOperationAckDiscoveryMessage getSnapshotOperationMessage() {
        // If it's a snapshot operation request, synchronously wait for backup start.
        if (discoEvt != null && discoEvt.type() == EVT_DISCOVERY_CUSTOM_EVT) {
            DiscoveryCustomMessage customMsg = ((DiscoveryCustomEvent)discoEvt).customMessage();

            if (customMsg instanceof StartSnapshotOperationAckDiscoveryMessage)
                return  (StartSnapshotOperationAckDiscoveryMessage)customMsg;
        }
        return null;
    }

    /** {@inheritDoc} */
    @Nullable @Override public Throwable validateCache(
        GridCacheContext cctx,
        boolean recovery,
        boolean read,
        @Nullable Object key,
        @Nullable Collection<?> keys
    ) {
        assert isDone() : this;

        Throwable err = error();

        if (err != null)
            return err;

        if (!cctx.shared().kernalContext().state().active())
            return new CacheInvalidStateException(
                "Failed to perform cache operation (cluster is not activated): " + cctx.name());

        CacheGroupInfrastructure grp = cctx.group();

        PartitionLossPolicy partLossPlc = grp.config().getPartitionLossPolicy();

        if (grp.needsRecovery() && !recovery) {
            if (!read && (partLossPlc == READ_ONLY_SAFE || partLossPlc == READ_ONLY_ALL))
                return new IgniteCheckedException("Failed to write to cache (cache is moved to a read-only state): " +
                    cctx.name());
        }

        if (grp.needsRecovery() || grp.topologyValidator() != null) {
            CacheValidation validation = grpValidRes.get(grp.groupId());

            if (validation == null)
                return null;

            if (!validation.valid && !read)
                return new IgniteCheckedException("Failed to perform cache operation " +
                    "(cache topology is not valid): " + cctx.name());

            if (recovery || !grp.needsRecovery())
                return null;

            if (key != null) {
                int p = cctx.affinity().partition(key);

                CacheInvalidStateException ex = validatePartitionOperation(cctx.name(), read, key, p,
                    validation.lostParts, partLossPlc);

                if (ex != null)
                    return ex;
            }

            if (keys != null) {
                for (Object k : keys) {
                    int p = cctx.affinity().partition(k);

                    CacheInvalidStateException ex = validatePartitionOperation(cctx.name(), read, k, p,
                        validation.lostParts, partLossPlc);

                    if (ex != null)
                        return ex;
                }
            }
        }

        return null;
    }

    /**
     * @param cacheName Cache name.
     * @param read Read flag.
     * @param key Key to check.
     * @param part Partition this key belongs to.
     * @param lostParts Collection of lost partitions.
     * @param plc Partition loss policy.
     * @return Invalid state exception if this operation is disallowed.
     */
    private CacheInvalidStateException validatePartitionOperation(
        String cacheName,
        boolean read,
        Object key,
        int part,
        Collection<Integer> lostParts,
        PartitionLossPolicy plc
    ) {
        if (lostParts.contains(part)) {
            if (!read) {
                assert plc == READ_WRITE_ALL || plc == READ_WRITE_SAFE;

                if (plc == READ_WRITE_SAFE) {
                    return new CacheInvalidStateException("Failed to execute cache operation " +
                        "(all partition owners have left the grid, partition data has been lost) [" +
                        "cacheName=" + cacheName + ", part=" + part + ", key=" + key + ']');
                }
            }
            else {
                // Read.
                if (plc == READ_ONLY_SAFE || plc == READ_WRITE_SAFE)
                    return new CacheInvalidStateException("Failed to execute cache operation " +
                        "(all partition owners have left the grid, partition data has been lost) [" +
                        "cacheName=" + cacheName + ", part=" + part + ", key=" + key + ']');
            }
        }

        return null;
    }

    /**
     * Cleans up resources to avoid excessive memory usage.
     */
    public void cleanUp() {
        singleMsgs.clear();
        fullMsgs.clear();
        msgs.clear();
        changeGlobalStateExceptions.clear();
        crd = null;
        partReleaseFut = null;
        changeGlobalStateE = null;
    }

    /**
     * @param ver Version.
     */
    private void updateLastVersion(GridCacheVersion ver) {
        assert ver != null;

        while (true) {
            GridCacheVersion old = lastVer.get();

            if (old == null || Long.compare(old.order(), ver.order()) < 0) {
                if (lastVer.compareAndSet(old, ver))
                    break;
            }
            else
                break;
        }
    }

    /**
     * @param node Sender node.
     * @param msg Single partition info.
     */
    public void onReceive(final ClusterNode node, final GridDhtPartitionsSingleMessage msg) {
        assert msg != null;
        assert msg.exchangeId().equals(exchId) : msg;
        assert msg.lastVersion() != null : msg;

        if (!msg.client())
            updateLastVersion(msg.lastVersion());

        if (isDone()) {
            if (log.isDebugEnabled())
                log.debug("Received message for finished future (will reply only to sender) [msg=" + msg +
                    ", fut=" + this + ']');

            if (!centralizedAff)
                sendAllPartitions(node.id(), cctx.gridConfig().getNetworkSendRetryCount());
        }
        else {
            initFut.listen(new CI1<IgniteInternalFuture<Boolean>>() {
                @Override public void apply(IgniteInternalFuture<Boolean> f) {
                    try {
                        if (!f.get())
                            return;
                    }
                    catch (IgniteCheckedException e) {
                        U.error(log, "Failed to initialize exchange future: " + this, e);

                        return;
                    }

                    processMessage(node, msg);
                }
            });
        }
    }

    /**
     * @param node Sender node.
     * @param msg Message.
     */
    private void processMessage(ClusterNode node, GridDhtPartitionsSingleMessage msg) {
        boolean allReceived = false;
        boolean updateSingleMap = false;

        synchronized (this) {
            assert crd != null;

            if (crd.isLocal()) {
                if (remaining.remove(node.id())) {
                    updateSingleMap = true;

                    pendingSingleUpdates++;

                    if (exchangeOnChangeGlobalState && msg.getException() != null)
                        changeGlobalStateExceptions.put(node.id(), msg.getException());

                    allReceived = remaining.isEmpty();
                }
            }
            else
                singleMsgs.put(node, msg);
        }

        if (updateSingleMap) {
            try {
                updatePartitionSingleMap(node, msg);
            }
            finally {
                synchronized (this) {
                    assert pendingSingleUpdates > 0;

                    pendingSingleUpdates--;

                    if (pendingSingleUpdates == 0)
                        notifyAll();
                }
            }
        }

        if (allReceived) {
            awaitSingleMapUpdates();

            onAllReceived();
        }
    }

    /**
     *
     */
    private synchronized void awaitSingleMapUpdates() {
        try {
            while (pendingSingleUpdates > 0)
                U.wait(this);
        }
        catch (IgniteInterruptedCheckedException e) {
            U.warn(log, "Failed to wait for partition map updates, thread was interrupted: " + e);
        }
    }

    /**
     * @param fut Affinity future.
     */
    private void onAffinityInitialized(IgniteInternalFuture<Map<Integer, Map<Integer, List<UUID>>>> fut) {
        try {
            assert fut.isDone();

            Map<Integer, Map<Integer, List<UUID>>> assignmentChange = fut.get();

            GridDhtPartitionsFullMessage m = createPartitionsMessage(null, false);

            CacheAffinityChangeMessage msg = new CacheAffinityChangeMessage(exchId, m, assignmentChange);

            if (log.isDebugEnabled())
                log.debug("Centralized affinity exchange, send affinity change message: " + msg);

            cctx.discovery().sendCustomEvent(msg);
        }
        catch (IgniteCheckedException e) {
            onDone(e);
        }
    }

    /**
     * @param top Topology to assign.
     */
    private void assignPartitionStates(GridDhtPartitionTopology top) {
        Map<Integer, CounterWithNodes> maxCntrs = new HashMap<>();
        Map<Integer, Long> minCntrs = new HashMap<>();

        for (Map.Entry<UUID, GridDhtPartitionsSingleMessage> e : msgs.entrySet()) {
            assert e.getValue().partitionUpdateCounters(top.groupId()) != null;

            for (Map.Entry<Integer, T2<Long, Long>> e0 : e.getValue().partitionUpdateCounters(top.groupId()).entrySet()) {
                int p = e0.getKey();

                UUID uuid = e.getKey();

                GridDhtPartitionState state = top.partitionState(uuid, p);

                if (state != GridDhtPartitionState.OWNING && state != GridDhtPartitionState.MOVING)
                    continue;

                Long cntr = state == GridDhtPartitionState.MOVING ? e0.getValue().get1() : e0.getValue().get2();

                if (cntr == null)
                    cntr = 0L;

                Long minCntr = minCntrs.get(p);

                if (minCntr == null || minCntr > cntr)
                    minCntrs.put(p, cntr);

                if (state != GridDhtPartitionState.OWNING)
                    continue;

                CounterWithNodes maxCntr = maxCntrs.get(p);

                if (maxCntr == null || cntr > maxCntr.cnt)
                    maxCntrs.put(p, new CounterWithNodes(cntr, uuid));
                else if (cntr == maxCntr.cnt)
                    maxCntr.nodes.add(uuid);
            }
        }

        // Also must process counters from the local node.
        for (GridDhtLocalPartition part : top.currentLocalPartitions()) {
            GridDhtPartitionState state = top.partitionState(cctx.localNodeId(), part.id());

            if (state != GridDhtPartitionState.OWNING && state != GridDhtPartitionState.MOVING)
                continue;

            long cntr = state == GridDhtPartitionState.MOVING ? part.initialUpdateCounter() : part.updateCounter();

            Long minCntr = minCntrs.get(part.id());

            if (minCntr == null || minCntr > cntr)
                minCntrs.put(part.id(), cntr);

            if (state != GridDhtPartitionState.OWNING)
                continue;

            CounterWithNodes maxCntr = maxCntrs.get(part.id());

            if (maxCntr == null && cntr == 0) {
                CounterWithNodes cntrObj = new CounterWithNodes(cntr, cctx.localNodeId());

                for (UUID nodeId : msgs.keySet()) {
                    if (top.partitionState(nodeId, part.id()) == GridDhtPartitionState.OWNING)
                        cntrObj.nodes.add(nodeId);
                }

                maxCntrs.put(part.id(), cntrObj);
            }
            else if (maxCntr == null || cntr > maxCntr.cnt)
                maxCntrs.put(part.id(), new CounterWithNodes(cntr, cctx.localNodeId()));
            else if (cntr == maxCntr.cnt)
                maxCntr.nodes.add(cctx.localNodeId());
        }

        int entryLeft = maxCntrs.size();

        Map<Integer, Map<Integer, Long>> partHistReserved0 = partHistReserved;

        Map<Integer, Long> localReserved = partHistReserved0 != null ? partHistReserved0.get(top.groupId()) : null;

        Set<Integer> haveHistory = new HashSet<>();

        for (Map.Entry<Integer, Long> e : minCntrs.entrySet()) {
            int p = e.getKey();
            long minCntr = e.getValue();

            CounterWithNodes maxCntrObj = maxCntrs.get(p);

            long maxCntr = maxCntrObj != null ? maxCntrObj.cnt : 0;

            // If minimal counter is zero, do clean preloading.
            if (minCntr == 0 || minCntr == maxCntr)
                continue;

            if (localReserved != null) {
                Long localCntr = localReserved.get(p);

                if (localCntr != null && localCntr <= minCntr &&
                    maxCntrObj.nodes.contains(cctx.localNodeId())) {
                    partHistSuppliers.put(cctx.localNodeId(), top.groupId(), p, minCntr);

                    haveHistory.add(p);

                    continue;
                }
            }

            for (Map.Entry<UUID, GridDhtPartitionsSingleMessage> e0 : msgs.entrySet()) {
                Long histCntr = e0.getValue().partitionHistoryCounters(top.groupId()).get(p);

                if (histCntr != null && histCntr <= minCntr && maxCntrObj.nodes.contains(e0.getKey())) {
                    partHistSuppliers.put(e0.getKey(), top.groupId(), p, minCntr);

                    haveHistory.add(p);

                    break;
                }
            }
        }

        for (Map.Entry<Integer, CounterWithNodes> e : maxCntrs.entrySet()) {
            int p = e.getKey();
            long maxCntr = e.getValue().cnt;

            entryLeft--;

            if (entryLeft != 0 && maxCntr == 0)
                continue;

            Set<UUID> nodesToReload = top.setOwners(p, e.getValue().nodes, haveHistory.contains(p), entryLeft == 0);

            for (UUID nodeId : nodesToReload)
                partsToReload.put(nodeId, top.groupId(), p);
        }
    }

    /**
     * Detect lost partitions.
     */
    private void detectLostPartitions() {
        synchronized (cctx.exchange().interruptLock()) {
            if (Thread.currentThread().isInterrupted())
                return;

            for (CacheGroupInfrastructure grp : cctx.cache().cacheGroups()) {
                if (!grp.isLocal())
                    grp.topology().detectLostPartitions(discoEvt);
            }
        }
    }

    /**
     * @param cacheNames Cache names.
     */
    private void resetLostPartitions(Collection<String> cacheNames) {
        synchronized (cctx.exchange().interruptLock()) {
            if (Thread.currentThread().isInterrupted())
                return;

            for (CacheGroupInfrastructure grp : cctx.cache().cacheGroups()) {
                if (grp.isLocal())
                    continue;

                for (String cacheName : cacheNames) {
                    if (grp.hasCache(cacheName)) {
                        grp.topology().resetLostPartitions();

                        break;
                    }
                }
            }
        }
    }

    /**
     *
     */
    private void onAllReceived() {
        try {
            assert crd.isLocal();

            assert partHistSuppliers.isEmpty();

            if (!crd.equals(discoCache.serverNodes().get(0))) {
                for (CacheGroupInfrastructure grp : cctx.cache().cacheGroups()) {
                    if (!grp.isLocal())
                        grp.topology().beforeExchange(this, !centralizedAff);
                }
            }

            for (GridDhtPartitionsAbstractMessage msg : msgs.values()) {
                if (msg instanceof GridDhtPartitionsSingleMessage) {
                    GridDhtPartitionsSingleMessage msg0 = (GridDhtPartitionsSingleMessage)msg;

                    for (Map.Entry<Integer, GridDhtPartitionMap> entry : msg0.partitions().entrySet()) {
                        Integer grpId = entry.getKey();
                        CacheGroupInfrastructure grp = cctx.cache().cacheGroup(grpId);

                        GridDhtPartitionTopology top = grp != null ? grp.topology() :
                            cctx.exchange().clientTopology(grpId, this);

                        Map<Integer, T2<Long, Long>> cntrs = msg0.partitionUpdateCounters(grpId);

                        if (cntrs != null)
                            top.applyUpdateCounters(cntrs);
                    }
                }
            }

            if (discoEvt.type() == EVT_NODE_JOINED) {
                if (cctx.kernalContext().state().active())
                    assignPartitionsStates();
            }
            else if (discoEvt.type() == EVT_DISCOVERY_CUSTOM_EVT) {
                assert discoEvt instanceof DiscoveryCustomEvent;

                if (((DiscoveryCustomEvent)discoEvt).customMessage() instanceof DynamicCacheChangeBatch) {
                    if (exchActions != null) {
                        if (exchActions.newClusterState() == ClusterState.ACTIVE)
                            assignPartitionsStates();

                        Set<String> caches = exchActions.cachesToResetLostPartitions();

                        if (!F.isEmpty(caches))
                            resetLostPartitions(caches);
                    }
                }
            }
            else if (discoEvt.type() == EVT_NODE_LEFT || discoEvt.type() == EVT_NODE_FAILED)
                detectLostPartitions();

            updateLastVersion(cctx.versions().last());

            cctx.versions().onExchange(lastVer.get().order());

            if (centralizedAff) {
                IgniteInternalFuture<Map<Integer, Map<Integer, List<UUID>>>> fut = cctx.affinity().initAffinityOnNodeLeft(this);

                if (!fut.isDone()) {
                    fut.listen(new IgniteInClosure<IgniteInternalFuture<Map<Integer, Map<Integer, List<UUID>>>>>() {
                        @Override public void apply(IgniteInternalFuture<Map<Integer, Map<Integer, List<UUID>>>> fut) {
                            onAffinityInitialized(fut);
                        }
                    });
                }
                else
                    onAffinityInitialized(fut);
            }
            else {
                List<ClusterNode> nodes;

                synchronized (this) {
                    srvNodes.remove(cctx.localNode());

                    nodes = new ArrayList<>(srvNodes);
                }

                if (!nodes.isEmpty())
                    sendAllPartitions(nodes);

                if (exchangeOnChangeGlobalState && !F.isEmpty(changeGlobalStateExceptions))
                    cctx.kernalContext().state().onFullResponseMessage(changeGlobalStateExceptions);

                onDone(exchangeId().topologyVersion());
            }
        }
        catch (IgniteCheckedException e) {
            if (reconnectOnError(e))
                onDone(new IgniteNeedReconnectException(cctx.localNode(), e));
            else
                onDone(e);
        }
    }

    /**
     *
     */
    private void assignPartitionsStates() {
        if (cctx.database().persistenceEnabled()) {
            for (CacheGroupInfrastructure grp : cctx.cache().cacheGroups()) {
                if (grp.isLocal())
                    continue;

                assignPartitionStates(grp.topology());
            }
        }
    }

    /**
     * @param nodeId Node ID.
     * @param retryCnt Number of retries.
     */
    private void sendAllPartitions(final UUID nodeId, final int retryCnt) {
        ClusterNode n = cctx.node(nodeId);

        try {
            if (n != null)
                sendAllPartitions(F.asList(n));
        }
        catch (IgniteCheckedException e) {
            if (e instanceof ClusterTopologyCheckedException || !cctx.discovery().alive(n)) {
                if (log.isDebugEnabled())
                    log.debug("Failed to send full partition map to node, node left grid " +
                        "[rmtNode=" + nodeId + ", exchangeId=" + exchId + ']');

                return;
            }

            if (reconnectOnError(e)) {
                onDone(new IgniteNeedReconnectException(cctx.localNode(), e));

                return;
            }

            if (retryCnt > 0) {
                long timeout = cctx.gridConfig().getNetworkSendRetryDelay();

                LT.error(log, e, "Failed to send full partition map to node (will retry after timeout) " +
                    "[node=" + nodeId + ", exchangeId=" + exchId + ", timeout=" + timeout + ']');

                cctx.time().addTimeoutObject(new GridTimeoutObjectAdapter(timeout) {
                    @Override public void onTimeout() {
                        sendAllPartitions(nodeId, retryCnt - 1);
                    }
                });
            }
            else
                U.error(log, "Failed to send full partition map [node=" + n + ", exchangeId=" + exchId + ']', e);
        }
    }

    /**
     * @param node Sender node.
     * @param msg Full partition info.
     */
    public void onReceive(final ClusterNode node, final GridDhtPartitionsFullMessage msg) {
        assert msg != null;

        final UUID nodeId = node.id();

        if (isDone()) {
            if (log.isDebugEnabled())
                log.debug("Received message for finished future [msg=" + msg + ", fut=" + this + ']');

            return;
        }

        if (log.isDebugEnabled())
            log.debug("Received full partition map from node [nodeId=" + nodeId + ", msg=" + msg + ']');

        initFut.listen(new CI1<IgniteInternalFuture<Boolean>>() {
            @Override public void apply(IgniteInternalFuture<Boolean> f) {
                try {
                    if (!f.get())
                        return;
                }
                catch (IgniteCheckedException e) {
                    U.error(log, "Failed to initialize exchange future: " + this, e);

                    return;
                }

                processMessage(node, msg);
            }
        });
    }

    /**
     * @param node Sender node.
     * @param msg Message.
     */
    private void processMessage(ClusterNode node, GridDhtPartitionsFullMessage msg) {
        assert msg.exchangeId().equals(exchId) : msg;
        assert msg.lastVersion() != null : msg;

        synchronized (this) {
            if (crd == null)
                return;

            if (!crd.equals(node)) {
                if (log.isDebugEnabled())
                    log.debug("Received full partition map from unexpected node [oldest=" + crd.id() +
                        ", nodeId=" + node.id() + ']');

                if (node.order() > crd.order())
                    fullMsgs.put(node, msg);

                return;
            }
        }

        updatePartitionFullMap(msg);

        if (exchangeOnChangeGlobalState && !F.isEmpty(msg.getExceptionsMap()))
            cctx.kernalContext().state().onFullResponseMessage(msg.getExceptionsMap());

        onDone(exchId.topologyVersion());
    }

    /**
     * Updates partition map in all caches.
     *
     * @param msg Partitions full messages.
     */
    private void updatePartitionFullMap(GridDhtPartitionsFullMessage msg) {
        cctx.versions().onExchange(msg.lastVersion().order());

        assert partHistSuppliers.isEmpty();

        partHistSuppliers.putAll(msg.partitionHistorySuppliers());

        for (Map.Entry<Integer, GridDhtPartitionFullMap> entry : msg.partitions().entrySet()) {
            Integer grpId = entry.getKey();

            Map<Integer, T2<Long, Long>> cntrMap = msg.partitionUpdateCounters(grpId);

            CacheGroupInfrastructure grp = cctx.cache().cacheGroup(grpId);

            if (grp != null)
                grp.topology().update(this, entry.getValue(), cntrMap,
                    msg.partsToReload(cctx.localNodeId(), grpId));
            else {
                ClusterNode oldest = cctx.discovery().oldestAliveCacheServerNode(AffinityTopologyVersion.NONE);

                if (oldest != null && oldest.isLocal())
                    cctx.exchange().clientTopology(grpId, this).update(this, entry.getValue(), cntrMap, Collections.<Integer>emptySet());
            }
        }
    }

    /**
     * Updates partition map in all caches.
     *
     * @param msg Partitions single message.
     */
    private void updatePartitionSingleMap(ClusterNode node, GridDhtPartitionsSingleMessage msg) {
        msgs.put(node.id(), msg);

        for (Map.Entry<Integer, GridDhtPartitionMap> entry : msg.partitions().entrySet()) {
            Integer grpId = entry.getKey();
            CacheGroupInfrastructure grp = cctx.cache().cacheGroup(grpId);

            GridDhtPartitionTopology top = grp != null ? grp.topology() :
                cctx.exchange().clientTopology(grpId, this);

            top.update(exchId, entry.getValue());
        }
    }

    /**
     * Affinity change message callback, processed from the same thread as {@link #onNodeLeft}.
     *
     * @param node Message sender node.
     * @param msg Message.
     */
    public void onAffinityChangeMessage(final ClusterNode node, final CacheAffinityChangeMessage msg) {
        assert exchId.equals(msg.exchangeId()) : msg;

        onDiscoveryEvent(new IgniteRunnable() {
            @Override public void run() {
                if (isDone() || !enterBusy())
                    return;

                try {
                    assert centralizedAff;

                    if (crd.equals(node)) {
                        cctx.affinity().onExchangeChangeAffinityMessage(GridDhtPartitionsExchangeFuture.this,
                            crd.isLocal(),
                            msg);

                        if (!crd.isLocal()) {
                            GridDhtPartitionsFullMessage partsMsg = msg.partitionsMessage();

                            assert partsMsg != null : msg;
                            assert partsMsg.lastVersion() != null : partsMsg;

                            updatePartitionFullMap(partsMsg);
                        }

                        onDone(topologyVersion());
                    }
                    else {
                        if (log.isDebugEnabled()) {
                            log.debug("Ignore affinity change message, coordinator changed [node=" + node.id() +
                                ", crd=" + crd.id() +
                                ", msg=" + msg +
                                ']');
                        }
                    }
                }
                finally {
                    leaveBusy();
                }
            }
        });
    }

    /**
     * @param c Closure.
     */
    private void onDiscoveryEvent(IgniteRunnable c) {
        synchronized (discoEvts) {
            if (!init) {
                discoEvts.add(c);

                return;
            }

            assert discoEvts.isEmpty() : discoEvts;
        }

        c.run();
    }

    /**
     *
     */
    private void initDone() {
        while (!isDone()) {
            List<IgniteRunnable> evts;

            synchronized (discoEvts) {
                if (discoEvts.isEmpty()) {
                    init = true;

                    break;
                }

                evts = new ArrayList<>(discoEvts);

                discoEvts.clear();
            }

            for (IgniteRunnable c : evts)
                c.run();
        }

        initFut.onDone(true);
    }

    /**
     * Node left callback, processed from the same thread as {@link #onAffinityChangeMessage}.
     *
     * @param node Left node.
     */
    public void onNodeLeft(final ClusterNode node) {
        if (isDone() || !enterBusy())
            return;

        cctx.mvcc().removeExplicitNodeLocks(node.id(), topologyVersion());

        try {
            onDiscoveryEvent(new IgniteRunnable() {
                @Override public void run() {
                    if (isDone() || !enterBusy())
                        return;

                    try {
                        boolean crdChanged = false;
                        boolean allReceived = false;
                        Set<UUID> reqFrom = null;

                        ClusterNode crd0;

                        discoCache.updateAlives(node);

                        synchronized (this) {
                            if (!srvNodes.remove(node))
                                return;

                            boolean rmvd = remaining.remove(node.id());

                            if (node.equals(crd)) {
                                crdChanged = true;

                                crd = !srvNodes.isEmpty() ? srvNodes.get(0) : null;
                            }

                            if (crd != null && crd.isLocal()) {
                                if (rmvd)
                                    allReceived = remaining.isEmpty();

                                if (crdChanged && !remaining.isEmpty())
                                    reqFrom = new HashSet<>(remaining);
                            }

                            crd0 = crd;
                        }

                        if (crd0 == null) {
                            assert cctx.kernalContext().clientNode() || cctx.localNode().isDaemon() : cctx.localNode();

                            List<ClusterNode> empty = Collections.emptyList();

                            for (CacheGroupInfrastructure grp : cctx.cache().cacheGroups()) {
                                List<List<ClusterNode>> affAssignment = new ArrayList<>(grp.affinity().partitions());

                                for (int i = 0; i < grp.affinity().partitions(); i++)
                                    affAssignment.add(empty);

                                grp.affinity().initialize(topologyVersion(), affAssignment);
                            }

                            onDone(topologyVersion());

                            return;
                        }

                        if (crd0.isLocal()) {
                            if (exchangeOnChangeGlobalState && changeGlobalStateE != null)
                                changeGlobalStateExceptions.put(crd0.id(), changeGlobalStateE);

                            if (allReceived) {
                                awaitSingleMapUpdates();

                                onAllReceived();

                                return;
                            }

                            if (crdChanged && reqFrom != null) {
                                GridDhtPartitionsSingleRequest req = new GridDhtPartitionsSingleRequest(exchId);

                                for (UUID nodeId : reqFrom) {
                                    try {
                                        // It is possible that some nodes finished exchange with previous coordinator.
                                        cctx.io().send(nodeId, req, SYSTEM_POOL);
                                    }
                                    catch (ClusterTopologyCheckedException ignored) {
                                        if (log.isDebugEnabled())
                                            log.debug("Node left during partition exchange [nodeId=" + nodeId +
                                                ", exchId=" + exchId + ']');
                                    }
                                    catch (IgniteCheckedException e) {
                                        U.error(log, "Failed to request partitions from node: " + nodeId, e);
                                    }
                                }
                            }

                            for (Map.Entry<ClusterNode, GridDhtPartitionsSingleMessage> m : singleMsgs.entrySet())
                                processMessage(m.getKey(), m.getValue());
                        }
                        else {
                            if (crdChanged) {
                                sendPartitions(crd0);

                                for (Map.Entry<ClusterNode, GridDhtPartitionsFullMessage> m : fullMsgs.entrySet())
                                    processMessage(m.getKey(), m.getValue());
                            }
                        }
                    }
                    catch (Exception e) {
                        if (reconnectOnError(e))
                            onDone(new IgniteNeedReconnectException(cctx.localNode(), e));
                        else
                            throw e;
                    }
                    finally {
                        leaveBusy();
                    }
                }
            });
        }
        finally {
            leaveBusy();
        }
    }

    /**
     * @param e Exception.
     * @return {@code True} if local node should try reconnect in case of error.
     */
    public boolean reconnectOnError(Throwable e) {
        return X.hasCause(e, IOException.class, IgniteClientDisconnectedCheckedException.class) &&
            cctx.discovery().reconnectSupported();
    }

    /** {@inheritDoc} */
    @Override public int compareTo(GridDhtPartitionsExchangeFuture fut) {
        return exchId.compareTo(fut.exchId);
    }

    /** {@inheritDoc} */
    @Override public boolean equals(Object o) {
        if (this == o)
            return true;

        GridDhtPartitionsExchangeFuture fut = (GridDhtPartitionsExchangeFuture)o;

        return exchId.equals(fut.exchId);
    }

    /** {@inheritDoc} */
    @Override public int hashCode() {
        return exchId.hashCode();
    }

    /**
     *
     */
    enum ExchangeType {
        /** */
        CLIENT,
        /** */
        ALL,
        /** */
        NONE
    }

    /**
     * Cache validation result.
     */
    private static class CacheValidation {
        /** Topology validation result. */
        private boolean valid;

        /** Lost partitions on this topology version. */
        private Collection<Integer> lostParts;

        /**
         * @param valid Valid flag.
         * @param lostParts Lost partitions.
         */
        private CacheValidation(boolean valid, Collection<Integer> lostParts) {
            this.valid = valid;
            this.lostParts = lostParts;
        }
    }

    /** {@inheritDoc} */
    @Override public String toString() {
        Set<UUID> remaining;
        List<ClusterNode> srvNodes;

        synchronized (this) {
            remaining = new HashSet<>(this.remaining);
            srvNodes = this.srvNodes != null ? new ArrayList<>(this.srvNodes) : null;
        }

        return S.toString(GridDhtPartitionsExchangeFuture.class, this,
            "evtLatch", evtLatch == null ? "null" : evtLatch.getCount(),
            "remaining", remaining,
            "srvNodes", srvNodes,
            "super", super.toString());
    }

    /**
     *
     */
    private static class CounterWithNodes {
        /** */
        private final long cnt;

        /** */
        private final Set<UUID> nodes = new HashSet<>();

        /**
         * @param cnt Count.
         * @param firstNode Node ID.
         */
        private CounterWithNodes(long cnt, UUID firstNode) {
            this.cnt = cnt;

            nodes.add(firstNode);
        }

        /** {@inheritDoc} */
        @Override public String toString() {
            return S.toString(CounterWithNodes.class, this);
        }
    }
}<|MERGE_RESOLUTION|>--- conflicted
+++ resolved
@@ -573,22 +573,16 @@
 
                             Set<String> cacheNames = new HashSet<>();
 
-<<<<<<< HEAD
                             Collection<CacheGroupDescriptor> grpDescs = new ArrayList<>();
 
-=======
->>>>>>> 76ab4130
                             for (Integer grpId : op.cacheGroupIds()) {
                                 CacheGroupInfrastructure cacheGrp = cctx.cache().cacheGroup(grpId);
 
                                 if (cacheGrp == null)
                                     continue;
 
-<<<<<<< HEAD
                                 grpDescs.add(cctx.cache().cacheGroupDescriptors().get(grpId));
 
-=======
->>>>>>> 76ab4130
                                 for (Integer cacheId : cacheGrp.cacheIds())
                                     cacheNames.add(cctx.cacheContext(cacheId).name());
                             }
