--- conflicted
+++ resolved
@@ -167,8 +167,9 @@
     private static final IgniteProductVersion FORCE_AFF_REASSIGNMENT_SINCE = IgniteProductVersion.fromString("2.4.3");
 
     /**
-     * This may be useful when per-entry (not per-cache based) partition policy is in use. See {@link
-     * IgniteSystemProperties#IGNITE_SKIP_PARTITION_SIZE_VALIDATION} for details. Default value is {@code false}.
+     * This may be useful when per-entry (not per-cache based) partition policy is in use.
+     * See {@link IgniteSystemProperties#IGNITE_SKIP_PARTITION_SIZE_VALIDATION} for details.
+     * Default value is {@code false}.
      */
     private static final boolean SKIP_PARTITION_SIZE_VALIDATION = Boolean.getBoolean(IgniteSystemProperties.IGNITE_SKIP_PARTITION_SIZE_VALIDATION);
 
@@ -223,9 +224,9 @@
     private volatile ExchangeType exchangeType;
 
     /**
-     * Discovery event receive latch. There is a race between discovery event processing and single message processing,
-     * so it is possible to create an exchange future before the actual discovery event is received. This latch is
-     * notified when the discovery event arrives.
+     * Discovery event receive latch. There is a race between discovery event processing and single message
+     * processing, so it is possible to create an exchange future before the actual discovery event is received.
+     * This latch is notified when the discovery event arrives.
      */
     @GridToStringExclude
     private final CountDownLatch evtLatch = new CountDownLatch(1);
@@ -244,14 +245,15 @@
     private AtomicReference<GridCacheVersion> lastVer = new AtomicReference<>();
 
     /**
-     * Message received from node joining cluster (if this is 'node join' exchange), needed if this exchange is merged
-     * with another one.
+     * Message received from node joining cluster (if this is 'node join' exchange),
+     * needed if this exchange is merged with another one.
      */
     @GridToStringExclude
     private GridDhtPartitionsSingleMessage pendingJoinMsg;
 
     /**
-     * Messages received on non-coordinator are stored in case if this node becomes coordinator.
+     * Messages received on non-coordinator are stored in case if this node
+     * becomes coordinator.
      */
     private final Map<UUID, GridDhtPartitionsSingleMessage> pendingSingleMsgs = new ConcurrentHashMap<>();
 
@@ -311,11 +313,7 @@
     private volatile IgniteDhtPartitionHistorySuppliersMap partHistSuppliers = new IgniteDhtPartitionHistorySuppliersMap();
 
     /** Reserved max available history for calculation of history supplier on coordinator. */
-<<<<<<< HEAD
-    private volatile Map<Integer, Map<Integer, Long>> partHistReserved;
-=======
     private volatile Map<Integer /** Group. */, Map<Integer /** Partition */, Long /** Counter. */>> partHistReserved;
->>>>>>> 1e84d448
 
     /** */
     @GridToStringExclude
@@ -368,19 +366,9 @@
     /** Init time of exchange in milliseconds. */
     private volatile long initTime;
 
-    /** Init time of exchange in milliseconds. */
-    private volatile long initTime;
-
     /** Discovery lag / Clocks discrepancy, calculated on coordinator when all single messages are received. */
     private T2<Long, UUID> discoveryLag;
 
-<<<<<<< HEAD
-    /** Partitions scheduled for clearing before rebalance for this topology version. */
-    private Map<Integer, Set<Integer>> clearingPartitions;
-
-    /** This future finished with 'cluster is fully rebalanced' state. */
-    private volatile boolean rebalanced;
-=======
     /** Partitions scheduled for clearing before rebalancing for this topology version. */
     private Map<Integer, Set<Integer>> clearingPartitions;
 
@@ -389,7 +377,6 @@
 
     /** Some of owned by affinity partitions were changed state to moving on this exchange. */
     private volatile boolean affinityReassign;
->>>>>>> 1e84d448
 
     /**
      * @param cctx Cache context.
@@ -820,10 +807,6 @@
 
             ExchangeType exchange;
 
-<<<<<<< HEAD
-            if (exchCtx.exchangeFreeSwitch()){
-                exchange = onExchangeFreeSwitch();
-=======
             if (exchCtx.exchangeFreeSwitch()) {
                 if (isSnapshotOperation(firstDiscoEvt)) {
                     // Keep if the cluster was rebalanced.
@@ -837,7 +820,6 @@
                 }
                 else
                     exchange = onExchangeFreeSwitchNodeLeft();
->>>>>>> 1e84d448
 
                 initCoordinatorCaches(newCrd);
             }
@@ -975,8 +957,6 @@
             for (PartitionsExchangeAware comp : cctx.exchange().exchangeAwareComponents())
                 comp.onInitAfterTopologyLock(this);
 
-<<<<<<< HEAD
-=======
             // For pme-free exchanges onInitAfterTopologyLock must be
             // invoked prior to onDoneBeforeTopologyUnlock.
             if (exchange == ExchangeType.ALL && context().exchangeFreeSwitch()) {
@@ -990,7 +970,6 @@
                 }
             }
 
->>>>>>> 1e84d448
             if (exchLog.isInfoEnabled())
                 exchLog.info("Finished exchange init [topVer=" + topVer + ", crd=" + crdNode + ']');
         }
@@ -1093,11 +1072,7 @@
     }
 
     /**
-<<<<<<< HEAD
-     * @return {@code true} if Event node is in baseline and failed and {@code false} otherwise.
-=======
      * @return {@code True} if event node is in baseline and failed and {@code false} otherwise.
->>>>>>> 1e84d448
      */
     public boolean isBaselineNodeFailed() {
         BaselineTopology top = firstEvtDiscoCache.state().baselineTopology();
@@ -1161,12 +1136,8 @@
                             Collections.emptySet(),
                             null,
                             null,
-<<<<<<< HEAD
-                            null);
-=======
                             null,
                             clientTop.lostPartitions());
->>>>>>> 1e84d448
                     }
                     finally {
                         cctx.exchange().exchangerBlockingSectionEnd();
@@ -1437,11 +1408,7 @@
             return ExchangeType.CLIENT;
         else {
             if (wasRebalanced())
-<<<<<<< HEAD
-                markRebalanced();
-=======
                 keepRebalanced();
->>>>>>> 1e84d448
 
             return ExchangeType.NONE;
         }
@@ -1471,24 +1438,14 @@
     /**
      * @return Exchange type.
      */
-<<<<<<< HEAD
-    private ExchangeType onExchangeFreeSwitch() {
-=======
     private ExchangeType onExchangeFreeSwitchNodeLeft() {
->>>>>>> 1e84d448
         assert !firstDiscoEvt.eventNode().isClient() : this;
 
         assert firstDiscoEvt.type() == EVT_NODE_LEFT || firstDiscoEvt.type() == EVT_NODE_FAILED;
 
         assert exchCtx.exchangeFreeSwitch();
 
-<<<<<<< HEAD
-        assert wasRebalanced() : this;
-
-        markRebalanced(); // Still rebalanced.
-=======
         keepRebalanced(); // Still rebalanced.
->>>>>>> 1e84d448
 
         onLeft();
 
@@ -1584,18 +1541,6 @@
                         if (cctx.cacheContext(entry.cacheId()).isReplicated())
                             return true;
 
-<<<<<<< HEAD
-        clearingPartitions = new HashMap();
-
-        timeBag.finishGlobalStage("WAL history reservation");
-
-        // Skipping wait on local join is available when all cluster nodes have the same protocol.
-        boolean skipWaitOnLocalJoin = localJoinExchange()
-            && cctx.exchange().latch().canSkipJoiningNodes(initialVersion());
-
-        if (context().exchangeFreeSwitch())
-            waitPartitionRelease(true, false);
-=======
                     // Checks only affected nodes contain replicated-free txs with failed primaries.
                     assert partitionedRecoveryRequired;
 
@@ -1618,7 +1563,6 @@
                 }
             }
         }
->>>>>>> 1e84d448
         else if (!skipWaitOnLocalJoin) { // Skip partition release if node has locally joined (it doesn't have any updates to be finished).
             boolean distributed = true;
 
@@ -1730,21 +1674,6 @@
         cctx.exchange().exchangerBlockingSectionBegin();
 
         try {
-<<<<<<< HEAD
-            if (context().exchangeFreeSwitch())
-                onDone(initialVersion());
-            else {
-                if (crd.isLocal()) {
-                    if (remaining.isEmpty()) {
-                        initFut.onDone(true);
-
-                        onAllReceived(null);
-                    }
-                }
-                else
-                    sendPartitions(crd);
-
-=======
             if (context().exchangeFreeSwitch()) {
                 // Update local maps, see CachePartitionLossWithRestartsTest.
                 doInParallel(
@@ -1776,7 +1705,6 @@
                 else
                     sendPartitions(crd);
 
->>>>>>> 1e84d448
                 initDone();
             }
         }
@@ -1852,14 +1780,7 @@
      * The main purpose of this method is to wait for all ongoing updates (transactional and atomic), initiated on
      * the previous topology version, to finish to prevent inconsistencies during rebalancing and to prevent two
      * different simultaneous owners of the same lock.
-<<<<<<< HEAD
-     * For the exact list of the objects being awaited for see
-     * {@link GridCacheSharedContext#partitionReleaseFuture(AffinityTopologyVersion)} javadoc.
      * Also, this method can be used to wait for tx recovery only in case of PME-free switch.
-     * See {@link GridCacheSharedContext#partitionRecoveryFuture(AffinityTopologyVersion, ClusterNode)} for additional details.
-=======
-     * Also, this method can be used to wait for tx recovery only in case of PME-free switch.
->>>>>>> 1e84d448
      *
      * @param latchId Distributed latch Id.
      * @param distributed If {@code true} then node should wait for partition release completion on all other nodes.
@@ -1887,13 +1808,8 @@
             if (distributed)
                 releaseLatch = cctx.exchange().latch().getOrCreate(latchId, initialVersion());
 
-<<<<<<< HEAD
-            partReleaseFut = context().exchangeFreeSwitch() ?
-                cctx.partitionRecoveryFuture(initialVersion(), firstDiscoEvt.eventNode()) :
-=======
             partReleaseFut = context().exchangeFreeSwitch() && isBaselineNodeFailed() ?
                 cctx.partitionRecoveryFuture(initialVersion(), firstDiscoEvt.eventNode(), filter) :
->>>>>>> 1e84d448
                 cctx.partitionReleaseFuture(initialVersion());
 
             // Assign to class variable so it will be included into toString() method.
@@ -2481,13 +2397,7 @@
                     }
                 }
 
-<<<<<<< HEAD
-                boolean locNodeNotCrd = crd == null || !crd.isLocal();
-
-                if ((locNodeNotCrd && (serverNodeDiscoveryEvent() || localJoinExchange())) || exchCtx.exchangeFreeSwitch())
-=======
                 if (exchCtx.events().hasServerLeft() || activateCluster())
->>>>>>> 1e84d448
                     detectLostPartitions(res);
 
                 Map<Integer, CacheGroupValidation> m = U.newHashMap(cctx.cache().cacheGroups().size());
@@ -2571,18 +2481,12 @@
         if (super.onDone(res, err)) {
             afterLsnrCompleteFut.onDone();
 
-<<<<<<< HEAD
-            if (err == null)
-                updateDurationHistogram(System.currentTimeMillis() - initTime);
-
-=======
             if (err == null) {
                 updateDurationHistogram(System.currentTimeMillis() - initTime);
 
                 cctx.exchange().clusterRebalancedMetric().value(rebalanced());
             }
 
->>>>>>> 1e84d448
             if (log.isInfoEnabled()) {
                 log.info("Completed partition exchange [localNode=" + cctx.localNodeId() +
                     ", exchange=" + (log.isDebugEnabled() ? this : shortInfo()) + ", topVer=" + topologyVersion() + "]");
@@ -2688,11 +2592,7 @@
                 latestStartedNode = nodeId;
         }
 
-<<<<<<< HEAD
-        return new T2<>(U.nanosToMillis(maxStartTime - minStartTime), latestStartedNode);
-=======
         return new T2<>(maxStartTime - minStartTime, latestStartedNode);
->>>>>>> 1e84d448
     }
 
     /**
@@ -3795,7 +3695,7 @@
                 if (activateCluster() || changedBaseline())
                     assignPartitionsStates();
 
-                DiscoveryCustomMessage discoveryCustomMessage = ((DiscoveryCustomEvent)firstDiscoEvt).customMessage();
+                DiscoveryCustomMessage discoveryCustomMessage = ((DiscoveryCustomEvent) firstDiscoEvt).customMessage();
 
                 if (discoveryCustomMessage instanceof DynamicCacheChangeBatch) {
                     if (exchActions != null) {
@@ -3808,20 +3708,11 @@
                     }
                 }
                 else if (discoveryCustomMessage instanceof SnapshotDiscoveryMessage
-<<<<<<< HEAD
-                    && ((SnapshotDiscoveryMessage)discoveryCustomMessage).needAssignPartitions())
-                    assignPartitionsStates();
-            }
-            else {
-                if (exchCtx.events().hasServerJoin())
-                    assignPartitionsStates();
-=======
                     && ((SnapshotDiscoveryMessage)discoveryCustomMessage).needAssignPartitions()) {
                     markAffinityReassign();
 
                     assignPartitionsStates();
                 }
->>>>>>> 1e84d448
             }
             else if (exchCtx.events().hasServerJoin())
                 assignPartitionsStates();
@@ -3849,21 +3740,9 @@
             GridDhtPartitionsFullMessage msg = createPartitionsMessage(true,
                 minVer.compareToIgnoreTimestamp(PARTIAL_COUNTERS_MAP_SINCE) >= 0);
 
-<<<<<<< HEAD
-            if (!cctx.affinity().rebalanceRequired())
-                msg.rebalanced(true);
-
-            // Lost partition detection should be done after full message is prepared otherwise in case of IGNORE policy
-            // lost partitions will be moved to OWNING state and after what send to other nodes resulting in
-            // wrong lost state calculation (another possibility to consider - calculate lost state only on coordinator).
-            if (firstDiscoEvt.type() != EVT_DISCOVERY_CUSTOM_EVT && exchCtx.events().hasServerLeft())
-                detectLostPartitions(resTopVer);
-
-=======
             if (!cctx.affinity().rebalanceRequired() && !deactivateCluster())
                 msg.rebalanced(true);
 
->>>>>>> 1e84d448
             if (exchCtx.mergeExchanges()) {
                 assert !centralizedAff;
 
@@ -4088,16 +3967,11 @@
 
                     // Do not validate read or write through caches or caches with disabled rebalance
                     // or ExpiryPolicy is set or validation is disabled.
-<<<<<<< HEAD
-                    boolean eternalExpiryPolicy = grpCtx != null && (grpCtx.config().getExpiryPolicyFactory() == null
-                        || grpCtx.config().getExpiryPolicyFactory().create() instanceof EternalExpiryPolicy);
-=======
                     boolean customExpiryPlc = Optional.ofNullable(grpCtx)
                         .map(CacheGroupContext::caches)
                         .orElseGet(Collections::emptyList)
                         .stream()
                         .anyMatch(ctx -> ctx.expiry() != null && !(ctx.expiry() instanceof EternalExpiryPolicy));
->>>>>>> 1e84d448
 
                     if (grpCtx == null
                         || grpCtx.config().isReadThrough()
@@ -4105,11 +3979,7 @@
                         || grpCtx.config().getCacheStoreFactory() != null
                         || grpCtx.config().getRebalanceDelay() == -1
                         || grpCtx.config().getRebalanceMode() == CacheRebalanceMode.NONE
-<<<<<<< HEAD
-                        || !eternalExpiryPolicy
-=======
                         || customExpiryPlc
->>>>>>> 1e84d448
                         || SKIP_PARTITION_SIZE_VALIDATION)
                         return null;
 
@@ -4180,11 +4050,8 @@
                     Set<Integer> parts;
 
                     if (exchCtx.exchangeFreeSwitch()) {
-<<<<<<< HEAD
-=======
                         assert !isSnapshotOperation(firstDiscoEvt) : "Not allowed for taking snapshots: " + this;
 
->>>>>>> 1e84d448
                         // Previous topology to resolve failed primaries set.
                         AffinityTopologyVersion topVer = sharedContext().exchange().readyAffinityVersion();
 
@@ -4655,12 +4522,8 @@
                             msg.partsToReload(cctx.localNodeId(), grpId),
                             partsSizes.getOrDefault(grpId, Collections.emptyMap()),
                             null,
-<<<<<<< HEAD
-                            this);
-=======
                             this,
                             msg.lostPartitions(grpId));
->>>>>>> 1e84d448
                     }
                     else {
                         GridDhtPartitionTopology top = cctx.exchange().clientTopology(grpId, events().discoveryCache());
@@ -4674,12 +4537,8 @@
                             Collections.emptySet(),
                             null,
                             null,
-<<<<<<< HEAD
-                            this);
-=======
                             this,
                             msg.lostPartitions(grpId));
->>>>>>> 1e84d448
                     }
 
                     return null;
@@ -5331,33 +5190,6 @@
     }
 
     /**
-     * @return {@code True} if cluster fully rebalanced.
-     */
-    public boolean rebalanced() {
-        return rebalanced;
-    }
-
-    /**
-     * @return {@code True} if cluster was fully rebalanced on previous topology.
-     */
-    public boolean wasRebalanced() {
-        GridDhtPartitionsExchangeFuture prev = sharedContext().exchange().lastFinishedFuture();
-
-        assert prev != this;
-
-        return prev != null && prev.rebalanced();
-    }
-
-    /**
-     * Sets cluster fully rebalanced flag.
-     */
-    public void markRebalanced() {
-        assert !rebalanced;
-
-        rebalanced = true;
-    }
-
-    /**
      * Add or merge updates received from coordinator while exchange in progress.
      *
      * @param fullMsg Full message with exchangeId = null.
