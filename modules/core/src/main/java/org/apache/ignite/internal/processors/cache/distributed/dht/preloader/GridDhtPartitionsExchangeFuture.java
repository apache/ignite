--- conflicted
+++ resolved
@@ -354,13 +354,11 @@
     /** Discovery lag / Clocks discrepancy, calculated on coordinator when all single messages are received. */
     private T2<Long, UUID> discoveryLag;
 
-<<<<<<< HEAD
+    /** TODO FIXME https://issues.apache.org/jira/browse/IGNITE-11799 */
+    private Map<Integer, Set<Integer>> clearingPartitions;
+
     /** Flag indicates that affinity can be recalculated locally. */
     private volatile boolean isLocalAffinityRecalculation;
-=======
-    /** TODO FIXME https://issues.apache.org/jira/browse/IGNITE-11799 */
-    private Map<Integer, Set<Integer>> clearingPartitions;
->>>>>>> 1b6a92af
 
     /**
      * @param cctx Cache context.
