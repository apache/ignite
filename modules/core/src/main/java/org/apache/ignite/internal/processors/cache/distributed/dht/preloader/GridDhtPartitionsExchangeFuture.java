/*
 * Licensed to the Apache Software Foundation (ASF) under one or more
 * contributor license agreements.  See the NOTICE file distributed with
 * this work for additional information regarding copyright ownership.
 * The ASF licenses this file to You under the Apache License, Version 2.0
 * (the "License"); you may not use this file except in compliance with
 * the License.  You may obtain a copy of the License at
 *
 *      http://www.apache.org/licenses/LICENSE-2.0
 *
 * Unless required by applicable law or agreed to in writing, software
 * distributed under the License is distributed on an "AS IS" BASIS,
 * WITHOUT WARRANTIES OR CONDITIONS OF ANY KIND, either express or implied.
 * See the License for the specific language governing permissions and
 * limitations under the License.
 */

package org.apache.ignite.internal.processors.cache.distributed.dht.preloader;

import java.io.IOException;
import java.util.ArrayList;
import java.util.Collection;
import java.util.Collections;
import java.util.HashMap;
import java.util.HashSet;
import java.util.LinkedHashMap;
import java.util.LinkedHashSet;
import java.util.List;
import java.util.Map;
import java.util.Optional;
import java.util.Set;
import java.util.UUID;
import java.util.concurrent.Callable;
import java.util.concurrent.ConcurrentHashMap;
import java.util.concurrent.ConcurrentMap;
import java.util.concurrent.CountDownLatch;
import java.util.concurrent.TimeUnit;
import java.util.concurrent.atomic.AtomicBoolean;
import java.util.concurrent.atomic.AtomicReference;
import java.util.concurrent.locks.Lock;
import java.util.concurrent.locks.ReadWriteLock;
import java.util.stream.Collectors;
import java.util.stream.Stream;
import org.apache.ignite.IgniteCheckedException;
import org.apache.ignite.IgniteLogger;
import org.apache.ignite.IgniteSystemProperties;
import org.apache.ignite.cache.CacheMode;
import org.apache.ignite.cache.CacheRebalanceMode;
import org.apache.ignite.cluster.ClusterNode;
import org.apache.ignite.configuration.CacheConfiguration;
import org.apache.ignite.configuration.IgniteConfiguration;
import org.apache.ignite.configuration.NearCacheConfiguration;
import org.apache.ignite.events.DiscoveryEvent;
import org.apache.ignite.internal.IgniteClientDisconnectedCheckedException;
import org.apache.ignite.internal.IgniteDiagnosticAware;
import org.apache.ignite.internal.IgniteDiagnosticPrepareContext;
import org.apache.ignite.internal.IgniteFutureTimeoutCheckedException;
import org.apache.ignite.internal.IgniteInternalFuture;
import org.apache.ignite.internal.IgniteInterruptedCheckedException;
import org.apache.ignite.internal.IgniteNeedReconnectException;
import org.apache.ignite.internal.cluster.ClusterTopologyCheckedException;
import org.apache.ignite.internal.events.DiscoveryCustomEvent;
import org.apache.ignite.internal.managers.communication.GridIoPolicy;
import org.apache.ignite.internal.managers.discovery.DiscoCache;
import org.apache.ignite.internal.managers.discovery.DiscoveryCustomMessage;
import org.apache.ignite.internal.pagemem.wal.record.ExchangeRecord;
import org.apache.ignite.internal.processors.affinity.AffinityTopologyVersion;
import org.apache.ignite.internal.processors.affinity.GridAffinityAssignmentCache;
import org.apache.ignite.internal.processors.cache.CacheAffinityChangeMessage;
import org.apache.ignite.internal.processors.cache.CacheGroupContext;
import org.apache.ignite.internal.processors.cache.CacheGroupDescriptor;
import org.apache.ignite.internal.processors.cache.CachePartitionExchangeWorkerTask;
import org.apache.ignite.internal.processors.cache.DynamicCacheChangeBatch;
import org.apache.ignite.internal.processors.cache.DynamicCacheChangeFailureMessage;
import org.apache.ignite.internal.processors.cache.DynamicCacheChangeRequest;
import org.apache.ignite.internal.processors.cache.DynamicCacheDescriptor;
import org.apache.ignite.internal.processors.cache.ExchangeActions;
import org.apache.ignite.internal.processors.cache.ExchangeContext;
import org.apache.ignite.internal.processors.cache.ExchangeDiscoveryEvents;
import org.apache.ignite.internal.processors.cache.GridCacheContext;
import org.apache.ignite.internal.processors.cache.GridCacheMvccCandidate;
import org.apache.ignite.internal.processors.cache.GridCacheProcessor;
import org.apache.ignite.internal.processors.cache.GridCacheSharedContext;
import org.apache.ignite.internal.processors.cache.GridCacheUtils;
import org.apache.ignite.internal.processors.cache.LocalJoinCachesContext;
import org.apache.ignite.internal.processors.cache.StateChangeRequest;
import org.apache.ignite.internal.processors.cache.WalStateAbstractMessage;
import org.apache.ignite.internal.processors.cache.distributed.dht.GridDhtTopologyFutureAdapter;
import org.apache.ignite.internal.processors.cache.distributed.dht.preloader.latch.Latch;
import org.apache.ignite.internal.processors.cache.distributed.dht.topology.GridClientPartitionTopology;
import org.apache.ignite.internal.processors.cache.distributed.dht.topology.GridDhtLocalPartition;
import org.apache.ignite.internal.processors.cache.distributed.dht.topology.GridDhtPartitionState;
import org.apache.ignite.internal.processors.cache.distributed.dht.topology.GridDhtPartitionTopology;
import org.apache.ignite.internal.processors.cache.distributed.dht.topology.GridDhtPartitionsStateValidator;
import org.apache.ignite.internal.processors.cache.mvcc.MvccCoordinator;
import org.apache.ignite.internal.processors.cache.persistence.snapshot.SnapshotDiscoveryMessage;
import org.apache.ignite.internal.processors.cache.transactions.IgniteTxKey;
import org.apache.ignite.internal.processors.cache.version.GridCacheVersion;
import org.apache.ignite.internal.processors.cluster.BaselineTopology;
import org.apache.ignite.internal.processors.cluster.ChangeGlobalStateFinishMessage;
import org.apache.ignite.internal.processors.cluster.ChangeGlobalStateMessage;
import org.apache.ignite.internal.processors.cluster.DiscoveryDataClusterState;
import org.apache.ignite.internal.util.GridLongList;
import org.apache.ignite.internal.util.IgniteUtils;
import org.apache.ignite.internal.util.future.GridFutureAdapter;
import org.apache.ignite.internal.util.tostring.GridToStringExclude;
import org.apache.ignite.internal.util.tostring.GridToStringInclude;
import org.apache.ignite.internal.util.typedef.CI1;
import org.apache.ignite.internal.util.typedef.F;
import org.apache.ignite.internal.util.typedef.T2;
import org.apache.ignite.internal.util.typedef.X;
import org.apache.ignite.internal.util.typedef.internal.CU;
import org.apache.ignite.internal.util.typedef.internal.S;
import org.apache.ignite.internal.util.typedef.internal.U;
import org.apache.ignite.lang.IgniteInClosure;
import org.apache.ignite.lang.IgniteProductVersion;
import org.apache.ignite.lang.IgniteRunnable;
import org.jetbrains.annotations.Nullable;

import static org.apache.ignite.IgniteSystemProperties.IGNITE_LONG_OPERATIONS_DUMP_TIMEOUT_LIMIT;
import static org.apache.ignite.IgniteSystemProperties.IGNITE_PARTITION_RELEASE_FUTURE_DUMP_THRESHOLD;
import static org.apache.ignite.IgniteSystemProperties.IGNITE_THREAD_DUMP_ON_EXCHANGE_TIMEOUT;
import static org.apache.ignite.IgniteSystemProperties.getBoolean;
import static org.apache.ignite.IgniteSystemProperties.getLong;
import static org.apache.ignite.events.EventType.EVT_NODE_FAILED;
import static org.apache.ignite.events.EventType.EVT_NODE_JOINED;
import static org.apache.ignite.events.EventType.EVT_NODE_LEFT;
import static org.apache.ignite.internal.IgniteNodeAttributes.ATTR_DYNAMIC_CACHE_START_ROLLBACK_SUPPORTED;
import static org.apache.ignite.internal.events.DiscoveryCustomEvent.EVT_DISCOVERY_CUSTOM_EVT;
import static org.apache.ignite.internal.managers.communication.GridIoPolicy.SYSTEM_POOL;
import static org.apache.ignite.internal.processors.cache.ExchangeDiscoveryEvents.serverJoinEvent;
import static org.apache.ignite.internal.processors.cache.ExchangeDiscoveryEvents.serverLeftEvent;
import static org.apache.ignite.internal.processors.cache.distributed.dht.preloader.CachePartitionPartialCountersMap.PARTIAL_COUNTERS_MAP_SINCE;

/**
 * Future for exchanging partition maps.
 */
@SuppressWarnings({"TypeMayBeWeakened", "unchecked"})
public class GridDhtPartitionsExchangeFuture extends GridDhtTopologyFutureAdapter
    implements Comparable<GridDhtPartitionsExchangeFuture>, CachePartitionExchangeWorkerTask, IgniteDiagnosticAware {
    /** */
    public static final String EXCHANGE_LOG = "org.apache.ignite.internal.exchange.time";

    /** */
    private static final int RELEASE_FUTURE_DUMP_THRESHOLD =
        IgniteSystemProperties.getInteger(IGNITE_PARTITION_RELEASE_FUTURE_DUMP_THRESHOLD, 0);

    /** */
    private static final IgniteProductVersion FORCE_AFF_REASSIGNMENT_SINCE = IgniteProductVersion.fromString("2.4.3");

    /**
     * This may be useful when per-entry (not per-cache based) partition policy is in use.
     * See {@link IgniteSystemProperties#IGNITE_SKIP_PARTITION_SIZE_VALIDATION} for details.
     * Default value is {@code false}.
     */
    private static final boolean SKIP_PARTITION_SIZE_VALIDATION = Boolean.getBoolean(IgniteSystemProperties.IGNITE_SKIP_PARTITION_SIZE_VALIDATION);

    /** */
    private static final String DISTRIBUTED_LATCH_ID = "exchange";

    /** */
    @GridToStringExclude
    private final Object mux = new Object();

    /** */
    @GridToStringExclude
    private volatile DiscoCache firstEvtDiscoCache;

    /** Discovery event triggered this exchange. */
    private volatile DiscoveryEvent firstDiscoEvt;

    /** */
    @GridToStringExclude
    private final Set<UUID> remaining = new HashSet<>();

    /** Guarded by this */
    @GridToStringExclude
    private int pendingSingleUpdates;

    /** */
    @GridToStringExclude
    private List<ClusterNode> srvNodes;

    /** */
    private ClusterNode crd;

    /** ExchangeFuture id. */
    private final GridDhtPartitionExchangeId exchId;

    /** Cache context. */
    private final GridCacheSharedContext<?, ?> cctx;

    /** Busy lock to prevent activities from accessing exchanger while it's stopping. */
    private ReadWriteLock busyLock;

    /** */
    private AtomicBoolean added = new AtomicBoolean(false);

    /**
     * Discovery event receive latch. There is a race between discovery event processing and single message
     * processing, so it is possible to create an exchange future before the actual discovery event is received.
     * This latch is notified when the discovery event arrives.
     */
    @GridToStringExclude
    private final CountDownLatch evtLatch = new CountDownLatch(1);

    /** Exchange future init method completes this future. */
    private GridFutureAdapter<Boolean> initFut;

    /** */
    @GridToStringExclude
    private final List<IgniteRunnable> discoEvts = new ArrayList<>();

    /** */
    private boolean init;

    /** Last committed cache version before next topology version use. */
    private AtomicReference<GridCacheVersion> lastVer = new AtomicReference<>();

    /**
     * Message received from node joining cluster (if this is 'node join' exchange),
     * needed if this exchange is merged with another one.
     */
    @GridToStringExclude
    private GridDhtPartitionsSingleMessage pendingJoinMsg;

    /**
     * Messages received on non-coordinator are stored in case if this node
     * becomes coordinator.
     */
    private final Map<UUID, GridDhtPartitionsSingleMessage> pendingSingleMsgs = new ConcurrentHashMap<>();

    /** Messages received from new coordinator. */
    private final Map<ClusterNode, GridDhtPartitionsFullMessage> fullMsgs = new ConcurrentHashMap<>();

    /** */
    @SuppressWarnings({"FieldCanBeLocal", "UnusedDeclaration"})
    @GridToStringInclude
    private volatile IgniteInternalFuture<?> partReleaseFut;

    /** Logger. */
    private final IgniteLogger log;

    /** Cache change requests. */
    private ExchangeActions exchActions;

    /** */
    private final IgniteLogger exchLog;

    /** */
    private CacheAffinityChangeMessage affChangeMsg;

    /** Init timestamp. Used to track the amount of time spent to complete the future. */
    private long initTs;

    /**
     * Centralized affinity assignment required. Activated for node left of failed. For this mode crd will send full
     * partitions maps to nodes using discovery (ring) instead of communication.
     */
    private boolean centralizedAff;

    /**
     * Enforce affinity reassignment based on actual partition distribution. This mode should be used when partitions
     * might be distributed not according to affinity assignment.
     */
    private boolean forceAffReassignment;

    /** Exception that was thrown during init phase on local node. */
    private Exception exchangeLocE;

    /** Exchange exceptions from all participating nodes. */
    private final Map<UUID, Exception> exchangeGlobalExceptions = new ConcurrentHashMap<>();

    /** Used to track the fact that {@link DynamicCacheChangeFailureMessage} was sent. */
    private volatile boolean cacheChangeFailureMsgSent;

    /** */
    private ConcurrentMap<UUID, GridDhtPartitionsSingleMessage> msgs = new ConcurrentHashMap<>();

    /** Single messages from merged 'node join' exchanges. */
    @GridToStringExclude
    private Map<UUID, GridDhtPartitionsSingleMessage> mergedJoinExchMsgs;

    /** Number of awaited messages for merged 'node join' exchanges. */
    @GridToStringExclude
    private int awaitMergedMsgs;

    /** */
    @GridToStringExclude
    private volatile IgniteDhtPartitionHistorySuppliersMap partHistSuppliers = new IgniteDhtPartitionHistorySuppliersMap();

    /** */
    private volatile Map<Integer, Map<Integer, Long>> partHistReserved;

    /** */
    @GridToStringExclude
    private final IgniteDhtPartitionsToReloadMap partsToReload = new IgniteDhtPartitionsToReloadMap();

    /** */
    private final AtomicBoolean done = new AtomicBoolean();

    /** */
    private ExchangeLocalState state;

    /** */
    @GridToStringExclude
    private ExchangeContext exchCtx;

    /** */
    @GridToStringExclude
    private FinishState finishState;

    /** Initialized when node becomes new coordinator. */
    @GridToStringExclude
    private InitNewCoordinatorFuture newCrdFut;

    /** */
    @GridToStringExclude
    private GridDhtPartitionsExchangeFuture mergedWith;

    /** Validator for partition states. */
    @GridToStringExclude
    private final GridDhtPartitionsStateValidator validator;

    /** Register caches future. Initialized on exchange init. Must be waited on exchange end. */
    private IgniteInternalFuture<?> registerCachesFuture;

    /** Partitions sent flag (for coordinator node). */
    private volatile boolean partitionsSent;

    /** Partitions received flag (for non-coordinator node). */
    private volatile boolean partitionsReceived;

    /** Latest (by update sequences) full message with exchangeId == null, need to be processed right after future is done. */
    private GridDhtPartitionsFullMessage delayedLatestMsg;

    /** Future for wait all exchange listeners comepleted. */
    private final GridFutureAdapter<?> afterLsnrCompleteFut = new GridFutureAdapter<>();

    /**
     * @param cctx Cache context.
     * @param busyLock Busy lock.
     * @param exchId Exchange ID.
     * @param exchActions Cache change requests.
     * @param affChangeMsg Affinity change message.
     */
    public GridDhtPartitionsExchangeFuture(
        GridCacheSharedContext cctx,
        ReadWriteLock busyLock,
        GridDhtPartitionExchangeId exchId,
        ExchangeActions exchActions,
        CacheAffinityChangeMessage affChangeMsg
    ) {
        assert busyLock != null;
        assert exchId != null;
        assert exchId.topologyVersion() != null;
        assert exchActions == null || !exchActions.empty();

        this.cctx = cctx;
        this.busyLock = busyLock;
        this.exchId = exchId;
        this.exchActions = exchActions;
        this.affChangeMsg = affChangeMsg;
        this.validator = new GridDhtPartitionsStateValidator(cctx);
        if (exchActions != null && exchActions.deactivate())
            this.clusterIsActive = false;

        log = cctx.logger(getClass());
        exchLog = cctx.logger(EXCHANGE_LOG);

        initFut = new GridFutureAdapter<Boolean>() {
            @Override public IgniteLogger logger() {
                return log;
            }
        };

        if (log.isDebugEnabled())
            log.debug("Creating exchange future [localNode=" + cctx.localNodeId() + ", fut=" + this + ']');
    }

    /**
     * @return Future mutex.
     */
    public Object mutex() {
        return mux;
    }

    /**
     * @return Shared cache context.
     */
    public GridCacheSharedContext sharedContext() {
        return cctx;
    }

    /** {@inheritDoc} */
    @Override public boolean skipForExchangeMerge() {
        return false;
    }

    /**
     * @return Exchange context.
     */
    public ExchangeContext context() {
        assert exchCtx != null : this;

        return exchCtx;
    }

    /**
     * Sets exchange actions associated with the exchange future (such as cache start or stop).
     * Exchange actions is created from discovery event, so the actions must be set before the event is processed,
     * thus the setter requires that {@code evtLatch} be armed.
     *
     * @param exchActions Exchange actions.
     */
    public void exchangeActions(ExchangeActions exchActions) {
        assert exchActions == null || !exchActions.empty() : exchActions;
        assert evtLatch != null && evtLatch.getCount() == 1L : this;

        this.exchActions = exchActions;
    }

    /**
     * Gets exchanges actions (such as cache start or stop) associated with the exchange future.
     * Exchange actions can be {@code null} (for example, if the exchange is created for topology
     * change event).
     *
     * @return Exchange actions.
     */
    @Nullable public ExchangeActions exchangeActions() {
        return exchActions;
    }

    /**
     * Sets affinity change message associated with the exchange. Affinity change message is required when
     * centralized affinity change is performed.
     *
     * @param affChangeMsg Affinity change message.
     */
    public void affinityChangeMessage(CacheAffinityChangeMessage affChangeMsg) {
        this.affChangeMsg = affChangeMsg;
    }

    /**
     * Gets the affinity topology version for which this exchange was created. If several exchanges
     * were merged, initial version is the version of the earliest merged exchange.
     *
     * @return Initial exchange version.
     */
    @Override public AffinityTopologyVersion initialVersion() {
        return exchId.topologyVersion();
    }

    /** {@inheritDoc} */
    @Override public AffinityTopologyVersion topologyVersion() {
        /*
        Should not be called before exchange is finished since result version can change in
        case of merged exchanges.
         */
        assert exchangeDone() : "Should not be called before exchange is finished";

        return isDone() ? result() : exchCtx.events().topologyVersion();
    }

    /**
     * Retreives the node which has WAL history since {@code cntrSince}.
     *
     * @param grpId Cache group ID.
     * @param partId Partition ID.
     * @param cntrSince Partition update counter since history supplying is requested.
     * @return ID of history supplier node or null if it doesn't exist.
     */
    @Nullable public UUID partitionHistorySupplier(int grpId, int partId, long cntrSince) {
        return partHistSuppliers.getSupplier(grpId, partId, cntrSince);
    }

    /**
     * @param cacheId Cache ID.
     * @param rcvdFrom Node ID cache was received from.
     * @return {@code True} if cache was added during this exchange.
     */
    public boolean cacheAddedOnExchange(int cacheId, UUID rcvdFrom) {
        return dynamicCacheStarted(cacheId) || exchCtx.events().nodeJoined(rcvdFrom);
    }

    /**
     * @param grpId Cache group ID.
     * @param rcvdFrom Node ID cache group was received from.
     * @return {@code True} if cache group was added during this exchange.
     */
    public boolean cacheGroupAddedOnExchange(int grpId, UUID rcvdFrom) {
        return dynamicCacheGroupStarted(grpId) || exchCtx.events().nodeJoined(rcvdFrom);
    }

    /**
     * @param cacheId Cache ID.
     * @return {@code True} if non-client cache was added during this exchange.
     */
    private boolean dynamicCacheStarted(int cacheId) {
        return exchActions != null && exchActions.cacheStarted(cacheId);
    }

    /**
     * @param grpId Cache group ID.
     * @return {@code True} if non-client cache group was added during this exchange.
     */
    public boolean dynamicCacheGroupStarted(int grpId) {
        return exchActions != null && exchActions.cacheGroupStarting(grpId);
    }

    /**
     * @return {@code True}
     */
    public boolean onAdded() {
        return added.compareAndSet(false, true);
    }

    /**
     * Event callback.
     *
     * @param exchId Exchange ID.
     * @param discoEvt Discovery event.
     * @param discoCache Discovery data cache.
     */
    public void onEvent(GridDhtPartitionExchangeId exchId, DiscoveryEvent discoEvt, DiscoCache discoCache) {
        assert exchId.equals(this.exchId);

        this.exchId.discoveryEvent(discoEvt);
        this.firstDiscoEvt = discoEvt;
        this.firstEvtDiscoCache = discoCache;

        evtLatch.countDown();
    }

    /**
     * @return {@code True} if cluster state change exchange.
     */
    private boolean stateChangeExchange() {
        return exchActions != null && exchActions.stateChangeRequest() != null;
    }

    /**
     * @return {@code True} if this exchange was triggered by DynamicCacheChangeBatch message
     * in order to start cache(s).
     */
    private boolean dynamicCacheStartExchange() {
        return exchActions != null && !exchActions.cacheStartRequests().isEmpty()
            && exchActions.cacheStopRequests().isEmpty();
    }

    /**
     * @return {@code True} if activate cluster exchange.
     */
    public boolean activateCluster() {
        return exchActions != null && exchActions.activate();
    }

    /**
     * @return {@code True} if deactivate cluster exchange.
     */
    private boolean deactivateCluster() {
        return exchActions != null && exchActions.deactivate();
    }

    /** */
    public boolean changedBaseline() {
        return exchActions != null && exchActions.changedBaseline();
    }

    /**
     * @return {@code True} if there are caches to start.
     */
    public boolean hasCachesToStart() {
        return exchActions != null && !exchActions.cacheStartRequests().isEmpty();
    }

    /**
     * @return First event discovery event.
     *
     */
    public DiscoveryEvent firstEvent() {
        return firstDiscoEvt;
    }

    /**
     * @return Discovery cache for first event.
     */
    public DiscoCache firstEventCache() {
        return firstEvtDiscoCache;
    }

    /**
     * @return Events processed in this exchange.
     */
    public ExchangeDiscoveryEvents events() {
        return exchCtx.events();
    }

    /**
     * @return Exchange ID.
     */
    public GridDhtPartitionExchangeId exchangeId() {
        return exchId;
    }

    /**
     * @return {@code true} if entered to busy state.
     */
    private boolean enterBusy() {
        if (busyLock.readLock().tryLock())
            return true;

        if (log.isDebugEnabled())
            log.debug("Failed to enter busy state (exchanger is stopping): " + this);

        return false;
    }

    /**
     *
     */
    private void leaveBusy() {
        busyLock.readLock().unlock();
    }

    /**
     * @param newCrd {@code True} if node become coordinator on this exchange.
     * @throws IgniteCheckedException If failed.
     */
    private void initCoordinatorCaches(boolean newCrd) throws IgniteCheckedException {
        if (newCrd) {
            cctx.exchange().exchangerBlockingSectionBegin();

            try {
                IgniteInternalFuture<?> fut = cctx.affinity().initCoordinatorCaches(this, false);

                if (fut != null)
                    fut.get();

                cctx.exchange().onCoordinatorInitialized();
            }
            finally {
                cctx.exchange().exchangerBlockingSectionEnd();
            }
        }
    }

    /**
     * Starts activity.
     *
     * @param newCrd {@code True} if node become coordinator on this exchange.
     * @throws IgniteInterruptedCheckedException If interrupted.
     */
    public void init(boolean newCrd) throws IgniteInterruptedCheckedException {
        if (isDone())
            return;

        assert !cctx.kernalContext().isDaemon();

        initTs = U.currentTimeMillis();

        cctx.exchange().exchangerBlockingSectionBegin();

        try {
            U.await(evtLatch);
        }
        finally {
            cctx.exchange().exchangerBlockingSectionEnd();
        }

        assert firstDiscoEvt != null : this;
        assert exchId.nodeId().equals(firstDiscoEvt.eventNode().id()) : this;

        try {
            AffinityTopologyVersion topVer = initialVersion();

            srvNodes = new ArrayList<>(firstEvtDiscoCache.serverNodes());

            remaining.addAll(F.nodeIds(F.view(srvNodes, F.remoteNodes(cctx.localNodeId()))));

            crd = srvNodes.isEmpty() ? null : srvNodes.get(0);

            boolean crdNode = crd != null && crd.isLocal();

            MvccCoordinator mvccCrd = firstEvtDiscoCache.mvccCoordinator();

            boolean mvccCrdChange = mvccCrd != null &&
                (initialVersion().equals(mvccCrd.topologyVersion()) || activateCluster());

            // Mvcc coordinator should has been initialized before exchange context is created.
            cctx.kernalContext().coordinators().updateCoordinator(mvccCrd);

            exchCtx = new ExchangeContext(crdNode, mvccCrdChange, this);

            cctx.exchange().exchangerBlockingSectionBegin();

            try {
                cctx.kernalContext().coordinators().onExchangeStart(mvccCrd, exchCtx, crd);
            }
            finally {
                cctx.exchange().exchangerBlockingSectionEnd();
            }

            assert state == null : state;

            if (crdNode)
                state = ExchangeLocalState.CRD;
            else
                state = cctx.kernalContext().clientNode() ? ExchangeLocalState.CLIENT : ExchangeLocalState.SRV;

            if (exchLog.isInfoEnabled()) {
                exchLog.info("Started exchange init [topVer=" + topVer +
                    ", mvccCrd=" + mvccCrd +
                    ", mvccCrdChange=" + mvccCrdChange +
                    ", crd=" + crdNode +
                    ", evt=" + IgniteUtils.gridEventName(firstDiscoEvt.type()) +
                    ", evtNode=" + firstDiscoEvt.eventNode().id() +
                    ", customEvt=" + (firstDiscoEvt.type() == EVT_DISCOVERY_CUSTOM_EVT ? ((DiscoveryCustomEvent)firstDiscoEvt).customMessage() : null) +
                    ", allowMerge=" + exchCtx.mergeExchanges() + ']');
            }

            ExchangeType exchange;

            if (firstDiscoEvt.type() == EVT_DISCOVERY_CUSTOM_EVT) {
                assert !exchCtx.mergeExchanges();

                DiscoveryCustomMessage msg = ((DiscoveryCustomEvent)firstDiscoEvt).customMessage();

                forceAffReassignment = DiscoveryCustomEvent.requiresCentralizedAffinityAssignment(msg)
                    && firstEventCache().minimumNodeVersion().compareToIgnoreTimestamp(FORCE_AFF_REASSIGNMENT_SINCE) >= 0;

                if (msg instanceof ChangeGlobalStateMessage) {
                    assert exchActions != null && !exchActions.empty();

                    exchange = onClusterStateChangeRequest(crdNode);
                }
                else if (msg instanceof DynamicCacheChangeBatch) {
                    assert exchActions != null && !exchActions.empty();

                    exchange = onCacheChangeRequest(crdNode);
                }
                else if (msg instanceof SnapshotDiscoveryMessage) {
                    exchange = onCustomMessageNoAffinityChange(crdNode);
                }
                else if (msg instanceof WalStateAbstractMessage)
                    exchange = onCustomMessageNoAffinityChange(crdNode);
                else {
                    assert affChangeMsg != null : this;

                    exchange = onAffinityChangeRequest(crdNode);
                }

                if (forceAffReassignment) {
                    cctx.exchange().exchangerBlockingSectionBegin();

                    try {
                        cctx.affinity().onCentralizedAffinityChange(this, crdNode);
                    }
                    finally {
                        cctx.exchange().exchangerBlockingSectionEnd();
                    }
                }

                initCoordinatorCaches(newCrd);
            }
            else {
                if (firstDiscoEvt.type() == EVT_NODE_JOINED) {
                    if (!firstDiscoEvt.eventNode().isLocal()) {
                        cctx.exchange().exchangerBlockingSectionBegin();

                        try {
                            Collection<DynamicCacheDescriptor> receivedCaches = cctx.cache().startReceivedCaches(
                                firstDiscoEvt.eventNode().id(),
                                topVer);

                            registerCachesFuture = cctx.affinity().initStartedCaches(crdNode, this, receivedCaches);
                        }
                        finally {
                            cctx.exchange().exchangerBlockingSectionEnd();
                        }
                    }
                    else
                        registerCachesFuture = initCachesOnLocalJoin();
                }

                initCoordinatorCaches(newCrd);

                if (exchCtx.mergeExchanges()) {
                    if (localJoinExchange()) {
                        if (cctx.kernalContext().clientNode()) {
                            onClientNodeEvent(crdNode);

                            exchange = ExchangeType.CLIENT;
                        }
                        else {
                            onServerNodeEvent(crdNode);

                            exchange = ExchangeType.ALL;
                        }
                    }
                    else {
                        if (firstDiscoEvt.eventNode().isClient())
                            exchange = onClientNodeEvent(crdNode);
                        else
                            exchange = cctx.kernalContext().clientNode() ? ExchangeType.CLIENT : ExchangeType.ALL;
                    }

                    if (exchId.isLeft())
                        onLeft();
                }
                else {
                    exchange = firstDiscoEvt.eventNode().isClient() ? onClientNodeEvent(crdNode) :
                        onServerNodeEvent(crdNode);
                }
            }

            cctx.cache().registrateProxyRestart(resolveCacheRequests(exchActions), afterLsnrCompleteFut);

            updateTopologies(crdNode, cctx.coordinators().currentCoordinator());

            switch (exchange) {
                case ALL: {
                    distributedExchange();

                    break;
                }

                case CLIENT: {
                    if (!exchCtx.mergeExchanges() && exchCtx.fetchAffinityOnJoin())
                        initTopologies();

                    clientOnlyExchange();

                    break;
                }

                case NONE: {
                    initTopologies();

                    onDone(topVer);

                    break;
                }

                default:
                    assert false;
            }

            if (cctx.localNode().isClient())
                tryToPerformLocalSnapshotOperation();

            if (exchLog.isInfoEnabled())
                exchLog.info("Finished exchange init [topVer=" + topVer + ", crd=" + crdNode + ']');
        }
        catch (IgniteInterruptedCheckedException e) {
            onDone(e);

            throw e;
        }
        catch (IgniteNeedReconnectException e) {
            onDone(e);
        }
        catch (Throwable e) {
            if (reconnectOnError(e))
                onDone(new IgniteNeedReconnectException(cctx.localNode(), e));
            else {
                U.error(log, "Failed to reinitialize local partitions (rebalancing will be stopped): " + exchId, e);

                onDone(e);
            }

            if (e instanceof Error)
                throw (Error)e;
        }
    }

    /**
     * @throws IgniteCheckedException If failed.
     */
    private IgniteInternalFuture<?> initCachesOnLocalJoin() throws IgniteCheckedException {
        if (isLocalNodeNotInBaseline()) {
            cctx.exchange().exchangerBlockingSectionBegin();

            try {
                cctx.cache().cleanupCachesDirectories();

                cctx.database().cleanupCheckpointDirectory();

                if (cctx.wal() != null)
                    cctx.wal().cleanupWalDirectories();
            }
            finally {
                cctx.exchange().exchangerBlockingSectionEnd();
            }
        }

        cctx.exchange().exchangerBlockingSectionBegin();

        try {
            cctx.activate();
        }
        finally {
            cctx.exchange().exchangerBlockingSectionEnd();
        }

        LocalJoinCachesContext locJoinCtx = exchActions == null ? null : exchActions.localJoinContext();

        List<T2<DynamicCacheDescriptor, NearCacheConfiguration>> caches = locJoinCtx == null ? null :
            locJoinCtx.caches();

        if (!cctx.kernalContext().clientNode()) {
            List<DynamicCacheDescriptor> startDescs = new ArrayList<>();

            if (caches != null) {
                for (T2<DynamicCacheDescriptor, NearCacheConfiguration> c : caches) {
                    DynamicCacheDescriptor startDesc = c.get1();

                    if (CU.isPersistentCache(startDesc.cacheConfiguration(), cctx.gridConfig().getDataStorageConfiguration()))
                        startDescs.add(startDesc);
                }
            }

            cctx.exchange().exchangerBlockingSectionBegin();

            try {
                cctx.database().readCheckpointAndRestoreMemory(startDescs);
            }
            finally {
                cctx.exchange().exchangerBlockingSectionEnd();
            }
        }

        IgniteInternalFuture<?> cachesRegistrationFut;

        cctx.exchange().exchangerBlockingSectionBegin();

        try {
            cachesRegistrationFut = cctx.cache().startCachesOnLocalJoin(initialVersion(), locJoinCtx);
        }
        finally {
            cctx.exchange().exchangerBlockingSectionEnd();
        }

        ensureClientCachesStarted();

        return cachesRegistrationFut;
    }

    /**
     * Start client caches if absent.
     */
    private void ensureClientCachesStarted() {
        GridCacheProcessor cacheProcessor = cctx.cache();

        Set<String> cacheNames = new HashSet<>(cacheProcessor.cacheNames());

        List<CacheConfiguration> notStartedCacheConfigs = new ArrayList<>();

        for (CacheConfiguration cCfg : cctx.gridConfig().getCacheConfiguration()) {
            if (!cacheNames.contains(cCfg.getName()) && !GridCacheUtils.isCacheTemplateName(cCfg.getName()))
                notStartedCacheConfigs.add(cCfg);
        }

        if (!notStartedCacheConfigs.isEmpty()) {
            cctx.exchange().exchangerBlockingSectionBegin();

            try {
                cacheProcessor.dynamicStartCaches(notStartedCacheConfigs, false, false, false);
            }
            finally {
                cctx.exchange().exchangerBlockingSectionEnd();
            }

        }
    }

    /**
     * @return {@code true} if local node is not in baseline and {@code false} otherwise.
     */
    private boolean isLocalNodeNotInBaseline() {
        BaselineTopology topology = cctx.discovery().discoCache().state().baselineTopology();

        return topology!= null && !topology.consistentIds().contains(cctx.localNode().consistentId());
    }

    /**
     * @throws IgniteCheckedException If failed.
     */
    private void initTopologies() throws IgniteCheckedException {
        cctx.exchange().exchangerBlockingSectionBegin();

        try {
            cctx.database().checkpointReadLock();

            try {
                if (crd != null) {
                    for (CacheGroupContext grp : cctx.cache().cacheGroups()) {
                        if (grp.isLocal())
                            continue;

                        grp.topology().beforeExchange(this, !centralizedAff && !forceAffReassignment, false);
                    }
                }
            }
            finally {
                cctx.database().checkpointReadUnlock();
            }
        }
        finally {
            cctx.exchange().exchangerBlockingSectionEnd();
        }
    }

    /**
     * Updates topology versions and discovery caches on all topologies.
     *
     * @param crd Coordinator flag.
     * @param mvccCrd Mvcc coordinator.
     * @throws IgniteCheckedException If failed.
     */
    private void updateTopologies(boolean crd, MvccCoordinator mvccCrd) throws IgniteCheckedException {
        for (CacheGroupContext grp : cctx.cache().cacheGroups()) {
            if (grp.isLocal())
                continue;

            GridClientPartitionTopology clientTop = cctx.exchange().clearClientTopology(grp.groupId());

            long updSeq = clientTop == null ? -1 : clientTop.lastUpdateSequence();

            GridDhtPartitionTopology top = grp.topology();

            if (crd) {
                boolean updateTop = exchId.topologyVersion().equals(grp.localStartVersion());

                if (updateTop && clientTop != null) {
                    cctx.exchange().exchangerBlockingSectionBegin();

                    try {
                        top.update(null,
                            clientTop.partitionMap(true),
                            clientTop.fullUpdateCounters(),
                            Collections.emptySet(),
                            null,
                            null);
                    }
                    finally {
                        cctx.exchange().exchangerBlockingSectionEnd();
                    }
                }
            }

            cctx.exchange().exchangerBlockingSectionBegin();

            try {
                top.updateTopologyVersion(
                    this,
                    events().discoveryCache(),
                    mvccCrd,
                    updSeq,
                    cacheGroupStopping(grp.groupId()));
            }
            finally {
                cctx.exchange().exchangerBlockingSectionEnd();
            }
        }

        cctx.exchange().exchangerBlockingSectionBegin();

        try {
            for (GridClientPartitionTopology top : cctx.exchange().clientTopologies()) {
                top.updateTopologyVersion(this,
                    events().discoveryCache(),
                    mvccCrd,
                    -1,
                    cacheGroupStopping(top.groupId()));
            }
        }
        finally {
            cctx.exchange().exchangerBlockingSectionEnd();
        }
    }

    /**
     * @param crd Coordinator flag.
     * @return Exchange type.
     */
    private ExchangeType onClusterStateChangeRequest(boolean crd) {
        assert exchActions != null && !exchActions.empty() : this;

        StateChangeRequest req = exchActions.stateChangeRequest();

        assert req != null : exchActions;

        DiscoveryDataClusterState state = cctx.kernalContext().state().clusterState();

        if (state.transitionError() != null)
            exchangeLocE = state.transitionError();

        if (req.activeChanged()) {
            if (req.activate()) {
                if (log.isInfoEnabled()) {
                    log.info("Start activation process [nodeId=" + cctx.localNodeId() +
                        ", client=" + cctx.kernalContext().clientNode() +
                        ", topVer=" + initialVersion() + "]");
                }

                try {
                    cctx.exchange().exchangerBlockingSectionBegin();

                    try {
                        cctx.activate();
                    }
                    finally {
                        cctx.exchange().exchangerBlockingSectionEnd();
                    }

                    if (!cctx.kernalContext().clientNode()) {
                        List<DynamicCacheDescriptor> startDescs = new ArrayList<>();

                        for (ExchangeActions.CacheActionData startReq : exchActions.cacheStartRequests()) {
                            DynamicCacheDescriptor desc = startReq.descriptor();

                            if (CU.isPersistentCache(desc.cacheConfiguration(),
                                cctx.gridConfig().getDataStorageConfiguration()))
                                startDescs.add(desc);
                        }

                        cctx.exchange().exchangerBlockingSectionBegin();

                        try {
                            cctx.database().readCheckpointAndRestoreMemory(startDescs);
                        }
                        finally {
                            cctx.exchange().exchangerBlockingSectionEnd();
                        }
                    }

                    assert registerCachesFuture == null : "No caches registration should be scheduled before new caches have started.";

                    cctx.exchange().exchangerBlockingSectionBegin();

                    try {
                        registerCachesFuture = cctx.affinity().onCacheChangeRequest(this, crd, exchActions);
                    }
                    finally {
                        cctx.exchange().exchangerBlockingSectionEnd();
                    }

                    if (log.isInfoEnabled()) {
                        log.info("Successfully activated caches [nodeId=" + cctx.localNodeId() +
                            ", client=" + cctx.kernalContext().clientNode() +
                            ", topVer=" + initialVersion() + "]");
                    }
                }
                catch (Exception e) {
                    U.error(log, "Failed to activate node components [nodeId=" + cctx.localNodeId() +
                        ", client=" + cctx.kernalContext().clientNode() +
                        ", topVer=" + initialVersion() + "]", e);

                    exchangeLocE = e;

                    if (crd) {
                        cctx.exchange().exchangerBlockingSectionBegin();

                        try {
                            synchronized (mux) {
                                exchangeGlobalExceptions.put(cctx.localNodeId(), e);
                            }
                        }
                        finally {
                            cctx.exchange().exchangerBlockingSectionEnd();
                        }
                    }
                }
            }
            else {
                if (log.isInfoEnabled()) {
                    log.info("Start deactivation process [nodeId=" + cctx.localNodeId() +
                        ", client=" + cctx.kernalContext().clientNode() +
                        ", topVer=" + initialVersion() + "]");
                }

                cctx.exchange().exchangerBlockingSectionBegin();

                try {
                    cctx.kernalContext().dataStructures().onDeActivate(cctx.kernalContext());

                    cctx.kernalContext().service().onDeActivate(cctx.kernalContext());

                    assert registerCachesFuture == null : "No caches registration should be scheduled before new caches have started.";

                    registerCachesFuture = cctx.affinity().onCacheChangeRequest(this, crd, exchActions);

                    cctx.kernalContext().encryption().onDeActivate(cctx.kernalContext());

                    if (log.isInfoEnabled()) {
                        log.info("Successfully deactivated data structures, services and caches [" +
                            "nodeId=" + cctx.localNodeId() +
                            ", client=" + cctx.kernalContext().clientNode() +
                            ", topVer=" + initialVersion() + "]");
                    }
                }
                catch (Exception e) {
                    U.error(log, "Failed to deactivate node components [nodeId=" + cctx.localNodeId() +
                        ", client=" + cctx.kernalContext().clientNode() +
                        ", topVer=" + initialVersion() + "]", e);

                    exchangeLocE = e;
                }
                finally {
                    cctx.exchange().exchangerBlockingSectionEnd();
                }
            }
        }
        else if (req.activate()) {
            cctx.exchange().exchangerBlockingSectionBegin();

            // TODO: BLT changes on inactive cluster can't be handled easily because persistent storage hasn't been initialized yet.
            try {
                if (!forceAffReassignment) {
                    // possible only if cluster contains nodes without forceAffReassignment mode
                    assert firstEventCache().minimumNodeVersion()
                        .compareToIgnoreTimestamp(FORCE_AFF_REASSIGNMENT_SINCE) < 0
                        : firstEventCache().minimumNodeVersion();

                    cctx.affinity().onBaselineTopologyChanged(this, crd);
                }

                if (CU.isPersistenceEnabled(cctx.kernalContext().config()) && !cctx.kernalContext().clientNode())
                    cctx.kernalContext().state().onBaselineTopologyChanged(req.baselineTopology(),
                        req.prevBaselineTopologyHistoryItem());
            }
            catch (Exception e) {
                U.error(log, "Failed to change baseline topology [nodeId=" + cctx.localNodeId() +
                    ", client=" + cctx.kernalContext().clientNode() +
                    ", topVer=" + initialVersion() + "]", e);

                exchangeLocE = e;
            }
            finally {
                cctx.exchange().exchangerBlockingSectionBegin();
            }
        }

        return cctx.kernalContext().clientNode() ? ExchangeType.CLIENT : ExchangeType.ALL;
    }

    /**
     * @param crd Coordinator flag.
     * @return Exchange type.
     * @throws IgniteCheckedException If failed.
     */
    private ExchangeType onCacheChangeRequest(boolean crd) throws IgniteCheckedException {
        assert exchActions != null && !exchActions.empty() : this;

        assert !exchActions.clientOnlyExchange() : exchActions;

        cctx.exchange().exchangerBlockingSectionBegin();

        try {
            assert registerCachesFuture == null : "No caches registration should be scheduled before new caches have started.";

            registerCachesFuture = cctx.affinity().onCacheChangeRequest(this, crd, exchActions);
        }
        catch (Exception e) {
            if (reconnectOnError(e) || !isRollbackSupported())
                // This exception will be handled by init() method.
                throw e;

            U.error(log, "Failed to initialize cache(s) (will try to rollback). " + exchId, e);

            exchangeLocE = new IgniteCheckedException(
                "Failed to initialize exchange locally [locNodeId=" + cctx.localNodeId() + "]", e);

            exchangeGlobalExceptions.put(cctx.localNodeId(), exchangeLocE);
        }
        finally {
            cctx.exchange().exchangerBlockingSectionEnd();
        }

        return cctx.kernalContext().clientNode() ? ExchangeType.CLIENT : ExchangeType.ALL;
    }

    /**
     * @param crd Coordinator flag.
     * @return Exchange type.
     */
    private ExchangeType onCustomMessageNoAffinityChange(boolean crd) {
        if (!forceAffReassignment) {
            cctx.exchange().exchangerBlockingSectionBegin();

            try {
                cctx.affinity().onCustomMessageNoAffinityChange(this, crd, exchActions);
            }
            finally {
                cctx.exchange().exchangerBlockingSectionEnd();
            }
        }

        return cctx.kernalContext().clientNode() ? ExchangeType.CLIENT : ExchangeType.ALL;
    }

    /**
     * @param crd Coordinator flag.
     * @throws IgniteCheckedException If failed.
     * @return Exchange type.
     */
    private ExchangeType onAffinityChangeRequest(boolean crd) throws IgniteCheckedException {
        assert affChangeMsg != null : this;

        cctx.exchange().exchangerBlockingSectionBegin();

        try {
            cctx.affinity().onChangeAffinityMessage(this, crd, affChangeMsg);
        }
        finally {
            cctx.exchange().exchangerBlockingSectionEnd();
        }

        if (cctx.kernalContext().clientNode())
            return ExchangeType.CLIENT;

        return ExchangeType.ALL;
    }

    /**
     * @param crd Coordinator flag.
     * @throws IgniteCheckedException If failed.
     * @return Exchange type.
     */
    private ExchangeType onClientNodeEvent(boolean crd) throws IgniteCheckedException {
        assert firstDiscoEvt.eventNode().isClient() : this;

        if (firstDiscoEvt.type() == EVT_NODE_LEFT || firstDiscoEvt.type() == EVT_NODE_FAILED) {
            onLeft();

            assert !firstDiscoEvt.eventNode().isLocal() : firstDiscoEvt;
        }
        else
            assert firstDiscoEvt.type() == EVT_NODE_JOINED || firstDiscoEvt.type() == EVT_DISCOVERY_CUSTOM_EVT : firstDiscoEvt;

        cctx.exchange().exchangerBlockingSectionBegin();

        try {
            cctx.affinity().onClientEvent(this, crd);
        }
        finally {
            cctx.exchange().exchangerBlockingSectionEnd();
        }

        return firstDiscoEvt.eventNode().isLocal() ? ExchangeType.CLIENT : ExchangeType.NONE;
    }

    /**
     * @param crd Coordinator flag.
     * @throws IgniteCheckedException If failed.
     * @return Exchange type.
     */
    private ExchangeType onServerNodeEvent(boolean crd) throws IgniteCheckedException {
        assert !firstDiscoEvt.eventNode().isClient() : this;

        if (firstDiscoEvt.type() == EVT_NODE_LEFT || firstDiscoEvt.type() == EVT_NODE_FAILED) {
            onLeft();

            cctx.exchange().exchangerBlockingSectionBegin();

            try {
                exchCtx.events().warnNoAffinityNodes(cctx);

                centralizedAff = cctx.affinity().onCentralizedAffinityChange(this, crd);
            }
            finally {
                cctx.exchange().exchangerBlockingSectionEnd();
            }
        }
        else {
            cctx.exchange().exchangerBlockingSectionBegin();

            try {
                cctx.affinity().onServerJoin(this, crd);
            }
            finally {
                cctx.exchange().exchangerBlockingSectionEnd();
            }
        }

        return cctx.kernalContext().clientNode() ? ExchangeType.CLIENT : ExchangeType.ALL;
    }

    /**
     * @throws IgniteCheckedException If failed.
     */
    private void clientOnlyExchange() throws IgniteCheckedException {
        cctx.exchange().exchangerBlockingSectionBegin();

        try {
            if (crd != null) {
                assert !crd.isLocal() : crd;

                if (!centralizedAff)
                    sendLocalPartitions(crd);

                initDone();

                return;
            }
            else {
                if (centralizedAff) { // Last server node failed.
                    for (CacheGroupContext grp : cctx.cache().cacheGroups()) {
                        GridAffinityAssignmentCache aff = grp.affinity();

                        aff.initialize(initialVersion(), aff.idealAssignment());
                    }
                }
                else
                    onAllServersLeft();
            }

            onDone(initialVersion());
        }
        finally {
            cctx.exchange().exchangerBlockingSectionEnd();
        }
    }

    /**
     * @throws IgniteCheckedException If failed.
     */
    private void distributedExchange() throws IgniteCheckedException {
        assert crd != null;

        assert !cctx.kernalContext().clientNode();

        for (CacheGroupContext grp : cctx.cache().cacheGroups()) {
            if (grp.isLocal())
                continue;

            cctx.exchange().exchangerBlockingSectionBegin();

            try {
                grp.preloader().onTopologyChanged(this);
            }
            finally {
                cctx.exchange().exchangerBlockingSectionEnd();
            }
        }

        cctx.exchange().exchangerBlockingSectionBegin();

        try {
            cctx.database().releaseHistoryForPreloading();

            // To correctly rebalance when persistence is enabled, it is necessary to reserve history within exchange.
            partHistReserved = cctx.database().reserveHistoryForExchange();
        }
        finally {
            cctx.exchange().exchangerBlockingSectionEnd();
        }

        // Skipping wait on local join is available when all cluster nodes have the same protocol.
        boolean skipWaitOnLocalJoin = cctx.exchange().latch().canSkipJoiningNodes(initialVersion())
            && localJoinExchange();

        // Skip partition release if node has locally joined (it doesn't have any updates to be finished).
        if (!skipWaitOnLocalJoin) {
            boolean distributed = true;

            // Do not perform distributed partition release in case of cluster activation.
            if (activateCluster())
                distributed = false;

            // On first phase we wait for finishing all local tx updates, atomic updates and lock releases on all nodes.
            waitPartitionRelease(distributed, true);

            // Second phase is needed to wait for finishing all tx updates from primary to backup nodes remaining after first phase.
            if (distributed)
                waitPartitionRelease(false, false);
        }
        else {
            if (log.isInfoEnabled())
                log.info("Skipped waiting for partitions release future (local node is joining) " +
                    "[topVer=" + initialVersion() + "]");
        }

        boolean topChanged = firstDiscoEvt.type() != EVT_DISCOVERY_CUSTOM_EVT || affChangeMsg != null;

        for (GridCacheContext cacheCtx : cctx.cacheContexts()) {
            if (cacheCtx.isLocal() || cacheStopping(cacheCtx.cacheId()))
                continue;

            if (topChanged) {
                // Partition release future is done so we can flush the write-behind store.
                cctx.exchange().exchangerBlockingSectionBegin();

                try {
                    cacheCtx.store().forceFlush();
                }
                finally {
                    cctx.exchange().exchangerBlockingSectionEnd();
                }
            }
        }

        /* It is necessary to run database callback before all topology callbacks.
           In case of persistent store is enabled we first restore partitions presented on disk.
           We need to guarantee that there are no partition state changes logged to WAL before this callback
           to make sure that we correctly restored last actual states. */
        boolean restored;

        cctx.exchange().exchangerBlockingSectionBegin();

        try {
            restored = cctx.database().beforeExchange(this);
        }
        finally {
            cctx.exchange().exchangerBlockingSectionEnd();
        }

        // Pre-create missing partitions using current affinity.
        if (!exchCtx.mergeExchanges()) {
            for (CacheGroupContext grp : cctx.cache().cacheGroups()) {
                if (grp.isLocal() || cacheGroupStopping(grp.groupId()))
                    continue;

                // It is possible affinity is not initialized yet if node joins to cluster.
                if (grp.affinity().lastVersion().topologyVersion() > 0) {
                    cctx.exchange().exchangerBlockingSectionBegin();

                    try {
                        grp.topology().beforeExchange(this, !centralizedAff && !forceAffReassignment, false);
                    }
                    finally {
                        cctx.exchange().exchangerBlockingSectionEnd();
                    }
                }
            }
        }

        // After all partitions have been restored and pre-created it's safe to make first checkpoint.
        if (restored) {
            cctx.exchange().exchangerBlockingSectionBegin();

            try {
                cctx.database().onStateRestored();
            }
            finally {
                cctx.exchange().exchangerBlockingSectionEnd();
            }
        }

        changeWalModeIfNeeded();

        cctx.exchange().exchangerBlockingSectionBegin();

        try {
            if (crd.isLocal()) {
                if (remaining.isEmpty())
                    onAllReceived(null);
            }
            else
                sendPartitions(crd);

            initDone();
        }
        finally {
            cctx.exchange().exchangerBlockingSectionEnd();
        }
    }

    /**
     * Try to start local snapshot operation if it is needed by discovery event
     */
    private void tryToPerformLocalSnapshotOperation() {
        cctx.exchange().exchangerBlockingSectionBegin();

        try {
            long start = U.currentTimeMillis();

            IgniteInternalFuture fut = cctx.snapshot().tryStartLocalSnapshotOperation(firstDiscoEvt, exchId.topologyVersion());

            if (fut != null) {
                fut.get();

                long end = U.currentTimeMillis();

                if (log.isInfoEnabled())
                    log.info("Snapshot initialization completed [topVer=" + exchangeId().topologyVersion() +
                        ", time=" + (end - start) + "ms]");
            }
        }
        catch (IgniteCheckedException e) {
            U.error(log, "Error while starting snapshot operation", e);
        }
        finally {
            cctx.exchange().exchangerBlockingSectionEnd();
        }
    }

    /**
     * Change WAL mode if needed.
     */
    private void changeWalModeIfNeeded() {
        WalStateAbstractMessage msg = firstWalMessage();

        if (msg != null) {
            cctx.exchange().exchangerBlockingSectionBegin();

            try {
                cctx.walState().onProposeExchange(msg.exchangeMessage());
            }
            finally {
                cctx.exchange().exchangerBlockingSectionEnd();
            }
        }
    }

    /**
     * Get first message if and only if this is WAL message.
     *
     * @return WAL message or {@code null}.
     */
    @Nullable private WalStateAbstractMessage firstWalMessage() {
        if (firstDiscoEvt != null && firstDiscoEvt.type() == EVT_DISCOVERY_CUSTOM_EVT) {
            DiscoveryCustomMessage customMsg = ((DiscoveryCustomEvent)firstDiscoEvt).customMessage();

            if (customMsg instanceof WalStateAbstractMessage) {
                WalStateAbstractMessage msg0 = (WalStateAbstractMessage)customMsg;

                assert msg0.needExchange();

                return msg0;
            }
        }

        return null;
    }

    /**
     * The main purpose of this method is to wait for all ongoing updates (transactional and atomic), initiated on
     * the previous topology version, to finish to prevent inconsistencies during rebalancing and to prevent two
     * different simultaneous owners of the same lock.
     * For the exact list of the objects being awaited for see
     * {@link GridCacheSharedContext#partitionReleaseFuture(AffinityTopologyVersion)} javadoc.
     *
     * @param distributed If {@code true} then node should wait for partition release completion on all other nodes.
     * @param doRollback If {@code true} tries to rollback transactions which lock partitions. Avoids unnecessary calls
     *      of {@link org.apache.ignite.internal.processors.cache.transactions.IgniteTxManager#rollbackOnTopologyChange}
     *
     * @throws IgniteCheckedException If failed.
     */
    private void waitPartitionRelease(boolean distributed, boolean doRollback) throws IgniteCheckedException {
        Latch releaseLatch = null;

        IgniteInternalFuture<?> partReleaseFut;

        cctx.exchange().exchangerBlockingSectionBegin();

        try {
            // Wait for other nodes only on first phase.
            if (distributed)
                releaseLatch = cctx.exchange().latch().getOrCreate(DISTRIBUTED_LATCH_ID, initialVersion());

            partReleaseFut = cctx.partitionReleaseFuture(initialVersion());

            // Assign to class variable so it will be included into toString() method.
            this.partReleaseFut = partReleaseFut;

            if (exchId.isLeft())
                cctx.mvcc().removeExplicitNodeLocks(exchId.nodeId(), exchId.topologyVersion());
        }
        finally {
            cctx.exchange().exchangerBlockingSectionEnd();
        }

        if (log.isTraceEnabled())
            log.trace("Before waiting for partition release future: " + this);

        int dumpCnt = 0;

        long nextDumpTime = 0;

        IgniteConfiguration cfg = cctx.gridConfig();

        long waitStart = U.currentTimeMillis();

        long waitTimeout = 2 * cfg.getNetworkTimeout();

        boolean txRolledBack = !doRollback;

        while (true) {
            // Read txTimeoutOnPME from configuration after every iteration.
            long curTimeout = cfg.getTransactionConfiguration().getTxTimeoutOnPartitionMapExchange();

            cctx.exchange().exchangerBlockingSectionBegin();

            try {
                // This avoids unnessesary waiting for rollback.
                partReleaseFut.get(curTimeout > 0 && !txRolledBack ?
                        Math.min(curTimeout, waitTimeout) : waitTimeout, TimeUnit.MILLISECONDS);

                break;
            }
            catch (IgniteFutureTimeoutCheckedException ignored) {
                // Print pending transactions and locks that might have led to hang.
                if (nextDumpTime <= U.currentTimeMillis()) {
                    dumpPendingObjects(partReleaseFut, curTimeout <= 0 && !txRolledBack);

                    nextDumpTime = U.currentTimeMillis() + nextDumpTimeout(dumpCnt++, waitTimeout);
                }

                if (!txRolledBack && curTimeout > 0 && U.currentTimeMillis() - waitStart >= curTimeout) {
                    txRolledBack = true;

                    cctx.tm().rollbackOnTopologyChange(initialVersion());
                }
            }
            catch (IgniteCheckedException e) {
                U.warn(log,"Unable to await partitions release future", e);

                throw e;
            }
            finally {
                cctx.exchange().exchangerBlockingSectionEnd();
            }
        }

        long waitEnd = U.currentTimeMillis();

        if (log.isInfoEnabled()) {
            long waitTime = (waitEnd - waitStart);

            String futInfo = RELEASE_FUTURE_DUMP_THRESHOLD > 0 && waitTime > RELEASE_FUTURE_DUMP_THRESHOLD ?
                partReleaseFut.toString() : "NA";

            String mode = distributed ? "DISTRIBUTED" : "LOCAL";

            if (log.isInfoEnabled())
                log.info("Finished waiting for partition release future [topVer=" + exchangeId().topologyVersion() +
                    ", waitTime=" + (waitEnd - waitStart) + "ms, futInfo=" + futInfo + ", mode=" + mode + "]");
        }

        IgniteInternalFuture<?> locksFut = cctx.mvcc().finishLocks(exchId.topologyVersion());

        nextDumpTime = 0;
        dumpCnt = 0;

        while (true) {
            cctx.exchange().exchangerBlockingSectionBegin();

            try {
                locksFut.get(waitTimeout, TimeUnit.MILLISECONDS);

                break;
            }
            catch (IgniteFutureTimeoutCheckedException ignored) {
                if (nextDumpTime <= U.currentTimeMillis()) {
                    U.warn(log, "Failed to wait for locks release future. " +
                        "Dumping pending objects that might be the cause: " + cctx.localNodeId());

                    U.warn(log, "Locked keys:");

                    for (IgniteTxKey key : cctx.mvcc().lockedKeys())
                        U.warn(log, "Locked key: " + key);

                    for (IgniteTxKey key : cctx.mvcc().nearLockedKeys())
                        U.warn(log, "Locked near key: " + key);

                    Map<IgniteTxKey, Collection<GridCacheMvccCandidate>> locks =
                        cctx.mvcc().unfinishedLocks(exchId.topologyVersion());

                    for (Map.Entry<IgniteTxKey, Collection<GridCacheMvccCandidate>> e : locks.entrySet())
                        U.warn(log, "Awaited locked entry [key=" + e.getKey() + ", mvcc=" + e.getValue() + ']');

                    nextDumpTime = U.currentTimeMillis() + nextDumpTimeout(dumpCnt++, waitTimeout);

                    if (getBoolean(IGNITE_THREAD_DUMP_ON_EXCHANGE_TIMEOUT, false))
                        U.dumpThreads(log);
                }
            }
            finally {
                cctx.exchange().exchangerBlockingSectionEnd();
            }
        }

        if (releaseLatch == null) {
            assert !distributed : "Partitions release latch must be initialized in distributed mode.";

            return;
        }

        releaseLatch.countDown();

        // For compatibility with old version where joining nodes are not waiting for latch.
        if (localJoinExchange() && !cctx.exchange().latch().canSkipJoiningNodes(initialVersion()))
            return;

        try {
            while (true) {
                try {
                    cctx.exchange().exchangerBlockingSectionBegin();

                    try {
                        releaseLatch.await(waitTimeout, TimeUnit.MILLISECONDS);
                    }
                    finally {
                        cctx.exchange().exchangerBlockingSectionEnd();
                    }

                    if (log.isInfoEnabled())
                        log.info("Finished waiting for partitions release latch: " + releaseLatch);

                    break;
                }
                catch (IgniteFutureTimeoutCheckedException ignored) {
                    U.warn(log, "Unable to await partitions release latch within timeout: " + releaseLatch);

                    // Try to resend ack.
                    releaseLatch.countDown();
                }
            }
        }
        catch (IgniteCheckedException e) {
            U.warn(log, "Stop waiting for partitions release latch: " + e.getMessage());
        }
    }

    /**
     *
     */
    private void onLeft() {
        cctx.exchange().exchangerBlockingSectionBegin();

        try {
            for (CacheGroupContext grp : cctx.cache().cacheGroups()) {
                if (grp.isLocal())
                    continue;

                grp.preloader().unwindUndeploys();
            }

            cctx.mvcc().removeExplicitNodeLocks(exchId.nodeId(), exchId.topologyVersion());
        }
        finally {
            cctx.exchange().exchangerBlockingSectionEnd();
        }
    }

    /**
     * @param partReleaseFut Partition release future.
     * @param txTimeoutNotifyFlag If {@code true} print transaction rollback timeout on PME notification.
     */
    private void dumpPendingObjects(IgniteInternalFuture<?> partReleaseFut, boolean txTimeoutNotifyFlag) {
        U.warn(cctx.kernalContext().cluster().diagnosticLog(),
            "Failed to wait for partition release future [topVer=" + initialVersion() +
            ", node=" + cctx.localNodeId() + "]");

        if (txTimeoutNotifyFlag)
            U.warn(cctx.kernalContext().cluster().diagnosticLog(), "Consider changing TransactionConfiguration." +
                    "txTimeoutOnPartitionMapExchange to non default value to avoid this message.");

        U.warn(log, "Partition release future: " + partReleaseFut);

        U.warn(cctx.kernalContext().cluster().diagnosticLog(),
            "Dumping pending objects that might be the cause: ");

        try {
            cctx.exchange().dumpDebugInfo(this);
        }
        catch (Exception e) {
            U.error(cctx.kernalContext().cluster().diagnosticLog(), "Failed to dump debug information: " + e, e);
        }
    }

    /**
     * @param grpId Cache group ID to check.
     * @return {@code True} if cache group us stopping by this exchange.
     */
    private boolean cacheGroupStopping(int grpId) {
        return exchActions != null && exchActions.cacheGroupStopping(grpId);
    }

    /**
     * @param cacheId Cache ID to check.
     * @return {@code True} if cache is stopping by this exchange.
     */
    private boolean cacheStopping(int cacheId) {
        return exchActions != null && exchActions.cacheStopped(cacheId);
    }

    /**
     * @return {@code True} if exchange for local node join.
     */
    public boolean localJoinExchange() {
        return firstDiscoEvt.type() == EVT_NODE_JOINED && firstDiscoEvt.eventNode().isLocal();
    }

    /**
     * @param node Target Node.
     * @throws IgniteCheckedException If failed.
     */
    private void sendLocalPartitions(ClusterNode node) throws IgniteCheckedException {
        assert node != null;

        long time = System.currentTimeMillis();

        GridDhtPartitionsSingleMessage msg;

        // Reset lost partitions before sending local partitions to coordinator.
        if (exchActions != null) {
            Set<String> caches = exchActions.cachesToResetLostPartitions();

            if (!F.isEmpty(caches))
                resetLostPartitions(caches);
        }

        if (cctx.kernalContext().clientNode() || (dynamicCacheStartExchange() && exchangeLocE != null)) {
            msg = new GridDhtPartitionsSingleMessage(exchangeId(),
                cctx.kernalContext().clientNode(),
                cctx.versions().last(),
                true);
        }
        else {
            msg = cctx.exchange().createPartitionsSingleMessage(exchangeId(),
                false,
                true,
                node.version().compareToIgnoreTimestamp(PARTIAL_COUNTERS_MAP_SINCE) >= 0,
                exchActions);

            Map<Integer, Map<Integer, Long>> partHistReserved0 = partHistReserved;

            if (partHistReserved0 != null)
                msg.partitionHistoryCounters(partHistReserved0);
        }

        if (exchCtx.newMvccCoordinator() && cctx.coordinators().currentCoordinatorId().equals(node.id())) {
            Map<UUID, GridLongList> activeQueries = exchCtx.activeQueries();

            msg.activeQueries(activeQueries != null ? activeQueries.get(cctx.localNodeId()) : null);
        }

        if ((stateChangeExchange() || dynamicCacheStartExchange()) && exchangeLocE != null)
            msg.setError(exchangeLocE);
        else if (localJoinExchange())
            msg.cacheGroupsAffinityRequest(exchCtx.groupsAffinityRequestOnJoin());

        if (log.isTraceEnabled())
            log.trace("Sending local partitions [nodeId=" + node.id() + ", exchId=" + exchId + ", msg=" + msg + ']');

        try {
            cctx.io().send(node, msg, SYSTEM_POOL);
        }
        catch (ClusterTopologyCheckedException ignored) {
            if (log.isDebugEnabled())
                log.debug("Node left during partition exchange [nodeId=" + node.id() + ", exchId=" + exchId + ']');
        }

        if (log.isInfoEnabled())
            log.info("Sending Single Message performed in " + (System.currentTimeMillis() - time) + " ms.");
    }

    /**
     * @param compress Message compress flag.
     * @param newCntrMap {@code True} if possible to use {@link CachePartitionFullCountersMap}.
     * @return Message.
     */
    private GridDhtPartitionsFullMessage createPartitionsMessage(boolean compress,
        boolean newCntrMap) {
        GridCacheVersion last = lastVer.get();

        GridDhtPartitionsFullMessage m = cctx.exchange().createPartitionsFullMessage(
            compress,
            newCntrMap,
            exchangeId(),
            last != null ? last : cctx.versions().last(),
            partHistSuppliers,
            partsToReload);

        if (stateChangeExchange() && !F.isEmpty(exchangeGlobalExceptions))
            m.setErrorsMap(exchangeGlobalExceptions);

        return m;
    }

    /**
     * @param fullMsg Message to send.
     * @param nodes Nodes.
     * @param mergedJoinExchMsgs Messages received from merged 'join node' exchanges.
     * @param affinityForJoinedNodes Affinity if was requested by some nodes.
     */
    private void sendAllPartitions(
        GridDhtPartitionsFullMessage fullMsg,
        Collection<ClusterNode> nodes,
        Map<UUID, GridDhtPartitionsSingleMessage> mergedJoinExchMsgs,
        Map<Integer, CacheGroupAffinityMessage> affinityForJoinedNodes
    ) {
        assert !nodes.contains(cctx.localNode());

        if (log.isTraceEnabled()) {
            log.trace("Sending full partition map [nodeIds=" + F.viewReadOnly(nodes, F.node2id()) +
                ", exchId=" + exchId + ", msg=" + fullMsg + ']');
        }

        // Find any single message with affinity request. This request exists only for newly joined nodes.
        Optional<GridDhtPartitionsSingleMessage> singleMsgWithAffinityReq = nodes.stream()
            .flatMap(node -> Optional.ofNullable(msgs.get(node.id()))
                .filter(singleMsg -> singleMsg.cacheGroupsAffinityRequest() != null)
                .map(Stream::of)
                .orElse(Stream.empty()))
            .findAny();

        // Prepare full message for newly joined nodes with affinity request.
        final GridDhtPartitionsFullMessage fullMsgWithAffinity = singleMsgWithAffinityReq
            .filter(singleMessage -> affinityForJoinedNodes != null)
            .map(singleMessage -> fullMsg.copy().joinedNodeAffinity(affinityForJoinedNodes))
            .orElse(null);

        long time = System.currentTimeMillis();

        // Prepare and send full messages for given nodes.
        nodes.stream()
            .map(node -> {
                // No joined nodes, just send a regular full message.
                if (fullMsgWithAffinity == null)
                    return new T2<>(node, fullMsg);

                return new T2<>(
                    node,
                    // If single message contains affinity request, use special full message for such single messages.
                    Optional.ofNullable(msgs.get(node.id()))
                        .filter(singleMsg -> singleMsg.cacheGroupsAffinityRequest() != null)
                        .map(singleMsg -> fullMsgWithAffinity)
                        .orElse(fullMsg)
                );
            })
            .map(nodeAndMsg -> {
                ClusterNode node = nodeAndMsg.get1();
                GridDhtPartitionsFullMessage fullMsgToSend = nodeAndMsg.get2();

                // If exchange has merged, use merged version of exchange id.
                GridDhtPartitionExchangeId sndExchId = mergedJoinExchMsgs != null
                    ? Optional.ofNullable(mergedJoinExchMsgs.get(node.id()))
                        .map(GridDhtPartitionsAbstractMessage::exchangeId)
                        .orElse(exchangeId())
                    : exchangeId();

                if (sndExchId != null && !sndExchId.equals(exchangeId())) {
                    GridDhtPartitionsFullMessage fullMsgWithUpdatedExchangeId = fullMsgToSend.copy();

                    fullMsgWithUpdatedExchangeId.exchangeId(sndExchId);

                    return new T2<>(node, fullMsgWithUpdatedExchangeId);
                }

                return new T2<>(node, fullMsgToSend);
            })
            .forEach(nodeAndMsg -> {
                ClusterNode node = nodeAndMsg.get1();
                GridDhtPartitionsFullMessage fullMsgToSend = nodeAndMsg.get2();

                try {
                    cctx.io().send(node, fullMsgToSend, SYSTEM_POOL);
                }
                catch (ClusterTopologyCheckedException e) {
                    if (log.isDebugEnabled())
                        log.debug("Failed to send partitions, node failed: " + node);
                }
                catch (IgniteCheckedException e) {
                    U.error(log, "Failed to send partitions [node=" + node + ']', e);
                }
            });

        if (log.isInfoEnabled())
            log.info("Sending Full Message performed in " + (System.currentTimeMillis() - time) + " ms.");
    }

    /**
     * @param oldestNode Oldest node. Target node to send message to.
     */
    private void sendPartitions(ClusterNode oldestNode) {
        try {
            sendLocalPartitions(oldestNode);
        }
        catch (ClusterTopologyCheckedException ignore) {
            if (log.isDebugEnabled())
                log.debug("Coordinator left during partition exchange [nodeId=" + oldestNode.id() +
                    ", exchId=" + exchId + ']');
        }
        catch (IgniteCheckedException e) {
            if (reconnectOnError(e))
                onDone(new IgniteNeedReconnectException(cctx.localNode(), e));
            else {
                U.error(log, "Failed to send local partitions to coordinator [crd=" + oldestNode.id() +
                    ", exchId=" + exchId + ']', e);
            }
        }
    }

    /**
     * @return {@code True} if exchange triggered by server node join or fail.
     */
    public boolean serverNodeDiscoveryEvent() {
        assert exchCtx != null;

        return exchCtx.events().hasServerJoin() || exchCtx.events().hasServerLeft();
    }

    /** {@inheritDoc} */
    @Override public boolean exchangeDone() {
        return done.get();
    }

    /**
     * Finish merged future to allow GridCachePartitionExchangeManager.ExchangeFutureSet cleanup.
     */
    public void finishMerged() {
        super.onDone(null, null);
    }

    /** {@inheritDoc} */
    @Override public boolean onDone(@Nullable AffinityTopologyVersion res, @Nullable Throwable err) {
        assert res != null || err != null : "TopVer=" + res + ", err=" + err;

        if (isDone() || !done.compareAndSet(false, true))
            return false;

        if (log.isInfoEnabled()) {
            log.info("Finish exchange future [startVer=" + initialVersion() +
                ", resVer=" + res +
                ", err=" + err + ']');
        }

        assert res != null || err != null;

        waitUntilNewCachesAreRegistered();

        if (err == null &&
            !cctx.kernalContext().clientNode() &&
            (serverNodeDiscoveryEvent() || affChangeMsg != null)) {
            for (GridCacheContext cacheCtx : cctx.cacheContexts()) {
                if (!cacheCtx.affinityNode() || cacheCtx.isLocal())
                    continue;

                cctx.exchange().exchangerBlockingSectionBegin();

                try {
                    cacheCtx.continuousQueries().flushBackupQueue(res);
                }
                finally {
                    cctx.exchange().exchangerBlockingSectionEnd();
                }
            }
        }

        if (err == null) {
            if (centralizedAff || forceAffReassignment) {
                assert !exchCtx.mergeExchanges();

                for (CacheGroupContext grp : cctx.cache().cacheGroups()) {
                    if (grp.isLocal())
                        continue;

                    boolean needRefresh = false;

                    cctx.exchange().exchangerBlockingSectionBegin();

                    try {
                        try {
                            needRefresh = grp.topology().initPartitionsWhenAffinityReady(res, this);
                        }
                        catch (IgniteInterruptedCheckedException e) {
                            U.error(log, "Failed to initialize partitions.", e);
                        }

                        if (needRefresh)
                            cctx.exchange().refreshPartitions();
                    }
                    finally {
                        cctx.exchange().exchangerBlockingSectionEnd();
                    }
                }
            }

            for (GridCacheContext cacheCtx : cctx.cacheContexts()) {
                GridCacheContext drCacheCtx = cacheCtx.isNear() ? cacheCtx.near().dht().context() : cacheCtx;

                if (drCacheCtx.isDrEnabled()) {
                    cctx.exchange().exchangerBlockingSectionBegin();

                    try {
                        drCacheCtx.dr().onExchange(res, exchId.isLeft());
                    }
                    catch (IgniteCheckedException e) {
                        U.error(log, "Failed to notify DR: " + e, e);
                    }
                    finally {
                        cctx.exchange().exchangerBlockingSectionEnd();
                    }
                }
            }

            if (serverNodeDiscoveryEvent()) {
                cctx.exchange().exchangerBlockingSectionBegin();

                try {
                    detectLostPartitions(res);
                }
                finally {
                    cctx.exchange().exchangerBlockingSectionEnd();
                }
            }

            Map<Integer, CacheValidation> m = U.newHashMap(cctx.cache().cacheGroups().size());

            for (CacheGroupContext grp : cctx.cache().cacheGroups())
                m.put(grp.groupId(), validateCacheGroup(grp, events().lastEvent().topologyNodes()));

            grpValidRes = m;
        }

        cctx.exchange().exchangerBlockingSectionBegin();

        try {
            if (!cctx.localNode().isClient())
                tryToPerformLocalSnapshotOperation();

            if (err == null)
                cctx.coordinators().onExchangeDone(exchCtx.newMvccCoordinator(), exchCtx.events().discoveryCache(),
                    exchCtx.activeQueries());

<<<<<<< HEAD
            cctx.cache().onExchangeDone(initialVersion(), exchActions, err);

            cctx.exchange().onExchangeDone(res, initialVersion(), err);

            cctx.kernalContext().authentication().onActivate();

            if (exchActions != null && err == null)
                exchActions.completeRequestFutures(cctx, null);

            if (stateChangeExchange() && err == null)
                cctx.kernalContext().state().onStateChangeExchangeDone(exchActions.stateChangeRequest());
        }
        finally {
            cctx.exchange().exchangerBlockingSectionEnd();
        }

=======
        // Create and destory caches and cache proxies.
        cctx.cache().onExchangeDone(initialVersion(), exchActions, err);

        cctx.kernalContext().authentication().onActivate();

>>>>>>> 88df5ee6
        Map<T2<Integer, Integer>, Long> localReserved = partHistSuppliers.getReservations(cctx.localNodeId());

        if (localReserved != null) {
            for (Map.Entry<T2<Integer, Integer>, Long> e : localReserved.entrySet()) {
                boolean success = cctx.database().reserveHistoryForPreloading(
                    e.getKey().get1(), e.getKey().get2(), e.getValue());

                if (!success) {
                    // TODO: how to handle?
                    err = new IgniteCheckedException("Could not reserve history");
                }
            }
        }

        cctx.database().releaseHistoryForExchange();

        cctx.exchange().exchangerBlockingSectionBegin();

        try {
            cctx.database().rebuildIndexesIfNeeded(this);
        }
        finally {
            cctx.exchange().exchangerBlockingSectionEnd();
        }

        if (err == null) {
            cctx.exchange().exchangerBlockingSectionBegin();

            try {
                for (CacheGroupContext grp : cctx.cache().cacheGroups()) {
                    if (!grp.isLocal())
                        grp.topology().onExchangeDone(this, grp.affinity().readyAffinity(res), false);
                }

                cctx.walState().changeLocalStatesOnExchangeDone(res);
            }
            finally {
                cctx.exchange().exchangerBlockingSectionEnd();
            }
        }

<<<<<<< HEAD
        cctx.exchange().exchangerBlockingSectionBegin();
=======
        final Throwable err0 = err;

        // Should execute this listener first, before any external listeners.
        // Listeners use stack as data structure.
        listen(f -> {
            // Update last finished future in the first.
            cctx.exchange().lastFinishedFuture(this);

            // Complete any affReady futures and update last exchange done version.
            cctx.exchange().onExchangeDone(res, initialVersion(), err0);

            cctx.cache().completeProxyRestart(resolveCacheRequests(exchActions), initialVersion(), res);

            if (exchActions != null && err0 == null)
                exchActions.completeRequestFutures(cctx, null);

            if (stateChangeExchange() && err0 == null)
                cctx.kernalContext().state().onStateChangeExchangeDone(exchActions.stateChangeRequest());
        });

        if (super.onDone(res, err)) {
            afterLsnrCompleteFut.onDone();

            if (log.isDebugEnabled())
                log.debug("Completed partition exchange [localNode=" + cctx.localNodeId() + ", exchange= " + this +
                    ", durationFromInit=" + (U.currentTimeMillis() - initTs) + ']');
            else if(log.isInfoEnabled())
                log.info("Completed partition exchange [localNode=" + cctx.localNodeId() + ", exchange=" + shortInfo() +
                     ", topVer=" + topologyVersion() + ", durationFromInit=" + (U.currentTimeMillis() - initTs) + ']');
>>>>>>> 88df5ee6

        try {
            if (super.onDone(res, err)) {
                if (log.isDebugEnabled())
                    log.debug("Completed partition exchange [localNode=" + cctx.localNodeId() + ", exchange= " + this +
                        ", durationFromInit=" + (U.currentTimeMillis() - initTs) + ']');
                else if (log.isInfoEnabled())
                    log.info("Completed partition exchange [localNode=" + cctx.localNodeId() + ", exchange=" + shortInfo() +
                        ", topVer=" + topologyVersion() + ", durationFromInit=" + (U.currentTimeMillis() - initTs) + ']');

                initFut.onDone(err == null);

                if (exchCtx != null && exchCtx.events().hasServerLeft()) {
                    ExchangeDiscoveryEvents evts = exchCtx.events();

                    for (DiscoveryEvent evt : evts.events()) {
                        if (serverLeftEvent(evt)) {
                            for (CacheGroupContext grp : cctx.cache().cacheGroups())
                                grp.affinityFunction().removeNode(evt.eventNode().id());
                        }
                    }
                }

                exchActions = null;

                if (firstDiscoEvt instanceof DiscoveryCustomEvent)
                    ((DiscoveryCustomEvent)firstDiscoEvt).customMessage(null);

<<<<<<< HEAD
                if (err == null) {
                    cctx.exchange().lastFinishedFuture(this);

                    if (exchCtx != null && (exchCtx.events().hasServerLeft() || exchCtx.events().hasServerJoin())) {
                        ExchangeDiscoveryEvents evts = exchCtx.events();
=======
            if (err == null) {
                if (exchCtx != null && (exchCtx.events().hasServerLeft() || exchCtx.events().hasServerJoin())) {
                    ExchangeDiscoveryEvents evts = exchCtx.events();
>>>>>>> 88df5ee6

                        for (DiscoveryEvent evt : evts.events()) {
                            if (serverLeftEvent(evt) || serverJoinEvent(evt))
                                logExchange(evt);
                        }
                    }

                }

                return true;
            }
        }
        finally {
            cctx.exchange().exchangerBlockingSectionEnd();
        }

        return false;
    }

    /**
     * @param exchangeActions Exchange actions.
     * @return Map of cache names and start descriptors.
     */
    private Map<String, DynamicCacheChangeRequest> resolveCacheRequests(ExchangeActions exchangeActions) {
        if (exchangeActions == null)
            return Collections.emptyMap();

        return exchangeActions.cacheStartRequests()
            .stream()
            .map(ExchangeActions.CacheActionData::request)
            .collect(Collectors.toMap(DynamicCacheChangeRequest::cacheName, r -> r));
    }

    /**
     * Method waits for new caches registration and cache configuration persisting to disk.
     */
    private void waitUntilNewCachesAreRegistered() {
        try {
            IgniteInternalFuture<?> registerCachesFut = registerCachesFuture;

            if (registerCachesFut != null && !registerCachesFut.isDone()) {
                final int timeout = Math.max(1000,
                    (int)(cctx.kernalContext().config().getFailureDetectionTimeout() / 2));

                for (;;) {
                    cctx.exchange().exchangerBlockingSectionBegin();

                    try {
                        registerCachesFut.get(timeout, TimeUnit.SECONDS);

                        break;
                    }
                    catch (IgniteFutureTimeoutCheckedException te) {
                        List<String> cacheNames = exchActions.cacheStartRequests().stream()
                            .map(req -> req.descriptor().cacheName())
                            .collect(Collectors.toList());

                        U.warn(log, "Failed to wait for caches configuration registration and saving within timeout. " +
                            "Probably disk is too busy or slow." +
                            "[caches=" + cacheNames + "]");
                    }
                    finally {
                        cctx.exchange().exchangerBlockingSectionEnd();
                    }
                }
            }
        }
        catch (IgniteCheckedException e) {
            U.error(log, "Failed to wait for caches registration and saving", e);
        }
    }

    /**
     * Log exchange event.
     *
     * @param evt Discovery event.
     */
    private void logExchange(DiscoveryEvent evt) {
        if (cctx.kernalContext().state().publicApiActiveState(false) && cctx.wal() != null) {
            if (cctx.wal().serializerVersion() > 1)
                try {
                    ExchangeRecord.Type type = null;

                    if (evt.type() == EVT_NODE_JOINED)
                        type = ExchangeRecord.Type.JOIN;
                    else if (evt.type() == EVT_NODE_LEFT || evt.type() == EVT_NODE_FAILED)
                        type = ExchangeRecord.Type.LEFT;

                    BaselineTopology blt = cctx.kernalContext().state().clusterState().baselineTopology();

                    if (type != null && blt != null) {
                        Short constId = blt.consistentIdMapping().get(evt.eventNode().consistentId());

                        if (constId != null)
                            cctx.wal().log(new ExchangeRecord(constId, type));
                    }
                }
                catch (IgniteCheckedException e) {
                    U.error(log, "Fail during log exchange record.", e);
                }
        }
    }

    /**
     * Cleans up resources to avoid excessive memory usage.
     */
    public void cleanUp() {
        pendingSingleMsgs.clear();
        fullMsgs.clear();
        msgs.clear();
        crd = null;
        partReleaseFut = null;
        exchActions = null;
        mergedJoinExchMsgs = null;
        pendingJoinMsg = null;
        exchCtx = null;
        newCrdFut = null;
        exchangeLocE = null;
        exchangeGlobalExceptions.clear();
    }

    /**
     * @param ver Version.
     */
    private void updateLastVersion(GridCacheVersion ver) {
        assert ver != null;

        while (true) {
            GridCacheVersion old = lastVer.get();

            if (old == null || Long.compare(old.order(), ver.order()) < 0) {
                if (lastVer.compareAndSet(old, ver))
                    break;
            }
            else
                break;
        }
    }

    /**
     * Records that this exchange if merged with another 'node join' exchange.
     *
     * @param node Joined node.
     * @param msg Joined node message if already received.
     * @return {@code True} if need to wait for message from joined server node.
     */
    private boolean addMergedJoinExchange(ClusterNode node, @Nullable GridDhtPartitionsSingleMessage msg) {
        assert Thread.holdsLock(mux);
        assert node != null;
        assert state == ExchangeLocalState.CRD : state;

        if (msg == null && newCrdFut != null)
            msg = newCrdFut.joinExchangeMessage(node.id());

        UUID nodeId = node.id();

        boolean wait = false;

        if (node.isClient()) {
            if (msg != null)
                waitAndReplyToNode(nodeId, msg);
        }
        else {
            if (mergedJoinExchMsgs == null)
                mergedJoinExchMsgs = new LinkedHashMap<>();

            if (msg != null) {
                assert msg.exchangeId().topologyVersion().equals(new AffinityTopologyVersion(node.order()));

                if (log.isInfoEnabled()) {
                    log.info("Merge server join exchange, message received [curFut=" + initialVersion() +
                        ", node=" + nodeId + ']');
                }

                mergedJoinExchMsgs.put(nodeId, msg);
            }
            else {
                if (cctx.discovery().alive(nodeId)) {
                    if (log.isInfoEnabled()) {
                        log.info("Merge server join exchange, wait for message [curFut=" + initialVersion() +
                            ", node=" + nodeId + ']');
                    }

                    wait = true;

                    mergedJoinExchMsgs.put(nodeId, null);

                    awaitMergedMsgs++;
                }
                else {
                    if (log.isInfoEnabled()) {
                        log.info("Merge server join exchange, awaited node left [curFut=" + initialVersion() +
                            ", node=" + nodeId + ']');
                    }
                }
            }
        }

        return wait;
    }

    /**
     * Merges this exchange with given one.
     *
     * @param fut Current exchange to merge with.
     * @return {@code True} if need wait for message from joined server node.
     */
    public boolean mergeJoinExchange(GridDhtPartitionsExchangeFuture fut) {
        boolean wait;

        synchronized (mux) {
            assert (!isDone() && !initFut.isDone()) || cctx.kernalContext().isStopping() : this;
            assert (mergedWith == null && state == null) || cctx.kernalContext().isStopping()  : this;

            state = ExchangeLocalState.MERGED;

            mergedWith = fut;

            ClusterNode joinedNode = firstDiscoEvt.eventNode();

            wait = fut.addMergedJoinExchange(joinedNode, pendingJoinMsg);
        }

        return wait;
    }

    /**
     * @param fut Current future.
     * @return Pending join request if any.
     */
    @Nullable public GridDhtPartitionsSingleMessage mergeJoinExchangeOnDone(GridDhtPartitionsExchangeFuture fut) {
        synchronized (mux) {
            assert !isDone();
            assert !initFut.isDone();
            assert mergedWith == null;
            assert state == null;

            state = ExchangeLocalState.MERGED;

            mergedWith = fut;

            return pendingJoinMsg;
        }
    }

    /**
     * @param node Sender node.
     * @param msg Message.
     */
    private void processMergedMessage(final ClusterNode node, final GridDhtPartitionsSingleMessage msg) {
        if (msg.client()) {
            waitAndReplyToNode(node.id(), msg);

            return;
        }

        boolean done = false;

        FinishState finishState0 = null;

        synchronized (mux) {
            if (state == ExchangeLocalState.DONE) {
                assert finishState != null;

                finishState0 = finishState;
            }
            else {
                boolean process = mergedJoinExchMsgs != null &&
                    mergedJoinExchMsgs.containsKey(node.id()) &&
                    mergedJoinExchMsgs.get(node.id()) == null;

                if (log.isInfoEnabled()) {
                    log.info("Merge server join exchange, received message [curFut=" + initialVersion() +
                        ", node=" + node.id() +
                        ", msgVer=" + msg.exchangeId().topologyVersion() +
                        ", process=" + process +
                        ", awaited=" + awaitMergedMsgs + ']');
                }

                if (process) {
                    mergedJoinExchMsgs.put(node.id(), msg);

                    assert awaitMergedMsgs > 0 : awaitMergedMsgs;

                    awaitMergedMsgs--;

                    done = awaitMergedMsgs == 0;
                }
            }
        }

        if (finishState0 != null) {
            sendAllPartitionsToNode(finishState0, msg, node.id());

            return;
        }

        if (done)
            finishExchangeOnCoordinator(null);
    }

    /**
     * Method is called on coordinator in situation when initial ExchangeFuture created on client join event was preempted
     * from exchange history because of IGNITE_EXCHANGE_HISTORY_SIZE property.
     *
     * @param node Client node that should try to reconnect to the cluster.
     * @param msg Single message received from the client which didn't find original ExchangeFuture.
     */
    public void forceClientReconnect(ClusterNode node, GridDhtPartitionsSingleMessage msg) {
        Exception reconnectException = new IgniteNeedReconnectException(node, null);

        exchangeGlobalExceptions.put(node.id(), reconnectException);

        onDone(null, reconnectException);

        GridDhtPartitionsFullMessage fullMsg = createPartitionsMessage(true, false);

        fullMsg.setErrorsMap(exchangeGlobalExceptions);

        try {
            cctx.io().send(node, fullMsg, SYSTEM_POOL);

            if (log.isDebugEnabled())
                log.debug("Full message for reconnect client was sent to node: " + node + ", fullMsg: " + fullMsg);
        }
        catch (IgniteCheckedException e) {
            U.error(log, "Failed to send reconnect client message [node=" + node + ']', e);
        }
    }

    /**
     * Processing of received single message. Actual processing in future may be delayed if init method was not
     * completed, see {@link #initDone()}
     *
     * @param node Sender node.
     * @param msg Single partition info.
     */
    public void onReceiveSingleMessage(final ClusterNode node, final GridDhtPartitionsSingleMessage msg) {
        assert !node.isDaemon() : node;
        assert msg != null;
        assert exchId.equals(msg.exchangeId()) : msg;
        assert !cctx.kernalContext().clientNode();

        if (msg.restoreState()) {
            InitNewCoordinatorFuture newCrdFut0;

            synchronized (mux) {
                assert newCrdFut != null;

                newCrdFut0 = newCrdFut;
            }

            newCrdFut0.onMessage(node, msg);

            return;
        }

        if (!msg.client()) {
            assert msg.lastVersion() != null : msg;

            updateLastVersion(msg.lastVersion());
        }

        GridDhtPartitionsExchangeFuture mergedWith0 = null;

        synchronized (mux) {
            if (state == ExchangeLocalState.MERGED) {
                assert mergedWith != null;

                mergedWith0 = mergedWith;
            }
            else {
                assert state != ExchangeLocalState.CLIENT;

                if (exchangeId().isJoined() && node.id().equals(exchId.nodeId()))
                    pendingJoinMsg = msg;
            }
        }

        if (mergedWith0 != null) {
            mergedWith0.processMergedMessage(node, msg);

            if (log.isDebugEnabled())
                log.debug("Merged message processed, message handling finished: " + msg);

            return;
        }

        initFut.listen(new CI1<IgniteInternalFuture<Boolean>>() {
            @Override public void apply(IgniteInternalFuture<Boolean> f) {
                try {
                    if (!f.get())
                        return;
                }
                catch (IgniteCheckedException e) {
                    U.error(log, "Failed to initialize exchange future: " + this, e);

                    return;
                }

                processSingleMessage(node.id(), msg);
            }
        });
    }

    /**
     * Tries to fast reply with {@link GridDhtPartitionsFullMessage} on received single message
     * in case of exchange future has already completed.
     *
     * @param node Cluster node which sent single message.
     * @param msg Single message.
     * @return {@code true} if fast reply succeed.
     */
    public boolean fastReplyOnSingleMessage(final ClusterNode node, final GridDhtPartitionsSingleMessage msg) {
        GridDhtPartitionsExchangeFuture futToFastReply = this;

        ExchangeLocalState currState;

        synchronized (mux) {
            currState = state;

            if (currState == ExchangeLocalState.MERGED)
                futToFastReply = mergedWith;
        }

        if (currState == ExchangeLocalState.DONE)
            futToFastReply.processSingleMessage(node.id(), msg);
        else if (currState == ExchangeLocalState.MERGED)
            futToFastReply.processMergedMessage(node, msg);

        return currState == ExchangeLocalState.MERGED || currState == ExchangeLocalState.DONE;
    }

    /**
     * @param nodeId Node ID.
     * @param msg Client's message.
     */
    public void waitAndReplyToNode(final UUID nodeId, final GridDhtPartitionsSingleMessage msg) {
        if (log.isDebugEnabled())
            log.debug("Single message will be handled on completion of exchange future: " + this);

        listen(new CI1<IgniteInternalFuture<AffinityTopologyVersion>>() {
            @Override public void apply(IgniteInternalFuture<AffinityTopologyVersion> fut) {
                if (cctx.kernalContext().isStopping())
                    return;

                // DynamicCacheChangeFailureMessage was sent.
                // Thus, there is no need to create and send GridDhtPartitionsFullMessage.
                if (cacheChangeFailureMsgSent)
                    return;

                FinishState finishState0;

                synchronized (mux) {
                    finishState0 = finishState;
                }

                if (finishState0 == null) {
                    assert firstDiscoEvt.type() == EVT_NODE_JOINED && firstDiscoEvt.eventNode().isClient() : this;

                    ClusterNode node = cctx.node(nodeId);

                    if (node == null) {
                        if (log.isDebugEnabled()) {
                            log.debug("No node found for nodeId: " +
                                nodeId +
                                ", handling of single message will be stopped: " +
                                msg
                            );
                        }

                        return;
                    }

                    finishState0 = new FinishState(cctx.localNodeId(),
                        initialVersion(),
                        createPartitionsMessage(true, node.version().compareToIgnoreTimestamp(PARTIAL_COUNTERS_MAP_SINCE) >= 0));
                }

                sendAllPartitionsToNode(finishState0, msg, nodeId);
            }
        });
    }

    /**
     * Note this method performs heavy updatePartitionSingleMap operation, this operation is moved out from the
     * synchronized block. Only count of such updates {@link #pendingSingleUpdates} is managed under critical section.
     *
     * @param nodeId Sender node.
     * @param msg Partition single message.
     */
    private void processSingleMessage(UUID nodeId, GridDhtPartitionsSingleMessage msg) {
        if (msg.client()) {
            if (msg.activeQueries() != null)
                cctx.coordinators().processClientActiveQueries(nodeId, msg.activeQueries());

            waitAndReplyToNode(nodeId, msg);

            return;
        }

        boolean allReceived = false; // Received all expected messages.
        boolean updateSingleMap = false;

        FinishState finishState0 = null;

        synchronized (mux) {
            assert crd != null;

            switch (state) {
                case DONE: {
                    if (log.isInfoEnabled()) {
                        log.info("Received single message, already done [ver=" + initialVersion() +
                            ", node=" + nodeId + ']');
                    }

                    assert finishState != null;

                    finishState0 = finishState;

                    break;
                }

                case CRD: {
                    assert crd.isLocal() : crd;

                    if (remaining.remove(nodeId)) {
                        updateSingleMap = true;

                        pendingSingleUpdates++;

                        if ((stateChangeExchange() || dynamicCacheStartExchange()) && msg.getError() != null)
                            exchangeGlobalExceptions.put(nodeId, msg.getError());

                        allReceived = remaining.isEmpty();

                        if (log.isInfoEnabled()) {
                            log.info("Coordinator received single message [ver=" + initialVersion() +
                                ", node=" + nodeId +
                                ", allReceived=" + allReceived + ']');
                        }
                    }
                    else if (log.isDebugEnabled())
                        log.debug("Coordinator received single message it didn't expect to receive: " + msg);

                    break;
                }

                case SRV:
                case BECOME_CRD: {
                    if (log.isInfoEnabled()) {
                        log.info("Non-coordinator received single message [ver=" + initialVersion() +
                            ", node=" + nodeId + ", state=" + state + ']');
                    }

                    pendingSingleMsgs.put(nodeId, msg);

                    break;
                }

                default:
                    assert false : state;
            }
        }

        if (finishState0 != null) {
            // DynamicCacheChangeFailureMessage was sent.
            // Thus, there is no need to create and send GridDhtPartitionsFullMessage.
            if (!cacheChangeFailureMsgSent)
                sendAllPartitionsToNode(finishState0, msg, nodeId);

            return;
        }

        if (updateSingleMap) {
            try {
                // Do not update partition map, in case cluster transitioning to inactive state.
                if (!deactivateCluster())
                    updatePartitionSingleMap(nodeId, msg);
            }
            finally {
                synchronized (mux) {
                    assert pendingSingleUpdates > 0;

                    pendingSingleUpdates--;

                    if (pendingSingleUpdates == 0)
                        mux.notifyAll();
                }
            }
        }
        if (allReceived) {
            if (!awaitSingleMapUpdates())
                return;

            onAllReceived(null);
        }
    }

    /**
     * @return {@code False} if interrupted.
     */
    private boolean awaitSingleMapUpdates() {
        try {
            synchronized (mux) {
                while (pendingSingleUpdates > 0)
                    U.wait(mux);
            }

            return true;
        }
        catch (IgniteInterruptedCheckedException e) {
            U.warn(log, "Failed to wait for partition map updates, thread was interrupted: " + e);

            return false;
        }
    }

    /**
     * @param fut Affinity future.
     */
    private void onAffinityInitialized(IgniteInternalFuture<Map<Integer, Map<Integer, List<UUID>>>> fut) {
        try {
            assert fut.isDone();

            Map<Integer, Map<Integer, List<UUID>>> assignmentChange = fut.get();

            GridDhtPartitionsFullMessage m = createPartitionsMessage(false, false);

            CacheAffinityChangeMessage msg = new CacheAffinityChangeMessage(exchId, m, assignmentChange);

            if (log.isDebugEnabled())
                log.debug("Centralized affinity exchange, send affinity change message: " + msg);

            cctx.discovery().sendCustomEvent(msg);
        }
        catch (IgniteCheckedException e) {
            onDone(e);
        }
    }

    /**
     * @param top Topology.
     */
    private void assignPartitionSizes(GridDhtPartitionTopology top) {
        Map<Integer, Long> partSizes = new HashMap<>();

        for (Map.Entry<UUID, GridDhtPartitionsSingleMessage> e : msgs.entrySet()) {
            GridDhtPartitionsSingleMessage singleMsg = e.getValue();

            GridDhtPartitionMap partMap = singleMsg.partitions().get(top.groupId());

            if (partMap == null)
                continue;

            for (Map.Entry<Integer, GridDhtPartitionState> e0 : partMap.entrySet()) {
                int p = e0.getKey();
                GridDhtPartitionState state = e0.getValue();

                if (state == GridDhtPartitionState.OWNING)
                    partSizes.put(p, singleMsg.partitionSizes(top.groupId()).get(p));
            }
        }

        for (GridDhtLocalPartition locPart : top.currentLocalPartitions()) {
            if (locPart.state() == GridDhtPartitionState.OWNING)
                partSizes.put(locPart.id(), locPart.fullSize());
        }

        top.globalPartSizes(partSizes);
    }

    /**
     * Collects and determines new owners of partitions for all nodes for given {@code top}.
     *
     * @param top Topology to assign.
     */
    private void assignPartitionStates(GridDhtPartitionTopology top) {
        Map<Integer, CounterWithNodes> maxCntrs = new HashMap<>();
        Map<Integer, Long> minCntrs = new HashMap<>();

        for (Map.Entry<UUID, GridDhtPartitionsSingleMessage> e : msgs.entrySet()) {
            CachePartitionPartialCountersMap nodeCntrs = e.getValue().partitionUpdateCounters(top.groupId(),
                top.partitions());

            assert nodeCntrs != null;

            for (int i = 0; i < nodeCntrs.size(); i++) {
                int p = nodeCntrs.partitionAt(i);

                UUID uuid = e.getKey();

                GridDhtPartitionState state = top.partitionState(uuid, p);

                if (state != GridDhtPartitionState.OWNING && state != GridDhtPartitionState.MOVING)
                    continue;

                long cntr = state == GridDhtPartitionState.MOVING ?
                    nodeCntrs.initialUpdateCounterAt(i) :
                    nodeCntrs.updateCounterAt(i);

                Long minCntr = minCntrs.get(p);

                if (minCntr == null || minCntr > cntr)
                    minCntrs.put(p, cntr);

                if (state != GridDhtPartitionState.OWNING)
                    continue;

                CounterWithNodes maxCntr = maxCntrs.get(p);

                if (maxCntr == null || cntr > maxCntr.cnt)
                    maxCntrs.put(p, new CounterWithNodes(cntr, e.getValue().partitionSizes(top.groupId()).get(p), uuid));
                else if (cntr == maxCntr.cnt)
                    maxCntr.nodes.add(uuid);
            }
        }

        // Also must process counters from the local node.
        for (GridDhtLocalPartition part : top.currentLocalPartitions()) {
            GridDhtPartitionState state = top.partitionState(cctx.localNodeId(), part.id());

            if (state != GridDhtPartitionState.OWNING && state != GridDhtPartitionState.MOVING)
                continue;

            final long cntr = state == GridDhtPartitionState.MOVING ? part.initialUpdateCounter() : part.updateCounter();

            Long minCntr = minCntrs.get(part.id());

            if (minCntr == null || minCntr > cntr)
                minCntrs.put(part.id(), cntr);

            if (state != GridDhtPartitionState.OWNING)
                continue;

            CounterWithNodes maxCntr = maxCntrs.get(part.id());

            if (maxCntr == null && cntr == 0) {
                CounterWithNodes cntrObj = new CounterWithNodes(0, 0L, cctx.localNodeId());

                for (UUID nodeId : msgs.keySet()) {
                    if (top.partitionState(nodeId, part.id()) == GridDhtPartitionState.OWNING)
                        cntrObj.nodes.add(nodeId);
                }

                maxCntrs.put(part.id(), cntrObj);
            }
            else if (maxCntr == null || cntr > maxCntr.cnt)
                maxCntrs.put(part.id(), new CounterWithNodes(cntr, part.fullSize(), cctx.localNodeId()));
            else if (cntr == maxCntr.cnt)
                maxCntr.nodes.add(cctx.localNodeId());
        }

        Map<Integer, Map<Integer, Long>> partHistReserved0 = partHistReserved;

        Map<Integer, Long> localReserved = partHistReserved0 != null ? partHistReserved0.get(top.groupId()) : null;

        Set<Integer> haveHistory = new HashSet<>();

        for (Map.Entry<Integer, Long> e : minCntrs.entrySet()) {
            int p = e.getKey();
            long minCntr = e.getValue();

            CounterWithNodes maxCntrObj = maxCntrs.get(p);

            long maxCntr = maxCntrObj != null ? maxCntrObj.cnt : 0;

            // If minimal counter is zero, do clean preloading.
            if (minCntr == 0 || minCntr == maxCntr)
                continue;

            if (localReserved != null) {
                Long localCntr = localReserved.get(p);

                if (localCntr != null && localCntr <= minCntr && maxCntrObj.nodes.contains(cctx.localNodeId())) {
                    partHistSuppliers.put(cctx.localNodeId(), top.groupId(), p, localCntr);

                    haveHistory.add(p);

                    continue;
                }
            }

            for (Map.Entry<UUID, GridDhtPartitionsSingleMessage> e0 : msgs.entrySet()) {
                Long histCntr = e0.getValue().partitionHistoryCounters(top.groupId()).get(p);

                if (histCntr != null && histCntr <= minCntr && maxCntrObj.nodes.contains(e0.getKey())) {
                    partHistSuppliers.put(e0.getKey(), top.groupId(), p, histCntr);

                    haveHistory.add(p);

                    break;
                }
            }
        }

        Map<Integer, Set<UUID>> ownersByUpdCounters = new HashMap<>(maxCntrs.size());
        for (Map.Entry<Integer, CounterWithNodes> e : maxCntrs.entrySet())
            ownersByUpdCounters.put(e.getKey(), e.getValue().nodes);

        Map<Integer, Long> partSizes = new HashMap<>(maxCntrs.size());
        for (Map.Entry<Integer, CounterWithNodes> e : maxCntrs.entrySet())
            partSizes.put(e.getKey(), e.getValue().size);

        top.globalPartSizes(partSizes);

        Map<UUID, Set<Integer>> partitionsToRebalance = top.resetOwners(ownersByUpdCounters, haveHistory);

        for (Map.Entry<UUID, Set<Integer>> e : partitionsToRebalance.entrySet()) {
            UUID nodeId = e.getKey();
            Set<Integer> parts = e.getValue();

            for (int part : parts)
                partsToReload.put(nodeId, top.groupId(), part);
        }
    }

    /**
     * Detect lost partitions.
     *
     * @param resTopVer Result topology version.
     */
    private void detectLostPartitions(AffinityTopologyVersion resTopVer) {
        boolean detected = false;

        long time = System.currentTimeMillis();

        synchronized (cctx.exchange().interruptLock()) {
            if (Thread.currentThread().isInterrupted())
                return;

            for (CacheGroupContext grp : cctx.cache().cacheGroups()) {
                if (!grp.isLocal()) {
                    boolean detectedOnGrp = grp.topology().detectLostPartitions(resTopVer, events().lastEvent());

                    detected |= detectedOnGrp;
                }
            }
        }

        if (detected) {
            if (log.isDebugEnabled())
                log.debug("Partitions have been scheduled to resend [reason=" +
                    "Lost partitions detect on " + resTopVer + "]");

            cctx.exchange().scheduleResendPartitions();
        }

        if (log.isInfoEnabled())
            log.info("Detecting lost partitions performed in " + (System.currentTimeMillis() - time) + " ms.");
    }

    /**
     * @param cacheNames Cache names.
     */
    private void resetLostPartitions(Collection<String> cacheNames) {
        assert !exchCtx.mergeExchanges();

        synchronized (cctx.exchange().interruptLock()) {
            if (Thread.currentThread().isInterrupted())
                return;

            for (CacheGroupContext grp : cctx.cache().cacheGroups()) {
                if (grp.isLocal())
                    continue;

                for (String cacheName : cacheNames) {
                    if (grp.hasCache(cacheName)) {
                        grp.topology().resetLostPartitions(initialVersion());

                        break;
                    }
                }
            }
        }
    }

    /**
     * Creates an IgniteCheckedException that is used as root cause of the exchange initialization failure.
     * This method aggregates all the exceptions provided from all participating nodes.
     *
     * @param globalExceptions collection exceptions from all participating nodes.
     * @return exception that represents a cause of the exchange initialization failure.
     */
    private IgniteCheckedException createExchangeException(Map<UUID, Exception> globalExceptions) {
        IgniteCheckedException ex = new IgniteCheckedException("Failed to complete exchange process.");

        for (Map.Entry<UUID, Exception> entry : globalExceptions.entrySet())
            if (ex != entry.getValue())
                ex.addSuppressed(entry.getValue());

        return ex;
    }

    /**
     * @return {@code true} if the given {@code discoEvt} supports the rollback procedure.
     */
    private boolean isRollbackSupported() {
        if (!firstEvtDiscoCache.checkAttribute(ATTR_DYNAMIC_CACHE_START_ROLLBACK_SUPPORTED, Boolean.TRUE))
            return false;

        // Currently the rollback process is supported for dynamically started caches only.
        return firstDiscoEvt.type() == EVT_DISCOVERY_CUSTOM_EVT && dynamicCacheStartExchange();
    }

    /**
     * Sends {@link DynamicCacheChangeFailureMessage} to all participated nodes
     * that represents a cause of exchange failure.
     */
    private void sendExchangeFailureMessage() {
        assert crd != null && crd.isLocal();

        try {
            IgniteCheckedException err = createExchangeException(exchangeGlobalExceptions);

            List<String> cacheNames = new ArrayList<>(exchActions.cacheStartRequests().size());

            for (ExchangeActions.CacheActionData actionData : exchActions.cacheStartRequests())
                cacheNames.add(actionData.request().cacheName());

            DynamicCacheChangeFailureMessage msg = new DynamicCacheChangeFailureMessage(
                cctx.localNode(), exchId, err, cacheNames);

            if (log.isDebugEnabled())
                log.debug("Dynamic cache change failed (send message to all participating nodes): " + msg);

            cacheChangeFailureMsgSent = true;

            cctx.discovery().sendCustomEvent(msg);

            return;
        }
        catch (IgniteCheckedException  e) {
            if (reconnectOnError(e))
                onDone(new IgniteNeedReconnectException(cctx.localNode(), e));
            else
                onDone(e);
        }
    }

    /**
     * @param sndResNodes Additional nodes to send finish message to.
     */
    private void onAllReceived(@Nullable Collection<ClusterNode> sndResNodes) {
        try {
            assert crd.isLocal();

            assert partHistSuppliers.isEmpty() : partHistSuppliers;

            if (!exchCtx.mergeExchanges() && !crd.equals(events().discoveryCache().serverNodes().get(0))) {
                for (CacheGroupContext grp : cctx.cache().cacheGroups()) {
                    if (grp.isLocal())
                        continue;

                    // It is possible affinity is not initialized.
                    // For example, dynamic cache start failed.
                    if (grp.affinity().lastVersion().topologyVersion() > 0)
                        grp.topology().beforeExchange(this, !centralizedAff && !forceAffReassignment, false);
                    else
                        assert exchangeLocE != null :
                            "Affinity is not calculated for the cache group [groupName=" + grp.name() + "]";
                }
            }

            if (exchCtx.mergeExchanges()) {
                if (log.isInfoEnabled())
                    log.info("Coordinator received all messages, try merge [ver=" + initialVersion() + ']');

                long time = System.currentTimeMillis();

                boolean finish = cctx.exchange().mergeExchangesOnCoordinator(this);

                if (log.isInfoEnabled())
                    log.info("Exchanges merging performed in " + (System.currentTimeMillis() - time) + " ms.");

                if (!finish)
                    return;
            }

            finishExchangeOnCoordinator(sndResNodes);
        }
        catch (IgniteCheckedException e) {
            if (reconnectOnError(e))
                onDone(new IgniteNeedReconnectException(cctx.localNode(), e));
            else
                onDone(e);
        }
    }

    /**
     * @param sndResNodes Additional nodes to send finish message to.
     */
    private void finishExchangeOnCoordinator(@Nullable Collection<ClusterNode> sndResNodes) {
        try {
            if (!F.isEmpty(exchangeGlobalExceptions) && dynamicCacheStartExchange() && isRollbackSupported()) {
                sendExchangeFailureMessage();

                return;
            }

            AffinityTopologyVersion resTopVer = exchCtx.events().topologyVersion();

            if (log.isInfoEnabled()) {
                log.info("finishExchangeOnCoordinator [topVer=" + initialVersion() +
                    ", resVer=" + resTopVer + ']');
            }

            Map<Integer, CacheGroupAffinityMessage> idealAffDiff = null;

            long time = System.currentTimeMillis();

            if (exchCtx.mergeExchanges()) {
                synchronized (mux) {
                    if (mergedJoinExchMsgs != null) {
                        for (Map.Entry<UUID, GridDhtPartitionsSingleMessage> e : mergedJoinExchMsgs.entrySet()) {
                            msgs.put(e.getKey(), e.getValue());

                            updatePartitionSingleMap(e.getKey(), e.getValue());
                        }
                    }
                }

                assert exchCtx.events().hasServerJoin() || exchCtx.events().hasServerLeft();

                exchCtx.events().processEvents(this);

                if (exchCtx.events().hasServerLeft())
                    idealAffDiff = cctx.affinity().onServerLeftWithExchangeMergeProtocol(this);
                else
                    cctx.affinity().onServerJoinWithExchangeMergeProtocol(this, true);

                for (CacheGroupDescriptor desc : cctx.affinity().cacheGroups().values()) {
                    if (desc.config().getCacheMode() == CacheMode.LOCAL)
                        continue;

                    CacheGroupContext grp = cctx.cache().cacheGroup(desc.groupId());

                    GridDhtPartitionTopology top = grp != null ? grp.topology() :
                        cctx.exchange().clientTopology(desc.groupId(), events().discoveryCache());

                    top.beforeExchange(this, true, true);
                }
            }

            if (log.isInfoEnabled())
                log.info("Affinity changes (coordinator) applied in " + (System.currentTimeMillis() - time) + " ms.");

            Map<Integer, CacheGroupAffinityMessage> joinedNodeAff = null;

            for (Map.Entry<UUID, GridDhtPartitionsSingleMessage> e : msgs.entrySet()) {
                GridDhtPartitionsSingleMessage msg = e.getValue();

                if (exchCtx.newMvccCoordinator())
                    exchCtx.addActiveQueries(e.getKey(), msg.activeQueries());

                // Apply update counters after all single messages are received.
                for (Map.Entry<Integer, GridDhtPartitionMap> entry : msg.partitions().entrySet()) {
                    Integer grpId = entry.getKey();

                    CacheGroupContext grp = cctx.cache().cacheGroup(grpId);

                    GridDhtPartitionTopology top = grp != null ? grp.topology() :
                        cctx.exchange().clientTopology(grpId, events().discoveryCache());

                    CachePartitionPartialCountersMap cntrs = msg.partitionUpdateCounters(grpId,
                        top.partitions());

                    if (cntrs != null)
                        top.collectUpdateCounters(cntrs);
                }

                Collection<Integer> affReq = msg.cacheGroupsAffinityRequest();

                if (affReq != null) {
                    joinedNodeAff = CacheGroupAffinityMessage.createAffinityMessages(cctx,
                        resTopVer,
                        affReq,
                        joinedNodeAff);
                }
            }

            validatePartitionsState();

            if (firstDiscoEvt.type() == EVT_DISCOVERY_CUSTOM_EVT) {
                assert firstDiscoEvt instanceof DiscoveryCustomEvent;

                if (activateCluster() || changedBaseline())
                    assignPartitionsStates();

                DiscoveryCustomMessage discoveryCustomMessage = ((DiscoveryCustomEvent) firstDiscoEvt).customMessage();

                if (discoveryCustomMessage instanceof DynamicCacheChangeBatch) {
                    if (exchActions != null) {
                        assignPartitionsStates();

                        Set<String> caches = exchActions.cachesToResetLostPartitions();

                        if (!F.isEmpty(caches))
                            resetLostPartitions(caches);
                    }
                }
                else if (discoveryCustomMessage instanceof SnapshotDiscoveryMessage
                        && ((SnapshotDiscoveryMessage)discoveryCustomMessage).needAssignPartitions())
                    assignPartitionsStates();
            }
            else {
                if (exchCtx.events().hasServerJoin())
                    assignPartitionsStates();

                if (exchCtx.events().hasServerLeft())
                    detectLostPartitions(resTopVer);
            }

            // Recalculate new affinity based on partitions availability.
            if (!exchCtx.mergeExchanges() && forceAffReassignment)
                idealAffDiff = cctx.affinity().onCustomEventWithEnforcedAffinityReassignment(this);

            for (CacheGroupContext grpCtx : cctx.cache().cacheGroups()) {
                if (!grpCtx.isLocal())
                    grpCtx.topology().applyUpdateCounters();
            }

            updateLastVersion(cctx.versions().last());

            cctx.versions().onExchange(lastVer.get().order());

            IgniteProductVersion minVer = exchCtx.events().discoveryCache().minimumNodeVersion();

            time = System.currentTimeMillis();

            GridDhtPartitionsFullMessage msg = createPartitionsMessage(true,
                minVer.compareToIgnoreTimestamp(PARTIAL_COUNTERS_MAP_SINCE) >= 0);

            if (exchCtx.mergeExchanges()) {
                assert !centralizedAff;

                msg.resultTopologyVersion(resTopVer);

                if (exchCtx.events().hasServerLeft())
                    msg.idealAffinityDiff(idealAffDiff);
            }
            else if (forceAffReassignment)
                msg.idealAffinityDiff(idealAffDiff);

            msg.prepareMarshal(cctx);

            if (log.isInfoEnabled())
                log.info("Preparing Full Message performed in " + (System.currentTimeMillis() - time) + " ms.");

            synchronized (mux) {
                finishState = new FinishState(crd.id(), resTopVer, msg);

                state = ExchangeLocalState.DONE;
            }

            if (centralizedAff) {
                assert !exchCtx.mergeExchanges();

                time = System.currentTimeMillis();

                IgniteInternalFuture<Map<Integer, Map<Integer, List<UUID>>>> fut = cctx.affinity().initAffinityOnNodeLeft(this);

                if (!fut.isDone()) {
                    fut.listen(new IgniteInClosure<IgniteInternalFuture<Map<Integer, Map<Integer, List<UUID>>>>>() {
                        @Override public void apply(IgniteInternalFuture<Map<Integer, Map<Integer, List<UUID>>>> fut) {
                            onAffinityInitialized(fut);
                        }
                    });
                }
                else
                    onAffinityInitialized(fut);

                if (log.isInfoEnabled())
                    log.info("Centralized affinity changes are performed in " + (System.currentTimeMillis() - time) + " ms.");
            }
            else {
                Set<ClusterNode> nodes;

                Map<UUID, GridDhtPartitionsSingleMessage> mergedJoinExchMsgs0;

                synchronized (mux) {
                    srvNodes.remove(cctx.localNode());

                    nodes = new LinkedHashSet<>(srvNodes);

                    mergedJoinExchMsgs0 = mergedJoinExchMsgs;

                    if (mergedJoinExchMsgs != null) {
                        for (Map.Entry<UUID, GridDhtPartitionsSingleMessage> e : mergedJoinExchMsgs.entrySet()) {
                            if (e.getValue() != null) {
                                ClusterNode node = cctx.discovery().node(e.getKey());

                                if (node != null)
                                    nodes.add(node);
                            }
                        }
                    }

                    if (!F.isEmpty(sndResNodes))
                        nodes.addAll(sndResNodes);
                }

                time = System.currentTimeMillis();

                if (!nodes.isEmpty())
                    sendAllPartitions(msg, nodes, mergedJoinExchMsgs0, joinedNodeAff);

                partitionsSent = true;

                if (log.isInfoEnabled())
                    log.info("Sending Full Message to all nodes performed in " + (System.currentTimeMillis() - time) + " ms.");

                if (!stateChangeExchange())
                    onDone(exchCtx.events().topologyVersion(), null);

                for (Map.Entry<UUID, GridDhtPartitionsSingleMessage> e : pendingSingleMsgs.entrySet()) {
                    if (log.isInfoEnabled()) {
                        log.info("Process pending message on coordinator [node=" + e.getKey() +
                            ", ver=" + initialVersion() +
                            ", resVer=" + resTopVer + ']');
                    }

                    processSingleMessage(e.getKey(), e.getValue());
                }
            }

            if (stateChangeExchange()) {
                IgniteCheckedException err = null;

                StateChangeRequest req = exchActions.stateChangeRequest();

                assert req != null : exchActions;

                boolean stateChangeErr = false;

                if (!F.isEmpty(exchangeGlobalExceptions)) {
                    stateChangeErr = true;

                    err = new IgniteCheckedException("Cluster state change failed.");

                    cctx.kernalContext().state().onStateChangeError(exchangeGlobalExceptions, req);
                }
                else {
                    boolean hasMoving = !partsToReload.isEmpty();

                    Set<Integer> waitGrps = cctx.affinity().waitGroups();

                    if (!hasMoving) {
                        for (CacheGroupContext grpCtx : cctx.cache().cacheGroups()) {
                            if (waitGrps.contains(grpCtx.groupId()) && grpCtx.topology().hasMovingPartitions()) {
                                hasMoving = true;

                                break;
                            }

                        }
                    }

                    cctx.kernalContext().state().onExchangeFinishedOnCoordinator(this, hasMoving);
                }

                boolean active = !stateChangeErr && req.activate();

                ChangeGlobalStateFinishMessage stateFinishMsg = new ChangeGlobalStateFinishMessage(
                    req.requestId(),
                    active,
                    !stateChangeErr);

                cctx.discovery().sendCustomEvent(stateFinishMsg);

                if (!centralizedAff)
                    onDone(exchCtx.events().topologyVersion(), err);
            }
        }
        catch (IgniteCheckedException e) {
            if (reconnectOnError(e))
                onDone(new IgniteNeedReconnectException(cctx.localNode(), e));
            else
                onDone(e);
        }
    }

    /**
     * Validates that partition update counters and cache sizes for all caches are consistent.
     */
    private void validatePartitionsState() {
        long time = System.currentTimeMillis();

        for (Map.Entry<Integer, CacheGroupDescriptor> e : cctx.affinity().cacheGroups().entrySet()) {
            CacheGroupDescriptor grpDesc = e.getValue();
            if (grpDesc.config().getCacheMode() == CacheMode.LOCAL)
                continue;

            int grpId = e.getKey();

            CacheGroupContext grpCtx = cctx.cache().cacheGroup(grpId);

            GridDhtPartitionTopology top = grpCtx != null ?
                    grpCtx.topology() :
                    cctx.exchange().clientTopology(grpId, events().discoveryCache());

            // Do not validate read or write through caches or caches with disabled rebalance
            // or ExpiryPolicy is set or validation is disabled.
            if (grpCtx == null
                    || grpCtx.config().isReadThrough()
                    || grpCtx.config().isWriteThrough()
                    || grpCtx.config().getCacheStoreFactory() != null
                    || grpCtx.config().getRebalanceDelay() == -1
                    || grpCtx.config().getRebalanceMode() == CacheRebalanceMode.NONE
                    || grpCtx.config().getExpiryPolicyFactory() == null
                    || SKIP_PARTITION_SIZE_VALIDATION)
                continue;

            try {
                validator.validatePartitionCountersAndSizes(this, top, msgs);
            }
            catch (IgniteCheckedException ex) {
                log.warning("Partition states validation has failed for group: " + grpDesc.cacheOrGroupName() + ". " + ex.getMessage());
                // TODO: Handle such errors https://issues.apache.org/jira/browse/IGNITE-7833
            }
        }

        if (log.isInfoEnabled())
            log.info("Partitions validation performed in " + (System.currentTimeMillis() - time) + " ms.");
    }

    /**
     *
     */
    private void assignPartitionsStates() {
        long time = System.currentTimeMillis();

        for (Map.Entry<Integer, CacheGroupDescriptor> e : cctx.affinity().cacheGroups().entrySet()) {
            CacheGroupDescriptor grpDesc = e.getValue();
            if (grpDesc.config().getCacheMode() == CacheMode.LOCAL)
                continue;

            CacheGroupContext grpCtx = cctx.cache().cacheGroup(e.getKey());

            GridDhtPartitionTopology top = grpCtx != null ?
                grpCtx.topology() :
                cctx.exchange().clientTopology(e.getKey(), events().discoveryCache());

            if (!CU.isPersistentCache(grpDesc.config(), cctx.gridConfig().getDataStorageConfiguration()))
                assignPartitionSizes(top);
            else
                assignPartitionStates(top);
        }

        if (log.isInfoEnabled())
            log.info("Partitions assignment performed in " + (System.currentTimeMillis() - time) + " ms.");
    }

    /**
     * @param finishState State.
     * @param msg Request.
     * @param nodeId Node ID.
     */
    private void sendAllPartitionsToNode(FinishState finishState, GridDhtPartitionsSingleMessage msg, UUID nodeId) {
        ClusterNode node = cctx.node(nodeId);

        if (node == null) {
            if (log.isDebugEnabled())
                log.debug("Failed to send partitions, node failed: " + nodeId);

            return;
        }

        GridDhtPartitionsFullMessage fullMsg = finishState.msg.copy();

        Collection<Integer> affReq = msg.cacheGroupsAffinityRequest();

        if (affReq != null) {
            Map<Integer, CacheGroupAffinityMessage> aff = CacheGroupAffinityMessage.createAffinityMessages(
                cctx,
                finishState.resTopVer,
                affReq,
                null);

            fullMsg.joinedNodeAffinity(aff);
        }

        if (!fullMsg.exchangeId().equals(msg.exchangeId())) {
            fullMsg = fullMsg.copy();

            fullMsg.exchangeId(msg.exchangeId());
        }

        try {
            cctx.io().send(node, fullMsg, SYSTEM_POOL);

            if (log.isTraceEnabled()) {
                log.trace("Full message was sent to node: " +
                    node +
                    ", fullMsg: " + fullMsg
                );
            }
        }
        catch (ClusterTopologyCheckedException e) {
            if (log.isDebugEnabled())
                log.debug("Failed to send partitions, node failed: " + node);
        }
        catch (IgniteCheckedException e) {
            U.error(log, "Failed to send partitions [node=" + node + ']', e);
        }
    }

    /**
     * @param node Sender node.
     * @param msg Full partition info.
     */
    public void onReceiveFullMessage(final ClusterNode node, final GridDhtPartitionsFullMessage msg) {
        assert msg != null;
        assert msg.exchangeId() != null : msg;
        assert !node.isDaemon() : node;

        initFut.listen(new CI1<IgniteInternalFuture<Boolean>>() {
            @Override public void apply(IgniteInternalFuture<Boolean> f) {
                try {
                    if (!f.get())
                        return;
                }
                catch (IgniteCheckedException e) {
                    U.error(log, "Failed to initialize exchange future: " + this, e);

                    return;
                }

                processFullMessage(true, node, msg);
            }
        });
    }

    /**
     * @param node Sender node.
     * @param msg Message with full partition info.
     */
    public void onReceivePartitionRequest(final ClusterNode node, final GridDhtPartitionsSingleRequest msg) {
        assert !cctx.kernalContext().clientNode() || msg.restoreState();
        assert !node.isDaemon() && !node.isClient() : node;

        initFut.listen(new CI1<IgniteInternalFuture<Boolean>>() {
            @Override public void apply(IgniteInternalFuture<Boolean> fut) {
                processSinglePartitionRequest(node, msg);
            }
        });
    }

    /**
     * @param node Sender node.
     * @param msg Message.
     */
    private void processSinglePartitionRequest(ClusterNode node, GridDhtPartitionsSingleRequest msg) {
        FinishState finishState0 = null;

        synchronized (mux) {
            if (crd == null) {
                if (log.isInfoEnabled())
                    log.info("Ignore partitions request, no coordinator [node=" + node.id() + ']');

                return;
            }

            switch (state) {
                case DONE: {
                    assert finishState != null;

                    if (node.id().equals(finishState.crdId)) {
                        if (log.isInfoEnabled())
                            log.info("Ignore partitions request, finished exchange with this coordinator: " + msg);

                        return;
                    }

                    finishState0 = finishState;

                    break;
                }

                case CRD:
                case BECOME_CRD: {
                    if (log.isInfoEnabled())
                        log.info("Ignore partitions request, node is coordinator: " + msg);

                    return;
                }

                case CLIENT:
                case SRV: {
                    if (!cctx.discovery().alive(node)) {
                        if (log.isInfoEnabled())
                            log.info("Ignore partitions request, node is not alive [node=" + node.id() + ']');

                        return;
                    }

                    if (msg.restoreState()) {
                        if (!node.equals(crd)) {
                            if (node.order() > crd.order()) {
                                if (log.isInfoEnabled()) {
                                    log.info("Received partitions request, change coordinator [oldCrd=" + crd.id() +
                                        ", newCrd=" + node.id() + ']');
                                }

                                crd = node; // Do not allow to process FullMessage from old coordinator.
                            }
                            else {
                                if (log.isInfoEnabled()) {
                                    log.info("Ignore restore state request, coordinator changed [oldCrd=" + crd.id() +
                                        ", newCrd=" + node.id() + ']');
                                }

                                return;
                            }
                        }
                    }

                    break;
                }

                default:
                    assert false : state;
            }
        }

        if (msg.restoreState()) {
            try {
                assert msg.restoreExchangeId() != null : msg;

                GridDhtPartitionsSingleMessage res;

                if (dynamicCacheStartExchange() && exchangeLocE != null) {
                    res = new GridDhtPartitionsSingleMessage(msg.restoreExchangeId(),
                        cctx.kernalContext().clientNode(),
                        cctx.versions().last(),
                        true);

                    res.setError(exchangeLocE);
                }
                else {
                    res = cctx.exchange().createPartitionsSingleMessage(
                        msg.restoreExchangeId(),
                        cctx.kernalContext().clientNode(),
                        true,
                        node.version().compareToIgnoreTimestamp(PARTIAL_COUNTERS_MAP_SINCE) >= 0,
                        exchActions);

                    if (localJoinExchange() && finishState0 == null)
                        res.cacheGroupsAffinityRequest(exchCtx.groupsAffinityRequestOnJoin());
                }

                res.restoreState(true);

                if (log.isInfoEnabled()) {
                    log.info("Send restore state response [node=" + node.id() +
                        ", exchVer=" + msg.restoreExchangeId().topologyVersion() +
                        ", hasState=" + (finishState0 != null) +
                        ", affReq=" + !F.isEmpty(res.cacheGroupsAffinityRequest()) + ']');
                }

                res.finishMessage(finishState0 != null ? finishState0.msg : null);

                cctx.io().send(node, res, SYSTEM_POOL);
            }
            catch (ClusterTopologyCheckedException ignored) {
                if (log.isDebugEnabled())
                    log.debug("Node left during partition exchange [nodeId=" + node.id() + ", exchId=" + exchId + ']');
            }
            catch (IgniteCheckedException e) {
                U.error(log, "Failed to send partitions message [node=" + node + ", msg=" + msg + ']', e);
            }

            return;
        }

        try {
            sendLocalPartitions(node);
        }
        catch (IgniteCheckedException e) {
            U.error(log, "Failed to send message to coordinator: " + e);
        }
    }

    /**
     * @param checkCrd If {@code true} checks that local node is exchange coordinator.
     * @param node Sender node.
     * @param msg Message.
     */
    private void processFullMessage(boolean checkCrd, ClusterNode node, GridDhtPartitionsFullMessage msg) {
        try {
            assert exchId.equals(msg.exchangeId()) : msg;
            assert msg.lastVersion() != null : msg;

            if (checkCrd) {
                assert node != null;

                synchronized (mux) {
                    if (crd == null) {
                        if (log.isInfoEnabled())
                            log.info("Ignore full message, all server nodes left: " + msg);

                        return;
                    }

                    switch (state) {
                        case CRD:
                        case BECOME_CRD: {
                            if (log.isInfoEnabled())
                                log.info("Ignore full message, node is coordinator: " + msg);

                            return;
                        }

                        case DONE: {
                            if (log.isInfoEnabled())
                                log.info("Ignore full message, future is done: " + msg);

                            return;
                        }

                        case SRV:
                        case CLIENT: {
                            if (!crd.equals(node)) {
                                if (log.isInfoEnabled()) {
                                    log.info("Received full message from non-coordinator [node=" + node.id() +
                                        ", nodeOrder=" + node.order() +
                                        ", crd=" + crd.id() +
                                        ", crdOrder=" + crd.order() + ']');
                                }

                                if (node.order() > crd.order())
                                    fullMsgs.put(node, msg);

                                return;
                            }
                            else {
                                if (!F.isEmpty(msg.getErrorsMap())) {
                                    Exception e = msg.getErrorsMap().get(cctx.localNodeId());

                                    if (e instanceof IgniteNeedReconnectException) {
                                        onDone(e);

                                        return;
                                    }
                                }

                                AffinityTopologyVersion resVer = msg.resultTopologyVersion() != null ? msg.resultTopologyVersion() : initialVersion();

                                if (log.isInfoEnabled()) {
                                    log.info("Received full message, will finish exchange [node=" + node.id() +
                                        ", resVer=" + resVer + ']');
                                }

                                finishState = new FinishState(crd.id(), resVer, msg);

                                state = ExchangeLocalState.DONE;

                                break;
                            }
                        }
                    }
                }
            }
            else
                assert node == null : node;

            AffinityTopologyVersion resTopVer = initialVersion();

            long time = System.currentTimeMillis();

            if (exchCtx.mergeExchanges()) {
                if (msg.resultTopologyVersion() != null && !initialVersion().equals(msg.resultTopologyVersion())) {
                    if (log.isInfoEnabled()) {
                        log.info("Received full message, need merge [curFut=" + initialVersion() +
                            ", resVer=" + msg.resultTopologyVersion() + ']');
                    }

                    resTopVer = msg.resultTopologyVersion();

                    if (cctx.exchange().mergeExchanges(this, msg)) {
                        assert cctx.kernalContext().isStopping();

                        return; // Node is stopping, no need to further process exchange.
                    }

                    assert resTopVer.equals(exchCtx.events().topologyVersion()) :  "Unexpected result version [" +
                        "msgVer=" + resTopVer +
                        ", locVer=" + exchCtx.events().topologyVersion() + ']';
                }

                exchCtx.events().processEvents(this);

                if (localJoinExchange())
                    cctx.affinity().onLocalJoin(this, msg, resTopVer);
                else {
                    if (exchCtx.events().hasServerLeft())
                        cctx.affinity().applyAffinityFromFullMessage(this, msg);
                    else
                        cctx.affinity().onServerJoinWithExchangeMergeProtocol(this, false);

                    for (CacheGroupContext grp : cctx.cache().cacheGroups()) {
                        if (grp.isLocal() || cacheGroupStopping(grp.groupId()))
                            continue;

                        grp.topology().beforeExchange(this, true, false);
                    }
                }
            }
            else if (localJoinExchange() && !exchCtx.fetchAffinityOnJoin())
                cctx.affinity().onLocalJoin(this, msg, resTopVer);
            else if (forceAffReassignment)
                cctx.affinity().applyAffinityFromFullMessage(this, msg);

            if (log.isInfoEnabled())
                log.info("Affinity changes applied in " + (System.currentTimeMillis() - time) + " ms.");

            if (dynamicCacheStartExchange() && !F.isEmpty(exchangeGlobalExceptions)) {
                assert cctx.localNode().isClient();

                // TODO: https://issues.apache.org/jira/browse/IGNITE-8796
                // The current exchange has been successfully completed on all server nodes,
                // but has failed on that client node for some reason.
                // It looks like that we need to rollback dynamically started caches on the client node,
                // complete DynamicCacheStartFutures (if they are registered) with the cause of that failure
                // and complete current exchange without errors.

                onDone(exchangeLocE);

                return;
            }

            updatePartitionFullMap(resTopVer, msg);

            IgniteCheckedException err = null;

            if (stateChangeExchange() && !F.isEmpty(msg.getErrorsMap())) {
                err = new IgniteCheckedException("Cluster state change failed");

                cctx.kernalContext().state().onStateChangeError(msg.getErrorsMap(), exchActions.stateChangeRequest());
            }

            onDone(resTopVer, err);
        }
        catch (IgniteCheckedException e) {
            onDone(e);
        }
    }

    /**
     * Updates partition map in all caches.
     *
     * @param resTopVer Result topology version.
     * @param msg Partitions full messages.
     */
    private void updatePartitionFullMap(AffinityTopologyVersion resTopVer, GridDhtPartitionsFullMessage msg) {
        cctx.versions().onExchange(msg.lastVersion().order());

        assert partHistSuppliers.isEmpty();

        partHistSuppliers.putAll(msg.partitionHistorySuppliers());

        long time = System.currentTimeMillis();

        for (Map.Entry<Integer, GridDhtPartitionFullMap> entry : msg.partitions().entrySet()) {
            Integer grpId = entry.getKey();

            CacheGroupContext grp = cctx.cache().cacheGroup(grpId);

            if (grp != null) {
                CachePartitionFullCountersMap cntrMap = msg.partitionUpdateCounters(grpId,
                    grp.topology().partitions());

                grp.topology().update(resTopVer,
                    entry.getValue(),
                    cntrMap,
                    msg.partsToReload(cctx.localNodeId(), grpId),
                    msg.partitionSizes(grpId),
                    null);
            }
            else {
                ClusterNode oldest = cctx.discovery().oldestAliveServerNode(AffinityTopologyVersion.NONE);

                if (oldest != null && oldest.isLocal()) {
                    GridDhtPartitionTopology top = cctx.exchange().clientTopology(grpId, events().discoveryCache());

                    CachePartitionFullCountersMap cntrMap = msg.partitionUpdateCounters(grpId,
                        top.partitions());

                    top.update(resTopVer,
                        entry.getValue(),
                        cntrMap,
                        Collections.emptySet(),
                        null,
                        null);
                }
            }
        }

        partitionsReceived = true;

        if (log.isInfoEnabled())
            log.info("Full map updating for " + msg.partitions().size()
                + " groups performed in " + (System.currentTimeMillis() - time) + " ms.");
    }

    /**
     * Updates partition map in all caches.
     *
     * @param nodeId Node message received from.
     * @param msg Partitions single message.
     */
    private void updatePartitionSingleMap(UUID nodeId, GridDhtPartitionsSingleMessage msg) {
        msgs.put(nodeId, msg);

        for (Map.Entry<Integer, GridDhtPartitionMap> entry : msg.partitions().entrySet()) {
            Integer grpId = entry.getKey();
            CacheGroupContext grp = cctx.cache().cacheGroup(grpId);

            GridDhtPartitionTopology top = grp != null ? grp.topology() :
                cctx.exchange().clientTopology(grpId, events().discoveryCache());

            top.update(exchId, entry.getValue(), false);
        }
    }

    /**
     * Cache change failure message callback, processed from the discovery thread.
     *
     * @param node Message sender node.
     * @param msg Failure message.
     */
    public void onDynamicCacheChangeFail(final ClusterNode node, final DynamicCacheChangeFailureMessage msg) {
        assert exchId.equals(msg.exchangeId()) : msg;
        assert firstDiscoEvt.type() == EVT_DISCOVERY_CUSTOM_EVT && dynamicCacheStartExchange();

        final ExchangeActions actions = exchangeActions();

        onDiscoveryEvent(new IgniteRunnable() {
            @Override public void run() {
                // The rollbackExchange() method has to wait for checkpoint.
                // That operation is time consumed, and therefore it should be executed outside the discovery thread.
                cctx.kernalContext().getSystemExecutorService().submit(new Runnable() {
                    @Override public void run() {
                        if (isDone() || !enterBusy())
                            return;

                        try {
                            assert msg.error() != null: msg;

                            // Try to revert all the changes that were done during initialization phase
                            cctx.affinity().forceCloseCaches(
                                GridDhtPartitionsExchangeFuture.this,
                                crd.isLocal(),
                                msg.exchangeActions()
                            );

                            synchronized (mux) {
                                finishState = new FinishState(crd.id(), initialVersion(), null);

                                state = ExchangeLocalState.DONE;
                            }

                            if (actions != null)
                                actions.completeRequestFutures(cctx, msg.error());

                            onDone(exchId.topologyVersion());
                        }
                        catch (Throwable e) {
                            onDone(e);
                        }
                        finally {
                            leaveBusy();
                        }
                    }
                });
            }
        });
    }

    /**
     * Affinity change message callback, processed from the same thread as {@link #onNodeLeft}.
     *
     * @param node Message sender node.
     * @param msg Message.
     */
    public void onAffinityChangeMessage(final ClusterNode node, final CacheAffinityChangeMessage msg) {
        assert exchId.equals(msg.exchangeId()) : msg;

        onDiscoveryEvent(new IgniteRunnable() {
            @Override public void run() {
                if (isDone() || !enterBusy())
                    return;

                try {
                    assert centralizedAff;

                    if (crd.equals(node)) {
                        AffinityTopologyVersion resTopVer = initialVersion();

                        cctx.affinity().onExchangeChangeAffinityMessage(GridDhtPartitionsExchangeFuture.this,
                            crd.isLocal(),
                            msg);

                        IgniteCheckedException err = !F.isEmpty(msg.partitionsMessage().getErrorsMap()) ?
                            new IgniteCheckedException("Cluster state change failed.") : null;

                        if (!crd.isLocal()) {
                            GridDhtPartitionsFullMessage partsMsg = msg.partitionsMessage();

                            assert partsMsg != null : msg;
                            assert partsMsg.lastVersion() != null : partsMsg;

                            updatePartitionFullMap(resTopVer, partsMsg);

                            if (exchActions != null && exchActions.stateChangeRequest() != null && err != null)
                                cctx.kernalContext().state().onStateChangeError(msg.partitionsMessage().getErrorsMap(), exchActions.stateChangeRequest());
                        }

                        onDone(resTopVer, err);
                    }
                    else {
                        if (log.isDebugEnabled()) {
                            log.debug("Ignore affinity change message, coordinator changed [node=" + node.id() +
                                ", crd=" + crd.id() +
                                ", msg=" + msg +
                                ']');
                        }
                    }
                }
                finally {
                    leaveBusy();
                }
            }
        });
    }

    /**
     * @param c Closure.
     */
    private void onDiscoveryEvent(IgniteRunnable c) {
        synchronized (discoEvts) {
            if (!init) {
                discoEvts.add(c);

                return;
            }

            assert discoEvts.isEmpty() : discoEvts;
        }

        c.run();
    }

    /**
     * Moves exchange future to state 'init done' using {@link #initFut}.
     */
    private void initDone() {
        while (!isDone()) {
            List<IgniteRunnable> evts;

            synchronized (discoEvts) {
                if (discoEvts.isEmpty()) {
                    init = true;

                    break;
                }

                evts = new ArrayList<>(discoEvts);

                discoEvts.clear();
            }

            for (IgniteRunnable c : evts)
                c.run();
        }

        initFut.onDone(true);
    }

    /**
     *
     */
    private void onAllServersLeft() {
        assert cctx.kernalContext().clientNode() : cctx.localNode();

        List<ClusterNode> empty = Collections.emptyList();

        for (CacheGroupContext grp : cctx.cache().cacheGroups()) {
            List<List<ClusterNode>> affAssignment = new ArrayList<>(grp.affinity().partitions());

            for (int i = 0; i < grp.affinity().partitions(); i++)
                affAssignment.add(empty);

            grp.affinity().idealAssignment(affAssignment);

            grp.affinity().initialize(initialVersion(), affAssignment);
        }
    }

    /**
     * Node left callback, processed from the same thread as {@link #onAffinityChangeMessage}.
     *
     * @param node Left node.
     */
    public void onNodeLeft(final ClusterNode node) {
        if (isDone() || !enterBusy())
            return;

        cctx.mvcc().removeExplicitNodeLocks(node.id(), initialVersion());

        try {
            onDiscoveryEvent(new IgniteRunnable() {
                @Override public void run() {
                    if (isDone() || !enterBusy())
                        return;

                    try {
                        boolean crdChanged = false;
                        boolean allReceived = false;

                        ClusterNode crd0;

                        events().discoveryCache().updateAlives(node);

                        InitNewCoordinatorFuture newCrdFut0;

                        synchronized (mux) {
                            newCrdFut0 = newCrdFut;
                        }

                        if (newCrdFut0 != null)
                            newCrdFut0.onNodeLeft(node.id());

                        synchronized (mux) {
                            if (!srvNodes.remove(node))
                                return;

                            boolean rmvd = remaining.remove(node.id());

                            if (!rmvd) {
                                if (mergedJoinExchMsgs != null && mergedJoinExchMsgs.containsKey(node.id())) {
                                    if (mergedJoinExchMsgs.get(node.id()) == null) {
                                        mergedJoinExchMsgs.remove(node.id());

                                        rmvd = true;
                                    }
                                }
                            }

                            if (node.equals(crd)) {
                                crdChanged = true;

                                crd = !srvNodes.isEmpty() ? srvNodes.get(0) : null;
                            }

                            switch (state) {
                                case DONE:
                                    return;

                                case CRD:
                                    allReceived = rmvd && (remaining.isEmpty() && F.isEmpty(mergedJoinExchMsgs));

                                    break;

                                case SRV:
                                    assert crd != null;

                                    if (crdChanged && crd.isLocal()) {
                                        state = ExchangeLocalState.BECOME_CRD;

                                        newCrdFut = new InitNewCoordinatorFuture(cctx);
                                    }

                                    break;
                            }

                            crd0 = crd;

                            if (crd0 == null)
                                finishState = new FinishState(null, initialVersion(), null);
                        }

                        if (crd0 == null) {
                            onAllServersLeft();

                            onDone(initialVersion());

                            return;
                        }

                        if (crd0.isLocal()) {
                            if (stateChangeExchange() && exchangeLocE != null)
                                exchangeGlobalExceptions.put(crd0.id(), exchangeLocE);

                            if (crdChanged) {
                                if (log.isInfoEnabled()) {
                                    log.info("Coordinator failed, node is new coordinator [ver=" + initialVersion() +
                                        ", prev=" + node.id() + ']');
                                }

                                assert newCrdFut != null;

                                cctx.kernalContext().closure().callLocal(new Callable<Void>() {
                                    @Override public Void call() throws Exception {
                                        newCrdFut.init(GridDhtPartitionsExchangeFuture.this);

                                        newCrdFut.listen(new CI1<IgniteInternalFuture>() {
                                            @Override public void apply(IgniteInternalFuture fut) {
                                                if (isDone())
                                                    return;

                                                Lock lock = cctx.io().readLock();

                                                if (lock == null)
                                                    return;

                                                try {
                                                    onBecomeCoordinator((InitNewCoordinatorFuture) fut);
                                                }
                                                finally {
                                                    lock.unlock();
                                                }
                                            }
                                        });

                                        return null;
                                    }
                                }, GridIoPolicy.SYSTEM_POOL);

                                return;
                            }

                            if (allReceived) {
                                cctx.kernalContext().getSystemExecutorService().submit(new Runnable() {
                                    @Override public void run() {
                                        awaitSingleMapUpdates();

                                        onAllReceived(null);
                                    }
                                });
                            }
                        }
                        else {
                            if (crdChanged) {
                                for (Map.Entry<ClusterNode, GridDhtPartitionsFullMessage> m : fullMsgs.entrySet()) {
                                    if (crd0.equals(m.getKey())) {
                                        if (log.isInfoEnabled()) {
                                            log.info("Coordinator changed, process pending full message [" +
                                                "ver=" + initialVersion() +
                                                ", crd=" + node.id() +
                                                ", pendingMsgNode=" + m.getKey() + ']');
                                        }

                                        processFullMessage(true, m.getKey(), m.getValue());

                                        if (isDone())
                                            return;
                                    }
                                }

                                if (log.isInfoEnabled()) {
                                    log.info("Coordinator changed, send partitions to new coordinator [" +
                                        "ver=" + initialVersion() +
                                        ", crd=" + node.id() +
                                        ", newCrd=" + crd0.id() + ']');
                                }

                                final ClusterNode newCrd = crd0;

                                cctx.kernalContext().getSystemExecutorService().submit(new Runnable() {
                                    @Override public void run() {
                                        sendPartitions(newCrd);
                                    }
                                });
                            }
                        }
                    }
                    catch (IgniteCheckedException e) {
                        if (reconnectOnError(e))
                            onDone(new IgniteNeedReconnectException(cctx.localNode(), e));
                        else
                            U.error(log, "Failed to process node left event: " + e, e);
                    }
                    finally {
                        leaveBusy();
                    }
                }
            });
        }
        finally {
            leaveBusy();
        }
    }

    /**
     * @param newCrdFut Coordinator initialization future.
     */
    private void onBecomeCoordinator(InitNewCoordinatorFuture newCrdFut) {
        boolean allRcvd = false;

        cctx.exchange().onCoordinatorInitialized();

        if (newCrdFut.restoreState()) {
            GridDhtPartitionsFullMessage fullMsg = newCrdFut.fullMessage();

            assert msgs.isEmpty() : msgs;

            if (fullMsg != null) {
                if (log.isInfoEnabled()) {
                    log.info("New coordinator restored state [ver=" + initialVersion() +
                        ", resVer=" + fullMsg.resultTopologyVersion() + ']');
                }

                synchronized (mux) {
                    state = ExchangeLocalState.DONE;

                    finishState = new FinishState(crd.id(), fullMsg.resultTopologyVersion(), fullMsg);
                }

                fullMsg.exchangeId(exchId);

                processFullMessage(false, null, fullMsg);

                Map<ClusterNode, GridDhtPartitionsSingleMessage> msgs = newCrdFut.messages();

                if (!F.isEmpty(msgs)) {
                    Map<Integer, CacheGroupAffinityMessage> joinedNodeAff = null;

                    for (Map.Entry<ClusterNode, GridDhtPartitionsSingleMessage> e : msgs.entrySet()) {
                        this.msgs.put(e.getKey().id(), e.getValue());

                        GridDhtPartitionsSingleMessage msg = e.getValue();

                        Collection<Integer> affReq = msg.cacheGroupsAffinityRequest();

                        if (!F.isEmpty(affReq)) {
                            joinedNodeAff = CacheGroupAffinityMessage.createAffinityMessages(cctx,
                                fullMsg.resultTopologyVersion(),
                                affReq,
                                joinedNodeAff);
                        }
                    }

                    Map<UUID, GridDhtPartitionsSingleMessage> mergedJoins = newCrdFut.mergedJoinExchangeMessages();

                    if (log.isInfoEnabled()) {
                        log.info("New coordinator sends full message [ver=" + initialVersion() +
                            ", resVer=" + fullMsg.resultTopologyVersion() +
                            ", nodes=" + F.nodeIds(msgs.keySet()) +
                            ", mergedJoins=" + (mergedJoins != null ? mergedJoins.keySet() : null) + ']');
                    }

                    sendAllPartitions(fullMsg, msgs.keySet(), mergedJoins, joinedNodeAff);
                }

                return;
            }
            else {
                if (log.isInfoEnabled())
                    log.info("New coordinator restore state finished [ver=" + initialVersion() + ']');

                for (Map.Entry<ClusterNode, GridDhtPartitionsSingleMessage> e : newCrdFut.messages().entrySet()) {
                    GridDhtPartitionsSingleMessage msg = e.getValue();

                    if (!msg.client()) {
                        msgs.put(e.getKey().id(), e.getValue());

                        if (dynamicCacheStartExchange() && msg.getError() != null)
                            exchangeGlobalExceptions.put(e.getKey().id(), msg.getError());

                        updatePartitionSingleMap(e.getKey().id(), msg);
                    }
                }
            }

            allRcvd = true;

            synchronized (mux) {
                remaining.clear(); // Do not process messages.

                assert crd != null && crd.isLocal();

                state = ExchangeLocalState.CRD;

                assert mergedJoinExchMsgs == null;
            }
        }
        else {
            Set<UUID> remaining0 = null;

            synchronized (mux) {
                assert crd != null && crd.isLocal();

                state = ExchangeLocalState.CRD;

                assert mergedJoinExchMsgs == null;

                if (log.isInfoEnabled()) {
                    log.info("New coordinator initialization finished [ver=" + initialVersion() +
                        ", remaining=" + remaining + ']');
                }

                if (!remaining.isEmpty())
                    remaining0 = new HashSet<>(remaining);
            }

            if (remaining0 != null) {
                // It is possible that some nodes finished exchange with previous coordinator.
                GridDhtPartitionsSingleRequest req = new GridDhtPartitionsSingleRequest(exchId);

                for (UUID nodeId : remaining0) {
                    try {
                        if (!pendingSingleMsgs.containsKey(nodeId)) {
                            if (log.isInfoEnabled()) {
                                log.info("New coordinator sends request [ver=" + initialVersion() +
                                    ", node=" + nodeId + ']');
                            }

                            cctx.io().send(nodeId, req, SYSTEM_POOL);
                        }
                    }
                    catch (ClusterTopologyCheckedException ignored) {
                        if (log.isDebugEnabled())
                            log.debug("Node left during partition exchange [nodeId=" + nodeId +
                                ", exchId=" + exchId + ']');
                    }
                    catch (IgniteCheckedException e) {
                        U.error(log, "Failed to request partitions from node: " + nodeId, e);
                    }
                }

                for (Map.Entry<UUID, GridDhtPartitionsSingleMessage> m : pendingSingleMsgs.entrySet()) {
                    if (log.isInfoEnabled()) {
                        log.info("New coordinator process pending message [ver=" + initialVersion() +
                            ", node=" + m.getKey() + ']');
                    }

                    processSingleMessage(m.getKey(), m.getValue());
                }
            }
        }

        if (allRcvd) {
            awaitSingleMapUpdates();

            onAllReceived(newCrdFut.messages().keySet());
        }
    }

    /**
     * @param e Exception.
     * @return {@code True} if local node should try reconnect in case of error.
     */
    public boolean reconnectOnError(Throwable e) {
        return (e instanceof IgniteNeedReconnectException
            || X.hasCause(e, IOException.class, IgniteClientDisconnectedCheckedException.class))
            && cctx.discovery().reconnectSupported();
    }

    /**
     * @return {@code True} If partition changes triggered by receiving Single/Full messages are not finished yet.
     */
    public boolean partitionChangesInProgress() {
        boolean isCoordinator = crd.equals(cctx.localNode());

        if (isCoordinator)
            return !partitionsSent;
        else
            return !partitionsReceived;
    }

    /**
     * Add or merge updates received from coordinator while exchange in progress.
     *
     * @param fullMsg Full message with exchangeId = null.
     * @return {@code True} if message should be ignored and processed after exchange is done.
     */
    public synchronized boolean addOrMergeDelayedFullMessage(ClusterNode node, GridDhtPartitionsFullMessage fullMsg) {
        assert fullMsg.exchangeId() == null : fullMsg.exchangeId();

        if (isDone())
            return false;

        GridDhtPartitionsFullMessage prev = delayedLatestMsg;

        if (prev == null) {
            delayedLatestMsg = fullMsg;

            listen(f -> {
                GridDhtPartitionsFullMessage msg;

                synchronized (this) {
                    msg = delayedLatestMsg;

                    delayedLatestMsg = null;
                }

                if (msg != null)
                    cctx.exchange().processFullPartitionUpdate(node, msg);
            });
        }
        else
            delayedLatestMsg.merge(fullMsg);

        return true;
    }

    /** {@inheritDoc} */
    @Override public int compareTo(GridDhtPartitionsExchangeFuture fut) {
        return exchId.compareTo(fut.exchId);
    }

    /** {@inheritDoc} */
    @Override public boolean equals(Object o) {
        if (this == o)
            return true;

        if (o == null || o.getClass() != getClass())
            return false;

        GridDhtPartitionsExchangeFuture fut = (GridDhtPartitionsExchangeFuture)o;

        return exchId.equals(fut.exchId);
    }

    /** {@inheritDoc} */
    @Override public int hashCode() {
        return exchId.hashCode();
    }

    /** {@inheritDoc} */
    @Override public void addDiagnosticRequest(IgniteDiagnosticPrepareContext diagCtx) {
        if (!isDone()) {
            ClusterNode crd;
            Set<UUID> remaining;

            synchronized (mux) {
                crd = this.crd;
                remaining = new HashSet<>(this.remaining);
            }

            if (crd != null) {
                if (!crd.isLocal()) {
                    diagCtx.exchangeInfo(crd.id(), initialVersion(), "Exchange future waiting for coordinator " +
                        "response [crd=" + crd.id() + ", topVer=" + initialVersion() + ']');
                }
                else if (!remaining.isEmpty()){
                    UUID nodeId = remaining.iterator().next();

                    diagCtx.exchangeInfo(nodeId, initialVersion(), "Exchange future on coordinator waiting for " +
                        "server response [node=" + nodeId + ", topVer=" + initialVersion() + ']');
                }
            }
        }
    }

    /**
     * @return Short information string.
     */
    public String shortInfo() {
        return "GridDhtPartitionsExchangeFuture [topVer=" + initialVersion() +
            ", evt=" + (firstDiscoEvt != null ? IgniteUtils.gridEventName(firstDiscoEvt.type()) : -1) +
            ", evtNode=" + (firstDiscoEvt != null ? firstDiscoEvt.eventNode() : null) +
            ", done=" + isDone() + ']';
    }

    /** {@inheritDoc} */
    @Override public String toString() {
        Set<UUID> remaining;

        synchronized (mux) {
            remaining = new HashSet<>(this.remaining);
        }

        return S.toString(GridDhtPartitionsExchangeFuture.class, this,
            "evtLatch", evtLatch == null ? "null" : evtLatch.getCount(),
            "remaining", remaining,
            "super", super.toString());
    }

    /**
     *
     */
    private static class CounterWithNodes {
        /** */
        private final long cnt;

        /** */
        private final long size;

        /** */
        private final Set<UUID> nodes = new HashSet<>();

        /**
         * @param cnt Count.
         * @param firstNode Node ID.
         */
        private CounterWithNodes(long cnt, @Nullable Long size, UUID firstNode) {
            this.cnt = cnt;
            this.size = size != null ? size : 0;

            nodes.add(firstNode);
        }

        /** {@inheritDoc} */
        @Override public String toString() {
            return S.toString(CounterWithNodes.class, this);
        }
    }

    /**
     * @param step Exponent coefficient.
     * @param timeout Base timeout.
     * @return Time to wait before next debug dump.
     */
    public static long nextDumpTimeout(int step, long timeout) {
        long limit = getLong(IGNITE_LONG_OPERATIONS_DUMP_TIMEOUT_LIMIT, 30 * 60_000);

        if (limit <= 0)
            limit = 30 * 60_000;

        assert step >= 0 : step;

        long dumpFactor = Math.round(Math.pow(2, step));

        long nextTimeout = timeout * dumpFactor;

        if (nextTimeout <= 0)
            return limit;

        return nextTimeout <= limit ? nextTimeout : limit;
    }

    /**
     *
     */
    private static class FinishState {
        /** */
        private final UUID crdId;

        /** */
        private final AffinityTopologyVersion resTopVer;

        /** */
        private final GridDhtPartitionsFullMessage msg;

        /**
         * @param crdId Coordinator node.
         * @param resTopVer Result version.
         * @param msg Result message.
         */
        FinishState(UUID crdId, AffinityTopologyVersion resTopVer, GridDhtPartitionsFullMessage msg) {
            this.crdId = crdId;
            this.resTopVer = resTopVer;
            this.msg = msg;
        }
    }

    /**
     *
     */
    enum ExchangeType {
        /** */
        CLIENT,

        /** */
        ALL,

        /** */
        NONE
    }

    /**
     *
     */
    private enum ExchangeLocalState {
        /** Local node is coordinator. */
        CRD,

        /** Local node is non-coordinator server. */
        SRV,

        /** Local node is client node. */
        CLIENT,

        /**
         * Previous coordinator failed before exchange finished and
         * local performs initialization to become new coordinator.
         */
        BECOME_CRD,

        /** Exchange finished. */
        DONE,

        /** This exchange was merged with another one. */
        MERGED
    }
}<|MERGE_RESOLUTION|>--- conflicted
+++ resolved
@@ -2227,30 +2227,15 @@
                 cctx.coordinators().onExchangeDone(exchCtx.newMvccCoordinator(), exchCtx.events().discoveryCache(),
                     exchCtx.activeQueries());
 
-<<<<<<< HEAD
+            // Create and destory caches and cache proxies.
             cctx.cache().onExchangeDone(initialVersion(), exchActions, err);
 
-            cctx.exchange().onExchangeDone(res, initialVersion(), err);
-
             cctx.kernalContext().authentication().onActivate();
-
-            if (exchActions != null && err == null)
-                exchActions.completeRequestFutures(cctx, null);
-
-            if (stateChangeExchange() && err == null)
-                cctx.kernalContext().state().onStateChangeExchangeDone(exchActions.stateChangeRequest());
         }
         finally {
             cctx.exchange().exchangerBlockingSectionEnd();
         }
 
-=======
-        // Create and destory caches and cache proxies.
-        cctx.cache().onExchangeDone(initialVersion(), exchActions, err);
-
-        cctx.kernalContext().authentication().onActivate();
-
->>>>>>> 88df5ee6
         Map<T2<Integer, Integer>, Long> localReserved = partHistSuppliers.getReservations(cctx.localNodeId());
 
         if (localReserved != null) {
@@ -2292,9 +2277,6 @@
             }
         }
 
-<<<<<<< HEAD
-        cctx.exchange().exchangerBlockingSectionBegin();
-=======
         final Throwable err0 = err;
 
         // Should execute this listener first, before any external listeners.
@@ -2315,19 +2297,12 @@
                 cctx.kernalContext().state().onStateChangeExchangeDone(exchActions.stateChangeRequest());
         });
 
-        if (super.onDone(res, err)) {
-            afterLsnrCompleteFut.onDone();
-
-            if (log.isDebugEnabled())
-                log.debug("Completed partition exchange [localNode=" + cctx.localNodeId() + ", exchange= " + this +
-                    ", durationFromInit=" + (U.currentTimeMillis() - initTs) + ']');
-            else if(log.isInfoEnabled())
-                log.info("Completed partition exchange [localNode=" + cctx.localNodeId() + ", exchange=" + shortInfo() +
-                     ", topVer=" + topologyVersion() + ", durationFromInit=" + (U.currentTimeMillis() - initTs) + ']');
->>>>>>> 88df5ee6
+        cctx.exchange().exchangerBlockingSectionBegin();
 
         try {
             if (super.onDone(res, err)) {
+                afterLsnrCompleteFut.onDone();
+
                 if (log.isDebugEnabled())
                     log.debug("Completed partition exchange [localNode=" + cctx.localNodeId() + ", exchange= " + this +
                         ", durationFromInit=" + (U.currentTimeMillis() - initTs) + ']');
@@ -2353,17 +2328,9 @@
                 if (firstDiscoEvt instanceof DiscoveryCustomEvent)
                     ((DiscoveryCustomEvent)firstDiscoEvt).customMessage(null);
 
-<<<<<<< HEAD
                 if (err == null) {
-                    cctx.exchange().lastFinishedFuture(this);
-
                     if (exchCtx != null && (exchCtx.events().hasServerLeft() || exchCtx.events().hasServerJoin())) {
                         ExchangeDiscoveryEvents evts = exchCtx.events();
-=======
-            if (err == null) {
-                if (exchCtx != null && (exchCtx.events().hasServerLeft() || exchCtx.events().hasServerJoin())) {
-                    ExchangeDiscoveryEvents evts = exchCtx.events();
->>>>>>> 88df5ee6
 
                         for (DiscoveryEvent evt : evts.events()) {
                             if (serverLeftEvent(evt) || serverJoinEvent(evt))
