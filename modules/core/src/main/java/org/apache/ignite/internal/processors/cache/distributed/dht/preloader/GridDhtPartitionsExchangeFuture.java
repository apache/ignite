--- conflicted
+++ resolved
@@ -1530,8 +1530,7 @@
         boolean skipWaitOnLocalJoin = localJoinExchange()
             && cctx.exchange().latch().canSkipJoiningNodes(initialVersion());
 
-<<<<<<< HEAD
-        if (context().exchangeFreeSwitch()) {
+        if (context().exchangeFreeSwitch() && isBaselineNodeFailed()) {
             // Currently MVCC does not support operations on partially switched cluster.
             if (cctx.kernalContext().coordinators().mvccEnabled())
                 waitPartitionRelease(EXCHANGE_FREE_LATCH_ID, true, false, null);
@@ -1566,10 +1565,6 @@
                 }
             }
         }
-=======
-        if (context().exchangeFreeSwitch() && isBaselineNodeFailed())
-            waitPartitionRelease(true, false);
->>>>>>> 82183494
         else if (!skipWaitOnLocalJoin) { // Skip partition release if node has locally joined (it doesn't have any updates to be finished).
             boolean distributed = true;
 
@@ -1781,13 +1776,8 @@
             if (distributed)
                 releaseLatch = cctx.exchange().latch().getOrCreate(latchId, initialVersion());
 
-<<<<<<< HEAD
-            partReleaseFut = context().exchangeFreeSwitch() ?
+            partReleaseFut = context().exchangeFreeSwitch() && isBaselineNodeFailed()?
                 cctx.partitionRecoveryFuture(initialVersion(), firstDiscoEvt.eventNode(), filter) :
-=======
-            partReleaseFut = context().exchangeFreeSwitch() && isBaselineNodeFailed() ?
-                cctx.partitionRecoveryFuture(initialVersion(), firstDiscoEvt.eventNode()) :
->>>>>>> 82183494
                 cctx.partitionReleaseFuture(initialVersion());
 
             // Assign to class variable so it will be included into toString() method.
