/*
 * Licensed to the Apache Software Foundation (ASF) under one or more
 * contributor license agreements.  See the NOTICE file distributed with
 * this work for additional information regarding copyright ownership.
 * The ASF licenses this file to You under the Apache License, Version 2.0
 * (the "License"); you may not use this file except in compliance with
 * the License.  You may obtain a copy of the License at
 *
 *      http://www.apache.org/licenses/LICENSE-2.0
 *
 * Unless required by applicable law or agreed to in writing, software
 * distributed under the License is distributed on an "AS IS" BASIS,
 * WITHOUT WARRANTIES OR CONDITIONS OF ANY KIND, either express or implied.
 * See the License for the specific language governing permissions and
 * limitations under the License.
 */

package org.apache.ignite.internal.processors.cache.distributed.dht.preloader;

import java.io.IOException;
import java.text.DateFormat;
import java.text.SimpleDateFormat;
import java.util.ArrayList;
import java.util.Collection;
import java.util.Collections;
import java.util.Date;
import java.util.HashMap;
import java.util.HashSet;
import java.util.List;
import java.util.Map;
import java.util.Set;
import java.util.UUID;
import java.util.concurrent.ConcurrentMap;
import java.util.concurrent.CountDownLatch;
import java.util.concurrent.TimeUnit;
import java.util.concurrent.atomic.AtomicBoolean;
import java.util.concurrent.atomic.AtomicInteger;
import java.util.concurrent.atomic.AtomicReference;
import java.util.concurrent.locks.ReadWriteLock;
import org.apache.ignite.IgniteCheckedException;
import org.apache.ignite.IgniteLogger;
import org.apache.ignite.cluster.ClusterNode;
import org.apache.ignite.events.CacheEvent;
import org.apache.ignite.events.DiscoveryEvent;
import org.apache.ignite.events.Event;
import org.apache.ignite.events.EventType;
import org.apache.ignite.internal.IgniteClientDisconnectedCheckedException;
import org.apache.ignite.internal.IgniteDiagnosticAware;
import org.apache.ignite.internal.IgniteDiagnosticPrepareContext;
import org.apache.ignite.internal.IgniteFutureTimeoutCheckedException;
import org.apache.ignite.internal.IgniteInternalFuture;
import org.apache.ignite.internal.IgniteInterruptedCheckedException;
import org.apache.ignite.internal.IgniteNeedReconnectException;
import org.apache.ignite.internal.cluster.ClusterTopologyCheckedException;
import org.apache.ignite.internal.events.DiscoveryCustomEvent;
import org.apache.ignite.internal.managers.discovery.DiscoCache;
import org.apache.ignite.internal.managers.discovery.DiscoveryCustomMessage;
import org.apache.ignite.internal.pagemem.snapshot.SnapshotOperation;
import org.apache.ignite.internal.pagemem.snapshot.StartSnapshotOperationAckDiscoveryMessage;
import org.apache.ignite.internal.processors.affinity.AffinityTopologyVersion;
import org.apache.ignite.internal.processors.affinity.GridAffinityAssignmentCache;
import org.apache.ignite.internal.processors.cache.CacheAffinityChangeMessage;
import org.apache.ignite.internal.processors.cache.CacheGroupContext;
import org.apache.ignite.internal.processors.cache.CacheGroupDescriptor;
import org.apache.ignite.internal.processors.cache.CachePartitionExchangeWorkerTask;
import org.apache.ignite.internal.processors.cache.ClusterState;
import org.apache.ignite.internal.processors.cache.DynamicCacheChangeBatch;
import org.apache.ignite.internal.processors.cache.DynamicCacheDescriptor;
import org.apache.ignite.internal.processors.cache.ExchangeActions;
import org.apache.ignite.internal.processors.cache.GridCacheContext;
import org.apache.ignite.internal.processors.cache.GridCacheMvccCandidate;
import org.apache.ignite.internal.processors.cache.GridCacheSharedContext;
import org.apache.ignite.internal.processors.cache.distributed.dht.GridDhtTopologyFutureAdapter;
import org.apache.ignite.internal.processors.cache.distributed.dht.GridClientPartitionTopology;
import org.apache.ignite.internal.processors.cache.distributed.dht.GridDhtLocalPartition;
import org.apache.ignite.internal.processors.cache.distributed.dht.GridDhtPartitionState;
import org.apache.ignite.internal.processors.cache.distributed.dht.GridDhtPartitionTopology;
import org.apache.ignite.internal.processors.cache.transactions.IgniteTxKey;
import org.apache.ignite.internal.processors.cache.version.GridCacheVersion;
import org.apache.ignite.internal.processors.cluster.GridClusterStateProcessor;
import org.apache.ignite.internal.processors.timeout.GridTimeoutObjectAdapter;
<<<<<<< HEAD
import org.apache.ignite.internal.util.GridAtomicLong;
=======
import org.apache.ignite.internal.util.future.GridCompoundFuture;
>>>>>>> e35358ca
import org.apache.ignite.internal.util.future.GridFutureAdapter;
import org.apache.ignite.internal.util.tostring.GridToStringExclude;
import org.apache.ignite.internal.util.tostring.GridToStringInclude;
import org.apache.ignite.internal.util.typedef.CI1;
import org.apache.ignite.internal.util.typedef.F;
import org.apache.ignite.internal.util.typedef.T2;
import org.apache.ignite.internal.util.typedef.X;
import org.apache.ignite.internal.util.typedef.internal.CU;
import org.apache.ignite.internal.util.typedef.internal.LT;
import org.apache.ignite.internal.util.typedef.internal.S;
import org.apache.ignite.internal.util.typedef.internal.U;
import org.apache.ignite.lang.IgniteInClosure;
import org.apache.ignite.lang.IgniteRunnable;
import org.jetbrains.annotations.Nullable;
import org.jsr166.ConcurrentHashMap8;

import static org.apache.ignite.IgniteSystemProperties.IGNITE_LONG_OPERATIONS_DUMP_TIMEOUT_LIMIT;
import static org.apache.ignite.IgniteSystemProperties.IGNITE_THREAD_DUMP_ON_EXCHANGE_TIMEOUT;
import static org.apache.ignite.IgniteSystemProperties.getBoolean;
import static org.apache.ignite.IgniteSystemProperties.getLong;
import static org.apache.ignite.events.EventType.EVT_NODE_FAILED;
import static org.apache.ignite.events.EventType.EVT_NODE_JOINED;
import static org.apache.ignite.events.EventType.EVT_NODE_LEFT;
import static org.apache.ignite.internal.events.DiscoveryCustomEvent.EVT_DISCOVERY_CUSTOM_EVT;
import static org.apache.ignite.internal.managers.communication.GridIoPolicy.SYSTEM_POOL;

/**
 * Future for exchanging partition maps.
 */
@SuppressWarnings({"TypeMayBeWeakened", "unchecked"})
public class GridDhtPartitionsExchangeFuture extends GridDhtTopologyFutureAdapter
    implements Comparable<GridDhtPartitionsExchangeFuture>, CachePartitionExchangeWorkerTask, IgniteDiagnosticAware {
    /** */
    public static final String EXCHANGE_LOG = "org.apache.ignite.internal.exchange.time";
    /** Dummy flag. */
    private final boolean dummy;

    /** Force preload flag. */
    private final boolean forcePreload;

    /** Dummy reassign flag. */
    private final boolean reassign;

    /** */
    @GridToStringExclude
    private volatile DiscoCache discoCache;

    /** Discovery event. */
    private volatile DiscoveryEvent discoEvt;

    /** */
    @GridToStringExclude
    private final Set<UUID> remaining = new HashSet<>();

    /** */
    @GridToStringExclude
    private int pendingSingleUpdates;

    /** */
    @GridToStringExclude
    private List<ClusterNode> srvNodes;

    /** */
    private ClusterNode crd;

    /** ExchangeFuture id. */
    private final GridDhtPartitionExchangeId exchId;

    /** Cache context. */
    private final GridCacheSharedContext<?, ?> cctx;

    /** Busy lock to prevent activities from accessing exchanger while it's stopping. */
    private ReadWriteLock busyLock;

    /** */
    private AtomicBoolean added = new AtomicBoolean(false);

    /** Event latch. */
    @GridToStringExclude
    private final CountDownLatch evtLatch = new CountDownLatch(1);

    /** */
    private GridFutureAdapter<Boolean> initFut;

    /** */
    @GridToStringExclude
    private final List<IgniteRunnable> discoEvts = new ArrayList<>();

    /** */
    private boolean init;

    /** Last committed cache version before next topology version use. */
    private AtomicReference<GridCacheVersion> lastVer = new AtomicReference<>();

    /**
     * Messages received on non-coordinator are stored in case if this node
     * becomes coordinator.
     */
    private final Map<ClusterNode, GridDhtPartitionsSingleMessage> singleMsgs = new ConcurrentHashMap8<>();

    /** Messages received from new coordinator. */
    private final Map<ClusterNode, GridDhtPartitionsFullMessage> fullMsgs = new ConcurrentHashMap8<>();

    /** */
    @SuppressWarnings({"FieldCanBeLocal", "UnusedDeclaration"})
    @GridToStringInclude
    private volatile IgniteInternalFuture<?> partReleaseFut;

    /** Logger. */
    private final IgniteLogger log;

    /** Cache change requests. */
    private ExchangeActions exchActions;

    /** */
    private final IgniteLogger exchLog;

    /** */
    private CacheAffinityChangeMessage affChangeMsg;

    /** Skip preload flag. */
    private boolean skipPreload;

    /** */
    private boolean clientOnlyExchange;

    /** */
    @GridToStringExclude
    private long createTs;

    /** */
    @GridToStringExclude
    private long initTime;

    /** */
    private long sndTs;

    /** */
    private long rcvTs;

    /** Init timestamp. Used to track the amount of time spent to complete the future. */
    private long initTs;

    /** */
    private boolean centralizedAff;

    /** Change global state exception. */
    private Exception changeGlobalStateE;

    /** Change global state exceptions. */
    private final Map<UUID, Exception> changeGlobalStateExceptions = new ConcurrentHashMap8<>();

    /** This exchange for change global state. */
    private boolean exchangeOnChangeGlobalState;

    /** */
    private ConcurrentMap<UUID, GridDhtPartitionsSingleMessage> msgs = new ConcurrentHashMap8<>();

    /** */
    @GridToStringExclude
    private volatile IgniteDhtPartitionHistorySuppliersMap partHistSuppliers = new IgniteDhtPartitionHistorySuppliersMap();

    /** Forced Rebalance future. */
    private GridCompoundFuture<Boolean, Boolean> forcedRebFut;

    /** */
    private volatile Map<Integer, Map<Integer, Long>> partHistReserved;

    /** */
    @GridToStringExclude
    private volatile IgniteDhtPartitionsToReloadMap partsToReload = new IgniteDhtPartitionsToReloadMap();

    /** */
    private final AtomicBoolean done = new AtomicBoolean();

    /**
     * Dummy future created to trigger reassignments if partition
     * topology changed while preloading.
     *
     * @param cctx Cache context.
     * @param reassign Dummy reassign flag.
     * @param discoEvt Discovery event.
     * @param exchId Exchange id.
     */
    public GridDhtPartitionsExchangeFuture(
        GridCacheSharedContext cctx,
        boolean reassign,
        DiscoveryEvent discoEvt,
        GridDhtPartitionExchangeId exchId
    ) {
        dummy = true;
        forcePreload = false;

        this.exchId = exchId;
        this.reassign = reassign;
        this.discoEvt = discoEvt;
        this.cctx = cctx;

        log = cctx.logger(getClass());
        exchLog = cctx.logger(EXCHANGE_LOG);

        onDone(exchId.topologyVersion());
    }

    /**
     * Force preload future created to trigger reassignments if partition
     * topology changed while preloading.
     *
     * @param cctx Cache context.
     * @param discoEvt Discovery event.
     * @param exchId Exchange id.
     * @param forcedRebFut Forced Rebalance future.
     */
    public GridDhtPartitionsExchangeFuture(GridCacheSharedContext cctx, DiscoveryEvent discoEvt,
        GridDhtPartitionExchangeId exchId, GridCompoundFuture<Boolean, Boolean> forcedRebFut) {
        dummy = false;
        forcePreload = true;

        this.exchId = exchId;
        this.discoEvt = discoEvt;
        this.cctx = cctx;
        this.forcedRebFut = forcedRebFut;

        log = cctx.logger(getClass());
        exchLog = cctx.logger(EXCHANGE_LOG);

        reassign = true;

        onDone(exchId.topologyVersion());
    }

    /**
     * @param cctx Cache context.
     * @param busyLock Busy lock.
     * @param exchId Exchange ID.
     * @param exchActions Cache change requests.
     * @param affChangeMsg Affinity change message.
     */
    public GridDhtPartitionsExchangeFuture(
        GridCacheSharedContext cctx,
        ReadWriteLock busyLock,
        GridDhtPartitionExchangeId exchId,
        ExchangeActions exchActions,
        CacheAffinityChangeMessage affChangeMsg
    ) {
        assert busyLock != null;
        assert exchId != null;
        assert exchId.topologyVersion() != null;
        assert exchActions == null || !exchActions.empty();

        createTs = U.currentTimeMillis();

        dummy = false;
        forcePreload = false;
        reassign = false;

        this.cctx = cctx;
        this.busyLock = busyLock;
        this.exchId = exchId;
        this.exchActions = exchActions;
        this.affChangeMsg = affChangeMsg;

        log = cctx.logger(getClass());
        exchLog = cctx.logger(EXCHANGE_LOG);

        initFut = new GridFutureAdapter<>();

        if (log.isDebugEnabled())
            log.debug("Creating exchange future [localNode=" + cctx.localNodeId() + ", fut=" + this + ']');
    }

    /**
     * @param exchActions Exchange actions.
     */
    public void exchangeActions(ExchangeActions exchActions) {
        assert exchActions == null || !exchActions.empty() : exchActions;
        assert evtLatch != null && evtLatch.getCount() == 1L : this;

        this.exchActions = exchActions;
    }

    /**
     * @param affChangeMsg Affinity change message.
     */
    public void affinityChangeMessage(CacheAffinityChangeMessage affChangeMsg) {
        this.affChangeMsg = affChangeMsg;
    }

    /** {@inheritDoc} */
    @Override public AffinityTopologyVersion topologyVersion() {
        return exchId.topologyVersion();
    }

    /**
     * @return Skip preload flag.
     */
    public boolean skipPreload() {
        return skipPreload;
    }

    /**
     * @return Dummy flag.
     */
    public boolean dummy() {
        return dummy;
    }

    /**
     * @return Force preload flag.
     */
    public boolean forcePreload() {
        return forcePreload;
    }

    /**
     * @return Dummy reassign flag.
     */
    public boolean reassign() {
        return reassign;
    }

    /**
     * @return {@code True} if dummy reassign.
     */
    public boolean dummyReassign() {
        return (dummy() || forcePreload()) && reassign();
    }

    /**
     * @param grpId Cache group ID.
     * @param partId Partition ID.
     * @return ID of history supplier node or null if it doesn't exist.
     */
    @Nullable public UUID partitionHistorySupplier(int grpId, int partId) {
        return partHistSuppliers.getSupplier(grpId, partId);
    }

    /**
     * @return Discovery cache.
     */
    public DiscoCache discoCache() {
        return discoCache;
    }

    /**
     * @param cacheId Cache ID.
     * @param rcvdFrom Node ID cache was received from.
     * @return {@code True} if cache was added during this exchange.
     */
    public boolean cacheAddedOnExchange(int cacheId, UUID rcvdFrom) {
        return dynamicCacheStarted(cacheId) || (exchId.isJoined() && exchId.nodeId().equals(rcvdFrom));
    }

    /**
     * @param grpId Cache group ID.
     * @param rcvdFrom Node ID cache group was received from.
     * @return {@code True} if cache group was added during this exchange.
     */
    public boolean cacheGroupAddedOnExchange(int grpId, UUID rcvdFrom) {
        return dynamicCacheGroupStarted(grpId) ||
            (exchId.isJoined() && exchId.nodeId().equals(rcvdFrom));
    }

    /**
     * @param cacheId Cache ID.
     * @return {@code True} if non-client cache was added during this exchange.
     */
    private boolean dynamicCacheStarted(int cacheId) {
        return exchActions != null && exchActions.cacheStarted(cacheId);
    }

    /**
     * @param grpId Cache group ID.
     * @return {@code True} if non-client cache group was added during this exchange.
     */
    public boolean dynamicCacheGroupStarted(int grpId) {
        return exchActions != null && exchActions.cacheGroupStarting(grpId);
    }

    /**
     * @return {@code True}
     */
    public boolean onAdded() {
        return added.compareAndSet(false, true);
    }

    /**
     * Event callback.
     *
     * @param exchId Exchange ID.
     * @param discoEvt Discovery event.
     * @param discoCache Discovery data cache.
     */
    public void onEvent(GridDhtPartitionExchangeId exchId, DiscoveryEvent discoEvt, DiscoCache discoCache) {
        assert exchId.equals(this.exchId);

        this.discoEvt = discoEvt;
        this.discoCache = discoCache;

        evtLatch.countDown();
    }

    /**
     *
     */
    public ClusterState newClusterState() {
        return exchActions != null ? exchActions.newClusterState() : null;
    }

    /**
     * @return Discovery event.
     */
    public DiscoveryEvent discoveryEvent() {
        return discoEvt;
    }

    /**
     * @return Exchange ID.
     */
    public GridDhtPartitionExchangeId exchangeId() {
        return exchId;
    }

    /**
     * @return Forced Rebalance future.
     */
    @Nullable public GridCompoundFuture<Boolean, Boolean> forcedRebalanceFuture() {
        return forcedRebFut;
    }

    /**
     * @return {@code true} if entered to busy state.
     */
    private boolean enterBusy() {
        if (busyLock.readLock().tryLock())
            return true;

        if (log.isDebugEnabled())
            log.debug("Failed to enter busy state (exchanger is stopping): " + this);

        return false;
    }

    /**
     *
     */
    private void leaveBusy() {
        busyLock.readLock().unlock();
    }

    /**
     * Starts activity.
     *
     * @throws IgniteInterruptedCheckedException If interrupted.
     */
    public void init() throws IgniteInterruptedCheckedException {
        if (isDone())
            return;

        initTs = U.currentTimeMillis();

        U.await(evtLatch);

        assert discoEvt != null : this;
        assert exchId.nodeId().equals(discoEvt.eventNode().id()) : this;
        assert !dummy && !forcePreload : this;

        try {
            discoCache.updateAlives(cctx.discovery());

            AffinityTopologyVersion topVer = topologyVersion();

            discoCache.updateAlives(cctx.discovery());

            srvNodes = new ArrayList<>(discoCache.serverNodes());

            remaining.addAll(F.nodeIds(F.view(srvNodes, F.remoteNodes(cctx.localNodeId()))));

            crd = srvNodes.isEmpty() ? null : srvNodes.get(0);

            boolean crdNode = crd != null && crd.isLocal();

            skipPreload = cctx.kernalContext().clientNode();

            exchLog.info("Started exchange init [topVer=" + topVer +
                ", crd=" + crdNode +
                ", evt=" + discoEvt.type() +
                ", node=" + discoEvt.node() +
                ", evtNode=" + discoEvt.node() +
                ", customEvt=" + (discoEvt.type() == EVT_DISCOVERY_CUSTOM_EVT ? ((DiscoveryCustomEvent)discoEvt).customMessage() : null) +
                ']');

            ExchangeType exchange;

            if (discoEvt.type() == EVT_DISCOVERY_CUSTOM_EVT) {
                DiscoveryCustomMessage msg = ((DiscoveryCustomEvent)discoEvt).customMessage();

                if (msg instanceof DynamicCacheChangeBatch) {
                    assert exchActions != null && !exchActions.empty();

                    exchange = onCacheChangeRequest(crdNode);
                }
                else if (msg instanceof StartSnapshotOperationAckDiscoveryMessage) {
                    exchange = CU.clientNode(discoEvt.eventNode()) ?
                        onClientNodeEvent(crdNode) :
                        onServerNodeEvent(crdNode);
                }
                else {
                    assert affChangeMsg != null : this;

                    exchange = onAffinityChangeRequest(crdNode);
                }
            }
            else {
                if (discoEvt.type() == EVT_NODE_JOINED) {
                    if (!discoEvt.eventNode().isLocal()) {
                        Collection<DynamicCacheDescriptor> receivedCaches = cctx.cache().startReceivedCaches(
                            discoEvt.eventNode().id(),
                            topVer);

                        cctx.affinity().initStartedCaches(crdNode, this, receivedCaches);
                    }
                    else
                        cctx.cache().startCachesOnLocalJoin(topVer);
                }

                exchange = CU.clientNode(discoEvt.eventNode()) ?
                    onClientNodeEvent(crdNode) :
                    onServerNodeEvent(crdNode);
            }

            updateTopologies(crdNode);

            initTime = U.currentTimeMillis() - initTs;

            switch (exchange) {
                case ALL: {
                    distributedExchange();

                    break;
                }

                case CLIENT: {
                    initTopologies();

                    clientOnlyExchange();

                    break;
                }

                case NONE: {
                    initTopologies();

                    onDone(topVer);

                    break;
                }

                default:
                    assert false;
            }

            if (cctx.localNode().isClient())
                startLocalSnasphotOperation();

            exchLog.info("Finished exchange init [topVer=" + topVer + ", crd=" + crdNode + ']');
        }
        catch (IgniteInterruptedCheckedException e) {
            onDone(e);

            throw e;
        }
        catch (IgniteNeedReconnectException e) {
            onDone(e);
        }
        catch (Throwable e) {
            if (reconnectOnError(e))
                onDone(new IgniteNeedReconnectException(cctx.localNode(), e));
            else {
                U.error(log, "Failed to reinitialize local partitions (preloading will be stopped): " + exchId, e);

                onDone(e);
            }

            if (e instanceof Error)
                throw (Error)e;
        }
    }

    /**
     * @throws IgniteCheckedException If failed.
     */
    private void initTopologies() throws IgniteCheckedException {
        cctx.database().checkpointReadLock();

        try {
            if (crd != null) {
                for (CacheGroupContext grp : cctx.cache().cacheGroups()) {
                    if (grp.isLocal())
                        continue;

                    grp.topology().beforeExchange(this, !centralizedAff);
                }
            }
        }
        finally {
            cctx.database().checkpointReadUnlock();
        }
    }

    /**
     * @param crd Coordinator flag.
     * @throws IgniteCheckedException If failed.
     */
    private void updateTopologies(boolean crd) throws IgniteCheckedException {
        for (CacheGroupContext grp : cctx.cache().cacheGroups()) {
            if (grp.isLocal())
                continue;

            GridClientPartitionTopology clientTop = cctx.exchange().clearClientTopology(grp.groupId());

            long updSeq = clientTop == null ? -1 : clientTop.lastUpdateSequence();

            GridDhtPartitionTopology top = grp.topology();

            if (crd) {
                boolean updateTop = exchId.topologyVersion().equals(grp.localStartVersion());

                if (updateTop && clientTop != null) {
                    top.update(topologyVersion(),
                        clientTop.partitionMap(true),
                        clientTop.updateCounters(false),
                        Collections.<Integer>emptySet());
                }
            }

            top.updateTopologyVersion(
                this,
                discoCache(),
                updSeq,
                cacheGroupStopping(grp.groupId()));
        }

        for (GridClientPartitionTopology top : cctx.exchange().clientTopologies())
            top.updateTopologyVersion(this, discoCache(), -1, cacheGroupStopping(top.groupId()));
    }

    /**
     * @param crd Coordinator flag.
     * @return Exchange type.
     * @throws IgniteCheckedException If failed.
     */
    private ExchangeType onCacheChangeRequest(boolean crd) throws IgniteCheckedException {
        assert exchActions != null && !exchActions.empty() : this;

        GridClusterStateProcessor stateProc = cctx.kernalContext().state();

        if (exchangeOnChangeGlobalState = stateProc.changeGlobalState(exchActions, topologyVersion())) {
            changeGlobalStateE = stateProc.onChangeGlobalState();

            if (changeGlobalStateE != null) {
                if (crd)
                    changeGlobalStateExceptions.put(cctx.localNodeId(), changeGlobalStateE);

                return cctx.kernalContext().clientNode() ? ExchangeType.CLIENT : ExchangeType.ALL;
            }
        }

        assert !exchActions.clientOnlyExchange() : exchActions;

        cctx.affinity().onCacheChangeRequest(this, crd, exchActions);

        return cctx.kernalContext().clientNode() ? ExchangeType.CLIENT : ExchangeType.ALL;
    }

    /**
     * @param crd Coordinator flag.
     * @throws IgniteCheckedException If failed.
     * @return Exchange type.
     */
    private ExchangeType onAffinityChangeRequest(boolean crd) throws IgniteCheckedException {
        assert affChangeMsg != null : this;

        cctx.affinity().onChangeAffinityMessage(this, crd, affChangeMsg);

        if (cctx.kernalContext().clientNode())
            return ExchangeType.CLIENT;

        return ExchangeType.ALL;
    }

    /**
     * @param crd Coordinator flag.
     * @throws IgniteCheckedException If failed.
     * @return Exchange type.
     */
    private ExchangeType onClientNodeEvent(boolean crd) throws IgniteCheckedException {
        assert CU.clientNode(discoEvt.eventNode()) : this;

        if (discoEvt.type() == EVT_NODE_LEFT || discoEvt.type() == EVT_NODE_FAILED) {
            onLeft();

            assert !discoEvt.eventNode().isLocal() : discoEvt;
        }
        else
            assert discoEvt.type() == EVT_NODE_JOINED || discoEvt.type() == EVT_DISCOVERY_CUSTOM_EVT : discoEvt;

        cctx.affinity().onClientEvent(this, crd);

        return discoEvt.eventNode().isLocal() ? ExchangeType.CLIENT : ExchangeType.NONE;
    }

    /**
     * @param crd Coordinator flag.
     * @throws IgniteCheckedException If failed.
     * @return Exchange type.
     */
    private ExchangeType onServerNodeEvent(boolean crd) throws IgniteCheckedException {
        assert !CU.clientNode(discoEvt.eventNode()) : this;

        if (discoEvt.type() == EVT_NODE_LEFT || discoEvt.type() == EVT_NODE_FAILED) {
            onLeft();

            warnNoAffinityNodes();

            centralizedAff = cctx.affinity().onServerLeft(this);
        }
        else
            cctx.affinity().onServerJoin(this, crd);

        return cctx.kernalContext().clientNode() ? ExchangeType.CLIENT : ExchangeType.ALL;
    }

    /**
     * @throws IgniteCheckedException If failed.
     */
    private void clientOnlyExchange() throws IgniteCheckedException {
        clientOnlyExchange = true;

        if (crd != null) {
            if (crd.isLocal()) {
                for (CacheGroupContext grp : cctx.cache().cacheGroups()) {
                    boolean updateTop = !grp.isLocal() &&
                        exchId.topologyVersion().equals(grp.localStartVersion());

                    if (updateTop) {
                        for (GridClientPartitionTopology top : cctx.exchange().clientTopologies()) {
                            if (top.groupId() == grp.groupId()) {
                                GridDhtPartitionFullMap fullMap = top.partitionMap(true);

                                assert fullMap != null;

                                grp.topology().update(topologyVersion(),
                                    fullMap,
                                    top.updateCounters(false),
                                    Collections.<Integer>emptySet());

                                break;
                            }
                        }
                    }
                }
            }
            else {
                if (!centralizedAff)
                    sendLocalPartitions(crd);

                initDone();

                return;
            }
        }
        else {
            if (centralizedAff) { // Last server node failed.
                for (CacheGroupContext grp : cctx.cache().cacheGroups()) {
                    GridAffinityAssignmentCache aff = grp.affinity();

                    aff.initialize(topologyVersion(), aff.idealAssignment());
                }
            }
        }

        onDone(topologyVersion());
    }

    /**
     * @throws IgniteCheckedException If failed.
     */
    private void distributedExchange() throws IgniteCheckedException {
        assert crd != null;

        assert !cctx.kernalContext().clientNode();

        for (CacheGroupContext grp : cctx.cache().cacheGroups()) {
            if (grp.isLocal())
                continue;

            grp.preloader().onTopologyChanged(this);
        }

        cctx.database().releaseHistoryForPreloading();

        // To correctly rebalance when persistence is enabled, it is necessary to reserve history within exchange.
        partHistReserved = cctx.database().reserveHistoryForExchange();

        waitPartitionRelease();

        boolean topChanged = discoEvt.type() != EVT_DISCOVERY_CUSTOM_EVT || affChangeMsg != null;

        for (GridCacheContext cacheCtx : cctx.cacheContexts()) {
            if (cacheCtx.isLocal() || cacheStopping(cacheCtx.cacheId()))
                continue;

            if (topChanged) {
                // Partition release future is done so we can flush the write-behind store.
                cacheCtx.store().forceFlush();
            }
        }

        for (CacheGroupContext grp : cctx.cache().cacheGroups()) {
            if (grp.isLocal() || cacheGroupStopping(grp.groupId()))
                continue;

            grp.topology().beforeExchange(this, !centralizedAff);
        }

        cctx.database().beforeExchange(this);

        if (crd.isLocal()) {
            if (remaining.isEmpty())
                onAllReceived();
        }
        else {
            sndTs = U.currentTimeMillis();

            sendPartitions(crd);
        }

        initDone();
    }

    /**

     */
    private void startLocalSnasphotOperation() {
        StartSnapshotOperationAckDiscoveryMessage snapOpMsg= getSnapshotOperationMessage();

        if (snapOpMsg != null) {
            SnapshotOperation op = snapOpMsg.snapshotOperation();

            assert snapOpMsg.needExchange();

            try {
                IgniteInternalFuture fut = cctx.snapshot()
                    .startLocalSnapshotOperation(snapOpMsg.initiatorNodeId(), snapOpMsg.snapshotOperation());

                if (fut != null)
                    fut.get();
            }
            catch (IgniteCheckedException e) {
                U.error(log, "Error while starting snapshot operation", e);
            }
        }
    }

    /**
     * The main purpose of this method is to wait for all ongoing updates (transactional and atomic), initiated on
     * the previous topology version, to finish to prevent inconsistencies during rebalancing and to prevent two
     * different simultaneous owners of the same lock.
     * For the exact list of the objects being awaited for see
     * {@link GridCacheSharedContext#partitionReleaseFuture(AffinityTopologyVersion)} javadoc.
     *
     * @throws IgniteCheckedException If failed.
     */
    private void waitPartitionRelease() throws IgniteCheckedException {
        IgniteInternalFuture<?> partReleaseFut = cctx.partitionReleaseFuture(topologyVersion());

        // Assign to class variable so it will be included into toString() method.
        this.partReleaseFut = partReleaseFut;

        if (exchId.isLeft())
            cctx.mvcc().removeExplicitNodeLocks(exchId.nodeId(), exchId.topologyVersion());

        if (log.isDebugEnabled())
            log.debug("Before waiting for partition release future: " + this);

        int dumpCnt = 0;

        long nextDumpTime = 0;

        long futTimeout = 2 * cctx.gridConfig().getNetworkTimeout();

        while (true) {
            try {
                partReleaseFut.get(futTimeout, TimeUnit.MILLISECONDS);

                break;
            }
            catch (IgniteFutureTimeoutCheckedException ignored) {
                // Print pending transactions and locks that might have led to hang.
                if (nextDumpTime <= U.currentTimeMillis()) {
                    dumpPendingObjects();

                    nextDumpTime = U.currentTimeMillis() + nextDumpTimeout(dumpCnt++, futTimeout);
                }
            }
        }

        if (log.isDebugEnabled())
            log.debug("After waiting for partition release future: " + this);

        IgniteInternalFuture<?> locksFut = cctx.mvcc().finishLocks(exchId.topologyVersion());

        nextDumpTime = 0;
        dumpCnt = 0;

        while (true) {
            try {
                locksFut.get(futTimeout, TimeUnit.MILLISECONDS);

                break;
            }
            catch (IgniteFutureTimeoutCheckedException ignored) {
                if (nextDumpTime <= U.currentTimeMillis()) {
                    U.warn(log, "Failed to wait for locks release future. " +
                        "Dumping pending objects that might be the cause: " + cctx.localNodeId());

                    U.warn(log, "Locked keys:");

                    for (IgniteTxKey key : cctx.mvcc().lockedKeys())
                        U.warn(log, "Locked key: " + key);

                    for (IgniteTxKey key : cctx.mvcc().nearLockedKeys())
                        U.warn(log, "Locked near key: " + key);

                    Map<IgniteTxKey, Collection<GridCacheMvccCandidate>> locks =
                        cctx.mvcc().unfinishedLocks(exchId.topologyVersion());

                    for (Map.Entry<IgniteTxKey, Collection<GridCacheMvccCandidate>> e : locks.entrySet())
                        U.warn(log, "Awaited locked entry [key=" + e.getKey() + ", mvcc=" + e.getValue() + ']');

                    nextDumpTime = U.currentTimeMillis() + nextDumpTimeout(dumpCnt++, futTimeout);

                    if (getBoolean(IGNITE_THREAD_DUMP_ON_EXCHANGE_TIMEOUT, false))
                        U.dumpThreads(log);
                }
            }
        }
    }

    /**
     *
     */
    private void onLeft() {
        for (CacheGroupContext grp : cctx.cache().cacheGroups()) {
            if (grp.isLocal())
                continue;

            grp.preloader().unwindUndeploys();
        }

        cctx.mvcc().removeExplicitNodeLocks(exchId.nodeId(), exchId.topologyVersion());
    }

    /**
     *
     */
    private void warnNoAffinityNodes() {
        List<String> cachesWithoutNodes = null;

        for (DynamicCacheDescriptor cacheDesc : cctx.cache().cacheDescriptors().values()) {
            if (discoCache.cacheGroupAffinityNodes(cacheDesc.groupId()).isEmpty()) {
                if (cachesWithoutNodes == null)
                    cachesWithoutNodes = new ArrayList<>();

                cachesWithoutNodes.add(cacheDesc.cacheName());

                // Fire event even if there is no client cache started.
                if (cctx.gridEvents().isRecordable(EventType.EVT_CACHE_NODES_LEFT)) {
                    Event evt = new CacheEvent(
                        cacheDesc.cacheName(),
                        cctx.localNode(),
                        cctx.localNode(),
                        "All server nodes have left the cluster.",
                        EventType.EVT_CACHE_NODES_LEFT,
                        0,
                        false,
                        null,
                        null,
                        null,
                        null,
                        false,
                        null,
                        false,
                        null,
                        null,
                        null
                    );

                    cctx.gridEvents().record(evt);
                }
            }
        }

        if (cachesWithoutNodes != null) {
            StringBuilder sb =
                new StringBuilder("All server nodes for the following caches have left the cluster: ");

            for (int i = 0; i < cachesWithoutNodes.size(); i++) {
                String cache = cachesWithoutNodes.get(i);

                sb.append('\'').append(cache).append('\'');

                if (i != cachesWithoutNodes.size() - 1)
                    sb.append(", ");
            }

            U.quietAndWarn(log, sb.toString());

            U.quietAndWarn(log, "Must have server nodes for caches to operate.");
        }
    }

    /**
     *
     */
    private void dumpPendingObjects() {
        U.warn(cctx.kernalContext().cluster().diagnosticLog(),
            "Failed to wait for partition release future [topVer=" + topologyVersion() +
            ", node=" + cctx.localNodeId() + "]. Dumping pending objects that might be the cause: ");

        try {
            cctx.exchange().dumpDebugInfo(this);
        }
        catch (Exception e) {
            U.error(cctx.kernalContext().cluster().diagnosticLog(), "Failed to dump debug information: " + e, e);
        }
    }

    /**
     * @param grpId Cache group ID to check.
     * @return {@code True} if cache group us stopping by this exchange.
     */
    private boolean cacheGroupStopping(int grpId) {
        return exchActions != null && exchActions.cacheGroupStopping(grpId);
    }

    /**
     * @param cacheId Cache ID to check.
     * @return {@code True} if cache is stopping by this exchange.
     */
    private boolean cacheStopping(int cacheId) {
        return exchActions != null && exchActions.cacheStopped(cacheId);
    }

    /**
     * @param node Node.
     * @throws IgniteCheckedException If failed.
     */
    private void sendLocalPartitions(ClusterNode node) throws IgniteCheckedException {
        assert node != null;

        // Reset lost partition before send local partition to coordinator.
        if (exchActions != null) {
            Set<String> caches = exchActions.cachesToResetLostPartitions();

            if (!F.isEmpty(caches))
                resetLostPartitions(caches);
        }

        GridDhtPartitionsSingleMessage m = cctx.exchange().createPartitionsSingleMessage(
            node, exchangeId(), clientOnlyExchange, true);

        Map<Integer, Map<Integer, Long>> partHistReserved0 = partHistReserved;

        if (partHistReserved0 != null)
            m.partitionHistoryCounters(partHistReserved0);

        if (exchangeOnChangeGlobalState && changeGlobalStateE != null)
            m.setException(changeGlobalStateE);

        if (log.isDebugEnabled())
            log.debug("Sending local partitions [nodeId=" + node.id() + ", exchId=" + exchId + ", msg=" + m + ']');

        try {
            cctx.io().send(node, m, SYSTEM_POOL);
        }
        catch (ClusterTopologyCheckedException ignored) {
            if (log.isDebugEnabled())
                log.debug("Node left during partition exchange [nodeId=" + node.id() + ", exchId=" + exchId + ']');
        }
    }

    /**
     * @param compress {@code True} if it is possible to use compression for message.
     * @return Message.
     */
    private GridDhtPartitionsFullMessage createPartitionsMessage(Collection<ClusterNode> nodes, boolean compress) {
        GridCacheVersion last = lastVer.get();

        GridDhtPartitionsFullMessage m = cctx.exchange().createPartitionsFullMessage(
            nodes,
            exchangeId(),
            last != null ? last : cctx.versions().last(),
            partHistSuppliers,
            partsToReload,
            compress);

        if (exchangeOnChangeGlobalState && !F.isEmpty(changeGlobalStateExceptions))
            m.setExceptionsMap(changeGlobalStateExceptions);

        return m;
    }

    /**
     * @param nodes Nodes.
     * @throws IgniteCheckedException If failed.
     */
    private void sendAllPartitions(Collection<ClusterNode> nodes) throws IgniteCheckedException {
        GridDhtPartitionsFullMessage m = createPartitionsMessage(nodes, true);

        assert !nodes.contains(cctx.localNode());

        sndTs = U.currentTimeMillis();

        if (log.isDebugEnabled())
            log.debug("Sending full partition map [nodeIds=" + F.viewReadOnly(nodes, F.node2id()) +
                ", exchId=" + exchId + ", msg=" + m + ']');

        for (ClusterNode node : nodes) {
            try {
                cctx.io().send(node, m, SYSTEM_POOL);
            }
            catch (IgniteCheckedException e) {
                if (cctx.io().checkNodeLeft(node.id(), e, false)) {
                    if (log.isDebugEnabled())
                        log.debug("Failed to send partitions, node failed: " + node);
                }
                else
                    U.error(log, "Failed to send partitions [node=" + node + ']', e);
            }
        }
    }

    /**
     * @param oldestNode Oldest node.
     */
    private void sendPartitions(ClusterNode oldestNode) {
        try {
            sendLocalPartitions(oldestNode);
        }
        catch (ClusterTopologyCheckedException ignore) {
            if (log.isDebugEnabled())
                log.debug("Oldest node left during partition exchange [nodeId=" + oldestNode.id() +
                    ", exchId=" + exchId + ']');
        }
        catch (IgniteCheckedException e) {
            U.error(log, "Failed to send local partitions to oldest node (will retry after timeout) [oldestNodeId=" +
                oldestNode.id() + ", exchId=" + exchId + ']', e);
        }
    }

    /**
     * @return {@code True} if exchange triggered by server node join or fail.
     */
    private boolean serverNodeDiscoveryEvent() {
        assert discoEvt != null;

        return discoEvt.type() != EVT_DISCOVERY_CUSTOM_EVT && !CU.clientNode(discoEvt.eventNode());
    }

    /** */
    static ThreadLocal<DateFormat> format = new ThreadLocal<DateFormat>() {
        @Override protected DateFormat initialValue() {
            return new SimpleDateFormat("HH:mm:ss.SSS");
        }
    };

    /**
     * @param time Time.
     * @return Time string.
     */
    private static String formatTime(long time) {
        return format.get().format(new Date(time));
    }

    /** {@inheritDoc} */
    @Override public boolean onDone(@Nullable AffinityTopologyVersion res, @Nullable Throwable err) {
        boolean realExchange = !dummy && !forcePreload;

        if (!done.compareAndSet(false, true))
            return dummy;

        if (err == null &&
            realExchange &&
            !cctx.kernalContext().clientNode() &&
            (serverNodeDiscoveryEvent() || affChangeMsg != null)) {
            for (GridCacheContext cacheCtx : cctx.cacheContexts()) {
                if (!cacheCtx.affinityNode() || cacheCtx.isLocal())
                    continue;

                cacheCtx.continuousQueries().flushBackupQueue(exchId.topologyVersion());
            }
       }

        if (err == null && realExchange) {
            for (CacheGroupContext grp : cctx.cache().cacheGroups()) {
                if (grp.isLocal())
                    continue;

                try {
                    if (centralizedAff)
                        grp.topology().initPartitions(this);
                }
                catch (IgniteInterruptedCheckedException e) {
                    U.error(log, "Failed to initialize partitions.", e);
                }
            }

            for (GridCacheContext cacheCtx : cctx.cacheContexts()) {
                GridCacheContext drCacheCtx = cacheCtx.isNear() ? cacheCtx.near().dht().context() : cacheCtx;

                if (drCacheCtx.isDrEnabled()) {
                    try {
                        drCacheCtx.dr().onExchange(topologyVersion(), exchId.isLeft());
                    }
                    catch (IgniteCheckedException e) {
                        U.error(log, "Failed to notify DR: " + e, e);
                    }
                }
            }

            if (discoEvt.type() == EVT_NODE_LEFT ||
                discoEvt.type() == EVT_NODE_FAILED ||
                discoEvt.type() == EVT_NODE_JOINED)
                detectLostPartitions();

            Map<Integer, CacheValidation> m = U.newHashMap(cctx.cache().cacheGroups().size());

            for (CacheGroupContext grp : cctx.cache().cacheGroups())
                m.put(grp.groupId(), validateCacheGroup(grp, discoEvt.topologyNodes()));

            grpValidRes = m;
        }

        startLocalSnasphotOperation();

        cctx.cache().onExchangeDone(exchId.topologyVersion(), exchActions, err);

        cctx.exchange().onExchangeDone(this, err);

        if (exchActions != null && err == null)
            exchActions.completeRequestFutures(cctx);

        if (exchangeOnChangeGlobalState && err == null)
            cctx.kernalContext().state().onExchangeDone();

        Map<T2<Integer, Integer>, Long> localReserved = partHistSuppliers.getReservations(cctx.localNodeId());

        if (localReserved != null) {
            for (Map.Entry<T2<Integer, Integer>, Long> e : localReserved.entrySet()) {
                boolean success = cctx.database().reserveHistoryForPreloading(
                    e.getKey().get1(), e.getKey().get2(), e.getValue());

                if (!success) {
                    // TODO: how to handle?
                    err = new IgniteCheckedException("Could not reserve history");
                }
            }
        }

        cctx.database().releaseHistoryForExchange();

        if (err == null && realExchange) {
            for (CacheGroupContext grp : cctx.cache().cacheGroups()) {
                if (!grp.isLocal())
                    grp.topology().onExchangeDone(grp.affinity().cachedAffinity(topologyVersion()));
            }
        }

        if (super.onDone(res, err) && realExchange) {
            boolean crd;

            synchronized (this) {
                crd = this.crd != null && this.crd.isLocal();
            }

            long curTime = U.currentTimeMillis();

            if (!crd) {
                exchLog.info("Completed exchange [topVer=" + topologyVersion() +
                        ", crd=false" +
                        ", futCreateTs=" + formatTime(createTs) +
                        ", futInitTs=" + formatTime(initTs) +
                        ", initWaitTime=" + (initTs - createTs) +
                        ", initDuration=" + initTime +
                        ", sndTs=" + formatTime(sndTs) +
                        ", rcvTs=" + formatTime(rcvTs) +
                        ", rcvWaitTime=" + (rcvTs - sndTs) +
                        ", endTs=" + formatTime(curTime) +
                        ", durationFromInit=" + (curTime - initTs) +
                        ", durationFromCreate=" + (curTime - createTs)
                 + ']');
            }
            else {
                int rcvd = cnt.get();

                exchLog.info("Completed exchange [topVer=" + topologyVersion() +
                        ", crd=true" +
                        ", futCreateTs=" + formatTime(createTs) +
                        ", futInitTs=" + formatTime(initTs) +
                        ", initWaitTime=" + (initTs - createTs) +
                        ", initDuration=" + initTime +
                        ", rcvdCnt=" + rcvd +
                        ", beforeInitCnt=" + beforeInitCnt.get() +
                        ", minProcTime=" + minTime.get() +
                        ", maxProcTime=" + maxTime.get() +
                        ", avgProcTime=" + (rcvd > 0 ? (totTime.get()/ (float)rcvd) : 0) +
                        ", sndTs=" + formatTime(sndTs) +
                        ", endTs=" + formatTime(curTime) +
                        ", durationFromInit=" + (curTime - initTs) +
                        ", durationFromCreate=" + (curTime - createTs)
                        + ']');
            }

            if (log.isDebugEnabled())
                log.debug("Completed partition exchange [localNode=" + cctx.localNodeId() + ", exchange= " + this +
                    ", durationFromInit=" + (U.currentTimeMillis() - initTs) + ']');

            initFut.onDone(err == null);

            if (exchId.isLeft()) {
                for (CacheGroupContext grp : cctx.cache().cacheGroups())
                    grp.affinityFunction().removeNode(exchId.nodeId());
            }

            exchActions = null;

            if (discoEvt instanceof DiscoveryCustomEvent)
                ((DiscoveryCustomEvent)discoEvt).customMessage(null);

            cctx.exchange().lastFinishedFuture(this);

            return true;
        }

        return dummy;
    }

    /**
     *
     */
    private StartSnapshotOperationAckDiscoveryMessage getSnapshotOperationMessage() {
        // If it's a snapshot operation request, synchronously wait for backup start.
        if (discoEvt != null && discoEvt.type() == EVT_DISCOVERY_CUSTOM_EVT) {
            DiscoveryCustomMessage customMsg = ((DiscoveryCustomEvent)discoEvt).customMessage();

            if (customMsg instanceof StartSnapshotOperationAckDiscoveryMessage)
                return  (StartSnapshotOperationAckDiscoveryMessage)customMsg;
        }

        return null;
    }

    /**
     * Cleans up resources to avoid excessive memory usage.
     */
    public void cleanUp() {
        singleMsgs.clear();
        fullMsgs.clear();
        msgs.clear();
        changeGlobalStateExceptions.clear();
        crd = null;
        partReleaseFut = null;
        changeGlobalStateE = null;
    }

    /**
     * @param ver Version.
     */
    private void updateLastVersion(GridCacheVersion ver) {
        assert ver != null;

        while (true) {
            GridCacheVersion old = lastVer.get();

            if (old == null || Long.compare(old.order(), ver.order()) < 0) {
                if (lastVer.compareAndSet(old, ver))
                    break;
            }
            else
                break;
        }
    }

    /**
     * @param node Sender node.
     * @param msg Single partition info.
     */
    public void onReceive(final ClusterNode node, final GridDhtPartitionsSingleMessage msg) {
        assert msg != null;
        assert msg.exchangeId().equals(exchId) : msg;
        assert msg.lastVersion() != null : msg;

        if (!msg.client())
            updateLastVersion(msg.lastVersion());

        if (isDone()) {
            if (log.isDebugEnabled())
                log.debug("Received message for finished future (will reply only to sender) [msg=" + msg +
                    ", fut=" + this + ']');

            if (!centralizedAff)
                sendAllPartitions(node.id(), cctx.gridConfig().getNetworkSendRetryCount());
        }
        else {
            if (!initFut.isDone())
                beforeInitCnt.incrementAndGet();

            initFut.listen(new CI1<IgniteInternalFuture<Boolean>>() {
                @Override public void apply(IgniteInternalFuture<Boolean> f) {
                    try {
                        if (!f.get())
                            return;
                    }
                    catch (IgniteCheckedException e) {
                        U.error(log, "Failed to initialize exchange future: " + this, e);

                        return;
                    }

                    processMessage(node, msg);
                }
            });
        }
    }

    private AtomicInteger beforeInitCnt = new AtomicInteger();
    private AtomicInteger cnt = new AtomicInteger();
    private GridAtomicLong minTime = new GridAtomicLong(Long.MAX_VALUE);
    private GridAtomicLong maxTime = new GridAtomicLong();
    private GridAtomicLong totTime = new GridAtomicLong();

    /**
     * @param node Sender node.
     * @param msg Message.
     */
    private void processMessage(ClusterNode node, GridDhtPartitionsSingleMessage msg) {
        boolean allReceived = false;
        boolean updateSingleMap = false;

        synchronized (this) {
            assert crd != null;

            if (crd.isLocal()) {
                if (remaining.remove(node.id())) {
                    updateSingleMap = true;

                    pendingSingleUpdates++;

                    if (exchangeOnChangeGlobalState && msg.getException() != null)
                        changeGlobalStateExceptions.put(node.id(), msg.getException());

                    allReceived = remaining.isEmpty();
                }
            }
            else
                singleMsgs.put(node, msg);
        }

        if (updateSingleMap) {
            try {
<<<<<<< HEAD
                cnt.incrementAndGet();

                long start = U.currentTimeMillis();

                updatePartitionSingleMap(node, msg);

                long time = U.currentTimeMillis() - start;

                minTime.setIfLess(time);
                maxTime.setIfGreater(time);
                totTime.addAndGet(time);
=======
                // Do not update partition map, in case cluster transitioning to inactive state.
                if (!exchangeOnChangeGlobalState || exchActions.newClusterState() != ClusterState.INACTIVE)
                    updatePartitionSingleMap(node, msg);
>>>>>>> e35358ca
            }
            finally {
                synchronized (this) {
                    assert pendingSingleUpdates > 0;

                    pendingSingleUpdates--;

                    if (pendingSingleUpdates == 0)
                        notifyAll();
                }
            }
        }

        if (allReceived) {
            awaitSingleMapUpdates();

            onAllReceived();
        }
    }

    /**
     *
     */
    private synchronized void awaitSingleMapUpdates() {
        try {
            while (pendingSingleUpdates > 0)
                U.wait(this);
        }
        catch (IgniteInterruptedCheckedException e) {
            U.warn(log, "Failed to wait for partition map updates, thread was interrupted: " + e);
        }
    }

    /**
     * @param fut Affinity future.
     */
    private void onAffinityInitialized(IgniteInternalFuture<Map<Integer, Map<Integer, List<UUID>>>> fut) {
        try {
            assert fut.isDone();

            Map<Integer, Map<Integer, List<UUID>>> assignmentChange = fut.get();

            GridDhtPartitionsFullMessage m = createPartitionsMessage(null, false);

            CacheAffinityChangeMessage msg = new CacheAffinityChangeMessage(exchId, m, assignmentChange);

            if (log.isDebugEnabled())
                log.debug("Centralized affinity exchange, send affinity change message: " + msg);

            cctx.discovery().sendCustomEvent(msg);
        }
        catch (IgniteCheckedException e) {
            onDone(e);
        }
    }

    /**
     * @param top Topology to assign.
     */
    private void assignPartitionStates(GridDhtPartitionTopology top) {
        Map<Integer, CounterWithNodes> maxCntrs = new HashMap<>();
        Map<Integer, Long> minCntrs = new HashMap<>();

        for (Map.Entry<UUID, GridDhtPartitionsSingleMessage> e : msgs.entrySet()) {
            assert e.getValue().partitionUpdateCounters(top.groupId()) != null;

            for (Map.Entry<Integer, T2<Long, Long>> e0 : e.getValue().partitionUpdateCounters(top.groupId()).entrySet()) {
                int p = e0.getKey();

                UUID uuid = e.getKey();

                GridDhtPartitionState state = top.partitionState(uuid, p);

                if (state != GridDhtPartitionState.OWNING && state != GridDhtPartitionState.MOVING)
                    continue;

                Long cntr = state == GridDhtPartitionState.MOVING ? e0.getValue().get1() : e0.getValue().get2();

                if (cntr == null)
                    cntr = 0L;

                Long minCntr = minCntrs.get(p);

                if (minCntr == null || minCntr > cntr)
                    minCntrs.put(p, cntr);

                if (state != GridDhtPartitionState.OWNING)
                    continue;

                CounterWithNodes maxCntr = maxCntrs.get(p);

                if (maxCntr == null || cntr > maxCntr.cnt)
                    maxCntrs.put(p, new CounterWithNodes(cntr, uuid));
                else if (cntr == maxCntr.cnt)
                    maxCntr.nodes.add(uuid);
            }
        }

        // Also must process counters from the local node.
        for (GridDhtLocalPartition part : top.currentLocalPartitions()) {
            GridDhtPartitionState state = top.partitionState(cctx.localNodeId(), part.id());

            if (state != GridDhtPartitionState.OWNING && state != GridDhtPartitionState.MOVING)
                continue;

            long cntr = state == GridDhtPartitionState.MOVING ? part.initialUpdateCounter() : part.updateCounter();

            Long minCntr = minCntrs.get(part.id());

            if (minCntr == null || minCntr > cntr)
                minCntrs.put(part.id(), cntr);

            if (state != GridDhtPartitionState.OWNING)
                continue;

            CounterWithNodes maxCntr = maxCntrs.get(part.id());

            if (maxCntr == null && cntr == 0) {
                CounterWithNodes cntrObj = new CounterWithNodes(cntr, cctx.localNodeId());

                for (UUID nodeId : msgs.keySet()) {
                    if (top.partitionState(nodeId, part.id()) == GridDhtPartitionState.OWNING)
                        cntrObj.nodes.add(nodeId);
                }

                maxCntrs.put(part.id(), cntrObj);
            }
            else if (maxCntr == null || cntr > maxCntr.cnt)
                maxCntrs.put(part.id(), new CounterWithNodes(cntr, cctx.localNodeId()));
            else if (cntr == maxCntr.cnt)
                maxCntr.nodes.add(cctx.localNodeId());
        }

        int entryLeft = maxCntrs.size();

        Map<Integer, Map<Integer, Long>> partHistReserved0 = partHistReserved;

        Map<Integer, Long> localReserved = partHistReserved0 != null ? partHistReserved0.get(top.groupId()) : null;

        Set<Integer> haveHistory = new HashSet<>();

        for (Map.Entry<Integer, Long> e : minCntrs.entrySet()) {
            int p = e.getKey();
            long minCntr = e.getValue();

            CounterWithNodes maxCntrObj = maxCntrs.get(p);

            long maxCntr = maxCntrObj != null ? maxCntrObj.cnt : 0;

            // If minimal counter is zero, do clean preloading.
            if (minCntr == 0 || minCntr == maxCntr)
                continue;

            if (localReserved != null) {
                Long localCntr = localReserved.get(p);

                if (localCntr != null && localCntr <= minCntr &&
                    maxCntrObj.nodes.contains(cctx.localNodeId())) {
                    partHistSuppliers.put(cctx.localNodeId(), top.groupId(), p, minCntr);

                    haveHistory.add(p);

                    continue;
                }
            }

            for (Map.Entry<UUID, GridDhtPartitionsSingleMessage> e0 : msgs.entrySet()) {
                Long histCntr = e0.getValue().partitionHistoryCounters(top.groupId()).get(p);

                if (histCntr != null && histCntr <= minCntr && maxCntrObj.nodes.contains(e0.getKey())) {
                    partHistSuppliers.put(e0.getKey(), top.groupId(), p, minCntr);

                    haveHistory.add(p);

                    break;
                }
            }
        }

        for (Map.Entry<Integer, CounterWithNodes> e : maxCntrs.entrySet()) {
            int p = e.getKey();
            long maxCntr = e.getValue().cnt;

            entryLeft--;

            if (entryLeft != 0 && maxCntr == 0)
                continue;

            Set<UUID> nodesToReload = top.setOwners(p, e.getValue().nodes, haveHistory.contains(p), entryLeft == 0);

            for (UUID nodeId : nodesToReload)
                partsToReload.put(nodeId, top.groupId(), p);
        }
    }

    /**
     * Detect lost partitions.
     */
    private void detectLostPartitions() {
        boolean detected = false;

        synchronized (cctx.exchange().interruptLock()) {
            if (Thread.currentThread().isInterrupted())
                return;

            for (CacheGroupContext grp : cctx.cache().cacheGroups()) {
                if (!grp.isLocal()) {
                    boolean detectedOnGrp = grp.topology().detectLostPartitions(discoEvt);

                    detected |= detectedOnGrp;
                }
            }
        }

        if (detected)
            cctx.exchange().scheduleResendPartitions();
    }

    /**
     * @param cacheNames Cache names.
     */
    private void resetLostPartitions(Collection<String> cacheNames) {
        synchronized (cctx.exchange().interruptLock()) {
            if (Thread.currentThread().isInterrupted())
                return;

            for (CacheGroupContext grp : cctx.cache().cacheGroups()) {
                if (grp.isLocal())
                    continue;

                for (String cacheName : cacheNames) {
                    if (grp.hasCache(cacheName)) {
                        grp.topology().resetLostPartitions();

                        break;
                    }
                }
            }
        }
    }

    /**
     *
     */
    private void onAllReceived() {
        try {
            assert crd.isLocal();

            assert partHistSuppliers.isEmpty();

            if (!crd.equals(discoCache.serverNodes().get(0))) {
                for (CacheGroupContext grp : cctx.cache().cacheGroups()) {
                    if (!grp.isLocal())
                        grp.topology().beforeExchange(this, !centralizedAff);
                }
            }

            for (GridDhtPartitionsAbstractMessage msg : msgs.values()) {
                if (msg instanceof GridDhtPartitionsSingleMessage) {
                    GridDhtPartitionsSingleMessage msg0 = (GridDhtPartitionsSingleMessage)msg;

                    for (Map.Entry<Integer, GridDhtPartitionMap> entry : msg0.partitions().entrySet()) {
                        Integer grpId = entry.getKey();
                        CacheGroupContext grp = cctx.cache().cacheGroup(grpId);

                        GridDhtPartitionTopology top = grp != null ? grp.topology() :
                            cctx.exchange().clientTopology(grpId, this);

                        Map<Integer, T2<Long, Long>> cntrs = msg0.partitionUpdateCounters(grpId);

                        if (cntrs != null)
                            top.applyUpdateCounters(cntrs);
                    }
                }
            }

            if (discoEvt.type() == EVT_NODE_JOINED) {
                if (cctx.kernalContext().state().active())
                    assignPartitionsStates();
            }
            else if (discoEvt.type() == EVT_DISCOVERY_CUSTOM_EVT) {
                assert discoEvt instanceof DiscoveryCustomEvent;

                if (((DiscoveryCustomEvent)discoEvt).customMessage() instanceof DynamicCacheChangeBatch) {
                    if (exchActions != null) {
                        if (exchActions.newClusterState() == ClusterState.ACTIVE)
                            assignPartitionsStates();

                        Set<String> caches = exchActions.cachesToResetLostPartitions();

                        if (!F.isEmpty(caches))
                            resetLostPartitions(caches);
                    }
                }
            }
            else if (discoEvt.type() == EVT_NODE_LEFT || discoEvt.type() == EVT_NODE_FAILED)
                detectLostPartitions();

            updateLastVersion(cctx.versions().last());

            cctx.versions().onExchange(lastVer.get().order());

            if (centralizedAff) {
                IgniteInternalFuture<Map<Integer, Map<Integer, List<UUID>>>> fut = cctx.affinity().initAffinityOnNodeLeft(this);

                if (!fut.isDone()) {
                    fut.listen(new IgniteInClosure<IgniteInternalFuture<Map<Integer, Map<Integer, List<UUID>>>>>() {
                        @Override public void apply(IgniteInternalFuture<Map<Integer, Map<Integer, List<UUID>>>> fut) {
                            onAffinityInitialized(fut);
                        }
                    });
                }
                else
                    onAffinityInitialized(fut);
            }
            else {
                List<ClusterNode> nodes;

                synchronized (this) {
                    srvNodes.remove(cctx.localNode());

                    nodes = new ArrayList<>(srvNodes);
                }

                if (!nodes.isEmpty())
                    sendAllPartitions(nodes);

                if (exchangeOnChangeGlobalState && !F.isEmpty(changeGlobalStateExceptions))
                    cctx.kernalContext().state().onFullResponseMessage(changeGlobalStateExceptions);

                onDone(exchangeId().topologyVersion());
            }
        }
        catch (IgniteCheckedException e) {
            if (reconnectOnError(e))
                onDone(new IgniteNeedReconnectException(cctx.localNode(), e));
            else
                onDone(e);
        }
    }

    /**
     *
     */
    private void assignPartitionsStates() {
        if (cctx.database().persistenceEnabled()) {
            for (CacheGroupContext grp : cctx.cache().cacheGroups()) {
                if (grp.isLocal())
                    continue;

                assignPartitionStates(grp.topology());
            }
        }
    }

    /**
     * @param nodeId Node ID.
     * @param retryCnt Number of retries.
     */
    private void sendAllPartitions(final UUID nodeId, final int retryCnt) {
        ClusterNode n = cctx.node(nodeId);

        try {
            if (n != null)
                sendAllPartitions(F.asList(n));
        }
        catch (IgniteCheckedException e) {
            if (e instanceof ClusterTopologyCheckedException || !cctx.discovery().alive(n)) {
                if (log.isDebugEnabled())
                    log.debug("Failed to send full partition map to node, node left grid " +
                        "[rmtNode=" + nodeId + ", exchangeId=" + exchId + ']');

                return;
            }

            if (reconnectOnError(e)) {
                onDone(new IgniteNeedReconnectException(cctx.localNode(), e));

                return;
            }

            if (retryCnt > 0) {
                long timeout = cctx.gridConfig().getNetworkSendRetryDelay();

                LT.error(log, e, "Failed to send full partition map to node (will retry after timeout) " +
                    "[node=" + nodeId + ", exchangeId=" + exchId + ", timeout=" + timeout + ']');

                cctx.time().addTimeoutObject(new GridTimeoutObjectAdapter(timeout) {
                    @Override public void onTimeout() {
                        sendAllPartitions(nodeId, retryCnt - 1);
                    }
                });
            }
            else
                U.error(log, "Failed to send full partition map [node=" + n + ", exchangeId=" + exchId + ']', e);
        }
    }

    /**
     * @param node Sender node.
     * @param msg Full partition info.
     */
    public void onReceive(final ClusterNode node, final GridDhtPartitionsFullMessage msg) {
        assert msg != null;

        final UUID nodeId = node.id();

        if (isDone()) {
            if (log.isDebugEnabled())
                log.debug("Received message for finished future [msg=" + msg + ", fut=" + this + ']');

            return;
        }

        if (log.isDebugEnabled())
            log.debug("Received full partition map from node [nodeId=" + nodeId + ", msg=" + msg + ']');

        initFut.listen(new CI1<IgniteInternalFuture<Boolean>>() {
            @Override public void apply(IgniteInternalFuture<Boolean> f) {
                try {
                    if (!f.get())
                        return;
                }
                catch (IgniteCheckedException e) {
                    U.error(log, "Failed to initialize exchange future: " + this, e);

                    return;
                }

                processMessage(node, msg);
            }
        });
    }

    /**
     * @param node Sender node.
     * @param msg Message.
     */
    private void processMessage(ClusterNode node, GridDhtPartitionsFullMessage msg) {
        assert msg.exchangeId().equals(exchId) : msg;
        assert msg.lastVersion() != null : msg;

        synchronized (this) {
            if (crd == null)
                return;

            if (!crd.equals(node)) {
                if (log.isDebugEnabled())
                    log.debug("Received full partition map from unexpected node [oldest=" + crd.id() +
                        ", nodeId=" + node.id() + ']');

                if (node.order() > crd.order())
                    fullMsgs.put(node, msg);

                return;
            }
        }

        rcvTs = U.currentTimeMillis();

        updatePartitionFullMap(msg);

        if (exchangeOnChangeGlobalState && !F.isEmpty(msg.getExceptionsMap()))
            cctx.kernalContext().state().onFullResponseMessage(msg.getExceptionsMap());

        onDone(exchId.topologyVersion());
    }

    /**
     * Updates partition map in all caches.
     *
     * @param msg Partitions full messages.
     */
    private void updatePartitionFullMap(GridDhtPartitionsFullMessage msg) {
        cctx.versions().onExchange(msg.lastVersion().order());

        assert partHistSuppliers.isEmpty();

        partHistSuppliers.putAll(msg.partitionHistorySuppliers());

        for (Map.Entry<Integer, GridDhtPartitionFullMap> entry : msg.partitions().entrySet()) {
            Integer grpId = entry.getKey();

            Map<Integer, T2<Long, Long>> cntrMap = msg.partitionUpdateCounters(grpId);

            CacheGroupContext grp = cctx.cache().cacheGroup(grpId);

            if (grp != null) {
                grp.topology().update(topologyVersion(),
                    entry.getValue(),
                    cntrMap,
                    msg.partsToReload(cctx.localNodeId(), grpId));
            }
            else {
                ClusterNode oldest = cctx.discovery().oldestAliveCacheServerNode(AffinityTopologyVersion.NONE);

                if (oldest != null && oldest.isLocal()) {
                    cctx.exchange().clientTopology(grpId, this).update(topologyVersion(),
                        entry.getValue(),
                        cntrMap,
                        Collections.<Integer>emptySet());
                }
            }
        }
    }

    /**
     * Updates partition map in all caches.
     *
     * @param msg Partitions single message.
     */
    private void updatePartitionSingleMap(ClusterNode node, GridDhtPartitionsSingleMessage msg) {
        msgs.put(node.id(), msg);

        for (Map.Entry<Integer, GridDhtPartitionMap> entry : msg.partitions().entrySet()) {
            Integer grpId = entry.getKey();
            CacheGroupContext grp = cctx.cache().cacheGroup(grpId);

            GridDhtPartitionTopology top = grp != null ? grp.topology() :
                cctx.exchange().clientTopology(grpId, this);

            top.update(exchId, entry.getValue());
        }
    }

    /**
     * Affinity change message callback, processed from the same thread as {@link #onNodeLeft}.
     *
     * @param node Message sender node.
     * @param msg Message.
     */
    public void onAffinityChangeMessage(final ClusterNode node, final CacheAffinityChangeMessage msg) {
        assert exchId.equals(msg.exchangeId()) : msg;

        onDiscoveryEvent(new IgniteRunnable() {
            @Override public void run() {
                if (isDone() || !enterBusy())
                    return;

                try {
                    assert centralizedAff;

                    if (crd.equals(node)) {
                        cctx.affinity().onExchangeChangeAffinityMessage(GridDhtPartitionsExchangeFuture.this,
                            crd.isLocal(),
                            msg);

                        if (!crd.isLocal()) {
                            GridDhtPartitionsFullMessage partsMsg = msg.partitionsMessage();

                            assert partsMsg != null : msg;
                            assert partsMsg.lastVersion() != null : partsMsg;

                            updatePartitionFullMap(partsMsg);
                        }

                        onDone(topologyVersion());
                    }
                    else {
                        if (log.isDebugEnabled()) {
                            log.debug("Ignore affinity change message, coordinator changed [node=" + node.id() +
                                ", crd=" + crd.id() +
                                ", msg=" + msg +
                                ']');
                        }
                    }
                }
                finally {
                    leaveBusy();
                }
            }
        });
    }

    /**
     * @param c Closure.
     */
    private void onDiscoveryEvent(IgniteRunnable c) {
        synchronized (discoEvts) {
            if (!init) {
                discoEvts.add(c);

                return;
            }

            assert discoEvts.isEmpty() : discoEvts;
        }

        c.run();
    }

    /**
     *
     */
    private void initDone() {
        while (!isDone()) {
            List<IgniteRunnable> evts;

            synchronized (discoEvts) {
                if (discoEvts.isEmpty()) {
                    init = true;

                    break;
                }

                evts = new ArrayList<>(discoEvts);

                discoEvts.clear();
            }

            for (IgniteRunnable c : evts)
                c.run();
        }

        initFut.onDone(true);
    }

    /**
     * Node left callback, processed from the same thread as {@link #onAffinityChangeMessage}.
     *
     * @param node Left node.
     */
    public void onNodeLeft(final ClusterNode node) {
        if (isDone() || !enterBusy())
            return;

        cctx.mvcc().removeExplicitNodeLocks(node.id(), topologyVersion());

        try {
            onDiscoveryEvent(new IgniteRunnable() {
                @Override public void run() {
                    if (isDone() || !enterBusy())
                        return;

                    try {
                        boolean crdChanged = false;
                        boolean allReceived = false;
                        Set<UUID> reqFrom = null;

                        ClusterNode crd0;

                        discoCache.updateAlives(node);

                        synchronized (this) {
                            if (!srvNodes.remove(node))
                                return;

                            boolean rmvd = remaining.remove(node.id());

                            if (node.equals(crd)) {
                                crdChanged = true;

                                crd = !srvNodes.isEmpty() ? srvNodes.get(0) : null;
                            }

                            if (crd != null && crd.isLocal()) {
                                if (rmvd)
                                    allReceived = remaining.isEmpty();

                                if (crdChanged && !remaining.isEmpty())
                                    reqFrom = new HashSet<>(remaining);
                            }

                            crd0 = crd;
                        }

                        if (crd0 == null) {
                            assert cctx.kernalContext().clientNode() || cctx.localNode().isDaemon() : cctx.localNode();

                            List<ClusterNode> empty = Collections.emptyList();

                            for (CacheGroupContext grp : cctx.cache().cacheGroups()) {
                                List<List<ClusterNode>> affAssignment = new ArrayList<>(grp.affinity().partitions());

                                for (int i = 0; i < grp.affinity().partitions(); i++)
                                    affAssignment.add(empty);

                                grp.affinity().initialize(topologyVersion(), affAssignment);
                            }

                            onDone(topologyVersion());

                            return;
                        }

                        if (crd0.isLocal()) {
                            if (exchangeOnChangeGlobalState && changeGlobalStateE != null)
                                changeGlobalStateExceptions.put(crd0.id(), changeGlobalStateE);

                            if (allReceived) {
                                awaitSingleMapUpdates();

                                onAllReceived();

                                return;
                            }

                            if (crdChanged && reqFrom != null) {
                                GridDhtPartitionsSingleRequest req = new GridDhtPartitionsSingleRequest(exchId);

                                for (UUID nodeId : reqFrom) {
                                    try {
                                        // It is possible that some nodes finished exchange with previous coordinator.
                                        cctx.io().send(nodeId, req, SYSTEM_POOL);
                                    }
                                    catch (ClusterTopologyCheckedException ignored) {
                                        if (log.isDebugEnabled())
                                            log.debug("Node left during partition exchange [nodeId=" + nodeId +
                                                ", exchId=" + exchId + ']');
                                    }
                                    catch (IgniteCheckedException e) {
                                        U.error(log, "Failed to request partitions from node: " + nodeId, e);
                                    }
                                }
                            }

                            for (Map.Entry<ClusterNode, GridDhtPartitionsSingleMessage> m : singleMsgs.entrySet())
                                processMessage(m.getKey(), m.getValue());
                        }
                        else {
                            if (crdChanged) {
                                sendPartitions(crd0);

                                for (Map.Entry<ClusterNode, GridDhtPartitionsFullMessage> m : fullMsgs.entrySet())
                                    processMessage(m.getKey(), m.getValue());
                            }
                        }
                    }
                    catch (Exception e) {
                        if (reconnectOnError(e))
                            onDone(new IgniteNeedReconnectException(cctx.localNode(), e));
                        else
                            throw e;
                    }
                    finally {
                        leaveBusy();
                    }
                }
            });
        }
        finally {
            leaveBusy();
        }
    }

    /**
     * @param e Exception.
     * @return {@code True} if local node should try reconnect in case of error.
     */
    public boolean reconnectOnError(Throwable e) {
        return X.hasCause(e, IOException.class, IgniteClientDisconnectedCheckedException.class) &&
            cctx.discovery().reconnectSupported();
    }

    /** {@inheritDoc} */
    @Override public int compareTo(GridDhtPartitionsExchangeFuture fut) {
        return exchId.compareTo(fut.exchId);
    }

    /** {@inheritDoc} */
    @Override public boolean equals(Object o) {
        if (this == o)
            return true;

        GridDhtPartitionsExchangeFuture fut = (GridDhtPartitionsExchangeFuture)o;

        return exchId.equals(fut.exchId);
    }

    /** {@inheritDoc} */
    @Override public int hashCode() {
        return exchId.hashCode();
    }

    /**
     *
     */
    enum ExchangeType {
        /** */
        CLIENT,
        /** */
        ALL,
        /** */
        NONE
    }

    /** {@inheritDoc} */
    @Override public void addDiagnosticRequest(IgniteDiagnosticPrepareContext diagCtx) {
        if (!isDone()) {
            ClusterNode crd;
            Set<UUID> remaining;

            synchronized (this) {
                crd = this.crd;
                remaining = new HashSet<>(this.remaining);
            }

            if (crd != null) {
                if (!crd.isLocal()) {
                    diagCtx.exchangeInfo(crd.id(), topologyVersion(), "Exchange future waiting for coordinator " +
                        "response [crd=" + crd.id() + ", topVer=" + topologyVersion() + ']');
                }
                else if (!remaining.isEmpty()){
                    UUID nodeId = remaining.iterator().next();

                    diagCtx.exchangeInfo(crd.id(), topologyVersion(), "Exchange future on coordinator waiting for " +
                        "server response [node=" + nodeId + ", topVer=" + topologyVersion() + ']');
                }
            }
        }
    }

    /**
     * @return Short information string.
     */
    public String shortInfo() {
        return "GridDhtPartitionsExchangeFuture [topVer=" + topologyVersion() +
            ", evt=" + (discoEvt != null ? discoEvt.type() : -1) +
            ", evtNode=" + (discoEvt != null ? discoEvt.eventNode() : null) +
            ", done=" + isDone() + ']';
    }

    /** {@inheritDoc} */
    @Override public String toString() {
        Set<UUID> remaining;

        synchronized (this) {
            remaining = new HashSet<>(this.remaining);
        }

        return S.toString(GridDhtPartitionsExchangeFuture.class, this,
            "evtLatch", evtLatch == null ? "null" : evtLatch.getCount(),
            "remaining", remaining,
            "super", super.toString());
    }

    /**
     *
     */
    private static class CounterWithNodes {
        /** */
        private final long cnt;

        /** */
        private final Set<UUID> nodes = new HashSet<>();

        /**
         * @param cnt Count.
         * @param firstNode Node ID.
         */
        private CounterWithNodes(long cnt, UUID firstNode) {
            this.cnt = cnt;

            nodes.add(firstNode);
        }

        /** {@inheritDoc} */
        @Override public String toString() {
            return S.toString(CounterWithNodes.class, this);
        }
    }

    /**
     * @param step Exponent coefficient.
     * @param timeout Base timeout.
     * @return Time to wait before next debug dump.
     */
    public static long nextDumpTimeout(int step, long timeout) {
        long limit = getLong(IGNITE_LONG_OPERATIONS_DUMP_TIMEOUT_LIMIT, 30 * 60_000);

        if (limit <= 0)
            limit = 30 * 60_000;

        assert step >= 0 : step;

        long dumpFactor = Math.round(Math.pow(2, step));

        long nextTimeout = timeout * dumpFactor;

        if (nextTimeout <= 0)
            return limit;

        return nextTimeout <= limit ? nextTimeout : limit;
    }
}<|MERGE_RESOLUTION|>--- conflicted
+++ resolved
@@ -79,11 +79,8 @@
 import org.apache.ignite.internal.processors.cache.version.GridCacheVersion;
 import org.apache.ignite.internal.processors.cluster.GridClusterStateProcessor;
 import org.apache.ignite.internal.processors.timeout.GridTimeoutObjectAdapter;
-<<<<<<< HEAD
 import org.apache.ignite.internal.util.GridAtomicLong;
-=======
 import org.apache.ignite.internal.util.future.GridCompoundFuture;
->>>>>>> e35358ca
 import org.apache.ignite.internal.util.future.GridFutureAdapter;
 import org.apache.ignite.internal.util.tostring.GridToStringExclude;
 import org.apache.ignite.internal.util.tostring.GridToStringInclude;
@@ -1556,23 +1553,18 @@
 
         if (updateSingleMap) {
             try {
-<<<<<<< HEAD
                 cnt.incrementAndGet();
 
                 long start = U.currentTimeMillis();
 
-                updatePartitionSingleMap(node, msg);
+                if (!exchangeOnChangeGlobalState || exchActions.newClusterState() != ClusterState.INACTIVE)
+                    updatePartitionSingleMap(node, msg);
 
                 long time = U.currentTimeMillis() - start;
 
                 minTime.setIfLess(time);
                 maxTime.setIfGreater(time);
                 totTime.addAndGet(time);
-=======
-                // Do not update partition map, in case cluster transitioning to inactive state.
-                if (!exchangeOnChangeGlobalState || exchActions.newClusterState() != ClusterState.INACTIVE)
-                    updatePartitionSingleMap(node, msg);
->>>>>>> e35358ca
             }
             finally {
                 synchronized (this) {
