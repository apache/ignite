/*
 * Licensed to the Apache Software Foundation (ASF) under one or more
 * contributor license agreements.  See the NOTICE file distributed with
 * this work for additional information regarding copyright ownership.
 * The ASF licenses this file to You under the Apache License, Version 2.0
 * (the "License"); you may not use this file except in compliance with
 * the License.  You may obtain a copy of the License at
 *
 *      http://www.apache.org/licenses/LICENSE-2.0
 *
 * Unless required by applicable law or agreed to in writing, software
 * distributed under the License is distributed on an "AS IS" BASIS,
 * WITHOUT WARRANTIES OR CONDITIONS OF ANY KIND, either express or implied.
 * See the License for the specific language governing permissions and
 * limitations under the License.
 */

package org.apache.ignite.internal.processors.cache.distributed.dht.preloader;

import java.io.IOException;
import java.util.ArrayList;
import java.util.Collection;
import java.util.Collections;
import java.util.HashMap;
import java.util.HashSet;
import java.util.LinkedHashMap;
import java.util.LinkedHashSet;
import java.util.List;
import java.util.Map;
import java.util.Optional;
import java.util.Set;
import java.util.UUID;
import java.util.concurrent.Callable;
import java.util.concurrent.ConcurrentHashMap;
import java.util.concurrent.ConcurrentMap;
import java.util.concurrent.CountDownLatch;
import java.util.concurrent.TimeUnit;
import java.util.concurrent.atomic.AtomicBoolean;
import java.util.concurrent.atomic.AtomicReference;
import java.util.concurrent.locks.Lock;
import java.util.concurrent.locks.ReadWriteLock;
import java.util.stream.Collectors;
import java.util.stream.Stream;
import org.apache.ignite.IgniteCheckedException;
import org.apache.ignite.IgniteException;
import org.apache.ignite.IgniteLogger;
import org.apache.ignite.IgniteSystemProperties;
import org.apache.ignite.cache.CacheMode;
import org.apache.ignite.cache.CacheRebalanceMode;
import org.apache.ignite.cluster.ClusterNode;
import org.apache.ignite.configuration.CacheConfiguration;
import org.apache.ignite.configuration.IgniteConfiguration;
import org.apache.ignite.events.DiscoveryEvent;
import org.apache.ignite.internal.GridKernalContext;
import org.apache.ignite.internal.IgniteClientDisconnectedCheckedException;
import org.apache.ignite.internal.IgniteDiagnosticAware;
import org.apache.ignite.internal.IgniteDiagnosticPrepareContext;
import org.apache.ignite.internal.IgniteFutureTimeoutCheckedException;
import org.apache.ignite.internal.IgniteInternalFuture;
import org.apache.ignite.internal.IgniteInterruptedCheckedException;
import org.apache.ignite.internal.IgniteNeedReconnectException;
import org.apache.ignite.internal.cluster.ClusterTopologyCheckedException;
import org.apache.ignite.internal.events.DiscoveryCustomEvent;
import org.apache.ignite.internal.managers.communication.GridIoPolicy;
import org.apache.ignite.internal.managers.discovery.DiscoCache;
import org.apache.ignite.internal.managers.discovery.DiscoveryCustomMessage;
import org.apache.ignite.internal.pagemem.wal.record.ExchangeRecord;
import org.apache.ignite.internal.processors.affinity.AffinityTopologyVersion;
import org.apache.ignite.internal.processors.affinity.GridAffinityAssignmentCache;
import org.apache.ignite.internal.processors.cache.CacheAffinityChangeMessage;
import org.apache.ignite.internal.processors.cache.CacheGroupContext;
import org.apache.ignite.internal.processors.cache.CacheGroupDescriptor;
import org.apache.ignite.internal.processors.cache.CachePartitionExchangeWorkerTask;
import org.apache.ignite.internal.processors.cache.DynamicCacheChangeBatch;
import org.apache.ignite.internal.processors.cache.DynamicCacheChangeFailureMessage;
import org.apache.ignite.internal.processors.cache.DynamicCacheChangeRequest;
import org.apache.ignite.internal.processors.cache.DynamicCacheDescriptor;
import org.apache.ignite.internal.processors.cache.ExchangeActions;
import org.apache.ignite.internal.processors.cache.ExchangeContext;
import org.apache.ignite.internal.processors.cache.ExchangeDiscoveryEvents;
import org.apache.ignite.internal.processors.cache.GridCacheContext;
import org.apache.ignite.internal.processors.cache.GridCacheMvccCandidate;
import org.apache.ignite.internal.processors.cache.GridCacheProcessor;
import org.apache.ignite.internal.processors.cache.GridCacheSharedContext;
import org.apache.ignite.internal.processors.cache.GridCacheUtils;
import org.apache.ignite.internal.processors.cache.StateChangeRequest;
import org.apache.ignite.internal.processors.cache.WalStateAbstractMessage;
import org.apache.ignite.internal.processors.cache.distributed.dht.GridDhtTopologyFutureAdapter;
import org.apache.ignite.internal.processors.cache.distributed.dht.preloader.latch.Latch;
import org.apache.ignite.internal.processors.cache.distributed.dht.topology.GridClientPartitionTopology;
import org.apache.ignite.internal.processors.cache.distributed.dht.topology.GridDhtLocalPartition;
import org.apache.ignite.internal.processors.cache.distributed.dht.topology.GridDhtPartitionState;
import org.apache.ignite.internal.processors.cache.distributed.dht.topology.GridDhtPartitionTopology;
import org.apache.ignite.internal.processors.cache.distributed.dht.topology.GridDhtPartitionsStateValidator;
import org.apache.ignite.internal.processors.cache.persistence.DatabaseLifecycleListener;
import org.apache.ignite.internal.processors.cache.persistence.snapshot.SnapshotDiscoveryMessage;
import org.apache.ignite.internal.processors.cache.transactions.IgniteTxKey;
import org.apache.ignite.internal.processors.cache.version.GridCacheVersion;
import org.apache.ignite.internal.processors.cluster.BaselineTopology;
import org.apache.ignite.internal.processors.cluster.ChangeGlobalStateFinishMessage;
import org.apache.ignite.internal.processors.cluster.ChangeGlobalStateMessage;
import org.apache.ignite.internal.processors.cluster.DiscoveryDataClusterState;
<<<<<<< HEAD
import org.apache.ignite.internal.processors.cluster.IgniteChangeGlobalStateSupport;
=======
import org.apache.ignite.internal.processors.service.GridServiceProcessor;
>>>>>>> 4a8921e9
import org.apache.ignite.internal.util.IgniteUtils;
import org.apache.ignite.internal.util.TimeBag;
import org.apache.ignite.internal.util.future.GridFutureAdapter;
import org.apache.ignite.internal.util.tostring.GridToStringExclude;
import org.apache.ignite.internal.util.tostring.GridToStringInclude;
import org.apache.ignite.internal.util.typedef.CI1;
import org.apache.ignite.internal.util.typedef.F;
import org.apache.ignite.internal.util.typedef.T2;
import org.apache.ignite.internal.util.typedef.X;
import org.apache.ignite.internal.util.typedef.internal.CU;
import org.apache.ignite.internal.util.typedef.internal.S;
import org.apache.ignite.internal.util.typedef.internal.U;
import org.apache.ignite.lang.IgniteInClosure;
import org.apache.ignite.lang.IgniteProductVersion;
import org.apache.ignite.lang.IgniteRunnable;
import org.jetbrains.annotations.Nullable;

import static org.apache.ignite.IgniteSystemProperties.IGNITE_LONG_OPERATIONS_DUMP_TIMEOUT_LIMIT;
import static org.apache.ignite.IgniteSystemProperties.IGNITE_PARTITION_RELEASE_FUTURE_DUMP_THRESHOLD;
import static org.apache.ignite.IgniteSystemProperties.IGNITE_THREAD_DUMP_ON_EXCHANGE_TIMEOUT;
import static org.apache.ignite.IgniteSystemProperties.getBoolean;
import static org.apache.ignite.IgniteSystemProperties.getLong;
import static org.apache.ignite.events.EventType.EVT_NODE_FAILED;
import static org.apache.ignite.events.EventType.EVT_NODE_JOINED;
import static org.apache.ignite.events.EventType.EVT_NODE_LEFT;
import static org.apache.ignite.internal.IgniteNodeAttributes.ATTR_DYNAMIC_CACHE_START_ROLLBACK_SUPPORTED;
import static org.apache.ignite.internal.events.DiscoveryCustomEvent.EVT_DISCOVERY_CUSTOM_EVT;
import static org.apache.ignite.internal.managers.communication.GridIoPolicy.SYSTEM_POOL;
import static org.apache.ignite.internal.processors.cache.ExchangeDiscoveryEvents.serverJoinEvent;
import static org.apache.ignite.internal.processors.cache.ExchangeDiscoveryEvents.serverLeftEvent;
import static org.apache.ignite.internal.processors.cache.distributed.dht.preloader.CachePartitionPartialCountersMap.PARTIAL_COUNTERS_MAP_SINCE;
import static org.apache.ignite.internal.util.IgniteUtils.doInParallel;

/**
 * Future for exchanging partition maps.
 */
@SuppressWarnings({"TypeMayBeWeakened", "unchecked"})
public class GridDhtPartitionsExchangeFuture extends GridDhtTopologyFutureAdapter
    implements Comparable<GridDhtPartitionsExchangeFuture>, CachePartitionExchangeWorkerTask, IgniteDiagnosticAware {
    /** */
    public static final String EXCHANGE_LOG = "org.apache.ignite.internal.exchange.time";

    /** */
    private static final int RELEASE_FUTURE_DUMP_THRESHOLD =
        IgniteSystemProperties.getInteger(IGNITE_PARTITION_RELEASE_FUTURE_DUMP_THRESHOLD, 0);

    /** */
    private static final IgniteProductVersion FORCE_AFF_REASSIGNMENT_SINCE = IgniteProductVersion.fromString("2.4.3");

    /**
     * This may be useful when per-entry (not per-cache based) partition policy is in use.
     * See {@link IgniteSystemProperties#IGNITE_SKIP_PARTITION_SIZE_VALIDATION} for details.
     * Default value is {@code false}.
     */
    private static final boolean SKIP_PARTITION_SIZE_VALIDATION = Boolean.getBoolean(IgniteSystemProperties.IGNITE_SKIP_PARTITION_SIZE_VALIDATION);

    /** */
    private static final String DISTRIBUTED_LATCH_ID = "exchange";

    /** */
    @GridToStringExclude
    private final Object mux = new Object();

    /** */
    @GridToStringExclude
    private volatile DiscoCache firstEvtDiscoCache;

    /** Discovery event triggered this exchange. */
    private volatile DiscoveryEvent firstDiscoEvt;

    /** */
    @GridToStringExclude
    private final Set<UUID> remaining = new HashSet<>();

    /** Guarded by this */
    @GridToStringExclude
    private int pendingSingleUpdates;

    /** */
    @GridToStringExclude
    private List<ClusterNode> srvNodes;

    /** */
    private volatile ClusterNode crd;

    /** ExchangeFuture id. */
    private final GridDhtPartitionExchangeId exchId;

    /** Cache context. */
    private final GridCacheSharedContext<?, ?> cctx;

    /** Busy lock to prevent activities from accessing exchanger while it's stopping. */
    private ReadWriteLock busyLock;

    /** */
    private AtomicBoolean added = new AtomicBoolean(false);

    /**
     * Discovery event receive latch. There is a race between discovery event processing and single message
     * processing, so it is possible to create an exchange future before the actual discovery event is received.
     * This latch is notified when the discovery event arrives.
     */
    @GridToStringExclude
    private final CountDownLatch evtLatch = new CountDownLatch(1);

    /** Exchange future init method completes this future. */
    private GridFutureAdapter<Boolean> initFut;

    /** */
    @GridToStringExclude
    private final List<IgniteRunnable> discoEvts = new ArrayList<>();

    /** */
    private boolean init;

    /** Last committed cache version before next topology version use. */
    private AtomicReference<GridCacheVersion> lastVer = new AtomicReference<>();

    /**
     * Message received from node joining cluster (if this is 'node join' exchange),
     * needed if this exchange is merged with another one.
     */
    @GridToStringExclude
    private GridDhtPartitionsSingleMessage pendingJoinMsg;

    /**
     * Messages received on non-coordinator are stored in case if this node
     * becomes coordinator.
     */
    private final Map<UUID, GridDhtPartitionsSingleMessage> pendingSingleMsgs = new ConcurrentHashMap<>();

    /** Messages received from new coordinator. */
    private final Map<ClusterNode, GridDhtPartitionsFullMessage> fullMsgs = new ConcurrentHashMap<>();

    /** */
    @GridToStringInclude
    private volatile IgniteInternalFuture<?> partReleaseFut;

    /** Logger. */
    private final IgniteLogger log;

    /** Cache change requests. */
    private ExchangeActions exchActions;

    /** */
    private final IgniteLogger exchLog;

    /** */
    private CacheAffinityChangeMessage affChangeMsg;

    /** Init timestamp. Used to track the amount of time spent to complete the future. */
    private long initTs;

    /**
     * Centralized affinity assignment required. Activated for node left of failed. For this mode crd will send full
     * partitions maps to nodes using discovery (ring) instead of communication.
     */
    private boolean centralizedAff;

    /**
     * Enforce affinity reassignment based on actual partition distribution. This mode should be used when partitions
     * might be distributed not according to affinity assignment.
     */
    private boolean forceAffReassignment;

    /** Exception that was thrown during init phase on local node. */
    private Exception exchangeLocE;

    /** Exchange exceptions from all participating nodes. */
    private final Map<UUID, Exception> exchangeGlobalExceptions = new ConcurrentHashMap<>();

    /** Used to track the fact that {@link DynamicCacheChangeFailureMessage} was sent. */
    private volatile boolean cacheChangeFailureMsgSent;

    /** */
    private ConcurrentMap<UUID, GridDhtPartitionsSingleMessage> msgs = new ConcurrentHashMap<>();

    /** Single messages from merged 'node join' exchanges. */
    @GridToStringExclude
    private Map<UUID, GridDhtPartitionsSingleMessage> mergedJoinExchMsgs;

    /** Number of awaited messages for merged 'node join' exchanges. */
    @GridToStringExclude
    private int awaitMergedMsgs;

    /** */
    @GridToStringExclude
    private volatile IgniteDhtPartitionHistorySuppliersMap partHistSuppliers = new IgniteDhtPartitionHistorySuppliersMap();

    /** */
    private volatile Map<Integer, Map<Integer, Long>> partHistReserved;

    /** */
    @GridToStringExclude
    private final IgniteDhtPartitionsToReloadMap partsToReload = new IgniteDhtPartitionsToReloadMap();

    /** */
    private final AtomicBoolean done = new AtomicBoolean();

    /** */
    private ExchangeLocalState state;

    /** */
    @GridToStringExclude
    private ExchangeContext exchCtx;

    /** */
    @GridToStringExclude
    private FinishState finishState;

    /** Initialized when node becomes new coordinator. */
    @GridToStringExclude
    private InitNewCoordinatorFuture newCrdFut;

    /** */
    @GridToStringExclude
    private GridDhtPartitionsExchangeFuture mergedWith;

    /** Validator for partition states. */
    @GridToStringExclude
    private final GridDhtPartitionsStateValidator validator;

    /** Register caches future. Initialized on exchange init. Must be waited on exchange end. */
    private IgniteInternalFuture<?> registerCachesFuture;

    /** Partitions sent flag (for coordinator node). */
    private volatile boolean partitionsSent;

    /** Partitions received flag (for non-coordinator node). */
    private volatile boolean partitionsReceived;

    /** Latest (by update sequences) full message with exchangeId == null, need to be processed right after future is done. */
    private GridDhtPartitionsFullMessage delayedLatestMsg;

    /** Future for wait all exchange listeners comepleted. */
    private final GridFutureAdapter<?> afterLsnrCompleteFut = new GridFutureAdapter<>();

    /** Time bag to measure and store exchange stages times. */
    private final TimeBag timeBag;

    /** Start time of exchange. */
    private long startTime = System.nanoTime();

    /** Discovery lag / Clocks discrepancy, calculated on coordinator when all single messages are received. */
    private T2<Long, UUID> discoveryLag;

    /**
     * @param cctx Cache context.
     * @param busyLock Busy lock.
     * @param exchId Exchange ID.
     * @param exchActions Cache change requests.
     * @param affChangeMsg Affinity change message.
     */
    public GridDhtPartitionsExchangeFuture(
        GridCacheSharedContext cctx,
        ReadWriteLock busyLock,
        GridDhtPartitionExchangeId exchId,
        ExchangeActions exchActions,
        CacheAffinityChangeMessage affChangeMsg
    ) {
        assert busyLock != null;
        assert exchId != null;
        assert exchId.topologyVersion() != null;
        assert exchActions == null || !exchActions.empty();

        this.cctx = cctx;
        this.busyLock = busyLock;
        this.exchId = exchId;
        this.exchActions = exchActions;
        this.affChangeMsg = affChangeMsg;
        this.validator = new GridDhtPartitionsStateValidator(cctx);
        if (exchActions != null && exchActions.deactivate())
            this.clusterIsActive = false;

        log = cctx.logger(getClass());
        exchLog = cctx.logger(EXCHANGE_LOG);

        timeBag = new TimeBag();

        initFut = new GridFutureAdapter<Boolean>() {
            @Override public IgniteLogger logger() {
                return log;
            }
        };

        if (log.isDebugEnabled())
            log.debug("Creating exchange future [localNode=" + cctx.localNodeId() + ", fut=" + this + ']');
    }

    /**
     * @return Future mutex.
     */
    public Object mutex() {
        return mux;
    }

    /**
     * @return Shared cache context.
     */
    public GridCacheSharedContext sharedContext() {
        return cctx;
    }

    /** {@inheritDoc} */
    @Override public boolean skipForExchangeMerge() {
        return false;
    }

    /**
     * @return Exchange context.
     */
    public ExchangeContext context() {
        assert exchCtx != null : this;

        return exchCtx;
    }

    /**
     * Sets exchange actions associated with the exchange future (such as cache start or stop).
     * Exchange actions is created from discovery event, so the actions must be set before the event is processed,
     * thus the setter requires that {@code evtLatch} be armed.
     *
     * @param exchActions Exchange actions.
     */
    public void exchangeActions(ExchangeActions exchActions) {
        assert exchActions == null || !exchActions.empty() : exchActions;
        assert evtLatch != null && evtLatch.getCount() == 1L : this;

        this.exchActions = exchActions;
    }

    /**
     * Gets exchanges actions (such as cache start or stop) associated with the exchange future.
     * Exchange actions can be {@code null} (for example, if the exchange is created for topology
     * change event).
     *
     * @return Exchange actions.
     */
    @Nullable public ExchangeActions exchangeActions() {
        return exchActions;
    }

    /**
     * Sets affinity change message associated with the exchange. Affinity change message is required when
     * centralized affinity change is performed.
     *
     * @param affChangeMsg Affinity change message.
     */
    public void affinityChangeMessage(CacheAffinityChangeMessage affChangeMsg) {
        this.affChangeMsg = affChangeMsg;
    }

    /**
     * Gets the affinity topology version for which this exchange was created. If several exchanges
     * were merged, initial version is the version of the earliest merged exchange.
     *
     * @return Initial exchange version.
     */
    @Override public AffinityTopologyVersion initialVersion() {
        return exchId.topologyVersion();
    }

    /** {@inheritDoc} */
    @Override public AffinityTopologyVersion topologyVersion() {
        /*
        Should not be called before exchange is finished since result version can change in
        case of merged exchanges.
         */
        assert exchangeDone() : "Should not be called before exchange is finished";

        return isDone() ? result() : exchCtx.events().topologyVersion();
    }

    /**
     * Retreives the node which has WAL history since {@code cntrSince}.
     *
     * @param grpId Cache group ID.
     * @param partId Partition ID.
     * @param cntrSince Partition update counter since history supplying is requested.
     * @return ID of history supplier node or null if it doesn't exist.
     */
    @Nullable public UUID partitionHistorySupplier(int grpId, int partId, long cntrSince) {
        return partHistSuppliers.getSupplier(grpId, partId, cntrSince);
    }

    /**
     * @param cacheId Cache ID.
     * @param rcvdFrom Node ID cache was received from.
     * @return {@code True} if cache was added during this exchange.
     */
    public boolean cacheAddedOnExchange(int cacheId, UUID rcvdFrom) {
        return dynamicCacheStarted(cacheId) || exchCtx.events().nodeJoined(rcvdFrom);
    }

    /**
     * @param grpId Cache group ID.
     * @param rcvdFrom Node ID cache group was received from.
     * @return {@code True} if cache group was added during this exchange.
     */
    public boolean cacheGroupAddedOnExchange(int grpId, UUID rcvdFrom) {
        return dynamicCacheGroupStarted(grpId) || exchCtx.events().nodeJoined(rcvdFrom);
    }

    /**
     * @param cacheId Cache ID.
     * @return {@code True} if non-client cache was added during this exchange.
     */
    private boolean dynamicCacheStarted(int cacheId) {
        return exchActions != null && exchActions.cacheStarted(cacheId);
    }

    /**
     * @param grpId Cache group ID.
     * @return {@code True} if non-client cache group was added during this exchange.
     */
    public boolean dynamicCacheGroupStarted(int grpId) {
        return exchActions != null && exchActions.cacheGroupStarting(grpId);
    }

    /**
     * @return {@code True}
     */
    public boolean onAdded() {
        return added.compareAndSet(false, true);
    }

    /**
     * Event callback.
     *
     * @param exchId Exchange ID.
     * @param discoEvt Discovery event.
     * @param discoCache Discovery data cache.
     */
    public void onEvent(GridDhtPartitionExchangeId exchId, DiscoveryEvent discoEvt, DiscoCache discoCache) {
        assert exchId.equals(this.exchId);

        this.exchId.discoveryEvent(discoEvt);
        this.firstDiscoEvt = discoEvt;
        this.firstEvtDiscoCache = discoCache;

        evtLatch.countDown();
    }

    /**
     * @return {@code True} if cluster state change exchange.
     */
    private boolean stateChangeExchange() {
        return exchActions != null && exchActions.stateChangeRequest() != null;
    }

    /**
     * @return {@code True} if this exchange was triggered by DynamicCacheChangeBatch message
     * in order to start cache(s).
     */
    private boolean dynamicCacheStartExchange() {
        return exchActions != null && !exchActions.cacheStartRequests().isEmpty()
            && exchActions.cacheStopRequests().isEmpty();
    }

    /**
     * @param cacheOrGroupName Group or cache name for reset lost partitions.
     * @return {@code True} if reset lost partition exchange.
     */
    public boolean resetLostPartitionFor(String cacheOrGroupName) {
        return exchActions != null && exchActions.cachesToResetLostPartitions().contains(cacheOrGroupName);
    }

    /**
     * @return {@code True} if activate cluster exchange.
     */
    public boolean activateCluster() {
        return exchActions != null && exchActions.activate();
    }

    /**
     * @return {@code True} if deactivate cluster exchange.
     */
    private boolean deactivateCluster() {
        return exchActions != null && exchActions.deactivate();
    }

    /** */
    public boolean changedBaseline() {
        return exchActions != null && exchActions.changedBaseline();
    }

    /** {@inheritDoc} */
    @Override public boolean changedAffinity() {
        DiscoveryEvent firstDiscoEvt0 = firstDiscoEvt;

        assert firstDiscoEvt0 != null;

        return firstDiscoEvt0.type() == DiscoveryCustomEvent.EVT_DISCOVERY_CUSTOM_EVT
            || !firstDiscoEvt0.eventNode().isClient() || firstDiscoEvt0.eventNode().isLocal();
    }

    /**
     * @return {@code True} if there are caches to start.
     */
    public boolean hasCachesToStart() {
        return exchActions != null && !exchActions.cacheStartRequests().isEmpty();
    }

    /**
     * @return First event discovery event.
     *
     */
    public DiscoveryEvent firstEvent() {
        return firstDiscoEvt;
    }

    /**
     * @return Discovery cache for first event.
     */
    public DiscoCache firstEventCache() {
        return firstEvtDiscoCache;
    }

    /**
     * @return Events processed in this exchange.
     */
    public ExchangeDiscoveryEvents events() {
        return exchCtx.events();
    }

    /**
     * @return Exchange ID.
     */
    public GridDhtPartitionExchangeId exchangeId() {
        return exchId;
    }

    /**
     * @return {@code true} if entered to busy state.
     */
    private boolean enterBusy() {
        if (busyLock.readLock().tryLock())
            return true;

        if (log.isDebugEnabled())
            log.debug("Failed to enter busy state (exchanger is stopping): " + this);

        return false;
    }

    /**
     *
     */
    private void leaveBusy() {
        busyLock.readLock().unlock();
    }

    /**
     * @param newCrd {@code True} if node become coordinator on this exchange.
     * @throws IgniteCheckedException If failed.
     */
    private void initCoordinatorCaches(boolean newCrd) throws IgniteCheckedException {
        if (newCrd) {
            IgniteInternalFuture<?> fut = cctx.affinity().initCoordinatorCaches(this, false);

            if (fut != null) {
                fut.get();

                cctx.exchange().exchangerUpdateHeartbeat();
            }

            cctx.exchange().onCoordinatorInitialized();

            cctx.exchange().exchangerUpdateHeartbeat();
        }
    }

    /**
     * @return Object to collect exchange timings.
     */
    public TimeBag timeBag() {
        return timeBag;
    }

    /**
     * Starts activity.
     *
     * @param newCrd {@code True} if node become coordinator on this exchange.
     * @throws IgniteInterruptedCheckedException If interrupted.
     */
    public void init(boolean newCrd) throws IgniteInterruptedCheckedException {
        if (isDone())
            return;

        assert !cctx.kernalContext().isDaemon();

        initTs = U.currentTimeMillis();

        cctx.exchange().exchangerBlockingSectionBegin();

        try {
            U.await(evtLatch);
        }
        finally {
            cctx.exchange().exchangerBlockingSectionEnd();
        }

        assert firstDiscoEvt != null : this;
        assert exchId.nodeId().equals(firstDiscoEvt.eventNode().id()) : this;

        try {
            AffinityTopologyVersion topVer = initialVersion();

            srvNodes = new ArrayList<>(firstEvtDiscoCache.serverNodes());

            remaining.addAll(F.nodeIds(F.view(srvNodes, F.remoteNodes(cctx.localNodeId()))));

            crd = srvNodes.isEmpty() ? null : srvNodes.get(0);

            boolean crdNode = crd != null && crd.isLocal();

            exchCtx = new ExchangeContext(crdNode, this);

            cctx.exchange().exchangerBlockingSectionBegin();

            assert state == null : state;

            if (crdNode)
                state = ExchangeLocalState.CRD;
            else
                state = cctx.kernalContext().clientNode() ? ExchangeLocalState.CLIENT : ExchangeLocalState.SRV;

            if (exchLog.isInfoEnabled()) {
                exchLog.info("Started exchange init [topVer=" + topVer +
                    ", crd=" + crdNode +
                    ", evt=" + IgniteUtils.gridEventName(firstDiscoEvt.type()) +
                    ", evtNode=" + firstDiscoEvt.eventNode().id() +
                    ", customEvt=" + (firstDiscoEvt.type() == EVT_DISCOVERY_CUSTOM_EVT ? ((DiscoveryCustomEvent)firstDiscoEvt).customMessage() : null) +
                    ", allowMerge=" + exchCtx.mergeExchanges() + ']');
            }

            timeBag.finishGlobalStage("Exchange parameters initialization");

            ExchangeType exchange;

            if (firstDiscoEvt.type() == EVT_DISCOVERY_CUSTOM_EVT) {
                assert !exchCtx.mergeExchanges();

                DiscoveryCustomMessage msg = ((DiscoveryCustomEvent)firstDiscoEvt).customMessage();

                forceAffReassignment = DiscoveryCustomEvent.requiresCentralizedAffinityAssignment(msg)
                    && firstEventCache().minimumNodeVersion().compareToIgnoreTimestamp(FORCE_AFF_REASSIGNMENT_SINCE) >= 0;

                if (msg instanceof ChangeGlobalStateMessage) {
                    assert exchActions != null && !exchActions.empty();

                    exchange = onClusterStateChangeRequest(crdNode);
                }
                else if (msg instanceof DynamicCacheChangeBatch) {
                    assert exchActions != null && !exchActions.empty();

                    exchange = onCacheChangeRequest(crdNode);
                }
                else if (msg instanceof SnapshotDiscoveryMessage) {
                    exchange = onCustomMessageNoAffinityChange(crdNode);
                }
                else if (msg instanceof WalStateAbstractMessage)
                    exchange = onCustomMessageNoAffinityChange(crdNode);
                else {
                    assert affChangeMsg != null : this;

                    exchange = onAffinityChangeRequest(crdNode);
                }

                if (forceAffReassignment)
                    cctx.affinity().onCentralizedAffinityChange(this, crdNode);

                initCoordinatorCaches(newCrd);
            }
            else {
                if (firstDiscoEvt.type() == EVT_NODE_JOINED) {
                    if (!firstDiscoEvt.eventNode().isLocal()) {
                        Collection<DynamicCacheDescriptor> receivedCaches = cctx.cache().startReceivedCaches(
                            firstDiscoEvt.eventNode().id(),
                            topVer);

                        registerCachesFuture = cctx.affinity().initStartedCaches(crdNode, this, receivedCaches);
                    }
                    else
                        registerCachesFuture = initCachesOnLocalJoin();
                }

                initCoordinatorCaches(newCrd);

                if (exchCtx.mergeExchanges()) {
                    if (localJoinExchange()) {
                        if (cctx.kernalContext().clientNode()) {
                            onClientNodeEvent(crdNode);

                            exchange = ExchangeType.CLIENT;
                        }
                        else {
                            onServerNodeEvent(crdNode);

                            exchange = ExchangeType.ALL;
                        }
                    }
                    else {
                        if (firstDiscoEvt.eventNode().isClient())
                            exchange = onClientNodeEvent(crdNode);
                        else
                            exchange = cctx.kernalContext().clientNode() ? ExchangeType.CLIENT : ExchangeType.ALL;
                    }

                    if (exchId.isLeft())
                        onLeft();
                }
                else {
                    exchange = firstDiscoEvt.eventNode().isClient() ? onClientNodeEvent(crdNode) :
                        onServerNodeEvent(crdNode);
                }
            }

            cctx.cache().registrateProxyRestart(resolveCacheRequests(exchActions), afterLsnrCompleteFut);

            updateTopologies(crdNode);

            timeBag.finishGlobalStage("Determine exchange type");

            switch (exchange) {
                case ALL: {
                    distributedExchange();

                    break;
                }

                case CLIENT: {
                    if (!exchCtx.mergeExchanges() && exchCtx.fetchAffinityOnJoin())
                        initTopologies();

                    clientOnlyExchange();

                    break;
                }

                case NONE: {
                    initTopologies();

                    onDone(topVer);

                    break;
                }

                default:
                    assert false;
            }

            if (cctx.localNode().isClient()) {
                cctx.exchange().exchangerBlockingSectionBegin();

                try {
                    tryToPerformLocalSnapshotOperation();
                }
                finally {
                    cctx.exchange().exchangerBlockingSectionEnd();
                }
            }

            if (exchLog.isInfoEnabled())
                exchLog.info("Finished exchange init [topVer=" + topVer + ", crd=" + crdNode + ']');
        }
        catch (IgniteInterruptedCheckedException e) {
            assert cctx.kernalContext().isStopping();

            onDone(new IgniteCheckedException("Node stopped"));

            throw e;
        }
        catch (IgniteNeedReconnectException e) {
            onDone(e);
        }
        catch (Throwable e) {
            if (reconnectOnError(e))
                onDone(new IgniteNeedReconnectException(cctx.localNode(), e));
            else {
                U.error(log, "Failed to reinitialize local partitions (rebalancing will be stopped): " + exchId, e);

                onDone(e);
            }

            if (e instanceof Error)
                throw (Error)e;
        }
    }

    /**
     * @throws IgniteCheckedException If failed.
     */
    private IgniteInternalFuture<?> initCachesOnLocalJoin() throws IgniteCheckedException {
        if (!cctx.kernalContext().clientNode() && !isLocalNodeInBaseline()) {
            cctx.exchange().exchangerBlockingSectionBegin();

            try {
                List<DatabaseLifecycleListener> listeners = cctx.kernalContext().internalSubscriptionProcessor()
                    .getDatabaseListeners();

                for (DatabaseLifecycleListener lsnr : listeners)
                    lsnr.onBaselineChange();
            }
            finally {
                cctx.exchange().exchangerBlockingSectionEnd();
            }

            timeBag.finishGlobalStage("Baseline change callback");
        }

        cctx.exchange().exchangerBlockingSectionBegin();

        try {
            cctx.activate();
        }
        finally {
            cctx.exchange().exchangerBlockingSectionEnd();
        }

        timeBag.finishGlobalStage("Components activation");

        IgniteInternalFuture<?> cachesRegistrationFut = cctx.cache().startCachesOnLocalJoin(initialVersion(),
            exchActions == null ? null : exchActions.localJoinContext());

        if (!cctx.kernalContext().clientNode())
            cctx.cache().shutdownNotFinishedRecoveryCaches();

        ensureClientCachesStarted();

        return cachesRegistrationFut;
    }

    /**
     * Start client caches if absent.
     */
    private void ensureClientCachesStarted() {
        GridCacheProcessor cacheProcessor = cctx.cache();

        Set<String> cacheNames = new HashSet<>(cacheProcessor.cacheNames());

        List<CacheConfiguration> notStartedCacheConfigs = new ArrayList<>();

        for (CacheConfiguration cCfg : cctx.gridConfig().getCacheConfiguration()) {
            if (!cacheNames.contains(cCfg.getName()) && !GridCacheUtils.isCacheTemplateName(cCfg.getName()))
                notStartedCacheConfigs.add(cCfg);
        }

        if (!notStartedCacheConfigs.isEmpty())
            cacheProcessor.dynamicStartCaches(notStartedCacheConfigs, false, false, false);
    }

    /**
     * @return {@code true} if local node is in baseline and {@code false} otherwise.
     */
    private boolean isLocalNodeInBaseline() {
        BaselineTopology topology = cctx.discovery().discoCache().state().baselineTopology();

        return topology != null && topology.consistentIds().contains(cctx.localNode().consistentId());
    }

    /**
     * @throws IgniteCheckedException If failed.
     */
    private void initTopologies() throws IgniteCheckedException {
        cctx.database().checkpointReadLock();

        try {
            if (crd != null) {
                for (CacheGroupContext grp : cctx.cache().cacheGroups()) {
                    if (grp.isLocal())
                        continue;

                    grp.topology().beforeExchange(this, !centralizedAff && !forceAffReassignment, false);

                    cctx.exchange().exchangerUpdateHeartbeat();
                }
            }
        }
        finally {
            cctx.database().checkpointReadUnlock();
        }
    }

    /**
     * Updates topology versions and discovery caches on all topologies.
     *
     * @param crd Coordinator flag.
     * @throws IgniteCheckedException If failed.
     */
    private void updateTopologies(boolean crd) throws IgniteCheckedException {
        for (CacheGroupContext grp : cctx.cache().cacheGroups()) {
            if (grp.isLocal())
                continue;

            GridClientPartitionTopology clientTop = cctx.exchange().clearClientTopology(grp.groupId());

            long updSeq = clientTop == null ? -1 : clientTop.lastUpdateSequence();

            GridDhtPartitionTopology top = grp.topology();

            if (crd) {
                boolean updateTop = exchId.topologyVersion().equals(grp.localStartVersion());

                if (updateTop && clientTop != null) {
                    cctx.exchange().exchangerBlockingSectionBegin();

                    try {
                        top.update(null,
                            clientTop.partitionMap(true),
                            clientTop.fullUpdateCounters(),
                            Collections.emptySet(),
                            null,
                            null);
                    }
                    finally {
                        cctx.exchange().exchangerBlockingSectionEnd();
                    }
                }
            }

            cctx.exchange().exchangerBlockingSectionBegin();

            try {
                top.updateTopologyVersion(
                    this,
                    events().discoveryCache(),
                    updSeq,
                    cacheGroupStopping(grp.groupId()));
            }
            finally {
                cctx.exchange().exchangerBlockingSectionEnd();
            }
        }

        cctx.exchange().exchangerBlockingSectionBegin();

        try {
            for (GridClientPartitionTopology top : cctx.exchange().clientTopologies()) {
                top.updateTopologyVersion(this,
                    events().discoveryCache(),
                    -1,
                    cacheGroupStopping(top.groupId()));
            }
        }
        finally {
            cctx.exchange().exchangerBlockingSectionEnd();
        }
    }

    /**
     * @param crd Coordinator flag.
     * @return Exchange type.
     */
    private ExchangeType onClusterStateChangeRequest(boolean crd) {
        assert exchActions != null && !exchActions.empty() : this;

        StateChangeRequest req = exchActions.stateChangeRequest();

        assert req != null : exchActions;

        GridKernalContext kctx = cctx.kernalContext();

        DiscoveryDataClusterState state = kctx.state().clusterState();

        if (state.transitionError() != null)
            exchangeLocE = state.transitionError();

        if (req.activeChanged()) {
            if (req.activate()) {
                if (log.isInfoEnabled()) {
                    log.info("Start activation process [nodeId=" + cctx.localNodeId() +
                        ", client=" + kctx.clientNode() +
                        ", topVer=" + initialVersion() + "]");
                }

                try {
                    cctx.exchange().exchangerBlockingSectionBegin();

                    try {
                        cctx.activate();
                    }
                    finally {
                        cctx.exchange().exchangerBlockingSectionEnd();
                    }

                    assert registerCachesFuture == null : "No caches registration should be scheduled before new caches have started.";

                    cctx.exchange().exchangerBlockingSectionBegin();

                    try {
                        registerCachesFuture = cctx.affinity().onCacheChangeRequest(this, crd, exchActions);

                        if (!kctx.clientNode())
                            cctx.cache().shutdownNotFinishedRecoveryCaches();
                    }
                    finally {
                        cctx.exchange().exchangerBlockingSectionEnd();
                    }

                    if (log.isInfoEnabled()) {
                        log.info("Successfully activated caches [nodeId=" + cctx.localNodeId() +
                            ", client=" + kctx.clientNode() +
                            ", topVer=" + initialVersion() + "]");
                    }
                }
                catch (Exception e) {
                    U.error(log, "Failed to activate node components [nodeId=" + cctx.localNodeId() +
                        ", client=" + kctx.clientNode() +
                        ", topVer=" + initialVersion() + "]", e);

                    exchangeLocE = e;

                    if (crd) {
                        cctx.exchange().exchangerBlockingSectionBegin();

                        try {
                            synchronized (mux) {
                                exchangeGlobalExceptions.put(cctx.localNodeId(), e);
                            }
                        }
                        finally {
                            cctx.exchange().exchangerBlockingSectionEnd();
                        }
                    }
                }
            }
            else {
                if (log.isInfoEnabled()) {
                    log.info("Start deactivation process [nodeId=" + cctx.localNodeId() +
                        ", client=" + kctx.clientNode() +
                        ", topVer=" + initialVersion() + "]");
                }

                cctx.exchange().exchangerBlockingSectionBegin();

                try {
                    ((IgniteChangeGlobalStateSupport)kctx.globalMetastorage()).onDeActivate(kctx);

                    kctx.dataStructures().onDeActivate(kctx);

<<<<<<< HEAD
                    kctx.service().onDeActivate(kctx);
=======
                    if (cctx.kernalContext().service() instanceof GridServiceProcessor)
                        ((GridServiceProcessor)cctx.kernalContext().service()).onDeActivate(cctx.kernalContext());
>>>>>>> 4a8921e9

                    assert registerCachesFuture == null : "No caches registration should be scheduled before new caches have started.";

                    registerCachesFuture = cctx.affinity().onCacheChangeRequest(this, crd, exchActions);

                    kctx.encryption().onDeActivate(kctx);

                    if (log.isInfoEnabled()) {
                        log.info("Successfully deactivated data structures, services and caches [" +
                            "nodeId=" + cctx.localNodeId() +
                            ", client=" + kctx.clientNode() +
                            ", topVer=" + initialVersion() + "]");
                    }
                }
                catch (Exception e) {
                    U.error(log, "Failed to deactivate node components [nodeId=" + cctx.localNodeId() +
                        ", client=" + kctx.clientNode() +
                        ", topVer=" + initialVersion() + "]", e);

                    exchangeLocE = e;
                }
                finally {
                    cctx.exchange().exchangerBlockingSectionEnd();
                }
            }
        }
        else if (req.activate()) {
            cctx.exchange().exchangerBlockingSectionBegin();

            // TODO: BLT changes on inactive cluster can't be handled easily because persistent storage hasn't been initialized yet.
            try {
                if (!forceAffReassignment) {
                    // possible only if cluster contains nodes without forceAffReassignment mode
                    assert firstEventCache().minimumNodeVersion()
                        .compareToIgnoreTimestamp(FORCE_AFF_REASSIGNMENT_SINCE) < 0
                        : firstEventCache().minimumNodeVersion();

                    cctx.affinity().onBaselineTopologyChanged(this, crd);
                }

                if (CU.isPersistenceEnabled(kctx.config()) && !kctx.clientNode())
                    kctx.state().onBaselineTopologyChanged(req.baselineTopology(),
                        req.prevBaselineTopologyHistoryItem());
            }
            catch (Exception e) {
                U.error(log, "Failed to change baseline topology [nodeId=" + cctx.localNodeId() +
                    ", client=" + kctx.clientNode() +
                    ", topVer=" + initialVersion() + "]", e);

                exchangeLocE = e;
            }
            finally {
                cctx.exchange().exchangerBlockingSectionEnd();
            }
        }

        return kctx.clientNode() ? ExchangeType.CLIENT : ExchangeType.ALL;
    }

    /**
     * @param crd Coordinator flag.
     * @return Exchange type.
     * @throws IgniteCheckedException If failed.
     */
    private ExchangeType onCacheChangeRequest(boolean crd) throws IgniteCheckedException {
        assert exchActions != null && !exchActions.empty() : this;

        assert !exchActions.clientOnlyExchange() : exchActions;

        cctx.exchange().exchangerBlockingSectionBegin();

        try {
            assert registerCachesFuture == null : "No caches registration should be scheduled before new caches have started.";

            registerCachesFuture = cctx.affinity().onCacheChangeRequest(this, crd, exchActions);
        }
        catch (Exception e) {
            if (reconnectOnError(e) || !isRollbackSupported())
                // This exception will be handled by init() method.
                throw e;

            U.error(log, "Failed to initialize cache(s) (will try to rollback) [exchId=" + exchId +
                ", caches=" + exchActions.cacheGroupsToStart() + ']', e);

            exchangeLocE = new IgniteCheckedException(
                "Failed to initialize exchange locally [locNodeId=" + cctx.localNodeId() + "]", e);

            exchangeGlobalExceptions.put(cctx.localNodeId(), exchangeLocE);
        }
        finally {
            cctx.exchange().exchangerBlockingSectionEnd();
        }

        return cctx.kernalContext().clientNode() ? ExchangeType.CLIENT : ExchangeType.ALL;
    }

    /**
     * @param crd Coordinator flag.
     * @return Exchange type.
     */
    private ExchangeType onCustomMessageNoAffinityChange(boolean crd) {
        if (!forceAffReassignment)
            cctx.affinity().onCustomMessageNoAffinityChange(this, crd, exchActions);

        return cctx.kernalContext().clientNode() ? ExchangeType.CLIENT : ExchangeType.ALL;
    }

    /**
     * @param crd Coordinator flag.
     * @throws IgniteCheckedException If failed.
     * @return Exchange type.
     */
    private ExchangeType onAffinityChangeRequest(boolean crd) throws IgniteCheckedException {
        assert affChangeMsg != null : this;

        cctx.affinity().onChangeAffinityMessage(this, crd, affChangeMsg);

        if (cctx.kernalContext().clientNode())
            return ExchangeType.CLIENT;

        return ExchangeType.ALL;
    }

    /**
     * @param crd Coordinator flag.
     * @throws IgniteCheckedException If failed.
     * @return Exchange type.
     */
    private ExchangeType onClientNodeEvent(boolean crd) throws IgniteCheckedException {
        assert firstDiscoEvt.eventNode().isClient() : this;

        if (firstDiscoEvt.type() == EVT_NODE_LEFT || firstDiscoEvt.type() == EVT_NODE_FAILED) {
            onLeft();

            assert !firstDiscoEvt.eventNode().isLocal() : firstDiscoEvt;
        }
        else
            assert firstDiscoEvt.type() == EVT_NODE_JOINED || firstDiscoEvt.type() == EVT_DISCOVERY_CUSTOM_EVT : firstDiscoEvt;

        cctx.affinity().onClientEvent(this, crd);

        return firstDiscoEvt.eventNode().isLocal() ? ExchangeType.CLIENT : ExchangeType.NONE;
    }

    /**
     * @param crd Coordinator flag.
     * @throws IgniteCheckedException If failed.
     * @return Exchange type.
     */
    private ExchangeType onServerNodeEvent(boolean crd) throws IgniteCheckedException {
        assert !firstDiscoEvt.eventNode().isClient() : this;

        if (firstDiscoEvt.type() == EVT_NODE_LEFT || firstDiscoEvt.type() == EVT_NODE_FAILED) {
            onLeft();

            exchCtx.events().warnNoAffinityNodes(cctx);

            centralizedAff = cctx.affinity().onCentralizedAffinityChange(this, crd);
        }
        else
            cctx.affinity().onServerJoin(this, crd);

        return cctx.kernalContext().clientNode() ? ExchangeType.CLIENT : ExchangeType.ALL;
    }

    /**
     * @throws IgniteCheckedException If failed.
     */
    private void clientOnlyExchange() throws IgniteCheckedException {
        if (crd != null) {
            assert !crd.isLocal() : crd;

            cctx.exchange().exchangerBlockingSectionBegin();

            try {
                if (!centralizedAff)
                    sendLocalPartitions(crd);

                initDone();
            }
            finally {
                cctx.exchange().exchangerBlockingSectionEnd();
            }
        }
        else {
            if (centralizedAff) { // Last server node failed.
                for (CacheGroupContext grp : cctx.cache().cacheGroups()) {
                    GridAffinityAssignmentCache aff = grp.affinity();

                    aff.initialize(initialVersion(), aff.idealAssignment());

                    cctx.exchange().exchangerUpdateHeartbeat();
                }
            }
            else
                onAllServersLeft();

            cctx.exchange().exchangerBlockingSectionBegin();

            try {
                onDone(initialVersion());
            }
            finally {
                cctx.exchange().exchangerBlockingSectionEnd();
            }
        }
    }

    /**
     * @throws IgniteCheckedException If failed.
     */
    private void distributedExchange() throws IgniteCheckedException {
        assert crd != null;

        assert !cctx.kernalContext().clientNode();

        for (CacheGroupContext grp : cctx.cache().cacheGroups()) {
            if (grp.isLocal())
                continue;

            cctx.exchange().exchangerBlockingSectionBegin();

            try {
                grp.preloader().onTopologyChanged(this);
            }
            finally {
                cctx.exchange().exchangerBlockingSectionEnd();
            }
        }

        timeBag.finishGlobalStage("Preloading notification");

        cctx.exchange().exchangerBlockingSectionBegin();

        try {
            cctx.database().releaseHistoryForPreloading();

            // To correctly rebalance when persistence is enabled, it is necessary to reserve history within exchange.
            partHistReserved = cctx.database().reserveHistoryForExchange();
        }
        finally {
            cctx.exchange().exchangerBlockingSectionEnd();
        }

        timeBag.finishGlobalStage("WAL history reservation");

        // Skipping wait on local join is available when all cluster nodes have the same protocol.
        boolean skipWaitOnLocalJoin = cctx.exchange().latch().canSkipJoiningNodes(initialVersion())
            && localJoinExchange();

        // Skip partition release if node has locally joined (it doesn't have any updates to be finished).
        if (!skipWaitOnLocalJoin) {
            boolean distributed = true;

            // Do not perform distributed partition release in case of cluster activation.
            if (activateCluster())
                distributed = false;

            // On first phase we wait for finishing all local tx updates, atomic updates and lock releases on all nodes.
            waitPartitionRelease(distributed, true);

            // Second phase is needed to wait for finishing all tx updates from primary to backup nodes remaining after first phase.
            if (distributed)
                waitPartitionRelease(false, false);
        }
        else {
            if (log.isInfoEnabled())
                log.info("Skipped waiting for partitions release future (local node is joining) " +
                    "[topVer=" + initialVersion() + "]");
        }

        boolean topChanged = firstDiscoEvt.type() != EVT_DISCOVERY_CUSTOM_EVT || affChangeMsg != null;

        for (GridCacheContext cacheCtx : cctx.cacheContexts()) {
            if (cacheCtx.isLocal() || cacheStopping(cacheCtx.cacheId()))
                continue;

            if (topChanged) {
                // Partition release future is done so we can flush the write-behind store.
                cctx.exchange().exchangerBlockingSectionBegin();

                try {
                    cacheCtx.store().forceFlush();
                }
                finally {
                    cctx.exchange().exchangerBlockingSectionEnd();
                }
            }
        }

        cctx.exchange().exchangerBlockingSectionBegin();

        try {
            /* It is necessary to run database callback before all topology callbacks.
               In case of persistent store is enabled we first restore partitions presented on disk.
               We need to guarantee that there are no partition state changes logged to WAL before this callback
               to make sure that we correctly restored last actual states. */

            cctx.database().beforeExchange(this);
        }
        finally {
            cctx.exchange().exchangerBlockingSectionEnd();
        }

        // Pre-create missing partitions using current affinity.
        if (!exchCtx.mergeExchanges()) {
            for (CacheGroupContext grp : cctx.cache().cacheGroups()) {
                if (grp.isLocal() || cacheGroupStopping(grp.groupId()))
                    continue;

                // It is possible affinity is not initialized yet if node joins to cluster.
                if (grp.affinity().lastVersion().topologyVersion() > 0) {
                    cctx.exchange().exchangerBlockingSectionBegin();

                    try {
                        grp.topology().beforeExchange(this, !centralizedAff && !forceAffReassignment, false);
                    }
                    finally {
                        cctx.exchange().exchangerBlockingSectionEnd();
                    }
                }
            }
        }

        // After all partitions have been restored and pre-created it's safe to make first checkpoint.
        if (localJoinExchange() || activateCluster()) {
            cctx.exchange().exchangerBlockingSectionBegin();

            try {
                cctx.database().onStateRestored(initialVersion());
            }
            finally {
                cctx.exchange().exchangerBlockingSectionEnd();
            }
        }

        timeBag.finishGlobalStage("After states restored callback");

        changeWalModeIfNeeded();

        if (events().hasServerLeft())
            finalizePartitionCounters();

        cctx.exchange().exchangerBlockingSectionBegin();

        try {
            if (crd.isLocal()) {
                if (remaining.isEmpty()) {
                    initFut.onDone(true);

                    onAllReceived(null);
                }
            }
            else
                sendPartitions(crd);

            initDone();
        }
        finally {
            cctx.exchange().exchangerBlockingSectionEnd();
        }
    }

    /**
     * Try to start local snapshot operation if it is needed by discovery event
     */
    private void tryToPerformLocalSnapshotOperation() {
        try {
            long start = U.currentTimeMillis();

            IgniteInternalFuture fut = cctx.snapshot().tryStartLocalSnapshotOperation(firstDiscoEvt, exchId.topologyVersion());

            if (fut != null) {
                fut.get();

                long end = U.currentTimeMillis();

                if (log.isInfoEnabled())
                    log.info("Snapshot initialization completed [topVer=" + exchangeId().topologyVersion() +
                        ", time=" + (end - start) + "ms]");
            }
        }
        catch (IgniteCheckedException e) {
            U.error(log, "Error while starting snapshot operation", e);
        }
    }

    /**
     * Change WAL mode if needed.
     */
    private void changeWalModeIfNeeded() {
        WalStateAbstractMessage msg = firstWalMessage();

        if (msg != null) {
            cctx.exchange().exchangerBlockingSectionBegin();

            try {
                cctx.walState().onProposeExchange(msg.exchangeMessage());
            }
            finally {
                cctx.exchange().exchangerBlockingSectionEnd();
            }
        }
    }

    /**
     * Get first message if and only if this is WAL message.
     *
     * @return WAL message or {@code null}.
     */
    @Nullable private WalStateAbstractMessage firstWalMessage() {
        if (firstDiscoEvt != null && firstDiscoEvt.type() == EVT_DISCOVERY_CUSTOM_EVT) {
            DiscoveryCustomMessage customMsg = ((DiscoveryCustomEvent)firstDiscoEvt).customMessage();

            if (customMsg instanceof WalStateAbstractMessage) {
                WalStateAbstractMessage msg0 = (WalStateAbstractMessage)customMsg;

                assert msg0.needExchange();

                return msg0;
            }
        }

        return null;
    }

    /**
     * The main purpose of this method is to wait for all ongoing updates (transactional and atomic), initiated on
     * the previous topology version, to finish to prevent inconsistencies during rebalancing and to prevent two
     * different simultaneous owners of the same lock.
     * For the exact list of the objects being awaited for see
     * {@link GridCacheSharedContext#partitionReleaseFuture(AffinityTopologyVersion)} javadoc.
     *
     * @param distributed If {@code true} then node should wait for partition release completion on all other nodes.
     * @param doRollback If {@code true} tries to rollback transactions which lock partitions. Avoids unnecessary calls
     *      of {@link org.apache.ignite.internal.processors.cache.transactions.IgniteTxManager#rollbackOnTopologyChange}
     *
     * @throws IgniteCheckedException If failed.
     */
    private void waitPartitionRelease(boolean distributed, boolean doRollback) throws IgniteCheckedException {
        Latch releaseLatch = null;

        IgniteInternalFuture<?> partReleaseFut;

        cctx.exchange().exchangerBlockingSectionBegin();

        try {
            // Wait for other nodes only on first phase.
            if (distributed)
                releaseLatch = cctx.exchange().latch().getOrCreate(DISTRIBUTED_LATCH_ID, initialVersion());

            partReleaseFut = cctx.partitionReleaseFuture(initialVersion());

            // Assign to class variable so it will be included into toString() method.
            this.partReleaseFut = partReleaseFut;

            if (exchId.isLeft())
                cctx.mvcc().removeExplicitNodeLocks(exchId.nodeId(), exchId.topologyVersion());
        }
        finally {
            cctx.exchange().exchangerBlockingSectionEnd();
        }

        if (log.isTraceEnabled())
            log.trace("Before waiting for partition release future: " + this);

        int dumpCnt = 0;

        long nextDumpTime = 0;

        IgniteConfiguration cfg = cctx.gridConfig();

        long waitStart = U.currentTimeMillis();

        long waitTimeout = 2 * cfg.getNetworkTimeout();

        boolean txRolledBack = !doRollback;

        while (true) {
            // Read txTimeoutOnPME from configuration after every iteration.
            long curTimeout = cfg.getTransactionConfiguration().getTxTimeoutOnPartitionMapExchange();

            cctx.exchange().exchangerBlockingSectionBegin();

            try {
                // This avoids unnessesary waiting for rollback.
                partReleaseFut.get(curTimeout > 0 && !txRolledBack ?
                        Math.min(curTimeout, waitTimeout) : waitTimeout, TimeUnit.MILLISECONDS);

                break;
            }
            catch (IgniteFutureTimeoutCheckedException ignored) {
                // Print pending transactions and locks that might have led to hang.
                if (nextDumpTime <= U.currentTimeMillis()) {
                    dumpPendingObjects(partReleaseFut, curTimeout <= 0 && !txRolledBack);

                    nextDumpTime = U.currentTimeMillis() + nextDumpTimeout(dumpCnt++, waitTimeout);
                }

                if (!txRolledBack && curTimeout > 0 && U.currentTimeMillis() - waitStart >= curTimeout) {
                    txRolledBack = true;

                    cctx.tm().rollbackOnTopologyChange(initialVersion());
                }
            }
            catch (IgniteCheckedException e) {
                U.warn(log,"Unable to await partitions release future", e);

                throw e;
            }
            finally {
                cctx.exchange().exchangerBlockingSectionEnd();
            }
        }

        long waitEnd = U.currentTimeMillis();

        if (log.isInfoEnabled()) {
            long waitTime = (waitEnd - waitStart);

            String futInfo = RELEASE_FUTURE_DUMP_THRESHOLD > 0 && waitTime > RELEASE_FUTURE_DUMP_THRESHOLD ?
                partReleaseFut.toString() : "NA";

            String mode = distributed ? "DISTRIBUTED" : "LOCAL";

            if (log.isInfoEnabled())
                log.info("Finished waiting for partition release future [topVer=" + exchangeId().topologyVersion() +
                    ", waitTime=" + (waitEnd - waitStart) + "ms, futInfo=" + futInfo + ", mode=" + mode + "]");
        }

        IgniteInternalFuture<?> locksFut = cctx.mvcc().finishLocks(exchId.topologyVersion());

        nextDumpTime = 0;
        dumpCnt = 0;

        while (true) {
            cctx.exchange().exchangerBlockingSectionBegin();

            try {
                locksFut.get(waitTimeout, TimeUnit.MILLISECONDS);

                break;
            }
            catch (IgniteFutureTimeoutCheckedException ignored) {
                if (nextDumpTime <= U.currentTimeMillis()) {
                    U.warn(log, "Failed to wait for locks release future. " +
                        "Dumping pending objects that might be the cause: " + cctx.localNodeId());

                    U.warn(log, "Locked keys:");

                    for (IgniteTxKey key : cctx.mvcc().lockedKeys())
                        U.warn(log, "Locked key: " + key);

                    for (IgniteTxKey key : cctx.mvcc().nearLockedKeys())
                        U.warn(log, "Locked near key: " + key);

                    Map<IgniteTxKey, Collection<GridCacheMvccCandidate>> locks =
                        cctx.mvcc().unfinishedLocks(exchId.topologyVersion());

                    for (Map.Entry<IgniteTxKey, Collection<GridCacheMvccCandidate>> e : locks.entrySet())
                        U.warn(log, "Awaited locked entry [key=" + e.getKey() + ", mvcc=" + e.getValue() + ']');

                    nextDumpTime = U.currentTimeMillis() + nextDumpTimeout(dumpCnt++, waitTimeout);

                    if (getBoolean(IGNITE_THREAD_DUMP_ON_EXCHANGE_TIMEOUT, false))
                        U.dumpThreads(log);
                }
            }
            finally {
                cctx.exchange().exchangerBlockingSectionEnd();
            }
        }

        timeBag.finishGlobalStage("Wait partitions release");

        if (releaseLatch == null) {
            assert !distributed : "Partitions release latch must be initialized in distributed mode.";

            return;
        }

        releaseLatch.countDown();

        // For compatibility with old version where joining nodes are not waiting for latch.
        if (localJoinExchange() && !cctx.exchange().latch().canSkipJoiningNodes(initialVersion()))
            return;

        try {
            while (true) {
                try {
                    cctx.exchange().exchangerBlockingSectionBegin();

                    try {
                        releaseLatch.await(waitTimeout, TimeUnit.MILLISECONDS);
                    }
                    finally {
                        cctx.exchange().exchangerBlockingSectionEnd();
                    }

                    if (log.isInfoEnabled())
                        log.info("Finished waiting for partitions release latch: " + releaseLatch);

                    break;
                }
                catch (IgniteFutureTimeoutCheckedException ignored) {
                    U.warn(log, "Unable to await partitions release latch within timeout: " + releaseLatch);

                    // Try to resend ack.
                    releaseLatch.countDown();
                }
            }
        }
        catch (IgniteCheckedException e) {
            U.warn(log, "Stop waiting for partitions release latch: " + e.getMessage());
        }

        timeBag.finishGlobalStage("Wait partitions release latch");
    }

    /**
     *
     */
    private void onLeft() {
        for (CacheGroupContext grp : cctx.cache().cacheGroups()) {
            if (grp.isLocal())
                continue;

            grp.preloader().unwindUndeploys();

            cctx.exchange().exchangerUpdateHeartbeat();
        }

        cctx.mvcc().removeExplicitNodeLocks(exchId.nodeId(), exchId.topologyVersion());
    }

    /**
     * @param partReleaseFut Partition release future.
     * @param txTimeoutNotifyFlag If {@code true} print transaction rollback timeout on PME notification.
     */
    private void dumpPendingObjects(IgniteInternalFuture<?> partReleaseFut, boolean txTimeoutNotifyFlag) {
        U.warn(cctx.kernalContext().cluster().diagnosticLog(),
            "Failed to wait for partition release future [topVer=" + initialVersion() +
            ", node=" + cctx.localNodeId() + "]");

        if (txTimeoutNotifyFlag)
            U.warn(cctx.kernalContext().cluster().diagnosticLog(), "Consider changing TransactionConfiguration." +
                    "txTimeoutOnPartitionMapExchange to non default value to avoid this message.");

        U.warn(log, "Partition release future: " + partReleaseFut);

        U.warn(cctx.kernalContext().cluster().diagnosticLog(),
            "Dumping pending objects that might be the cause: ");

        try {
            cctx.exchange().dumpDebugInfo(this);
        }
        catch (Exception e) {
            U.error(cctx.kernalContext().cluster().diagnosticLog(), "Failed to dump debug information: " + e, e);
        }
    }

    /**
     * @param grpId Cache group ID to check.
     * @return {@code True} if cache group us stopping by this exchange.
     */
    private boolean cacheGroupStopping(int grpId) {
        return exchActions != null && exchActions.cacheGroupStopping(grpId);
    }

    /**
     * @param cacheId Cache ID to check.
     * @return {@code True} if cache is stopping by this exchange.
     */
    private boolean cacheStopping(int cacheId) {
        return exchActions != null && exchActions.cacheStopped(cacheId);
    }

    /**
     * @return {@code True} if exchange for local node join.
     */
    public boolean localJoinExchange() {
        return firstDiscoEvt.type() == EVT_NODE_JOINED && firstDiscoEvt.eventNode().isLocal();
    }

    /**
     * @param node Target Node.
     * @throws IgniteCheckedException If failed.
     */
    private void sendLocalPartitions(ClusterNode node) throws IgniteCheckedException {
        assert node != null;

        GridDhtPartitionsSingleMessage msg;

        // Reset lost partitions before sending local partitions to coordinator.
        if (exchActions != null) {
            Set<String> caches = exchActions.cachesToResetLostPartitions();

            if (!F.isEmpty(caches))
                resetLostPartitions(caches);
        }

        if (cctx.kernalContext().clientNode() || (dynamicCacheStartExchange() && exchangeLocE != null)) {
            msg = new GridDhtPartitionsSingleMessage(exchangeId(),
                cctx.kernalContext().clientNode(),
                cctx.versions().last(),
                true);
        }
        else {
            msg = cctx.exchange().createPartitionsSingleMessage(exchangeId(),
                false,
                true,
                node.version().compareToIgnoreTimestamp(PARTIAL_COUNTERS_MAP_SINCE) >= 0,
                exchActions);

            Map<Integer, Map<Integer, Long>> partHistReserved0 = partHistReserved;

            if (partHistReserved0 != null)
                msg.partitionHistoryCounters(partHistReserved0);
        }

        if ((stateChangeExchange() || dynamicCacheStartExchange()) && exchangeLocE != null)
            msg.setError(exchangeLocE);
        else if (localJoinExchange())
            msg.cacheGroupsAffinityRequest(exchCtx.groupsAffinityRequestOnJoin());

        msg.exchangeStartTime(startTime);

        if (log.isTraceEnabled())
            log.trace("Sending local partitions [nodeId=" + node.id() + ", exchId=" + exchId + ", msg=" + msg + ']');

        try {
            cctx.io().send(node, msg, SYSTEM_POOL);
        }
        catch (ClusterTopologyCheckedException ignored) {
            if (log.isDebugEnabled())
                log.debug("Node left during partition exchange [nodeId=" + node.id() + ", exchId=" + exchId + ']');
        }
    }

    /**
     * @param compress Message compress flag.
     * @param newCntrMap {@code True} if possible to use {@link CachePartitionFullCountersMap}.
     * @return Message.
     */
    private GridDhtPartitionsFullMessage createPartitionsMessage(boolean compress,
        boolean newCntrMap) {
        GridCacheVersion last = lastVer.get();

        GridDhtPartitionsFullMessage m = cctx.exchange().createPartitionsFullMessage(
            compress,
            newCntrMap,
            exchangeId(),
            last != null ? last : cctx.versions().last(),
            partHistSuppliers,
            partsToReload);

        if (stateChangeExchange() && !F.isEmpty(exchangeGlobalExceptions))
            m.setErrorsMap(exchangeGlobalExceptions);

        return m;
    }

    /**
     * @param fullMsg Message to send.
     * @param nodes Nodes.
     * @param mergedJoinExchMsgs Messages received from merged 'join node' exchanges.
     * @param affinityForJoinedNodes Affinity if was requested by some nodes.
     */
    private void sendAllPartitions(
        GridDhtPartitionsFullMessage fullMsg,
        Collection<ClusterNode> nodes,
        Map<UUID, GridDhtPartitionsSingleMessage> mergedJoinExchMsgs,
        Map<Integer, CacheGroupAffinityMessage> affinityForJoinedNodes
    ) {
        assert !nodes.contains(cctx.localNode());

        if (log.isTraceEnabled()) {
            log.trace("Sending full partition map [nodeIds=" + F.viewReadOnly(nodes, F.node2id()) +
                ", exchId=" + exchId + ", msg=" + fullMsg + ']');
        }

        // Find any single message with affinity request. This request exists only for newly joined nodes.
        Optional<GridDhtPartitionsSingleMessage> singleMsgWithAffinityReq = nodes.stream()
            .flatMap(node -> Optional.ofNullable(msgs.get(node.id()))
                .filter(singleMsg -> singleMsg.cacheGroupsAffinityRequest() != null)
                .map(Stream::of)
                .orElse(Stream.empty()))
            .findAny();

        // Prepare full message for newly joined nodes with affinity request.
        final GridDhtPartitionsFullMessage fullMsgWithAffinity = singleMsgWithAffinityReq
            .filter(singleMessage -> affinityForJoinedNodes != null)
            .map(singleMessage -> fullMsg.copy().joinedNodeAffinity(affinityForJoinedNodes))
            .orElse(null);

        // Prepare and send full messages for given nodes.
        nodes.stream()
            .map(node -> {
                // No joined nodes, just send a regular full message.
                if (fullMsgWithAffinity == null)
                    return new T2<>(node, fullMsg);

                return new T2<>(
                    node,
                    // If single message contains affinity request, use special full message for such single messages.
                    Optional.ofNullable(msgs.get(node.id()))
                        .filter(singleMsg -> singleMsg.cacheGroupsAffinityRequest() != null)
                        .map(singleMsg -> fullMsgWithAffinity)
                        .orElse(fullMsg)
                );
            })
            .map(nodeAndMsg -> {
                ClusterNode node = nodeAndMsg.get1();
                GridDhtPartitionsFullMessage fullMsgToSend = nodeAndMsg.get2();

                // If exchange has merged, use merged version of exchange id.
                GridDhtPartitionExchangeId sndExchId = mergedJoinExchMsgs != null
                    ? Optional.ofNullable(mergedJoinExchMsgs.get(node.id()))
                        .map(GridDhtPartitionsAbstractMessage::exchangeId)
                        .orElse(exchangeId())
                    : exchangeId();

                if (sndExchId != null && !sndExchId.equals(exchangeId())) {
                    GridDhtPartitionsFullMessage fullMsgWithUpdatedExchangeId = fullMsgToSend.copy();

                    fullMsgWithUpdatedExchangeId.exchangeId(sndExchId);

                    return new T2<>(node, fullMsgWithUpdatedExchangeId);
                }

                return new T2<>(node, fullMsgToSend);
            })
            .forEach(nodeAndMsg -> {
                ClusterNode node = nodeAndMsg.get1();
                GridDhtPartitionsFullMessage fullMsgToSend = nodeAndMsg.get2();

                try {
                    cctx.io().send(node, fullMsgToSend, SYSTEM_POOL);
                }
                catch (ClusterTopologyCheckedException e) {
                    if (log.isDebugEnabled())
                        log.debug("Failed to send partitions, node failed: " + node);
                }
                catch (IgniteCheckedException e) {
                    U.error(log, "Failed to send partitions [node=" + node + ']', e);
                }
            });
    }

    /**
     * @param oldestNode Oldest node. Target node to send message to.
     */
    private void sendPartitions(ClusterNode oldestNode) {
        try {
            sendLocalPartitions(oldestNode);
        }
        catch (ClusterTopologyCheckedException ignore) {
            if (log.isDebugEnabled())
                log.debug("Coordinator left during partition exchange [nodeId=" + oldestNode.id() +
                    ", exchId=" + exchId + ']');
        }
        catch (IgniteCheckedException e) {
            if (reconnectOnError(e))
                onDone(new IgniteNeedReconnectException(cctx.localNode(), e));
            else {
                U.error(log, "Failed to send local partitions to coordinator [crd=" + oldestNode.id() +
                    ", exchId=" + exchId + ']', e);
            }
        }
    }

    /**
     * @return {@code True} if exchange triggered by server node join or fail.
     */
    public boolean serverNodeDiscoveryEvent() {
        assert exchCtx != null;

        return exchCtx.events().hasServerJoin() || exchCtx.events().hasServerLeft();
    }

    /** {@inheritDoc} */
    @Override public boolean exchangeDone() {
        return done.get();
    }

    /**
     * Finish merged future to allow GridCachePartitionExchangeManager.ExchangeFutureSet cleanup.
     */
    public void finishMerged() {
        super.onDone(null, null);
    }

    /**
     * Make a log message that contains given exchange timings.
     *
     * @param header Header of log message.
     * @param timings Exchange stages timings.
     * @return Log message with exchange timings and exchange version.
     */
    private String exchangeTimingsLogMessage(String header, List<String> timings) {
        StringBuilder timingsToLog = new StringBuilder();

        timingsToLog.append(header).append(" [");
        timingsToLog.append("startVer=").append(initialVersion());
        timingsToLog.append(", resVer=").append(topologyVersion());

        for (String stageTiming : timings)
            timingsToLog.append(", ").append(stageTiming);

        timingsToLog.append(']');

        return timingsToLog.toString();
    }

    /** {@inheritDoc} */
    @Override public boolean onDone(@Nullable AffinityTopologyVersion res, @Nullable Throwable err) {
        assert res != null || err != null : "TopVer=" + res + ", err=" + err;

        if (isDone() || !done.compareAndSet(false, true))
            return false;

        if (log.isInfoEnabled()) {
            log.info("Finish exchange future [startVer=" + initialVersion() +
                ", resVer=" + res +
                ", err=" + err + ']');
        }

        assert res != null || err != null;

        waitUntilNewCachesAreRegistered();

        if (err == null &&
            !cctx.kernalContext().clientNode() &&
            (serverNodeDiscoveryEvent() || affChangeMsg != null)) {
            for (GridCacheContext cacheCtx : cctx.cacheContexts()) {
                if (!cacheCtx.affinityNode() || cacheCtx.isLocal())
                    continue;

                cacheCtx.continuousQueries().flushBackupQueue(res);
            }
        }

        if (err == null) {
            if (centralizedAff || forceAffReassignment) {
                assert !exchCtx.mergeExchanges();

                Collection<CacheGroupContext> grpToRefresh = U.newHashSet(cctx.cache().cacheGroups().size());

                for (CacheGroupContext grp : cctx.cache().cacheGroups()) {
                    if (grp.isLocal())
                        continue;

                    try {
                        if (grp.topology().initPartitionsWhenAffinityReady(res, this))
                            grpToRefresh.add(grp);
                    }
                    catch (IgniteInterruptedCheckedException e) {
                        U.error(log, "Failed to initialize partitions.", e);
                    }

                }

                if (!grpToRefresh.isEmpty())
                    cctx.exchange().refreshPartitions(grpToRefresh);
            }

            for (GridCacheContext cacheCtx : cctx.cacheContexts()) {
                GridCacheContext drCacheCtx = cacheCtx.isNear() ? cacheCtx.near().dht().context() : cacheCtx;

                if (drCacheCtx.isDrEnabled()) {
                    try {
                        drCacheCtx.dr().onExchange(res, exchId.isLeft(), activateCluster());
                    }
                    catch (IgniteCheckedException e) {
                        U.error(log, "Failed to notify DR: " + e, e);
                    }
                }
            }

            if (serverNodeDiscoveryEvent() || localJoinExchange())
                detectLostPartitions(res);

            Map<Integer, CacheGroupValidation> m = U.newHashMap(cctx.cache().cacheGroups().size());

            for (CacheGroupContext grp : cctx.cache().cacheGroups())
                m.put(grp.groupId(), validateCacheGroup(grp, events().lastEvent().topologyNodes()));

            grpValidRes = m;
        }

        if (!cctx.localNode().isClient())
            tryToPerformLocalSnapshotOperation();

        if (err == null)
            cctx.coordinators().onExchangeDone(exchCtx.events().discoveryCache());

        // Create and destory caches and cache proxies.
        cctx.cache().onExchangeDone(initialVersion(), exchActions, err);

        cctx.kernalContext().authentication().onActivate();

        Map<T2<Integer, Integer>, Long> localReserved = partHistSuppliers.getReservations(cctx.localNodeId());

        if (localReserved != null) {
            for (Map.Entry<T2<Integer, Integer>, Long> e : localReserved.entrySet()) {
                boolean success = cctx.database().reserveHistoryForPreloading(
                    e.getKey().get1(), e.getKey().get2(), e.getValue());

                if (!success) {
                    // TODO: how to handle?
                    err = new IgniteCheckedException("Could not reserve history");
                }
            }
        }

        cctx.database().releaseHistoryForExchange();

        if (err == null) {
            cctx.database().rebuildIndexesIfNeeded(this);

            for (CacheGroupContext grp : cctx.cache().cacheGroups()) {
                if (!grp.isLocal())
                    grp.topology().onExchangeDone(this, grp.affinity().readyAffinity(res), false);
            }

            if (changedAffinity())
                cctx.walState().changeLocalStatesOnExchangeDone(res, changedBaseline());
        }

        final Throwable err0 = err;

        // Should execute this listener first, before any external listeners.
        // Listeners use stack as data structure.
        listen(f -> {
            // Update last finished future in the first.
            cctx.exchange().lastFinishedFuture(this);

            // Complete any affReady futures and update last exchange done version.
            cctx.exchange().onExchangeDone(res, initialVersion(), err0);

            cctx.cache().completeProxyRestart(resolveCacheRequests(exchActions), initialVersion(), res);

            if (exchActions != null && err0 == null)
                exchActions.completeRequestFutures(cctx, null);

            if (stateChangeExchange() && err0 == null)
                cctx.kernalContext().state().onStateChangeExchangeDone(exchActions.stateChangeRequest());
        });

        if (super.onDone(res, err)) {
            afterLsnrCompleteFut.onDone();

            if (log.isInfoEnabled()) {
                log.info("Completed partition exchange [localNode=" + cctx.localNodeId() +
                        ", exchange=" + (log.isDebugEnabled() ? this : shortInfo()) + ", topVer=" + topologyVersion() + "]");

                if (err == null) {
                    timeBag.finishGlobalStage("Exchange done");

                    // Collect all stages timings.
                    List<String> timings = timeBag.stagesTimings();

                    if (discoveryLag != null && discoveryLag.get1() != 0)
                        timings.add("Discovery lag=" + discoveryLag.get1() +
                            " ms, Latest started node id=" + discoveryLag.get2());

                    log.info(exchangeTimingsLogMessage("Exchange timings", timings));

                    List<String> localTimings = timeBag.longestLocalStagesTimings(3);

                    log.info(exchangeTimingsLogMessage("Exchange longest local stages", localTimings));
                }
            }

            initFut.onDone(err == null);

            if (exchCtx != null && exchCtx.events().hasServerLeft()) {
                ExchangeDiscoveryEvents evts = exchCtx.events();

                for (DiscoveryEvent evt : evts.events()) {
                    if (serverLeftEvent(evt)) {
                        for (CacheGroupContext grp : cctx.cache().cacheGroups())
                            grp.affinityFunction().removeNode(evt.eventNode().id());
                    }
                }
            }

            if (firstDiscoEvt instanceof DiscoveryCustomEvent)
                ((DiscoveryCustomEvent)firstDiscoEvt).customMessage(null);

            if (err == null) {
                if (exchCtx != null && (exchCtx.events().hasServerLeft() || exchCtx.events().hasServerJoin())) {
                    ExchangeDiscoveryEvents evts = exchCtx.events();

                    for (DiscoveryEvent evt : evts.events()) {
                        if (serverLeftEvent(evt) || serverJoinEvent(evt))
                            logExchange(evt);
                    }
                }

            }

            return true;
        }

        return false;
    }

    /**
     * Calculates discovery lag (Maximal difference between exchange start times across all nodes).
     *
     * @param declared Single messages that were expected to be received during exchange.
     * @param merged Single messages from nodes that were merged during exchange.
     *
     * @return Pair with discovery lag and node id which started exchange later than others.
     */
    private T2<Long, UUID> calculateDiscoveryLag(
        Map<UUID, GridDhtPartitionsSingleMessage> declared,
        Map<UUID, GridDhtPartitionsSingleMessage> merged
    ) {
        Map<UUID, GridDhtPartitionsSingleMessage> msgs = new HashMap<>(declared);

        msgs.putAll(merged);

        long minStartTime = startTime;
        long maxStartTime = startTime;
        UUID latestStartedNode = cctx.localNodeId();

        for (Map.Entry<UUID, GridDhtPartitionsSingleMessage> msg : msgs.entrySet()) {
            UUID nodeId = msg.getKey();
            long exchangeTime = msg.getValue().exchangeStartTime();

            if (exchangeTime != 0) {
                minStartTime = Math.min(minStartTime, exchangeTime);
                maxStartTime = Math.max(maxStartTime, exchangeTime);
            }

            if (maxStartTime == exchangeTime)
                latestStartedNode = nodeId;
        }

        return new T2<>(TimeUnit.NANOSECONDS.toMillis(maxStartTime - minStartTime), latestStartedNode);
    }

    /**
     * @param exchangeActions Exchange actions.
     * @return Map of cache names and start descriptors.
     */
    private Map<String, DynamicCacheChangeRequest> resolveCacheRequests(ExchangeActions exchangeActions) {
        if (exchangeActions == null)
            return Collections.emptyMap();

        return exchangeActions.cacheStartRequests()
            .stream()
            .map(ExchangeActions.CacheActionData::request)
            .collect(Collectors.toMap(DynamicCacheChangeRequest::cacheName, r -> r));
    }

    /**
     * Method waits for new caches registration and cache configuration persisting to disk.
     */
    private void waitUntilNewCachesAreRegistered() {
        try {
            IgniteInternalFuture<?> registerCachesFut = registerCachesFuture;

            if (registerCachesFut != null && !registerCachesFut.isDone()) {
                final int timeout = Math.max(1000,
                    (int)(cctx.kernalContext().config().getFailureDetectionTimeout() / 2));

                for (;;) {
                    cctx.exchange().exchangerBlockingSectionBegin();

                    try {
                        registerCachesFut.get(timeout, TimeUnit.SECONDS);

                        break;
                    }
                    catch (IgniteFutureTimeoutCheckedException te) {
                        List<String> cacheNames = exchActions.cacheStartRequests().stream()
                            .map(req -> req.descriptor().cacheName())
                            .collect(Collectors.toList());

                        U.warn(log, "Failed to wait for caches configuration registration and saving within timeout. " +
                            "Probably disk is too busy or slow." +
                            "[caches=" + cacheNames + "]");
                    }
                    finally {
                        cctx.exchange().exchangerBlockingSectionEnd();
                    }
                }
            }
        }
        catch (IgniteCheckedException e) {
            U.error(log, "Failed to wait for caches registration and saving", e);
        }
    }

    /**
     * Log exchange event.
     *
     * @param evt Discovery event.
     */
    private void logExchange(DiscoveryEvent evt) {
        if (cctx.kernalContext().state().publicApiActiveState(false) && cctx.wal() != null) {
            if (cctx.wal().serializerVersion() > 1)
                try {
                    ExchangeRecord.Type type = null;

                    if (evt.type() == EVT_NODE_JOINED)
                        type = ExchangeRecord.Type.JOIN;
                    else if (evt.type() == EVT_NODE_LEFT || evt.type() == EVT_NODE_FAILED)
                        type = ExchangeRecord.Type.LEFT;

                    BaselineTopology blt = cctx.kernalContext().state().clusterState().baselineTopology();

                    if (type != null && blt != null) {
                        Short constId = blt.consistentIdMapping().get(evt.eventNode().consistentId());

                        if (constId != null)
                            cctx.wal().log(new ExchangeRecord(constId, type));
                    }
                }
                catch (IgniteCheckedException e) {
                    U.error(log, "Fail during log exchange record.", e);
                }
        }
    }

    /**
     * Cleans up resources to avoid excessive memory usage.
     */
    public void cleanUp() {
        pendingSingleMsgs.clear();
        fullMsgs.clear();
        msgs.clear();
        crd = null;
        partReleaseFut = null;
        exchActions = null;
        mergedJoinExchMsgs = null;
        pendingJoinMsg = null;
        exchCtx = null;
        newCrdFut = null;
        exchangeLocE = null;
        exchangeGlobalExceptions.clear();
    }

    /**
     * @param ver Version.
     */
    private void updateLastVersion(GridCacheVersion ver) {
        assert ver != null;

        while (true) {
            GridCacheVersion old = lastVer.get();

            if (old == null || Long.compare(old.order(), ver.order()) < 0) {
                if (lastVer.compareAndSet(old, ver))
                    break;
            }
            else
                break;
        }
    }

    /**
     * Records that this exchange if merged with another 'node join' exchange.
     *
     * @param node Joined node.
     * @param msg Joined node message if already received.
     * @return {@code True} if need to wait for message from joined server node.
     */
    private boolean addMergedJoinExchange(ClusterNode node, @Nullable GridDhtPartitionsSingleMessage msg) {
        assert Thread.holdsLock(mux);
        assert node != null;
        assert state == ExchangeLocalState.CRD : state;

        if (msg == null && newCrdFut != null)
            msg = newCrdFut.joinExchangeMessage(node.id());

        UUID nodeId = node.id();

        boolean wait = false;

        if (node.isClient()) {
            if (msg != null)
                waitAndReplyToNode(nodeId, msg);
        }
        else {
            if (mergedJoinExchMsgs == null)
                mergedJoinExchMsgs = new LinkedHashMap<>();

            if (msg != null) {
                assert msg.exchangeId().topologyVersion().equals(new AffinityTopologyVersion(node.order()));

                if (log.isInfoEnabled()) {
                    log.info("Merge server join exchange, message received [curFut=" + initialVersion() +
                        ", node=" + nodeId + ']');
                }

                mergedJoinExchMsgs.put(nodeId, msg);
            }
            else {
                if (cctx.discovery().alive(nodeId)) {
                    if (log.isInfoEnabled()) {
                        log.info("Merge server join exchange, wait for message [curFut=" + initialVersion() +
                            ", node=" + nodeId + ']');
                    }

                    wait = true;

                    mergedJoinExchMsgs.put(nodeId, null);

                    awaitMergedMsgs++;
                }
                else {
                    if (log.isInfoEnabled()) {
                        log.info("Merge server join exchange, awaited node left [curFut=" + initialVersion() +
                            ", node=" + nodeId + ']');
                    }
                }
            }
        }

        return wait;
    }

    /**
     * Merges this exchange with given one.
     *
     * @param fut Current exchange to merge with.
     * @return {@code True} if need wait for message from joined server node.
     */
    public boolean mergeJoinExchange(GridDhtPartitionsExchangeFuture fut) {
        boolean wait;

        synchronized (mux) {
            assert (!isDone() && !initFut.isDone()) || cctx.kernalContext().isStopping() : this;
            assert (mergedWith == null && state == null) || cctx.kernalContext().isStopping()  : this;

            state = ExchangeLocalState.MERGED;

            mergedWith = fut;

            ClusterNode joinedNode = firstDiscoEvt.eventNode();

            wait = fut.addMergedJoinExchange(joinedNode, pendingJoinMsg);
        }

        return wait;
    }

    /**
     * @param fut Current future.
     * @return Pending join request if any.
     */
    @Nullable public GridDhtPartitionsSingleMessage mergeJoinExchangeOnDone(GridDhtPartitionsExchangeFuture fut) {
        synchronized (mux) {
            assert !isDone();
            assert !initFut.isDone();
            assert mergedWith == null;
            assert state == null;

            state = ExchangeLocalState.MERGED;

            mergedWith = fut;

            return pendingJoinMsg;
        }
    }

    /**
     * @param node Sender node.
     * @param msg Message.
     */
    private void processMergedMessage(final ClusterNode node, final GridDhtPartitionsSingleMessage msg) {
        if (msg.client()) {
            waitAndReplyToNode(node.id(), msg);

            return;
        }

        boolean done = false;

        FinishState finishState0 = null;

        synchronized (mux) {
            if (state == ExchangeLocalState.DONE) {
                assert finishState != null;

                finishState0 = finishState;
            }
            else {
                boolean process = mergedJoinExchMsgs != null &&
                    mergedJoinExchMsgs.containsKey(node.id()) &&
                    mergedJoinExchMsgs.get(node.id()) == null;

                if (log.isInfoEnabled()) {
                    log.info("Merge server join exchange, received message [curFut=" + initialVersion() +
                        ", node=" + node.id() +
                        ", msgVer=" + msg.exchangeId().topologyVersion() +
                        ", process=" + process +
                        ", awaited=" + awaitMergedMsgs + ']');
                }

                if (process) {
                    mergedJoinExchMsgs.put(node.id(), msg);

                    assert awaitMergedMsgs > 0 : awaitMergedMsgs;

                    awaitMergedMsgs--;

                    done = awaitMergedMsgs == 0;
                }
            }
        }

        if (finishState0 != null) {
            sendAllPartitionsToNode(finishState0, msg, node.id());

            return;
        }

        if (done)
            finishExchangeOnCoordinator(null);
    }

    /**
     * Method is called on coordinator in situation when initial ExchangeFuture created on client join event was preempted
     * from exchange history because of IGNITE_EXCHANGE_HISTORY_SIZE property.
     *
     * @param node Client node that should try to reconnect to the cluster.
     * @param msg Single message received from the client which didn't find original ExchangeFuture.
     */
    public void forceClientReconnect(ClusterNode node, GridDhtPartitionsSingleMessage msg) {
        Exception reconnectException = new IgniteNeedReconnectException(node, null);

        exchangeGlobalExceptions.put(node.id(), reconnectException);

        onDone(null, reconnectException);

        GridDhtPartitionsFullMessage fullMsg = createPartitionsMessage(true, false);

        fullMsg.setErrorsMap(exchangeGlobalExceptions);

        try {
            cctx.io().send(node, fullMsg, SYSTEM_POOL);

            if (log.isDebugEnabled())
                log.debug("Full message for reconnect client was sent to node: " + node + ", fullMsg: " + fullMsg);
        }
        catch (IgniteCheckedException e) {
            U.error(log, "Failed to send reconnect client message [node=" + node + ']', e);
        }
    }

    /**
     * Processing of received single message. Actual processing in future may be delayed if init method was not
     * completed, see {@link #initDone()}
     *
     * @param node Sender node.
     * @param msg Single partition info.
     */
    public void onReceiveSingleMessage(final ClusterNode node, final GridDhtPartitionsSingleMessage msg) {
        assert !node.isDaemon() : node;
        assert msg != null;
        assert exchId.equals(msg.exchangeId()) : msg;
        assert !cctx.kernalContext().clientNode();

        if (msg.restoreState()) {
            InitNewCoordinatorFuture newCrdFut0;

            synchronized (mux) {
                assert newCrdFut != null;

                newCrdFut0 = newCrdFut;
            }

            newCrdFut0.onMessage(node, msg);

            return;
        }

        if (!msg.client()) {
            assert msg.lastVersion() != null : msg;

            updateLastVersion(msg.lastVersion());
        }

        GridDhtPartitionsExchangeFuture mergedWith0 = null;

        synchronized (mux) {
            if (state == ExchangeLocalState.MERGED) {
                assert mergedWith != null;

                mergedWith0 = mergedWith;
            }
            else {
                assert state != ExchangeLocalState.CLIENT;

                if (exchangeId().isJoined() && node.id().equals(exchId.nodeId()))
                    pendingJoinMsg = msg;
            }
        }

        if (mergedWith0 != null) {
            mergedWith0.processMergedMessage(node, msg);

            if (log.isDebugEnabled())
                log.debug("Merged message processed, message handling finished: " + msg);

            return;
        }

        initFut.listen(new CI1<IgniteInternalFuture<Boolean>>() {
            @Override public void apply(IgniteInternalFuture<Boolean> f) {
                try {
                    if (!f.get())
                        return;
                }
                catch (IgniteCheckedException e) {
                    U.error(log, "Failed to initialize exchange future: " + this, e);

                    return;
                }

                processSingleMessage(node.id(), msg);
            }
        });
    }

    /**
     * Tries to fast reply with {@link GridDhtPartitionsFullMessage} on received single message
     * in case of exchange future has already completed.
     *
     * @param node Cluster node which sent single message.
     * @param msg Single message.
     * @return {@code true} if fast reply succeed.
     */
    public boolean fastReplyOnSingleMessage(final ClusterNode node, final GridDhtPartitionsSingleMessage msg) {
        GridDhtPartitionsExchangeFuture futToFastReply = this;

        ExchangeLocalState currState;

        synchronized (mux) {
            currState = state;

            if (currState == ExchangeLocalState.MERGED)
                futToFastReply = mergedWith;
        }

        if (currState == ExchangeLocalState.DONE)
            futToFastReply.processSingleMessage(node.id(), msg);
        else if (currState == ExchangeLocalState.MERGED)
            futToFastReply.processMergedMessage(node, msg);

        return currState == ExchangeLocalState.MERGED || currState == ExchangeLocalState.DONE;
    }

    /**
     * @param nodeId Node ID.
     * @param msg Client's message.
     */
    public void waitAndReplyToNode(final UUID nodeId, final GridDhtPartitionsSingleMessage msg) {
        if (log.isDebugEnabled())
            log.debug("Single message will be handled on completion of exchange future: " + this);

        listen(new CI1<IgniteInternalFuture<AffinityTopologyVersion>>() {
            @Override public void apply(IgniteInternalFuture<AffinityTopologyVersion> fut) {
                if (cctx.kernalContext().isStopping())
                    return;

                // DynamicCacheChangeFailureMessage was sent.
                // Thus, there is no need to create and send GridDhtPartitionsFullMessage.
                if (cacheChangeFailureMsgSent)
                    return;

                FinishState finishState0;

                synchronized (mux) {
                    finishState0 = finishState;
                }

                if (finishState0 == null) {
                    assert firstDiscoEvt.type() == EVT_NODE_JOINED && firstDiscoEvt.eventNode().isClient() : this;

                    ClusterNode node = cctx.node(nodeId);

                    if (node == null) {
                        if (log.isDebugEnabled()) {
                            log.debug("No node found for nodeId: " +
                                nodeId +
                                ", handling of single message will be stopped: " +
                                msg
                            );
                        }

                        return;
                    }

                    finishState0 = new FinishState(cctx.localNodeId(),
                        initialVersion(),
                        createPartitionsMessage(true, node.version().compareToIgnoreTimestamp(PARTIAL_COUNTERS_MAP_SINCE) >= 0));
                }

                sendAllPartitionsToNode(finishState0, msg, nodeId);
            }
        });
    }

    /**
     * Note this method performs heavy updatePartitionSingleMap operation, this operation is moved out from the
     * synchronized block. Only count of such updates {@link #pendingSingleUpdates} is managed under critical section.
     *
     * @param nodeId Sender node.
     * @param msg Partition single message.
     */
    private void processSingleMessage(UUID nodeId, GridDhtPartitionsSingleMessage msg) {
        if (msg.client()) {
            waitAndReplyToNode(nodeId, msg);

            return;
        }

        boolean allReceived = false; // Received all expected messages.
        boolean updateSingleMap = false;

        FinishState finishState0 = null;

        synchronized (mux) {
            assert crd != null;

            switch (state) {
                case DONE: {
                    if (log.isInfoEnabled()) {
                        log.info("Received single message, already done [ver=" + initialVersion() +
                            ", node=" + nodeId + ']');
                    }

                    assert finishState != null;

                    finishState0 = finishState;

                    break;
                }

                case CRD: {
                    assert crd.isLocal() : crd;

                    if (remaining.remove(nodeId)) {
                        updateSingleMap = true;

                        pendingSingleUpdates++;

                        if ((stateChangeExchange() || dynamicCacheStartExchange()) && msg.getError() != null)
                            exchangeGlobalExceptions.put(nodeId, msg.getError());

                        allReceived = remaining.isEmpty();

                        if (log.isInfoEnabled()) {
                            log.info("Coordinator received single message [ver=" + initialVersion() +
                                ", node=" + nodeId +
                                ", allReceived=" + allReceived + ']');
                        }
                    }
                    else if (log.isDebugEnabled())
                        log.debug("Coordinator received single message it didn't expect to receive: " + msg);

                    break;
                }

                case SRV:
                case BECOME_CRD: {
                    if (log.isInfoEnabled()) {
                        log.info("Non-coordinator received single message [ver=" + initialVersion() +
                            ", node=" + nodeId + ", state=" + state + ']');
                    }

                    pendingSingleMsgs.put(nodeId, msg);

                    break;
                }

                default:
                    assert false : state;
            }
        }

        if (finishState0 != null) {
            // DynamicCacheChangeFailureMessage was sent.
            // Thus, there is no need to create and send GridDhtPartitionsFullMessage.
            if (!cacheChangeFailureMsgSent)
                sendAllPartitionsToNode(finishState0, msg, nodeId);

            return;
        }

        if (updateSingleMap) {
            try {
                // Do not update partition map, in case cluster transitioning to inactive state.
                if (!deactivateCluster())
                    updatePartitionSingleMap(nodeId, msg);
            }
            finally {
                synchronized (mux) {
                    assert pendingSingleUpdates > 0;

                    pendingSingleUpdates--;

                    if (pendingSingleUpdates == 0)
                        mux.notifyAll();
                }
            }
        }

        if (allReceived) {
            if (!awaitSingleMapUpdates())
                return;

            onAllReceived(null);
        }
    }

    /**
     * @return {@code False} if interrupted.
     */
    private boolean awaitSingleMapUpdates() {
        try {
            synchronized (mux) {
                while (pendingSingleUpdates > 0)
                    U.wait(mux);
            }

            return true;
        }
        catch (IgniteInterruptedCheckedException e) {
            U.warn(log, "Failed to wait for partition map updates, thread was interrupted: " + e);

            return false;
        }
    }

    /**
     * @param fut Affinity future.
     */
    private void onAffinityInitialized(IgniteInternalFuture<Map<Integer, Map<Integer, List<UUID>>>> fut) {
        try {
            assert fut.isDone();

            Map<Integer, Map<Integer, List<UUID>>> assignmentChange = fut.get();

            GridDhtPartitionsFullMessage m = createPartitionsMessage(false, false);

            CacheAffinityChangeMessage msg = new CacheAffinityChangeMessage(exchId, m, assignmentChange);

            if (log.isDebugEnabled())
                log.debug("Centralized affinity exchange, send affinity change message: " + msg);

            cctx.discovery().sendCustomEvent(msg);
        }
        catch (IgniteCheckedException e) {
            onDone(e);
        }
    }

    /**
     * @param top Topology.
     */
    private void assignPartitionSizes(GridDhtPartitionTopology top) {
        Map<Integer, Long> partSizes = new HashMap<>();

        for (Map.Entry<UUID, GridDhtPartitionsSingleMessage> e : msgs.entrySet()) {
            GridDhtPartitionsSingleMessage singleMsg = e.getValue();

            GridDhtPartitionMap partMap = singleMsg.partitions().get(top.groupId());

            if (partMap == null)
                continue;

            for (Map.Entry<Integer, GridDhtPartitionState> e0 : partMap.entrySet()) {
                int p = e0.getKey();
                GridDhtPartitionState state = e0.getValue();

                if (state == GridDhtPartitionState.OWNING)
                    partSizes.put(p, singleMsg.partitionSizes(top.groupId()).get(p));
            }
        }

        for (GridDhtLocalPartition locPart : top.currentLocalPartitions()) {
            if (locPart.state() == GridDhtPartitionState.OWNING)
                partSizes.put(locPart.id(), locPart.fullSize());
        }

        top.globalPartSizes(partSizes);
    }

    /**
     * Collects and determines new owners of partitions for all nodes for given {@code top}.
     *
     * @param top Topology to assign.
     */
    private void assignPartitionStates(GridDhtPartitionTopology top) {
        Map<Integer, CounterWithNodes> maxCntrs = new HashMap<>();
        Map<Integer, Long> minCntrs = new HashMap<>();

        for (Map.Entry<UUID, GridDhtPartitionsSingleMessage> e : msgs.entrySet()) {
            CachePartitionPartialCountersMap nodeCntrs = e.getValue().partitionUpdateCounters(top.groupId(),
                top.partitions());

            assert nodeCntrs != null;

            for (int i = 0; i < nodeCntrs.size(); i++) {
                int p = nodeCntrs.partitionAt(i);

                UUID uuid = e.getKey();

                GridDhtPartitionState state = top.partitionState(uuid, p);

                if (state != GridDhtPartitionState.OWNING && state != GridDhtPartitionState.MOVING)
                    continue;

                long cntr = state == GridDhtPartitionState.MOVING ?
                    nodeCntrs.initialUpdateCounterAt(i) :
                    nodeCntrs.updateCounterAt(i);

                Long minCntr = minCntrs.get(p);

                if (minCntr == null || minCntr > cntr)
                    minCntrs.put(p, cntr);

                if (state != GridDhtPartitionState.OWNING)
                    continue;

                CounterWithNodes maxCntr = maxCntrs.get(p);

                if (maxCntr == null || cntr > maxCntr.cnt)
                    maxCntrs.put(p, new CounterWithNodes(cntr, e.getValue().partitionSizes(top.groupId()).get(p), uuid));
                else if (cntr == maxCntr.cnt)
                    maxCntr.nodes.add(uuid);
            }
        }

        // Also must process counters from the local node.
        for (GridDhtLocalPartition part : top.currentLocalPartitions()) {
            GridDhtPartitionState state = top.partitionState(cctx.localNodeId(), part.id());

            if (state != GridDhtPartitionState.OWNING && state != GridDhtPartitionState.MOVING)
                continue;

            final long cntr = state == GridDhtPartitionState.MOVING ? part.initialUpdateCounter() : part.updateCounter();

            Long minCntr = minCntrs.get(part.id());

            if (minCntr == null || minCntr > cntr)
                minCntrs.put(part.id(), cntr);

            if (state != GridDhtPartitionState.OWNING)
                continue;

            CounterWithNodes maxCntr = maxCntrs.get(part.id());

            if (maxCntr == null && cntr == 0) {
                CounterWithNodes cntrObj = new CounterWithNodes(0, 0L, cctx.localNodeId());

                for (UUID nodeId : msgs.keySet()) {
                    if (top.partitionState(nodeId, part.id()) == GridDhtPartitionState.OWNING)
                        cntrObj.nodes.add(nodeId);
                }

                maxCntrs.put(part.id(), cntrObj);
            }
            else if (maxCntr == null || cntr > maxCntr.cnt)
                maxCntrs.put(part.id(), new CounterWithNodes(cntr, part.fullSize(), cctx.localNodeId()));
            else if (cntr == maxCntr.cnt)
                maxCntr.nodes.add(cctx.localNodeId());
        }

        Map<Integer, Map<Integer, Long>> partHistReserved0 = partHistReserved;

        Map<Integer, Long> localReserved = partHistReserved0 != null ? partHistReserved0.get(top.groupId()) : null;

        Set<Integer> haveHistory = new HashSet<>();

        for (Map.Entry<Integer, Long> e : minCntrs.entrySet()) {
            int p = e.getKey();
            long minCntr = e.getValue();

            CounterWithNodes maxCntrObj = maxCntrs.get(p);

            long maxCntr = maxCntrObj != null ? maxCntrObj.cnt : 0;

            // If minimal counter is zero, do clean preloading.
            if (minCntr == 0 || minCntr == maxCntr)
                continue;

            if (localReserved != null) {
                Long localCntr = localReserved.get(p);

                if (localCntr != null && localCntr <= minCntr && maxCntrObj.nodes.contains(cctx.localNodeId())) {
                    partHistSuppliers.put(cctx.localNodeId(), top.groupId(), p, localCntr);

                    haveHistory.add(p);

                    continue;
                }
            }

            for (Map.Entry<UUID, GridDhtPartitionsSingleMessage> e0 : msgs.entrySet()) {
                Long histCntr = e0.getValue().partitionHistoryCounters(top.groupId()).get(p);

                if (histCntr != null && histCntr <= minCntr && maxCntrObj.nodes.contains(e0.getKey())) {
                    partHistSuppliers.put(e0.getKey(), top.groupId(), p, histCntr);

                    haveHistory.add(p);

                    break;
                }
            }
        }

        Map<Integer, Set<UUID>> ownersByUpdCounters = new HashMap<>(maxCntrs.size());
        for (Map.Entry<Integer, CounterWithNodes> e : maxCntrs.entrySet())
            ownersByUpdCounters.put(e.getKey(), e.getValue().nodes);

        Map<Integer, Long> partSizes = new HashMap<>(maxCntrs.size());
        for (Map.Entry<Integer, CounterWithNodes> e : maxCntrs.entrySet())
            partSizes.put(e.getKey(), e.getValue().size);

        top.globalPartSizes(partSizes);

        Map<UUID, Set<Integer>> partitionsToRebalance = top.resetOwners(ownersByUpdCounters, haveHistory);

        for (Map.Entry<UUID, Set<Integer>> e : partitionsToRebalance.entrySet()) {
            UUID nodeId = e.getKey();
            Set<Integer> parts = e.getValue();

            for (int part : parts)
                partsToReload.put(nodeId, top.groupId(), part);
        }
    }

    /**
     * Detect lost partitions.
     *
     * @param resTopVer Result topology version.
     */
    private void detectLostPartitions(AffinityTopologyVersion resTopVer) {
        boolean detected = false;

        synchronized (cctx.exchange().interruptLock()) {
            if (Thread.currentThread().isInterrupted())
                return;

            for (CacheGroupContext grp : cctx.cache().cacheGroups()) {
                if (!grp.isLocal()) {
                    // Do not trigger lost partition events on start.
                    boolean event = !localJoinExchange() && !activateCluster();

                    boolean detectedOnGrp = grp.topology().detectLostPartitions(resTopVer, event ? events().lastEvent() : null);

                    detected |= detectedOnGrp;
                }
            }
        }

        if (detected) {
            if (log.isDebugEnabled())
                log.debug("Partitions have been scheduled to resend [reason=" +
                    "Lost partitions detect on " + resTopVer + "]");

            cctx.exchange().scheduleResendPartitions();
        }

        timeBag.finishGlobalStage("Detect lost partitions");
    }

    /**
     * @param cacheNames Cache names.
     */
    private void resetLostPartitions(Collection<String> cacheNames) {
        assert !exchCtx.mergeExchanges();

        synchronized (cctx.exchange().interruptLock()) {
            if (Thread.currentThread().isInterrupted())
                return;

            for (CacheGroupContext grp : cctx.cache().cacheGroups()) {
                if (grp.isLocal())
                    continue;

                for (String cacheName : cacheNames) {
                    if (grp.hasCache(cacheName)) {
                        grp.topology().resetLostPartitions(initialVersion());

                        break;
                    }
                }
            }
        }
    }

    /**
     * Creates an IgniteCheckedException that is used as root cause of the exchange initialization failure.
     * This method aggregates all the exceptions provided from all participating nodes.
     *
     * @param globalExceptions collection exceptions from all participating nodes.
     * @return exception that represents a cause of the exchange initialization failure.
     */
    private IgniteCheckedException createExchangeException(Map<UUID, Exception> globalExceptions) {
        IgniteCheckedException ex = new IgniteCheckedException("Failed to complete exchange process.");

        for (Map.Entry<UUID, Exception> entry : globalExceptions.entrySet())
            if (ex != entry.getValue())
                ex.addSuppressed(entry.getValue());

        return ex;
    }

    /**
     * @return {@code true} if the given {@code discoEvt} supports the rollback procedure.
     */
    private boolean isRollbackSupported() {
        if (!firstEvtDiscoCache.checkAttribute(ATTR_DYNAMIC_CACHE_START_ROLLBACK_SUPPORTED, Boolean.TRUE))
            return false;

        // Currently the rollback process is supported for dynamically started caches only.
        return firstDiscoEvt.type() == EVT_DISCOVERY_CUSTOM_EVT && dynamicCacheStartExchange();
    }

    /**
     * Sends {@link DynamicCacheChangeFailureMessage} to all participated nodes
     * that represents a cause of exchange failure.
     */
    private void sendExchangeFailureMessage() {
        assert crd != null && crd.isLocal();

        try {
            IgniteCheckedException err = createExchangeException(exchangeGlobalExceptions);

            List<String> cacheNames = new ArrayList<>(exchActions.cacheStartRequests().size());

            for (ExchangeActions.CacheActionData actionData : exchActions.cacheStartRequests())
                cacheNames.add(actionData.request().cacheName());

            DynamicCacheChangeFailureMessage msg = new DynamicCacheChangeFailureMessage(
                cctx.localNode(), exchId, err, cacheNames);

            if (log.isDebugEnabled())
                log.debug("Dynamic cache change failed (send message to all participating nodes): " + msg);

            cacheChangeFailureMsgSent = true;

            cctx.discovery().sendCustomEvent(msg);

            return;
        }
        catch (IgniteCheckedException  e) {
            if (reconnectOnError(e))
                onDone(new IgniteNeedReconnectException(cctx.localNode(), e));
            else
                onDone(e);
        }
    }

    /**
     * @param sndResNodes Additional nodes to send finish message to.
     */
    private void onAllReceived(@Nullable Collection<ClusterNode> sndResNodes) {
        try {
            initFut.get();

            timeBag.finishGlobalStage("Waiting for all single messages");

            assert crd.isLocal();

            assert partHistSuppliers.isEmpty() : partHistSuppliers;

            if (!exchCtx.mergeExchanges() && !crd.equals(events().discoveryCache().serverNodes().get(0))) {
                for (CacheGroupContext grp : cctx.cache().cacheGroups()) {
                    if (grp.isLocal())
                        continue;

                    // It is possible affinity is not initialized.
                    // For example, dynamic cache start failed.
                    if (grp.affinity().lastVersion().topologyVersion() > 0)
                        grp.topology().beforeExchange(this, !centralizedAff && !forceAffReassignment, false);
                    else
                        assert exchangeLocE != null :
                            "Affinity is not calculated for the cache group [groupName=" + grp.name() + "]";
                }
            }

            if (exchCtx.mergeExchanges()) {
                if (log.isInfoEnabled())
                    log.info("Coordinator received all messages, try merge [ver=" + initialVersion() + ']');

                boolean finish = cctx.exchange().mergeExchangesOnCoordinator(this);

                timeBag.finishGlobalStage("Exchanges merge");

                if (!finish)
                    return;
            }

            finishExchangeOnCoordinator(sndResNodes);
        }
        catch (IgniteCheckedException e) {
            if (reconnectOnError(e))
                onDone(new IgniteNeedReconnectException(cctx.localNode(), e));
            else
                onDone(e);
        }
    }

    /**
     * @param sndResNodes Additional nodes to send finish message to.
     */
    private void finishExchangeOnCoordinator(@Nullable Collection<ClusterNode> sndResNodes) {
        try {
            if (!F.isEmpty(exchangeGlobalExceptions) && dynamicCacheStartExchange() && isRollbackSupported()) {
                sendExchangeFailureMessage();

                return;
            }

            AffinityTopologyVersion resTopVer = exchCtx.events().topologyVersion();

            if (log.isInfoEnabled()) {
                log.info("finishExchangeOnCoordinator [topVer=" + initialVersion() +
                    ", resVer=" + resTopVer + ']');
            }

            Map<Integer, CacheGroupAffinityMessage> idealAffDiff = null;

            if (exchCtx.mergeExchanges()) {
                synchronized (mux) {
                    if (mergedJoinExchMsgs != null) {
                        for (Map.Entry<UUID, GridDhtPartitionsSingleMessage> e : mergedJoinExchMsgs.entrySet()) {
                            msgs.put(e.getKey(), e.getValue());

                            updatePartitionSingleMap(e.getKey(), e.getValue());
                        }
                    }
                }

                assert exchCtx.events().hasServerJoin() || exchCtx.events().hasServerLeft();

                exchCtx.events().processEvents(this);

                if (exchCtx.events().hasServerLeft())
                    idealAffDiff = cctx.affinity().onServerLeftWithExchangeMergeProtocol(this);
                else
                    cctx.affinity().onServerJoinWithExchangeMergeProtocol(this, true);

                for (CacheGroupDescriptor desc : cctx.affinity().cacheGroups().values()) {
                    if (desc.config().getCacheMode() == CacheMode.LOCAL)
                        continue;

                    CacheGroupContext grp = cctx.cache().cacheGroup(desc.groupId());

                    GridDhtPartitionTopology top = grp != null ? grp.topology() :
                        cctx.exchange().clientTopology(desc.groupId(), events().discoveryCache());

                    top.beforeExchange(this, true, true);
                }
            }

            timeBag.finishGlobalStage("Affinity recalculation (crd)");

            Map<Integer, CacheGroupAffinityMessage> joinedNodeAff = null;

            for (Map.Entry<UUID, GridDhtPartitionsSingleMessage> e : msgs.entrySet()) {
                GridDhtPartitionsSingleMessage msg = e.getValue();

                // Apply update counters after all single messages are received.
                for (Map.Entry<Integer, GridDhtPartitionMap> entry : msg.partitions().entrySet()) {
                    Integer grpId = entry.getKey();

                    CacheGroupContext grp = cctx.cache().cacheGroup(grpId);

                    GridDhtPartitionTopology top = grp != null ? grp.topology() :
                        cctx.exchange().clientTopology(grpId, events().discoveryCache());

                    CachePartitionPartialCountersMap cntrs = msg.partitionUpdateCounters(grpId,
                        top.partitions());

                    if (cntrs != null)
                        top.collectUpdateCounters(cntrs);
                }

                Collection<Integer> affReq = msg.cacheGroupsAffinityRequest();

                if (affReq != null) {
                    joinedNodeAff = CacheGroupAffinityMessage.createAffinityMessages(cctx,
                        resTopVer,
                        affReq,
                        joinedNodeAff);
                }
            }

            timeBag.finishGlobalStage("Collect update counters and create affinity messages");

            validatePartitionsState();

            if (firstDiscoEvt.type() == EVT_DISCOVERY_CUSTOM_EVT) {
                assert firstDiscoEvt instanceof DiscoveryCustomEvent;

                if (activateCluster() || changedBaseline())
                    assignPartitionsStates();

                DiscoveryCustomMessage discoveryCustomMessage = ((DiscoveryCustomEvent) firstDiscoEvt).customMessage();

                if (discoveryCustomMessage instanceof DynamicCacheChangeBatch) {
                    if (exchActions != null) {
                        assignPartitionsStates();

                        Set<String> caches = exchActions.cachesToResetLostPartitions();

                        if (!F.isEmpty(caches))
                            resetLostPartitions(caches);
                    }
                }
                else if (discoveryCustomMessage instanceof SnapshotDiscoveryMessage
                        && ((SnapshotDiscoveryMessage)discoveryCustomMessage).needAssignPartitions())
                    assignPartitionsStates();
            }
            else {
                if (exchCtx.events().hasServerJoin())
                    assignPartitionsStates();

                if (exchCtx.events().hasServerLeft())
                    detectLostPartitions(resTopVer);
            }

            // Recalculate new affinity based on partitions availability.
            if (!exchCtx.mergeExchanges() && forceAffReassignment) {
                idealAffDiff = cctx.affinity().onCustomEventWithEnforcedAffinityReassignment(this);

                timeBag.finishGlobalStage("Ideal affinity diff calculation (enforced)");
            }

            for (CacheGroupContext grpCtx : cctx.cache().cacheGroups()) {
                if (!grpCtx.isLocal())
                    grpCtx.topology().applyUpdateCounters();
            }

            timeBag.finishGlobalStage("Apply update counters");

            updateLastVersion(cctx.versions().last());

            cctx.versions().onExchange(lastVer.get().order());

            IgniteProductVersion minVer = exchCtx.events().discoveryCache().minimumNodeVersion();

            GridDhtPartitionsFullMessage msg = createPartitionsMessage(true,
                minVer.compareToIgnoreTimestamp(PARTIAL_COUNTERS_MAP_SINCE) >= 0);

            if (exchCtx.mergeExchanges()) {
                assert !centralizedAff;

                msg.resultTopologyVersion(resTopVer);

                if (exchCtx.events().hasServerLeft())
                    msg.idealAffinityDiff(idealAffDiff);
            }
            else if (forceAffReassignment)
                msg.idealAffinityDiff(idealAffDiff);

            msg.prepareMarshal(cctx);

            timeBag.finishGlobalStage("Full message preparing");

            synchronized (mux) {
                finishState = new FinishState(crd.id(), resTopVer, msg);

                state = ExchangeLocalState.DONE;
            }

            if (centralizedAff) {
                assert !exchCtx.mergeExchanges();

                IgniteInternalFuture<Map<Integer, Map<Integer, List<UUID>>>> fut = cctx.affinity().initAffinityOnNodeLeft(this);

                if (!fut.isDone()) {
                    fut.listen(new IgniteInClosure<IgniteInternalFuture<Map<Integer, Map<Integer, List<UUID>>>>>() {
                        @Override public void apply(IgniteInternalFuture<Map<Integer, Map<Integer, List<UUID>>>> fut) {
                            onAffinityInitialized(fut);
                        }
                    });
                }
                else
                    onAffinityInitialized(fut);
            }
            else {
                Set<ClusterNode> nodes;

                Map<UUID, GridDhtPartitionsSingleMessage> mergedJoinExchMsgs0;

                synchronized (mux) {
                    srvNodes.remove(cctx.localNode());

                    nodes = new LinkedHashSet<>(srvNodes);

                    mergedJoinExchMsgs0 = mergedJoinExchMsgs;

                    if (mergedJoinExchMsgs != null) {
                        for (Map.Entry<UUID, GridDhtPartitionsSingleMessage> e : mergedJoinExchMsgs.entrySet()) {
                            if (e.getValue() != null) {
                                ClusterNode node = cctx.discovery().node(e.getKey());

                                if (node != null)
                                    nodes.add(node);
                            }
                        }
                    }
                    else
                        mergedJoinExchMsgs0 = Collections.emptyMap();

                    if (!F.isEmpty(sndResNodes))
                        nodes.addAll(sndResNodes);
                }

                if (!nodes.isEmpty())
                    sendAllPartitions(msg, nodes, mergedJoinExchMsgs0, joinedNodeAff);

                timeBag.finishGlobalStage("Full message sending");

                discoveryLag = calculateDiscoveryLag(
                    msgs,
                    mergedJoinExchMsgs0
                );

                partitionsSent = true;

                if (!stateChangeExchange())
                    onDone(exchCtx.events().topologyVersion(), null);

                for (Map.Entry<UUID, GridDhtPartitionsSingleMessage> e : pendingSingleMsgs.entrySet()) {
                    if (log.isInfoEnabled()) {
                        log.info("Process pending message on coordinator [node=" + e.getKey() +
                            ", ver=" + initialVersion() +
                            ", resVer=" + resTopVer + ']');
                    }

                    processSingleMessage(e.getKey(), e.getValue());
                }
            }

            if (stateChangeExchange()) {
                StateChangeRequest req = exchActions.stateChangeRequest();

                assert req != null : exchActions;

                boolean stateChangeErr = false;

                if (!F.isEmpty(exchangeGlobalExceptions)) {
                    stateChangeErr = true;

                    cctx.kernalContext().state().onStateChangeError(exchangeGlobalExceptions, req);
                }
                else {
                    boolean hasMoving = !partsToReload.isEmpty();

                    Set<Integer> waitGrps = cctx.affinity().waitGroups();

                    if (!hasMoving) {
                        for (CacheGroupContext grpCtx : cctx.cache().cacheGroups()) {
                            if (waitGrps.contains(grpCtx.groupId()) && grpCtx.topology().hasMovingPartitions()) {
                                hasMoving = true;

                                break;
                            }

                        }
                    }

                    cctx.kernalContext().state().onExchangeFinishedOnCoordinator(this, hasMoving);
                }

                boolean active = !stateChangeErr && req.activate();

                ChangeGlobalStateFinishMessage stateFinishMsg = new ChangeGlobalStateFinishMessage(
                    req.requestId(),
                    active,
                    !stateChangeErr);

                cctx.discovery().sendCustomEvent(stateFinishMsg);

                timeBag.finishGlobalStage("State finish message sending");

                if (!centralizedAff)
                    onDone(exchCtx.events().topologyVersion(), null);
            }
        }
        catch (IgniteCheckedException e) {
            if (reconnectOnError(e))
                onDone(new IgniteNeedReconnectException(cctx.localNode(), e));
            else
                onDone(e);
        }
    }

    /**
     * Collects non local cache group descriptors.
     *
     * @return Collection of non local cache group descriptors.
     */
    private List<CacheGroupDescriptor> nonLocalCacheGroupDescriptors() {
        return cctx.affinity().cacheGroups().values().stream()
            .filter(grpDesc -> grpDesc.config().getCacheMode() != CacheMode.LOCAL)
            .collect(Collectors.toList());
    }

    /**
     * Collects non local cache groups.
     *
     * @return Collection of non local cache groups.
     */
    private List<CacheGroupContext> nonLocalCacheGroups() {
        return cctx.cache().cacheGroups().stream()
            .filter(grp -> !grp.isLocal() && !cacheGroupStopping(grp.groupId()))
            .collect(Collectors.toList());
    }

    /**
     * Validates that partition update counters and cache sizes for all caches are consistent.
     */
    private void validatePartitionsState() {
        try {
            U.doInParallel(
                cctx.kernalContext().getSystemExecutorService(),
                nonLocalCacheGroupDescriptors(),
                grpDesc -> {
                    CacheGroupContext grpCtx = cctx.cache().cacheGroup(grpDesc.groupId());

                    GridDhtPartitionTopology top = grpCtx != null
                        ? grpCtx.topology()
                        : cctx.exchange().clientTopology(grpDesc.groupId(), events().discoveryCache());

                    // Do not validate read or write through caches or caches with disabled rebalance
                    // or ExpiryPolicy is set or validation is disabled.
                    if (grpCtx == null
                        || grpCtx.config().isReadThrough()
                        || grpCtx.config().isWriteThrough()
                        || grpCtx.config().getCacheStoreFactory() != null
                        || grpCtx.config().getRebalanceDelay() == -1
                        || grpCtx.config().getRebalanceMode() == CacheRebalanceMode.NONE
                        || grpCtx.config().getExpiryPolicyFactory() == null
                        || SKIP_PARTITION_SIZE_VALIDATION)
                        return null;

                    try {
                        validator.validatePartitionCountersAndSizes(GridDhtPartitionsExchangeFuture.this, top, msgs);
                    }
                    catch (IgniteCheckedException ex) {
                        log.warning("Partition states validation has failed for group: " + grpCtx.cacheOrGroupName() + ". " + ex.getMessage());
                        // TODO: Handle such errors https://issues.apache.org/jira/browse/IGNITE-7833
                    }

                    return null;
                }
            );
        }
        catch (IgniteCheckedException e) {
            throw new IgniteException("Failed to validate partitions state", e);
        }

        timeBag.finishGlobalStage("Validate partitions states");
    }

    /**
     *
     */
    private void assignPartitionsStates() {
        try {
            U.doInParallel(
                cctx.kernalContext().getSystemExecutorService(),
                nonLocalCacheGroupDescriptors(),
                grpDesc -> {
                    CacheGroupContext grpCtx = cctx.cache().cacheGroup(grpDesc.groupId());

                    GridDhtPartitionTopology top = grpCtx != null
                        ? grpCtx.topology()
                        : cctx.exchange().clientTopology(grpDesc.groupId(), events().discoveryCache());

                    if (!CU.isPersistentCache(grpDesc.config(), cctx.gridConfig().getDataStorageConfiguration()))
                        assignPartitionSizes(top);
                    else
                        assignPartitionStates(top);

                    return null;
                }
            );
        }
        catch (IgniteCheckedException e) {
            throw new IgniteException("Failed to assign partition states", e);
        }

        timeBag.finishGlobalStage("Assign partitions states");
    }

    /**
     * Removes gaps in the local update counters. Gaps in update counters are possible on backup node when primary
     * failed to send update counter deltas to backup.
     */
    private void finalizePartitionCounters() {
        // Reserve at least 2 threads for system operations.
        int parallelismLvl = U.availableThreadCount(cctx.kernalContext(), GridIoPolicy.SYSTEM_POOL, 2);

        try {
            U.<CacheGroupContext, Void>doInParallel(
                parallelismLvl,
                cctx.kernalContext().getSystemExecutorService(),
                nonLocalCacheGroups(),
                grp -> {
                    grp.topology().finalizeUpdateCounters();

                    return null;
                }
            );
        }
        catch (IgniteCheckedException e) {
            throw new IgniteException("Failed to finalize partition counters", e);
        }

        timeBag.finishGlobalStage("Finalize update counters");
    }

    /**
     * @param finishState State.
     * @param msg Request.
     * @param nodeId Node ID.
     */
    private void sendAllPartitionsToNode(FinishState finishState, GridDhtPartitionsSingleMessage msg, UUID nodeId) {
        ClusterNode node = cctx.node(nodeId);

        if (node == null) {
            if (log.isDebugEnabled())
                log.debug("Failed to send partitions, node failed: " + nodeId);

            return;
        }

        GridDhtPartitionsFullMessage fullMsg = finishState.msg.copy();

        Collection<Integer> affReq = msg.cacheGroupsAffinityRequest();

        if (affReq != null) {
            Map<Integer, CacheGroupAffinityMessage> aff = CacheGroupAffinityMessage.createAffinityMessages(
                cctx,
                finishState.resTopVer,
                affReq,
                null);

            fullMsg.joinedNodeAffinity(aff);
        }

        if (!fullMsg.exchangeId().equals(msg.exchangeId())) {
            fullMsg = fullMsg.copy();

            fullMsg.exchangeId(msg.exchangeId());
        }

        try {
            cctx.io().send(node, fullMsg, SYSTEM_POOL);

            if (log.isTraceEnabled()) {
                log.trace("Full message was sent to node: " +
                    node +
                    ", fullMsg: " + fullMsg
                );
            }
        }
        catch (ClusterTopologyCheckedException e) {
            if (log.isDebugEnabled())
                log.debug("Failed to send partitions, node failed: " + node);
        }
        catch (IgniteCheckedException e) {
            U.error(log, "Failed to send partitions [node=" + node + ']', e);
        }
    }

    /**
     * @param node Sender node.
     * @param msg Full partition info.
     */
    public void onReceiveFullMessage(final ClusterNode node, final GridDhtPartitionsFullMessage msg) {
        assert msg != null;
        assert msg.exchangeId() != null : msg;
        assert !node.isDaemon() : node;

        initFut.listen(new CI1<IgniteInternalFuture<Boolean>>() {
            @Override public void apply(IgniteInternalFuture<Boolean> f) {
                try {
                    if (!f.get())
                        return;
                }
                catch (IgniteCheckedException e) {
                    U.error(log, "Failed to initialize exchange future: " + this, e);

                    return;
                }

                processFullMessage(true, node, msg);
            }
        });
    }

    /**
     * @param node Sender node.
     * @param msg Message with full partition info.
     */
    public void onReceivePartitionRequest(final ClusterNode node, final GridDhtPartitionsSingleRequest msg) {
        assert !cctx.kernalContext().clientNode() || msg.restoreState();
        assert !node.isDaemon() && !node.isClient() : node;

        initFut.listen(new CI1<IgniteInternalFuture<Boolean>>() {
            @Override public void apply(IgniteInternalFuture<Boolean> fut) {
                processSinglePartitionRequest(node, msg);
            }
        });
    }

    /**
     * @param node Sender node.
     * @param msg Message.
     */
    private void processSinglePartitionRequest(ClusterNode node, GridDhtPartitionsSingleRequest msg) {
        FinishState finishState0 = null;

        synchronized (mux) {
            if (crd == null) {
                if (log.isInfoEnabled())
                    log.info("Ignore partitions request, no coordinator [node=" + node.id() + ']');

                return;
            }

            switch (state) {
                case DONE: {
                    assert finishState != null;

                    if (node.id().equals(finishState.crdId)) {
                        if (log.isInfoEnabled())
                            log.info("Ignore partitions request, finished exchange with this coordinator: " + msg);

                        return;
                    }

                    finishState0 = finishState;

                    break;
                }

                case CRD:
                case BECOME_CRD: {
                    if (log.isInfoEnabled())
                        log.info("Ignore partitions request, node is coordinator: " + msg);

                    return;
                }

                case CLIENT:
                case SRV: {
                    if (!cctx.discovery().alive(node)) {
                        if (log.isInfoEnabled())
                            log.info("Ignore partitions request, node is not alive [node=" + node.id() + ']');

                        return;
                    }

                    if (msg.restoreState()) {
                        if (!node.equals(crd)) {
                            if (node.order() > crd.order()) {
                                if (log.isInfoEnabled()) {
                                    log.info("Received partitions request, change coordinator [oldCrd=" + crd.id() +
                                        ", newCrd=" + node.id() + ']');
                                }

                                crd = node; // Do not allow to process FullMessage from old coordinator.
                            }
                            else {
                                if (log.isInfoEnabled()) {
                                    log.info("Ignore restore state request, coordinator changed [oldCrd=" + crd.id() +
                                        ", newCrd=" + node.id() + ']');
                                }

                                return;
                            }
                        }
                    }

                    break;
                }

                default:
                    assert false : state;
            }
        }

        if (msg.restoreState()) {
            try {
                assert msg.restoreExchangeId() != null : msg;

                GridDhtPartitionsSingleMessage res;

                if (dynamicCacheStartExchange() && exchangeLocE != null) {
                    res = new GridDhtPartitionsSingleMessage(msg.restoreExchangeId(),
                        cctx.kernalContext().clientNode(),
                        cctx.versions().last(),
                        true);

                    res.setError(exchangeLocE);
                }
                else {
                    res = cctx.exchange().createPartitionsSingleMessage(
                        msg.restoreExchangeId(),
                        cctx.kernalContext().clientNode(),
                        true,
                        node.version().compareToIgnoreTimestamp(PARTIAL_COUNTERS_MAP_SINCE) >= 0,
                        exchActions);

                    if (localJoinExchange() && finishState0 == null)
                        res.cacheGroupsAffinityRequest(exchCtx.groupsAffinityRequestOnJoin());
                }

                res.restoreState(true);

                if (log.isInfoEnabled()) {
                    log.info("Send restore state response [node=" + node.id() +
                        ", exchVer=" + msg.restoreExchangeId().topologyVersion() +
                        ", hasState=" + (finishState0 != null) +
                        ", affReq=" + !F.isEmpty(res.cacheGroupsAffinityRequest()) + ']');
                }

                res.finishMessage(finishState0 != null ? finishState0.msg : null);

                cctx.io().send(node, res, SYSTEM_POOL);
            }
            catch (ClusterTopologyCheckedException ignored) {
                if (log.isDebugEnabled())
                    log.debug("Node left during partition exchange [nodeId=" + node.id() + ", exchId=" + exchId + ']');
            }
            catch (IgniteCheckedException e) {
                U.error(log, "Failed to send partitions message [node=" + node + ", msg=" + msg + ']', e);
            }

            return;
        }

        try {
            sendLocalPartitions(node);
        }
        catch (IgniteCheckedException e) {
            U.error(log, "Failed to send message to coordinator: " + e);
        }
    }

    /**
     * @param checkCrd If {@code true} checks that local node is exchange coordinator.
     * @param node Sender node.
     * @param msg Message.
     */
    private void processFullMessage(boolean checkCrd, ClusterNode node, GridDhtPartitionsFullMessage msg) {
        try {
            assert exchId.equals(msg.exchangeId()) : msg;
            assert msg.lastVersion() != null : msg;

            timeBag.finishGlobalStage("Waiting for Full message");

            if (checkCrd) {
                assert node != null;

                synchronized (mux) {
                    if (crd == null) {
                        if (log.isInfoEnabled())
                            log.info("Ignore full message, all server nodes left: " + msg);

                        return;
                    }

                    switch (state) {
                        case CRD:
                        case BECOME_CRD: {
                            if (log.isInfoEnabled())
                                log.info("Ignore full message, node is coordinator: " + msg);

                            return;
                        }

                        case DONE: {
                            if (log.isInfoEnabled())
                                log.info("Ignore full message, future is done: " + msg);

                            return;
                        }

                        case SRV:
                        case CLIENT: {
                            if (!crd.equals(node)) {
                                if (log.isInfoEnabled()) {
                                    log.info("Received full message from non-coordinator [node=" + node.id() +
                                        ", nodeOrder=" + node.order() +
                                        ", crd=" + crd.id() +
                                        ", crdOrder=" + crd.order() + ']');
                                }

                                if (node.order() > crd.order())
                                    fullMsgs.put(node, msg);

                                return;
                            }
                            else {
                                if (!F.isEmpty(msg.getErrorsMap())) {
                                    Exception e = msg.getErrorsMap().get(cctx.localNodeId());

                                    if (e instanceof IgniteNeedReconnectException) {
                                        onDone(e);

                                        return;
                                    }
                                }

                                AffinityTopologyVersion resVer = msg.resultTopologyVersion() != null ? msg.resultTopologyVersion() : initialVersion();

                                if (log.isInfoEnabled()) {
                                    log.info("Received full message, will finish exchange [node=" + node.id() +
                                        ", resVer=" + resVer + ']');
                                }

                                finishState = new FinishState(crd.id(), resVer, msg);

                                state = ExchangeLocalState.DONE;

                                break;
                            }
                        }
                    }
                }
            }
            else
                assert node == null : node;

            AffinityTopologyVersion resTopVer = initialVersion();

            if (exchCtx.mergeExchanges()) {
                if (msg.resultTopologyVersion() != null && !initialVersion().equals(msg.resultTopologyVersion())) {
                    if (log.isInfoEnabled()) {
                        log.info("Received full message, need merge [curFut=" + initialVersion() +
                            ", resVer=" + msg.resultTopologyVersion() + ']');
                    }

                    resTopVer = msg.resultTopologyVersion();

                    if (cctx.exchange().mergeExchanges(this, msg)) {
                        assert cctx.kernalContext().isStopping();

                        return; // Node is stopping, no need to further process exchange.
                    }

                    assert resTopVer.equals(exchCtx.events().topologyVersion()) :  "Unexpected result version [" +
                        "msgVer=" + resTopVer +
                        ", locVer=" + exchCtx.events().topologyVersion() + ']';
                }

                exchCtx.events().processEvents(this);

                if (localJoinExchange())
                    cctx.affinity().onLocalJoin(this, msg, resTopVer);
                else {
                    if (exchCtx.events().hasServerLeft())
                        cctx.affinity().applyAffinityFromFullMessage(this, msg);
                    else
                        cctx.affinity().onServerJoinWithExchangeMergeProtocol(this, false);

                    for (CacheGroupContext grp : cctx.cache().cacheGroups()) {
                        if (grp.isLocal() || cacheGroupStopping(grp.groupId()))
                            continue;

                        grp.topology().beforeExchange(this, true, false);
                    }
                }
            }
            else if (localJoinExchange() && !exchCtx.fetchAffinityOnJoin())
                cctx.affinity().onLocalJoin(this, msg, resTopVer);
            else if (forceAffReassignment)
                cctx.affinity().applyAffinityFromFullMessage(this, msg);

            timeBag.finishGlobalStage("Affinity recalculation");

            if (dynamicCacheStartExchange() && !F.isEmpty(exchangeGlobalExceptions)) {
                assert cctx.localNode().isClient();

                // TODO: https://issues.apache.org/jira/browse/IGNITE-8796
                // The current exchange has been successfully completed on all server nodes,
                // but has failed on that client node for some reason.
                // It looks like that we need to rollback dynamically started caches on the client node,
                // complete DynamicCacheStartFutures (if they are registered) with the cause of that failure
                // and complete current exchange without errors.

                onDone(exchangeLocE);

                return;
            }

            updatePartitionFullMap(resTopVer, msg);

            if (stateChangeExchange() && !F.isEmpty(msg.getErrorsMap()))
                cctx.kernalContext().state().onStateChangeError(msg.getErrorsMap(), exchActions.stateChangeRequest());

            onDone(resTopVer, null);
        }
        catch (IgniteCheckedException e) {
            onDone(e);
        }
    }

    /**
     * Updates partition map in all caches.
     *
     * @param resTopVer Result topology version.
     * @param msg Partitions full messages.
     */
    private void updatePartitionFullMap(AffinityTopologyVersion resTopVer, GridDhtPartitionsFullMessage msg) {
        cctx.versions().onExchange(msg.lastVersion().order());

        assert partHistSuppliers.isEmpty();

        partHistSuppliers.putAll(msg.partitionHistorySuppliers());

        // Reserve at least 2 threads for system operations.
        int parallelismLvl = U.availableThreadCount(cctx.kernalContext(), GridIoPolicy.SYSTEM_POOL, 2);

        try {
            doInParallel(
                parallelismLvl,
                cctx.kernalContext().getSystemExecutorService(),
                msg.partitions().keySet(), grpId -> {
                    CacheGroupContext grp = cctx.cache().cacheGroup(grpId);

                    if (grp != null) {
                        CachePartitionFullCountersMap cntrMap = msg.partitionUpdateCounters(grpId,
                            grp.topology().partitions());

                        grp.topology().update(resTopVer,
                            msg.partitions().get(grpId),
                            cntrMap,
                            msg.partsToReload(cctx.localNodeId(), grpId),
                            msg.partitionSizes(grpId),
                            null);
                    }
                    else {
                        ClusterNode oldest = cctx.discovery().oldestAliveServerNode(AffinityTopologyVersion.NONE);

                        if (oldest != null && oldest.isLocal()) {
                            GridDhtPartitionTopology top = cctx.exchange().clientTopology(grpId, events().discoveryCache());

                            CachePartitionFullCountersMap cntrMap = msg.partitionUpdateCounters(grpId,
                                top.partitions());

                            top.update(resTopVer,
                                msg.partitions().get(grpId),
                                cntrMap,
                                Collections.emptySet(),
                                null,
                                null);
                        }
                    }

                    return null;
                });
        }
        catch (IgniteCheckedException e) {
            throw new IgniteException(e);
        }

        partitionsReceived = true;

        timeBag.finishGlobalStage("Full map updating");
    }

    /**
     * Updates partition map in all caches.
     *
     * @param nodeId Node message received from.
     * @param msg Partitions single message.
     */
    private void updatePartitionSingleMap(UUID nodeId, GridDhtPartitionsSingleMessage msg) {
        msgs.put(nodeId, msg);

        for (Map.Entry<Integer, GridDhtPartitionMap> entry : msg.partitions().entrySet()) {
            Integer grpId = entry.getKey();
            CacheGroupContext grp = cctx.cache().cacheGroup(grpId);

            GridDhtPartitionTopology top = grp != null ? grp.topology() :
                cctx.exchange().clientTopology(grpId, events().discoveryCache());

            top.update(exchId, entry.getValue(), false);
        }
    }

    /**
     * Cache change failure message callback, processed from the discovery thread.
     *
     * @param node Message sender node.
     * @param msg Failure message.
     */
    public void onDynamicCacheChangeFail(final ClusterNode node, final DynamicCacheChangeFailureMessage msg) {
        assert exchId.equals(msg.exchangeId()) : msg;
        assert firstDiscoEvt.type() == EVT_DISCOVERY_CUSTOM_EVT && dynamicCacheStartExchange();

        final ExchangeActions actions = exchangeActions();

        onDiscoveryEvent(new IgniteRunnable() {
            @Override public void run() {
                // The rollbackExchange() method has to wait for checkpoint.
                // That operation is time consumed, and therefore it should be executed outside the discovery thread.
                cctx.kernalContext().getSystemExecutorService().submit(new Runnable() {
                    @Override public void run() {
                        if (isDone() || !enterBusy())
                            return;

                        try {
                            assert msg.error() != null: msg;

                            // Try to revert all the changes that were done during initialization phase
                            cctx.affinity().forceCloseCaches(
                                GridDhtPartitionsExchangeFuture.this,
                                crd.isLocal(),
                                msg.exchangeActions()
                            );

                            synchronized (mux) {
                                finishState = new FinishState(crd.id(), initialVersion(), null);

                                state = ExchangeLocalState.DONE;
                            }

                            if (actions != null)
                                actions.completeRequestFutures(cctx, msg.error());

                            onDone(exchId.topologyVersion());
                        }
                        catch (Throwable e) {
                            onDone(e);
                        }
                        finally {
                            leaveBusy();
                        }
                    }
                });
            }
        });
    }

    /**
     * Affinity change message callback, processed from the same thread as {@link #onNodeLeft}.
     *
     * @param node Message sender node.
     * @param msg Message.
     */
    public void onAffinityChangeMessage(final ClusterNode node, final CacheAffinityChangeMessage msg) {
        assert exchId.equals(msg.exchangeId()) : msg;

        onDiscoveryEvent(new IgniteRunnable() {
            @Override public void run() {
                if (isDone() || !enterBusy())
                    return;

                try {
                    assert centralizedAff;

                    if (crd.equals(node)) {
                        AffinityTopologyVersion resTopVer = initialVersion();

                        cctx.affinity().onExchangeChangeAffinityMessage(GridDhtPartitionsExchangeFuture.this,
                            crd.isLocal(),
                            msg);

                        IgniteCheckedException err = !F.isEmpty(msg.partitionsMessage().getErrorsMap()) ?
                            new IgniteCheckedException("Cluster state change failed.") : null;

                        if (!crd.isLocal()) {
                            GridDhtPartitionsFullMessage partsMsg = msg.partitionsMessage();

                            assert partsMsg != null : msg;
                            assert partsMsg.lastVersion() != null : partsMsg;

                            updatePartitionFullMap(resTopVer, partsMsg);

                            if (exchActions != null && exchActions.stateChangeRequest() != null && err != null)
                                cctx.kernalContext().state().onStateChangeError(msg.partitionsMessage().getErrorsMap(), exchActions.stateChangeRequest());
                        }

                        onDone(resTopVer, err);
                    }
                    else {
                        if (log.isDebugEnabled()) {
                            log.debug("Ignore affinity change message, coordinator changed [node=" + node.id() +
                                ", crd=" + crd.id() +
                                ", msg=" + msg +
                                ']');
                        }
                    }
                }
                finally {
                    leaveBusy();
                }
            }
        });
    }

    /**
     * @param c Closure.
     */
    private void onDiscoveryEvent(IgniteRunnable c) {
        synchronized (discoEvts) {
            if (!init) {
                discoEvts.add(c);

                return;
            }

            assert discoEvts.isEmpty() : discoEvts;
        }

        c.run();
    }

    /**
     * Moves exchange future to state 'init done' using {@link #initFut}.
     */
    private void initDone() {
        while (!isDone()) {
            List<IgniteRunnable> evts;

            synchronized (discoEvts) {
                if (discoEvts.isEmpty()) {
                    init = true;

                    break;
                }

                evts = new ArrayList<>(discoEvts);

                discoEvts.clear();
            }

            for (IgniteRunnable c : evts)
                c.run();
        }

        initFut.onDone(true);
    }

    /**
     *
     */
    private void onAllServersLeft() {
        assert cctx.kernalContext().clientNode() : cctx.localNode();

        List<ClusterNode> empty = Collections.emptyList();

        for (CacheGroupContext grp : cctx.cache().cacheGroups()) {
            List<List<ClusterNode>> affAssignment = new ArrayList<>(grp.affinity().partitions());

            for (int i = 0; i < grp.affinity().partitions(); i++)
                affAssignment.add(empty);

            grp.affinity().idealAssignment(affAssignment);

            grp.affinity().initialize(initialVersion(), affAssignment);

            cctx.exchange().exchangerUpdateHeartbeat();
        }
    }

    /**
     * Node left callback, processed from the same thread as {@link #onAffinityChangeMessage}.
     *
     * @param node Left node.
     */
    public void onNodeLeft(final ClusterNode node) {
        if (isDone() || !enterBusy())
            return;

        cctx.mvcc().removeExplicitNodeLocks(node.id(), initialVersion());

        try {
            onDiscoveryEvent(new IgniteRunnable() {
                @Override public void run() {
                    if (isDone() || !enterBusy())
                        return;

                    try {
                        boolean crdChanged = false;
                        boolean allReceived = false;

                        ClusterNode crd0;

                        events().discoveryCache().updateAlives(node);

                        InitNewCoordinatorFuture newCrdFut0;

                        synchronized (mux) {
                            newCrdFut0 = newCrdFut;
                        }

                        if (newCrdFut0 != null)
                            newCrdFut0.onNodeLeft(node.id());

                        synchronized (mux) {
                            if (!srvNodes.remove(node))
                                return;

                            boolean rmvd = remaining.remove(node.id());

                            if (!rmvd) {
                                if (mergedJoinExchMsgs != null && mergedJoinExchMsgs.containsKey(node.id())) {
                                    if (mergedJoinExchMsgs.get(node.id()) == null) {
                                        mergedJoinExchMsgs.remove(node.id());

                                        rmvd = true;
                                    }
                                }
                            }

                            if (node.equals(crd)) {
                                crdChanged = true;

                                crd = !srvNodes.isEmpty() ? srvNodes.get(0) : null;
                            }

                            switch (state) {
                                case DONE:
                                    return;

                                case CRD:
                                    allReceived = rmvd && (remaining.isEmpty() && F.isEmpty(mergedJoinExchMsgs));

                                    break;

                                case SRV:
                                    assert crd != null;

                                    if (crdChanged && crd.isLocal()) {
                                        state = ExchangeLocalState.BECOME_CRD;

                                        newCrdFut = new InitNewCoordinatorFuture(cctx);
                                    }

                                    break;
                            }

                            crd0 = crd;

                            if (crd0 == null)
                                finishState = new FinishState(null, initialVersion(), null);
                        }

                        if (crd0 == null) {
                            onAllServersLeft();

                            onDone(initialVersion());

                            return;
                        }

                        if (crd0.isLocal()) {
                            if (stateChangeExchange() && exchangeLocE != null)
                                exchangeGlobalExceptions.put(crd0.id(), exchangeLocE);

                            if (crdChanged) {
                                if (log.isInfoEnabled()) {
                                    log.info("Coordinator failed, node is new coordinator [ver=" + initialVersion() +
                                        ", prev=" + node.id() + ']');
                                }

                                assert newCrdFut != null;

                                cctx.kernalContext().closure().callLocal(new Callable<Void>() {
                                    @Override public Void call() throws Exception {
                                        newCrdFut.init(GridDhtPartitionsExchangeFuture.this);

                                        newCrdFut.listen(new CI1<IgniteInternalFuture>() {
                                            @Override public void apply(IgniteInternalFuture fut) {
                                                if (isDone())
                                                    return;

                                                Lock lock = cctx.io().readLock();

                                                if (lock == null)
                                                    return;

                                                try {
                                                    onBecomeCoordinator((InitNewCoordinatorFuture) fut);
                                                }
                                                finally {
                                                    lock.unlock();
                                                }
                                            }
                                        });

                                        return null;
                                    }
                                }, GridIoPolicy.SYSTEM_POOL);

                                return;
                            }

                            if (allReceived) {
                                cctx.kernalContext().getSystemExecutorService().submit(new Runnable() {
                                    @Override public void run() {
                                        awaitSingleMapUpdates();

                                        onAllReceived(null);
                                    }
                                });
                            }
                        }
                        else {
                            if (crdChanged) {
                                for (Map.Entry<ClusterNode, GridDhtPartitionsFullMessage> m : fullMsgs.entrySet()) {
                                    if (crd0.equals(m.getKey())) {
                                        if (log.isInfoEnabled()) {
                                            log.info("Coordinator changed, process pending full message [" +
                                                "ver=" + initialVersion() +
                                                ", crd=" + node.id() +
                                                ", pendingMsgNode=" + m.getKey() + ']');
                                        }

                                        processFullMessage(true, m.getKey(), m.getValue());

                                        if (isDone())
                                            return;
                                    }
                                }

                                if (log.isInfoEnabled()) {
                                    log.info("Coordinator changed, send partitions to new coordinator [" +
                                        "ver=" + initialVersion() +
                                        ", crd=" + node.id() +
                                        ", newCrd=" + crd0.id() + ']');
                                }

                                final ClusterNode newCrd = crd0;

                                cctx.kernalContext().getSystemExecutorService().submit(new Runnable() {
                                    @Override public void run() {
                                        sendPartitions(newCrd);
                                    }
                                });
                            }
                        }
                    }
                    catch (IgniteCheckedException e) {
                        if (reconnectOnError(e))
                            onDone(new IgniteNeedReconnectException(cctx.localNode(), e));
                        else
                            U.error(log, "Failed to process node left event: " + e, e);
                    }
                    finally {
                        leaveBusy();
                    }
                }
            });
        }
        finally {
            leaveBusy();
        }
    }

    /**
     * @param newCrdFut Coordinator initialization future.
     */
    private void onBecomeCoordinator(InitNewCoordinatorFuture newCrdFut) {
        boolean allRcvd = false;

        cctx.exchange().onCoordinatorInitialized();

        if (newCrdFut.restoreState()) {
            GridDhtPartitionsFullMessage fullMsg = newCrdFut.fullMessage();

            assert msgs.isEmpty() : msgs;

            if (fullMsg != null) {
                if (log.isInfoEnabled()) {
                    log.info("New coordinator restored state [ver=" + initialVersion() +
                        ", resVer=" + fullMsg.resultTopologyVersion() + ']');
                }

                synchronized (mux) {
                    state = ExchangeLocalState.DONE;

                    finishState = new FinishState(crd.id(), fullMsg.resultTopologyVersion(), fullMsg);
                }

                fullMsg.exchangeId(exchId);

                processFullMessage(false, null, fullMsg);

                Map<ClusterNode, GridDhtPartitionsSingleMessage> msgs = newCrdFut.messages();

                if (!F.isEmpty(msgs)) {
                    Map<Integer, CacheGroupAffinityMessage> joinedNodeAff = null;

                    for (Map.Entry<ClusterNode, GridDhtPartitionsSingleMessage> e : msgs.entrySet()) {
                        this.msgs.put(e.getKey().id(), e.getValue());

                        GridDhtPartitionsSingleMessage msg = e.getValue();

                        Collection<Integer> affReq = msg.cacheGroupsAffinityRequest();

                        if (!F.isEmpty(affReq)) {
                            joinedNodeAff = CacheGroupAffinityMessage.createAffinityMessages(cctx,
                                fullMsg.resultTopologyVersion(),
                                affReq,
                                joinedNodeAff);
                        }
                    }

                    Map<UUID, GridDhtPartitionsSingleMessage> mergedJoins = newCrdFut.mergedJoinExchangeMessages();

                    if (log.isInfoEnabled()) {
                        log.info("New coordinator sends full message [ver=" + initialVersion() +
                            ", resVer=" + fullMsg.resultTopologyVersion() +
                            ", nodes=" + F.nodeIds(msgs.keySet()) +
                            ", mergedJoins=" + (mergedJoins != null ? mergedJoins.keySet() : null) + ']');
                    }

                    sendAllPartitions(fullMsg, msgs.keySet(), mergedJoins, joinedNodeAff);
                }

                return;
            }
            else {
                if (log.isInfoEnabled())
                    log.info("New coordinator restore state finished [ver=" + initialVersion() + ']');

                for (Map.Entry<ClusterNode, GridDhtPartitionsSingleMessage> e : newCrdFut.messages().entrySet()) {
                    GridDhtPartitionsSingleMessage msg = e.getValue();

                    if (!msg.client()) {
                        msgs.put(e.getKey().id(), e.getValue());

                        if (dynamicCacheStartExchange() && msg.getError() != null)
                            exchangeGlobalExceptions.put(e.getKey().id(), msg.getError());

                        updatePartitionSingleMap(e.getKey().id(), msg);
                    }
                }
            }

            allRcvd = true;

            synchronized (mux) {
                remaining.clear(); // Do not process messages.

                assert crd != null && crd.isLocal();

                state = ExchangeLocalState.CRD;

                assert mergedJoinExchMsgs == null;
            }
        }
        else {
            Set<UUID> remaining0 = null;

            synchronized (mux) {
                assert crd != null && crd.isLocal();

                state = ExchangeLocalState.CRD;

                assert mergedJoinExchMsgs == null;

                if (log.isInfoEnabled()) {
                    log.info("New coordinator initialization finished [ver=" + initialVersion() +
                        ", remaining=" + remaining + ']');
                }

                if (!remaining.isEmpty())
                    remaining0 = new HashSet<>(remaining);
            }

            if (remaining0 != null) {
                // It is possible that some nodes finished exchange with previous coordinator.
                GridDhtPartitionsSingleRequest req = new GridDhtPartitionsSingleRequest(exchId);

                for (UUID nodeId : remaining0) {
                    try {
                        if (!pendingSingleMsgs.containsKey(nodeId)) {
                            if (log.isInfoEnabled()) {
                                log.info("New coordinator sends request [ver=" + initialVersion() +
                                    ", node=" + nodeId + ']');
                            }

                            cctx.io().send(nodeId, req, SYSTEM_POOL);
                        }
                    }
                    catch (ClusterTopologyCheckedException ignored) {
                        if (log.isDebugEnabled())
                            log.debug("Node left during partition exchange [nodeId=" + nodeId +
                                ", exchId=" + exchId + ']');
                    }
                    catch (IgniteCheckedException e) {
                        U.error(log, "Failed to request partitions from node: " + nodeId, e);
                    }
                }

                for (Map.Entry<UUID, GridDhtPartitionsSingleMessage> m : pendingSingleMsgs.entrySet()) {
                    if (log.isInfoEnabled()) {
                        log.info("New coordinator process pending message [ver=" + initialVersion() +
                            ", node=" + m.getKey() + ']');
                    }

                    processSingleMessage(m.getKey(), m.getValue());
                }
            }
        }

        if (allRcvd) {
            awaitSingleMapUpdates();

            onAllReceived(newCrdFut.messages().keySet());
        }
    }

    /**
     * @param e Exception.
     * @return {@code True} if local node should try reconnect in case of error.
     */
    public boolean reconnectOnError(Throwable e) {
        return (e instanceof IgniteNeedReconnectException
            || X.hasCause(e, IOException.class, IgniteClientDisconnectedCheckedException.class))
            && cctx.discovery().reconnectSupported();
    }

    /**
     * @return {@code True} If partition changes triggered by receiving Single/Full messages are not finished yet.
     */
    public boolean partitionChangesInProgress() {
        ClusterNode crd0 = crd;

        if (crd0 == null)
            return false;

        return crd0.equals(cctx.localNode()) ? !partitionsSent : !partitionsReceived;
    }

    /**
     * Add or merge updates received from coordinator while exchange in progress.
     *
     * @param fullMsg Full message with exchangeId = null.
     * @return {@code True} if message should be ignored and processed after exchange is done.
     */
    public synchronized boolean addOrMergeDelayedFullMessage(ClusterNode node, GridDhtPartitionsFullMessage fullMsg) {
        assert fullMsg.exchangeId() == null : fullMsg.exchangeId();

        if (isDone())
            return false;

        GridDhtPartitionsFullMessage prev = delayedLatestMsg;

        if (prev == null) {
            delayedLatestMsg = fullMsg;

            listen(f -> {
                GridDhtPartitionsFullMessage msg;

                synchronized (this) {
                    msg = delayedLatestMsg;

                    delayedLatestMsg = null;
                }

                if (msg != null)
                    cctx.exchange().processFullPartitionUpdate(node, msg);
            });
        }
        else
            delayedLatestMsg.merge(fullMsg, cctx.discovery());

        return true;
    }

    /** {@inheritDoc} */
    @Override public int compareTo(GridDhtPartitionsExchangeFuture fut) {
        return exchId.compareTo(fut.exchId);
    }

    /** {@inheritDoc} */
    @Override public boolean equals(Object o) {
        if (this == o)
            return true;

        if (o == null || o.getClass() != getClass())
            return false;

        GridDhtPartitionsExchangeFuture fut = (GridDhtPartitionsExchangeFuture)o;

        return exchId.equals(fut.exchId);
    }

    /** {@inheritDoc} */
    @Override public int hashCode() {
        return exchId.hashCode();
    }

    /** {@inheritDoc} */
    @Override public void addDiagnosticRequest(IgniteDiagnosticPrepareContext diagCtx) {
        if (!isDone()) {
            ClusterNode crd;
            Set<UUID> remaining;

            synchronized (mux) {
                crd = this.crd;
                remaining = new HashSet<>(this.remaining);
            }

            if (crd != null) {
                if (!crd.isLocal()) {
                    diagCtx.exchangeInfo(crd.id(), initialVersion(), "Exchange future waiting for coordinator " +
                        "response [crd=" + crd.id() + ", topVer=" + initialVersion() + ']');
                }
                else if (!remaining.isEmpty()){
                    UUID nodeId = remaining.iterator().next();

                    diagCtx.exchangeInfo(nodeId, initialVersion(), "Exchange future on coordinator waiting for " +
                        "server response [node=" + nodeId + ", topVer=" + initialVersion() + ']');
                }
            }
        }
    }

    /**
     * @return Short information string.
     */
    public String shortInfo() {
        return "GridDhtPartitionsExchangeFuture [topVer=" + initialVersion() +
            ", evt=" + (firstDiscoEvt != null ? IgniteUtils.gridEventName(firstDiscoEvt.type()) : -1) +
            ", evtNode=" + (firstDiscoEvt != null ? firstDiscoEvt.eventNode() : null) +
            ", done=" + isDone() + ']';
    }

    /** {@inheritDoc} */
    @Override public String toString() {
        Set<UUID> remaining;

        synchronized (mux) {
            remaining = new HashSet<>(this.remaining);
        }

        return S.toString(GridDhtPartitionsExchangeFuture.class, this,
            "evtLatch", evtLatch == null ? "null" : evtLatch.getCount(),
            "remaining", remaining,
            "super", super.toString());
    }

    /**
     *
     */
    private static class CounterWithNodes {
        /** */
        private final long cnt;

        /** */
        private final long size;

        /** */
        private final Set<UUID> nodes = new HashSet<>();

        /**
         * @param cnt Count.
         * @param firstNode Node ID.
         */
        private CounterWithNodes(long cnt, @Nullable Long size, UUID firstNode) {
            this.cnt = cnt;
            this.size = size != null ? size : 0;

            nodes.add(firstNode);
        }

        /** {@inheritDoc} */
        @Override public String toString() {
            return S.toString(CounterWithNodes.class, this);
        }
    }

    /**
     * @param step Exponent coefficient.
     * @param timeout Base timeout.
     * @return Time to wait before next debug dump.
     */
    public static long nextDumpTimeout(int step, long timeout) {
        long limit = getLong(IGNITE_LONG_OPERATIONS_DUMP_TIMEOUT_LIMIT, 30 * 60_000);

        if (limit <= 0)
            limit = 30 * 60_000;

        assert step >= 0 : step;

        long dumpFactor = Math.round(Math.pow(2, step));

        long nextTimeout = timeout * dumpFactor;

        if (nextTimeout <= 0)
            return limit;

        return nextTimeout <= limit ? nextTimeout : limit;
    }

    /**
     *
     */
    private static class FinishState {
        /** */
        private final UUID crdId;

        /** */
        private final AffinityTopologyVersion resTopVer;

        /** */
        private final GridDhtPartitionsFullMessage msg;

        /**
         * @param crdId Coordinator node.
         * @param resTopVer Result version.
         * @param msg Result message.
         */
        FinishState(UUID crdId, AffinityTopologyVersion resTopVer, GridDhtPartitionsFullMessage msg) {
            this.crdId = crdId;
            this.resTopVer = resTopVer;
            this.msg = msg;
        }
    }

    /**
     *
     */
    enum ExchangeType {
        /** */
        CLIENT,

        /** */
        ALL,

        /** */
        NONE
    }

    /**
     *
     */
    private enum ExchangeLocalState {
        /** Local node is coordinator. */
        CRD,

        /** Local node is non-coordinator server. */
        SRV,

        /** Local node is client node. */
        CLIENT,

        /**
         * Previous coordinator failed before exchange finished and
         * local performs initialization to become new coordinator.
         */
        BECOME_CRD,

        /** Exchange finished. */
        DONE,

        /** This exchange was merged with another one. */
        MERGED
    }
}<|MERGE_RESOLUTION|>--- conflicted
+++ resolved
@@ -100,11 +100,8 @@
 import org.apache.ignite.internal.processors.cluster.ChangeGlobalStateFinishMessage;
 import org.apache.ignite.internal.processors.cluster.ChangeGlobalStateMessage;
 import org.apache.ignite.internal.processors.cluster.DiscoveryDataClusterState;
-<<<<<<< HEAD
 import org.apache.ignite.internal.processors.cluster.IgniteChangeGlobalStateSupport;
-=======
 import org.apache.ignite.internal.processors.service.GridServiceProcessor;
->>>>>>> 4a8921e9
 import org.apache.ignite.internal.util.IgniteUtils;
 import org.apache.ignite.internal.util.TimeBag;
 import org.apache.ignite.internal.util.future.GridFutureAdapter;
@@ -1146,12 +1143,8 @@
 
                     kctx.dataStructures().onDeActivate(kctx);
 
-<<<<<<< HEAD
-                    kctx.service().onDeActivate(kctx);
-=======
                     if (cctx.kernalContext().service() instanceof GridServiceProcessor)
-                        ((GridServiceProcessor)cctx.kernalContext().service()).onDeActivate(cctx.kernalContext());
->>>>>>> 4a8921e9
+                        ((GridServiceProcessor)kctx.service()).onDeActivate(cctx.kernalContext());
 
                     assert registerCachesFuture == null : "No caches registration should be scheduled before new caches have started.";
 
