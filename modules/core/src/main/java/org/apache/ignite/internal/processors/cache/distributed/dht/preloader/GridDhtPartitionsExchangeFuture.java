/*
 * Licensed to the Apache Software Foundation (ASF) under one or more
 * contributor license agreements.  See the NOTICE file distributed with
 * this work for additional information regarding copyright ownership.
 * The ASF licenses this file to You under the Apache License, Version 2.0
 * (the "License"); you may not use this file except in compliance with
 * the License.  You may obtain a copy of the License at
 *
 *      http://www.apache.org/licenses/LICENSE-2.0
 *
 * Unless required by applicable law or agreed to in writing, software
 * distributed under the License is distributed on an "AS IS" BASIS,
 * WITHOUT WARRANTIES OR CONDITIONS OF ANY KIND, either express or implied.
 * See the License for the specific language governing permissions and
 * limitations under the License.
 */

package org.apache.ignite.internal.processors.cache.distributed.dht.preloader;

import java.io.IOException;
import java.util.ArrayList;
import java.util.Collection;
import java.util.Collections;
import java.util.HashMap;
import java.util.HashSet;
import java.util.LinkedHashMap;
import java.util.LinkedHashSet;
import java.util.List;
import java.util.Map;
import java.util.NavigableSet;
import java.util.Optional;
import java.util.Set;
import java.util.TreeSet;
import java.util.UUID;
import java.util.concurrent.ConcurrentHashMap;
import java.util.concurrent.ConcurrentMap;
import java.util.concurrent.CountDownLatch;
import java.util.concurrent.TimeUnit;
import java.util.concurrent.atomic.AtomicBoolean;
import java.util.concurrent.atomic.AtomicReference;
import java.util.concurrent.locks.Lock;
import java.util.concurrent.locks.ReadWriteLock;
import java.util.stream.Collectors;
import java.util.stream.Stream;
import javax.cache.expiry.EternalExpiryPolicy;
import org.apache.ignite.IgniteCheckedException;
import org.apache.ignite.IgniteException;
import org.apache.ignite.IgniteLogger;
import org.apache.ignite.IgniteSystemProperties;
import org.apache.ignite.cache.CacheMode;
import org.apache.ignite.cache.CacheRebalanceMode;
import org.apache.ignite.cluster.ClusterNode;
import org.apache.ignite.cluster.ClusterState;
import org.apache.ignite.configuration.CacheConfiguration;
import org.apache.ignite.configuration.IgniteConfiguration;
import org.apache.ignite.events.DiscoveryEvent;
import org.apache.ignite.failure.FailureContext;
import org.apache.ignite.failure.FailureType;
import org.apache.ignite.internal.GridKernalContext;
import org.apache.ignite.internal.IgniteClientDisconnectedCheckedException;
import org.apache.ignite.internal.IgniteDiagnosticAware;
import org.apache.ignite.internal.IgniteDiagnosticPrepareContext;
import org.apache.ignite.internal.IgniteFutureTimeoutCheckedException;
import org.apache.ignite.internal.IgniteInternalFuture;
import org.apache.ignite.internal.IgniteInterruptedCheckedException;
import org.apache.ignite.internal.IgniteNeedReconnectException;
import org.apache.ignite.internal.cluster.ClusterTopologyCheckedException;
import org.apache.ignite.internal.events.DiscoveryCustomEvent;
import org.apache.ignite.internal.managers.communication.GridIoPolicy;
import org.apache.ignite.internal.managers.discovery.DiscoCache;
import org.apache.ignite.internal.managers.discovery.DiscoveryCustomMessage;
import org.apache.ignite.internal.pagemem.wal.record.ExchangeRecord;
import org.apache.ignite.internal.processors.affinity.AffinityTopologyVersion;
import org.apache.ignite.internal.processors.affinity.GridAffinityAssignmentCache;
import org.apache.ignite.internal.processors.cache.CacheAffinityChangeMessage;
import org.apache.ignite.internal.processors.cache.CacheGroupContext;
import org.apache.ignite.internal.processors.cache.CacheGroupDescriptor;
import org.apache.ignite.internal.processors.cache.CachePartitionExchangeWorkerTask;
import org.apache.ignite.internal.processors.cache.DynamicCacheChangeBatch;
import org.apache.ignite.internal.processors.cache.DynamicCacheChangeFailureMessage;
import org.apache.ignite.internal.processors.cache.DynamicCacheChangeRequest;
import org.apache.ignite.internal.processors.cache.DynamicCacheDescriptor;
import org.apache.ignite.internal.processors.cache.ExchangeActions;
import org.apache.ignite.internal.processors.cache.ExchangeContext;
import org.apache.ignite.internal.processors.cache.ExchangeDiscoveryEvents;
import org.apache.ignite.internal.processors.cache.GridCacheAdapter;
import org.apache.ignite.internal.processors.cache.GridCacheContext;
import org.apache.ignite.internal.processors.cache.GridCacheMvccCandidate;
import org.apache.ignite.internal.processors.cache.GridCacheProcessor;
import org.apache.ignite.internal.processors.cache.GridCacheSharedContext;
import org.apache.ignite.internal.processors.cache.GridCacheUtils;
import org.apache.ignite.internal.processors.cache.StateChangeRequest;
import org.apache.ignite.internal.processors.cache.WalStateAbstractMessage;
import org.apache.ignite.internal.processors.cache.distributed.dht.GridDhtTopologyFutureAdapter;
import org.apache.ignite.internal.processors.cache.distributed.dht.preloader.latch.Latch;
import org.apache.ignite.internal.processors.cache.distributed.dht.topology.GridClientPartitionTopology;
import org.apache.ignite.internal.processors.cache.distributed.dht.topology.GridDhtLocalPartition;
import org.apache.ignite.internal.processors.cache.distributed.dht.topology.GridDhtPartitionState;
import org.apache.ignite.internal.processors.cache.distributed.dht.topology.GridDhtPartitionTopology;
import org.apache.ignite.internal.processors.cache.distributed.dht.topology.GridDhtPartitionsStateValidator;
import org.apache.ignite.internal.processors.cache.persistence.DatabaseLifecycleListener;
import org.apache.ignite.internal.processors.cache.persistence.GridCacheDatabaseSharedManager;
import org.apache.ignite.internal.processors.cache.persistence.snapshot.SnapshotDiscoveryMessage;
import org.apache.ignite.internal.processors.cache.transactions.IgniteTxKey;
import org.apache.ignite.internal.processors.cache.version.GridCacheVersion;
import org.apache.ignite.internal.processors.cluster.BaselineTopology;
import org.apache.ignite.internal.processors.cluster.ChangeGlobalStateFinishMessage;
import org.apache.ignite.internal.processors.cluster.ChangeGlobalStateMessage;
import org.apache.ignite.internal.processors.cluster.DiscoveryDataClusterState;
import org.apache.ignite.internal.processors.cluster.IgniteChangeGlobalStateSupport;
import org.apache.ignite.internal.processors.metric.GridMetricManager;
import org.apache.ignite.internal.processors.security.SecurityContext;
import org.apache.ignite.internal.processors.tracing.NoopSpan;
import org.apache.ignite.internal.processors.tracing.Span;
import org.apache.ignite.internal.processors.tracing.SpanTags;
import org.apache.ignite.internal.util.IgniteUtils;
import org.apache.ignite.internal.util.TimeBag;
import org.apache.ignite.internal.util.future.GridFutureAdapter;
import org.apache.ignite.internal.util.lang.GridPlainCallable;
import org.apache.ignite.internal.util.tostring.GridToStringExclude;
import org.apache.ignite.internal.util.tostring.GridToStringInclude;
import org.apache.ignite.internal.util.typedef.CI1;
import org.apache.ignite.internal.util.typedef.F;
import org.apache.ignite.internal.util.typedef.T2;
import org.apache.ignite.internal.util.typedef.X;
import org.apache.ignite.internal.util.typedef.internal.CU;
import org.apache.ignite.internal.util.typedef.internal.S;
import org.apache.ignite.internal.util.typedef.internal.U;
import org.apache.ignite.lang.IgniteInClosure;
import org.apache.ignite.lang.IgniteProductVersion;
import org.apache.ignite.lang.IgniteRunnable;
import org.jetbrains.annotations.Nullable;

import static java.util.Collections.emptySet;
import static java.util.stream.Stream.concat;
import static org.apache.ignite.IgniteSystemProperties.IGNITE_LONG_OPERATIONS_DUMP_TIMEOUT_LIMIT;
import static org.apache.ignite.IgniteSystemProperties.IGNITE_PARTITION_RELEASE_FUTURE_DUMP_THRESHOLD;
import static org.apache.ignite.IgniteSystemProperties.IGNITE_THREAD_DUMP_ON_EXCHANGE_TIMEOUT;
import static org.apache.ignite.IgniteSystemProperties.getBoolean;
import static org.apache.ignite.IgniteSystemProperties.getLong;
import static org.apache.ignite.events.EventType.EVT_NODE_FAILED;
import static org.apache.ignite.events.EventType.EVT_NODE_JOINED;
import static org.apache.ignite.events.EventType.EVT_NODE_LEFT;
import static org.apache.ignite.internal.IgniteNodeAttributes.ATTR_DYNAMIC_CACHE_START_ROLLBACK_SUPPORTED;
import static org.apache.ignite.internal.events.DiscoveryCustomEvent.EVT_DISCOVERY_CUSTOM_EVT;
import static org.apache.ignite.internal.managers.communication.GridIoPolicy.SYSTEM_POOL;
import static org.apache.ignite.internal.processors.cache.ExchangeDiscoveryEvents.serverJoinEvent;
import static org.apache.ignite.internal.processors.cache.ExchangeDiscoveryEvents.serverLeftEvent;
import static org.apache.ignite.internal.processors.cache.distributed.dht.preloader.CachePartitionPartialCountersMap.PARTIAL_COUNTERS_MAP_SINCE;
import static org.apache.ignite.internal.processors.cache.persistence.snapshot.IgniteSnapshotManager.isSnapshotOperation;
import static org.apache.ignite.internal.processors.security.SecurityUtils.remoteSecurityContext;
import static org.apache.ignite.internal.util.IgniteUtils.doInParallel;
import static org.apache.ignite.internal.util.IgniteUtils.doInParallelUninterruptibly;

/**
 * Future for exchanging partition maps.
 */
@SuppressWarnings({"TypeMayBeWeakened", "unchecked"})
public class GridDhtPartitionsExchangeFuture extends GridDhtTopologyFutureAdapter
    implements Comparable<GridDhtPartitionsExchangeFuture>, CachePartitionExchangeWorkerTask, IgniteDiagnosticAware {
    /** */
    public static final String EXCHANGE_LOG = "org.apache.ignite.internal.exchange.time";

    /** Partition state failed message. */
    public static final String PARTITION_STATE_FAILED_MSG = "Partition states validation has failed for group: %s, msg: %s";

    /** @see IgniteSystemProperties#IGNITE_PARTITION_RELEASE_FUTURE_DUMP_THRESHOLD */
    public static final int DFLT_PARTITION_RELEASE_FUTURE_DUMP_THRESHOLD = 0;

    /** */
    private static final int RELEASE_FUTURE_DUMP_THRESHOLD = IgniteSystemProperties.getInteger(
        IGNITE_PARTITION_RELEASE_FUTURE_DUMP_THRESHOLD, DFLT_PARTITION_RELEASE_FUTURE_DUMP_THRESHOLD);

    /** */
    private static final IgniteProductVersion FORCE_AFF_REASSIGNMENT_SINCE = IgniteProductVersion.fromString("2.4.3");

    /**
     * This may be useful when per-entry (not per-cache based) partition policy is in use.
     * See {@link IgniteSystemProperties#IGNITE_SKIP_PARTITION_SIZE_VALIDATION} for details.
     * Default value is {@code false}.
     */
    private static final boolean SKIP_PARTITION_SIZE_VALIDATION =
        Boolean.getBoolean(IgniteSystemProperties.IGNITE_SKIP_PARTITION_SIZE_VALIDATION);

    /** */
    public static final String EXCHANGE_LATCH_ID = "exchange";

    /** */
    private static final String EXCHANGE_FREE_LATCH_ID = "exchange-free";

    /** @see IgniteSystemProperties#IGNITE_LONG_OPERATIONS_DUMP_TIMEOUT_LIMIT */
    public static final int DFLT_LONG_OPERATIONS_DUMP_TIMEOUT_LIMIT = 30 * 60_000;

    /** */
    @GridToStringExclude
    private final Object mux = new Object();

    /** */
    @GridToStringExclude
    private volatile DiscoCache firstEvtDiscoCache;

    /** Discovery event triggered this exchange. */
    private volatile DiscoveryEvent firstDiscoEvt;

    /** */
    @GridToStringExclude
    private final Set<UUID> remaining = new HashSet<>();

    /** Guarded by this */
    @GridToStringExclude
    private int pendingSingleUpdates;

    /** */
    @GridToStringExclude
    private List<ClusterNode> srvNodes;

    /** */
    private volatile ClusterNode crd;

    /** ExchangeFuture id. */
    private final GridDhtPartitionExchangeId exchId;

    /** Cache context. */
    private final GridCacheSharedContext<?, ?> cctx;

    /**
     * Busy lock to prevent activities from accessing exchanger while it's stopping. Stopping uses write lock, so every
     * {@link #enterBusy()} will be failed as false. But regular operation uses read lock acquired multiple times.
     */
    private ReadWriteLock busyLock;

    /** */
    private AtomicBoolean added = new AtomicBoolean(false);

    /** Exchange type. */
    private volatile ExchangeType exchangeType;

    /**
     * Discovery event receive latch. There is a race between discovery event processing and single message
     * processing, so it is possible to create an exchange future before the actual discovery event is received.
     * This latch is notified when the discovery event arrives.
     */
    @GridToStringExclude
    private final CountDownLatch evtLatch = new CountDownLatch(1);

    /** Exchange future init method completes this future. */
    private GridFutureAdapter<Boolean> initFut;

    /** */
    @GridToStringExclude
    private final List<IgniteRunnable> discoEvts = new ArrayList<>();

    /** */
    private boolean init;

    /** Last committed cache version before next topology version use. */
    private AtomicReference<GridCacheVersion> lastVer = new AtomicReference<>();

    /**
     * Message received from node joining cluster (if this is 'node join' exchange),
     * needed if this exchange is merged with another one.
     */
    @GridToStringExclude
    private GridDhtPartitionsSingleMessage pendingJoinMsg;

    /**
     * Messages received on non-coordinator are stored in case if this node
     * becomes coordinator.
     */
    private final Map<UUID, GridDhtPartitionsSingleMessage> pendingSingleMsgs = new ConcurrentHashMap<>();

    /** Messages received from new coordinator. */
    private final Map<ClusterNode, GridDhtPartitionsFullMessage> fullMsgs = new ConcurrentHashMap<>();

    /** */
    @GridToStringInclude
    private volatile IgniteInternalFuture<?> partReleaseFut;

    /** Logger. */
    private final IgniteLogger log;

    /** Cache change requests. */
    private ExchangeActions exchActions;

    /** Security context. */
    @Nullable private final SecurityContext secCtx;

    /** */
    private final IgniteLogger exchLog;

    /** */
    private CacheAffinityChangeMessage affChangeMsg;

    /**
     * Centralized affinity assignment required. Activated for node left of failed. For this mode crd will send full
     * partitions maps to nodes using discovery (ring) instead of communication.
     */
    private boolean centralizedAff;

    /**
     * Enforce affinity reassignment based on actual partition distribution. This mode should be used when partitions
     * might be distributed not according to affinity assignment.
     */
    private boolean forceAffReassignment;

    /** Exception that was thrown during init phase on local node. */
    private volatile Exception exchangeLocE;

    /** Exchange exceptions from all participating nodes. */
    private final Map<UUID, Exception> exchangeGlobalExceptions = new ConcurrentHashMap<>();

    /** Used to track the fact that {@link DynamicCacheChangeFailureMessage} was sent. */
    private volatile boolean cacheChangeFailureMsgSent;

    /** */
    private ConcurrentMap<UUID, GridDhtPartitionsSingleMessage> msgs = new ConcurrentHashMap<>();

    /** Single messages from merged 'node join' exchanges. */
    @GridToStringExclude
    private Map<UUID, GridDhtPartitionsSingleMessage> mergedJoinExchMsgs;

    /** Number of awaited messages for merged 'node join' exchanges. */
    @GridToStringExclude
    private int awaitMergedMsgs;

    /** */
    @GridToStringExclude
    private final IgniteDhtPartitionHistorySuppliersMap partHistSuppliers = new IgniteDhtPartitionHistorySuppliersMap();

    /** Set of nodes that cannot be used for wal rebalancing due to some reason. */
    private final Set<UUID> exclusionsFromHistoricalRebalance = ConcurrentHashMap.newKeySet();

    /**
     * Set of nodes that cannot be used for full rebalancing due missed partitions.
     * Mapping pair of groupId and nodeId to set of partitions.
     */
    private final Map<T2<Integer, UUID>, Set<Integer>> exclusionsFromFullRebalance = new ConcurrentHashMap<>();

    /** Reserved max available history for calculation of history supplier on coordinator. */
    private volatile Map<Integer /** Group. */, Map<Integer /** Partition */, Long /** Counter. */>> partHistReserved;

    /** */
    @GridToStringExclude
    private final IgniteDhtPartitionsToReloadMap partsToReload = new IgniteDhtPartitionsToReloadMap();

    /** */
    private final AtomicBoolean done = new AtomicBoolean();

    /** */
    private ExchangeLocalState state;

    /** */
    @GridToStringExclude
    private ExchangeContext exchCtx;

    /** */
    @GridToStringExclude
    private FinishState finishState;

    /** Initialized when node becomes new coordinator. */
    @GridToStringExclude
    private InitNewCoordinatorFuture newCrdFut;

    /** */
    @GridToStringExclude
    private GridDhtPartitionsExchangeFuture mergedWith;

    /** Validator for partition states. */
    @GridToStringExclude
    private final GridDhtPartitionsStateValidator validator;

    /** Register caches future. Initialized on exchange init. Must be waited on exchange end. */
    private IgniteInternalFuture<?> registerCachesFuture;

    /** Latest (by update sequences) full message with exchangeId == null, need to be processed right after future is done. */
    @GridToStringExclude
    private GridDhtPartitionsFullMessage delayedLatestMsg;

    /** Future for wait all exchange listeners comepleted. */
    @GridToStringExclude
    private final GridFutureAdapter<?> afterLsnrCompleteFut = new GridFutureAdapter<>();

    /** Time bag to measure and store exchange stages times. */
    @GridToStringExclude
    private final TimeBag timeBag;

    /** Start time of exchange. */
    private long startTime = System.currentTimeMillis();

    /** Init time of exchange in milliseconds. */
    private volatile long initTime;

    /** Discovery lag / Clocks discrepancy, calculated on coordinator when all single messages are received. */
    private T2<Long, UUID> discoveryLag;

    /** Partitions scheduled for clearing before rebalancing for this topology version. */
    private Map<Integer, Set<Integer>> clearingPartitions;

    /** This future finished with 'cluster is fully rebalanced' state. */
    private volatile boolean rebalanced;

    /** Some of owned by affinity partitions were changed state to moving on this exchange. */
    private volatile boolean affinityReassign;

    /** Tracing span. */
    private Span span = NoopSpan.INSTANCE;

    /**
     * @param cctx Cache context.
     * @param busyLock Busy lock.
     * @param exchId Exchange ID.
     * @param exchActions Cache change requests.
     * @param affChangeMsg Affinity change message.
     */
    public GridDhtPartitionsExchangeFuture(
        GridCacheSharedContext cctx,
        ReadWriteLock busyLock,
        GridDhtPartitionExchangeId exchId,
        ExchangeActions exchActions,
        CacheAffinityChangeMessage affChangeMsg
    ) {
        assert busyLock != null;
        assert exchId != null;
        assert exchId.topologyVersion() != null;
        assert exchActions == null || !exchActions.empty();

        this.cctx = cctx;
        this.busyLock = busyLock;
        this.exchId = exchId;
        this.exchActions = exchActions;
        this.affChangeMsg = affChangeMsg;
        this.validator = new GridDhtPartitionsStateValidator(cctx);
        if (exchActions != null && exchActions.deactivate())
            this.clusterIsActive = false;

        log = cctx.logger(getClass());
        exchLog = cctx.logger(EXCHANGE_LOG);

        secCtx = remoteSecurityContext(cctx.kernalContext());

        timeBag = new TimeBag(log.isInfoEnabled());

        initFut = new GridFutureAdapter<Boolean>() {
            @Override public IgniteLogger logger() {
                return log;
            }
        };

        if (log.isDebugEnabled())
            log.debug("Creating exchange future [localNode=" + cctx.localNodeId() + ", fut=" + this + ']');
    }

    /**
     * Set span.
     *
     * @param span Span.
     */
    public void span(Span span) {
        this.span = span;
    }

    /**
     * Gets span instance.
     *
     * @return Span.
     */
    public Span span() {
        return span;
    }

    /**
     * @return Future mutex.
     */
    public Object mutex() {
        return mux;
    }

    /**
     * @return Shared cache context.
     */
    public GridCacheSharedContext sharedContext() {
        return cctx;
    }

    /** {@inheritDoc} */
    @Override public boolean skipForExchangeMerge() {
        return false;
    }

    /** {@inheritDoc} */
    @Override @Nullable public SecurityContext securityContext() {
        return secCtx;
    }

    /**
     * @return Exchange context.
     */
    public ExchangeContext context() {
        assert exchCtx != null : this;

        return exchCtx;
    }

    /**
     * Sets exchange actions associated with the exchange future (such as cache start or stop).
     * Exchange actions is created from discovery event, so the actions must be set before the event is processed,
     * thus the setter requires that {@code evtLatch} be armed.
     *
     * @param exchActions Exchange actions.
     */
    public void exchangeActions(ExchangeActions exchActions) {
        assert exchActions == null || !exchActions.empty() : exchActions;
        assert evtLatch != null && evtLatch.getCount() == 1L : this;

        this.exchActions = exchActions;
    }

    /**
     * Gets exchanges actions (such as cache start or stop) associated with the exchange future.
     * Exchange actions can be {@code null} (for example, if the exchange is created for topology
     * change event).
     *
     * @return Exchange actions.
     */
    @Nullable public ExchangeActions exchangeActions() {
        return exchActions;
    }

    /**
     * Sets affinity change message associated with the exchange. Affinity change message is required when
     * centralized affinity change is performed.
     *
     * @param affChangeMsg Affinity change message.
     */
    public void affinityChangeMessage(CacheAffinityChangeMessage affChangeMsg) {
        this.affChangeMsg = affChangeMsg;
    }

    /**
     * Gets the affinity topology version for which this exchange was created. If several exchanges
     * were merged, initial version is the version of the earliest merged exchange.
     *
     * @return Initial exchange version.
     */
    @Override public AffinityTopologyVersion initialVersion() {
        return exchId.topologyVersion();
    }

    /** {@inheritDoc} */
    @Override public AffinityTopologyVersion topologyVersion() {
        /*
        Should not be called before exchange is finished since result version can change in
        case of merged exchanges.
         */
        assert exchangeDone() : "Should not be called before exchange is finished";

        if (isDone())
            return result();

        final ExchangeContext exchCtx0;

        synchronized (mux) {
            if (state == ExchangeLocalState.MERGED) {
                assert mergedWith != null;

                exchCtx0 = mergedWith.exchCtx;
            }
            else
                exchCtx0 = exchCtx;
        }

        return exchCtx0.events().topologyVersion();
    }

    /**
     * @return Exchange type or <code>null</code> if not determined yet.
     */
    public @Nullable ExchangeType exchangeType() {
        return exchangeType;
    }

    /**
     * Retreives the node which has WAL history since {@code cntrSince}.
     *
     * @param grpId Cache group ID.
     * @param partId Partition ID.
     * @param cntrSince Partition update counter since history supplying is requested.
     * @return List of IDs of history supplier nodes or empty list if these doesn't exist.
     */
    public List<UUID> partitionHistorySupplier(int grpId, int partId, long cntrSince) {
        List<UUID> histSuppliers = partHistSuppliers.getSupplier(grpId, partId, cntrSince);

        histSuppliers.removeIf(exclusionsFromHistoricalRebalance::contains);

        return histSuppliers;
    }

    /**
     * Marks the given node as not applicable for historical rebalancing.
     *
     * @param nodeId Node id that should not be used for wal rebalancing (aka historical supplier).
     */
    public void markNodeAsInapplicableForHistoricalRebalance(UUID nodeId) {
        exclusionsFromHistoricalRebalance.add(nodeId);
    }

    /**
<<<<<<< HEAD
=======
     * Marks nodes as not applicable for full and historical rebalancing.
     *
     * @param fut Exchange future that is used for getting nodes that are not applicable for rebalancing.
     */
    public void copyInapplicableNodesFrom(GridDhtPartitionsExchangeFuture fut) {
        fut.exclusionsFromFullRebalance.forEach((k, v) -> {
            v.forEach(p -> markNodeAsInapplicableForFullRebalance(k.get2(), k.get1(), p));
        });

        fut.exclusionsFromHistoricalRebalance.forEach(this::markNodeAsInapplicableForHistoricalRebalance);
    }

    /**
>>>>>>> 9cf06362
     * Marks the given node as not applicable for full rebalancing
     * for the given group and partition.
     *
     * @param nodeId Node id that should not be used for full rebalancing.
     * @param grpId Cache group id.
     * @param p Partition id.
     */
    public void markNodeAsInapplicableForFullRebalance(UUID nodeId, int grpId, int p) {
        Set<Integer> parts = exclusionsFromFullRebalance.computeIfAbsent(
            new T2<>(grpId, nodeId), t2 -> ConcurrentHashMap.newKeySet()
        );

        parts.add(p);
    }

    /**
     * @return {@code true} if there are nodes which are inapplicable for historical rebalancing.
     */
    public boolean hasInapplicableNodesForHistoricalRebalance() {
        return !exclusionsFromHistoricalRebalance.isEmpty();
    }

    /**
     * @return {@code true} if there are nodes which are inapplicable for full rebalancing.
     */
    public boolean hasInapplicableNodesForFullRebalance() {
        return !exclusionsFromFullRebalance.isEmpty();
    }

    /**
     * @return {@code true} if there are nodes which are inapplicable for rebalancing.
     */
    public boolean hasInapplicableNodesForRebalance() {
        return hasInapplicableNodesForHistoricalRebalance() || hasInapplicableNodesForFullRebalance();
    }

    /**
     * @param nodeId Node id to check.
     * @param grpId Cache group id.
     * @param p Partition id.
     * @return {@code true} if the node is applicable for full rebalancing.
     */
    public boolean isNodeApplicableForFullRebalance(UUID nodeId, int grpId, int p) {
        return Optional.ofNullable(exclusionsFromFullRebalance.get(new T2<>(grpId, nodeId)))
            .map(s -> !s.contains(p))
            .orElse(true);
    }

    /**
     * @param cacheId Cache ID.
     * @param rcvdFrom Node ID cache was received from.
     * @return {@code True} if cache was added during this exchange.
     */
    public boolean cacheAddedOnExchange(int cacheId, UUID rcvdFrom) {
        return dynamicCacheStarted(cacheId) || exchCtx.events().nodeJoined(rcvdFrom);
    }

    /**
     * @param grpId Cache group ID.
     * @param rcvdFrom Node ID cache group was received from.
     * @return {@code True} if cache group was added during this exchange.
     */
    public boolean cacheGroupAddedOnExchange(int grpId, UUID rcvdFrom) {
        return dynamicCacheGroupStarted(grpId) || exchCtx.events().nodeJoined(rcvdFrom);
    }

    /**
     * @param cacheId Cache ID.
     * @return {@code True} if non-client cache was added during this exchange.
     */
    private boolean dynamicCacheStarted(int cacheId) {
        return exchActions != null && exchActions.cacheStarted(cacheId);
    }

    /**
     * @param grpId Cache group ID.
     * @return {@code True} if non-client cache group was added during this exchange.
     */
    public boolean dynamicCacheGroupStarted(int grpId) {
        return exchActions != null && exchActions.cacheGroupStarting(grpId);
    }

    /**
     * @param blocked {@code True} if take into account only cache operations blocked PME.
     * @return Gets execution duration for current partition map exchange in milliseconds. {@code 0} If there is no
     * running PME or {@code blocked} was set to {@code true} and current PME don't block cache operations.
     */
    public long currentPMEDuration(boolean blocked) {
        return (isDone() || initTime == 0 || (blocked && !changedAffinity())) ?
            0 : System.currentTimeMillis() - initTime;
    }

    /**
     * @return {@code True}
     */
    public boolean onAdded() {
        return added.compareAndSet(false, true);
    }

    /**
     * Event callback.
     *
     * @param exchId Exchange ID.
     * @param discoEvt Discovery event.
     * @param discoCache Discovery data cache.
     */
    public void onEvent(GridDhtPartitionExchangeId exchId, DiscoveryEvent discoEvt, DiscoCache discoCache) {
        assert exchId.equals(this.exchId);

        this.exchId.discoveryEvent(discoEvt);
        this.firstDiscoEvt = discoEvt;
        this.firstEvtDiscoCache = discoCache;

        evtLatch.countDown();
    }

    /**
     * @return {@code True} if cluster state change exchange.
     */
    private boolean stateChangeExchange() {
        return exchActions != null && exchActions.stateChangeRequest() != null;
    }

    /**
     * @return {@code True} if this exchange was triggered by DynamicCacheChangeBatch message
     * in order to start cache(s).
     */
    private boolean dynamicCacheStartExchange() {
        return exchActions != null && !exchActions.cacheStartRequests().isEmpty()
            && exchActions.cacheStopRequests().isEmpty();
    }

    /**
     * @param cacheOrGroupName Group or cache name for reset lost partitions.
     * @return {@code True} if reset lost partition exchange.
     */
    public boolean resetLostPartitionFor(String cacheOrGroupName) {
        return exchActions != null && exchActions.cachesToResetLostPartitions().contains(cacheOrGroupName);
    }

    /**
     * @return {@code True} if activate cluster exchange.
     */
    public boolean activateCluster() {
        return exchActions != null && exchActions.activate();
    }

    /**
     * @return {@code True} if deactivate cluster exchange.
     */
    private boolean deactivateCluster() {
        return exchActions != null && exchActions.deactivate();
    }

    /** */
    public boolean changedBaseline() {
        return exchActions != null && exchActions.changedBaseline();
    }

    /** {@inheritDoc} */
    @Override public boolean changedAffinity() {
        DiscoveryEvent firstDiscoEvt0 = firstDiscoEvt;

        assert firstDiscoEvt0 != null;

        return firstDiscoEvt0.type() == DiscoveryCustomEvent.EVT_DISCOVERY_CUSTOM_EVT
            || !firstDiscoEvt0.eventNode().isClient()
            || firstDiscoEvt0.eventNode().isLocal()
            || ((firstDiscoEvt.type() == EVT_NODE_JOINED) &&
            cctx.cache().hasCachesReceivedFromJoin(firstDiscoEvt.eventNode()));
    }

    /**
     * @return {@code True} if there are caches to start.
     */
    public boolean hasCachesToStart() {
        return exchActions != null && !exchActions.cacheStartRequests().isEmpty();
    }

    /**
     * @return First event discovery event.
     */
    public DiscoveryEvent firstEvent() {
        return firstDiscoEvt;
    }

    /**
     * @return Discovery cache for first event.
     */
    public DiscoCache firstEventCache() {
        return firstEvtDiscoCache;
    }

    /**
     * @return Events processed in this exchange.
     */
    public ExchangeDiscoveryEvents events() {
        return exchCtx.events();
    }

    /**
     * @return Exchange ID.
     */
    public GridDhtPartitionExchangeId exchangeId() {
        return exchId;
    }

    /**
     * @return {@code true} if entered to busy state. {@code false} for stop node.
     */
    private boolean enterBusy() {
        if (busyLock.readLock().tryLock())
            return true;

        if (log.isDebugEnabled())
            log.debug("Failed to enter busy state (exchanger is stopping): " + this);

        return false;
    }

    /**
     *
     */
    private void leaveBusy() {
        busyLock.readLock().unlock();
    }

    /**
     * @param newCrd {@code True} if node become coordinator on this exchange.
     * @throws IgniteCheckedException If failed.
     */
    private void initCoordinatorCaches(boolean newCrd) throws IgniteCheckedException {
        if (newCrd) {
            IgniteInternalFuture<?> fut = cctx.affinity().initCoordinatorCaches(this, false);

            if (fut != null) {
                fut.get();

                cctx.exchange().exchangerUpdateHeartbeat();
            }

            cctx.exchange().onCoordinatorInitialized();

            cctx.exchange().exchangerUpdateHeartbeat();
        }
    }

    /**
     * @return Object to collect exchange timings.
     */
    public TimeBag timeBag() {
        return timeBag;
    }

    /**
     * Starts activity.
     *
     * @param newCrd {@code True} if node become coordinator on this exchange.
     * @throws IgniteInterruptedCheckedException If interrupted.
     */
    public void init(boolean newCrd) throws IgniteInterruptedCheckedException {
        if (isDone())
            return;

        assert !cctx.kernalContext().isDaemon();

        cctx.exchange().exchangerBlockingSectionBegin();

        try {
            U.await(evtLatch);
        }
        finally {
            cctx.exchange().exchangerBlockingSectionEnd();
        }

        assert firstDiscoEvt != null : this;
        assert exchId.nodeId().equals(firstDiscoEvt.eventNode().id()) : this;

        try {
            AffinityTopologyVersion topVer = initialVersion();

            srvNodes = new ArrayList<>(firstEvtDiscoCache.serverNodes());

            remaining.addAll(F.nodeIds(F.view(srvNodes, F.remoteNodes(cctx.localNodeId()))));

            crd = srvNodes.isEmpty() ? null : srvNodes.get(0);

            boolean crdNode = crd != null && crd.isLocal();

            exchCtx = new ExchangeContext(cctx, crdNode, this);

            cctx.exchange().exchangerBlockingSectionBegin();

            assert state == null : state;

            if (crdNode)
                state = ExchangeLocalState.CRD;
            else
                state = cctx.kernalContext().clientNode() ? ExchangeLocalState.CLIENT : ExchangeLocalState.SRV;

            initTime = System.currentTimeMillis();

            if (exchLog.isInfoEnabled()) {
                exchLog.info("Started exchange init [topVer=" + topVer +
                    ", crd=" + crdNode +
                    ", evt=" + IgniteUtils.gridEventName(firstDiscoEvt.type()) +
                    ", evtNode=" + firstDiscoEvt.eventNode().id() +
                    ", customEvt=" +
                    (firstDiscoEvt.type() == EVT_DISCOVERY_CUSTOM_EVT ? ((DiscoveryCustomEvent)firstDiscoEvt).customMessage() : null) +
                    ", allowMerge=" + exchCtx.mergeExchanges() +
                    ", exchangeFreeSwitch=" + exchCtx.exchangeFreeSwitch() + ']');
            }

            span.addLog(() -> "Exchange parameters initialization");

            timeBag.finishGlobalStage("Exchange parameters initialization");

            ExchangeType exchange;

            if (exchCtx.exchangeFreeSwitch()) {
                if (isSnapshotOperation(firstDiscoEvt)) {
                    // Keep if the cluster was rebalanced.
                    if (wasRebalanced())
                        markRebalanced();

                    if (!forceAffReassignment)
                        cctx.affinity().onCustomMessageNoAffinityChange(this, exchActions);

                    exchange = cctx.kernalContext().clientNode() ? ExchangeType.NONE : ExchangeType.ALL;
                }
                else
                    exchange = onExchangeFreeSwitchNodeLeft();

                initCoordinatorCaches(newCrd);
            }
            else if (firstDiscoEvt.type() == EVT_DISCOVERY_CUSTOM_EVT) {
                assert !exchCtx.mergeExchanges();

                DiscoveryCustomMessage msg = ((DiscoveryCustomEvent)firstDiscoEvt).customMessage();

                forceAffReassignment = DiscoveryCustomEvent.requiresCentralizedAffinityAssignment(msg)
                    && firstEventCache().minimumNodeVersion().compareToIgnoreTimestamp(FORCE_AFF_REASSIGNMENT_SINCE) >= 0;

                if (msg instanceof ChangeGlobalStateMessage) {
                    assert exchActions != null && !exchActions.empty();

                    exchange = onClusterStateChangeRequest(crdNode);
                }
                else if (msg instanceof DynamicCacheChangeBatch) {
                    assert exchActions != null && !exchActions.empty();

                    exchange = onCacheChangeRequest(crdNode);
                }
                else if (msg instanceof SnapshotDiscoveryMessage)
                    exchange = onCustomMessageNoAffinityChange();
                else if (msg instanceof WalStateAbstractMessage)
                    exchange = onCustomMessageNoAffinityChange();
                else {
                    assert affChangeMsg != null : this;

                    exchange = onAffinityChangeRequest();
                }

                if (forceAffReassignment)
                    cctx.affinity().onCentralizedAffinityChange(this, crdNode);

                initCoordinatorCaches(newCrd);
            }
            else {
                if (firstDiscoEvt.type() == EVT_NODE_JOINED) {
                    if (!firstDiscoEvt.eventNode().isLocal()) {
                        Collection<DynamicCacheDescriptor> receivedCaches = cctx.cache().startReceivedCaches(
                            firstDiscoEvt.eventNode().id(),
                            topVer);

                        registerCachesFuture = cctx.affinity().initStartedCaches(crdNode, this, receivedCaches);
                    }
                    else
                        registerCachesFuture = initCachesOnLocalJoin();
                }

                initCoordinatorCaches(newCrd);

                if (exchCtx.mergeExchanges()) {
                    if (localJoinExchange()) {
                        if (cctx.kernalContext().clientNode()) {
                            onClientNodeEvent();

                            exchange = ExchangeType.CLIENT;
                        }
                        else {
                            onServerNodeEvent(crdNode);

                            exchange = ExchangeType.ALL;
                        }
                    }
                    else {
                        if (firstDiscoEvt.eventNode().isClient())
                            exchange = onClientNodeEvent();
                        else
                            exchange = cctx.kernalContext().clientNode() ? ExchangeType.CLIENT : ExchangeType.ALL;
                    }

                    if (exchId.isLeft())
                        onLeft();
                }
                else {
                    exchange = firstDiscoEvt.eventNode().isClient() ? onClientNodeEvent() :
                        onServerNodeEvent(crdNode);
                }
            }

            cctx.cache().registrateProxyRestart(resolveCacheRequests(exchActions), afterLsnrCompleteFut);

            exchangeType = exchange;

            for (PartitionsExchangeAware comp : cctx.exchange().exchangeAwareComponents())
                comp.onInitBeforeTopologyLock(this);

            updateTopologies(crdNode);

            timeBag.finishGlobalStage("Determine exchange type");

            switch (exchange) {
                case ALL: {
                    distributedExchange();

                    break;
                }

                case CLIENT: {
                    if (!exchCtx.mergeExchanges() && exchCtx.fetchAffinityOnJoin())
                        initTopologies();

                    clientOnlyExchange();

                    break;
                }

                case NONE: {
                    initTopologies();

                    synchronized (mux) {
                        state = ExchangeLocalState.DONE;
                    }

                    onDone(topVer);

                    break;
                }

                default:
                    assert false;
            }

            if (cctx.localNode().isClient()) {
                cctx.exchange().exchangerBlockingSectionBegin();

                try {
                    tryToPerformLocalSnapshotOperation();
                }
                finally {
                    cctx.exchange().exchangerBlockingSectionEnd();
                }
            }

            for (PartitionsExchangeAware comp : cctx.exchange().exchangeAwareComponents())
                comp.onInitAfterTopologyLock(this);

            // For pme-free exchanges onInitAfterTopologyLock must be
            // invoked prior to onDoneBeforeTopologyUnlock.
            if (exchange == ExchangeType.ALL && context().exchangeFreeSwitch()) {
                cctx.exchange().exchangerBlockingSectionBegin();

                try {
                    onDone(initialVersion());
                }
                finally {
                    cctx.exchange().exchangerBlockingSectionEnd();
                }
            }

            if (exchLog.isInfoEnabled())
                exchLog.info("Finished exchange init [topVer=" + topVer + ", crd=" + crdNode + ']');
        }
        catch (IgniteInterruptedCheckedException e) {
            assert cctx.kernalContext().isStopping() || cctx.kernalContext().clientDisconnected();

            if (cctx.kernalContext().clientDisconnected())
                onDone(new IgniteCheckedException("Client disconnected"));
            else
                onDone(new IgniteCheckedException("Node stopped"));

            throw e;
        }
        catch (IgniteNeedReconnectException e) {
            onDone(e);
        }
        catch (Throwable e) {
            if (reconnectOnError(e))
                onDone(new IgniteNeedReconnectException(cctx.localNode(), e));
            else {
                U.error(log, "Failed to reinitialize local partitions (rebalancing will be stopped): " + exchId, e);

                onDone(e);
            }

            if (e instanceof Error)
                throw (Error)e;
        }
    }

    /**
     * @throws IgniteCheckedException If failed.
     */
    private IgniteInternalFuture<?> initCachesOnLocalJoin() throws IgniteCheckedException {
        if (!cctx.kernalContext().clientNode() && !isLocalNodeInBaseline()) {
            cctx.exchange().exchangerBlockingSectionBegin();

            try {
                List<DatabaseLifecycleListener> listeners = cctx.kernalContext().internalSubscriptionProcessor()
                    .getDatabaseListeners();

                for (DatabaseLifecycleListener lsnr : listeners)
                    lsnr.onBaselineChange();
            }
            finally {
                cctx.exchange().exchangerBlockingSectionEnd();
            }

            timeBag.finishGlobalStage("Baseline change callback");
        }

        cctx.exchange().exchangerBlockingSectionBegin();

        try {
            cctx.activate();
        }
        finally {
            cctx.exchange().exchangerBlockingSectionEnd();
        }

        timeBag.finishGlobalStage("Components activation");

        IgniteInternalFuture<?> cachesRegistrationFut = cctx.cache().startCachesOnLocalJoin(initialVersion(),
            exchActions == null ? null : exchActions.localJoinContext());

        if (!cctx.kernalContext().clientNode())
            cctx.cache().shutdownNotFinishedRecoveryCaches();

        ensureClientCachesStarted();

        return cachesRegistrationFut;
    }

    /**
     * Start client caches if absent.
     */
    private void ensureClientCachesStarted() {
        GridCacheProcessor cacheProcessor = cctx.cache();

        Set<String> cacheNames = new HashSet<>(cacheProcessor.cacheNames());

        List<CacheConfiguration> notStartedCacheConfigs = new ArrayList<>();

        for (CacheConfiguration cCfg : cctx.gridConfig().getCacheConfiguration()) {
            if (!cacheNames.contains(cCfg.getName()) && !GridCacheUtils.isCacheTemplateName(cCfg.getName()))
                notStartedCacheConfigs.add(cCfg);
        }

        if (!notStartedCacheConfigs.isEmpty())
            cacheProcessor.dynamicStartCaches(notStartedCacheConfigs, false, false, false);
    }

    /**
     * @return {@code true} if local node is in baseline and {@code false} otherwise.
     */
    private boolean isLocalNodeInBaseline() {
        BaselineTopology topology = cctx.discovery().discoCache().state().baselineTopology();

        return topology != null && topology.consistentIds().contains(cctx.localNode().consistentId());
    }

    /**
     * @return {@code True} if event node is in baseline and failed and {@code false} otherwise.
     */
    public boolean isBaselineNodeFailed() {
        BaselineTopology top = firstEvtDiscoCache.state().baselineTopology();

        return (firstDiscoEvt.type() == EVT_NODE_LEFT || firstDiscoEvt.type() == EVT_NODE_FAILED) &&
            !firstDiscoEvt.eventNode().isClient() &&
            top != null &&
            top.consistentIds().contains(firstDiscoEvt.eventNode().consistentId());
    }

    /**
     * @throws IgniteCheckedException If failed.
     */
    private void initTopologies() throws IgniteCheckedException {
        cctx.database().checkpointReadLock();

        try {
            if (crd != null) {
                for (CacheGroupContext grp : cctx.cache().cacheGroups()) {
                    if (grp.isLocal())
                        continue;

                    grp.topology().beforeExchange(this, !centralizedAff && !forceAffReassignment, false);

                    cctx.exchange().exchangerUpdateHeartbeat();
                }
            }
        }
        finally {
            cctx.database().checkpointReadUnlock();
        }
    }

    /**
     * Updates topology versions and discovery caches on all topologies.
     *
     * @param crd Coordinator flag.
     * @throws IgniteCheckedException If failed.
     */
    private void updateTopologies(boolean crd) throws IgniteCheckedException {
        for (CacheGroupContext grp : cctx.cache().cacheGroups()) {
            if (grp.isLocal())
                continue;

            GridClientPartitionTopology clientTop = cctx.exchange().clearClientTopology(grp.groupId());

            long updSeq = clientTop == null ? -1 : clientTop.lastUpdateSequence();

            GridDhtPartitionTopology top = grp.topology();

            if (crd) {
                boolean updateTop = exchId.topologyVersion().equals(grp.localStartVersion());

                if (updateTop && clientTop != null) {
                    cctx.exchange().exchangerBlockingSectionBegin();

                    try {
                        top.update(null,
                            clientTop.partitionMap(true),
                            clientTop.fullUpdateCounters(),
                            emptySet(),
                            null,
                            null,
                            null,
                            clientTop.lostPartitions());
                    }
                    finally {
                        cctx.exchange().exchangerBlockingSectionEnd();
                    }
                }
            }

            cctx.exchange().exchangerBlockingSectionBegin();

            try {
                top.updateTopologyVersion(
                    this,
                    events().discoveryCache(),
                    updSeq,
                    cacheGroupStopping(grp.groupId()));
            }
            finally {
                cctx.exchange().exchangerBlockingSectionEnd();
            }
        }

        cctx.exchange().exchangerBlockingSectionBegin();

        try {
            for (GridClientPartitionTopology top : cctx.exchange().clientTopologies()) {
                top.updateTopologyVersion(this,
                    events().discoveryCache(),
                    -1,
                    cacheGroupStopping(top.groupId()));
            }
        }
        finally {
            cctx.exchange().exchangerBlockingSectionEnd();
        }
    }

    /**
     * @param crd Coordinator flag.
     * @return Exchange type.
     */
    private ExchangeType onClusterStateChangeRequest(boolean crd) {
        assert exchActions != null && !exchActions.empty() : this;

        StateChangeRequest req = exchActions.stateChangeRequest();

        assert req != null : exchActions;

        GridKernalContext kctx = cctx.kernalContext();

        DiscoveryDataClusterState state = kctx.state().clusterState();

        if (state.transitionError() != null)
            exchangeLocE = state.transitionError();

        if (req.activeChanged()) {
            if (req.state().active()) {
                if (log.isInfoEnabled()) {
                    log.info("Start activation process [nodeId=" + cctx.localNodeId() +
                        ", client=" + kctx.clientNode() +
                        ", topVer=" + initialVersion() + "]. New state: " + req.state());
                }

                try {
                    cctx.exchange().exchangerBlockingSectionBegin();

                    try {
                        cctx.activate();
                    }
                    finally {
                        cctx.exchange().exchangerBlockingSectionEnd();
                    }

                    assert registerCachesFuture == null : "No caches registration should be scheduled before new caches have started.";

                    cctx.exchange().exchangerBlockingSectionBegin();

                    try {
                        registerCachesFuture = cctx.affinity().onCacheChangeRequest(this, crd, exchActions);

                        if (!kctx.clientNode())
                            cctx.cache().shutdownNotFinishedRecoveryCaches();
                    }
                    finally {
                        cctx.exchange().exchangerBlockingSectionEnd();
                    }

                    if (log.isInfoEnabled()) {
                        log.info("Successfully activated caches [nodeId=" + cctx.localNodeId() +
                            ", client=" + kctx.clientNode() +
                            ", topVer=" + initialVersion() + ", newState=" + req.state() + "]");
                    }
                }
                catch (Exception e) {
                    U.error(log, "Failed to activate node components [nodeId=" + cctx.localNodeId() +
                        ", client=" + kctx.clientNode() +
                        ", topVer=" + initialVersion() + ", newState=" + req.state() + "]", e);

                    exchangeLocE = e;

                    if (crd) {
                        cctx.exchange().exchangerBlockingSectionBegin();

                        try {
                            synchronized (mux) {
                                exchangeGlobalExceptions.put(cctx.localNodeId(), e);
                            }
                        }
                        finally {
                            cctx.exchange().exchangerBlockingSectionEnd();
                        }
                    }
                }
            }
            else {
                if (log.isInfoEnabled()) {
                    log.info("Start deactivation process [nodeId=" + cctx.localNodeId() +
                        ", client=" + kctx.clientNode() +
                        ", topVer=" + initialVersion() + "]");
                }

                cctx.exchange().exchangerBlockingSectionBegin();

                try {
                    kctx.dataStructures().onDeActivate(kctx);

                    assert registerCachesFuture == null : "No caches registration should be scheduled before new caches have started.";

                    registerCachesFuture = cctx.affinity().onCacheChangeRequest(this, crd, exchActions);

                    kctx.encryption().onDeActivate(kctx);

                    ((IgniteChangeGlobalStateSupport)kctx.distributedMetastorage()).onDeActivate(kctx);

                    if (log.isInfoEnabled()) {
                        log.info("Successfully deactivated data structures, services and caches [" +
                            "nodeId=" + cctx.localNodeId() +
                            ", client=" + kctx.clientNode() +
                            ", topVer=" + initialVersion() + "]");
                    }
                }
                catch (Exception e) {
                    U.error(log, "Failed to deactivate node components [nodeId=" + cctx.localNodeId() +
                        ", client=" + kctx.clientNode() +
                        ", topVer=" + initialVersion() + "]", e);

                    exchangeLocE = e;
                }
                finally {
                    cctx.exchange().exchangerBlockingSectionEnd();
                }
            }
        }
        else if (req.state().active()) {
            cctx.exchange().exchangerBlockingSectionBegin();

            // TODO: BLT changes on inactive cluster can't be handled easily because persistent storage hasn't been initialized yet.
            try {
                if (!forceAffReassignment) {
                    // possible only if cluster contains nodes without forceAffReassignment mode
                    assert firstEventCache().minimumNodeVersion()
                        .compareToIgnoreTimestamp(FORCE_AFF_REASSIGNMENT_SINCE) < 0
                        : firstEventCache().minimumNodeVersion();

                    cctx.affinity().onBaselineTopologyChanged(this, crd);
                }

                if (CU.isPersistenceEnabled(kctx.config()) && !kctx.clientNode())
                    kctx.state().onBaselineTopologyChanged(req.baselineTopology(),
                        req.prevBaselineTopologyHistoryItem());
            }
            catch (Exception e) {
                U.error(log, "Failed to change baseline topology [nodeId=" + cctx.localNodeId() +
                    ", client=" + kctx.clientNode() +
                    ", topVer=" + initialVersion() + "]", e);

                exchangeLocE = e;
            }
            finally {
                cctx.exchange().exchangerBlockingSectionEnd();
            }
        }

        return kctx.clientNode() ? ExchangeType.CLIENT : ExchangeType.ALL;
    }

    /**
     * @param crd Coordinator flag.
     * @return Exchange type.
     * @throws IgniteCheckedException If failed.
     */
    private ExchangeType onCacheChangeRequest(boolean crd) throws IgniteCheckedException {
        assert exchActions != null && !exchActions.empty() : this;

        assert !exchActions.clientOnlyExchange() : exchActions;

        cctx.exchange().exchangerBlockingSectionBegin();

        try {
            assert registerCachesFuture == null : "No caches registration should be scheduled before new caches have started.";

            registerCachesFuture = cctx.affinity().onCacheChangeRequest(this, crd, exchActions);
        }
        catch (Exception e) {
            if (reconnectOnError(e) || !isRollbackSupported())
                // This exception will be handled by init() method.
                throw e;

            U.error(log, "Failed to initialize cache(s) (will try to rollback) [exchId=" + exchId +
                ", caches=" + exchActions.cacheGroupsToStart() + ']', e);

            exchangeLocE = new IgniteCheckedException(
                "Failed to initialize exchange locally [locNodeId=" + cctx.localNodeId() + "]", e);

            exchangeGlobalExceptions.put(cctx.localNodeId(), exchangeLocE);
        }
        finally {
            cctx.exchange().exchangerBlockingSectionEnd();
        }

        return cctx.kernalContext().clientNode() ? ExchangeType.CLIENT : ExchangeType.ALL;
    }

    /**
     * @return Exchange type.
     */
    private ExchangeType onCustomMessageNoAffinityChange() {
        if (!forceAffReassignment)
            cctx.affinity().onCustomMessageNoAffinityChange(this, exchActions);

        return cctx.kernalContext().clientNode() ? ExchangeType.CLIENT : ExchangeType.ALL;
    }

    /**
     * @return Exchange type.
     */
    private ExchangeType onAffinityChangeRequest() {
        assert affChangeMsg != null : this;

        cctx.affinity().onChangeAffinityMessage(this, affChangeMsg);

        if (cctx.kernalContext().clientNode())
            return ExchangeType.CLIENT;

        return ExchangeType.ALL;
    }

    /**
     * @return Exchange type.
     * @throws IgniteCheckedException If failed.
     */
    private ExchangeType onClientNodeEvent() throws IgniteCheckedException {
        assert firstDiscoEvt.eventNode().isClient() : this;

        if (firstDiscoEvt.type() == EVT_NODE_LEFT || firstDiscoEvt.type() == EVT_NODE_FAILED) {
            onLeft();

            assert !firstDiscoEvt.eventNode().isLocal() : firstDiscoEvt;
        }
        else
            assert firstDiscoEvt.type() == EVT_NODE_JOINED || firstDiscoEvt.type() == EVT_DISCOVERY_CUSTOM_EVT : firstDiscoEvt;

        cctx.affinity().onClientEvent(this);

        if (firstDiscoEvt.eventNode().isLocal())
            return ExchangeType.CLIENT;
        else {
            if (wasRebalanced())
                keepRebalanced();

            return ExchangeType.NONE;
        }
    }

    /**
     * @param crd Coordinator flag.
     * @return Exchange type.
     * @throws IgniteCheckedException If failed.
     */
    private ExchangeType onServerNodeEvent(boolean crd) throws IgniteCheckedException {
        assert !firstDiscoEvt.eventNode().isClient() : this;

        if (firstDiscoEvt.type() == EVT_NODE_LEFT || firstDiscoEvt.type() == EVT_NODE_FAILED) {
            onLeft();

            exchCtx.events().warnNoAffinityNodes(cctx);

            centralizedAff = cctx.affinity().onCentralizedAffinityChange(this, crd);
        }
        else
            cctx.affinity().onServerJoin(this, crd);

        return cctx.kernalContext().clientNode() ? ExchangeType.CLIENT : ExchangeType.ALL;
    }

    /**
     * @return Exchange type.
     */
    private ExchangeType onExchangeFreeSwitchNodeLeft() {
        assert !firstDiscoEvt.eventNode().isClient() : this;

        assert firstDiscoEvt.type() == EVT_NODE_LEFT || firstDiscoEvt.type() == EVT_NODE_FAILED;

        assert exchCtx.exchangeFreeSwitch();

        keepRebalanced(); // Still rebalanced.

        onLeft();

        exchCtx.events().warnNoAffinityNodes(cctx);

        cctx.affinity().onExchangeFreeSwitch(this);

        return cctx.kernalContext().clientNode() ? ExchangeType.NONE : ExchangeType.ALL;
    }

    /**
     * @throws IgniteCheckedException If failed.
     */
    private void clientOnlyExchange() throws IgniteCheckedException {
        if (crd != null) {
            assert !crd.isLocal() : crd;
            assert !exchCtx.exchangeFreeSwitch() : this;

            cctx.exchange().exchangerBlockingSectionBegin();

            try {
                if (!centralizedAff)
                    sendLocalPartitions(crd);

                initDone();
            }
            finally {
                cctx.exchange().exchangerBlockingSectionEnd();
            }
        }
        else {
            if (centralizedAff) { // Last server node failed.
                for (CacheGroupContext grp : cctx.cache().cacheGroups()) {
                    GridAffinityAssignmentCache aff = grp.affinity();

                    aff.initialize(initialVersion(), aff.idealAssignmentRaw());

                    cctx.exchange().exchangerUpdateHeartbeat();
                }
            }
            else
                onAllServersLeft();

            cctx.exchange().exchangerBlockingSectionBegin();

            try {
                onDone(initialVersion());
            }
            finally {
                cctx.exchange().exchangerBlockingSectionEnd();
            }
        }
    }

    /**
     * @throws IgniteCheckedException If failed.
     */
    private void distributedExchange() throws IgniteCheckedException {
        assert crd != null;

        assert !cctx.kernalContext().clientNode();

        for (CacheGroupContext grp : cctx.cache().cacheGroups()) {
            if (grp.isLocal())
                continue;

            cctx.exchange().exchangerBlockingSectionBegin();

            try {
                grp.preloader().onTopologyChanged(this);
            }
            finally {
                cctx.exchange().exchangerBlockingSectionEnd();
            }
        }

        timeBag.finishGlobalStage("Preloading notification");

        // Skipping wait on local join is available when all cluster nodes have the same protocol.
        boolean skipWaitOnLocalJoin = localJoinExchange()
            && cctx.exchange().latch().canSkipJoiningNodes(initialVersion());

        if (context().exchangeFreeSwitch() && isBaselineNodeFailed()) {
            // Currently MVCC does not support operations on partially switched cluster.
            if (cctx.kernalContext().coordinators().mvccEnabled())
                waitPartitionRelease(EXCHANGE_FREE_LATCH_ID, true, false);
            else
                waitPartitionRelease(null, false, false);
        }
        else if (!skipWaitOnLocalJoin) { // Skip partition release if node has locally joined (it doesn't have any updates to be finished).
            boolean distributed = true;

            // Do not perform distributed partition release in case of cluster activation.
            if (activateCluster())
                distributed = false;

            // On first phase we wait for finishing all local tx updates, atomic updates and lock releases on all nodes.
            waitPartitionRelease(EXCHANGE_LATCH_ID, distributed, true);

            // Second phase is needed to wait for finishing all tx updates from primary to backup nodes remaining after first phase.
            if (distributed)
                waitPartitionRelease(EXCHANGE_LATCH_ID, false, false);
        }
        else {
            if (log.isInfoEnabled())
                log.info("Skipped waiting for partitions release future (local node is joining) " +
                    "[topVer=" + initialVersion() + "]");
        }

        boolean topChanged = firstDiscoEvt.type() != EVT_DISCOVERY_CUSTOM_EVT || affChangeMsg != null;

        for (GridCacheContext cacheCtx : cctx.cacheContexts()) {
            if (cacheCtx.isLocal() || cacheStopping(cacheCtx.cacheId()))
                continue;

            if (topChanged) {
                // Partition release future is done so we can flush the write-behind store.
                cctx.exchange().exchangerBlockingSectionBegin();

                try {
                    cacheCtx.store().forceFlush();
                }
                finally {
                    cctx.exchange().exchangerBlockingSectionEnd();
                }
            }
        }

        cctx.exchange().exchangerBlockingSectionBegin();

        try {
            /* It is necessary to run database callback before all topology callbacks.
               In case of persistent store is enabled we first restore partitions presented on disk.
               We need to guarantee that there are no partition state changes logged to WAL before this callback
               to make sure that we correctly restored last actual states. */

            cctx.database().beforeExchange(this);
        }
        finally {
            cctx.exchange().exchangerBlockingSectionEnd();
        }

        // Pre-create missing partitions using current affinity.
        if (!exchCtx.mergeExchanges() && !exchCtx.exchangeFreeSwitch()) {
            for (CacheGroupContext grp : cctx.cache().cacheGroups()) {
                if (grp.isLocal() || cacheGroupStopping(grp.groupId()))
                    continue;

                // It is possible affinity is not initialized yet if node joins to cluster.
                if (grp.affinity().lastVersion().topologyVersion() > 0) {
                    cctx.exchange().exchangerBlockingSectionBegin();

                    try {
                        grp.topology().beforeExchange(this, !centralizedAff && !forceAffReassignment, false);
                    }
                    finally {
                        cctx.exchange().exchangerBlockingSectionEnd();
                    }
                }
            }
        }

        // After all partitions have been restored and pre-created it's safe to make first checkpoint.
        if (localJoinExchange() || activateCluster()) {
            cctx.exchange().exchangerBlockingSectionBegin();

            try {
                cctx.database().onStateRestored(initialVersion());
            }
            finally {
                cctx.exchange().exchangerBlockingSectionEnd();
            }
        }

        timeBag.finishGlobalStage("After states restored callback");

        cctx.exchange().exchangerBlockingSectionBegin();

        try {
            cctx.database().releaseHistoryForPreloading();

            // To correctly rebalance when persistence is enabled, it is necessary to reserve history within exchange.
            partHistReserved = cctx.database().reserveHistoryForExchange();
        }
        finally {
            cctx.exchange().exchangerBlockingSectionEnd();
        }

        clearingPartitions = new HashMap();

        timeBag.finishGlobalStage("WAL history reservation");

        changeWalModeIfNeeded();

        if (events().hasServerLeft())
            finalizePartitionCounters();

        cctx.exchange().exchangerBlockingSectionBegin();

        try {
            if (context().exchangeFreeSwitch()) {
                // Update local maps, see CachePartitionLossWithRestartsTest.
                doInParallel(
                    U.availableThreadCount(cctx.kernalContext(), GridIoPolicy.SYSTEM_POOL, 2),
                    cctx.kernalContext().pools().getSystemExecutorService(),
                    cctx.affinity().cacheGroups().values(),
                    desc -> {
                        if (desc.config().getCacheMode() == CacheMode.LOCAL)
                            return null;

                        CacheGroupContext grp = cctx.cache().cacheGroup(desc.groupId());

                        GridDhtPartitionTopology top = grp != null ? grp.topology() :
                            cctx.exchange().clientTopology(desc.groupId(), events().discoveryCache());

                        top.beforeExchange(this, true, false); // Not expecting new moving partitions.

                        return null;
                    });
            }
            else {
                if (crd.isLocal()) {
                    if (remaining.isEmpty()) {
                        initFut.onDone(true);

                        onAllReceived(null);
                    }
                }
                else
                    sendPartitions(crd);

                initDone();
            }
        }
        finally {
            cctx.exchange().exchangerBlockingSectionEnd();
        }
    }

    /**
     * Try to start local snapshot operation if it is needed by discovery event
     */
    private void tryToPerformLocalSnapshotOperation() {
        try {
            long start = System.nanoTime();

            IgniteInternalFuture fut = cctx.snapshot().tryStartLocalSnapshotOperation(firstDiscoEvt, exchId.topologyVersion());

            if (fut != null) {
                fut.get();

                long end = System.nanoTime();

                if (log.isInfoEnabled())
                    log.info("Snapshot initialization completed [topVer=" + exchangeId().topologyVersion() +
                        ", time=" + U.nanosToMillis(end - start) + "ms]");
            }
        }
        catch (IgniteException | IgniteCheckedException e) {
            U.error(log, "Error while starting snapshot operation", e);
        }
    }

    /**
     * Change WAL mode if needed.
     */
    private void changeWalModeIfNeeded() {
        WalStateAbstractMessage msg = firstWalMessage();

        if (msg != null) {
            cctx.exchange().exchangerBlockingSectionBegin();

            try {
                cctx.walState().onProposeExchange(msg.exchangeMessage());
            }
            finally {
                cctx.exchange().exchangerBlockingSectionEnd();
            }
        }
    }

    /**
     * Get first message if and only if this is WAL message.
     *
     * @return WAL message or {@code null}.
     */
    @Nullable private WalStateAbstractMessage firstWalMessage() {
        if (firstDiscoEvt != null && firstDiscoEvt.type() == EVT_DISCOVERY_CUSTOM_EVT) {
            DiscoveryCustomMessage customMsg = ((DiscoveryCustomEvent)firstDiscoEvt).customMessage();

            if (customMsg instanceof WalStateAbstractMessage) {
                WalStateAbstractMessage msg0 = (WalStateAbstractMessage)customMsg;

                assert msg0.needExchange();

                return msg0;
            }
        }

        return null;
    }

    /**
     * The main purpose of this method is to wait for all ongoing updates (transactional and atomic), initiated on
     * the previous topology version, to finish to prevent inconsistencies during rebalancing and to prevent two
     * different simultaneous owners of the same lock.
     * Also, this method can be used to wait for tx recovery only in case of PME-free switch.
     *
     * @param latchId Distributed latch Id.
     * @param distributed If {@code true} then node should wait for partition release completion on all other nodes.
     * @param doRollback If {@code true} tries to rollback transactions which lock partitions. Avoids unnecessary calls
     *      of {@link org.apache.ignite.internal.processors.cache.transactions.IgniteTxManager#rollbackOnTopologyChange}
     *
     * @throws IgniteCheckedException If failed.
     */
    private void waitPartitionRelease(
        String latchId,
        boolean distributed,
        boolean doRollback) throws IgniteCheckedException {
        Latch releaseLatch = null;

        IgniteInternalFuture<?> partReleaseFut;

        cctx.exchange().exchangerBlockingSectionBegin();

        try {
            // Wait for other nodes only on first phase.
            if (distributed)
                releaseLatch = cctx.exchange().latch().getOrCreate(latchId, initialVersion());

            partReleaseFut = context().exchangeFreeSwitch() && isBaselineNodeFailed() ?
                cctx.partitionRecoveryFuture(initialVersion(), firstDiscoEvt.eventNode()) :
                cctx.partitionReleaseFuture(initialVersion());

            // Assign to class variable so it will be included into toString() method.
            this.partReleaseFut = partReleaseFut;
        }
        finally {
            cctx.exchange().exchangerBlockingSectionEnd();
        }

        if (log.isTraceEnabled())
            log.trace("Before waiting for partition release future: " + this);

        int dumpCnt = 0;

        long nextDumpTime = 0;

        IgniteConfiguration cfg = cctx.gridConfig();

        long waitStartNanos = System.nanoTime();

        long waitTimeout = 2 * cfg.getNetworkTimeout();

        boolean txRolledBack = !doRollback;

        while (true) {
            // Read txTimeoutOnPME from configuration after every iteration.
            long curTimeout = cfg.getTransactionConfiguration().getTxTimeoutOnPartitionMapExchange();

            cctx.exchange().exchangerBlockingSectionBegin();

            try {
                // This avoids unnecessary waiting for rollback.
                partReleaseFut.get(curTimeout > 0 && !txRolledBack ?
                    Math.min(curTimeout, waitTimeout) : waitTimeout, TimeUnit.MILLISECONDS);

                break;
            }
            catch (IgniteFutureTimeoutCheckedException ignored) {
                // Print pending transactions and locks that might have led to hang.
                if (nextDumpTime <= U.currentTimeMillis()) {
                    dumpPendingObjects(partReleaseFut, curTimeout <= 0 && !txRolledBack);

                    nextDumpTime = U.currentTimeMillis() + nextDumpTimeout(dumpCnt++, waitTimeout);
                }

                long passedMillis = U.millisSinceNanos(waitStartNanos);

                if (!txRolledBack && curTimeout > 0 && passedMillis >= curTimeout) {
                    txRolledBack = true;

                    cctx.tm().rollbackOnTopologyChange(initialVersion());
                }
            }
            catch (IgniteCheckedException e) {
                U.warn(log, "Unable to await partitions release future", e);

                throw e;
            }
            finally {
                cctx.exchange().exchangerBlockingSectionEnd();
            }
        }

        long waitEndNanos = System.nanoTime();

        if (log.isInfoEnabled()) {
            long waitTime = U.nanosToMillis(waitEndNanos - waitStartNanos);

            String futInfo = RELEASE_FUTURE_DUMP_THRESHOLD > 0 && waitTime > RELEASE_FUTURE_DUMP_THRESHOLD ?
                partReleaseFut.toString() : "NA";

            String mode = distributed ? "DISTRIBUTED" : "LOCAL";

            if (log.isInfoEnabled())
                log.info("Finished waiting for partition release future [topVer=" + exchangeId().topologyVersion() +
                    ", waitTime=" + waitTime + "ms, futInfo=" + futInfo + ", mode=" + mode + "]");
        }

        if (!context().exchangeFreeSwitch()) {
            IgniteInternalFuture<?> locksFut = cctx.mvcc().finishLocks(exchId.topologyVersion());

            nextDumpTime = 0;
            dumpCnt = 0;

            while (true) {
                cctx.exchange().exchangerBlockingSectionBegin();

                try {
                    locksFut.get(50, TimeUnit.MILLISECONDS);

                    break;
                }
                catch (IgniteFutureTimeoutCheckedException ignored) {
                    if (nextDumpTime <= U.currentTimeMillis()) {
                        U.warn(log, "Failed to wait for locks release future. " +
                            "Dumping pending objects that might be the cause: " + cctx.localNodeId());

                        U.warn(log, "Locked keys:");

                        for (IgniteTxKey key : cctx.mvcc().lockedKeys())
                            U.warn(log, "Locked key: " + key);

                        for (IgniteTxKey key : cctx.mvcc().nearLockedKeys())
                            U.warn(log, "Locked near key: " + key);

                        Map<IgniteTxKey, Collection<GridCacheMvccCandidate>> locks =
                            cctx.mvcc().unfinishedLocks(exchId.topologyVersion());

                        for (Map.Entry<IgniteTxKey, Collection<GridCacheMvccCandidate>> e : locks.entrySet())
                            U.warn(log, "Awaited locked entry [key=" + e.getKey() + ", mvcc=" + e.getValue() + ']');

                        nextDumpTime = U.currentTimeMillis() + nextDumpTimeout(dumpCnt++, waitTimeout);

                        if (getBoolean(IGNITE_THREAD_DUMP_ON_EXCHANGE_TIMEOUT, false))
                            U.dumpThreads(log);
                    }

                    // Sometimes FinishLockFuture is not rechecked causing frozen PME.
                    // Will recheck every 50 milliseconds.
                    cctx.mvcc().recheckPendingLocks();
                }
                finally {
                    cctx.exchange().exchangerBlockingSectionEnd();
                }
            }

            timeBag.finishGlobalStage("Wait partitions release [latch=" + latchId + "]");
        }

        if (releaseLatch == null) {
            assert !distributed : "Partitions release latch must be initialized in distributed mode.";

            return;
        }

        releaseLatch.countDown();

        // For compatibility with old version where joining nodes are not waiting for latch.
        if (localJoinExchange() && !cctx.exchange().latch().canSkipJoiningNodes(initialVersion()))
            return;

        try {
            String troubleshootingHint;

            if (crd.isLocal())
                troubleshootingHint = "Some nodes have not sent acknowledgement for latch completion. "
                    + "It's possible due to unfinishined atomic updates, transactions "
                    + "or not released explicit locks on that nodes. "
                    + "Please check logs for errors on nodes with ids reported in latch `pendingAcks` collection";
            else
                troubleshootingHint = "For more details please check coordinator node logs [crdNode=" + crd.toString() + "]";

            while (true) {
                try {
                    cctx.exchange().exchangerBlockingSectionBegin();

                    try {
                        releaseLatch.await(waitTimeout, TimeUnit.MILLISECONDS);
                    }
                    finally {
                        cctx.exchange().exchangerBlockingSectionEnd();
                    }

                    if (log.isInfoEnabled())
                        log.info("Finished waiting for partitions release latch: " + releaseLatch);

                    break;
                }
                catch (IgniteFutureTimeoutCheckedException ignored) {
                    U.warn(log, "Unable to await partitions release latch within timeout. "
                        + troubleshootingHint + " [latch=" + releaseLatch + "]");

                    // Try to resend ack.
                    releaseLatch.countDown();
                }
            }
        }
        catch (IgniteCheckedException e) {
            U.warn(log, "Stop waiting for partitions release latch: " + e.getMessage());
        }

        timeBag.finishGlobalStage("Wait partitions release latch [latch=" + latchId + "]");
    }

    /**
     *
     */
    private void onLeft() {
        for (CacheGroupContext grp : cctx.cache().cacheGroups()) {
            if (grp.isLocal())
                continue;

            grp.preloader().pause();

            try {
                grp.unwindUndeploys();
            }
            finally {
                grp.preloader().resume();
            }

            cctx.exchange().exchangerUpdateHeartbeat();
        }
    }

    /**
     * @param partReleaseFut Partition release future.
     * @param txTimeoutNotifyFlag If {@code true} print transaction rollback timeout on PME notification.
     */
    private void dumpPendingObjects(IgniteInternalFuture<?> partReleaseFut, boolean txTimeoutNotifyFlag) {
        U.warn(cctx.kernalContext().cluster().diagnosticLog(),
            "Failed to wait for partition release future [topVer=" + initialVersion() +
                ", node=" + cctx.localNodeId() + "]");

        if (txTimeoutNotifyFlag)
            U.warn(cctx.kernalContext().cluster().diagnosticLog(), "Consider changing TransactionConfiguration." +
                "txTimeoutOnPartitionMapExchange to non default value to avoid this message.");

        U.warn(log, "Partition release future: " + partReleaseFut);

        U.warn(cctx.kernalContext().cluster().diagnosticLog(),
            "Dumping pending objects that might be the cause: ");

        try {
            cctx.exchange().dumpDebugInfo(this);
        }
        catch (Exception e) {
            U.error(cctx.kernalContext().cluster().diagnosticLog(), "Failed to dump debug information: " + e, e);
        }
    }

    /**
     * @param grpId Cache group ID to check.
     * @return {@code True} if cache group us stopping by this exchange.
     */
    private boolean cacheGroupStopping(int grpId) {
        return exchActions != null && exchActions.cacheGroupStopping(grpId);
    }

    /**
     * @param cacheId Cache ID to check.
     * @return {@code True} if cache is stopping by this exchange.
     */
    private boolean cacheStopping(int cacheId) {
        return exchActions != null && exchActions.cacheStopped(cacheId);
    }

    /**
     * @return {@code True} if exchange for local node join.
     */
    public boolean localJoinExchange() {
        return firstDiscoEvt != null && firstDiscoEvt.type() == EVT_NODE_JOINED && firstDiscoEvt.eventNode().isLocal();
    }

    /**
     * @param node Target Node.
     * @throws IgniteCheckedException If failed.
     */
    private void sendLocalPartitions(ClusterNode node) throws IgniteCheckedException {
        assert node != null;

        GridDhtPartitionsSingleMessage msg;

        // Reset lost partitions before sending local partitions to coordinator.
        if (exchActions != null) {
            Set<String> caches = exchActions.cachesToResetLostPartitions();

            if (!F.isEmpty(caches))
                resetLostPartitions(caches);
        }

        if (cctx.kernalContext().clientNode() || (dynamicCacheStartExchange() && exchangeLocE != null)) {
            msg = new GridDhtPartitionsSingleMessage(exchangeId(),
                cctx.kernalContext().clientNode(),
                cctx.versions().last(),
                true);
        }
        else {
            msg = cctx.exchange().createPartitionsSingleMessage(exchangeId(),
                false,
                true,
                node.version().compareToIgnoreTimestamp(PARTIAL_COUNTERS_MAP_SINCE) >= 0,
                exchActions);

            Map<Integer, Map<Integer, Long>> partHistReserved0 = partHistReserved;

            if (partHistReserved0 != null)
                msg.partitionHistoryCounters(partHistReserved0);
        }

        if ((stateChangeExchange() || dynamicCacheStartExchange()) && exchangeLocE != null)
            msg.setError(exchangeLocE);
        else if (localJoinExchange())
            msg.cacheGroupsAffinityRequest(exchCtx.groupsAffinityRequestOnJoin());

        msg.exchangeStartTime(startTime);

        if (log.isTraceEnabled())
            log.trace("Sending local partitions [nodeId=" + node.id() + ", exchId=" + exchId + ", msg=" + msg + ']');

        while (true) {
            try {
                cctx.io().send(node, msg, SYSTEM_POOL);
            }
            catch (ClusterTopologyCheckedException ignored) {
                if (log.isDebugEnabled()) {
                    log.debug(
                        "Failed to send local partitions on exchange [nodeId=" + node.id() + ", exchId=" + exchId + ']'
                    );
                }

                if (cctx.discovery().alive(node.id())) {
                    U.sleep(cctx.gridConfig().getNetworkSendRetryDelay());

                    continue;
                }
            }

            return;
        }
    }

    /**
     * @param compress Message compress flag.
     * @param newCntrMap {@code True} if possible to use {@link CachePartitionFullCountersMap}.
     * @return Message.
     */
    private GridDhtPartitionsFullMessage createPartitionsMessage(boolean compress,
        boolean newCntrMap) {
        GridCacheVersion last = lastVer.get();

        GridDhtPartitionsFullMessage m = cctx.exchange().createPartitionsFullMessage(
            compress,
            newCntrMap,
            exchangeId(),
            last != null ? last : cctx.versions().last(),
            partHistSuppliers,
            partsToReload);

        if (stateChangeExchange() && !F.isEmpty(exchangeGlobalExceptions))
            m.setErrorsMap(exchangeGlobalExceptions);

        return m;
    }

    /**
     * @param fullMsg Message to send.
     * @param nodes Target Nodes.
     * @param mergedJoinExchMsgs Messages received from merged 'join node' exchanges.
     * @param affinityForJoinedNodes Affinity if was requested by some nodes.
     */
    private void sendAllPartitions(
        GridDhtPartitionsFullMessage fullMsg,
        Collection<ClusterNode> nodes,
        Map<UUID, GridDhtPartitionsSingleMessage> mergedJoinExchMsgs,
        Map<Integer, CacheGroupAffinityMessage> affinityForJoinedNodes
    ) {
        assert !nodes.contains(cctx.localNode());

        if (log.isTraceEnabled()) {
            log.trace("Sending full partition map [nodeIds=" + F.viewReadOnly(nodes, F.node2id()) +
                ", exchId=" + exchId + ", msg=" + fullMsg + ']');
        }

        // Find any single message with affinity request. This request exists only for newly joined nodes.
        Optional<GridDhtPartitionsSingleMessage> singleMsgWithAffinityReq = nodes.stream()
            .flatMap(node -> Optional.ofNullable(msgs.get(node.id()))
                .filter(singleMsg -> singleMsg.cacheGroupsAffinityRequest() != null)
                .map(Stream::of)
                .orElse(Stream.empty()))
            .findAny();

        // Prepare full message for newly joined nodes with affinity request.
        final GridDhtPartitionsFullMessage fullMsgWithAffinity = singleMsgWithAffinityReq
            .filter(singleMessage -> affinityForJoinedNodes != null)
            .map(singleMessage -> fullMsg.copy().joinedNodeAffinity(affinityForJoinedNodes))
            .orElse(null);

        // Prepare and send full messages for given nodes.
        nodes.stream()
            .map(node -> {
                // No joined nodes, just send a regular full message.
                if (fullMsgWithAffinity == null)
                    return new T2<>(node, fullMsg);

                return new T2<>(
                    node,
                    // If single message contains affinity request, use special full message for such single messages.
                    Optional.ofNullable(msgs.get(node.id()))
                        .filter(singleMsg -> singleMsg.cacheGroupsAffinityRequest() != null)
                        .map(singleMsg -> fullMsgWithAffinity)
                        .orElse(fullMsg)
                );
            })
            .map(nodeAndMsg -> {
                ClusterNode node = nodeAndMsg.get1();
                GridDhtPartitionsFullMessage fullMsgToSend = nodeAndMsg.get2();

                // If exchange has merged, use merged version of exchange id.
                GridDhtPartitionExchangeId sndExchId = mergedJoinExchMsgs != null
                    ? Optional.ofNullable(mergedJoinExchMsgs.get(node.id()))
                    .map(GridDhtPartitionsAbstractMessage::exchangeId)
                    .orElse(exchangeId())
                    : exchangeId();

                if (sndExchId != null && !sndExchId.equals(exchangeId())) {
                    GridDhtPartitionsFullMessage fullMsgWithUpdatedExchangeId = fullMsgToSend.copy();

                    fullMsgWithUpdatedExchangeId.exchangeId(sndExchId);

                    return new T2<>(node, fullMsgWithUpdatedExchangeId);
                }

                return new T2<>(node, fullMsgToSend);
            })
            .forEach(nodeAndMsg -> {
                ClusterNode node = nodeAndMsg.get1();
                GridDhtPartitionsFullMessage fullMsgToSend = nodeAndMsg.get2();

                try {
                    cctx.io().send(node, fullMsgToSend, SYSTEM_POOL);
                }
                catch (ClusterTopologyCheckedException e) {
                    if (log.isDebugEnabled())
                        log.debug("Failed to send partitions, node failed: " + node);
                }
                catch (IgniteCheckedException e) {
                    U.error(log, "Failed to send partitions [node=" + node + ']', e);
                }
            });
    }

    /**
     * @param oldestNode Oldest node. Target node to send message to.
     */
    private void sendPartitions(ClusterNode oldestNode) {
        assert !exchCtx.exchangeFreeSwitch() : this;

        try {
            sendLocalPartitions(oldestNode);
        }
        catch (ClusterTopologyCheckedException ignore) {
            if (log.isDebugEnabled())
                log.debug("Coordinator left during partition exchange [nodeId=" + oldestNode.id() +
                    ", exchId=" + exchId + ']');
        }
        catch (IgniteCheckedException e) {
            if (reconnectOnError(e))
                onDone(new IgniteNeedReconnectException(cctx.localNode(), e));
            else {
                U.error(log, "Failed to send local partitions to coordinator [crd=" + oldestNode.id() +
                    ", exchId=" + exchId + ']', e);
            }
        }
    }

    /**
     * @return {@code True} if exchange triggered by server node join or fail.
     */
    public boolean serverNodeDiscoveryEvent() {
        assert exchCtx != null;

        return exchCtx.events().hasServerJoin() || exchCtx.events().hasServerLeft();
    }

    /** {@inheritDoc} */
    @Override public boolean exchangeDone() {
        return done.get();
    }

    /**
     * Finish merged future to allow GridCachePartitionExchangeManager.ExchangeFutureSet cleanup.
     */
    public void finishMerged(AffinityTopologyVersion resVer, GridDhtPartitionsExchangeFuture exchFut) {
        synchronized (mux) {
            if (state == null) {
                state = ExchangeLocalState.MERGED;

                mergedWith = exchFut;
            }
        }

        done.set(true);

        super.onDone(resVer, null);
    }

    /**
     * @return {@code True} if future was merged.
     */
    public boolean isMerged() {
        synchronized (mux) {
            return state == ExchangeLocalState.MERGED;
        }
    }

    /**
     * Make a log message that contains given exchange timings.
     *
     * @param header Header of log message.
     * @param timings Exchange stages timings.
     * @return Log message with exchange timings and exchange version.
     */
    private String exchangeTimingsLogMessage(String header, List<String> timings) {
        StringBuilder timingsToLog = new StringBuilder();

        timingsToLog.append(header).append(" [");
        timingsToLog.append("startVer=").append(initialVersion());
        timingsToLog.append(", resVer=").append(topologyVersion());

        for (String stageTiming : timings)
            timingsToLog.append(", ").append(stageTiming);

        timingsToLog.append(']');

        return timingsToLog.toString();
    }

    /** {@inheritDoc} */
    @Override public boolean onDone(@Nullable AffinityTopologyVersion res, @Nullable Throwable err) {
        assert res != null || err != null : "TopVer=" + res + ", err=" + err;

        if (isDone() || !done.compareAndSet(false, true))
            return false;

        if (log.isInfoEnabled()) {
            log.info("Finish exchange future [startVer=" + initialVersion() +
                ", resVer=" + res +
                ", err=" + err +
                ", rebalanced=" + rebalanced() +
                ", wasRebalanced=" + wasRebalanced() + ']');
        }

        if (res != null) {
            span.addTag(SpanTags.tag(SpanTags.RESULT, SpanTags.TOPOLOGY_VERSION, SpanTags.MAJOR),
                () -> String.valueOf(res.topologyVersion()));
            span.addTag(SpanTags.tag(SpanTags.RESULT, SpanTags.TOPOLOGY_VERSION, SpanTags.MINOR),
                () -> String.valueOf(res.minorTopologyVersion()));
        }

        if (err != null) {
            Throwable errf = err;

            span.addTag(SpanTags.ERROR, errf::toString);
        }

        boolean cleanIdxRebuildFutures = true;

        try {
            waitUntilNewCachesAreRegistered();

            if (err == null &&
                !cctx.kernalContext().clientNode() &&
                (serverNodeDiscoveryEvent() || affChangeMsg != null)) {
                for (GridCacheContext cacheCtx : cctx.cacheContexts()) {
                    if (!cacheCtx.affinityNode() || cacheCtx.isLocal())
                        continue;

                    cacheCtx.continuousQueries().flushOnExchangeDone(res);
                }
            }

            if (err == null) {
                if (centralizedAff || forceAffReassignment) {
                    assert !exchCtx.mergeExchanges();

                    Collection<CacheGroupContext> grpToRefresh = U.newHashSet(cctx.cache().cacheGroups().size());

                    for (CacheGroupContext grp : cctx.cache().cacheGroups()) {
                        if (grp.isLocal())
                            continue;

                        try {
                            if (grp.topology().initPartitionsWhenAffinityReady(res, this))
                                grpToRefresh.add(grp);
                        }
                        catch (IgniteInterruptedCheckedException e) {
                            U.error(log, "Failed to initialize partitions.", e);
                        }

                    }

                    if (!grpToRefresh.isEmpty()) {
                        if (log.isDebugEnabled())
                            log.debug("Refresh partitions due to partitions initialized when affinity ready [" +
                                grpToRefresh.stream().map(CacheGroupContext::name).collect(Collectors.toList()) + ']');

                        cctx.exchange().refreshPartitions(grpToRefresh);
                    }
                }

                for (GridCacheContext cacheCtx : cctx.cacheContexts()) {
                    GridCacheContext drCacheCtx = cacheCtx.isNear() ? cacheCtx.near().dht().context() : cacheCtx;

                    if (drCacheCtx.isDrEnabled()) {
                        try {
                            drCacheCtx.dr().onExchange(res, exchId.isLeft(), activateCluster());
                        }
                        catch (IgniteCheckedException e) {
                            U.error(log, "Failed to notify DR: " + e, e);
                        }
                    }
                }

                if (exchCtx.events().hasServerLeft() || activateCluster())
                    detectLostPartitions(res);

                Map<Integer, CacheGroupValidation> m = U.newHashMap(cctx.cache().cacheGroups().size());

                for (CacheGroupContext grp : cctx.cache().cacheGroups()) {
                    CacheGroupValidation valRes = validateCacheGroup(grp, events().lastEvent().topologyNodes());

                    if (!valRes.isValid() || valRes.hasLostPartitions())
                        m.put(grp.groupId(), valRes);
                }

                grpValidRes = m;
            }

            if (!cctx.localNode().isClient())
                tryToPerformLocalSnapshotOperation();

            if (err == null)
                cctx.coordinators().onExchangeDone(events().discoveryCache());

            for (PartitionsExchangeAware comp : cctx.exchange().exchangeAwareComponents())
                comp.onDoneBeforeTopologyUnlock(this);

            // Create and destroy caches and cache proxies.
            cctx.cache().onExchangeDone(initialVersion(), exchActions, err);

            Map<T2<Integer, Integer>, Long> localReserved = partHistSuppliers.getReservations(cctx.localNodeId());

            if (localReserved != null) {
                boolean success = cctx.database().reserveHistoryForPreloading(localReserved);

                if (!success) {
                    log.warning("Could not reserve history for historical rebalance " +
                        "(possible it happened because WAL space is exhausted).");
                }
            }

            cctx.database().releaseHistoryForExchange();

            if (err == null) {
                cctx.database().rebuildIndexesIfNeeded(this);

                cleanIdxRebuildFutures = false;

                for (CacheGroupContext grp : cctx.cache().cacheGroups()) {
                    if (!grp.isLocal())
                        grp.topology().onExchangeDone(this, grp.affinity().readyAffinity(res), false);
                }

                if (changedAffinity())
                    cctx.walState().disableGroupDurabilityForPreloading(this);
            }
        }
        catch (Throwable t) {
            // In any case, this exchange future has to be completed. The original error should be preserved if exists.
            if (err != null)
                t.addSuppressed(err);

            err = t;
        }

        final Throwable err0 = err;

        if (err0 != null && cleanIdxRebuildFutures)
            cctx.kernalContext().query().removeIndexRebuildFuturesOnExchange(this, null);

        // Should execute this listener first, before any external listeners.
        // Listeners use stack as data structure.
        listen(f -> {
            // Update last finished future in the first.
            cctx.exchange().lastFinishedFuture(this);

            // Complete any affReady futures and update last exchange done version.
            cctx.exchange().onExchangeDone(res, initialVersion(), err0);

            cctx.cache().completeProxyRestart(resolveCacheRequests(exchActions), initialVersion(), res);

            if (exchActions != null && err0 == null)
                exchActions.completeRequestFutures(cctx, null);

            if (stateChangeExchange() && err0 == null)
                cctx.kernalContext().state().onStateChangeExchangeDone(exchActions.stateChangeRequest());
        });

        if (super.onDone(res, err)) {
            afterLsnrCompleteFut.onDone();

            span.addLog(() -> "Completed partition exchange");

            span.end();

            if (err == null) {
                updateDurationHistogram(System.currentTimeMillis() - initTime);

                cctx.exchange().clusterRebalancedMetric().value(rebalanced());
            }

            if (log.isInfoEnabled()) {
                log.info("Completed partition exchange [localNode=" + cctx.localNodeId() +
                    ", exchange=" + (log.isDebugEnabled() ? this : shortInfo()) + ", topVer=" + topologyVersion() + "]");

                if (err == null) {
                    timeBag.finishGlobalStage("Exchange done");

                    // Collect all stages timings.
                    List<String> timings = timeBag.stagesTimings();

                    if (discoveryLag != null && discoveryLag.get1() != 0)
                        timings.add("Discovery lag=" + discoveryLag.get1() +
                            " ms, Latest started node id=" + discoveryLag.get2());

                    log.info(exchangeTimingsLogMessage("Exchange timings", timings));

                    List<String> localTimings = timeBag.longestLocalStagesTimings(3);

                    log.info(exchangeTimingsLogMessage("Exchange longest local stages", localTimings));
                }
            }

            initFut.onDone(err == null);

            cctx.exchange().latch().dropClientLatches(initialVersion());

            if (exchCtx != null && exchCtx.events().hasServerLeft()) {
                ExchangeDiscoveryEvents evts = exchCtx.events();

                for (DiscoveryEvent evt : evts.events()) {
                    if (serverLeftEvent(evt)) {
                        for (CacheGroupContext grp : cctx.cache().cacheGroups())
                            grp.affinityFunction().removeNode(evt.eventNode().id());
                    }
                }
            }

            for (PartitionsExchangeAware comp : cctx.exchange().exchangeAwareComponents())
                comp.onDoneAfterTopologyUnlock(this);

            if (firstDiscoEvt instanceof DiscoveryCustomEvent)
                ((DiscoveryCustomEvent)firstDiscoEvt).customMessage(null);

            if (err == null) {
                if (exchCtx != null && (exchCtx.events().hasServerLeft() || exchCtx.events().hasServerJoin())) {
                    ExchangeDiscoveryEvents evts = exchCtx.events();

                    for (DiscoveryEvent evt : evts.events()) {
                        if (serverLeftEvent(evt) || serverJoinEvent(evt))
                            logExchange(evt);
                    }
                }
            }

            return true;
        }

        return false;
    }

    /**
     * @param grp Cache group.
     */
    public void validate(CacheGroupContext grp) {
        if (grpValidRes == null)
            grpValidRes = new ConcurrentHashMap<>();

        CacheGroupValidation valRes = validateCacheGroup(grp, events().lastEvent().topologyNodes());

        if (!valRes.isValid() || valRes.hasLostPartitions())
            grpValidRes.put(grp.groupId(), valRes);
    }

    /**
     * Updates the {@link GridMetricManager#PME_OPS_BLOCKED_DURATION_HISTOGRAM} and {@link
     * GridMetricManager#PME_DURATION_HISTOGRAM} metrics if needed.
     *
     * @param duration The total duration of the current PME.
     */
    private void updateDurationHistogram(long duration) {
        cctx.exchange().durationHistogram().value(duration);

        if (changedAffinity())
            cctx.exchange().blockingDurationHistogram().value(duration);
    }

    /**
     * Calculates discovery lag (Maximal difference between exchange start times across all nodes).
     *
     * @param declared Single messages that were expected to be received during exchange.
     * @param merged Single messages from nodes that were merged during exchange.
     * @return Pair with discovery lag and node id which started exchange later than others.
     */
    private T2<Long, UUID> calculateDiscoveryLag(
        Map<UUID, GridDhtPartitionsSingleMessage> declared,
        Map<UUID, GridDhtPartitionsSingleMessage> merged
    ) {
        Map<UUID, GridDhtPartitionsSingleMessage> msgs = new HashMap<>(declared);

        msgs.putAll(merged);

        long minStartTime = startTime;
        long maxStartTime = startTime;
        UUID latestStartedNode = cctx.localNodeId();

        for (Map.Entry<UUID, GridDhtPartitionsSingleMessage> msg : msgs.entrySet()) {
            UUID nodeId = msg.getKey();
            long exchangeTime = msg.getValue().exchangeStartTime();

            if (exchangeTime != 0) {
                minStartTime = Math.min(minStartTime, exchangeTime);
                maxStartTime = Math.max(maxStartTime, exchangeTime);
            }

            if (maxStartTime == exchangeTime)
                latestStartedNode = nodeId;
        }

        return new T2<>(maxStartTime - minStartTime, latestStartedNode);
    }

    /**
     * @param exchangeActions Exchange actions.
     * @return Map of cache names and start descriptors.
     */
    private Map<String, DynamicCacheChangeRequest> resolveCacheRequests(ExchangeActions exchangeActions) {
        if (exchangeActions == null)
            return Collections.emptyMap();

        return exchangeActions.cacheStartRequests()
            .stream()
            .map(ExchangeActions.CacheActionData::request)
            .collect(Collectors.toMap(DynamicCacheChangeRequest::cacheName, r -> r));
    }

    /**
     * Method waits for new caches registration and cache configuration persisting to disk.
     */
    private void waitUntilNewCachesAreRegistered() {
        try {
            IgniteInternalFuture<?> registerCachesFut = registerCachesFuture;

            if (registerCachesFut != null && !registerCachesFut.isDone()) {
                final int timeout = Math.max(1000,
                    (int)(cctx.kernalContext().config().getFailureDetectionTimeout() / 2));

                for (; ; ) {
                    cctx.exchange().exchangerBlockingSectionBegin();

                    try {
                        registerCachesFut.get(timeout, TimeUnit.SECONDS);

                        break;
                    }
                    catch (IgniteFutureTimeoutCheckedException te) {
                        List<String> cacheNames = exchActions.cacheStartRequests().stream()
                            .map(req -> req.descriptor().cacheName())
                            .collect(Collectors.toList());

                        U.warn(log, "Failed to wait for caches configuration registration and saving within timeout. " +
                            "Probably disk is too busy or slow." +
                            "[caches=" + cacheNames + "]");
                    }
                    finally {
                        cctx.exchange().exchangerBlockingSectionEnd();
                    }
                }
            }
        }
        catch (IgniteCheckedException e) {
            U.error(log, "Failed to wait for caches registration and saving", e);
        }
    }

    /**
     * Log exchange event.
     *
     * @param evt Discovery event.
     */
    private void logExchange(DiscoveryEvent evt) {
        if (cctx.kernalContext().state().publicApiActiveState(false) && cctx.wal() != null) {
            if (cctx.wal().serializerVersion() > 1)
                try {
                    ExchangeRecord.Type type = null;

                    if (evt.type() == EVT_NODE_JOINED)
                        type = ExchangeRecord.Type.JOIN;
                    else if (evt.type() == EVT_NODE_LEFT || evt.type() == EVT_NODE_FAILED)
                        type = ExchangeRecord.Type.LEFT;

                    BaselineTopology blt = cctx.kernalContext().state().clusterState().baselineTopology();

                    if (type != null && blt != null) {
                        Short constId = blt.consistentIdMapping().get(evt.eventNode().consistentId());

                        if (constId != null)
                            cctx.wal().log(new ExchangeRecord(constId, type));
                    }
                }
                catch (IgniteCheckedException e) {
                    U.error(log, "Fail during log exchange record.", e);
                }
        }
    }

    /**
     * Cleans up resources to avoid excessive memory usage.
     */
    public void cleanUp() {
        pendingSingleMsgs.clear();
        fullMsgs.clear();
        msgs.clear();
        crd = null;
        partReleaseFut = null;
        exchActions = null;
        mergedJoinExchMsgs = null;
        pendingJoinMsg = null;
        exchCtx = null;
        newCrdFut = null;
        exchangeLocE = null;
        exchangeGlobalExceptions.clear();
        exclusionsFromHistoricalRebalance.clear();
        exclusionsFromFullRebalance.clear();
        if (finishState != null)
            finishState.cleanUp();
    }

    /**
     * @param ver Version.
     */
    private void updateLastVersion(GridCacheVersion ver) {
        assert ver != null;

        while (true) {
            GridCacheVersion old = lastVer.get();

            if (old == null || Long.compare(old.order(), ver.order()) < 0) {
                if (lastVer.compareAndSet(old, ver))
                    break;
            }
            else
                break;
        }
    }

    /**
     * Records that this exchange if merged with another 'node join' exchange.
     *
     * @param node Joined node.
     * @param msg Joined node message if already received.
     * @return {@code True} if need to wait for message from joined server node.
     */
    private boolean addMergedJoinExchange(ClusterNode node, @Nullable GridDhtPartitionsSingleMessage msg) {
        assert Thread.holdsLock(mux);
        assert node != null;
        assert state == ExchangeLocalState.CRD : state;

        if (msg == null && newCrdFut != null)
            msg = newCrdFut.joinExchangeMessage(node.id());

        UUID nodeId = node.id();

        boolean wait = false;

        if (node.isClient()) {
            if (msg != null)
                waitAndReplyToNode(nodeId, msg);
        }
        else {
            if (mergedJoinExchMsgs == null)
                mergedJoinExchMsgs = new LinkedHashMap<>();

            if (msg != null) {
                assert msg.exchangeId().topologyVersion().equals(new AffinityTopologyVersion(node.order()));

                if (log.isInfoEnabled()) {
                    log.info("Merge server join exchange, message received [curFut=" + initialVersion() +
                        ", node=" + nodeId + ']');
                }

                mergedJoinExchMsgs.put(nodeId, msg);
            }
            else {
                if (cctx.discovery().alive(nodeId)) {
                    if (log.isInfoEnabled()) {
                        log.info("Merge server join exchange, wait for message [curFut=" + initialVersion() +
                            ", node=" + nodeId + ']');
                    }

                    wait = true;

                    mergedJoinExchMsgs.put(nodeId, null);

                    awaitMergedMsgs++;
                }
                else {
                    if (log.isInfoEnabled()) {
                        log.info("Merge server join exchange, awaited node left [curFut=" + initialVersion() +
                            ", node=" + nodeId + ']');
                    }
                }
            }
        }

        return wait;
    }

    /**
     * Merges this exchange with given one. Invoked under synchronization on {@code mux} of the {@code fut}.
     * All futures being merged are merged under a single synchronized section.
     *
     * @param fut Current exchange to merge with.
     * @return {@code True} if need wait for message from joined server node.
     */
    public boolean mergeJoinExchange(GridDhtPartitionsExchangeFuture fut) {
        boolean wait;

        synchronized (mux) {
            assert (!isDone() && !initFut.isDone()) || cctx.kernalContext().isStopping() : this;
            assert (mergedWith == null && state == null) || cctx.kernalContext().isStopping() : this;

            state = ExchangeLocalState.MERGED;

            mergedWith = fut;

            ClusterNode joinedNode = firstDiscoEvt.eventNode();

            wait = fut.addMergedJoinExchange(joinedNode, pendingJoinMsg);
        }

        return wait;
    }

    /**
     * @param fut Current future.
     * @return Pending join request if any.
     */
    @Nullable public GridDhtPartitionsSingleMessage mergeJoinExchangeOnDone(GridDhtPartitionsExchangeFuture fut) {
        synchronized (mux) {
            assert !isDone();
            assert !initFut.isDone();
            assert mergedWith == null;
            assert state == null;

            state = ExchangeLocalState.MERGED;

            mergedWith = fut;

            return pendingJoinMsg;
        }
    }

    /**
     * @param node Sender node.
     * @param msg Message.
     */
    private void processMergedMessage(final ClusterNode node, final GridDhtPartitionsSingleMessage msg) {
        if (msg.client()) {
            waitAndReplyToNode(node.id(), msg);

            return;
        }

        boolean done = false;

        FinishState finishState0 = null;

        synchronized (mux) {
            if (state == ExchangeLocalState.DONE) {
                assert finishState != null;

                finishState0 = finishState;
            }
            else {
                boolean process = mergedJoinExchMsgs != null &&
                    mergedJoinExchMsgs.containsKey(node.id()) &&
                    mergedJoinExchMsgs.get(node.id()) == null;

                if (log.isInfoEnabled()) {
                    log.info("Merge server join exchange, received message [curFut=" + initialVersion() +
                        ", node=" + node.id() +
                        ", msgVer=" + msg.exchangeId().topologyVersion() +
                        ", process=" + process +
                        ", awaited=" + awaitMergedMsgs + ']');
                }

                if (process) {
                    mergedJoinExchMsgs.put(node.id(), msg);

                    assert awaitMergedMsgs > 0 : awaitMergedMsgs;

                    awaitMergedMsgs--;

                    done = awaitMergedMsgs == 0;
                }
            }
        }

        if (finishState0 != null) {
            sendAllPartitionsToNode(finishState0, msg, node.id());

            return;
        }

        if (done)
            finishExchangeOnCoordinator(null);
    }

    /**
     * Method is called on coordinator in situation when initial ExchangeFuture created on client join event was
     * preempted from exchange history because of IGNITE_EXCHANGE_HISTORY_SIZE property.
     *
     * @param node Client node that should try to reconnect to the cluster.
     * @param msg Single message received from the client which didn't find original ExchangeFuture.
     */
    public void forceClientReconnect(ClusterNode node, GridDhtPartitionsSingleMessage msg) {
        Exception reconnectException = new IgniteNeedReconnectException(node, null);

        exchangeGlobalExceptions.put(node.id(), reconnectException);

        onDone(null, reconnectException);

        GridDhtPartitionsFullMessage fullMsg = createPartitionsMessage(true, false);

        fullMsg.setErrorsMap(exchangeGlobalExceptions);

        fullMsg.rebalanced(rebalanced());

        try {
            cctx.io().send(node, fullMsg, SYSTEM_POOL);

            if (log.isDebugEnabled())
                log.debug("Full message for reconnect client was sent to node: " + node + ", fullMsg: " + fullMsg);
        }
        catch (IgniteCheckedException e) {
            U.error(log, "Failed to send reconnect client message [node=" + node + ']', e);
        }
    }

    /**
     * Processing of received single message. Actual processing in future may be delayed if init method was not
     * completed, see {@link #initDone()}
     *
     * @param node Sender node.
     * @param msg Single partition info.
     */
    public void onReceiveSingleMessage(final ClusterNode node, final GridDhtPartitionsSingleMessage msg) {
        assert !node.isDaemon() : node;
        assert msg != null;
        assert exchId.equals(msg.exchangeId()) : msg;
        assert !cctx.kernalContext().clientNode();

        if (msg.restoreState()) {
            InitNewCoordinatorFuture newCrdFut0;

            synchronized (mux) {
                assert newCrdFut != null;

                newCrdFut0 = newCrdFut;
            }

            newCrdFut0.onMessage(node, msg);

            return;
        }

        if (!msg.client()) {
            assert msg.lastVersion() != null : msg;

            updateLastVersion(msg.lastVersion());
        }

        GridDhtPartitionsExchangeFuture mergedWith0 = null;

        synchronized (mux) {
            if (state == ExchangeLocalState.MERGED) {
                assert mergedWith != null;

                mergedWith0 = mergedWith;
            }
            else {
                assert state != ExchangeLocalState.CLIENT;

                if (exchangeId().isJoined() && node.id().equals(exchId.nodeId()))
                    pendingJoinMsg = msg;
            }
        }

        if (mergedWith0 != null) {
            mergedWith0.processMergedMessage(node, msg);

            if (log.isDebugEnabled())
                log.debug("Merged message processed, message handling finished: " + msg);

            return;
        }

        initFut.listen(new CI1<IgniteInternalFuture<Boolean>>() {
            @Override public void apply(IgniteInternalFuture<Boolean> f) {
                try {
                    if (!f.get())
                        return;
                }
                catch (IgniteCheckedException e) {
                    U.error(log, "Failed to initialize exchange future: " + this, e);

                    return;
                }

                processSingleMessage(node.id(), msg);
            }
        });
    }

    /**
     * Tries to fast reply with {@link GridDhtPartitionsFullMessage} on received single message in case of exchange
     * future has already completed.
     *
     * @param node Cluster node which sent single message.
     * @param msg Single message.
     * @return {@code true} if fast reply succeed.
     */
    public boolean fastReplyOnSingleMessage(final ClusterNode node, final GridDhtPartitionsSingleMessage msg) {
        GridDhtPartitionsExchangeFuture futToFastReply = this;

        ExchangeLocalState currState;

        synchronized (mux) {
            currState = state;

            if (currState == ExchangeLocalState.MERGED)
                futToFastReply = mergedWith;
        }

        if (currState == ExchangeLocalState.DONE)
            futToFastReply.processSingleMessage(node.id(), msg);
        else if (currState == ExchangeLocalState.MERGED)
            futToFastReply.processMergedMessage(node, msg);

        return currState == ExchangeLocalState.MERGED || currState == ExchangeLocalState.DONE;
    }

    /**
     * @param nodeId Node ID.
     * @param msg Client's message.
     */
    public void waitAndReplyToNode(final UUID nodeId, final GridDhtPartitionsSingleMessage msg) {
        if (log.isDebugEnabled())
            log.debug("Single message will be handled on completion of exchange future: " + this);

        listen(failureHandlerWrapper(new CI1<IgniteInternalFuture<AffinityTopologyVersion>>() {
            @Override public void apply(IgniteInternalFuture<AffinityTopologyVersion> fut) {
                if (cctx.kernalContext().isStopping())
                    return;

                // DynamicCacheChangeFailureMessage was sent.
                // Thus, there is no need to create and send GridDhtPartitionsFullMessage.
                if (cacheChangeFailureMsgSent)
                    return;

                FinishState finishState0;

                synchronized (mux) {
                    finishState0 = finishState;
                }

                if (finishState0 == null) {
                    assert (firstDiscoEvt.type() == EVT_NODE_JOINED && firstDiscoEvt.eventNode().isClient()) :
                        GridDhtPartitionsExchangeFuture.this;

                    ClusterNode node = cctx.node(nodeId);

                    if (node == null) {
                        if (log.isDebugEnabled()) {
                            log.debug("No node found for nodeId: " +
                                nodeId +
                                ", handling of single message will be stopped: " +
                                msg
                            );
                        }

                        return;
                    }

                    GridDhtPartitionsFullMessage msg =
                        createPartitionsMessage(true, node.version().compareToIgnoreTimestamp(PARTIAL_COUNTERS_MAP_SINCE) >= 0);

                    msg.rebalanced(rebalanced());

                    finishState0 = new FinishState(cctx.localNodeId(), initialVersion(), msg);
                }

                sendAllPartitionsToNode(finishState0, msg, nodeId);
            }
        }));
    }

    /**
     * @param clsr Closure to wrap with failure handler.
     * @return Wrapped closure.
     */
    private <T extends IgniteInternalFuture<?>> IgniteInClosure<T> failureHandlerWrapper(IgniteInClosure<T> clsr) {
        try {
            return (CI1<T>)clsr::apply;
        }
        catch (Error e) {
            cctx.kernalContext().failure().process(new FailureContext(FailureType.CRITICAL_ERROR, e));

            throw e;
        }
    }

    /**
     * Note this method performs heavy updatePartitionSingleMap operation, this operation is moved out from the
     * synchronized block. Only count of such updates {@link #pendingSingleUpdates} is managed under critical section.
     *
     * @param nodeId Sender node.
     * @param msg Partition single message.
     */
    private void processSingleMessage(UUID nodeId, GridDhtPartitionsSingleMessage msg) {
        if (msg.client()) {
            waitAndReplyToNode(nodeId, msg);

            return;
        }

        boolean allReceived = false; // Received all expected messages.
        boolean updateSingleMap = false;

        FinishState finishState0 = null;

        synchronized (mux) {
            assert crd != null;

            switch (state) {
                case DONE: {
                    if (log.isInfoEnabled()) {
                        log.info("Received single message, already done [ver=" + initialVersion() +
                            ", node=" + nodeId + ']');
                    }

                    assert finishState != null;

                    finishState0 = finishState;

                    break;
                }

                case CRD: {
                    assert crd.isLocal() : crd;

                    if (remaining.remove(nodeId)) {
                        updateSingleMap = true;

                        pendingSingleUpdates++;

                        if ((stateChangeExchange() || dynamicCacheStartExchange()) && msg.getError() != null)
                            exchangeGlobalExceptions.put(nodeId, msg.getError());

                        allReceived = remaining.isEmpty();

                        if (log.isInfoEnabled()) {
                            log.info("Coordinator received single message [ver=" + initialVersion() +
                                ", node=" + nodeId +
                                (allReceived ? "" : ", remainingNodes=" + remaining.size()) +
                                ", allReceived=" + allReceived + ']');
                        }
                    }
                    else if (log.isDebugEnabled())
                        log.debug("Coordinator received single message it didn't expect to receive: " + msg);

                    break;
                }

                case SRV:
                case BECOME_CRD: {
                    if (log.isInfoEnabled()) {
                        log.info("Non-coordinator received single message [ver=" + initialVersion() +
                            ", node=" + nodeId + ", state=" + state + ']');
                    }

                    pendingSingleMsgs.put(nodeId, msg);

                    break;
                }

                default:
                    assert false : state;
            }
        }

        if (finishState0 != null) {
            // DynamicCacheChangeFailureMessage was sent.
            // Thus, there is no need to create and send GridDhtPartitionsFullMessage.
            if (!cacheChangeFailureMsgSent)
                sendAllPartitionsToNode(finishState0, msg, nodeId);

            return;
        }

        if (updateSingleMap) {
            try {
                // Do not update partition map, in case cluster transitioning to inactive state.
                if (!deactivateCluster())
                    updatePartitionSingleMap(nodeId, msg);
            }
            finally {
                synchronized (mux) {
                    assert pendingSingleUpdates > 0;

                    pendingSingleUpdates--;

                    if (pendingSingleUpdates == 0)
                        mux.notifyAll();
                }
            }
        }

        if (allReceived) {
            if (!awaitSingleMapUpdates())
                return;

            onAllReceived(null);
        }
    }

    /**
     * @return {@code False} if interrupted.
     */
    private boolean awaitSingleMapUpdates() {
        try {
            synchronized (mux) {
                while (pendingSingleUpdates > 0)
                    U.wait(mux);
            }

            return true;
        }
        catch (IgniteInterruptedCheckedException e) {
            U.warn(log, "Failed to wait for partition map updates, thread was interrupted: " + e);

            return false;
        }
    }

    /**
     * @param fut Affinity future.
     */
    private void onAffinityInitialized(IgniteInternalFuture<Map<Integer, Map<Integer, List<UUID>>>> fut) {
        try {
            assert fut.isDone();

            Map<Integer, Map<Integer, List<UUID>>> assignmentChange = fut.get();

            GridDhtPartitionsFullMessage m = createPartitionsMessage(false, false);

            CacheAffinityChangeMessage msg = new CacheAffinityChangeMessage(exchId, m, assignmentChange);

            if (log.isDebugEnabled())
                log.debug("Centralized affinity exchange, send affinity change message: " + msg);

            cctx.discovery().sendCustomEvent(msg);
        }
        catch (IgniteCheckedException e) {
            onDone(e);
        }
    }

    /**
     * @param top Topology.
     */
    private void assignPartitionSizes(GridDhtPartitionTopology top) {
        Map<Integer, Long> partSizes = new HashMap<>();

        for (Map.Entry<UUID, GridDhtPartitionsSingleMessage> e : msgs.entrySet()) {
            GridDhtPartitionsSingleMessage singleMsg = e.getValue();

            GridDhtPartitionMap partMap = singleMsg.partitions().get(top.groupId());

            if (partMap == null)
                continue;

            for (Map.Entry<Integer, GridDhtPartitionState> e0 : partMap.entrySet()) {
                int p = e0.getKey();
                GridDhtPartitionState state = e0.getValue();

                if (state == GridDhtPartitionState.OWNING)
                    partSizes.put(p, singleMsg.partitionSizes(top.groupId()).get(p));
            }
        }

        for (GridDhtLocalPartition locPart : top.currentLocalPartitions()) {
            if (locPart.state() == GridDhtPartitionState.OWNING)
                partSizes.put(locPart.id(), locPart.fullSize());
        }

        top.globalPartSizes(partSizes);
    }

    /**
     * Collects and determines new owners of partitions for all nodes for given {@code top}.
     *
     * @param top Topology to assign.
     * @param resetOwners True if need to reset partition state considering of counter, false otherwise.
     * @return Partitions supply info list.
     */
    private List<SupplyPartitionInfo> assignPartitionStates(GridDhtPartitionTopology top, boolean resetOwners) {
        Map<Integer, CounterWithNodes> maxCntrs = new HashMap<>();
        Map<Integer, TreeSet<Long>> varCntrs = new HashMap<>();

        for (Map.Entry<UUID, GridDhtPartitionsSingleMessage> e : msgs.entrySet()) {
            CachePartitionPartialCountersMap nodeCntrs = e.getValue().partitionUpdateCounters(top.groupId(),
                top.partitions());

            assert nodeCntrs != null;

            for (int i = 0; i < nodeCntrs.size(); i++) {
                int p = nodeCntrs.partitionAt(i);

                UUID remoteNodeId = e.getKey();

                GridDhtPartitionState state = top.partitionState(remoteNodeId, p);

                if (state != GridDhtPartitionState.OWNING && state != GridDhtPartitionState.MOVING)
                    continue;

                long cntr = state == GridDhtPartitionState.MOVING ?
                    nodeCntrs.initialUpdateCounterAt(i) :
                    nodeCntrs.updateCounterAt(i);

                varCntrs.computeIfAbsent(p, key -> new TreeSet<>()).add(cntr);

                if (state != GridDhtPartitionState.OWNING)
                    continue;

                CounterWithNodes maxCntr = maxCntrs.get(p);

                if (maxCntr == null || cntr > maxCntr.cnt)
                    maxCntrs.put(p, new CounterWithNodes(cntr, e.getValue().partitionSizes(top.groupId()).get(p), remoteNodeId));
                else if (cntr == maxCntr.cnt)
                    maxCntr.nodes.add(remoteNodeId);
            }
        }

        // Also must process counters from the local node.
        for (GridDhtLocalPartition part : top.currentLocalPartitions()) {
            GridDhtPartitionState state = top.partitionState(cctx.localNodeId(), part.id());

            if (state != GridDhtPartitionState.OWNING && state != GridDhtPartitionState.MOVING)
                continue;

            final long cntr = state == GridDhtPartitionState.MOVING ?
                part.initialUpdateCounter() :
                part.updateCounter();

            varCntrs.computeIfAbsent(part.id(), key -> new TreeSet<>()).add(cntr);

            if (state != GridDhtPartitionState.OWNING)
                continue;

            CounterWithNodes maxCntr = maxCntrs.get(part.id());

            if (maxCntr == null && cntr == 0) {
                CounterWithNodes cntrObj = new CounterWithNodes(0, 0L, cctx.localNodeId());

                for (UUID nodeId : msgs.keySet()) {
                    if (top.partitionState(nodeId, part.id()) == GridDhtPartitionState.OWNING)
                        cntrObj.nodes.add(nodeId);
                }

                maxCntrs.put(part.id(), cntrObj);
            }
            else if (maxCntr == null || cntr > maxCntr.cnt)
                maxCntrs.put(part.id(), new CounterWithNodes(cntr, part.fullSize(), cctx.localNodeId()));
            else if (cntr == maxCntr.cnt)
                maxCntr.nodes.add(cctx.localNodeId());
        }

        Set<Integer> haveHistory = new HashSet<>();

        List<SupplyPartitionInfo> list = assignHistoricalSuppliers(top, maxCntrs, varCntrs, haveHistory);

        if (resetOwners)
            resetOwnersByCounter(top, maxCntrs, haveHistory);

        return list;
    }

    /**
     * Determine new owners for partitions.
     * If anyone of OWNING partitions have a counter less than maximum this partition changes state to MOVING forcibly.
     *
     * @param top Topology.
     * @param maxCntrs Max counter partiton map.
     * @param haveHistory Set of partitions witch have historical supplier.
     */
    private void resetOwnersByCounter(GridDhtPartitionTopology top,
        Map<Integer, CounterWithNodes> maxCntrs, Set<Integer> haveHistory) {
        Map<Integer, Set<UUID>> ownersByUpdCounters = U.newHashMap(maxCntrs.size());
        Map<Integer, Long> partSizes = U.newHashMap(maxCntrs.size());

        for (Map.Entry<Integer, CounterWithNodes> e : maxCntrs.entrySet()) {
            ownersByUpdCounters.put(e.getKey(), e.getValue().nodes);

            partSizes.put(e.getKey(), e.getValue().size);
        }

        top.globalPartSizes(partSizes);

        Map<UUID, Set<Integer>> partitionsToRebalance = top.resetOwners(
            ownersByUpdCounters, haveHistory, this);

        for (Map.Entry<UUID, Set<Integer>> e : partitionsToRebalance.entrySet()) {
            UUID nodeId = e.getKey();
            Set<Integer> parts = e.getValue();

            for (int part : parts)
                partsToReload.put(nodeId, top.groupId(), part);
        }
    }

    /**
     * Find and assign suppliers for history rebalance.
     *
     * @param top Topology.
     * @param maxCntrs Max counter partiton map.
     * @param varCntrs Various counters for each partition.
     * @param haveHistory Set of partitions witch have historical supplier.
     * @return List of partitions which does not have historical supplier.
     */
    private List<SupplyPartitionInfo> assignHistoricalSuppliers(
        GridDhtPartitionTopology top,
        Map<Integer, CounterWithNodes> maxCntrs,
        Map<Integer, TreeSet<Long>> varCntrs,
        Set<Integer> haveHistory
    ) {
        Map<Integer, Map<Integer, Long>> partHistReserved0 = partHistReserved;

        int grpId = top.groupId();

        Map<Integer, Long> localReserved = partHistReserved0 != null ? partHistReserved0.get(grpId) : null;
<<<<<<< HEAD

        List<SupplyPartitionInfo> list = new ArrayList<>();

=======

        List<SupplyPartitionInfo> list = new ArrayList<>();

>>>>>>> 9cf06362
        for (Map.Entry<Integer, TreeSet<Long>> e : varCntrs.entrySet()) {
            int p = e.getKey();

            CounterWithNodes maxCntrObj = maxCntrs.get(p);

            long maxCntr = maxCntrObj != null ? maxCntrObj.cnt : 0;

            NavigableSet<Long> nonMaxCntrs = e.getValue().headSet(maxCntr, false)
                // Empty partition cannot be rebalanced by history effectively.
                .tailSet(0L, false);

            // If minimal counter equals maximum then historical supplier does not necessary.
            if (nonMaxCntrs.isEmpty())
                continue;

            T2<UUID, Long> deepestReserved = new T2<>(null, Long.MAX_VALUE);

            if (localReserved != null) {
                Long localHistCntr = localReserved.get(p);

                if (localHistCntr != null && maxCntrObj.nodes.contains(cctx.localNodeId())) {
                    findCounterForReservation(grpId, p, maxCntr, localHistCntr, maxCntrObj.size, cctx.localNodeId(),
                        nonMaxCntrs, haveHistory, deepestReserved);
                }
            }

            for (Map.Entry<UUID, GridDhtPartitionsSingleMessage> e0 : msgs.entrySet()) {
                Long histCntr = e0.getValue().partitionHistoryCounters(grpId).get(p);

                if (histCntr != null && maxCntrObj.nodes.contains(e0.getKey())) {
                    findCounterForReservation(grpId, p, maxCntr, histCntr, maxCntrObj.size, e0.getKey(),
                        nonMaxCntrs, haveHistory, deepestReserved);
                }
            }

            // No one reservation matched for this partition.
            if (!haveHistory.contains(p)) {
                list.add(new SupplyPartitionInfo(
                    p,
                    nonMaxCntrs.last(),
                    deepestReserved.get2(),
                    deepestReserved.get1()
                ));
            }
        }

        return list;
    }

    /**
     * Finds a historical counter in WAL of partition owner node, so that WAL interval from the historical counter
     * to a max counter contains lesser updates that full partition size.
     * If all conditions for ownerId to become a historical supplier are matched, it is added to partHistSuppliers map.
     *
     * @param grpId Id of cache group.
     * @param p Partition Id.
     * @param maxOwnerCntr Counter of owning partition.
     * @param ownerReservedHistCntr Min counter which can be reserved for this partition.
     * @param ownerSize Size of owned partition.
     * @param ownerId Owner node id.
     * @param nonMaxCntrs Sorted set of non max counters.
     * @param haveHistory Modifiable collection for partitions that will be rebalanced historically.
     * @param deepestReserved The Deepest reservation per node id.
     */
    private void findCounterForReservation(
        int grpId,
        int p,
        long maxOwnerCntr,
        Long ownerReservedHistCntr,
        long ownerSize,
        UUID ownerId,
        NavigableSet<Long> nonMaxCntrs,
        Set<Integer> haveHistory,
        T2<UUID, Long> deepestReserved
    ) {
        boolean preferWalRebalance = ((GridCacheDatabaseSharedManager)cctx.database()).preferWalRebalance();

        while (!nonMaxCntrs.isEmpty()) {
            Long ceilingMinReserved = nonMaxCntrs.ceiling(ownerReservedHistCntr);

            if (ceilingMinReserved == null)
                break;

            if (preferWalRebalance || maxOwnerCntr - ceilingMinReserved < ownerSize) {
                partHistSuppliers.put(ownerId, grpId, p, ceilingMinReserved);

                haveHistory.add(p);

                break;
            }

            nonMaxCntrs = nonMaxCntrs.tailSet(ceilingMinReserved, false);
        }

        if (deepestReserved.get2() > ownerReservedHistCntr)
            deepestReserved.set(ownerId, ownerReservedHistCntr);
    }

    /**
     * Detect lost partitions in case of node left or failed. For topology coordinator is called when all {@link
     * GridDhtPartitionsSingleMessage} were received. For other nodes is called when exchange future is completed by
     * {@link GridDhtPartitionsFullMessage}.
     *
     * @param resTopVer Result topology version.
     */
    private void detectLostPartitions(AffinityTopologyVersion resTopVer) {
        try {
            // Reserve at least 2 threads for system operations.
            doInParallelUninterruptibly(
                U.availableThreadCount(cctx.kernalContext(), GridIoPolicy.SYSTEM_POOL, 2),
                cctx.kernalContext().pools().getSystemExecutorService(),
                cctx.affinity().cacheGroups().values(),
                desc -> {
                    if (desc.config().getCacheMode() == CacheMode.LOCAL)
                        return null;

                    CacheGroupContext grp = cctx.cache().cacheGroup(desc.groupId());

                    GridDhtPartitionTopology top = grp != null ? grp.topology() :
                        cctx.exchange().clientTopology(desc.groupId(), events().discoveryCache());

                    top.detectLostPartitions(resTopVer, this);

                    return null;
                });
        } catch (IgniteCheckedException e) {
            throw new IgniteException(e);
        }

        timeBag.finishGlobalStage("Detect lost partitions");
    }

    /**
     * @param cacheNames Cache names.
     */
    private void resetLostPartitions(Collection<String> cacheNames) {
        assert !exchCtx.mergeExchanges();

        try {
            doInParallelUninterruptibly(
                U.availableThreadCount(cctx.kernalContext(), GridIoPolicy.SYSTEM_POOL, 2),
                cctx.kernalContext().pools().getSystemExecutorService(),
                cctx.affinity().caches().values(),
                desc -> {
                    if (desc.cacheConfiguration().getCacheMode() == CacheMode.LOCAL)
                        return null;

                    if (cacheNames.contains(desc.cacheName())) {
                        CacheGroupContext grp = cctx.cache().cacheGroup(desc.groupId());

                        GridDhtPartitionTopology top = grp != null ? grp.topology() :
                            cctx.exchange().clientTopology(desc.groupId(), events().discoveryCache());

                        top.resetLostPartitions(initialVersion());
                    }

                    return null;
                });
        }
        catch (IgniteCheckedException e) {
            throw new IgniteException(e);
        }
    }

    /**
     * Creates an IgniteCheckedException that is used as root cause of the exchange initialization failure. This method
     * aggregates all the exceptions provided from all participating nodes.
     *
     * @param globalExceptions collection exceptions from all participating nodes.
     * @return exception that represents a cause of the exchange initialization failure.
     */
    private IgniteCheckedException createExchangeException(Map<UUID, Exception> globalExceptions) {
        IgniteCheckedException ex = new IgniteCheckedException("Failed to complete exchange process.");

        for (Map.Entry<UUID, Exception> entry : globalExceptions.entrySet())
            if (ex != entry.getValue())
                ex.addSuppressed(entry.getValue());

        return ex;
    }

    /**
     * @return {@code true} if the given {@code discoEvt} supports the rollback procedure.
     */
    private boolean isRollbackSupported() {
        if (!firstEvtDiscoCache.checkAttribute(ATTR_DYNAMIC_CACHE_START_ROLLBACK_SUPPORTED, Boolean.TRUE))
            return false;

        // Currently the rollback process is supported for dynamically started caches only.
        return firstDiscoEvt.type() == EVT_DISCOVERY_CUSTOM_EVT && dynamicCacheStartExchange();
    }

    /**
     * Sends {@link DynamicCacheChangeFailureMessage} to all participated nodes that represents a cause of exchange
     * failure.
     */
    private void sendExchangeFailureMessage() {
        assert crd != null && crd.isLocal();

        try {
            IgniteCheckedException err = createExchangeException(exchangeGlobalExceptions);

            List<String> cacheNames = new ArrayList<>(exchActions.cacheStartRequests().size());

            for (ExchangeActions.CacheActionData actionData : exchActions.cacheStartRequests())
                cacheNames.add(actionData.request().cacheName());

            DynamicCacheChangeFailureMessage msg = new DynamicCacheChangeFailureMessage(
                cctx.localNode(), exchId, err, cacheNames);

            if (log.isDebugEnabled())
                log.debug("Dynamic cache change failed (send message to all participating nodes): " + msg);

            cacheChangeFailureMsgSent = true;

            cctx.discovery().sendCustomEvent(msg);

            return;
        }
        catch (IgniteCheckedException e) {
            if (reconnectOnError(e))
                onDone(new IgniteNeedReconnectException(cctx.localNode(), e));
            else
                onDone(e);
        }
    }

    /**
     * Called only for coordinator node when all {@link GridDhtPartitionsSingleMessage}s were received
     *
     * @param sndResNodes Additional nodes to send finish message to.
     */
    private void onAllReceived(@Nullable Collection<ClusterNode> sndResNodes) {
        try {
            initFut.get();

            span.addLog(() -> "Waiting for all single messages");

            timeBag.finishGlobalStage("Waiting for all single messages");

            assert crd.isLocal();

            assert partHistSuppliers.isEmpty() : partHistSuppliers;

            if (!exchCtx.mergeExchanges() && !crd.equals(events().discoveryCache().serverNodes().get(0))) {
                for (CacheGroupContext grp : cctx.cache().cacheGroups()) {
                    if (grp.isLocal())
                        continue;

                    // It is possible affinity is not initialized.
                    // For example, dynamic cache start failed.
                    if (grp.affinity().lastVersion().topologyVersion() > 0)
                        grp.topology().beforeExchange(this, !centralizedAff && !forceAffReassignment, false);
                    else
                        assert exchangeLocE != null :
                            "Affinity is not calculated for the cache group [groupName=" + grp.name() + "]";
                }
            }

            if (exchCtx.mergeExchanges()) {
                if (log.isInfoEnabled())
                    log.info("Coordinator received all messages, try merge [ver=" + initialVersion() + ']');

                AffinityTopologyVersion threshold = newCrdFut != null ? newCrdFut.resultTopologyVersion() : null;

                if (threshold != null) {
                    assert newCrdFut.fullMessage() == null :
                        "There is full message in new coordinator future, but exchange was not finished using it: "
                        + newCrdFut.fullMessage();
                }

                boolean finish = cctx.exchange().mergeExchangesOnCoordinator(this, threshold);

                timeBag.finishGlobalStage("Exchanges merge");

                if (!finish)
                    return;
            }

            finishExchangeOnCoordinator(sndResNodes);
        }
        catch (IgniteCheckedException e) {
            if (reconnectOnError(e))
                onDone(new IgniteNeedReconnectException(cctx.localNode(), e));
            else
                onDone(e);
        }
    }

    /**
     * @param sndResNodes Additional nodes to send finish message to.
     */
    private void finishExchangeOnCoordinator(@Nullable Collection<ClusterNode> sndResNodes) {
        if (isDone() || !enterBusy())
            return;

        try {
            if (!F.isEmpty(exchangeGlobalExceptions) && dynamicCacheStartExchange() && isRollbackSupported()) {
                sendExchangeFailureMessage();

                return;
            }

            AffinityTopologyVersion resTopVer = exchCtx.events().topologyVersion();

            if (log.isInfoEnabled()) {
                log.info("finishExchangeOnCoordinator [topVer=" + initialVersion() +
                    ", resVer=" + resTopVer + ']');
            }

            Map<Integer, CacheGroupAffinityMessage> idealAffDiff = null;

            // Reserve at least 2 threads for system operations.
            int parallelismLvl = U.availableThreadCount(cctx.kernalContext(), GridIoPolicy.SYSTEM_POOL, 2);

            if (exchCtx.mergeExchanges()) {
                synchronized (mux) {
                    if (mergedJoinExchMsgs != null) {
                        for (Map.Entry<UUID, GridDhtPartitionsSingleMessage> e : mergedJoinExchMsgs.entrySet()) {
                            msgs.put(e.getKey(), e.getValue());

                            updatePartitionSingleMap(e.getKey(), e.getValue());
                        }
                    }
                }

                assert exchCtx.events().hasServerJoin() || exchCtx.events().hasServerLeft();

                exchCtx.events().processEvents(this);

                if (exchCtx.events().hasServerLeft())
                    idealAffDiff = cctx.affinity().onServerLeftWithExchangeMergeProtocol(this);
                else
                    cctx.affinity().onServerJoinWithExchangeMergeProtocol(this, true);

                doInParallel(
                    parallelismLvl,
                    cctx.kernalContext().pools().getSystemExecutorService(),
                    cctx.affinity().cacheGroups().values(),
                    desc -> {
                        if (desc.config().getCacheMode() == CacheMode.LOCAL)
                            return null;

                        CacheGroupContext grp = cctx.cache().cacheGroup(desc.groupId());

                        GridDhtPartitionTopology top = grp != null ? grp.topology() :
                            cctx.exchange().clientTopology(desc.groupId(), events().discoveryCache());

                        top.beforeExchange(this, true, true);

                        return null;
                    });
            }

            span.addLog(() -> "Affinity recalculation (crd)");

            timeBag.finishGlobalStage("Affinity recalculation (crd)");

            Map<Integer, CacheGroupAffinityMessage> joinedNodeAff = new ConcurrentHashMap<>(cctx.cache().cacheGroups().size());

            doInParallel(
                parallelismLvl,
                cctx.kernalContext().pools().getSystemExecutorService(),
                msgs.values(),
                msg -> {
                    processSingleMessageOnCrdFinish(msg, joinedNodeAff);

                    return null;
                }
            );

            timeBag.finishGlobalStage("Collect update counters and create affinity messages");

            if (firstDiscoEvt.type() == EVT_DISCOVERY_CUSTOM_EVT) {
                assert firstDiscoEvt instanceof DiscoveryCustomEvent;

                if (activateCluster() || changedBaseline())
                    assignPartitionsStates(null);

                DiscoveryCustomMessage discoveryCustomMessage = ((DiscoveryCustomEvent)firstDiscoEvt).customMessage();

                if (discoveryCustomMessage instanceof DynamicCacheChangeBatch) {
                    if (exchActions != null) {
                        Set<String> caches = exchActions.cachesToResetLostPartitions();

                        if (!F.isEmpty(caches))
                            resetLostPartitions(caches);

                        Set<Integer> cacheGroupsToResetOwners = concat(exchActions.cacheGroupsToStart().stream()
                                .map(grp -> grp.descriptor().groupId()),
                            exchActions.cachesToResetLostPartitions().stream()
                                .map(CU::cacheId))
                            .collect(Collectors.toSet());

                        assignPartitionsStates(cacheGroupsToResetOwners);
                    }
                }
                else if (discoveryCustomMessage instanceof SnapshotDiscoveryMessage
                    && ((SnapshotDiscoveryMessage)discoveryCustomMessage).needAssignPartitions()) {
                    markAffinityReassign();

                    assignPartitionsStates(null);
                }
            }
            else if (exchCtx.events().hasServerJoin())
                assignPartitionsStates(null);
            else if (exchCtx.events().hasServerLeft())
                assignPartitionsStates(emptySet());

            // Validation should happen after resetting owners to avoid false desync reporting.
            validatePartitionsState();

            // Recalculate new affinity based on partitions availability.
            if (!exchCtx.mergeExchanges() && forceAffReassignment) {
                idealAffDiff = cctx.affinity().onCustomEventWithEnforcedAffinityReassignment(this);

                timeBag.finishGlobalStage("Ideal affinity diff calculation (enforced)");
            }

            for (CacheGroupContext grpCtx : cctx.cache().cacheGroups()) {
                if (!grpCtx.isLocal())
                    grpCtx.topology().applyUpdateCounters();
            }

            timeBag.finishGlobalStage("Apply update counters");

            updateLastVersion(cctx.versions().last());

            cctx.versions().onExchange(lastVer.get().order());

            IgniteProductVersion minVer = exchCtx.events().discoveryCache().minimumNodeVersion();

            GridDhtPartitionsFullMessage msg = createPartitionsMessage(true,
                minVer.compareToIgnoreTimestamp(PARTIAL_COUNTERS_MAP_SINCE) >= 0);

            if (!cctx.affinity().rebalanceRequired() && !deactivateCluster())
                msg.rebalanced(true);

            if (exchCtx.mergeExchanges()) {
                assert !centralizedAff;

                msg.resultTopologyVersion(resTopVer);

                if (exchCtx.events().hasServerLeft())
                    msg.idealAffinityDiff(idealAffDiff);
            }
            else if (forceAffReassignment)
                msg.idealAffinityDiff(idealAffDiff);

            msg.prepareMarshal(cctx);

            timeBag.finishGlobalStage("Full message preparing");

            synchronized (mux) {
                finishState = new FinishState(crd.id(), resTopVer, msg);

                state = ExchangeLocalState.DONE;
            }

            if (centralizedAff) {
                assert !exchCtx.mergeExchanges();

                IgniteInternalFuture<Map<Integer, Map<Integer, List<UUID>>>> fut = cctx.affinity().initAffinityOnNodeLeft(this);

                if (!fut.isDone())
                    fut.listen(this::onAffinityInitialized);
                else
                    onAffinityInitialized(fut);
            }
            else {
                Set<ClusterNode> nodes;

                Map<UUID, GridDhtPartitionsSingleMessage> mergedJoinExchMsgs0;

                synchronized (mux) {
                    srvNodes.remove(cctx.localNode());

                    nodes = new LinkedHashSet<>(srvNodes);

                    mergedJoinExchMsgs0 = mergedJoinExchMsgs;

                    if (mergedJoinExchMsgs != null) {
                        for (Map.Entry<UUID, GridDhtPartitionsSingleMessage> e : mergedJoinExchMsgs.entrySet()) {
                            if (e.getValue() != null) {
                                ClusterNode node = cctx.discovery().node(e.getKey());

                                if (node != null)
                                    nodes.add(node);
                            }
                        }
                    }
                    else
                        mergedJoinExchMsgs0 = Collections.emptyMap();

                    if (!F.isEmpty(sndResNodes))
                        nodes.addAll(sndResNodes);
                }

                if (msg.rebalanced())
                    markRebalanced();

                if (!nodes.isEmpty())
                    sendAllPartitions(msg, nodes, mergedJoinExchMsgs0, joinedNodeAff);

                timeBag.finishGlobalStage("Full message sending");

                discoveryLag = calculateDiscoveryLag(
                    msgs,
                    mergedJoinExchMsgs0
                );

                if (!stateChangeExchange())
                    onDone(exchCtx.events().topologyVersion(), null);

                for (Map.Entry<UUID, GridDhtPartitionsSingleMessage> e : pendingSingleMsgs.entrySet()) {
                    if (log.isInfoEnabled()) {
                        log.info("Process pending message on coordinator [node=" + e.getKey() +
                            ", ver=" + initialVersion() +
                            ", resVer=" + resTopVer + ']');
                    }

                    processSingleMessage(e.getKey(), e.getValue());
                }
            }

            if (stateChangeExchange()) {
                StateChangeRequest req = exchActions.stateChangeRequest();

                assert req != null : exchActions;

                boolean stateChangeErr = false;

                if (!F.isEmpty(exchangeGlobalExceptions)) {
                    stateChangeErr = true;

                    cctx.kernalContext().state().onStateChangeError(exchangeGlobalExceptions, req);
                }
                else {
                    boolean hasMoving = !partsToReload.isEmpty();

                    Set<Integer> waitGrps = cctx.affinity().waitGroups();

                    if (!hasMoving) {
                        for (CacheGroupContext grpCtx : cctx.cache().cacheGroups()) {
                            if (waitGrps.contains(grpCtx.groupId()) && grpCtx.topology().hasMovingPartitions()) {
                                hasMoving = true;

                                break;
                            }

                        }
                    }

                    cctx.kernalContext().state().onExchangeFinishedOnCoordinator(this, hasMoving);
                }

                if (!cctx.kernalContext().state().clusterState().localBaselineAutoAdjustment()) {
                    ClusterState state = stateChangeErr ? ClusterState.INACTIVE : req.state();

                    ChangeGlobalStateFinishMessage stateFinishMsg = new ChangeGlobalStateFinishMessage(
                        req.requestId(),
                        state,
                        !stateChangeErr
                    );

                    cctx.discovery().sendCustomEvent(stateFinishMsg);
                }

                timeBag.finishGlobalStage("State finish message sending");

                if (!centralizedAff)
                    onDone(exchCtx.events().topologyVersion(), null);
            }

            // Try switch late affinity right now if an exchange has been completed normally.
            if (!centralizedAff && isDone() && error() == null && !cctx.kernalContext().isStopping())
                cctx.exchange().checkRebalanceState();
        }
        catch (IgniteCheckedException e) {
            if (reconnectOnError(e))
                onDone(new IgniteNeedReconnectException(cctx.localNode(), e));
            else
                onDone(e);
        }
        finally {
            leaveBusy();
        }
    }

    /**
     * @param msg Single message to process.
     * @param messageAccumulator Message to store message which need to be sent after.
     */
    private void processSingleMessageOnCrdFinish(
        GridDhtPartitionsSingleMessage msg,
        Map<Integer, CacheGroupAffinityMessage> messageAccumulator
    ) {
        for (Map.Entry<Integer, GridDhtPartitionMap> e : msg.partitions().entrySet()) {
            Integer grpId = e.getKey();

            CacheGroupContext grp = cctx.cache().cacheGroup(grpId);

            GridDhtPartitionTopology top = grp != null
                ? grp.topology()
                : cctx.exchange().clientTopology(grpId, events().discoveryCache());

            CachePartitionPartialCountersMap cntrs = msg.partitionUpdateCounters(grpId, top.partitions());

            if (cntrs != null)
                top.collectUpdateCounters(cntrs);
        }

        Collection<Integer> affReq = msg.cacheGroupsAffinityRequest();

        if (affReq != null)
            CacheGroupAffinityMessage.createAffinityMessages(
                cctx,
                exchCtx.events().topologyVersion(),
                affReq,
                messageAccumulator
            );
    }

    /**
     * Collects non local cache group descriptors.
     *
     * @return Collection of non local cache group descriptors.
     */
    private List<CacheGroupDescriptor> nonLocalCacheGroupDescriptors() {
        return cctx.affinity().cacheGroups().values().stream()
            .filter(grpDesc -> grpDesc.config().getCacheMode() != CacheMode.LOCAL)
            .collect(Collectors.toList());
    }

    /**
     * Collects non local cache groups.
     *
     * @return Collection of non local cache groups.
     */
    private List<CacheGroupContext> nonLocalCacheGroups() {
        return cctx.cache().cacheGroups().stream()
            .filter(grp -> !grp.isLocal() && !cacheGroupStopping(grp.groupId()))
            .collect(Collectors.toList());
    }

    /**
     * Validates that partition update counters and cache sizes for all caches are consistent.
     */
    private void validatePartitionsState() {
        try {
            U.doInParallel(
                cctx.kernalContext().pools().getSystemExecutorService(),
                nonLocalCacheGroupDescriptors(),
                grpDesc -> {
                    CacheGroupContext grpCtx = cctx.cache().cacheGroup(grpDesc.groupId());

                    GridDhtPartitionTopology top = grpCtx != null
                        ? grpCtx.topology()
                        : cctx.exchange().clientTopology(grpDesc.groupId(), events().discoveryCache());

                    // Do not validate read or write through caches or caches with disabled rebalance
                    // or ExpiryPolicy is set or validation is disabled.
                    boolean customExpiryPlc = Optional.ofNullable(grpCtx)
                        .map(CacheGroupContext::caches)
                        .orElseGet(Collections::emptyList)
                        .stream()
                        .anyMatch(ctx -> ctx.expiry() != null && !(ctx.expiry() instanceof EternalExpiryPolicy));

                    if (grpCtx == null
                        || grpCtx.config().isReadThrough()
                        || grpCtx.config().isWriteThrough()
                        || grpCtx.config().getCacheStoreFactory() != null
                        || grpCtx.config().getRebalanceDelay() == -1
                        || grpCtx.config().getRebalanceMode() == CacheRebalanceMode.NONE
                        || customExpiryPlc
                        || SKIP_PARTITION_SIZE_VALIDATION)
                        return null;

                    try {
                        validator.validatePartitionCountersAndSizes(GridDhtPartitionsExchangeFuture.this, top, msgs);
                    }
                    catch (IgniteCheckedException ex) {
                        log.warning(String.format(PARTITION_STATE_FAILED_MSG, grpCtx.cacheOrGroupName(), ex.getMessage()));
                        // TODO: Handle such errors https://issues.apache.org/jira/browse/IGNITE-7833
                    }

                    return null;
                }
            );
        }
        catch (IgniteCheckedException e) {
            throw new IgniteException("Failed to validate partitions state", e);
        }

        timeBag.finishGlobalStage("Validate partitions states");
    }

    /**
     * @param cacheGroupsToResetOwners Set of cache groups which need to reset partitions state,
     *                                 null if reset partitions state for all cache groups needed
     */
    private void assignPartitionsStates(Set<Integer> cacheGroupsToResetOwners) {
        Map<String, List<SupplyPartitionInfo>> supplyInfoMap = log.isInfoEnabled() ?
            new ConcurrentHashMap<>() : null;

        try {
            U.doInParallel(
                cctx.kernalContext().pools().getSystemExecutorService(),
                nonLocalCacheGroupDescriptors(),
                grpDesc -> {
                    CacheGroupContext grpCtx = cctx.cache().cacheGroup(grpDesc.groupId());

                    GridDhtPartitionTopology top = grpCtx != null
                        ? grpCtx.topology()
                        : cctx.exchange().clientTopology(grpDesc.groupId(), events().discoveryCache());

                    if (CU.isPersistentCache(grpDesc.config(), cctx.gridConfig().getDataStorageConfiguration())) {
                        List<SupplyPartitionInfo> list;

                        if (cacheGroupsToResetOwners == null || cacheGroupsToResetOwners.contains(grpDesc.groupId()))
                            list = assignPartitionStates(top, true);
                        else
                            list = assignPartitionStates(top, false);

                        if (supplyInfoMap != null && !F.isEmpty(list))
                            supplyInfoMap.put(grpDesc.cacheOrGroupName(), list);
                    }
                    else if (cacheGroupsToResetOwners == null)
                        assignPartitionSizes(top);

                    return null;
                }
            );
        }
        catch (IgniteCheckedException e) {
            throw new IgniteException("Failed to assign partition states", e);
        }

        if (!F.isEmpty(supplyInfoMap))
            printPartitionRebalancingFully(supplyInfoMap);

        timeBag.finishGlobalStage("Assign partitions states");
    }

    /**
     * Prints detail information about partitions which did not have reservation
     * history enough for historical rebalance.
     *
     * @param supplyInfoMap Map contains information about supplying partitions.
     */
    private void printPartitionRebalancingFully(Map<String, List<SupplyPartitionInfo>> supplyInfoMap) {
        try {
            if (hasPartitionToLog(supplyInfoMap, false)) {
                log.info("Partitions weren't present in any history reservation: [" +
                    supplyInfoMap.entrySet().stream().map(entry ->
                        "[grp=" + entry.getKey() + " part=[" + S.compact(entry.getValue().stream()
                            .filter(info -> !info.isHistoryReserved())
                            .map(info -> info.part()).collect(Collectors.toSet())) + "]]"
                    ).collect(Collectors.joining(", ")) + ']');
            }

            if (hasPartitionToLog(supplyInfoMap, true)) {
                log.info("Partitions were reserved, but maximum available counter is greater than demanded " +
                    "or WAL contains too many updates: [" +
                    supplyInfoMap.entrySet().stream().map(entry ->
                        "[grp=" + entry.getKey() + ' ' +
                            entry.getValue().stream().filter(SupplyPartitionInfo::isHistoryReserved).map(info ->
                                "[part=" + info.part() +
                                    ", minCntr=" + info.minCntr() +
                                    ", maxReserved=" + info.maxReserved() +
                                    ", maxReservedNodeId=" + info.maxReservedNodeId() + ']'
                            ).collect(Collectors.joining(", ")) + ']'
                    ).collect(Collectors.joining(", ")) + ']');
            }
        }
        catch (Exception e) {
            log.error("An error happened during printing partitions that have no history.", e);
        }
    }

    /**
     * Does information contain partitions which will print to log.
     *
     * @param supplyInfoMap Map contains information about supplying partitions.
     * @param reserved Reservation flag.
     * @return True if map has partitions with same reserved flag, false otherwise.
     */
    private boolean hasPartitionToLog(Map<String, List<SupplyPartitionInfo>> supplyInfoMap, boolean reserved) {
        for (List<SupplyPartitionInfo> infos : supplyInfoMap.values()) {
            for (SupplyPartitionInfo info : infos) {
                if (info.isHistoryReserved() == reserved)
                    return true;
            }
        }

        return false;
    }

    /**
     * Removes gaps in the local update counters. Gaps in update counters are possible on backup node when primary
     * failed to send update counter deltas to backup.
     */
    private void finalizePartitionCounters() {
        // Reserve at least 2 threads for system operations.
        int parallelismLvl = U.availableThreadCount(cctx.kernalContext(), GridIoPolicy.SYSTEM_POOL, 2);

        try {
            U.<CacheGroupContext, Void>doInParallelUninterruptibly(
                parallelismLvl,
                cctx.kernalContext().pools().getSystemExecutorService(),
                nonLocalCacheGroups(),
                grp -> {
                    Set<Integer> parts;

                    if (exchCtx.exchangeFreeSwitch()) {
                        assert !isSnapshotOperation(firstDiscoEvt) : "Not allowed for taking snapshots: " + this;

                        // Previous topology to resolve failed primaries set.
                        AffinityTopologyVersion topVer = sharedContext().exchange().readyAffinityVersion();

                        // Failed node's primary partitions. Safe to use affinity since topology was fully rebalanced.
                        parts = grp.affinity().primaryPartitions(firstDiscoEvt.eventNode().id(), topVer);
                    }
                    else
                        parts = grp.topology().localPartitionMap().keySet();

                    grp.topology().finalizeUpdateCounters(parts);

                    return null;
                }
            );
        }
        catch (IgniteCheckedException e) {
            throw new IgniteException("Failed to finalize partition counters", e);
        }

        timeBag.finishGlobalStage("Finalize update counters");
    }

    /**
     * @param finishState State.
     * @param msg Request.
     * @param nodeId Node ID.
     */
    private void sendAllPartitionsToNode(FinishState finishState, GridDhtPartitionsSingleMessage msg, UUID nodeId) {
        ClusterNode node = cctx.node(nodeId);

        if (node == null) {
            if (log.isDebugEnabled())
                log.debug("Failed to send partitions, node failed: " + nodeId);

            return;
        }

        GridDhtPartitionsFullMessage fullMsg = finishState.msg.copy();

        Collection<Integer> affReq = msg.cacheGroupsAffinityRequest();

        if (affReq != null) {
            try {
                Map<Integer, CacheGroupAffinityMessage> cachesAff = U.newHashMap(affReq.size());

                CacheGroupAffinityMessage.createAffinityMessages(
                    cctx,
                    finishState.resTopVer,
                    affReq,
                    cachesAff);

                fullMsg.joinedNodeAffinity(cachesAff);
            }
            catch (IllegalStateException e) {
                // Cannot create affinity message.
                Map<UUID, Exception> errs = Collections.singletonMap(
                    nodeId,
                    node.isClient() ? new IgniteNeedReconnectException(node, e) : new IgniteCheckedException(e));

                fullMsg.setErrorsMap(errs);
            }
        }

        if (!fullMsg.exchangeId().equals(msg.exchangeId())) {
            fullMsg = fullMsg.copy();

            fullMsg.exchangeId(msg.exchangeId());
        }

        try {
            cctx.io().send(node, fullMsg, SYSTEM_POOL);

            if (log.isTraceEnabled()) {
                log.trace("Full message was sent to node: " +
                    node +
                    ", fullMsg: " + fullMsg
                );
            }
        }
        catch (ClusterTopologyCheckedException e) {
            if (log.isDebugEnabled())
                log.debug("Failed to send partitions, node failed: " + node);
        }
        catch (IgniteCheckedException e) {
            U.error(log, "Failed to send partitions [node=" + node + ']', e);
        }
    }

    /**
     * @param node Sender node.
     * @param msg Full partition info.
     */
    public void onReceiveFullMessage(final ClusterNode node, final GridDhtPartitionsFullMessage msg) {
        assert msg != null;
        assert msg.exchangeId() != null : msg;
        assert !node.isDaemon() : node;

        initFut.listen(new CI1<IgniteInternalFuture<Boolean>>() {
            @Override public void apply(IgniteInternalFuture<Boolean> f) {
                try {
                    if (!f.get())
                        return;
                }
                catch (IgniteCheckedException e) {
                    U.error(log, "Failed to initialize exchange future: " + this, e);

                    return;
                }

                processFullMessage(true, node, msg);
            }
        });
    }

    /**
     * @param node Sender node.
     * @param msg Message with full partition info.
     */
    public void onReceivePartitionRequest(final ClusterNode node, final GridDhtPartitionsSingleRequest msg) {
        assert !cctx.kernalContext().clientNode() || msg.restoreState();
        assert !node.isDaemon() && !node.isClient() : node;

        initFut.listen(new CI1<IgniteInternalFuture<Boolean>>() {
            @Override public void apply(IgniteInternalFuture<Boolean> fut) {
                processSinglePartitionRequest(node, msg);
            }
        });
    }

    /**
     * @param node Sender node.
     * @param msg Message.
     */
    private void processSinglePartitionRequest(ClusterNode node, GridDhtPartitionsSingleRequest msg) {
        FinishState finishState0 = null;

        synchronized (mux) {
            if (crd == null) {
                if (log.isInfoEnabled())
                    log.info("Ignore partitions request, no coordinator [node=" + node.id() + ']');

                return;
            }

            switch (state) {
                case DONE: {
                    assert finishState != null;

                    if (node.id().equals(finishState.crdId)) {
                        if (log.isInfoEnabled())
                            log.info("Ignore partitions request, finished exchange with this coordinator: " + msg);

                        return;
                    }

                    finishState0 = finishState;

                    break;
                }

                case CRD:
                case BECOME_CRD: {
                    if (log.isInfoEnabled())
                        log.info("Ignore partitions request, node is coordinator: " + msg);

                    return;
                }

                case CLIENT:
                case SRV: {
                    if (!cctx.discovery().alive(node)) {
                        if (log.isInfoEnabled())
                            log.info("Ignore partitions request, node is not alive [node=" + node.id() + ']');

                        return;
                    }

                    if (msg.restoreState()) {
                        if (!node.equals(crd)) {
                            if (node.order() > crd.order()) {
                                if (log.isInfoEnabled()) {
                                    log.info("Received partitions request, change coordinator [oldCrd=" + crd.id() +
                                        ", newCrd=" + node.id() + ']');
                                }

                                crd = node; // Do not allow to process FullMessage from old coordinator.

                                processNonLocalCoordinatorChange(crd, node);
                            }
                            else {
                                if (log.isInfoEnabled()) {
                                    log.info("Ignore restore state request, coordinator changed [oldCrd=" + crd.id() +
                                        ", newCrd=" + node.id() + ']');
                                }

                                return;
                            }
                        }
                    }

                    break;
                }

                default:
                    assert false : state;
            }
        }

        if (msg.restoreState()) {
            try {
                assert msg.restoreExchangeId() != null : msg;

                GridDhtPartitionsSingleMessage res;

                if (dynamicCacheStartExchange() && exchangeLocE != null) {
                    res = new GridDhtPartitionsSingleMessage(msg.restoreExchangeId(),
                        cctx.kernalContext().clientNode(),
                        cctx.versions().last(),
                        true);

                    res.setError(exchangeLocE);
                }
                else {
                    res = cctx.exchange().createPartitionsSingleMessage(
                        msg.restoreExchangeId(),
                        cctx.kernalContext().clientNode(),
                        true,
                        node.version().compareToIgnoreTimestamp(PARTIAL_COUNTERS_MAP_SINCE) >= 0,
                        exchActions);

                    if (localJoinExchange() && finishState0 == null)
                        res.cacheGroupsAffinityRequest(exchCtx.groupsAffinityRequestOnJoin());
                }

                res.restoreState(true);

                if (log.isInfoEnabled()) {
                    log.info("Send restore state response [node=" + node.id() +
                        ", exchVer=" + msg.restoreExchangeId().topologyVersion() +
                        ", hasState=" + (finishState0 != null) +
                        ", affReq=" + !F.isEmpty(res.cacheGroupsAffinityRequest()) + ']');
                }

                res.finishMessage(finishState0 != null ? finishState0.msg : null);

                cctx.io().send(node, res, SYSTEM_POOL);
            }
            catch (ClusterTopologyCheckedException ignored) {
                if (log.isDebugEnabled())
                    log.debug("Node left during partition exchange [nodeId=" + node.id() + ", exchId=" + exchId + ']');
            }
            catch (IgniteCheckedException e) {
                U.error(log, "Failed to send partitions message [node=" + node + ", msg=" + msg + ']', e);
            }

            return;
        }

        try {
            sendLocalPartitions(node);
        }
        catch (IgniteCheckedException e) {
            U.error(log, "Failed to send message to coordinator: " + e);
        }
    }

    /**
     * @param checkCrd If {@code true} checks that local node is exchange coordinator.
     * @param node Sender node.
     * @param msg Message.
     */
    private void processFullMessage(boolean checkCrd, ClusterNode node, GridDhtPartitionsFullMessage msg) {
        try {
            assert exchId.equals(msg.exchangeId()) : msg;
            assert msg.lastVersion() != null : msg;

            timeBag.finishGlobalStage("Waiting for Full message");

            if (checkCrd) {
                assert node != null;

                synchronized (mux) {
                    if (crd == null) {
                        if (log.isInfoEnabled())
                            log.info("Ignore full message, all server nodes left: " + msg);

                        return;
                    }

                    switch (state) {
                        case CRD:
                        case BECOME_CRD: {
                            if (log.isInfoEnabled())
                                log.info("Ignore full message, node is coordinator: " + msg);

                            return;
                        }

                        case DONE: {
                            if (log.isInfoEnabled())
                                log.info("Ignore full message, future is done: " + msg);

                            return;
                        }

                        case SRV:
                        case CLIENT: {
                            if (!crd.equals(node)) {
                                if (log.isInfoEnabled()) {
                                    log.info("Received full message from non-coordinator [node=" + node.id() +
                                        ", nodeOrder=" + node.order() +
                                        ", crd=" + crd.id() +
                                        ", crdOrder=" + crd.order() + ']');
                                }

                                if (node.order() > crd.order())
                                    fullMsgs.put(node, msg);

                                return;
                            }
                            else {
                                if (!F.isEmpty(msg.getErrorsMap())) {
                                    Exception e = msg.getErrorsMap().get(cctx.localNodeId());

                                    if (e instanceof IgniteNeedReconnectException) {
                                        onDone(e);

                                        return;
                                    }
                                }

                                AffinityTopologyVersion resVer =
                                    msg.resultTopologyVersion() != null ? msg.resultTopologyVersion() : initialVersion();

                                if (log.isInfoEnabled()) {
                                    log.info("Received full message, will finish exchange [node=" + node.id() +
                                        ", resVer=" + resVer + ']');
                                }

                                finishState = new FinishState(crd.id(), resVer, msg);

                                state = ExchangeLocalState.DONE;

                                break;
                            }
                        }
                    }
                }
            }
            else
                assert node == null : node;

            AffinityTopologyVersion resTopVer = initialVersion();

            if (exchCtx.mergeExchanges()) {
                if (msg.resultTopologyVersion() != null && !initialVersion().equals(msg.resultTopologyVersion())) {
                    if (log.isInfoEnabled()) {
                        log.info("Received full message, need merge [curFut=" + initialVersion() +
                            ", resVer=" + msg.resultTopologyVersion() + ']');
                    }

                    resTopVer = msg.resultTopologyVersion();

                    if (cctx.exchange().mergeExchanges(this, msg)) {
                        assert cctx.kernalContext().isStopping() || cctx.kernalContext().clientDisconnected();

                        return; // Node is stopping, no need to further process exchange.
                    }

                    assert resTopVer.equals(exchCtx.events().topologyVersion()) : "Unexpected result version [" +
                        "msgVer=" + resTopVer +
                        ", locVer=" + exchCtx.events().topologyVersion() + ']';
                }

                exchCtx.events().processEvents(this);

                if (localJoinExchange()) {
                    Set<Integer> noAffinityGroups = cctx.affinity().onLocalJoin(this, msg.joinedNodeAffinity(), resTopVer);

                    // Prevent cache usage by a user.
                    if (!noAffinityGroups.isEmpty()) {
                        List<GridCacheAdapter> closedCaches = cctx.cache().blockGateways(noAffinityGroups);

                        closedCaches.forEach(cache -> log.warning("Affinity for cache " + cache.context().name()
                            + " has not received from coordinator during local join. "
                            + " Probably cache is already stopped but not processed on local node yet."
                            + " Cache proxy will be closed for user interactions for safety."));
                    }
                }
                else {
                    if (exchCtx.events().hasServerLeft())
                        cctx.affinity().applyAffinityFromFullMessage(this, msg.idealAffinityDiff());
                    else
                        cctx.affinity().onServerJoinWithExchangeMergeProtocol(this, false);

                    for (CacheGroupContext grp : cctx.cache().cacheGroups()) {
                        if (grp.isLocal() || cacheGroupStopping(grp.groupId()))
                            continue;

                        grp.topology().beforeExchange(this, true, false);
                    }
                }
            }
            else if (localJoinExchange() && !exchCtx.fetchAffinityOnJoin())
                cctx.affinity().onLocalJoin(this, msg.joinedNodeAffinity(), resTopVer);
            else if (forceAffReassignment)
                cctx.affinity().applyAffinityFromFullMessage(this, msg.idealAffinityDiff());

            timeBag.finishGlobalStage("Affinity recalculation");

            if (dynamicCacheStartExchange() && !F.isEmpty(exchangeGlobalExceptions)) {
                assert cctx.localNode().isClient();

                // TODO: https://issues.apache.org/jira/browse/IGNITE-8796
                // The current exchange has been successfully completed on all server nodes,
                // but has failed on that client node for some reason.
                // It looks like that we need to rollback dynamically started caches on the client node,
                // complete DynamicCacheStartFutures (if they are registered) with the cause of that failure
                // and complete current exchange without errors.

                onDone(exchangeLocE);

                return;
            }

            updatePartitionFullMap(resTopVer, msg);

            if (msg.rebalanced())
                markRebalanced();

            if (stateChangeExchange() && !F.isEmpty(msg.getErrorsMap()))
                cctx.kernalContext().state().onStateChangeError(msg.getErrorsMap(), exchActions.stateChangeRequest());

            if (firstDiscoEvt.type() == EVT_DISCOVERY_CUSTOM_EVT) {
                DiscoveryCustomMessage discoveryCustomMessage = ((DiscoveryCustomEvent)firstDiscoEvt).customMessage();

                if (discoveryCustomMessage instanceof SnapshotDiscoveryMessage
                    && ((SnapshotDiscoveryMessage)discoveryCustomMessage).needAssignPartitions())
                    markAffinityReassign();
            }

            onDone(resTopVer, null);
        }
        catch (IgniteCheckedException e) {
            onDone(e);
        }
    }

    /**
     * Updates partition map in all caches.
     *
     * @param resTopVer Result topology version.
     * @param msg Partitions full messages.
     */
    private void updatePartitionFullMap(AffinityTopologyVersion resTopVer, GridDhtPartitionsFullMessage msg) {
        cctx.versions().onExchange(msg.lastVersion().order());

        assert partHistSuppliers.isEmpty();

        partHistSuppliers.putAll(msg.partitionHistorySuppliers());

        // Reserve at least 2 threads for system operations.
        int parallelismLvl = U.availableThreadCount(cctx.kernalContext(), GridIoPolicy.SYSTEM_POOL, 2);

        try {
            Map<Integer, Map<Integer, Long>> partsSizes = msg.partitionSizes(cctx);

            doInParallel(
                parallelismLvl,
                cctx.kernalContext().pools().getSystemExecutorService(),
                msg.partitions().keySet(), grpId -> {
                    CacheGroupContext grp = cctx.cache().cacheGroup(grpId);

                    if (grp != null) {
                        CachePartitionFullCountersMap cntrMap = msg.partitionUpdateCounters(grpId,
                            grp.topology().partitions());

                        grp.topology().update(resTopVer,
                            msg.partitions().get(grpId),
                            cntrMap,
                            msg.partsToReload(cctx.localNodeId(), grpId),
                            partsSizes.getOrDefault(grpId, Collections.emptyMap()),
                            null,
                            this,
                            msg.lostPartitions(grpId));
                    }
                    else {
                        GridDhtPartitionTopology top = cctx.exchange().clientTopology(grpId, events().discoveryCache());

                        CachePartitionFullCountersMap cntrMap = msg.partitionUpdateCounters(grpId,
                            top.partitions());

                        top.update(resTopVer,
                            msg.partitions().get(grpId),
                            cntrMap,
                            Collections.emptySet(),
                            null,
                            null,
                            this,
                            msg.lostPartitions(grpId));
                    }

                    return null;
                });
        }
        catch (IgniteCheckedException e) {
            throw new IgniteException(e);
        }

        timeBag.finishGlobalStage("Full map updating");
    }

    /**
     * Updates partition map in all caches.
     *
     * @param nodeId Node message received from.
     * @param msg Partitions single message.
     */
    private void updatePartitionSingleMap(UUID nodeId, GridDhtPartitionsSingleMessage msg) {
        msgs.put(nodeId, msg);

        for (Map.Entry<Integer, GridDhtPartitionMap> entry : msg.partitions().entrySet()) {
            Integer grpId = entry.getKey();
            CacheGroupContext grp = cctx.cache().cacheGroup(grpId);

            GridDhtPartitionTopology top = grp != null ? grp.topology() :
                cctx.exchange().clientTopology(grpId, events().discoveryCache());

            top.update(exchId, entry.getValue(), false);
        }
    }

    /**
     * Cache change failure message callback, processed from the discovery thread.
     *
     * @param node Message sender node.
     * @param msg Failure message.
     */
    public void onDynamicCacheChangeFail(final ClusterNode node, final DynamicCacheChangeFailureMessage msg) {
        assert exchId.equals(msg.exchangeId()) : msg;
        assert firstDiscoEvt.type() == EVT_DISCOVERY_CUSTOM_EVT && dynamicCacheStartExchange();

        final ExchangeActions actions = exchangeActions();

        onDiscoveryEvent(new IgniteRunnable() {
            @Override public void run() {
                // The rollbackExchange() method has to wait for checkpoint.
                // That operation is time consumed, and therefore it should be executed outside the discovery thread.
                cctx.kernalContext().pools().getSystemExecutorService().submit(new Runnable() {
                    @Override public void run() {
                        if (isDone() || !enterBusy())
                            return;

                        try {
                            assert msg.error() != null : msg;

                            // Try to revert all the changes that were done during initialization phase
                            cctx.affinity().forceCloseCaches(
                                GridDhtPartitionsExchangeFuture.this,
                                crd.isLocal(),
                                msg.exchangeActions()
                            );

                            synchronized (mux) {
                                finishState = new FinishState(crd.id(), initialVersion(), null);

                                state = ExchangeLocalState.DONE;
                            }

                            if (actions != null)
                                actions.completeRequestFutures(cctx, msg.error());

                            onDone(exchId.topologyVersion());
                        }
                        catch (Throwable e) {
                            onDone(e);
                        }
                        finally {
                            leaveBusy();
                        }
                    }
                });
            }
        });
    }

    /**
     * Affinity change message callback, processed from the same thread as {@link #onNodeLeft}.
     *
     * @param node Message sender node.
     * @param msg Message.
     */
    public void onAffinityChangeMessage(final ClusterNode node, final CacheAffinityChangeMessage msg) {
        assert exchId.equals(msg.exchangeId()) : msg;

        onDiscoveryEvent(new IgniteRunnable() {
            @Override public void run() {
                if (isDone() || !enterBusy())
                    return;

                try {
                    assert centralizedAff;

                    if (crd.equals(node)) {
                        AffinityTopologyVersion resTopVer = initialVersion();

                        cctx.affinity().onExchangeChangeAffinityMessage(GridDhtPartitionsExchangeFuture.this, msg);

                        IgniteCheckedException err = !F.isEmpty(msg.partitionsMessage().getErrorsMap()) ?
                            new IgniteCheckedException("Cluster state change failed.") : null;

                        if (!crd.isLocal()) {
                            GridDhtPartitionsFullMessage partsMsg = msg.partitionsMessage();

                            assert partsMsg != null : msg;
                            assert partsMsg.lastVersion() != null : partsMsg;

                            updatePartitionFullMap(resTopVer, partsMsg);

                            if (exchActions != null && exchActions.stateChangeRequest() != null && err != null) {
                                cctx.kernalContext().state().onStateChangeError(
                                    msg.partitionsMessage().getErrorsMap(),
                                    exchActions.stateChangeRequest()
                                );
                            }
                        }

                        onDone(resTopVer, err);
                    }
                    else {
                        if (log.isDebugEnabled()) {
                            log.debug("Ignore affinity change message, coordinator changed [node=" + node.id() +
                                ", crd=" + crd.id() +
                                ", msg=" + msg +
                                ']');
                        }
                    }
                }
                finally {
                    leaveBusy();
                }
            }
        });
    }

    /**
     * @param c Closure.
     */
    private void onDiscoveryEvent(IgniteRunnable c) {
        synchronized (discoEvts) {
            if (!init) {
                discoEvts.add(c);

                return;
            }

            assert discoEvts.isEmpty() : discoEvts;
        }

        c.run();
    }

    /**
     * Moves exchange future to state 'init done' using {@link #initFut}.
     */
    private void initDone() {
        while (!isDone()) {
            List<IgniteRunnable> evts;

            synchronized (discoEvts) {
                if (discoEvts.isEmpty()) {
                    init = true;

                    break;
                }

                evts = new ArrayList<>(discoEvts);

                discoEvts.clear();
            }

            for (IgniteRunnable c : evts)
                c.run();
        }

        initFut.onDone(true);
    }

    /**
     *
     */
    private void onAllServersLeft() {
        assert cctx.kernalContext().clientNode() : cctx.localNode();

        List<ClusterNode> empty = Collections.emptyList();

        for (CacheGroupContext grp : cctx.cache().cacheGroups()) {
            List<List<ClusterNode>> affAssignment = new ArrayList<>(grp.affinity().partitions());

            for (int i = 0; i < grp.affinity().partitions(); i++)
                affAssignment.add(empty);

            grp.affinity().idealAssignment(initialVersion(), affAssignment);

            grp.affinity().initialize(initialVersion(), affAssignment);

            cctx.exchange().exchangerUpdateHeartbeat();
        }
    }

    /**
     * Node left callback, processed from the same thread as {@link #onAffinityChangeMessage}.
     *
     * @param node Left node.
     */
    public void onNodeLeft(final ClusterNode node) {
        if (isDone() || !enterBusy())
            return;

        try {
            onDiscoveryEvent(new IgniteRunnable() {
                @Override public void run() {
                    if (isDone() || !enterBusy())
                        return;

                    try {
                        boolean crdChanged = false;
                        boolean allReceived = false;
                        boolean wasMerged = false;

                        ClusterNode crd0;

                        events().discoveryCache().updateAlives(node);

                        InitNewCoordinatorFuture newCrdFut0;

                        synchronized (mux) {
                            newCrdFut0 = newCrdFut;
                        }

                        if (newCrdFut0 != null)
                            newCrdFut0.onNodeLeft(node.id());

                        synchronized (mux) {
                            srvNodes.remove(node);

                            boolean rmvd = remaining.remove(node.id());

                            if (!rmvd) {
                                if (mergedJoinExchMsgs != null && mergedJoinExchMsgs.containsKey(node.id())) {
                                    if (mergedJoinExchMsgs.get(node.id()) == null) {
                                        mergedJoinExchMsgs.remove(node.id());

                                        wasMerged = true;
                                        rmvd = true;

                                        awaitMergedMsgs--;

                                        assert awaitMergedMsgs >= 0 : "exchFut=" + this + ", node=" + node;
                                    }
                                }
                            }

                            if (node.equals(crd)) {
                                crdChanged = true;

                                crd = !srvNodes.isEmpty() ? srvNodes.get(0) : null;
                            }

                            switch (state) {
                                case DONE:
                                    return;

                                case CRD:
                                    allReceived = rmvd && (remaining.isEmpty() && awaitMergedMsgs == 0);

                                    break;

                                case SRV:
                                    assert crd != null;

                                    if (crdChanged && crd.isLocal()) {
                                        state = ExchangeLocalState.BECOME_CRD;

                                        newCrdFut = new InitNewCoordinatorFuture(cctx);
                                    }

                                    break;
                            }

                            crd0 = crd;

                            if (crd0 == null)
                                finishState = new FinishState(null, initialVersion(), null);

                            if (dynamicCacheStartExchange() && exchangeLocE == null &&
                                exchActions.cacheStartRequiredAliveNodes().contains(node.id())) {
                                exchangeGlobalExceptions.put(cctx.localNodeId(), exchangeLocE = new ClusterTopologyCheckedException(
                                    "Required node has left the cluster [nodeId=" + node.id() + ']'));
                            }
                        }

                        if (crd0 == null) {
                            onAllServersLeft();

                            onDone(initialVersion());

                            return;
                        }

                        if (crd0.isLocal()) {
                            if (stateChangeExchange() && exchangeLocE != null)
                                exchangeGlobalExceptions.put(crd0.id(), exchangeLocE);

                            if (crdChanged) {
                                if (log.isInfoEnabled()) {
                                    log.info("Coordinator failed, node is new coordinator [ver=" + initialVersion() +
                                        ", prev=" + node.id() + ']');
                                }

                                assert newCrdFut != null;

                                cctx.kernalContext().closure().callLocal(new GridPlainCallable<Void>() {
                                    @Override public Void call() throws Exception {
                                        try {
                                            newCrdFut.init(GridDhtPartitionsExchangeFuture.this);
                                        }
                                        catch (Throwable t) {
                                            U.error(
                                                log,
                                                "Failed to initialize new coordinator future [topVer=" + initialVersion() + "]",
                                                t
                                            );

                                            cctx.kernalContext().failure().process(new FailureContext(FailureType.CRITICAL_ERROR, t));

                                            throw t;
                                        }

                                        newCrdFut.listen(new CI1<IgniteInternalFuture>() {
                                            @Override public void apply(IgniteInternalFuture fut) {
                                                if (isDone())
                                                    return;

                                                Lock lock = cctx.io().readLock();

                                                if (lock == null)
                                                    return;

                                                try {
                                                    onBecomeCoordinator((InitNewCoordinatorFuture)fut);
                                                }
                                                finally {
                                                    lock.unlock();
                                                }
                                            }
                                        });

                                        return null;
                                    }
                                }, GridIoPolicy.SYSTEM_POOL);

                                return;
                            }

                            if (allReceived) {
                                boolean wasMerged0 = wasMerged;

                                cctx.kernalContext().pools().getSystemExecutorService().submit(new Runnable() {
                                    @Override public void run() {
                                        awaitSingleMapUpdates();

                                        if (wasMerged0)
                                            finishExchangeOnCoordinator(null);
                                        else
                                            onAllReceived(null);
                                    }
                                });
                            }
                        }
                        else {
                            if (crdChanged && processNonLocalCoordinatorChange(crd0, node))
                                return;
                        }
                    }
                    catch (IgniteCheckedException e) {
                        if (reconnectOnError(e))
                            onDone(new IgniteNeedReconnectException(cctx.localNode(), e));
                        else
                            U.error(log, "Failed to process node left event: " + e, e);
                    }
                    finally {
                        leaveBusy();
                    }
                }
            });
        }
        finally {
            leaveBusy();
        }
    }

    /**
     * @param newCrdFut Coordinator initialization future.
     */
    private void onBecomeCoordinator(InitNewCoordinatorFuture newCrdFut) {
        boolean allRcvd = false;

        cctx.exchange().onCoordinatorInitialized();

        if (newCrdFut.restoreState()) {
            GridDhtPartitionsFullMessage fullMsg = newCrdFut.fullMessage();

            assert msgs.isEmpty() : msgs;

            if (fullMsg != null) {
                if (log.isInfoEnabled()) {
                    log.info("New coordinator restored state [ver=" + initialVersion() +
                        ", resVer=" + fullMsg.resultTopologyVersion() + ']');
                }

                synchronized (mux) {
                    state = ExchangeLocalState.DONE;

                    finishState = new FinishState(crd.id(), fullMsg.resultTopologyVersion(), fullMsg);
                }

                fullMsg.exchangeId(exchId);

                processFullMessage(false, null, fullMsg);

                Map<ClusterNode, GridDhtPartitionsSingleMessage> msgs = newCrdFut.messages();

                if (!F.isEmpty(msgs)) {
                    Map<Integer, CacheGroupAffinityMessage> joinedNodeAff = new ConcurrentHashMap<>();

                    // Reserve at least 2 threads for system operations.
                    int parallelismLvl = U.availableThreadCount(cctx.kernalContext(), GridIoPolicy.SYSTEM_POOL, 2);

                    try {
                        U.doInParallel(
                            parallelismLvl,
                            cctx.kernalContext().pools().getSystemExecutorService(),
                            msgs.entrySet(),
                            entry -> {
                                this.msgs.put(entry.getKey().id(), entry.getValue());

                                GridDhtPartitionsSingleMessage msg = entry.getValue();

                                Collection<Integer> affReq = msg.cacheGroupsAffinityRequest();

                                if (!F.isEmpty(affReq)) {
                                    CacheGroupAffinityMessage.createAffinityMessages(
                                        cctx,
                                        fullMsg.resultTopologyVersion(),
                                        affReq,
                                        joinedNodeAff
                                    );
                                }

                                return null;
                            }
                        );
                    }
                    catch (IgniteCheckedException e) {
                        throw new IgniteException(e);
                    }

                    Map<UUID, GridDhtPartitionsSingleMessage> mergedJoins = newCrdFut.mergedJoinExchangeMessages();

                    if (log.isInfoEnabled()) {
                        log.info("New coordinator sends full message [ver=" + initialVersion() +
                            ", resVer=" + fullMsg.resultTopologyVersion() +
                            ", nodes=" + F.nodeIds(msgs.keySet()) +
                            ", mergedJoins=" + (mergedJoins != null ? mergedJoins.keySet() : null) + ']');
                    }

                    sendAllPartitions(fullMsg, msgs.keySet(), mergedJoins, joinedNodeAff);
                }

                return;
            }
            else {
                if (log.isInfoEnabled())
                    log.info("New coordinator restore state finished [ver=" + initialVersion() + ']');

                for (Map.Entry<ClusterNode, GridDhtPartitionsSingleMessage> e : newCrdFut.messages().entrySet()) {
                    GridDhtPartitionsSingleMessage msg = e.getValue();

                    if (!msg.client()) {
                        msgs.put(e.getKey().id(), e.getValue());

                        if (dynamicCacheStartExchange() && msg.getError() != null)
                            exchangeGlobalExceptions.put(e.getKey().id(), msg.getError());

                        updatePartitionSingleMap(e.getKey().id(), msg);
                    }
                }
            }

            allRcvd = true;

            synchronized (mux) {
                remaining.clear(); // Do not process messages.

                assert crd != null && crd.isLocal();

                state = ExchangeLocalState.CRD;

                assert mergedJoinExchMsgs == null;
            }
        }
        else {
            Set<UUID> remaining0 = null;

            synchronized (mux) {
                assert crd != null && crd.isLocal();

                state = ExchangeLocalState.CRD;

                assert mergedJoinExchMsgs == null;

                if (log.isInfoEnabled()) {
                    log.info("New coordinator initialization finished [ver=" + initialVersion() +
                        ", remaining=" + remaining + ']');
                }

                if (!remaining.isEmpty())
                    remaining0 = new HashSet<>(remaining);
            }

            if (remaining0 != null) {
                // It is possible that some nodes finished exchange with previous coordinator.
                GridDhtPartitionsSingleRequest req = new GridDhtPartitionsSingleRequest(exchId);

                for (UUID nodeId : remaining0) {
                    try {
                        if (!pendingSingleMsgs.containsKey(nodeId)) {
                            if (log.isInfoEnabled()) {
                                log.info("New coordinator sends request [ver=" + initialVersion() +
                                    ", node=" + nodeId + ']');
                            }

                            cctx.io().send(nodeId, req, SYSTEM_POOL);
                        }
                    }
                    catch (ClusterTopologyCheckedException ignored) {
                        if (log.isDebugEnabled())
                            log.debug("Node left during partition exchange [nodeId=" + nodeId +
                                ", exchId=" + exchId + ']');
                    }
                    catch (IgniteCheckedException e) {
                        U.error(log, "Failed to request partitions from node: " + nodeId, e);
                    }
                }

                for (Map.Entry<UUID, GridDhtPartitionsSingleMessage> m : pendingSingleMsgs.entrySet()) {
                    if (log.isInfoEnabled()) {
                        log.info("New coordinator process pending message [ver=" + initialVersion() +
                            ", node=" + m.getKey() + ']');
                    }

                    processSingleMessage(m.getKey(), m.getValue());
                }
            }
        }

        if (allRcvd) {
            awaitSingleMapUpdates();

            onAllReceived(newCrdFut.messages().keySet());
        }
    }

    /**
     * @param e Exception.
     * @return {@code True} if local node should try reconnect in case of error.
     */
    public boolean reconnectOnError(Throwable e) {
        return (e instanceof IgniteNeedReconnectException
            || X.hasCause(e, IOException.class, IgniteClientDisconnectedCheckedException.class))
            && cctx.discovery().reconnectSupported();
    }

    /**
     * @return {@code True} if cluster fully rebalanced.
     */
    public boolean rebalanced() {
        return rebalanced;
    }

    /**
     * @return {@code True} if cluster was fully rebalanced on previous topology.
     */
    public boolean wasRebalanced() {
        GridDhtPartitionsExchangeFuture prev = sharedContext().exchange().lastFinishedFuture();

        assert prev != this;

        return prev != null && prev.rebalanced();
    }

    /**
     * Sets cluster fully rebalanced flag.
     */
    private void markRebalanced() {
        assert !rebalanced();

        rebalanced = true;
    }

    /**
     * Keeps cluster fully rebalanced flag.
     */
    private void keepRebalanced() {
        assert wasRebalanced();

        markRebalanced();
    }

    /**
     * Marks this future as affinity reassign.
     */
    public void markAffinityReassign() {
        affinityReassign = true;
    }

    /**
     * @return True if some owned partition was reassigned, false otherwise.
     */
    public boolean affinityReassign() {
        return affinityReassign;
    }

    /**
     * Add or merge updates received from coordinator while exchange in progress.
     *
     * @param fullMsg Full message with exchangeId = null.
     * @return {@code True} if message should be ignored and processed after exchange is done.
     */
    public synchronized boolean addOrMergeDelayedFullMessage(ClusterNode node, GridDhtPartitionsFullMessage fullMsg) {
        assert fullMsg.exchangeId() == null : fullMsg.exchangeId();

        if (isDone())
            return false;

        GridDhtPartitionsFullMessage prev = delayedLatestMsg;

        if (prev == null) {
            delayedLatestMsg = fullMsg;

            listen(f -> {
                if (f.error() != null)
                    return;

                GridDhtPartitionsFullMessage msg;

                synchronized (this) {
                    msg = delayedLatestMsg;

                    delayedLatestMsg = null;
                }

                if (msg != null)
                    cctx.exchange().processFullPartitionUpdate(node, msg);
            });
        }
        else
            delayedLatestMsg.merge(fullMsg, cctx.discovery());

        return true;
    }

    /** {@inheritDoc} */
    @Override public int compareTo(GridDhtPartitionsExchangeFuture fut) {
        return exchId.compareTo(fut.exchId);
    }

    /** {@inheritDoc} */
    @Override public boolean equals(Object o) {
        if (this == o)
            return true;

        if (o == null || o.getClass() != getClass())
            return false;

        GridDhtPartitionsExchangeFuture fut = (GridDhtPartitionsExchangeFuture)o;

        return exchId.equals(fut.exchId);
    }

    /** {@inheritDoc} */
    @Override public int hashCode() {
        return exchId.hashCode();
    }

    /** {@inheritDoc} */
    @Override public void addDiagnosticRequest(IgniteDiagnosticPrepareContext diagCtx) {
        if (!isDone()) {
            final ClusterNode crd;
            final Set<UUID> remaining;
            final InitNewCoordinatorFuture newCrdFut;

            synchronized (mux) {
                crd = this.crd;
                remaining = new HashSet<>(this.remaining);
                newCrdFut = this.newCrdFut;
            }

            if (newCrdFut != null)
                newCrdFut.addDiagnosticRequest(diagCtx);

            if (crd != null) {
                if (!crd.isLocal()) {
                    diagCtx.exchangeInfo(crd.id(), initialVersion(), "Exchange future waiting for coordinator " +
                        "response [crd=" + crd.id() + ", topVer=" + initialVersion() + ']');
                }
                else if (!remaining.isEmpty()) {
                    UUID nodeId = remaining.iterator().next();

                    diagCtx.exchangeInfo(nodeId, initialVersion(), "Exchange future on coordinator waiting for " +
                        "server response [node=" + nodeId + ", topVer=" + initialVersion() + ']');
                }
            }
        }
    }

    /**
     * @return Short information string.
     */
    public String shortInfo() {
        return "GridDhtPartitionsExchangeFuture [topVer=" + initialVersion() +
            ", evt=" + (firstDiscoEvt != null ? IgniteUtils.gridEventName(firstDiscoEvt.type()) : -1) +
            ", evtNode=" + (firstDiscoEvt != null ? firstDiscoEvt.eventNode() : null) +
            ", rebalanced=" + rebalanced() +
            ", done=" + isDone() +
            ", newCrdFut=" + this.newCrdFut + ']';
    }

    /** {@inheritDoc} */
    @Override public String toString() {
        Set<UUID> remaining;
        Set<UUID> mergedJoinExch;
        int awaitMergedMsgs;

        synchronized (mux) {
            remaining = new HashSet<>(this.remaining);
            mergedJoinExch = mergedJoinExchMsgs == null ? null : new HashSet<>(mergedJoinExchMsgs.keySet());
            awaitMergedMsgs = this.awaitMergedMsgs;
        }

        return S.toString(GridDhtPartitionsExchangeFuture.class, this,
            "evtLatch", evtLatch == null ? "null" : evtLatch.getCount(),
            "remaining", remaining,
            "mergedJoinExchMsgs", mergedJoinExch,
            "awaitMergedMsgs", awaitMergedMsgs,
            "super", super.toString());
    }

    /**
     *
     */
    private static class CounterWithNodes {
        /** */
        private final long cnt;

        /** */
        private final long size;

        /** */
        private final Set<UUID> nodes = new HashSet<>();

        /**
         * @param cnt Count.
         * @param firstNode Node ID.
         */
        private CounterWithNodes(long cnt, @Nullable Long size, UUID firstNode) {
            this.cnt = cnt;
            this.size = size != null ? size : 0;

            nodes.add(firstNode);
        }

        /** {@inheritDoc} */
        @Override public String toString() {
            return S.toString(CounterWithNodes.class, this);
        }
    }

    /**
     * @param step Exponent coefficient.
     * @param timeout Base timeout.
     * @return Time to wait before next debug dump.
     */
    public static long nextDumpTimeout(int step, long timeout) {
        long limit = getLong(IGNITE_LONG_OPERATIONS_DUMP_TIMEOUT_LIMIT, DFLT_LONG_OPERATIONS_DUMP_TIMEOUT_LIMIT);

        if (limit <= 0)
            limit = DFLT_LONG_OPERATIONS_DUMP_TIMEOUT_LIMIT;

        assert step >= 0 : step;

        long dumpFactor = Math.round(Math.pow(2, step));

        long nextTimeout = timeout * dumpFactor;

        if (nextTimeout <= 0)
            return limit;

        return nextTimeout <= limit ? nextTimeout : limit;
    }

    /**
     * @param grp Group.
     * @param part Partition.
     * @return {@code True} if partition has to be cleared before rebalance.
     */
    public boolean isClearingPartition(CacheGroupContext grp, int part) {
        if (!grp.persistenceEnabled())
            return false;

        synchronized (mux) {
            if (clearingPartitions == null)
                return false;

            Set<Integer> parts = clearingPartitions.get(grp.groupId());

            return parts != null && parts.contains(part);
        }
    }

    /**
     * Marks a partition for clearing before rebalance.
     * Fully cleared partitions should never be historically rebalanced.
     *
     * @param grp Group.
     * @param part Partition.
     */
    public void addClearingPartition(CacheGroupContext grp, int part) {
        if (!grp.persistenceEnabled())
            return;

        synchronized (mux) {
            clearingPartitions.computeIfAbsent(grp.groupId(), k -> new HashSet()).add(part);
        }
    }

    /**
     * Process coordinator change on non local node.
     *
     * @param crd New coordinator.
     * @param node Left node.
     * @return {@code true} if exchange {@code isDone}
     */
    private boolean processNonLocalCoordinatorChange(ClusterNode crd, ClusterNode node) {
        for (Map.Entry<ClusterNode, GridDhtPartitionsFullMessage> m : fullMsgs.entrySet()) {
            if (crd.equals(m.getKey())) {
                if (log.isInfoEnabled()) {
                    log.info("Coordinator changed, process pending full message [" +
                        "ver=" + initialVersion() +
                        ", crd=" + node.id() +
                        ", pendingMsgNode=" + m.getKey() + ']');
                }

                processFullMessage(true, m.getKey(), m.getValue());

                if (isDone())
                    return true;
            }
        }

        if (log.isInfoEnabled()) {
            log.info("Coordinator changed, send partitions to new coordinator [" +
                "ver=" + initialVersion() +
                ", crd=" + node.id() +
                ", newCrd=" + crd.id() + ']');
        }

        final ClusterNode newCrd = crd;

        cctx.kernalContext().pools().getSystemExecutorService().submit(new Runnable() {
            @Override public void run() {
                sendPartitions(newCrd);
            }
        });

        return false;
    }

    /**
     *
     */
    private static class FinishState {
        /** */
        private final UUID crdId;

        /** */
        private final AffinityTopologyVersion resTopVer;

        /** */
        private final GridDhtPartitionsFullMessage msg;

        /**
         * @param crdId Coordinator node.
         * @param resTopVer Result version.
         * @param msg Result message.
         */
        FinishState(UUID crdId, AffinityTopologyVersion resTopVer, GridDhtPartitionsFullMessage msg) {
            this.crdId = crdId;
            this.resTopVer = resTopVer;
            this.msg = msg;
        }

        /**
         * Cleans up resources to avoid excessive memory usage.
         */
        public void cleanUp() {
            if (msg != null)
                msg.cleanUp();
        }
    }

    /**
     *
     */
    public enum ExchangeType {
        /** */
        CLIENT,

        /** */
        ALL,

        /** */
        NONE
    }

    /**
     *
     */
    private enum ExchangeLocalState {
        /** Local node is coordinator. */
        CRD,

        /** Local node is non-coordinator server. */
        SRV,

        /** Local node is client node. */
        CLIENT,

        /**
         * Previous coordinator failed before exchange finished and
         * local performs initialization to become new coordinator.
         */
        BECOME_CRD,

        /** Exchange finished. */
        DONE,

        /** This exchange was merged with another one. */
        MERGED
    }
}<|MERGE_RESOLUTION|>--- conflicted
+++ resolved
@@ -605,8 +605,6 @@
     }
 
     /**
-<<<<<<< HEAD
-=======
      * Marks nodes as not applicable for full and historical rebalancing.
      *
      * @param fut Exchange future that is used for getting nodes that are not applicable for rebalancing.
@@ -620,7 +618,6 @@
     }
 
     /**
->>>>>>> 9cf06362
      * Marks the given node as not applicable for full rebalancing
      * for the given group and partition.
      *
@@ -3551,15 +3548,9 @@
         int grpId = top.groupId();
 
         Map<Integer, Long> localReserved = partHistReserved0 != null ? partHistReserved0.get(grpId) : null;
-<<<<<<< HEAD
 
         List<SupplyPartitionInfo> list = new ArrayList<>();
 
-=======
-
-        List<SupplyPartitionInfo> list = new ArrayList<>();
-
->>>>>>> 9cf06362
         for (Map.Entry<Integer, TreeSet<Long>> e : varCntrs.entrySet()) {
             int p = e.getKey();
 
