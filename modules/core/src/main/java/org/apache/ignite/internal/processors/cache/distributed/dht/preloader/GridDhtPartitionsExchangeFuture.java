--- conflicted
+++ resolved
@@ -896,7 +896,16 @@
     /**
      * @param crd Coordinator flag.
      * @return Exchange type.
-<<<<<<< HEAD
+     */
+    private ExchangeType onCustomMessageNoAffinityChange(boolean crd) {
+        cctx.affinity().onCustomMessageNoAffinityChange(this, crd, exchActions);
+
+        return cctx.kernalContext().clientNode() ? ExchangeType.CLIENT : ExchangeType.ALL;
+    }
+
+    /**
+     * @param crd Coordinator flag.
+     * @return Exchange type.
      * @throws IgniteCheckedException If failed.
      */
     private ExchangeType onWalModeChangeRequest(boolean crd, final WalModeDynamicChangeMessage msg)
@@ -904,11 +913,6 @@
         cctx.cache().onWalModeDynamicChangeMessageExchange(msg);
 
         cctx.affinity().onWalModeChangeRequest(this, crd);
-=======
-     */
-    private ExchangeType onCustomMessageNoAffinityChange(boolean crd) {
-        cctx.affinity().onCustomMessageNoAffinityChange(this, crd, exchActions);
->>>>>>> 24412f52
 
         return cctx.kernalContext().clientNode() ? ExchangeType.CLIENT : ExchangeType.ALL;
     }
