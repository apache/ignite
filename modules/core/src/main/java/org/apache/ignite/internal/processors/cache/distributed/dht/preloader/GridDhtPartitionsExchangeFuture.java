--- conflicted
+++ resolved
@@ -57,12 +57,8 @@
 import org.apache.ignite.internal.processors.affinity.AffinityTopologyVersion;
 import org.apache.ignite.internal.processors.affinity.GridAffinityAssignmentCache;
 import org.apache.ignite.internal.processors.cache.CacheAffinityChangeMessage;
-<<<<<<< HEAD
 import org.apache.ignite.internal.processors.cache.CacheGroupDescriptor;
-import org.apache.ignite.internal.processors.cache.CacheGroupInfrastructure;
-=======
 import org.apache.ignite.internal.processors.cache.CacheGroupContext;
->>>>>>> f270533b
 import org.apache.ignite.internal.processors.cache.CacheInvalidStateException;
 import org.apache.ignite.internal.processors.cache.CachePartitionExchangeWorkerTask;
 import org.apache.ignite.internal.processors.cache.ClusterState;
@@ -732,11 +728,7 @@
 
         try {
             if (crd != null) {
-<<<<<<< HEAD
-                for (CacheGroupInfrastructure grp : cctx.cache().cacheGroups()) {
-=======
                 for (CacheGroupContext grp : cctx.cache().cacheGroups()) {
->>>>>>> f270533b
                     if (grp.isLocal())
                         continue;
 
@@ -754,11 +746,7 @@
      * @throws IgniteCheckedException If failed.
      */
     private void updateTopologies(boolean crd) throws IgniteCheckedException {
-<<<<<<< HEAD
-        for (CacheGroupInfrastructure grp : cctx.cache().cacheGroups()) {
-=======
         for (CacheGroupContext grp : cctx.cache().cacheGroups()) {
->>>>>>> f270533b
             if (grp.isLocal())
                 continue;
 
@@ -873,11 +861,7 @@
 
         if (crd != null) {
             if (crd.isLocal()) {
-<<<<<<< HEAD
-                for (CacheGroupInfrastructure grp : cctx.cache().cacheGroups()) {
-=======
                 for (CacheGroupContext grp : cctx.cache().cacheGroups()) {
->>>>>>> f270533b
                     boolean updateTop = !grp.isLocal() &&
                         exchId.topologyVersion().equals(grp.localStartVersion());
 
@@ -888,14 +872,10 @@
 
                                 assert fullMap != null;
 
-<<<<<<< HEAD
                                 grp.topology().update(this,
                                     fullMap,
                                     top.updateCounters(false),
                                     Collections.<Integer>emptySet());
-=======
-                                grp.topology().update(exchId, fullMap, top.updateCounters(false));
->>>>>>> f270533b
 
                                 break;
                             }
@@ -914,11 +894,7 @@
         }
         else {
             if (centralizedAff) { // Last server node failed.
-<<<<<<< HEAD
-                for (CacheGroupInfrastructure grp : cctx.cache().cacheGroups()) {
-=======
                 for (CacheGroupContext grp : cctx.cache().cacheGroups()) {
->>>>>>> f270533b
                     GridAffinityAssignmentCache aff = grp.affinity();
 
                     aff.initialize(topologyVersion(), aff.idealAssignment());
@@ -937,11 +913,7 @@
 
         assert !cctx.kernalContext().clientNode();
 
-<<<<<<< HEAD
-        for (CacheGroupInfrastructure grp : cctx.cache().cacheGroups()) {
-=======
         for (CacheGroupContext grp : cctx.cache().cacheGroups()) {
->>>>>>> f270533b
             if (grp.isLocal())
                 continue;
 
@@ -965,16 +937,6 @@
                 // Partition release future is done so we can flush the write-behind store.
                 cacheCtx.store().forceFlush();
             }
-<<<<<<< HEAD
-        }
-
-        for (CacheGroupInfrastructure grp : cctx.cache().cacheGroups()) {
-            if (grp.isLocal() || cacheGroupStopping(grp.groupId()))
-                continue;
-
-            grp.topology().beforeExchange(this, !centralizedAff);
-        }
-=======
         }
 
         for (CacheGroupContext grp : cctx.cache().cacheGroups()) {
@@ -983,16 +945,6 @@
 
             grp.topology().beforeExchange(this, !centralizedAff);
         }
-
-        cctx.database().beforeExchange(this);
-
-        // If a backup request, synchronously wait for backup start.
-        if (discoEvt.type() == EVT_DISCOVERY_CUSTOM_EVT) {
-            DiscoveryCustomMessage customMsg = ((DiscoveryCustomEvent)discoEvt).customMessage();
-
-            if (customMsg instanceof StartFullSnapshotAckDiscoveryMessage) {
-                StartFullSnapshotAckDiscoveryMessage backupMsg = (StartFullSnapshotAckDiscoveryMessage)customMsg;
->>>>>>> f270533b
 
         cctx.database().beforeExchange(this);
 
@@ -1115,11 +1067,7 @@
      *
      */
     private void onLeft() {
-<<<<<<< HEAD
-        for (CacheGroupInfrastructure grp : cctx.cache().cacheGroups()) {
-=======
         for (CacheGroupContext grp : cctx.cache().cacheGroups()) {
->>>>>>> f270533b
             if (grp.isLocal())
                 continue;
 
@@ -1344,11 +1292,7 @@
        }
 
         if (err == null && realExchange) {
-<<<<<<< HEAD
-            for (CacheGroupInfrastructure grp : cctx.cache().cacheGroups()) {
-=======
             for (CacheGroupContext grp : cctx.cache().cacheGroups()) {
->>>>>>> f270533b
                 if (grp.isLocal())
                     continue;
 
@@ -1381,11 +1325,7 @@
 
             Map<Integer, CacheValidation> m = new HashMap<>(cctx.cache().cacheGroups().size());
 
-<<<<<<< HEAD
-            for (CacheGroupInfrastructure grp : cctx.cache().cacheGroups()) {
-=======
             for (CacheGroupContext grp : cctx.cache().cacheGroups()) {
->>>>>>> f270533b
                 Collection<Integer> lostParts = grp.isLocal() ?
                     Collections.<Integer>emptyList() : grp.topology().lostPartitions();
 
@@ -1448,11 +1388,7 @@
             initFut.onDone(err == null);
 
             if (exchId.isLeft()) {
-<<<<<<< HEAD
-                for (CacheGroupInfrastructure grp : cctx.cache().cacheGroups())
-=======
                 for (CacheGroupContext grp : cctx.cache().cacheGroups())
->>>>>>> f270533b
                     grp.affinityFunction().removeNode(exchId.nodeId());
             }
 
@@ -1502,17 +1438,10 @@
             return new CacheInvalidStateException(
                 "Failed to perform cache operation (cluster is not activated): " + cctx.name());
 
-<<<<<<< HEAD
-        CacheGroupInfrastructure grp = cctx.group();
+        CacheGroupContext grp = cctx.group();
 
         PartitionLossPolicy partLossPlc = grp.config().getPartitionLossPolicy();
 
-=======
-        CacheGroupContext grp = cctx.group();
-
-        PartitionLossPolicy partLossPlc = grp.config().getPartitionLossPolicy();
-
->>>>>>> f270533b
         if (grp.needsRecovery() && !recovery) {
             if (!read && (partLossPlc == READ_ONLY_SAFE || partLossPlc == READ_ONLY_ALL))
                 return new IgniteCheckedException("Failed to write to cache (cache is moved to a read-only state): " +
@@ -1760,11 +1689,7 @@
         Map<Integer, CounterWithNodes> maxCntrs = new HashMap<>();
         Map<Integer, Long> minCntrs = new HashMap<>();
 
-<<<<<<< HEAD
         for (Map.Entry<UUID, GridDhtPartitionsSingleMessage> e : msgs.entrySet()) {
-=======
-        for (Map.Entry<UUID, GridDhtPartitionsAbstractMessage> e : msgs.entrySet()) {
->>>>>>> f270533b
             assert e.getValue().partitionUpdateCounters(top.groupId()) != null;
 
             for (Map.Entry<Integer, T2<Long, Long>> e0 : e.getValue().partitionUpdateCounters(top.groupId()).entrySet()) {
@@ -1904,11 +1829,7 @@
             if (Thread.currentThread().isInterrupted())
                 return;
 
-<<<<<<< HEAD
-            for (CacheGroupInfrastructure grp : cctx.cache().cacheGroups()) {
-=======
             for (CacheGroupContext grp : cctx.cache().cacheGroups()) {
->>>>>>> f270533b
                 if (!grp.isLocal())
                     grp.topology().detectLostPartitions(discoEvt);
             }
@@ -1923,11 +1844,7 @@
             if (Thread.currentThread().isInterrupted())
                 return;
 
-<<<<<<< HEAD
-            for (CacheGroupInfrastructure grp : cctx.cache().cacheGroups()) {
-=======
             for (CacheGroupContext grp : cctx.cache().cacheGroups()) {
->>>>>>> f270533b
                 if (grp.isLocal())
                     continue;
 
@@ -1952,11 +1869,7 @@
             assert partHistSuppliers.isEmpty();
 
             if (!crd.equals(discoCache.serverNodes().get(0))) {
-<<<<<<< HEAD
-                for (CacheGroupInfrastructure grp : cctx.cache().cacheGroups()) {
-=======
                 for (CacheGroupContext grp : cctx.cache().cacheGroups()) {
->>>>>>> f270533b
                     if (!grp.isLocal())
                         grp.topology().beforeExchange(this, !centralizedAff);
                 }
@@ -1968,11 +1881,7 @@
 
                     for (Map.Entry<Integer, GridDhtPartitionMap> entry : msg0.partitions().entrySet()) {
                         Integer grpId = entry.getKey();
-<<<<<<< HEAD
-                        CacheGroupInfrastructure grp = cctx.cache().cacheGroup(grpId);
-=======
                         CacheGroupContext grp = cctx.cache().cacheGroup(grpId);
->>>>>>> f270533b
 
                         GridDhtPartitionTopology top = grp != null ? grp.topology() :
                             cctx.exchange().clientTopology(grpId, this);
@@ -2055,11 +1964,7 @@
      */
     private void assignPartitionsStates() {
         if (cctx.database().persistenceEnabled()) {
-<<<<<<< HEAD
-            for (CacheGroupInfrastructure grp : cctx.cache().cacheGroups()) {
-=======
             for (CacheGroupContext grp : cctx.cache().cacheGroups()) {
->>>>>>> f270533b
                 if (grp.isLocal())
                     continue;
 
@@ -2196,27 +2101,16 @@
 
             Map<Integer, T2<Long, Long>> cntrMap = msg.partitionUpdateCounters(grpId);
 
-<<<<<<< HEAD
-            CacheGroupInfrastructure grp = cctx.cache().cacheGroup(grpId);
+            CacheGroupContext grp = cctx.cache().cacheGroup(grpId);
 
             if (grp != null)
                 grp.topology().update(this, entry.getValue(), cntrMap,
                     msg.partsToReload(cctx.localNodeId(), grpId));
-=======
-            CacheGroupContext grp = cctx.cache().cacheGroup(grpId);
-
-            if (grp != null)
-                grp.topology().update(exchId, entry.getValue(), cntrMap);
->>>>>>> f270533b
             else {
                 ClusterNode oldest = cctx.discovery().oldestAliveCacheServerNode(AffinityTopologyVersion.NONE);
 
                 if (oldest != null && oldest.isLocal())
-<<<<<<< HEAD
                     cctx.exchange().clientTopology(grpId, this).update(this, entry.getValue(), cntrMap, Collections.<Integer>emptySet());
-=======
-                    cctx.exchange().clientTopology(grpId, this).update(exchId, entry.getValue(), cntrMap);
->>>>>>> f270533b
             }
         }
     }
@@ -2231,11 +2125,7 @@
 
         for (Map.Entry<Integer, GridDhtPartitionMap> entry : msg.partitions().entrySet()) {
             Integer grpId = entry.getKey();
-<<<<<<< HEAD
-            CacheGroupInfrastructure grp = cctx.cache().cacheGroup(grpId);
-=======
             CacheGroupContext grp = cctx.cache().cacheGroup(grpId);
->>>>>>> f270533b
 
             GridDhtPartitionTopology top = grp != null ? grp.topology() :
                 cctx.exchange().clientTopology(grpId, this);
@@ -2390,11 +2280,7 @@
 
                             List<ClusterNode> empty = Collections.emptyList();
 
-<<<<<<< HEAD
-                            for (CacheGroupInfrastructure grp : cctx.cache().cacheGroups()) {
-=======
                             for (CacheGroupContext grp : cctx.cache().cacheGroups()) {
->>>>>>> f270533b
                                 List<List<ClusterNode>> affAssignment = new ArrayList<>(grp.affinity().partitions());
 
                                 for (int i = 0; i < grp.affinity().partitions(); i++)
