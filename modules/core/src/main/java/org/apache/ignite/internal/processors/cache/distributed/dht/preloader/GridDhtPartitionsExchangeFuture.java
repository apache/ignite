/*
 * Licensed to the Apache Software Foundation (ASF) under one or more
 * contributor license agreements.  See the NOTICE file distributed with
 * this work for additional information regarding copyright ownership.
 * The ASF licenses this file to You under the Apache License, Version 2.0
 * (the "License"); you may not use this file except in compliance with
 * the License.  You may obtain a copy of the License at
 *
 *      http://www.apache.org/licenses/LICENSE-2.0
 *
 * Unless required by applicable law or agreed to in writing, software
 * distributed under the License is distributed on an "AS IS" BASIS,
 * WITHOUT WARRANTIES OR CONDITIONS OF ANY KIND, either express or implied.
 * See the License for the specific language governing permissions and
 * limitations under the License.
 */

package org.apache.ignite.internal.processors.cache.distributed.dht.preloader;

import java.util.ArrayList;
import java.util.Collection;
import java.util.Collections;
import java.util.HashMap;
import java.util.HashSet;
import java.util.LinkedList;
import java.util.List;
import java.util.Map;
import java.util.Set;
import java.util.UUID;
import java.util.concurrent.ConcurrentMap;
import java.util.concurrent.CountDownLatch;
import java.util.concurrent.TimeUnit;
import java.util.concurrent.atomic.AtomicBoolean;
import java.util.concurrent.atomic.AtomicReference;
import java.util.concurrent.locks.ReadWriteLock;
import org.apache.ignite.IgniteCheckedException;
import org.apache.ignite.IgniteException;
import org.apache.ignite.IgniteLogger;
import org.apache.ignite.IgniteSystemProperties;
import org.apache.ignite.cache.PartitionLossPolicy;
import org.apache.ignite.cluster.ClusterNode;
import org.apache.ignite.events.CacheEvent;
import org.apache.ignite.events.DiscoveryEvent;
import org.apache.ignite.events.Event;
import org.apache.ignite.events.EventType;
import org.apache.ignite.internal.IgniteDiagnosticAware;
import org.apache.ignite.internal.IgniteFutureTimeoutCheckedException;
import org.apache.ignite.internal.IgniteInternalFuture;
import org.apache.ignite.internal.IgniteInterruptedCheckedException;
import org.apache.ignite.internal.cluster.ClusterTopologyCheckedException;
import org.apache.ignite.internal.events.DiscoveryCustomEvent;
import org.apache.ignite.internal.managers.communication.GridIoPolicy;
import org.apache.ignite.internal.managers.discovery.DiscoCache;
import org.apache.ignite.internal.managers.discovery.DiscoveryCustomMessage;
import org.apache.ignite.internal.pagemem.snapshot.SnapshotOperation;
import org.apache.ignite.internal.pagemem.snapshot.StartSnapshotOperationAckDiscoveryMessage;
import org.apache.ignite.internal.processors.affinity.AffinityAssignment;
import org.apache.ignite.internal.processors.affinity.AffinityAttachmentHolder;
import org.apache.ignite.internal.processors.affinity.AffinityTopologyVersion;
import org.apache.ignite.internal.processors.affinity.GridAffinityAssignmentCache;
import org.apache.ignite.internal.processors.cache.CacheAffinityChangeMessage;
import org.apache.ignite.internal.processors.cache.CacheInvalidStateException;
import org.apache.ignite.internal.processors.cache.ClusterState;
import org.apache.ignite.internal.processors.cache.DynamicCacheChangeBatch;
import org.apache.ignite.internal.processors.cache.DynamicCacheChangeRequest;
import org.apache.ignite.internal.processors.cache.DynamicCacheDescriptor;
import org.apache.ignite.internal.processors.cache.GridCacheContext;
import org.apache.ignite.internal.processors.cache.GridCacheMvccCandidate;
import org.apache.ignite.internal.processors.cache.GridCacheSharedContext;
import org.apache.ignite.internal.processors.cache.distributed.dht.GridClientPartitionTopology;
import org.apache.ignite.internal.processors.cache.distributed.dht.GridDhtAffinityAssignmentResponse;
import org.apache.ignite.internal.processors.cache.distributed.dht.GridDhtLocalPartition;
import org.apache.ignite.internal.processors.cache.distributed.dht.GridDhtPartitionState;
import org.apache.ignite.internal.processors.cache.distributed.dht.GridDhtPartitionTopology;
import org.apache.ignite.internal.processors.cache.distributed.dht.GridDhtReadyAssignmentsFetchFuture;
import org.apache.ignite.internal.processors.cache.distributed.dht.GridDhtTopologyFuture;
import org.apache.ignite.internal.processors.cache.transactions.IgniteTxKey;
import org.apache.ignite.internal.processors.cache.version.GridCacheVersion;
import org.apache.ignite.internal.processors.cluster.GridClusterStateProcessor;
import org.apache.ignite.internal.processors.timeout.GridTimeoutObjectAdapter;
import org.apache.ignite.internal.util.GridAtomicLong;
import org.apache.ignite.internal.util.future.GridFutureAdapter;
import org.apache.ignite.internal.util.lang.GridPlainRunnable;
import org.apache.ignite.internal.util.tostring.GridToStringExclude;
import org.apache.ignite.internal.util.tostring.GridToStringInclude;
import org.apache.ignite.internal.util.typedef.CI1;
import org.apache.ignite.internal.util.typedef.F;
import org.apache.ignite.internal.util.typedef.T2;
import org.apache.ignite.internal.util.typedef.internal.CU;
import org.apache.ignite.internal.util.typedef.internal.LT;
import org.apache.ignite.internal.util.typedef.internal.S;
import org.apache.ignite.internal.util.typedef.internal.U;
import org.apache.ignite.lang.IgniteInClosure;
import org.apache.ignite.lang.IgniteRunnable;
import org.jetbrains.annotations.Nullable;
import org.jsr166.ConcurrentHashMap8;

import static org.apache.ignite.IgniteSystemProperties.IGNITE_THREAD_DUMP_ON_EXCHANGE_TIMEOUT;
import static org.apache.ignite.cache.PartitionLossPolicy.READ_ONLY_ALL;
import static org.apache.ignite.cache.PartitionLossPolicy.READ_ONLY_SAFE;
import static org.apache.ignite.cache.PartitionLossPolicy.READ_WRITE_ALL;
import static org.apache.ignite.cache.PartitionLossPolicy.READ_WRITE_SAFE;
import static org.apache.ignite.events.EventType.EVT_NODE_FAILED;
import static org.apache.ignite.events.EventType.EVT_NODE_JOINED;
import static org.apache.ignite.events.EventType.EVT_NODE_LEFT;
import static org.apache.ignite.internal.events.DiscoveryCustomEvent.EVT_DISCOVERY_CUSTOM_EVT;
import static org.apache.ignite.internal.managers.communication.GridIoPolicy.SYSTEM_POOL;

/**
 * Future for exchanging partition maps.
 */
@SuppressWarnings({"TypeMayBeWeakened", "unchecked"})
public class GridDhtPartitionsExchangeFuture extends GridFutureAdapter<AffinityTopologyVersion>
    implements Comparable<GridDhtPartitionsExchangeFuture>, GridDhtTopologyFuture, IgniteDiagnosticAware {
    /** */
    public static final int DUMP_PENDING_OBJECTS_THRESHOLD =
        IgniteSystemProperties.getInteger(IgniteSystemProperties.IGNITE_DUMP_PENDING_OBJECTS_THRESHOLD, 10);

    /** */
    public static final String EXCHANGE_LOG = "org.apache.ignite.internal.exchange.time";

    /** */
    private static final long serialVersionUID = 0L;

    /** Dummy flag. */
    private final boolean dummy;

    /** Force preload flag. */
    private final boolean forcePreload;

    /** Dummy reassign flag. */
    private final boolean reassign;

    /** */
    @GridToStringExclude
    private volatile DiscoCache discoCache;

    /** Discovery event. */
    private volatile DiscoveryEvent discoEvt;

    /** */
    @GridToStringExclude
    private final Set<UUID> remaining = new HashSet<>();

    /** */
    @GridToStringExclude
    private List<ClusterNode> srvNodes;

    /** */
    private ClusterNode crd;

    /** ExchangeFuture id. */
    private final GridDhtPartitionExchangeId exchId;

    /** Cache context. */
    private final GridCacheSharedContext<?, ?> cctx;

    /** Busy lock to prevent activities from accessing exchanger while it's stopping. */
    private ReadWriteLock busyLock;

    /** */
    private AtomicBoolean added = new AtomicBoolean(false);

    /** Event latch. */
    @GridToStringExclude
    private final CountDownLatch evtLatch = new CountDownLatch(1);

    /** */
    private GridFutureAdapter<Boolean> initFut;

    /** */
    @GridToStringExclude
    private final List<IgniteRunnable> discoEvts = new ArrayList<>();

    /** */
    private boolean init;

    /** Last committed cache version before next topology version use. */
    private AtomicReference<GridCacheVersion> lastVer = new AtomicReference<>();

    /**
     * Messages received on non-coordinator are stored in case if this node
     * becomes coordinator.
     */
    private final Map<ClusterNode, GridDhtPartitionsSingleMessage> singleMsgs = new ConcurrentHashMap8<>();

    /** Messages received from new coordinator. */
    private final Map<ClusterNode, GridDhtPartitionsFullMessage> fullMsgs = new ConcurrentHashMap8<>();

    /** */
    @SuppressWarnings({"FieldCanBeLocal", "UnusedDeclaration"})
    @GridToStringInclude
    private volatile IgniteInternalFuture<?> partReleaseFut;

    /** */
    private final Object mux = new Object();

    /** Logger. */
    private final IgniteLogger log;

    /** */
    private final IgniteLogger exchLog;

    /** Dynamic cache change requests. */
    private Collection<DynamicCacheChangeRequest> reqs;

    /** */
    private CacheAffinityChangeMessage affChangeMsg;

    /** Cache validation results. */
    private volatile Map<Integer, CacheValidation> cacheValidRes;

    /** Skip preload flag. */
    private boolean skipPreload;

    /** */
    private boolean clientOnlyExchange;

    /** Init timestamp. Used to track the amount of time spent to complete the future. */
    private long initTs;

    /** */
    private boolean centralizedAff;

    /** Change global state exception. */
    private Exception changeGlobalStateE;

    /** Change global state exceptions. */
    private final Map<UUID, Exception> changeGlobalStateExceptions = new ConcurrentHashMap8<>();

    /** This exchange for change global state. */
    private boolean exchangeOnChangeGlobalState;

    /** */
    private ConcurrentMap<UUID, GridDhtPartitionsSingleMessage> msgs = new ConcurrentHashMap8<>();

    /** */
    @GridToStringExclude
    private volatile IgniteDhtPartitionHistorySuppliersMap partHistSuppliers = new IgniteDhtPartitionHistorySuppliersMap();

    /** Forced Rebalance future. */
    private GridFutureAdapter<Boolean> forcedRebFut;

    /** */
    private volatile Map<Integer, Map<Integer, Long>> partHistReserved;

    /** */
    @GridToStringExclude
    private volatile IgniteDhtPartitionsToReloadMap partsToReload = new IgniteDhtPartitionsToReloadMap();

    /** */
    private AffinityAttachmentHolder affAttachmentHolder;

    /**
     * Dummy future created to trigger reassignments if partition
     * topology changed while preloading.
     *
     * @param cctx Cache context.
     * @param reassign Dummy reassign flag.
     * @param discoEvt Discovery event.
     * @param exchId Exchange id.
     */
    public GridDhtPartitionsExchangeFuture(
        GridCacheSharedContext cctx,
        boolean reassign,
        DiscoveryEvent discoEvt,
        GridDhtPartitionExchangeId exchId
    ) {
        dummy = true;
        forcePreload = false;

        this.exchId = exchId;
        this.reassign = reassign;
        this.discoEvt = discoEvt;
        this.cctx = cctx;

        log = cctx.logger(getClass());
        exchLog = cctx.logger(EXCHANGE_LOG);

        onDone(exchId.topologyVersion());
    }

    /**
     * Force preload future created to trigger reassignments if partition
     * topology changed while preloading.
     *
     * @param cctx Cache context.
     * @param discoEvt Discovery event.
     * @param exchId Exchange id.
     * @param forcedRebFut Forced Rebalance future.
     */
    public GridDhtPartitionsExchangeFuture(GridCacheSharedContext cctx, DiscoveryEvent discoEvt,
        GridDhtPartitionExchangeId exchId, GridFutureAdapter<Boolean> forcedRebFut) {
        dummy = false;
        forcePreload = true;

        this.exchId = exchId;
        this.discoEvt = discoEvt;
        this.cctx = cctx;
        this.forcedRebFut = forcedRebFut;

        log = cctx.logger(getClass());
        exchLog = cctx.logger(EXCHANGE_LOG);

        reassign = true;

        onDone(exchId.topologyVersion());
    }

    /**
     * @param cctx Cache context.
     * @param busyLock Busy lock.
     * @param exchId Exchange ID.
     * @param reqs Cache change requests.
     * @param affChangeMsg Affinity change message.
     */
    public GridDhtPartitionsExchangeFuture(
        GridCacheSharedContext cctx,
        ReadWriteLock busyLock,
        GridDhtPartitionExchangeId exchId,
        Collection<DynamicCacheChangeRequest> reqs,
        CacheAffinityChangeMessage affChangeMsg
    ) {
        assert busyLock != null;
        assert exchId != null;
        assert exchId.topologyVersion() != null;

        dummy = false;
        forcePreload = false;
        reassign = false;

        this.cctx = cctx;
        this.busyLock = busyLock;
        this.exchId = exchId;
        this.reqs = reqs;
        this.affChangeMsg = affChangeMsg;

        log = cctx.logger(getClass());
        exchLog = cctx.logger(EXCHANGE_LOG);

        initFut = new GridFutureAdapter<>();

        if (log.isDebugEnabled())
            log.debug("Creating exchange future [localNode=" + cctx.localNodeId() + ", fut=" + this + ']');
    }

    /**
     * @param reqs Cache change requests.
     */
    public void cacheChangeRequests(Collection<DynamicCacheChangeRequest> reqs) {
        this.reqs = reqs;
    }

    /**
     * @param affChangeMsg Affinity change message.
     */
    public void affinityChangeMessage(CacheAffinityChangeMessage affChangeMsg) {
        this.affChangeMsg = affChangeMsg;
    }

    /** {@inheritDoc} */
    @Override public AffinityTopologyVersion topologyVersion() {
        return exchId.topologyVersion();
    }

    /**
     * @return Skip preload flag.
     */
    public boolean skipPreload() {
        return skipPreload;
    }

    /**
     * @return Dummy flag.
     */
    public boolean dummy() {
        return dummy;
    }

    /**
     * @return Force preload flag.
     */
    public boolean forcePreload() {
        return forcePreload;
    }

    /**
     * @return Dummy reassign flag.
     */
    public boolean reassign() {
        return reassign;
    }

    /**
     * @return {@code True} if dummy reassign.
     */
    public boolean dummyReassign() {
        return (dummy() || forcePreload()) && reassign();
    }

    /**
     * @param cacheId Cache ID.
     * @param partId Partition ID.
     * @return ID of history supplier node or null if it doesn't exist.
     */
    @Nullable public UUID partitionHistorySupplier(int cacheId, int partId) {
        return partHistSuppliers.getSupplier(cacheId, partId);
    }

    /**
     * @return Discovery cache.
     */
    public DiscoCache discoCache() {
        return discoCache;
    }

    /**
     * @return Affinity attachment holder to use.
     */
    public AffinityAttachmentHolder attachmentHolder() {
        return cctx.exchange().inExchangeWorkerThread() ? affAttachmentHolder : new AffinityAttachmentHolder();
    }

    /**
     * @param cacheId Cache ID to check.
     * @param topVer Topology version.
     * @return {@code True} if cache was added during this exchange.
     */
    public boolean isCacheAdded(int cacheId, AffinityTopologyVersion topVer) {
        if (cacheStarted(cacheId))
            return true;

        GridCacheContext<?, ?> cacheCtx = cctx.cacheContext(cacheId);

        return cacheCtx != null && F.eq(cacheCtx.startTopologyVersion(), topVer);
    }

    /**
     * @param cacheId Cache ID.
     * @return {@code True} if non-client cache was added during this exchange.
     */
    public boolean cacheStarted(int cacheId) {
        if (!F.isEmpty(reqs)) {
            for (DynamicCacheChangeRequest req : reqs) {
                if (req.start() && !req.clientStartOnly()) {
                    if (CU.cacheId(req.cacheName()) == cacheId)
                        return true;
                }
            }
        }

        return false;
    }

    /**
     * @return {@code True}
     */
    public boolean onAdded() {
        return added.compareAndSet(false, true);
    }

    /**
     * Event callback.
     *
     * @param exchId Exchange ID.
     * @param discoEvt Discovery event.
     * @param discoCache Discovery data cache.
     */
    public void onEvent(GridDhtPartitionExchangeId exchId, DiscoveryEvent discoEvt, DiscoCache discoCache) {
        assert exchId.equals(this.exchId);

        this.discoEvt = discoEvt;
        this.discoCache = discoCache;

        evtLatch.countDown();
    }

    /**
     *
     */
    public ClusterState newClusterState() {
        if (!F.isEmpty(reqs)) {
            for (DynamicCacheChangeRequest req : reqs) {
                if (req.globalStateChange())
                    return req.state();
            }
        }

        return null;
    }

    /**
     * @return Discovery event.
     */
    public DiscoveryEvent discoveryEvent() {
        return discoEvt;
    }

    /**
     * @return Exchange ID.
     */
    public GridDhtPartitionExchangeId exchangeId() {
        return exchId;
    }

    /**
     * @return Forced Rebalance future.
     */
    @Nullable public GridFutureAdapter<Boolean> forcedRebalanceFuture() {
        return forcedRebFut;
    }

    /**
     * @return {@code true} if entered to busy state.
     */
    private boolean enterBusy() {
        if (busyLock.readLock().tryLock())
            return true;

        if (log.isDebugEnabled())
            log.debug("Failed to enter busy state (exchanger is stopping): " + this);

        return false;
    }

    /**
     *
     */
    private void leaveBusy() {
        busyLock.readLock().unlock();
    }

    /**
     * Starts activity.
     *
     * @throws IgniteInterruptedCheckedException If interrupted.
     */
    public void init() throws IgniteInterruptedCheckedException {
        if (isDone())
            return;

        initTs = U.currentTimeMillis();

        U.await(evtLatch);

        assert discoEvt != null : this;
        assert exchId.nodeId().equals(discoEvt.eventNode().id()) : this;
        assert !dummy && !forcePreload : this;

        try {
            AffinityTopologyVersion topVer = topologyVersion();

            discoCache.updateAlives(cctx.discovery());

            srvNodes = new ArrayList<>(discoCache.serverNodes());

            remaining.addAll(F.nodeIds(F.view(srvNodes, F.remoteNodes(cctx.localNodeId()))));

            crd = srvNodes.isEmpty() ? null : srvNodes.get(0);

            boolean crdNode = crd != null && crd.isLocal();

            skipPreload = cctx.kernalContext().clientNode();

            affAttachmentHolder = new AffinityAttachmentHolder();

            exchLog.info("Start exchange init [topVer=" + topVer +
                ", crd=" + crdNode +
                ", evt=" + discoEvt.type() +
                ", node=" + discoEvt.node() +
                ", evtNode=" + discoEvt.node() +
                ", customEvt=" + (discoEvt.type() == EVT_DISCOVERY_CUSTOM_EVT ? ((DiscoveryCustomEvent)discoEvt).customMessage() : null) +
                ']');

            ExchangeType exchange;

            if (discoEvt.type() == EVT_DISCOVERY_CUSTOM_EVT) {
                DiscoveryCustomMessage msg = ((DiscoveryCustomEvent)discoEvt).customMessage();

                if (msg instanceof DynamicCacheChangeBatch) {
                    assert !F.isEmpty(reqs);

                    exchange = onCacheChangeRequest(crdNode);
                }
                else if (msg instanceof StartSnapshotOperationAckDiscoveryMessage) {
                    exchange = CU.clientNode(discoEvt.eventNode()) ?
                        onClientNodeEvent(crdNode) :
                        onServerNodeEvent(crdNode);
                }
                else {
                    assert affChangeMsg != null : this;

                    exchange = onAffinityChangeRequest(crdNode);
                }
            }
            else {
                if (discoEvt.type() == EVT_NODE_JOINED) {
                    Collection<DynamicCacheDescriptor> receivedCaches = cctx.cache().startReceivedCaches(topVer);

                    if (!discoEvt.eventNode().isLocal())
                        cctx.affinity().initStartedCaches(crdNode, this, receivedCaches);
                }

                exchange = CU.clientNode(discoEvt.eventNode()) ?
                    onClientNodeEvent(crdNode) :
                    onServerNodeEvent(crdNode);
            }

            updateTopologies(crdNode);

            switch (exchange) {
                case ALL: {
                    distributedExchange();

                    break;
                }

                case CLIENT: {
                    initTopologies();

                    clientOnlyExchange();

                    break;
                }

                case NONE: {
                    initTopologies();

                    onDone(topVer);

                    break;
                }

                default:
                    assert false;
            }

            if (cctx.localNode().isClient())
                startLocalSnasphotOperation();

            exchLog.info("Finish exchange init [topVer=" + topVer + ", crd=" + crdNode + ']');
        }
        catch (IgniteInterruptedCheckedException e) {
            onDone(e);

            throw e;
        }
        catch (Throwable e) {
            U.error(log, "Failed to reinitialize local partitions (preloading will be stopped): " + exchId, e);

            onDone(e);

            if (e instanceof Error)
                throw (Error)e;
        }
    }

    /**
     * @throws IgniteCheckedException If failed.
     */
    private void initTopologies() throws IgniteCheckedException {
        cctx.database().checkpointReadLock();

        try {
            if (crd != null) {
                for (GridCacheContext cacheCtx : cctx.cacheContexts()) {
                    if (cacheCtx.isLocal())
                        continue;

                    cacheCtx.topology().beforeExchange(this, !centralizedAff);
                }
            }
        }
        finally {
            cctx.database().checkpointReadUnlock();
        }
    }

    /**
     * @param crd Coordinator flag.
     * @throws IgniteCheckedException If failed.
     */
    private void updateTopologies(boolean crd) throws IgniteCheckedException {
        exchLog.info("updateTopologies start [topVer=" + topologyVersion() + ", crd=" + crd + ']');

        for (GridCacheContext cacheCtx : cctx.cacheContexts()) {
            if (cacheCtx.isLocal())
                continue;

            GridClientPartitionTopology clientTop = cctx.exchange().clearClientTopology(cacheCtx.cacheId());

            long updSeq = clientTop == null ? -1 : clientTop.lastUpdateSequence();

            GridDhtPartitionTopology top = cacheCtx.topology();

            if (crd) {
                boolean updateTop = !cacheCtx.isLocal() &&
                    exchId.topologyVersion().equals(cacheCtx.startTopologyVersion());

                if (updateTop && clientTop != null)
                    cacheCtx.topology().update(this, clientTop.partitionMap(true), clientTop.updateCounters(false), Collections.<Integer>emptySet());
            }

            top.updateTopologyVersion(exchId, this, updSeq, stopping(cacheCtx.cacheId()));
        }

        for (GridClientPartitionTopology top : cctx.exchange().clientTopologies())
            top.updateTopologyVersion(exchId, this, -1, stopping(top.cacheId()));

        exchLog.info("updateTopologies end [topVer=" + topologyVersion() + ", crd=" + crd + ']');
    }

    /**
     * @param crd Coordinator flag.
     * @return Exchange type.
     * @throws IgniteCheckedException If failed.
     */
    private ExchangeType onCacheChangeRequest(boolean crd) throws IgniteCheckedException {
        assert !F.isEmpty(reqs) : this;

        GridClusterStateProcessor stateProc = cctx.kernalContext().state();

        if (exchangeOnChangeGlobalState = stateProc.changeGlobalState(reqs, topologyVersion())) {
            changeGlobalStateE = stateProc.onChangeGlobalState();

            if (crd && changeGlobalStateE != null)
                changeGlobalStateExceptions.put(cctx.localNodeId(), changeGlobalStateE);
        }

        boolean clientOnly = cctx.affinity().onCacheChangeRequest(this, crd, reqs);

        if (clientOnly) {
            boolean clientCacheStarted = false;

            for (DynamicCacheChangeRequest req : reqs) {
                if (req.start() && req.clientStartOnly() && req.initiatingNodeId().equals(cctx.localNodeId())) {
                    clientCacheStarted = true;

                    break;
                }
            }

            return clientCacheStarted ? ExchangeType.CLIENT : ExchangeType.NONE;
        }
        else
            return cctx.kernalContext().clientNode() ? ExchangeType.CLIENT : ExchangeType.ALL;
    }

    /**
     * @param crd Coordinator flag.
     * @throws IgniteCheckedException If failed.
     * @return Exchange type.
     */
    private ExchangeType onAffinityChangeRequest(boolean crd) throws IgniteCheckedException {
        assert affChangeMsg != null : this;

        cctx.affinity().onChangeAffinityMessage(this, crd, affChangeMsg);

        if (cctx.kernalContext().clientNode())
            return ExchangeType.CLIENT;

        return ExchangeType.ALL;
    }

    /**
     * @param crd Coordinator flag.
     * @throws IgniteCheckedException If failed.
     * @return Exchange type.
     */
    private ExchangeType onClientNodeEvent(boolean crd) throws IgniteCheckedException {
        assert CU.clientNode(discoEvt.eventNode()) : this;

        if (discoEvt.type() == EVT_NODE_LEFT || discoEvt.type() == EVT_NODE_FAILED) {
            onLeft();

            assert !discoEvt.eventNode().isLocal() : discoEvt;
        }
        else
            assert discoEvt.type() == EVT_NODE_JOINED || discoEvt.type() == EVT_DISCOVERY_CUSTOM_EVT : discoEvt;

        cctx.affinity().onClientEvent(this, crd);

        return discoEvt.eventNode().isLocal() ? ExchangeType.CLIENT : ExchangeType.NONE;
    }

    /**
     * @param crd Coordinator flag.
     * @throws IgniteCheckedException If failed.
     * @return Exchange type.
     */
    private ExchangeType onServerNodeEvent(boolean crd) throws IgniteCheckedException {
        assert !CU.clientNode(discoEvt.eventNode()) : this;

        if (discoEvt.type() == EVT_NODE_LEFT || discoEvt.type() == EVT_NODE_FAILED) {
            onLeft();

            warnNoAffinityNodes();

            centralizedAff = cctx.affinity().onServerLeft(this);
        }
        else
            cctx.affinity().onServerJoin(this, crd);

        return cctx.kernalContext().clientNode() ? ExchangeType.CLIENT : ExchangeType.ALL;
    }

    /**
     * @throws IgniteCheckedException If failed.
     */
    private void clientOnlyExchange() throws IgniteCheckedException {
        clientOnlyExchange = true;

        //todo checl invoke on client
        if (crd != null) {
            if (crd.isLocal()) {
                for (GridCacheContext cacheCtx : cctx.cacheContexts()) {
                    boolean updateTop = !cacheCtx.isLocal() &&
                        exchId.topologyVersion().equals(cacheCtx.startTopologyVersion());

                    if (updateTop) {
                        for (GridClientPartitionTopology top : cctx.exchange().clientTopologies()) {
                            if (top.cacheId() == cacheCtx.cacheId()) {
                                cacheCtx.topology().update(this,
                                    top.partitionMap(true),
                                    top.updateCounters(false),
                                    Collections.<Integer>emptySet());

                                break;
                            }
                        }
                    }
                }
            }
            else {
                if (!centralizedAff)
                    sendLocalPartitions(crd);

                initDone();

                return;
            }
        }
        else {
            if (centralizedAff) { // Last server node failed.
                for (GridCacheContext cacheCtx : cctx.cacheContexts()) {
                    GridAffinityAssignmentCache aff = cacheCtx.affinity().affinityCache();

                    aff.initialize(topologyVersion(), aff.idealAssignment());
                }
            }
        }

        onDone(topologyVersion());
    }

    /**
     * @throws IgniteCheckedException If failed.
     */
    private void distributedExchange() throws IgniteCheckedException {
        assert crd != null;

        assert !cctx.kernalContext().clientNode();

        for (GridCacheContext cacheCtx : cctx.cacheContexts()) {
            if (cacheCtx.isLocal())
                continue;

            cacheCtx.preloader().onTopologyChanged(this);
        }

        cctx.database().releaseHistoryForPreloading();

        // To correctly rebalance when persistence is enabled, it is necessary to reserve history within exchange.
        partHistReserved = cctx.database().reserveHistoryForExchange();

        waitPartitionRelease();

        boolean topChanged = discoEvt.type() != EVT_DISCOVERY_CUSTOM_EVT || affChangeMsg != null;

        for (GridCacheContext cacheCtx : cctx.cacheContexts()) {
            if (cacheCtx.isLocal() || stopping(cacheCtx.cacheId()))
                continue;

            if (topChanged) {
                cacheCtx.continuousQueries().beforeExchange(exchId.topologyVersion());

                // Partition release future is done so we can flush the write-behind store.
                cacheCtx.store().forceFlush();
            }

            cacheCtx.topology().beforeExchange(this, !centralizedAff);
        }

        cctx.database().beforeExchange(this);

        if (crd.isLocal()) {
            if (remaining.isEmpty())
                onAllReceived();
        }
        else
            sendPartitions(crd);

        initDone();
    }

    /** */
    private void startLocalSnasphotOperation() {
        StartSnapshotOperationAckDiscoveryMessage snapOpMsg = getSnapshotOperationMessage();

        if (snapOpMsg != null) {
            SnapshotOperation op = snapOpMsg.snapshotOperation();

            try {
                IgniteInternalFuture fut = cctx.database()
                    .startLocalSnapshotOperation(snapOpMsg.initiatorNodeId(), snapOpMsg.snapshotOperation());

                if (fut != null)
                    fut.get();
            }
            catch (IgniteCheckedException e) {
                log.error("Error while starting snapshot operation", e);
            }
        }
    }

    /**
     * @throws IgniteCheckedException If failed.
     */
    private void waitPartitionRelease() throws IgniteCheckedException {
        IgniteInternalFuture<?> partReleaseFut = cctx.partitionReleaseFuture(topologyVersion());

        // Assign to class variable so it will be included into toString() method.
        this.partReleaseFut = partReleaseFut;

        if (exchId.isLeft())
            cctx.mvcc().removeExplicitNodeLocks(exchId.nodeId(), exchId.topologyVersion());

        if (log.isDebugEnabled())
            log.debug("Before waiting for partition release future: " + this);

        int dumpedObjects = 0;

        while (true) {
            try {
                partReleaseFut.get(2 * cctx.gridConfig().getNetworkTimeout(), TimeUnit.MILLISECONDS);

                break;
            }
            catch (IgniteFutureTimeoutCheckedException ignored) {
                // Print pending transactions and locks that might have led to hang.
                if (dumpedObjects < DUMP_PENDING_OBJECTS_THRESHOLD) {
                    dumpPendingObjects();

                    dumpedObjects++;
                }
            }
        }

        if (log.isDebugEnabled())
            log.debug("After waiting for partition release future: " + this);

        IgniteInternalFuture<?> locksFut = cctx.mvcc().finishLocks(exchId.topologyVersion());

        dumpedObjects = 0;

        while (true) {
            try {
                locksFut.get(2 * cctx.gridConfig().getNetworkTimeout(), TimeUnit.MILLISECONDS);

                break;
            }
            catch (IgniteFutureTimeoutCheckedException ignored) {
                if (dumpedObjects < DUMP_PENDING_OBJECTS_THRESHOLD) {
                    U.warn(log, "Failed to wait for locks release future. " +
                        "Dumping pending objects that might be the cause: " + cctx.localNodeId());

                    U.warn(log, "Locked keys:");

                    for (IgniteTxKey key : cctx.mvcc().lockedKeys())
                        U.warn(log, "Locked key: " + key);

                    for (IgniteTxKey key : cctx.mvcc().nearLockedKeys())
                        U.warn(log, "Locked near key: " + key);

                    Map<IgniteTxKey, Collection<GridCacheMvccCandidate>> locks =
                        cctx.mvcc().unfinishedLocks(exchId.topologyVersion());

                    for (Map.Entry<IgniteTxKey, Collection<GridCacheMvccCandidate>> e : locks.entrySet())
                        U.warn(log, "Awaited locked entry [key=" + e.getKey() + ", mvcc=" + e.getValue() + ']');

                    dumpedObjects++;

                    if (IgniteSystemProperties.getBoolean(IGNITE_THREAD_DUMP_ON_EXCHANGE_TIMEOUT, false))
                        U.dumpThreads(log);
                }
            }
        }
    }

    /**
     *
     */
    private void onLeft() {
        for (GridCacheContext cacheCtx : cctx.cacheContexts()) {
            if (cacheCtx.isLocal())
                continue;

            cacheCtx.preloader().unwindUndeploys();
        }

        cctx.mvcc().removeExplicitNodeLocks(exchId.nodeId(), exchId.topologyVersion());
    }

    /**
     *
     */
    private void warnNoAffinityNodes() {
        List<String> cachesWithoutNodes = null;

        for (String name : cctx.cache().cacheNames()) {
            if (discoCache.cacheAffinityNodes(name).isEmpty()) {
                if (cachesWithoutNodes == null)
                    cachesWithoutNodes = new ArrayList<>();

                cachesWithoutNodes.add(name);

                // Fire event even if there is no client cache started.
                if (cctx.gridEvents().isRecordable(EventType.EVT_CACHE_NODES_LEFT)) {
                    Event evt = new CacheEvent(
                        name,
                        cctx.localNode(),
                        cctx.localNode(),
                        "All server nodes have left the cluster.",
                        EventType.EVT_CACHE_NODES_LEFT,
                        0,
                        false,
                        null,
                        null,
                        null,
                        null,
                        false,
                        null,
                        false,
                        null,
                        null,
                        null
                    );

                    cctx.gridEvents().record(evt);
                }
            }
        }

        if (cachesWithoutNodes != null) {
            StringBuilder sb =
                new StringBuilder("All server nodes for the following caches have left the cluster: ");

            for (int i = 0; i < cachesWithoutNodes.size(); i++) {
                String cache = cachesWithoutNodes.get(i);

                sb.append('\'').append(cache).append('\'');

                if (i != cachesWithoutNodes.size() - 1)
                    sb.append(", ");
            }

            U.quietAndWarn(log, sb.toString());

            U.quietAndWarn(log, "Must have server nodes for caches to operate.");
        }
    }

    /**
     *
     */
    private void dumpPendingObjects() {
        U.warn(log, "Failed to wait for partition release future [topVer=" + topologyVersion() +
            ", node=" + cctx.localNodeId() + "]. Dumping pending objects that might be the cause: ");

        try {
            cctx.exchange().dumpDebugInfo(topologyVersion());
        }
        catch (Exception e) {
            U.error(log, "Failed to dump debug information: " + e, e);
        }

        if (IgniteSystemProperties.getBoolean(IGNITE_THREAD_DUMP_ON_EXCHANGE_TIMEOUT, false))
            U.dumpThreads(log);
    }

    /**
     * @param cacheId Cache ID to check.
     * @return {@code True} if cache is stopping by this exchange.
     */
    public boolean stopping(int cacheId) {
        boolean stopping = false;

        if (!F.isEmpty(reqs)) {
            for (DynamicCacheChangeRequest req : reqs) {
                if (cacheId == CU.cacheId(req.cacheName())) {
                    stopping = req.stop();

                    break;
                }
            }
        }

        return stopping;
    }

    /**
     * @param node Node.
     * @throws IgniteCheckedException If failed.
     */
    private void sendLocalPartitions(ClusterNode node) throws IgniteCheckedException {
        exchLog.info("sendLocalPartitions start [topVer=" + topologyVersion() + ']');

        assert node != null;

        // Reset lost partition before send local partition to coordinator.
        if (!F.isEmpty(reqs)) {
            Set<String> caches = new HashSet<>();

            for (DynamicCacheChangeRequest req : reqs) {
                if (req.resetLostPartitions())
                    caches.add(req.cacheName());
            }

            if (!F.isEmpty(caches))
                resetLostPartitions(caches);
        }

        GridDhtPartitionsSingleMessage m = cctx.exchange().createPartitionsSingleMessage(
            node, exchangeId(), clientOnlyExchange, true);

        Map<Integer, Map<Integer, Long>> partHistReserved0 = partHistReserved;

        if (partHistReserved0 != null)
            m.partitionHistoryCounters(partHistReserved0);

        if (exchangeOnChangeGlobalState && changeGlobalStateE != null)
            m.setException(changeGlobalStateE);

        if (log.isDebugEnabled())
            log.debug("Sending local partitions [nodeId=" + node.id() + ", exchId=" + exchId + ", msg=" + m + ']');

        try {
            cctx.io().send(node, m, SYSTEM_POOL);
        }
        catch (ClusterTopologyCheckedException ignore) {
            if (log.isDebugEnabled())
                log.debug("Node left during partition exchange [nodeId=" + node.id() + ", exchId=" + exchId + ']');
        }

        exchLog.info("sendLocalPartitions end [topVer=" + topologyVersion() + ']');
    }

    /**
     * @param compress {@code True} if it is possible to use compression for message.
     * @return Message.
     */
    private GridDhtPartitionsFullMessage createPartitionsMessage(Collection<ClusterNode> nodes, boolean compress) {
        GridCacheVersion last = lastVer.get();

        GridDhtPartitionsFullMessage m = cctx.exchange().createPartitionsFullMessage(
                nodes,
                exchangeId(),
                last != null ? last : cctx.versions().last(),
                partHistSuppliers,
                partsToReload,
                compress);

        if (exchangeOnChangeGlobalState && !F.isEmpty(changeGlobalStateExceptions))
            m.setExceptionsMap(changeGlobalStateExceptions);

        return m;
    }

    /**
     * @param nodes Nodes.
     * @throws IgniteCheckedException If failed.
     */
    private void sendAllPartitions(Collection<ClusterNode> nodes) throws IgniteCheckedException {
        exchLog.info("sendAllPartitions start [topVer=" + topologyVersion() + ']');

        GridDhtPartitionsFullMessage m = createPartitionsMessage(nodes, true);

        assert !nodes.contains(cctx.localNode());

        if (log.isDebugEnabled())
            log.debug("Sending full partition map [nodeIds=" + F.viewReadOnly(nodes, F.node2id()) +
                ", exchId=" + exchId + ", msg=" + m + ']');

        cctx.io().safeSend(nodes, m, SYSTEM_POOL, null);

        exchLog.info("sendAllPartitions end [topVer=" + topologyVersion() + ']');
    }

    /**
     * @param oldestNode Oldest node.
     */
    private void sendPartitions(ClusterNode oldestNode) {
        try {
            sendLocalPartitions(oldestNode);
        }
        catch (ClusterTopologyCheckedException ignore) {
            if (log.isDebugEnabled())
                log.debug("Oldest node left during partition exchange [nodeId=" + oldestNode.id() +
                    ", exchId=" + exchId + ']');
        }
        catch (IgniteCheckedException e) {
            U.error(log, "Failed to send local partitions to oldest node (will retry after timeout) [oldestNodeId=" +
                oldestNode.id() + ", exchId=" + exchId + ']', e);
        }
    }

    /** {@inheritDoc} */
    @Override public boolean onDone(@Nullable AffinityTopologyVersion res, @Nullable Throwable err) {
        boolean realExchange = !dummy && !forcePreload;

        if (err == null && realExchange) {
            for (GridCacheContext cacheCtx : cctx.cacheContexts()) {
                if (cacheCtx.isLocal())
                    continue;

                try {
                    if (centralizedAff)
                        cacheCtx.topology().initPartitions(this);
                }
                catch (IgniteInterruptedCheckedException e) {
                    U.error(log, "Failed to initialize partitions.", e);
                }

                GridCacheContext drCacheCtx = cacheCtx.isNear() ? cacheCtx.near().dht().context() : cacheCtx;

                if (drCacheCtx.isDrEnabled()) {
                    try {
                        drCacheCtx.dr().onExchange(topologyVersion(), exchId.isLeft());
                    }
                    catch (IgniteCheckedException e) {
                        U.error(log, "Failed to notify DR: " + e, e);
                    }
                }
            }

            if (discoEvt.type() == EVT_NODE_LEFT ||
                discoEvt.type() == EVT_NODE_FAILED ||
                discoEvt.type() == EVT_NODE_JOINED)
                detectLostPartitions();

            Map<Integer, CacheValidation> m = new HashMap<>(cctx.cacheContexts().size());

            for (GridCacheContext cacheCtx : cctx.cacheContexts()) {
                Collection<Integer> lostParts = cacheCtx.isLocal() ?
                    Collections.<Integer>emptyList() : cacheCtx.topology().lostPartitions();

                boolean valid = true;

                if (cacheCtx.config().getTopologyValidator() != null && !CU.isSystemCache(cacheCtx.name()))
                    valid = cacheCtx.config().getTopologyValidator().validate(discoEvt.topologyNodes());

                m.put(cacheCtx.cacheId(), new CacheValidation(valid, lostParts));
            }

            cacheValidRes = m;
        }

        startLocalSnasphotOperation();

        cctx.cache().onExchangeDone(exchId.topologyVersion(), reqs, err);

        cctx.exchange().onExchangeDone(this, err);

        if (!F.isEmpty(reqs) && err == null) {
            for (DynamicCacheChangeRequest req : reqs)
                cctx.cache().completeStartFuture(req);
        }

        if (exchangeOnChangeGlobalState && err == null)
            cctx.kernalContext().state().onExchangeDone();

        Map<T2<Integer, Integer>, Long> localReserved = partHistSuppliers.getReservations(cctx.localNodeId());

        if (localReserved != null) {
            for (Map.Entry<T2<Integer, Integer>, Long> e : localReserved.entrySet()) {
                boolean success = cctx.database().reserveHistoryForPreloading(
                    e.getKey().get1(), e.getKey().get2(), e.getValue());

                if (!success) {
                    // TODO: how to handle?
                    err = new IgniteCheckedException("Could not reserve history");
                }
            }
        }

        cctx.database().releaseHistoryForExchange();

        if (err == null && realExchange) {
            for (GridCacheContext cacheCtx : cctx.cacheContexts()) {
                if (cacheCtx.isLocal())
                    continue;

                cacheCtx.topology().onExchangeDone(cacheCtx.affinity().assignment(topologyVersion()));
            }
        }

        if (super.onDone(res, err) && realExchange) {
            if (log.isDebugEnabled())
                log.debug("Completed partition exchange [localNode=" + cctx.localNodeId() + ", exchange= " + this +
                    "duration=" + duration() + ", durationFromInit=" + (U.currentTimeMillis() - initTs) + ']');

            initFut.onDone(err == null);

<<<<<<< HEAD
            if(affAttachmentHolder != null)
=======
            if (affAttachmentHolder != null)
>>>>>>> eec0ad8c
                affAttachmentHolder.attachment(null);

            if (exchId.isLeft()) {
                for (GridCacheContext cacheCtx : cctx.cacheContexts())
                    cacheCtx.config().getAffinity().removeNode(exchId.nodeId());
            }

            reqs = null;

            if (discoEvt instanceof DiscoveryCustomEvent)
                ((DiscoveryCustomEvent)discoEvt).customMessage(null);

            cctx.exchange().lastFinishedFuture(this);

            return true;
        }

        return dummy;
    }

    /**
     *
     */
    private StartSnapshotOperationAckDiscoveryMessage getSnapshotOperationMessage() {
        // If it's a snapshot operation request, synchronously wait for backup start.
        if (discoEvt.type() == EVT_DISCOVERY_CUSTOM_EVT) {
            DiscoveryCustomMessage customMsg = ((DiscoveryCustomEvent)discoEvt).customMessage();

            if (customMsg instanceof StartSnapshotOperationAckDiscoveryMessage)
                return  (StartSnapshotOperationAckDiscoveryMessage)customMsg;
        }
        return null;
    }

    /** {@inheritDoc} */
    @Nullable @Override public Throwable validateCache(
        GridCacheContext cctx,
        boolean recovery,
        boolean read,
        @Nullable Object key,
        @Nullable Collection<?> keys
    ) {
        assert isDone() : this;

        Throwable err = error();

        if (err != null)
            return err;

        if (!cctx.shared().kernalContext().state().active())
            return new CacheInvalidStateException(
                "Failed to perform cache operation (cluster is not activated): " + cctx.name());

        PartitionLossPolicy partLossPlc = cctx.config().getPartitionLossPolicy();

        if (cctx.needsRecovery() && !recovery) {
            if (!read && (partLossPlc == READ_ONLY_SAFE || partLossPlc == READ_ONLY_ALL))
                return new IgniteCheckedException("Failed to write to cache (cache is moved to a read-only state): " +
                    cctx.name());
        }

        if (cctx.needsRecovery() || cctx.config().getTopologyValidator() != null) {
            CacheValidation validation = cacheValidRes.get(cctx.cacheId());

            if (validation == null)
                return null;

            if (!validation.valid && !read)
                return new IgniteCheckedException("Failed to perform cache operation " +
                    "(cache topology is not valid): " + cctx.name());

            if (recovery || !cctx.needsRecovery())
                return null;

            if (key != null) {
                int p = cctx.affinity().partition(key);

                CacheInvalidStateException ex = validatePartitionOperation(cctx.name(), read, key, p,
                    validation.lostParts, partLossPlc);

                if (ex != null)
                    return ex;
            }

            if (keys != null) {
                for (Object k : keys) {
                    int p = cctx.affinity().partition(k);

                    CacheInvalidStateException ex = validatePartitionOperation(cctx.name(), read, k, p,
                        validation.lostParts, partLossPlc);

                    if (ex != null)
                        return ex;
                }
            }
        }

        return null;
    }

    /**
     * @param cacheName Cache name.
     * @param read Read flag.
     * @param key Key to check.
     * @param part Partition this key belongs to.
     * @param lostParts Collection of lost partitions.
     * @param plc Partition loss policy.
     * @return Invalid state exception if this operation is disallowed.
     */
    private CacheInvalidStateException validatePartitionOperation(
        String cacheName,
        boolean read,
        Object key,
        int part,
        Collection<Integer> lostParts,
        PartitionLossPolicy plc
    ) {
        if (lostParts.contains(part)) {
            if (!read) {
                assert plc == READ_WRITE_ALL || plc == READ_WRITE_SAFE;

                if (plc == READ_WRITE_SAFE) {
                    return new CacheInvalidStateException("Failed to execute cache operation " +
                        "(all partition owners have left the grid, partition data has been lost) [" +
                        "cacheName=" + cacheName + ", part=" + part + ", key=" + key + ']');
                }
            }
            else {
                // Read.
                if (plc == READ_ONLY_SAFE || plc == READ_WRITE_SAFE)
                    return new CacheInvalidStateException("Failed to execute cache operation " +
                        "(all partition owners have left the grid, partition data has been lost) [" +
                        "cacheName=" + cacheName + ", part=" + part + ", key=" + key + ']');
            }
        }

        return null;
    }

    /**
     * Cleans up resources to avoid excessive memory usage.
     */
    public void cleanUp() {
        singleMsgs.clear();
        fullMsgs.clear();
        msgs.clear();
        changeGlobalStateExceptions.clear();
        crd = null;
        partReleaseFut = null;
        changeGlobalStateE = null;
    }

    /**
     * @param ver Version.
     */
    private void updateLastVersion(GridCacheVersion ver) {
        assert ver != null;

        while (true) {
            GridCacheVersion old = lastVer.get();

            if (old == null || Long.compare(old.order(), ver.order()) < 0) {
                if (lastVer.compareAndSet(old, ver))
                    break;
            }
            else
                break;
        }
    }

    /**
     * @param node Sender node.
     * @param msg Single partition info.
     */
    public void onReceive(final ClusterNode node, final GridDhtPartitionsSingleMessage msg) {
        assert msg != null;
        assert msg.exchangeId().equals(exchId) : msg;
        assert msg.lastVersion() != null : msg;

        if (!msg.client())
            updateLastVersion(msg.lastVersion());

        if (isDone()) {
            if (log.isDebugEnabled())
                log.debug("Received message for finished future (will reply only to sender) [msg=" + msg +
                    ", fut=" + this + ']');

            if (!centralizedAff)
                sendAllPartitions(node.id(), cctx.gridConfig().getNetworkSendRetryCount());
        }
        else {
            initFut.listen(new CI1<IgniteInternalFuture<Boolean>>() {
                @Override public void apply(IgniteInternalFuture<Boolean> f) {
                    try {
                        if (!f.get())
                            return;
                    }
                    catch (IgniteCheckedException e) {
                        U.error(log, "Failed to initialize exchange future: " + this, e);

                        return;
                    }

                    processMessage(node, msg);
                }
            });
        }
    }

    @GridToStringExclude
    private GridAtomicLong maxTime = new GridAtomicLong();

    /**
     * @param node Sender node.
     * @param msg Message.
     */
    private void processMessage(ClusterNode node, GridDhtPartitionsSingleMessage msg) {
        boolean allReceived = false;
        boolean updateSingleMap = false;

        long start = U.currentTimeMillis();

        exchLog.info("processSingleMessage start [topVer=" + topologyVersion() +
            ", fromId=" + node.id() +
            ", fromOrder=" + node.order() +
            ']');

        synchronized (mux) {
            assert crd != null;

            if (crd.isLocal()) {
                if (remaining.remove(node.id())) {
                    updateSingleMap = true;

                    if (exchangeOnChangeGlobalState && msg.getException() != null)
                        changeGlobalStateExceptions.put(node.id(), msg.getException());

                    allReceived = remaining.isEmpty();
                }
            }
            else
                singleMsgs.put(node, msg);
        }

        if (updateSingleMap)
            updatePartitionSingleMap(node, msg);

        long time = U.currentTimeMillis() - start;

        maxTime.setIfGreater(time);

        exchLog.info("processSingleMessage end [topVer=" + topologyVersion() +
            ", fromId=" + node.id() +
            ", fromOrder=" + node.order() +
            ", time=" + time +
            ", maxTime=" + maxTime.get() + ']');

        if (allReceived)
            onAllReceived();
    }

    /**
     * @param fut Affinity future.
     */
    private void onAffinityInitialized(IgniteInternalFuture<Map<Integer, Map<Integer, List<UUID>>>> fut) {
        try {
            assert fut.isDone();

            Map<Integer, Map<Integer, List<UUID>>> assignmentChange = fut.get();

            GridDhtPartitionsFullMessage m = createPartitionsMessage(null, true);

            GridDhtFinishExchangeMessage msg = new GridDhtFinishExchangeMessage(exchId, assignmentChange, m);

            if (log.isDebugEnabled())
                log.debug("Centralized affinity exchange, send affinity change message: " + msg);

            // todo exclude dead nodes.
            cctx.io().safeSend(discoCache.remoteNodesWithCaches(), msg, GridIoPolicy.SYSTEM_POOL, null);

            onFinishExchangeMessage(cctx.localNode(), msg);
        }
        catch (IgniteCheckedException e) {
            onDone(e);
        }
    }

    /**
     * @param top Topology to assign.
     */
    private void assignPartitionStates(GridDhtPartitionTopology top) {
        Map<Integer, CounterWithNodes> maxCntrs = new HashMap<>();
        Map<Integer, Long> minCntrs = new HashMap<>();

        for (Map.Entry<UUID, GridDhtPartitionsSingleMessage> e : msgs.entrySet()) {
            assert e.getValue().partitionUpdateCounters(top.cacheId()) != null;

            for (Map.Entry<Integer, T2<Long, Long>> e0 : e.getValue().partitionUpdateCounters(top.cacheId()).entrySet()) {
                int p = e0.getKey();

                UUID uuid = e.getKey();

                GridDhtPartitionState state = top.partitionState(uuid, p);

                if (state != GridDhtPartitionState.OWNING && state != GridDhtPartitionState.MOVING)
                    continue;

                Long cntr = state == GridDhtPartitionState.MOVING ? e0.getValue().get1() : e0.getValue().get2();

                if (cntr == null)
                    cntr = 0L;

                Long minCntr = minCntrs.get(p);

                if (minCntr == null || minCntr > cntr)
                    minCntrs.put(p, cntr);

                if (state != GridDhtPartitionState.OWNING)
                    continue;

                CounterWithNodes maxCntr = maxCntrs.get(p);

                if (maxCntr == null || cntr > maxCntr.cnt)
                    maxCntrs.put(p, new CounterWithNodes(cntr, uuid));
                else if (cntr == maxCntr.cnt)
                    maxCntr.nodes.add(uuid);
            }
        }

        // Also must process counters from the local node.
        for (GridDhtLocalPartition part : top.currentLocalPartitions()) {
            GridDhtPartitionState state = top.partitionState(cctx.localNodeId(), part.id());

            if (state != GridDhtPartitionState.OWNING && state != GridDhtPartitionState.MOVING)
                continue;

            long cntr = state == GridDhtPartitionState.MOVING ? part.initialUpdateCounter() : part.updateCounter();

            Long minCntr = minCntrs.get(part.id());

            if (minCntr == null || minCntr > cntr)
                minCntrs.put(part.id(), cntr);

            if (state != GridDhtPartitionState.OWNING)
                continue;

            CounterWithNodes maxCntr = maxCntrs.get(part.id());

            if (maxCntr == null && cntr == 0) {
                CounterWithNodes cntrObj = new CounterWithNodes(cntr, cctx.localNodeId());

                for (UUID nodeId : msgs.keySet()) {
                    if (top.partitionState(nodeId, part.id()) == GridDhtPartitionState.OWNING)
                        cntrObj.nodes.add(nodeId);
                }

                maxCntrs.put(part.id(), cntrObj);
            }
            else if (maxCntr == null || cntr > maxCntr.cnt)
                maxCntrs.put(part.id(), new CounterWithNodes(cntr, cctx.localNodeId()));
            else if (cntr == maxCntr.cnt)
                maxCntr.nodes.add(cctx.localNodeId());
        }

        int entryLeft = maxCntrs.size();

        Map<Integer, Map<Integer, Long>> partHistReserved0 = partHistReserved;

        Map<Integer, Long> localReserved = partHistReserved0 != null ? partHistReserved0.get(top.cacheId()) : null;

        Set<Integer> haveHistory = new HashSet<>();

        for (Map.Entry<Integer, Long> e : minCntrs.entrySet()) {
            int p = e.getKey();
            long minCntr = e.getValue();

            CounterWithNodes maxCntrObj = maxCntrs.get(p);

            long maxCntr = maxCntrObj != null ? maxCntrObj.cnt : 0;

            // If minimal counter is zero, do clean preloading.
            if (minCntr == 0 || minCntr == maxCntr)
                continue;

            if (localReserved != null) {
                Long localCntr = localReserved.get(p);

                if (localCntr != null && localCntr <= minCntr &&
                    maxCntrObj.nodes.contains(cctx.localNodeId())) {
                    partHistSuppliers.put(cctx.localNodeId(), top.cacheId(), p, minCntr);

                    haveHistory.add(p);

                    continue;
                }
            }

            for (Map.Entry<UUID, GridDhtPartitionsSingleMessage> e0 : msgs.entrySet()) {
                Long histCntr = e0.getValue().partitionHistoryCounters(top.cacheId()).get(p);

                if (histCntr != null && histCntr <= minCntr && maxCntrObj.nodes.contains(e0.getKey())) {
                    partHistSuppliers.put(e0.getKey(), top.cacheId(), p, minCntr);

                    haveHistory.add(p);

                    break;
                }
            }
        }

        for (Map.Entry<Integer, CounterWithNodes> e : maxCntrs.entrySet()) {
            int p = e.getKey();
            long maxCntr = e.getValue().cnt;

            entryLeft--;

            if (entryLeft != 0 && maxCntr == 0)
                continue;

            Set<UUID> nodesToReload = top.setOwners(p, e.getValue().nodes, haveHistory.contains(p), entryLeft == 0);

            for (UUID nodeId : nodesToReload)
                partsToReload.put(nodeId, top.cacheId(), p);
        }
    }

    /**
     * Detect lost partitions.
     */
    private void detectLostPartitions() {
        synchronized (cctx.exchange().interruptLock()) {
            if (Thread.currentThread().isInterrupted())
                return;

            for (GridCacheContext cacheCtx : cctx.cacheContexts()) {
                if (!cacheCtx.isLocal())
                    cacheCtx.topology().detectLostPartitions(discoEvt);
            }
        }
    }

    /**
     *
     */
    private void resetLostPartitions(Collection<String> cacheNames) {
        synchronized (cctx.exchange().interruptLock()) {
            if (Thread.currentThread().isInterrupted())
                return;

            for (GridCacheContext cacheCtx : cctx.cacheContexts()) {
                if (!cacheCtx.isLocal() && cacheNames.contains(cacheCtx.name()))
                    cacheCtx.topology().resetLostPartitions();
            }
        }
    }

    /**
     *
     */
    private void onAllReceived() {
        try {
            assert crd.isLocal();

            assert partHistSuppliers.isEmpty();

            if (!crd.equals(discoCache.serverNodes().get(0))) {
                for (GridCacheContext cacheCtx : cctx.cacheContexts()) {
                    if (!cacheCtx.isLocal())
                        cacheCtx.topology().beforeExchange(this, !centralizedAff);
                }
            }

            if (discoEvt.type() == EVT_NODE_JOINED) {
                if (cctx.kernalContext().state().active())
                    assignPartitionsStates();
            }
            else if (discoEvt.type() == EVT_DISCOVERY_CUSTOM_EVT) {
                assert discoEvt instanceof DiscoveryCustomEvent;

                if (((DiscoveryCustomEvent)discoEvt).customMessage() instanceof DynamicCacheChangeBatch) {
                    DynamicCacheChangeBatch batch = (DynamicCacheChangeBatch)((DiscoveryCustomEvent)discoEvt)
                        .customMessage();

                    Set<String> caches = new HashSet<>();

                    for (DynamicCacheChangeRequest req : batch.requests()) {
                        if (req.resetLostPartitions())
                            caches.add(req.cacheName());
                        else if (req.globalStateChange() && req.state() != ClusterState.INACTIVE)
                            assignPartitionsStates();
                    }

                    if (!F.isEmpty(caches))
                        resetLostPartitions(caches);
                }
            }
            else if (discoEvt.type() == EVT_NODE_LEFT || discoEvt.type() == EVT_NODE_FAILED)
                detectLostPartitions();

            updateLastVersion(cctx.versions().last());

            cctx.versions().onExchange(lastVer.get().order());

            if (centralizedAff) {
                IgniteInternalFuture<Map<Integer, Map<Integer, List<UUID>>>> fut = cctx.affinity().initAffinityOnNodeLeft(this);

                if (!fut.isDone()) {
                    fut.listen(new IgniteInClosure<IgniteInternalFuture<Map<Integer, Map<Integer, List<UUID>>>>>() {
                        @Override public void apply(IgniteInternalFuture<Map<Integer, Map<Integer, List<UUID>>>> fut) {
                            onAffinityInitialized(fut);
                        }
                    });
                }
                else
                    onAffinityInitialized(fut);
            }
            else {
                List<ClusterNode> nodes;

                synchronized (mux) {
                    srvNodes.remove(cctx.localNode());

                    nodes = new ArrayList<>(srvNodes);
                }

                if (!nodes.isEmpty())
                    sendAllPartitions(nodes);

                if (exchangeOnChangeGlobalState && !F.isEmpty(changeGlobalStateExceptions))
                    cctx.kernalContext().state().onFullResponseMessage(changeGlobalStateExceptions);

                onDone(exchangeId().topologyVersion());
            }
        }
        catch (IgniteCheckedException e) {
            onDone(e);
        }
    }

    /**
     *
     */
    private void assignPartitionsStates() {
        if (cctx.database().persistenceEnabled()) {
            for (GridCacheContext cacheCtx : cctx.cacheContexts()) {
                if (cacheCtx.isLocal())
                    continue;

                assignPartitionStates(cacheCtx.topology());
            }
        }
    }

    /**
     * @param nodeId Node ID.
     * @param retryCnt Number of retries.
     */
    private void sendAllPartitions(final UUID nodeId, final int retryCnt) {
        ClusterNode n = cctx.node(nodeId);

        try {
            if (n != null)
                sendAllPartitions(F.asList(n));
        }
        catch (IgniteCheckedException e) {
            if (e instanceof ClusterTopologyCheckedException || !cctx.discovery().alive(n)) {
                log.debug("Failed to send full partition map to node, node left grid " +
                    "[rmtNode=" + nodeId + ", exchangeId=" + exchId + ']');

                return;
            }

            if (retryCnt > 0) {
                long timeout = cctx.gridConfig().getNetworkSendRetryDelay();

                LT.error(log, e, "Failed to send full partition map to node (will retry after timeout) " +
                    "[node=" + nodeId + ", exchangeId=" + exchId + ", timeout=" + timeout + ']');

                cctx.time().addTimeoutObject(new GridTimeoutObjectAdapter(timeout) {
                    @Override public void onTimeout() {
                        sendAllPartitions(nodeId, retryCnt - 1);
                    }
                });
            }
            else
                U.error(log, "Failed to send full partition map [node=" + n + ", exchangeId=" + exchId + ']', e);
        }
    }

    /**
     * @param node Sender node.
     * @param msg Full partition info.
     */
    public void onReceive(final ClusterNode node, final GridDhtPartitionsFullMessage msg) {
        assert msg != null;

        final UUID nodeId = node.id();

        if (isDone()) {
            if (log.isDebugEnabled())
                log.debug("Received message for finished future [msg=" + msg + ", fut=" + this + ']');

            return;
        }

        if (log.isDebugEnabled())
            log.debug("Received full partition map from node [nodeId=" + nodeId + ", msg=" + msg + ']');

        initFut.listen(new CI1<IgniteInternalFuture<Boolean>>() {
            @Override
            public void apply(IgniteInternalFuture<Boolean> f) {
                try {
                    if (!f.get())
                        return;
                } catch (IgniteCheckedException e) {
                    U.error(log, "Failed to initialize exchange future: " + this, e);

                    return;
                }

                processMessage(node, msg);
            }
        });
    }

    /**
     * @param node Sender node.
     * @param msg Message.
     */
    private void processMessage(ClusterNode node, GridDhtPartitionsFullMessage msg) {
        assert msg.exchangeId().equals(exchId) : msg;
        assert msg.lastVersion() != null : msg;

        exchLog.info("processFullMessage start [topVer=" + topologyVersion() + ']');

        synchronized (mux) {
            if (crd == null)
                return;

            if (!crd.equals(node)) {
                if (log.isDebugEnabled())
                    log.debug("Received full partition map from unexpected node [oldest=" + crd.id() +
                        ", nodeId=" + node.id() + ']');

                if (node.order() > crd.order())
                    fullMsgs.put(node, msg);

                return;
            }
        }

        updatePartitionFullMap(msg);

        if (exchangeOnChangeGlobalState && !F.isEmpty(msg.getExceptionsMap()))
            cctx.kernalContext().state().onFullResponseMessage(msg.getExceptionsMap());

        exchLog.info("processFullMessage end [topVer=" + topologyVersion() + ']');

        onDone(exchId.topologyVersion());
    }

    /**
     * Updates partition map in all caches.
     *
     * @param msg Partitions full messages.
     */
    private void updatePartitionFullMap(GridDhtPartitionsFullMessage msg) {
        cctx.versions().onExchange(msg.lastVersion().order());

        assert partHistSuppliers.isEmpty();

        partHistSuppliers.putAll(msg.partitionHistorySuppliers());

        for (Map.Entry<Integer, GridDhtPartitionFullMap> entry : msg.partitions().entrySet()) {
            Integer cacheId = entry.getKey();

            Map<Integer, T2<Long, Long>> cntrMap = msg.partitionUpdateCounters(cacheId);

            GridCacheContext cacheCtx = cctx.cacheContext(cacheId);

            if (cacheCtx != null)
                cacheCtx.topology().update(this, entry.getValue(), cntrMap,
                    msg.partsToReload(cctx.localNodeId(), cacheId));
            else {
                ClusterNode oldest = cctx.discovery().oldestAliveCacheServerNode(AffinityTopologyVersion.NONE);

                if (oldest != null && oldest.isLocal())
                    cctx.exchange().clientTopology(cacheId, this).update(this, entry.getValue(), cntrMap, Collections.<Integer>emptySet());
            }
        }
    }

    /**
     * Updates partition map in all caches.
     *
     * @param msg Partitions single message.
     */
    private void updatePartitionSingleMap(ClusterNode node, GridDhtPartitionsSingleMessage msg) {
        if (cctx.database().persistenceEnabled())
            msgs.put(node.id(), msg);

        for (Map.Entry<Integer, GridDhtPartitionMap2> entry : msg.partitions().entrySet()) {
            Integer cacheId = entry.getKey();
            GridCacheContext cacheCtx = cctx.cacheContext(cacheId);

            GridDhtPartitionTopology top = cacheCtx != null ? cacheCtx.topology() :
                cctx.exchange().clientTopology(cacheId, this);

            top.update(exchId, entry.getValue(), msg.partitionUpdateCounters(cacheId));
        }
    }

    /**
     * Affinity change message callback, processed from the same thread as {@link #onNodeLeft}.
     *
     * @param node Message sender node.
     * @param msg Message.
     */
    public void onFinishExchangeMessage(final ClusterNode node, final GridDhtFinishExchangeMessage msg) {
        assert exchId.equals(msg.exchangeId()) : msg;

        onDiscoveryEvent(new IgniteRunnable() {
            @Override public void run() {
                if (isDone() || !enterBusy())
                    return;

                try {
                    assert centralizedAff;

                    if (crd.equals(node)) {
                        cctx.affinity().onExchangeChangeAffinityMessage(GridDhtPartitionsExchangeFuture.this,
                                crd.isLocal(),
                                msg);

                        if (!crd.isLocal()) {
                            GridDhtPartitionsFullMessage partsMsg = msg.partitionFullMessage();

                            assert partsMsg != null : msg;
                            assert partsMsg.lastVersion() != null : partsMsg;

                            updatePartitionFullMap(partsMsg);
                        }

                        onDone(topologyVersion());
                    } else {
                        if (log.isDebugEnabled()) {
                            log.debug("Ignore affinity change message, coordinator changed [node=" + node.id() +
                                    ", crd=" + crd.id() +
                                    ", msg=" + msg +
                                    ']');
                        }
                    }
                } finally {
                    leaveBusy();
                }
            }
        });
    }

    /**
     * @param c Closure.
     */
    private void onDiscoveryEvent(IgniteRunnable c) {
        synchronized (discoEvts) {
            if (!init) {
                discoEvts.add(c);

                return;
            }

            assert discoEvts.isEmpty() : discoEvts;
        }

        c.run();
    }

    /**
     *
     */
    private void initDone() {
        while (!isDone()) {
            List<IgniteRunnable> evts;

            synchronized (discoEvts) {
                if (discoEvts.isEmpty()) {
                    init = true;

                    break;
                }

                evts = new ArrayList<>(discoEvts);

                discoEvts.clear();
            }

            for (IgniteRunnable c : evts)
                c.run();
        }

        initFut.onDone(true);
    }

    /**
     * Finishes exchange on nodes not receiving {@link GridDhtFinishExchangeMessage}.
     */
    public void finishStaleExchange(ClusterNode node, boolean skipCrdChange, CI1<IgniteInternalFuture<?>> clo) {
        try {
            if (discoEvt.type() != EVT_NODE_LEFT && discoEvt.type() != EVT_NODE_FAILED || crd == null)
                return;

            ClusterNode crd0 = crd;

            if (!skipCrdChange)
                synchronized (mux) {
                    discoCache.updateAlives(node);

                    // New coordinator must resend assignments, if any.
                    boolean isCrdLeft = crd.equals(node);

                    if (!isCrdLeft)
                        return;

                    boolean rmv = srvNodes.remove(node);

                    assert rmv;

                    remaining.remove(node.id());

                    crd = srvNodes.isEmpty() ? null : srvNodes.get(0);

                    crd0 = crd;
                }

            if (crd0 == null || !crd0.isLocal())
                return;
        } finally {
            if (clo != null)
                clo.apply(null);
        }

        // Prevent blocking discovery thread.
        IgniteInternalFuture<?> fut = cctx.kernalContext().closure().runLocalSafe(new GridPlainRunnable() {
            @Override public void run() {
                exchLog.info("start finishStaleExchange [node=" + cctx.localNode() + ']');

                // Exchange can be finished on new coordinator, but some nodes still might wait for completion.
                List<GridDhtReadyAssignmentsFetchFuture> futs = new LinkedList<>();

                for (GridCacheContext cacheCtx : cctx.cacheContexts()) {
                    GridDhtReadyAssignmentsFetchFuture fut = new GridDhtReadyAssignmentsFetchFuture(cctx, cacheCtx.name(),
                            topologyVersion(), discoCache());

                    futs.add(fut);

                    fut.init();
                }

                Map<Integer, Map<Integer, List<UUID>>> assignmentChange = new HashMap<>();

                Set<ClusterNode> nodesToFix = new HashSet<>(); // Nodes with stale exchange.

                // TODO how to handle race when no assignments were done yet?
                for (GridDhtReadyAssignmentsFetchFuture fut : futs) {
                    assert topologyVersion() == fut.key().get2();

                    try {
                        Map<UUID, AtomicReference<GridDhtAffinityAssignmentResponse>> data = fut.get();

                        GridCacheContext<?, ?> ctx = cctx.cacheContext(fut.key().get1());

                        // Expecting same assignment from all nodes.
                        for (Map.Entry<UUID, AtomicReference<GridDhtAffinityAssignmentResponse>> entry : data.entrySet()) {
                            GridDhtAffinityAssignmentResponse resp = entry.getValue().get();

                            assert resp != null;

                            Map<Integer, List<UUID>> change = resp.assignmentChange();

                            if (change == null) // Node hadn't finished exchange yet.
                                nodesToFix.add(ctx.discovery().node(entry.getKey()));
                            else {
                                if (!assignmentChange.containsKey(ctx.cacheId()))
                                    assignmentChange.put(ctx.cacheId(), change);
                                else
                                    assert assignmentChange.get(ctx.cacheId()).equals(change);
                            }
                        }
                    } catch (IgniteCheckedException e) {
                        log.error("Unable to fetch ready assignment for [cacheId=" + fut.key().get1() +
                                ", topVer=" + fut.key().get2() + ", exchId=" + exchangeId() + ']');

                        // TODO what to do in case of error?
                    }
                }

                // New coordinator is the only node with completed exchange, use local assignment for all other nodes.
                if (isDone() && assignmentChange.isEmpty()) {
                    for (GridCacheContext ctx : cctx.cacheContexts()) {
                        AffinityAssignment affAssignment = ctx.affinity().assignment(topologyVersion());
                        List<List<ClusterNode>> assignment = affAssignment.assignment();
                        List<List<ClusterNode>> idealAssignment = affAssignment.idealAssignment();

                        for (int p = 0; p < ctx.affinity().partitions(); p++) {
                            List<ClusterNode> a1 = assignment.get(p);
                            List<ClusterNode> a2 = idealAssignment.get(p);

                            if (!a1.equals(a2)) {
                                Map<Integer, List<UUID>> map = assignmentChange.get(ctx.cacheId());

                                if (map == null)
                                    assignmentChange.put(ctx.cacheId(), map = U.newHashMap(a1.size()));

                                map.put(p, F.nodeIdsCopy(a1));
                            }
                        }
                    }
                    // TODO validate same assignment from all nodes.
                }

                if (!isDone() || !nodesToFix.isEmpty()) {
                    // TODO seems incorrect, we have to store and use partition map received on exchange finish msg.
                    GridDhtPartitionsFullMessage m = createPartitionsMessage(null, true);

                    GridDhtFinishExchangeMessage msg = new GridDhtFinishExchangeMessage(exchId, assignmentChange, m);

                    try {
                        cctx.io().safeSend(nodesToFix, msg, SYSTEM_POOL, null);
                    } catch (IgniteCheckedException e) {
                        // No-op.
                    }

                    if (!isDone()) {
                        // TODO caches are not started, how to start properly.

                        try {
                            cctx.affinity().initCoordinatorCaches(GridDhtPartitionsExchangeFuture.this);
                        } catch (IgniteCheckedException e) {
                            throw new IgniteException(e);
                        }

                        cctx.affinity().onExchangeChangeAffinityMessage(GridDhtPartitionsExchangeFuture.this,
                                crd.isLocal(),
                                msg);

                        onDone(topologyVersion());
                    }
                }

                exchLog.info("finish finishStaleExchange [node=" + cctx.localNode() + ']');
            }
        });

        if (clo != null)
            fut.listen(clo);
    }

    /**
     * Node left callback, processed from the same thread as {@link #onFinishExchangeMessage}.
     *
     * @param node Left node.
     */
    public void onNodeLeft(final ClusterNode node) {
        if (isDone() || !enterBusy())
            return;

        cctx.mvcc().removeExplicitNodeLocks(node.id(), topologyVersion());

        try {
            onDiscoveryEvent(new IgniteRunnable() {
                @Override public void run() {
                    if (isDone() || !enterBusy())
                        return;

                    try {
                        final boolean crdChanged;

                        final ClusterNode crd0;

                        discoCache.updateAlives(node);

                        final boolean rmvd;

                        synchronized (mux) {
                            if (!srvNodes.remove(node))
                                return;

                            rmvd = remaining.remove(node.id());

                            crdChanged = node.equals(crd);

                            if (crdChanged) crd = !srvNodes.isEmpty() ? srvNodes.get(0) : null;

                            crd0 = crd;
                        }

                        if (crd0 == null) {
                            assert cctx.kernalContext().clientNode() || cctx.localNode().isDaemon() : cctx.localNode();

                            List<ClusterNode> empty = Collections.emptyList();

                            for (GridCacheContext cacheCtx : cctx.cacheContexts()) {
                                List<List<ClusterNode>> affAssignment = new ArrayList<>(cacheCtx.affinity().partitions());

                                for (int i = 0; i < cacheCtx.affinity().partitions(); i++)
                                    affAssignment.add(empty);

                                cacheCtx.affinity().affinityCache().initialize(topologyVersion(), affAssignment);
                            }

                            onDone(topologyVersion());

                            return;
                        }

                        if (crd0.isLocal()) {
                            finishStaleExchange(node, true, new CI1<IgniteInternalFuture<?>>() {
                                @Override public void apply(IgniteInternalFuture<?> igniteInternalFut) {
                                    if (exchangeOnChangeGlobalState && changeGlobalStateE != null)
                                        changeGlobalStateExceptions.put(crd0.id(), changeGlobalStateE);

                                    boolean allReceived = false;
                                    Set<UUID> reqFrom = null;

                                    if (crd != null && crd.isLocal()) {
                                        if (rmvd)
                                            allReceived = remaining.isEmpty();

                                        if (crdChanged && !remaining.isEmpty())
                                            reqFrom = new HashSet<>(remaining);
                                    }


                                    if (allReceived) {
                                        onAllReceived();

                                        return;
                                    }

                                    if (crdChanged && reqFrom != null) {
                                        GridDhtPartitionsSingleRequest req = new GridDhtPartitionsSingleRequest(exchId);

                                        for (UUID nodeId : reqFrom) {
                                            try {
                                                // It is possible that some nodes finished exchange with previous coordinator.
                                                cctx.io().send(nodeId, req, SYSTEM_POOL);
                                            } catch (ClusterTopologyCheckedException e) {
                                                if (log.isDebugEnabled())
                                                    log.debug("Node left during partition exchange [nodeId=" + nodeId +
                                                            ", exchId=" + exchId + ']');
                                            } catch (IgniteCheckedException e) {
                                                U.error(log, "Failed to request partitions from node: " + nodeId, e);
                                            }
                                        }
                                    }

                                    for (Map.Entry<ClusterNode, GridDhtPartitionsSingleMessage> m : singleMsgs.entrySet())
                                        processMessage(m.getKey(), m.getValue());
                                }
                            });
                        }
                        else {
                            if (crdChanged) {
                                sendPartitions(crd0);

                                for (Map.Entry<ClusterNode, GridDhtPartitionsFullMessage> m : fullMsgs.entrySet())
                                    processMessage(m.getKey(), m.getValue());
                            }
                        }
                    }
                    finally {
                        leaveBusy();
                    }
                }
            });
        }
        finally {
            leaveBusy();
        }
    }

    /** {@inheritDoc} */
    @Override public int compareTo(GridDhtPartitionsExchangeFuture fut) {
        return exchId.compareTo(fut.exchId);
    }

    /** {@inheritDoc} */
    @Override public boolean equals(Object o) {
        if (this == o)
            return true;

        GridDhtPartitionsExchangeFuture fut = (GridDhtPartitionsExchangeFuture)o;

        return exchId.equals(fut.exchId);
    }

    /** {@inheritDoc} */
    @Override public int hashCode() {
        return exchId.hashCode();
    }

    /**
     *
     */
    enum ExchangeType {
        /** */
        CLIENT,
        /** */
        ALL,
        /** */
        NONE
    }

    /**
     * Cache validation result.
     */
    private static class CacheValidation {
        /** Topology validation result. */
        private boolean valid;

        /** Lost partitions on this topology version. */
        private Collection<Integer> lostParts;

        /**
         * @param valid Valid flag.
         * @param lostParts Lost partitions.
         */
        private CacheValidation(boolean valid, Collection<Integer> lostParts) {
            this.valid = valid;
            this.lostParts = lostParts;
        }
    }

    /** {@inheritDoc} */
    @Override public void dumpDiagnosticInfo() {
        if (!isDone()) {
            ClusterNode crd;
            Set<UUID> remaining;

            synchronized (mux) {
                crd = this.crd;
                remaining = new HashSet<>(this.remaining);
            }

            if (crd != null) {
                if (!crd.isLocal()) {
                    cctx.kernalContext().cluster().dumpExchangeInfo(crd.id(), topologyVersion(), "Exchange future waiting for coordinator " +
                        "response [crd=" + crd.id() + ", topVer=" + topologyVersion() + ']');
                }
                else if (!remaining.isEmpty()){
                    UUID nodeId = remaining.iterator().next();

                    cctx.kernalContext().cluster().dumpExchangeInfo(crd.id(), topologyVersion(), "Exchange future waiting for server " +
                        "response [node=" + nodeId + ", topVer=" + topologyVersion() + ']');
                }
            }
        }
    }

    /**
     * @return Short information string.
     */
    public String shortInfo() {
        return "GridDhtPartitionsExchangeFuture [topVer=" + topologyVersion() +
            ", evt=" + (discoEvt != null ? discoEvt.type() : -1) +
            ", evtNode=" + (discoEvt != null ? discoEvt.eventNode() : null) +
            ", done=" + isDone() + ']';
    }

    /** {@inheritDoc} */
    @Override public String toString() {
        Set<UUID> remaining;
        int srvNodes;

        synchronized (mux) {
            remaining = new HashSet<>(this.remaining);
            srvNodes = this.srvNodes != null ? this.srvNodes.size() : 0;
        }

        return S.toString(GridDhtPartitionsExchangeFuture.class, this,
            "evtLatch", evtLatch == null ? "null" : evtLatch.getCount(),
            "remaining", remaining,
            "srvNodes", srvNodes,
            "super", super.toString());
    }

    /**
     *
     */
    private static class CounterWithNodes {
        /** */
        private final long cnt;

        /** */
        private final Set<UUID> nodes = new HashSet<>();

        /**
         * @param cnt Count.
         * @param firstNode Node ID.
         */
        private CounterWithNodes(long cnt, UUID firstNode) {
            this.cnt = cnt;

            nodes.add(firstNode);
        }

        /** {@inheritDoc} */
        @Override public String toString() {
            return S.toString(CounterWithNodes.class, this);
        }
    }
}<|MERGE_RESOLUTION|>--- conflicted
+++ resolved
@@ -1163,12 +1163,12 @@
         GridCacheVersion last = lastVer.get();
 
         GridDhtPartitionsFullMessage m = cctx.exchange().createPartitionsFullMessage(
-                nodes,
-                exchangeId(),
-                last != null ? last : cctx.versions().last(),
-                partHistSuppliers,
-                partsToReload,
-                compress);
+            nodes,
+            exchangeId(),
+            last != null ? last : cctx.versions().last(),
+            partHistSuppliers,
+            partsToReload,
+            compress);
 
         if (exchangeOnChangeGlobalState && !F.isEmpty(changeGlobalStateExceptions))
             m.setExceptionsMap(changeGlobalStateExceptions);
@@ -1311,11 +1311,7 @@
 
             initFut.onDone(err == null);
 
-<<<<<<< HEAD
-            if(affAttachmentHolder != null)
-=======
             if (affAttachmentHolder != null)
->>>>>>> eec0ad8c
                 affAttachmentHolder.attachment(null);
 
             if (exchId.isLeft()) {
@@ -1925,12 +1921,12 @@
             log.debug("Received full partition map from node [nodeId=" + nodeId + ", msg=" + msg + ']');
 
         initFut.listen(new CI1<IgniteInternalFuture<Boolean>>() {
-            @Override
-            public void apply(IgniteInternalFuture<Boolean> f) {
+            @Override public void apply(IgniteInternalFuture<Boolean> f) {
                 try {
                     if (!f.get())
                         return;
-                } catch (IgniteCheckedException e) {
+                }
+                catch (IgniteCheckedException e) {
                     U.error(log, "Failed to initialize exchange future: " + this, e);
 
                     return;
@@ -2068,7 +2064,8 @@
                                     ']');
                         }
                     }
-                } finally {
+                } 
+                finally {
                     leaveBusy();
                 }
             }
