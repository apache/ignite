/*
 * Licensed to the Apache Software Foundation (ASF) under one or more
 * contributor license agreements.  See the NOTICE file distributed with
 * this work for additional information regarding copyright ownership.
 * The ASF licenses this file to You under the Apache License, Version 2.0
 * (the "License"); you may not use this file except in compliance with
 * the License.  You may obtain a copy of the License at
 *
 *      http://www.apache.org/licenses/LICENSE-2.0
 *
 * Unless required by applicable law or agreed to in writing, software
 * distributed under the License is distributed on an "AS IS" BASIS,
 * WITHOUT WARRANTIES OR CONDITIONS OF ANY KIND, either express or implied.
 * See the License for the specific language governing permissions and
 * limitations under the License.
 */

package org.apache.ignite.internal.processors.platform.compute;

import java.util.ArrayList;
import java.util.Collection;
import java.util.Collections;
import java.util.List;
import java.util.UUID;
import java.util.concurrent.Executor;
import java.util.concurrent.TimeUnit;
import org.apache.ignite.IgniteCheckedException;
import org.apache.ignite.binary.BinaryObject;
import org.apache.ignite.cluster.ClusterGroup;
import org.apache.ignite.compute.ComputeTaskFuture;
import org.apache.ignite.internal.IgniteComputeHandler;
import org.apache.ignite.internal.IgniteInternalFuture;
import org.apache.ignite.internal.binary.BinaryArray;
import org.apache.ignite.internal.binary.BinaryObjectImpl;
import org.apache.ignite.internal.binary.BinaryRawReaderEx;
import org.apache.ignite.internal.binary.BinaryRawWriterEx;
import org.apache.ignite.internal.processors.platform.PlatformAbstractTarget;
import org.apache.ignite.internal.processors.platform.PlatformContext;
import org.apache.ignite.internal.processors.platform.PlatformTarget;
import org.apache.ignite.internal.processors.platform.utils.PlatformFutureUtils;
import org.apache.ignite.internal.processors.platform.utils.PlatformListenable;
import org.apache.ignite.internal.processors.platform.utils.PlatformUtils;
import org.apache.ignite.internal.processors.task.TaskExecutionOptions;
import org.apache.ignite.internal.util.future.IgniteFutureImpl;
import org.apache.ignite.lang.IgniteClosure;
import org.apache.ignite.lang.IgniteInClosure;
import org.apache.ignite.lang.IgniteOutClosure;
import org.apache.ignite.lang.IgniteRunnable;
import org.jetbrains.annotations.Nullable;

import static org.apache.ignite.internal.processors.platform.utils.PlatformFutureUtils.getResult;

/**
 * Interop compute.
 */
@SuppressWarnings({"unchecked", "rawtypes"})
public class PlatformCompute extends PlatformAbstractTarget {
    /** */
    private static final int OP_BROADCAST = 2;

    /** */
    private static final int OP_EXEC = 3;

    /** */
    private static final int OP_EXEC_ASYNC = 4;

    /** */
    private static final int OP_UNICAST = 5;

    /** */
    private static final int OP_WITH_NO_FAILOVER = 6;

    /** */
    private static final int OP_WITH_TIMEOUT = 7;

    /** */
    private static final int OP_EXEC_NATIVE = 8;

    /** */
    private static final int OP_WITH_NO_RESULT_CACHE = 9;

    /** */
    private static final int OP_WITH_EXECUTOR = 10;

    /** */
    private static final int OP_AFFINITY_CALL_PARTITION = 11;

    /** */
    private static final int OP_AFFINITY_RUN_PARTITION = 12;

    /** */
    private static final int OP_AFFINITY_CALL = 13;

    /** */
    private static final int OP_AFFINITY_RUN = 14;

    /** */
    private final ClusterGroup platformGrp;

    /** */
    private final ClusterGroup grp;

    /** */
    private final String execName;

    /** */
    private final String platformAttr;

    /** */
    private final IgniteComputeHandler compute;

    /**
     * @param platformCtx Platform context.
     * @param grp Cluster group associated with this compute instance.
     */
    public PlatformCompute(PlatformContext platformCtx, ClusterGroup grp, String platformAttr) {
        this(platformCtx, grp, platformAttr, null, null);
    }

    /**
     * Constructor.
     *
     * @param platformCtx Context.
     * @param grp Cluster group associated with this compute instance.
     * @param platformAttr Platform attribute.
     * @param execName Custom executor name associated with this compute instance.
     * @param compute Optional compute handler from which the initial task execution options will be copied.
     */
    private PlatformCompute(
        PlatformContext platformCtx,
        ClusterGroup grp,
        String platformAttr,
        String execName,
        @Nullable IgniteComputeHandler compute
    ) {
        super(platformCtx);

        assert grp != null;
        assert platformAttr != null;

        this.grp = grp;
        this.execName = execName;
        this.platformAttr = platformAttr;

        this.compute = compute == null
            ? new IgniteComputeHandler(platformCtx.kernalContext(), this::enrichOptions)
            : new IgniteComputeHandler(compute, this::enrichOptions);

        platformGrp = grp.forAttribute(platformAttr, platformCtx.platform());
    }

    /** {@inheritDoc} */
    @Override public PlatformTarget processInStreamOutObject(int type, BinaryRawReaderEx reader)
        throws IgniteCheckedException {
        switch (type) {
            case OP_UNICAST:
                return processClosures(reader.readLong(), reader, false);

            case OP_BROADCAST:
                return processClosures(reader.readLong(), reader, true);

            case OP_EXEC_NATIVE: {
                long taskPtr = reader.readLong();
                long topVer = reader.readLong();
                String taskName = reader.readString();

                final PlatformFullTask task = new PlatformFullTask(platformCtx, platformGrp, taskPtr, topVer, taskName);

                return executeNative0(task);
            }

            case OP_EXEC_ASYNC:
                return wrapListenable((PlatformListenable)executeJavaTask(reader, true));

            case OP_WITH_EXECUTOR: {
                String executorName = reader.readString();

                return new PlatformCompute(
                    platformCtx,
                    grp,
                    platformAttr,
                    executorName,
                    compute
                );
            }

            case OP_AFFINITY_CALL_PARTITION: {
                Collection<String> cacheNames = PlatformUtils.readStrings(reader);
                int part = reader.readInt();
                Object func = reader.readObjectDetached();
                long ptr = reader.readLong();
                String funcName = reader.readString();

                PlatformCallable callable = new PlatformCallable(func, ptr, funcName);

<<<<<<< HEAD
                IgniteFuture fut = compute.affinityCallAsync(cacheNames, part, callable);
=======
                IgniteInternalFuture future = compute.affinityCallAsync(cacheNames, part, callable);
>>>>>>> e70b66c5

                return wrapListenable(readAndListenFuture(reader, fut));
            }

            case OP_AFFINITY_CALL: {
                String cacheName = reader.readString();
                Object key = reader.readObjectDetached();
                Object func = reader.readObjectDetached();
                long ptr = reader.readLong();
                String callableName = reader.readString();

                PlatformCallable callable = new PlatformCallable(func, ptr, callableName);

<<<<<<< HEAD
                IgniteFuture fut = compute.affinityCallAsync(cacheName, key, callable);
=======
                IgniteInternalFuture future = compute.affinityCallAsync(Collections.singletonList(cacheName), key, callable);
>>>>>>> e70b66c5

                return wrapListenable(readAndListenFuture(reader, fut));
            }

            case OP_AFFINITY_RUN_PARTITION: {
                Collection<String> cacheNames = PlatformUtils.readStrings(reader);
                int part = reader.readInt();
                Object func = reader.readObjectDetached();
                long ptr = reader.readLong();
                String runnableName = reader.readString();

                PlatformRunnable runnable = new PlatformRunnable(func, ptr, runnableName);

<<<<<<< HEAD
                IgniteFuture fut = compute.affinityRunAsync(cacheNames, part, runnable);
=======
                IgniteInternalFuture future = compute.affinityRunAsync(cacheNames, part, runnable);
>>>>>>> e70b66c5

                return wrapListenable(readAndListenFuture(reader, fut));
            }

            case OP_AFFINITY_RUN: {
                String cacheName = reader.readString();
                Object key = reader.readObjectDetached();
                Object func = reader.readObjectDetached();
                long ptr = reader.readLong();
                String runnableName = reader.readString();

                PlatformRunnable runnable = new PlatformRunnable(func, ptr, runnableName);

<<<<<<< HEAD
                IgniteFuture fut = compute.affinityRunAsync(cacheName, key, runnable);
=======
                IgniteInternalFuture future = compute.affinityRunAsync(Collections.singleton(cacheName), key, runnable);
>>>>>>> e70b66c5

                return wrapListenable(readAndListenFuture(reader, fut));
            }

            default:
                return super.processInStreamOutObject(type, reader);
        }
    }

    /** {@inheritDoc} */
    @Override public long processInLongOutLong(int type, long val) throws IgniteCheckedException {
        switch (type) {
            case OP_WITH_TIMEOUT: {
                compute.withTimeout(val);

                return TRUE;
            }

            case OP_WITH_NO_FAILOVER: {
                compute.withNoFailover();

                return TRUE;
            }

            case OP_WITH_NO_RESULT_CACHE: {
                compute.withNoResultCache();

                return TRUE;
            }
        }

        return super.processInLongOutLong(type, val);
    }

    /**
     * Process closure execution request.
     *  @param taskPtr Task pointer.
     * @param reader Reader.
     * @param broadcast broadcast flag.
     */
    private PlatformTarget processClosures(long taskPtr, BinaryRawReaderEx reader, boolean broadcast) {
        PlatformAbstractTask task;

        int size = reader.readInt();

        if (size == 1) {
            if (broadcast) {
                PlatformBroadcastingSingleClosureTask task0 =
                    new PlatformBroadcastingSingleClosureTask(platformCtx, taskPtr);

                task0.job(nextClosureJob(task0, reader));

                task = task0;
            }
            else {
                PlatformBalancingSingleClosureTask task0 = new PlatformBalancingSingleClosureTask(platformCtx, taskPtr);

                task0.job(nextClosureJob(task0, reader));

                task = task0;
            }
        }
        else {
            if (broadcast)
                task = new PlatformBroadcastingMultiClosureTask(platformCtx, taskPtr);
            else
                task = new PlatformBalancingMultiClosureTask(platformCtx, taskPtr);

            Collection<PlatformJob> jobs = new ArrayList<>(size);

            for (int i = 0; i < size; i++)
                jobs.add(nextClosureJob(task, reader));

            if (broadcast)
                ((PlatformBroadcastingMultiClosureTask)task).jobs(jobs);
            else
                ((PlatformBalancingMultiClosureTask)task).jobs(jobs);
        }

        return executeNative0(task);
    }

    /**
     * Read the next closure job from the reader.
     *
     * @param task Task.
     * @param reader Reader.
     * @return Closure job.
     */
    private PlatformJob nextClosureJob(PlatformAbstractTask task, BinaryRawReaderEx reader) {
        return platformCtx.createClosureJob(task, reader.readLong(), reader.readObjectDetached(), reader.readString());
    }

    /** {@inheritDoc} */
    @Override public void processInStreamOutStream(int type, BinaryRawReaderEx reader, BinaryRawWriterEx writer)
        throws IgniteCheckedException {
        switch (type) {
            case OP_EXEC:
                writer.writeObjectDetached(executeJavaTask(reader, false));

                break;

            default:
                super.processInStreamOutStream(type, reader, writer);
        }
    }

    /**
     * Execute task.
     *
     * @param task Task.
     * @return Target.
     */
    private PlatformTarget executeNative0(final PlatformAbstractTask task) {
        IgniteInternalFuture fut = compute.withProjection(platformGrp.nodes()).executeAsync(task, null);

        fut.listen(new IgniteInClosure<IgniteInternalFuture>() {
            private static final long serialVersionUID = 0L;

            @Override public void apply(IgniteInternalFuture fut) {
                try {
                    fut.get();

                    task.onDone(null);
                }
                catch (IgniteCheckedException e) {
                    task.onDone(e);
                }
            }
        });

        return wrapListenable(PlatformFutureUtils.getListenable(fut));
    }

    /**
     * Execute task taking arguments from the given reader.
     *
     * @param reader Reader.
     * @param async Execute asynchronously flag.
     * @return Task result.
     * @throws IgniteCheckedException On error.
     */
    protected Object executeJavaTask(BinaryRawReaderEx reader, boolean async) throws IgniteCheckedException {
        String taskName = reader.readString();
        boolean keepBinary = reader.readBoolean();
        Object arg = reader.readObjectDetached();

        Collection<UUID> nodeIds = readNodeIds(reader);

        if (!keepBinary && (arg instanceof BinaryObjectImpl || arg instanceof BinaryArray))
            arg = ((BinaryObject)arg).deserialize();

        if (nodeIds != null)
            compute.withProjection(grp.forNodeIds(nodeIds).nodes());

        IgniteInternalFuture<?> fut = compute.asPublicRequest().executeAsync(taskName, arg);

        return async ? readAndListenFuture(reader, fut) : toBinary(getResult(fut));
    }

    /**
     * Convert object to binary form.
     *
     * @param src Source object.
     * @return Result.
     */
    private Object toBinary(Object src) {
        return platformCtx.kernalContext().grid().binary().toBinary(src);
    }

    /**
     * Read node IDs.
     *
     * @param reader Reader.
     * @return Node IDs.
     */
    protected Collection<UUID> readNodeIds(BinaryRawReaderEx reader) {
        if (reader.readBoolean()) {
            int len = reader.readInt();

            List<UUID> res = new ArrayList<>(len);

            for (int i = 0; i < len; i++)
                res.add(reader.readUuid());

            return res;
        }
        else
            return null;
    }

    /**
     * Wraps ComputeTaskFuture as IgniteInternalFuture.
     */
    protected class ComputeConvertingFuture implements IgniteInternalFuture {
        /** */
        private final IgniteInternalFuture fut;

        /**
         * Ctor.
         *
         * @param fut Future to wrap.
         */
        public ComputeConvertingFuture(ComputeTaskFuture fut) {
            this.fut = ((IgniteFutureImpl)fut).internalFuture();
        }

        /** {@inheritDoc} */
        @Override public Object get() throws IgniteCheckedException {
            return convertResult(fut.get());
        }

        /** {@inheritDoc} */
        @Override public Object get(long timeout) throws IgniteCheckedException {
            return convertResult(fut.get(timeout));
        }

        /** {@inheritDoc} */
        @Override public Object get(long timeout, TimeUnit unit) throws IgniteCheckedException {
            return convertResult(fut.get(timeout, unit));
        }

        /** {@inheritDoc} */
        @Override public Object getUninterruptibly() throws IgniteCheckedException {
            return convertResult(fut.get());
        }

        /** {@inheritDoc} */
        @Override public boolean cancel() throws IgniteCheckedException {
            return fut.cancel();
        }

        /** {@inheritDoc} */
        @Override public boolean isDone() {
            return fut.isDone();
        }

        /** {@inheritDoc} */
        @Override public boolean isCancelled() {
            return fut.isCancelled();
        }

        /** {@inheritDoc} */
        @Override public void listen(final IgniteInClosure lsnr) {
            fut.listen(new IgniteInClosure<IgniteInternalFuture>() {
                private static final long serialVersionUID = 0L;

                @Override public void apply(IgniteInternalFuture fut0) {
                    lsnr.apply(ComputeConvertingFuture.this);
                }
            });
        }

        /** {@inheritDoc} */
        @Override public void listen(final IgniteRunnable lsnr) {
            listen(ignored -> lsnr.run());
        }

        /** {@inheritDoc} */
        @Override public IgniteInternalFuture chain(IgniteClosure doneCb) {
            throw new UnsupportedOperationException("Chain operation is not supported.");
        }

        /** {@inheritDoc} */
        @Override public IgniteInternalFuture chain(IgniteOutClosure doneCb) {
            throw new UnsupportedOperationException("Chain operation is not supported.");
        }

        /** {@inheritDoc} */
        @Override public IgniteInternalFuture chain(IgniteClosure doneCb, Executor exec) {
            throw new UnsupportedOperationException("Chain operation is not supported.");
        }

        /** {@inheritDoc} */
        @Override public IgniteInternalFuture chain(IgniteOutClosure doneCb, Executor exec) {
            throw new UnsupportedOperationException("Chain operation is not supported.");
        }

        /** {@inheritDoc} */
        @Override public IgniteInternalFuture chainCompose(IgniteClosure doneCb) {
            throw new UnsupportedOperationException("Chain compose operation is not supported.");
        }

        /** {@inheritDoc} */
        @Override public IgniteInternalFuture chainCompose(IgniteClosure doneCb, @Nullable Executor exec) {
            throw new UnsupportedOperationException("Chain compose operation is not supported.");
        }

        /** {@inheritDoc} */
        @Override public Throwable error() {
            return fut.error();
        }

        /** {@inheritDoc} */
        @Override public Object result() {
            return convertResult(fut.result());
        }

        /**
         * Converts future result.
         *
         * @param obj Object to convert.
         * @return Result.
         */
        protected Object convertResult(Object obj) {
            return toBinary(obj);
        }
    }

    /** Enriches specified task execution options with those that are bounded to the current compute instance. */
    private TaskExecutionOptions enrichOptions(TaskExecutionOptions opts) {
        opts.withProjection(grp.nodes());

        if (execName != null)
            opts.withExecutor(execName);

        return opts;
    }
}<|MERGE_RESOLUTION|>--- conflicted
+++ resolved
@@ -193,13 +193,9 @@
 
                 PlatformCallable callable = new PlatformCallable(func, ptr, funcName);
 
-<<<<<<< HEAD
-                IgniteFuture fut = compute.affinityCallAsync(cacheNames, part, callable);
-=======
                 IgniteInternalFuture future = compute.affinityCallAsync(cacheNames, part, callable);
->>>>>>> e70b66c5
-
-                return wrapListenable(readAndListenFuture(reader, fut));
+
+                return wrapListenable(readAndListenFuture(reader, future));
             }
 
             case OP_AFFINITY_CALL: {
@@ -211,13 +207,9 @@
 
                 PlatformCallable callable = new PlatformCallable(func, ptr, callableName);
 
-<<<<<<< HEAD
-                IgniteFuture fut = compute.affinityCallAsync(cacheName, key, callable);
-=======
                 IgniteInternalFuture future = compute.affinityCallAsync(Collections.singletonList(cacheName), key, callable);
->>>>>>> e70b66c5
-
-                return wrapListenable(readAndListenFuture(reader, fut));
+
+                return wrapListenable(readAndListenFuture(reader, future));
             }
 
             case OP_AFFINITY_RUN_PARTITION: {
@@ -229,13 +221,9 @@
 
                 PlatformRunnable runnable = new PlatformRunnable(func, ptr, runnableName);
 
-<<<<<<< HEAD
-                IgniteFuture fut = compute.affinityRunAsync(cacheNames, part, runnable);
-=======
                 IgniteInternalFuture future = compute.affinityRunAsync(cacheNames, part, runnable);
->>>>>>> e70b66c5
-
-                return wrapListenable(readAndListenFuture(reader, fut));
+
+                return wrapListenable(readAndListenFuture(reader, future));
             }
 
             case OP_AFFINITY_RUN: {
@@ -247,13 +235,9 @@
 
                 PlatformRunnable runnable = new PlatformRunnable(func, ptr, runnableName);
 
-<<<<<<< HEAD
-                IgniteFuture fut = compute.affinityRunAsync(cacheName, key, runnable);
-=======
                 IgniteInternalFuture future = compute.affinityRunAsync(Collections.singleton(cacheName), key, runnable);
->>>>>>> e70b66c5
-
-                return wrapListenable(readAndListenFuture(reader, fut));
+
+                return wrapListenable(readAndListenFuture(reader, future));
             }
 
             default:
