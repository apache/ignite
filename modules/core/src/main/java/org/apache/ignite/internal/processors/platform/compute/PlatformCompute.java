--- conflicted
+++ resolved
@@ -283,10 +283,6 @@
         if (!keepBinary && arg instanceof BinaryObjectImpl)
             arg = ((BinaryObject)arg).deserialize();
 
-<<<<<<< HEAD
-
-=======
->>>>>>> 5cf6dc4d
         if (async)
             return readAndListenFuture(reader, new ComputeConvertingFuture(compute0.executeAsync(taskName, arg)));
         else
