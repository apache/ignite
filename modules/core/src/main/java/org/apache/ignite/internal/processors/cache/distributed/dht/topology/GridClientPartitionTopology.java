/*
 * Licensed to the Apache Software Foundation (ASF) under one or more
 * contributor license agreements.  See the NOTICE file distributed with
 * this work for additional information regarding copyright ownership.
 * The ASF licenses this file to You under the Apache License, Version 2.0
 * (the "License"); you may not use this file except in compliance with
 * the License.  You may obtain a copy of the License at
 *
 *      http://www.apache.org/licenses/LICENSE-2.0
 *
 * Unless required by applicable law or agreed to in writing, software
 * distributed under the License is distributed on an "AS IS" BASIS,
 * WITHOUT WARRANTIES OR CONDITIONS OF ANY KIND, either express or implied.
 * See the License for the specific language governing permissions and
 * limitations under the License.
 */

package org.apache.ignite.internal.processors.cache.distributed.dht.topology;

import java.util.ArrayList;
import java.util.Collection;
import java.util.Collections;
import java.util.HashMap;
import java.util.HashSet;
import java.util.Iterator;
import java.util.List;
import java.util.Map;
import java.util.Set;
import java.util.TreeSet;
import java.util.UUID;
import java.util.concurrent.locks.ReentrantReadWriteLock;
import java.util.stream.Collectors;
import org.apache.ignite.IgniteCheckedException;
import org.apache.ignite.IgniteLogger;
import org.apache.ignite.cache.PartitionLossPolicy;
import org.apache.ignite.cluster.ClusterNode;
import org.apache.ignite.events.DiscoveryEvent;
import org.apache.ignite.internal.IgniteInterruptedCheckedException;
import org.apache.ignite.internal.managers.discovery.DiscoCache;
import org.apache.ignite.internal.processors.affinity.AffinityAssignment;
import org.apache.ignite.internal.processors.affinity.AffinityTopologyVersion;
import org.apache.ignite.internal.processors.affinity.GridAffinityAssignmentCache;
import org.apache.ignite.internal.processors.cache.ExchangeDiscoveryEvents;
import org.apache.ignite.internal.processors.cache.GridCacheSharedContext;
import org.apache.ignite.internal.processors.cache.distributed.dht.GridDhtCacheEntry;
import org.apache.ignite.internal.processors.cache.distributed.dht.GridDhtTopologyFuture;
import org.apache.ignite.internal.processors.cache.distributed.dht.preloader.CachePartitionFullCountersMap;
import org.apache.ignite.internal.processors.cache.distributed.dht.preloader.CachePartitionPartialCountersMap;
import org.apache.ignite.internal.processors.cache.distributed.dht.preloader.GridDhtPartitionExchangeId;
import org.apache.ignite.internal.processors.cache.distributed.dht.preloader.GridDhtPartitionFullMap;
import org.apache.ignite.internal.processors.cache.distributed.dht.preloader.GridDhtPartitionMap;
import org.apache.ignite.internal.processors.cache.distributed.dht.preloader.GridDhtPartitionsExchangeFuture;
import org.apache.ignite.internal.processors.cluster.GridClusterStateProcessor;
import org.apache.ignite.internal.util.F0;
import org.apache.ignite.internal.util.GridAtomicLong;
import org.apache.ignite.internal.util.GridPartitionStateMap;
import org.apache.ignite.internal.util.tostring.GridToStringExclude;
import org.apache.ignite.internal.util.typedef.F;
import org.apache.ignite.internal.util.typedef.X;
import org.apache.ignite.internal.util.typedef.internal.CU;
import org.apache.ignite.internal.util.typedef.internal.S;
import org.apache.ignite.internal.util.typedef.internal.U;
import org.jetbrains.annotations.Nullable;

import static org.apache.ignite.internal.processors.cache.distributed.dht.topology.GridDhtPartitionState.EVICTED;
import static org.apache.ignite.internal.processors.cache.distributed.dht.topology.GridDhtPartitionState.LOST;
import static org.apache.ignite.internal.processors.cache.distributed.dht.topology.GridDhtPartitionState.MOVING;
import static org.apache.ignite.internal.processors.cache.distributed.dht.topology.GridDhtPartitionState.OWNING;

/**
 * Partition topology for node which does not have any local partitions.
 */
@GridToStringExclude
public class GridClientPartitionTopology implements GridDhtPartitionTopology {
    /** */
    private static final GridDhtPartitionState[] MOVING_STATES = new GridDhtPartitionState[] {MOVING};

    /** If true, then check consistency. */
    private static final boolean CONSISTENCY_CHECK = false;

    /** Flag to control amount of output for full map. */
    private static final boolean FULL_MAP_DEBUG = false;

    /** Cache shared context. */
    private GridCacheSharedContext cctx;

    /** Cache ID. */
    private int grpId;

    /** Logger. */
    private final IgniteLogger log;

    /** Node to partition map. */
    private GridDhtPartitionFullMap node2part;

    /** Partition to node map. */
    private final Map<Integer, Set<UUID>> part2node = new HashMap<>();

    /** */
    private AffinityTopologyVersion lastExchangeVer;

    /** */
    private AffinityTopologyVersion topVer = AffinityTopologyVersion.NONE;

    /** */
    private volatile boolean stopping;

    /** A future that will be completed when topology with version topVer will be ready to use. */
    private volatile GridDhtTopologyFuture topReadyFut;

    /** */
    private final GridAtomicLong updateSeq = new GridAtomicLong(1);

    /** Lock. */
    private final ReentrantReadWriteLock lock = new ReentrantReadWriteLock();

    /** Partition update counters. */
    private CachePartitionFullCountersMap cntrMap;

    /** */
    private final Object similarAffKey;

    /** */
    private volatile DiscoCache discoCache;

    /** */
    private final int parts;

    /** */
    private volatile Map<Integer, Long> globalPartSizes;

    /** */
    private Set<Integer> lostParts;

    /** */
    private PartitionLossPolicy partLossPlc;

    /**
     * @param cctx Context.
     * @param discoCache Discovery data cache.
     * @param grpId Group ID.
     * @param parts Number of partitions in the group.
     * @param similarAffKey Key to find caches with similar affinity.
     * @param partLossPlc Loss policy.
     */
    public GridClientPartitionTopology(
        GridCacheSharedContext<?, ?> cctx,
        DiscoCache discoCache,
        int grpId,
        int parts,
        Object similarAffKey,
        PartitionLossPolicy partLossPlc
    ) {
        this.cctx = cctx;
        this.discoCache = discoCache;
        this.grpId = grpId;
        this.similarAffKey = similarAffKey;
        this.parts = parts;

        topVer = AffinityTopologyVersion.NONE;

        log = cctx.logger(getClass());

        node2part = new GridDhtPartitionFullMap(cctx.localNode().id(),
            cctx.localNode().order(),
            updateSeq.get());

        cntrMap = new CachePartitionFullCountersMap(parts);

        this.partLossPlc = partLossPlc;
    }

    /** {@inheritDoc} */
    @Override public int partitions() {
        return parts;
    }

    /**
     * @return Key to find caches with similar affinity.
     */
    @Nullable public Object similarAffinityKey() {
        return similarAffKey;
    }

    /**
     * @return Full map string representation.
     */
    private String fullMapString() {
        return node2part == null ? "null" : FULL_MAP_DEBUG ? node2part.toFullString() : node2part.toString();
    }

    /**
     * @param map Map to get string for.
     * @return Full map string representation.
     */
    private String mapString(GridDhtPartitionMap map) {
        return map == null ? "null" : FULL_MAP_DEBUG ? map.toFullString() : map.toString();
    }

    /** {@inheritDoc} */
    @Override public int groupId() {
        return grpId;
    }

    /** {@inheritDoc} */
    @SuppressWarnings({"LockAcquiredButNotSafelyReleased"})
    @Override public void readLock() {
        lock.readLock().lock();
    }

    /** {@inheritDoc} */
    @Override public void readUnlock() {
        lock.readLock().unlock();
    }

    /** {@inheritDoc} */
    @Override public boolean holdsLock() {
        return lock.isWriteLockedByCurrentThread() || lock.getReadHoldCount() > 0;
    }

    /** {@inheritDoc} */
    @Override public void updateTopologyVersion(
        GridDhtTopologyFuture exchFut,
        DiscoCache discoCache,
        long updSeq,
        boolean stopping
    ) throws IgniteInterruptedCheckedException {
        U.writeLock(lock);

        try {
            AffinityTopologyVersion exchTopVer = exchFut.initialVersion();

            assert exchTopVer.compareTo(topVer) > 0 : "Invalid topology version [grp=" + grpId +
                ", topVer=" + topVer +
                ", exchVer=" + exchTopVer +
                ", discoCacheVer=" + (this.discoCache != null ? this.discoCache.version() : "None") +
                ", exchDiscoCacheVer=" + discoCache.version() + ']';

            this.stopping = stopping;

            topVer = exchTopVer;
            this.discoCache = discoCache;

            updateSeq.setIfGreater(updSeq);

            topReadyFut = exchFut;
        }
        finally {
            lock.writeLock().unlock();
        }
    }

    /** {@inheritDoc} */
    @Override public boolean initialized() {
        lock.readLock().lock();

        try {
            assert topVer != null;

            return !AffinityTopologyVersion.NONE.equals(topVer);
        }
        finally {
            lock.readLock().unlock();
        }
    }

    /** {@inheritDoc} */
    @Override public AffinityTopologyVersion readyTopologyVersion() {
        lock.readLock().lock();

        try {
            assert topVer.topologyVersion() > 0;

            return topVer;
        }
        finally {
            lock.readLock().unlock();
        }
    }

    /** {@inheritDoc} */
    @Override public AffinityTopologyVersion lastTopologyChangeVersion() {
        throw new UnsupportedOperationException();
    }

    /** {@inheritDoc} */
    @Override public GridDhtTopologyFuture topologyVersionFuture() {
        assert topReadyFut != null;

        return topReadyFut;
    }

    /** {@inheritDoc} */
    @Override public boolean stopping() {
        return stopping;
    }

    /** {@inheritDoc} */
    @Override public boolean initPartitionsWhenAffinityReady(AffinityTopologyVersion affVer,
        GridDhtPartitionsExchangeFuture exchFut) {
        return false;
    }

    /** {@inheritDoc} */
    @Override public void beforeExchange(GridDhtPartitionsExchangeFuture exchFut,
        boolean initParts,
        boolean updateMoving)
        throws IgniteCheckedException
    {
        ClusterNode loc = cctx.localNode();

        U.writeLock(lock);

        try {
            if (stopping)
                return;

            discoCache = exchFut.events().discoveryCache();

            beforeExchange0(loc, exchFut);

            if (updateMoving) {
                ExchangeDiscoveryEvents evts = exchFut.context().events();

                GridAffinityAssignmentCache aff = cctx.affinity().affinity(grpId);

                assert aff.lastVersion().equals(evts.topologyVersion());

                createMovingPartitions(aff.readyAffinity(evts.topologyVersion()));
            }
        }
        finally {
            lock.writeLock().unlock();
        }
    }

    /**
     * @param aff Affinity.
     */
    private void createMovingPartitions(AffinityAssignment aff) {
        for (Map.Entry<UUID, GridDhtPartitionMap> e : node2part.entrySet()) {
            GridDhtPartitionMap map = e.getValue();

            addMoving(map, aff.backupPartitions(e.getKey()));
            addMoving(map, aff.primaryPartitions(e.getKey()));
        }
    }

    /**
     * @param map Node partition state map.
     * @param parts Partitions assigned to node.
     */
    private void addMoving(GridDhtPartitionMap map, Set<Integer> parts) {
        if (F.isEmpty(parts))
            return;

        for (Integer p : parts) {
            GridDhtPartitionState state = map.get(p);

            if (state == null || state == EVICTED)
                map.put(p, MOVING);
        }
    }

    /**
     * @param loc Local node.
     * @param exchFut Exchange future.
     */
    private void beforeExchange0(ClusterNode loc, GridDhtPartitionsExchangeFuture exchFut) {
        GridDhtPartitionExchangeId exchId = exchFut.exchangeId();

        if (exchFut.context().events().hasServerLeft()) {
            for (DiscoveryEvent evt : exchFut.context().events().events()) {
                if (ExchangeDiscoveryEvents.serverLeftEvent(evt))
                    removeNode(evt.eventNode().id());
            }
        }

        // In case if node joins, get topology at the time of joining node.
        ClusterNode oldest = discoCache.oldestAliveServerNode();

        assert oldest != null;

        if (log.isDebugEnabled())
            log.debug("Partition map beforeExchange [exchId=" + exchId + ", fullMap=" + fullMapString() + ']');

        long updateSeq = this.updateSeq.incrementAndGet();

        // If this is the oldest node (coordinator) or cache was added during this exchange
        if (oldest.id().equals(loc.id()) || exchFut.dynamicCacheGroupStarted(grpId)) {
            if (node2part == null) {
                node2part = new GridDhtPartitionFullMap(oldest.id(), oldest.order(), updateSeq);

                if (log.isDebugEnabled())
                    log.debug("Created brand new full topology map on oldest node [exchId=" +
                        exchId + ", fullMap=" + fullMapString() + ']');
            }
            else if (!node2part.valid()) {
                node2part = new GridDhtPartitionFullMap(oldest.id(), oldest.order(), updateSeq, node2part, false);

                if (log.isDebugEnabled())
                    log.debug("Created new full topology map on oldest node [exchId=" + exchId + ", fullMap=" +
                        node2part + ']');
            }
            else if (!node2part.nodeId().equals(loc.id())) {
                node2part = new GridDhtPartitionFullMap(oldest.id(), oldest.order(), updateSeq, node2part, false);

                if (log.isDebugEnabled())
                    log.debug("Copied old map into new map on oldest node (previous oldest node left) [exchId=" +
                        exchId + ", fullMap=" + fullMapString() + ']');
            }
        }

        consistencyCheck();

        if (log.isDebugEnabled())
            log.debug("Partition map after beforeExchange [exchId=" + exchId + ", fullMap=" +
                fullMapString() + ']');
    }

    /** {@inheritDoc} */
    @Override public void afterStateRestored(AffinityTopologyVersion topVer) {
        // no-op
    }

    /** {@inheritDoc} */
    @Override public boolean afterExchange(GridDhtPartitionsExchangeFuture exchFut) throws IgniteCheckedException {
        AffinityTopologyVersion topVer = exchFut.topologyVersion();

        lock.writeLock().lock();

        try {
            assert topVer.equals(exchFut.topologyVersion()) : "Invalid topology version [topVer=" +
                topVer + ", exchId=" + exchFut.exchangeId() + ']';

            if (log.isDebugEnabled())
                log.debug("Partition map before afterExchange [exchId=" + exchFut.exchangeId() + ", fullMap=" +
                    fullMapString() + ']');

            updateSeq.incrementAndGet();

            consistencyCheck();
        }
        finally {
            lock.writeLock().unlock();
        }

        return false;
    }

    /** {@inheritDoc} */
    @Nullable @Override public GridDhtLocalPartition localPartition(
        int p,
        AffinityTopologyVersion topVer,
        boolean create
    )
        throws GridDhtInvalidPartitionException {
        if (!create)
            return null;

        throw new GridDhtInvalidPartitionException(p, "Adding entry to evicted partition (often may be caused by " +
            "inconsistent 'key.hashCode()' implementation) " +
            "[part=" + p + ", topVer=" + topVer + ", this.topVer=" + this.topVer + ']');
    }

    /** {@inheritDoc} */
    @Nullable @Override public GridDhtLocalPartition localPartition(int p, AffinityTopologyVersion topVer,
        boolean create, boolean showRenting) throws GridDhtInvalidPartitionException {
        return localPartition(p, topVer, create);
    }

    /** {@inheritDoc} */
    @Override public GridDhtLocalPartition forceCreatePartition(int p) throws IgniteCheckedException {
        throw new UnsupportedOperationException();
    }

    /** {@inheritDoc} */
    @Override public GridDhtLocalPartition localPartition(int p) {
        return localPartition(p, AffinityTopologyVersion.NONE, false);
    }

    /** {@inheritDoc} */
    @Override public void releasePartitions(int... parts) {
        // No-op.
    }

    /** {@inheritDoc} */
    @Override public List<GridDhtLocalPartition> localPartitions() {
        return Collections.emptyList();
    }

    /** {@inheritDoc} */
    @Override public Collection<GridDhtLocalPartition> currentLocalPartitions() {
        return Collections.emptyList();
    }

    /** {@inheritDoc} */
    @Override public void onRemoved(GridDhtCacheEntry e) {
        assert false : "Entry should not be removed from client topology: " + e;
    }

    /** {@inheritDoc} */
    @Override public GridDhtPartitionMap localPartitionMap() {
        lock.readLock().lock();

        try {
            return new GridDhtPartitionMap(cctx.localNodeId(), updateSeq.get(), topVer,
                GridPartitionStateMap.EMPTY, true);
        }
        finally {
            lock.readLock().unlock();
        }
    }

    /** {@inheritDoc} */
    @Override public GridDhtPartitionState partitionState(UUID nodeId, int part) {
        lock.readLock().lock();

        try {
            GridDhtPartitionMap partMap = node2part.get(nodeId);

            if (partMap != null) {
                GridDhtPartitionState state = partMap.get(part);

                return state == null ? EVICTED : state;
            }

            return EVICTED;
        }
        finally {
            lock.readLock().unlock();
        }
    }

    /** {@inheritDoc} */
    @Nullable @Override public List<ClusterNode> nodes(int p,
        AffinityAssignment affAssignment,
        List<ClusterNode> affNodes) {
        throw new UnsupportedOperationException();
    }

    /** {@inheritDoc} */
    @Override public List<ClusterNode> nodes(int p, AffinityTopologyVersion topVer) {
        lock.readLock().lock();

        try {
            assert node2part != null && node2part.valid() : "Invalid node-to-partitions map [topVer=" + topVer +
                ", node2part=" + node2part + ']';

            List<ClusterNode> nodes = null;

            Collection<UUID> nodeIds = part2node.get(p);

            if (!F.isEmpty(nodeIds)) {
                for (UUID nodeId : nodeIds) {
                    ClusterNode n = discoCache.node(nodeId);

                    if (n != null && (topVer.topologyVersion() < 0 || n.order() <= topVer.topologyVersion())) {
                        if (nodes == null)
                            nodes = new ArrayList<>(nodeIds.size());

                        nodes.add(n);
                    }
                }
            }

            return nodes;
        }
        finally {
            lock.readLock().unlock();
        }
    }

    /**
     * @param p Partition.
     * @param topVer Topology version ({@code -1} for all nodes).
     * @param state Partition state.
     * @param states Additional partition states.
     * @return List of nodes for the partition.
     */
    private List<ClusterNode> nodes(int p, AffinityTopologyVersion topVer, GridDhtPartitionState state, GridDhtPartitionState... states) {
        Collection<UUID> allIds = F.nodeIds(discoCache.cacheGroupAffinityNodes(grpId));

        lock.readLock().lock();

        try {
            assert node2part != null && node2part.valid() : "Invalid node-to-partitions map [topVer=" + topVer +
                ", allIds=" + allIds + ", node2part=" + node2part + ']';

            Collection<UUID> nodeIds = part2node.get(p);

            // Node IDs can be null if both, primary and backup, nodes disappear.
            int size = nodeIds == null ? 0 : nodeIds.size();

            if (size == 0)
                return Collections.emptyList();

            List<ClusterNode> nodes = new ArrayList<>(size);

            for (UUID id : nodeIds) {
                if (topVer.topologyVersion() > 0 && !F.contains(allIds, id))
                    continue;

                if (hasState(p, id, state, states)) {
                    ClusterNode n = discoCache.node(id);

                    if (n != null && (topVer.topologyVersion() < 0 || n.order() <= topVer.topologyVersion()))
                        nodes.add(n);
                }
            }

            return nodes;
        }
        finally {
            lock.readLock().unlock();
        }
    }

    /** {@inheritDoc} */
    @Override public List<ClusterNode> owners(int p, AffinityTopologyVersion topVer) {
        return nodes(p, topVer, OWNING, null);
    }

    /** {@inheritDoc} */
    @Override public List<ClusterNode> owners(int p) {
        return owners(p, AffinityTopologyVersion.NONE);
    }

    /** {@inheritDoc} */
    @Override public List<List<ClusterNode>> allOwners() {
        lock.readLock().lock();

        try {
            int parts = partitions();

            List<List<ClusterNode>> res = new ArrayList<>(parts);

            for (int i = 0; i < parts; i++)
                res.add(new ArrayList<>());

            List<ClusterNode> allNodes = discoCache.cacheGroupAffinityNodes(grpId);

            for (int i = 0; i < allNodes.size(); i++) {
                ClusterNode node = allNodes.get(i);

                GridDhtPartitionMap nodeParts = node2part.get(node.id());

                if (nodeParts != null) {
                    for (Map.Entry<Integer, GridDhtPartitionState> e : nodeParts.map().entrySet()) {
                        if (e.getValue() == OWNING) {
                            int part = e.getKey();

                            List<ClusterNode> owners = res.get(part);

                            owners.add(node);
                        }
                    }
                }
            }

            return res;
        }
        finally {
            lock.readLock().unlock();
        }
    }

    /** {@inheritDoc} */
    @Override public List<ClusterNode> moving(int p) {
        return nodes(p, AffinityTopologyVersion.NONE, MOVING, null);
    }

    /**
     * @param p Partition.
     * @param topVer Topology version.
     * @return List of nodes in state OWNING or MOVING.
     */
    private List<ClusterNode> ownersAndMoving(int p, AffinityTopologyVersion topVer) {
        return nodes(p, topVer, OWNING, MOVING_STATES);
    }

    /** {@inheritDoc} */
    @Override public long updateSequence() {
        return updateSeq.get();
    }

    /**
     * @return Last update sequence.
     */
    public long lastUpdateSequence() {
        lock.writeLock().lock();

        try {
            return updateSeq.incrementAndGet();
        }
        finally {
            lock.writeLock().unlock();
        }
    }

    /** {@inheritDoc} */
    @Override public GridDhtPartitionFullMap partitionMap(boolean onlyActive) {
        lock.readLock().lock();

        try {
            if (stopping || node2part == null)
                return null;

            assert node2part.valid() : "Invalid node2part [node2part: " + node2part +
                ", locNodeId=" + cctx.localNodeId() +
                ", igniteInstanceName=" + cctx.igniteInstanceName() + ']';

            GridDhtPartitionFullMap m = node2part;

            return new GridDhtPartitionFullMap(m.nodeId(), m.nodeOrder(), m.updateSequence(), m, onlyActive);
        }
        finally {
            lock.readLock().unlock();
        }
    }

    /**
     * Checks should current partition map overwritten by new partition map
     * Method returns true if topology version or update sequence of new map are greater than of current map.
     *
     * @param currentMap Current partition map.
     * @param newMap New partition map.
     * @return True if current partition map should be overwritten by new partition map, false in other case.
     */
    private boolean shouldOverridePartitionMap(GridDhtPartitionMap currentMap, GridDhtPartitionMap newMap) {
        return newMap != null && newMap.compareTo(currentMap) > 0;
    }

    /** {@inheritDoc} */
    @Override public boolean update(
        @Nullable AffinityTopologyVersion exchangeVer,
        GridDhtPartitionFullMap partMap,
        @Nullable CachePartitionFullCountersMap cntrMap,
        Set<Integer> partsToReload,
        @Nullable Map<Integer, Long> partSizes,
        @Nullable AffinityTopologyVersion msgTopVer,
<<<<<<< HEAD
        @Nullable GridDhtPartitionsExchangeFuture exchFut) {
=======
        @Nullable GridDhtPartitionsExchangeFuture exchFut,
        @Nullable Set<Integer> lostParts
    ) {
>>>>>>> 1e84d448
        if (log.isDebugEnabled())
            log.debug("Updating full partition map [exchVer=" + exchangeVer + ", parts=" + fullMapString() + ']');

        lock.writeLock().lock();

        try {
            if (exchangeVer != null && lastExchangeVer != null && lastExchangeVer.compareTo(exchangeVer) >= 0) {
                if (log.isDebugEnabled())
                    log.debug("Stale exchange id for full partition map update (will ignore) [lastExchId=" +
                        lastExchangeVer + ", exchVer=" + exchangeVer + ']');

                return false;
            }

            if (msgTopVer != null && lastExchangeVer != null && lastExchangeVer.compareTo(msgTopVer) > 0) {
                if (log.isDebugEnabled())
                    log.debug("Stale topology version for full partition map update message (will ignore) " +
                        "[lastExchId=" + lastExchangeVer + ", topVersion=" + msgTopVer + ']');

                return false;
            }

            boolean fullMapUpdated = (node2part == null);

            if (node2part != null) {
                for (GridDhtPartitionMap part : node2part.values()) {
                    GridDhtPartitionMap newPart = partMap.get(part.nodeId());

                    if (shouldOverridePartitionMap(part, newPart)) {
                        fullMapUpdated = true;

                        if (log.isDebugEnabled())
                            log.debug("Overriding partition map in full update map [exchId=" + exchangeVer + ", curPart=" +
                                    mapString(part) + ", newPart=" + mapString(newPart) + ']');
                    }
                    else {
                        // If for some nodes current partition has a newer map,
                        // then we keep the newer value.
                        partMap.put(part.nodeId(), part);
                    }
                }

                // Check that we have new nodes.
                for (GridDhtPartitionMap part : partMap.values()) {
                    if (fullMapUpdated)
                        break;

                    fullMapUpdated = !node2part.containsKey(part.nodeId());
                }

                // Remove entry if node left.
                for (Iterator<UUID> it = partMap.keySet().iterator(); it.hasNext(); ) {
                    UUID nodeId = it.next();

                    if (!cctx.discovery().alive(nodeId)) {
                        if (log.isDebugEnabled())
                            log.debug("Removing left node from full map update [nodeId=" + nodeId + ", partMap=" +
                                partMap + ']');

                        it.remove();
                    }
                }
            }

            if (!fullMapUpdated) {
                if (log.isDebugEnabled())
                    log.debug("No updates for full partition map (will ignore) [lastExch=" +
                            lastExchangeVer + ", exch=" + exchangeVer + ", curMap=" + node2part + ", newMap=" + partMap + ']');

                return false;
            }

            if (exchangeVer != null)
                lastExchangeVer = exchangeVer;

            node2part = partMap;

            updateSeq.incrementAndGet();

            part2node.clear();

            for (Map.Entry<UUID, GridDhtPartitionMap> e : node2part.entrySet()) {
                for (Map.Entry<Integer, GridDhtPartitionState> e0 : e.getValue().entrySet()) {
                    if (e0.getValue() != MOVING && e0.getValue() != OWNING)
                        continue;

                    int p = e0.getKey();

                    Set<UUID> ids = part2node.get(p);

                    if (ids == null)
                        // Initialize HashSet to size 3 in anticipation that there won't be
                        // more than 3 nodes per partitions.
                        part2node.put(p, ids = U.newHashSet(3));

                    ids.add(e.getKey());
                }
            }

            if (cntrMap != null)
                this.cntrMap = new CachePartitionFullCountersMap(cntrMap);

            if (partSizes != null)
                this.globalPartSizes = partSizes;

            consistencyCheck();

            this.lostParts = lostParts;

            if (log.isDebugEnabled())
                log.debug("Partition map after full update: " + fullMapString());

            return false;
        }
        finally {
            lock.writeLock().unlock();
        }
    }

    /** {@inheritDoc} */
    @Override public void collectUpdateCounters(CachePartitionPartialCountersMap cntrMap) {
        assert cntrMap != null;

        lock.writeLock().lock();

        try {
            for (int i = 0; i < cntrMap.size(); i++) {
                int pId = cntrMap.partitionAt(i);

                long initUpdateCntr = cntrMap.initialUpdateCounterAt(i);
                long updateCntr = cntrMap.updateCounterAt(i);

                if (this.cntrMap.updateCounter(pId) < updateCntr) {
                    this.cntrMap.initialUpdateCounter(pId, initUpdateCntr);
                    this.cntrMap.updateCounter(pId, updateCntr);
                }
            }
        }
        finally {
            lock.writeLock().unlock();
        }
    }

    /** {@inheritDoc} */
    @Override public void applyUpdateCounters() {
        // No-op on client topology.
    }

    /**
     * Method checks is new partition map more stale than current partition map
     * New partition map is stale if topology version or update sequence are less or equal than of current map
     *
     * @param currentMap Current partition map
     * @param newMap New partition map
     * @return True if new partition map is more stale than current partition map, false in other case
     */
    private boolean isStaleUpdate(GridDhtPartitionMap currentMap, GridDhtPartitionMap newMap) {
        return currentMap != null && newMap.compareTo(currentMap) <= 0;
    }

    /** {@inheritDoc} */
    @Override public boolean update(
        @Nullable GridDhtPartitionExchangeId exchId,
        GridDhtPartitionMap parts,
        boolean force
    ) {
        if (log.isDebugEnabled())
            log.debug("Updating single partition map [exchId=" + exchId + ", parts=" + mapString(parts) + ']');

        if (!cctx.discovery().alive(parts.nodeId())) {
            if (log.isDebugEnabled())
                log.debug("Received partition update for non-existing node (will ignore) [exchId=" + exchId +
                    ", parts=" + parts + ']');

            return false;
        }

        lock.writeLock().lock();

        try {
            if (stopping)
                return false;

            if (!force) {
                if (lastExchangeVer != null && exchId != null && lastExchangeVer.compareTo(exchId.topologyVersion()) > 0) {
                    if (log.isDebugEnabled())
                        log.debug("Stale exchange id for single partition map update (will ignore) [lastExchVer=" +
                            lastExchangeVer + ", exchId=" + exchId + ']');

                    return false;
                }
            }

            if (exchId != null)
                lastExchangeVer = exchId.topologyVersion();

            if (node2part == null)
                // Create invalid partition map.
                node2part = new GridDhtPartitionFullMap();

            GridDhtPartitionMap cur = node2part.get(parts.nodeId());

            if (force) {
                if (cur != null && cur.topologyVersion().initialized())
                    parts.updateSequence(cur.updateSequence(), cur.topologyVersion());
            }
            else if (isStaleUpdate(cur, parts)) {
                if (log.isDebugEnabled())
                    log.debug("Stale update for single partition map update (will ignore) [exchId=" + exchId +
                            ", curMap=" + cur + ", newMap=" + parts + ']');

                return false;
            }

            long updateSeq = this.updateSeq.incrementAndGet();

            node2part = new GridDhtPartitionFullMap(node2part, updateSeq);

            boolean changed = false;

            if (cur == null || !cur.equals(parts))
                changed = true;

            node2part.put(parts.nodeId(), parts);

            // Add new mappings.
            for (Map.Entry<Integer,GridDhtPartitionState> e : parts.entrySet()) {
                int p = e.getKey();

                Set<UUID> ids = part2node.get(p);

                if (e.getValue() == MOVING || e.getValue() == OWNING) {
                    if (ids == null)
                        // Initialize HashSet to size 3 in anticipation that there won't be
                        // more than 3 nodes per partition.
                        part2node.put(p, ids = U.newHashSet(3));

                    changed |= ids.add(parts.nodeId());
                }
                else {
                    if (ids != null)
                        changed |= ids.remove(parts.nodeId());
                }
            }

            // Remove obsolete mappings.
            if (cur != null) {
                for (Integer p : F.view(cur.keySet(), F0.notIn(parts.keySet()))) {
                    Set<UUID> ids = part2node.get(p);

                    if (ids != null)
                        changed |= ids.remove(parts.nodeId());
                }
            }

            consistencyCheck();

            if (log.isDebugEnabled())
                log.debug("Partition map after single update: " + fullMapString());

            return changed;
        }
        finally {
            lock.writeLock().unlock();
        }
    }

    /** {@inheritDoc} */
    @Override public void onExchangeDone(GridDhtPartitionsExchangeFuture fut, AffinityAssignment assignment,
        boolean updateRebalanceVer) {
        // No-op.
    }

    /** {@inheritDoc} */
    @Override public boolean detectLostPartitions(AffinityTopologyVersion affVer, GridDhtPartitionsExchangeFuture fut) {
        lock.writeLock().lock();

        try {
            if (node2part == null)
                return false;

            final GridClusterStateProcessor state = cctx.kernalContext().state();

            boolean isInMemoryCluster = CU.isInMemoryCluster(
                    cctx.kernalContext().discovery().allNodes(),
                    cctx.kernalContext().marshallerContext().jdkMarshaller(),
                    U.resolveClassLoader(cctx.kernalContext().config())
            );

            boolean compatibleWithIgnorePlc = isInMemoryCluster
                    && state.isBaselineAutoAdjustEnabled() && state.baselineAutoAdjustTimeout() == 0L;

            // Calculate how loss data is handled.
            boolean safe = partLossPlc != PartitionLossPolicy.IGNORE || !compatibleWithIgnorePlc;

            boolean changed = false;

            for (int part = 0; part < parts; part++) {
                boolean lost = F.contains(lostParts, part);

                if (!lost) {
                    boolean hasOwner = false;

                    // Detect if all owners are left.
                    for (GridDhtPartitionMap partMap : node2part.values()) {
                        if (partMap.get(part) == OWNING) {
                            hasOwner = true;

                            break;
                        }
                    }

                    if (!hasOwner) {
                        lost = true;

                        // Do not detect and record lost partition in IGNORE mode.
                        if (safe) {
                            if (lostParts == null)
                                lostParts = new TreeSet<>();

                            lostParts.add(part);
                        }
                    }
                }

                if (lost) {
                    // Update remote maps according to policy.
                    for (Map.Entry<UUID, GridDhtPartitionMap> entry : node2part.entrySet()) {
                        if (entry.getValue().get(part) != null)
                            entry.getValue().put(part, safe ? LOST : OWNING);
                    }
                }
            }

            return changed;
        }
        finally {
            lock.writeLock().unlock();
        }
    }

    /** {@inheritDoc} */
    @Override public void resetLostPartitions(AffinityTopologyVersion affVer) {
        lock.writeLock().lock();

        try {
            for (Map.Entry<UUID, GridDhtPartitionMap> e : node2part.entrySet()) {
                for (Map.Entry<Integer, GridDhtPartitionState> e0 : e.getValue().entrySet()) {
                    if (e0.getValue() != LOST)
                        continue;

                    e0.setValue(OWNING);
                }
            }

            lostParts = null;
        } finally {
            lock.writeLock().unlock();
        }
    }

    /** {@inheritDoc} */
    @Override public Set<Integer> lostPartitions() {
        lock.readLock().lock();

        try {
            return lostParts == null ? Collections.emptySet() : lostParts;
        }
        finally {
            lock.readLock().unlock();
        }
    }

    /**
     * Updates value for single partition.
     *
     * @param p Partition.
     * @param nodeId Node ID.
     * @param state State.
     * @param updateSeq Update sequence.
     */
    private void updateLocal(int p, UUID nodeId, GridDhtPartitionState state, long updateSeq) {
        assert lock.isWriteLockedByCurrentThread();
        assert nodeId.equals(cctx.localNodeId());

        // In case if node joins, get topology at the time of joining node.
        ClusterNode oldest = discoCache.oldestAliveServerNode();

        // If this node became the oldest node.
        if (cctx.localNode().equals(oldest)) {
            long seq = node2part.updateSequence();

            if (seq != updateSeq) {
                if (seq > updateSeq) {
                    if (this.updateSeq.get() < seq) {
                        // Update global counter if necessary.
                        boolean b = this.updateSeq.compareAndSet(this.updateSeq.get(), seq + 1);

                        assert b : "Invalid update sequence [updateSeq=" + updateSeq + ", seq=" + seq +
                            ", curUpdateSeq=" + this.updateSeq.get() + ", node2part=" + node2part.toFullString() + ']';

                        updateSeq = seq + 1;
                    }
                    else
                        updateSeq = seq;
                }

                node2part.updateSequence(updateSeq);
            }
        }

        GridDhtPartitionMap map = node2part.get(nodeId);

        if (map == null)
            node2part.put(nodeId, map = new GridDhtPartitionMap(nodeId, updateSeq, topVer,
                GridPartitionStateMap.EMPTY, false));

        map.updateSequence(updateSeq, topVer);

        map.put(p, state);

        Set<UUID> ids = part2node.get(p);

        if (ids == null)
            part2node.put(p, ids = U.newHashSet(3));

        ids.add(nodeId);
    }

    /**
     * @param nodeId Node to remove.
     */
    private void removeNode(UUID nodeId) {
        assert nodeId != null;
        assert lock.writeLock().isHeldByCurrentThread();

        ClusterNode loc = cctx.localNode();

        if (node2part != null) {
            if (!node2part.nodeId().equals(loc.id())) {
                updateSeq.setIfGreater(node2part.updateSequence());

                node2part = new GridDhtPartitionFullMap(loc.id(), loc.order(), updateSeq.incrementAndGet(),
                    node2part, false);
            }
            else
                node2part = new GridDhtPartitionFullMap(node2part, node2part.updateSequence());

            GridDhtPartitionMap parts = node2part.remove(nodeId);

            if (parts != null) {
                for (Integer p : parts.keySet()) {
                    Set<UUID> nodeIds = part2node.get(p);

                    if (nodeIds != null) {
                        nodeIds.remove(nodeId);

                        if (nodeIds.isEmpty())
                            part2node.remove(p);
                    }
                }
            }

            consistencyCheck();
        }
    }

    /** {@inheritDoc} */
    @Override public boolean own(GridDhtLocalPartition part) {
        assert false : "Client topology should never own a partition: " + part;

        return false;
    }

    /** {@inheritDoc} */
    @Override public void ownMoving(AffinityTopologyVersion rebFinishedTopVer) {
        // No-op
    }

    /** {@inheritDoc} */
    @Override public void onEvicted(GridDhtLocalPartition part, boolean updateSeq) {
        assert updateSeq || lock.isWriteLockedByCurrentThread();

        lock.writeLock().lock();

        try {
            if (stopping)
                return;

            assert part.state() == EVICTED;

            long seq = updateSeq ? this.updateSeq.incrementAndGet() : this.updateSeq.get();

            updateLocal(part.id(), cctx.localNodeId(), part.state(), seq);

            consistencyCheck();
        }
        finally {
            lock.writeLock().unlock();
        }
    }

    /** {@inheritDoc} */
    @Nullable @Override public GridDhtPartitionMap partitions(UUID nodeId) {
        lock.readLock().lock();

        try {
            return node2part.get(nodeId);
        }
        finally {
            lock.readLock().unlock();
        }
    }

    /** {@inheritDoc} */
    @Override public Map<UUID, Set<Integer>> resetOwners(
        Map<Integer, Set<UUID>> ownersByUpdCounters,
        Set<Integer> haveHist,
        GridDhtPartitionsExchangeFuture exchFut
    ) {
        Map<UUID, Set<Integer>> res = new HashMap<>();

        lock.writeLock().lock();

        try {
            // Process remote partitions.
            for (Map.Entry<Integer, Set<UUID>> entry : ownersByUpdCounters.entrySet()) {
                int part = entry.getKey();
                Set<UUID> newOwners = entry.getValue();

                for (Map.Entry<UUID, GridDhtPartitionMap> remotes : node2part.entrySet()) {
                    UUID remoteNodeId = remotes.getKey();
                    GridDhtPartitionMap partMap = remotes.getValue();

                    GridDhtPartitionState state = partMap.get(part);

                    if (state == null || state != OWNING)
                        continue;

                    if (!newOwners.contains(remoteNodeId)) {
                        partMap.put(part, MOVING);

                        partMap.updateSequence(partMap.updateSequence() + 1, partMap.topologyVersion());

                        res.computeIfAbsent(remoteNodeId, n -> new HashSet<>());
                        res.get(remoteNodeId).add(part);
                    }
                }
            }

            for (Map.Entry<UUID, Set<Integer>> entry : res.entrySet()) {
                UUID nodeId = entry.getKey();
                Set<Integer> partsToRebalance = entry.getValue();

                if (!partsToRebalance.isEmpty()) {
                    Set<Integer> historical = partsToRebalance.stream()
                        .filter(haveHist::contains)
                        .collect(Collectors.toSet());

                    // Filter out partitions having WAL history.
                    partsToRebalance.removeAll(historical);

                    U.warn(log, "Partitions have been scheduled for rebalancing due to outdated update counter "
                        + "[grpId=" + grpId
                        + ", nodeId=" + nodeId
                        + ", partsFull=" + S.compact(partsToRebalance)
                        + ", partsHistorical=" + S.compact(historical) + "]");
                }
            }

            for (Map.Entry<Integer, Set<UUID>> entry : ownersByUpdCounters.entrySet())
                part2node.put(entry.getKey(), entry.getValue());

            updateSeq.incrementAndGet();
        } finally {
            lock.writeLock().unlock();
        }

        return res;
    }

    /** {@inheritDoc} */
    @Override public CachePartitionFullCountersMap fullUpdateCounters() {
        lock.readLock().lock();

        try {
            return new CachePartitionFullCountersMap(cntrMap);
        }
        finally {
            lock.readLock().unlock();
        }
    }

    /** {@inheritDoc} */
    @Override public CachePartitionPartialCountersMap localUpdateCounters(boolean skipZeros) {
        return CachePartitionPartialCountersMap.EMPTY;
    }

    /** {@inheritDoc} */
    @Override public void finalizeUpdateCounters(Set<Integer> parts) {
        // No-op.
    }

    /** {@inheritDoc} */
    @Override public Map<Integer, Long> partitionSizes() {
        return Collections.emptyMap();
    }

    /** {@inheritDoc} */
    @Override @Nullable public Map<Integer, Long> globalPartSizes() {
        lock.readLock().lock();

        try {
            if (globalPartSizes == null)
                return Collections.emptyMap();

            return Collections.unmodifiableMap(globalPartSizes);
        }
        finally {
            lock.readLock().unlock();
        }
    }

    /** {@inheritDoc} */
    @Override public void globalPartSizes(@Nullable Map<Integer, Long> partSizes) {
        lock.writeLock().lock();

        try {
            this.globalPartSizes = partSizes;
        }
        finally {
            lock.writeLock().unlock();
        }
    }


    /** {@inheritDoc} */
    @Override public boolean rebalanceFinished(AffinityTopologyVersion topVer) {
        assert false : "Should not be called on non-affinity node";

        return false;
    }

    /** {@inheritDoc} */
    @Override public boolean hasMovingPartitions() {
        lock.readLock().lock();

        try {
            assert node2part != null && node2part.valid() : "Invalid node2part [node2part: " + node2part +
                ", locNodeId=" + cctx.localNodeId() +
                ", igniteInstanceName=" + cctx.igniteInstanceName() + ']';

            for (GridDhtPartitionMap map : node2part.values()) {
                if (map.hasMovingPartitions())
                    return true;
            }

            return false;
        }
        finally {
            lock.readLock().unlock();
        }
    }

    /** {@inheritDoc} */
    @Override public void printMemoryStats(int threshold) {
        X.println(">>>  Cache partition topology stats [igniteInstanceName=" + cctx.igniteInstanceName() +
            ", grpId=" + grpId + ']');
    }

    /**
     * @param p Partition.
     * @param nodeId Node ID.
     * @param match State to match.
     * @param matches Additional states.
     * @return Filter for owners of this partition.
     */
    private boolean hasState(final int p, @Nullable UUID nodeId, final GridDhtPartitionState match,
        final GridDhtPartitionState... matches) {
        if (nodeId == null)
            return false;

        GridDhtPartitionMap parts = node2part.get(nodeId);

        // Set can be null if node has been removed.
        if (parts != null) {
            GridDhtPartitionState state = parts.get(p);

            if (state == match)
                return true;

            if (matches != null && matches.length > 0)
                for (GridDhtPartitionState s : matches)
                    if (state == s)
                        return true;
        }

        return false;
    }

    /**
     * Checks consistency after all operations.
     */
    private void consistencyCheck() {
        if (CONSISTENCY_CHECK) {
            assert lock.writeLock().isHeldByCurrentThread();

            if (node2part == null)
                return;

            for (Map.Entry<UUID, GridDhtPartitionMap> e : node2part.entrySet()) {
                for (Integer p : e.getValue().keySet()) {
                    Set<UUID> nodeIds = part2node.get(p);

                    assert nodeIds != null : "Failed consistency check [part=" + p + ", nodeId=" + e.getKey() + ']';
                    assert nodeIds.contains(e.getKey()) : "Failed consistency check [part=" + p + ", nodeId=" +
                        e.getKey() + ", nodeIds=" + nodeIds + ']';
                }
            }

            for (Map.Entry<Integer, Set<UUID>> e : part2node.entrySet()) {
                for (UUID nodeId : e.getValue()) {
                    GridDhtPartitionMap map = node2part.get(nodeId);

                    assert map != null : "Failed consistency check [part=" + e.getKey() + ", nodeId=" + nodeId + ']';
                    assert map.containsKey(e.getKey()) : "Failed consistency check [part=" + e.getKey() +
                        ", nodeId=" + nodeId + ']';
                }
            }
        }
    }
}<|MERGE_RESOLUTION|>--- conflicted
+++ resolved
@@ -739,13 +739,9 @@
         Set<Integer> partsToReload,
         @Nullable Map<Integer, Long> partSizes,
         @Nullable AffinityTopologyVersion msgTopVer,
-<<<<<<< HEAD
-        @Nullable GridDhtPartitionsExchangeFuture exchFut) {
-=======
         @Nullable GridDhtPartitionsExchangeFuture exchFut,
         @Nullable Set<Integer> lostParts
     ) {
->>>>>>> 1e84d448
         if (log.isDebugEnabled())
             log.debug("Updating full partition map [exchVer=" + exchangeVer + ", parts=" + fullMapString() + ']');
 
