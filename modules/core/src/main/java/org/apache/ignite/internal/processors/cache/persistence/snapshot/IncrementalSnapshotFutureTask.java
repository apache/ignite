--- conflicted
+++ resolved
@@ -136,32 +136,18 @@
 
                     copyWal(incrementalSnapshotWalsDir(incSnpDir, folderName), highPtrFut.result());
 
-<<<<<<< HEAD
-                    NodeFileTree nodeDirs = cctx.kernalContext().pdsFolderResolver().fileTree();
-                    NodeFileTree snpDirs = new NodeFileTree(incSnpDir, folderName);
-
-                    copyFiles(
-                        nodeDirs.marshaller(),
-                        snpDirs.marshaller(),
-=======
                     NodeFileTree ft = cctx.kernalContext().pdsFolderResolver().fileTree();
                     NodeFileTree snpFt = new NodeFileTree(incSnpDir, folderName);
 
                     copyFiles(
                         ft.marshaller(),
                         snpFt.marshaller(),
->>>>>>> ae1cad65
                         BinaryUtils::notTmpFile
                     );
 
                     copyFiles(
-<<<<<<< HEAD
-                        nodeDirs.binaryMeta(),
-                        snpDirs.binaryMeta(),
-=======
                         ft.binaryMeta(),
                         snpFt.binaryMeta(),
->>>>>>> ae1cad65
                         file -> file.getName().endsWith(METADATA_FILE_SUFFIX)
                     );
 
