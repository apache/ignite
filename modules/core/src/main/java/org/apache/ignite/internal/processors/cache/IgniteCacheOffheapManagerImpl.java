--- conflicted
+++ resolved
@@ -721,26 +721,24 @@
                 if (next != null)
                     return true;
 
-                while (true) {
-                    CacheDataRow nextRow = null;
-
-                    if (it.hasNext())
-                        nextRow = it.next();
-
-                    if (nextRow != null) {
-                        KeyCacheObject key = nextRow.key();
-                        CacheObject val = nextRow.value();
-
-                        Object key0 = cctx.unwrapBinaryIfNeeded(key, keepBinary, false);
-                        Object val0 = cctx.unwrapBinaryIfNeeded(val, keepBinary, false);
-
-                        next = new CacheEntryImplEx(key0, val0, nextRow.version());
-
-                        return true;
-                    }
-
-                    return false;
-                }
+                CacheDataRow nextRow = null;
+
+                if (it.hasNext())
+                    nextRow = it.next();
+
+                if (nextRow != null) {
+                    KeyCacheObject key = nextRow.key();
+                    CacheObject val = nextRow.value();
+
+                    Object key0 = cctx.unwrapBinaryIfNeeded(key, keepBinary, false);
+                    Object val0 = cctx.unwrapBinaryIfNeeded(val, keepBinary, false);
+
+                    next = new CacheEntryImplEx(key0, val0, nextRow.version());
+
+                    return true;
+                }
+
+                return false;
             }
         };
     }
@@ -772,12 +770,10 @@
                 if (next != null)
                     return true;
 
-                while (cur.next()) {
+                if (cur.next()) {
                     CacheDataRow row = cur.get();
 
                     next = row.key();
-
-                    break;
                 }
 
                 return next != null;
@@ -2154,24 +2150,17 @@
             if (oldRow != null) {
                 assert oldRow.link() != 0 : oldRow;
 
-<<<<<<< HEAD
-=======
-                if (pendingTree() != null && oldRow.expireTime() != 0)
-                    pendingTree().removex(new PendingRow(cacheId, oldRow.expireTime(), oldRow.link()));
-
->>>>>>> ebd669e4
                 if (newRow.link() != oldRow.link())
                     rowStore.removeRow(oldRow.link());
             }
 
-<<<<<<< HEAD
             updateIgfsMetrics(cctx, key, (oldRow != null ? oldRow.value() : null), newRow.value());
         }
 
         /**
          * @param cctx Cache context.
-         * @param newRow
-         * @param oldRow
+         * @param newRow New row.
+         * @param oldRow Old row.
          * @throws IgniteCheckedException If failed.
          */
         private void updatePendingEntries(GridCacheContext cctx, CacheDataRow newRow, @Nullable CacheDataRow oldRow)
@@ -2184,16 +2173,12 @@
             if (oldRow != null) {
                 assert oldRow.link() != 0 : oldRow;
 
-                if (pendingEntries != null && oldRow.expireTime() != 0)
-                    pendingEntries.removex(new PendingRow(cacheId, oldRow.expireTime(), oldRow.link()));
-            }
-
-            if (pendingEntries != null && expireTime != 0) {
-                pendingEntries.putx(new PendingRow(cacheId, expireTime, newRow.link()));
-=======
+                if (pendingTree() != null && oldRow.expireTime() != 0)
+                    pendingTree().removex(new PendingRow(cacheId, oldRow.expireTime(), oldRow.link()));
+            }
+
             if (pendingTree() != null && expireTime != 0) {
                 pendingTree().putx(new PendingRow(cacheId, expireTime, newRow.link()));
->>>>>>> ebd669e4
 
                 hasPendingEntries = true;
             }
@@ -2226,18 +2211,7 @@
          */
         private void finishRemove(GridCacheContext cctx, KeyCacheObject key, @Nullable CacheDataRow oldRow) throws IgniteCheckedException {
             if (oldRow != null) {
-<<<<<<< HEAD
                 clearPendingEntries(cctx, oldRow);
-=======
-                int cacheId = grp.sharedGroup() ? cctx.cacheId() : CU.UNDEFINED_CACHE_ID;
-
-                assert oldRow.link() != 0 : oldRow;
-                assert cacheId == CU.UNDEFINED_CACHE_ID || oldRow.cacheId() == cacheId :
-                    "Incorrect cache ID [expected=" + cacheId + ", actual=" + oldRow.cacheId() + "].";
-
-                if (pendingTree() != null && oldRow.expireTime() != 0)
-                    pendingTree().removex(new PendingRow(cacheId, oldRow.expireTime(), oldRow.link()));
->>>>>>> ebd669e4
 
                 decrementSize(cctx.cacheId());
             }
@@ -2254,8 +2228,8 @@
         }
 
         /**
-         * @param cctx
-         * @param oldRow
+         * @param cctx Cache context.
+         * @param oldRow Old row.
          * @throws IgniteCheckedException
          */
         private void clearPendingEntries(GridCacheContext cctx, CacheDataRow oldRow)
@@ -2266,8 +2240,8 @@
             assert cacheId == CU.UNDEFINED_CACHE_ID || oldRow.cacheId() == cacheId :
                 "Incorrect cache ID [expected=" + cacheId + ", actual=" + oldRow.cacheId() + "].";
 
-            if (pendingEntries != null && oldRow.expireTime() != 0)
-                pendingEntries.removex(new PendingRow(cacheId, oldRow.expireTime(), oldRow.link()));
+            if (pendingTree() != null && oldRow.expireTime() != 0)
+                pendingTree().removex(new PendingRow(cacheId, oldRow.expireTime(), oldRow.link()));
         }
 
         /** {@inheritDoc} */
@@ -2654,7 +2628,6 @@
             }
         }
     }
-<<<<<<< HEAD
 
     /**
      * Mvcc remove handler.
@@ -2683,6 +2656,4 @@
             return Boolean.TRUE;
         }
     }
-=======
->>>>>>> ebd669e4
 }