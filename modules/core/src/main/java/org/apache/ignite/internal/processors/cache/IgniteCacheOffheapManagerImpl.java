--- conflicted
+++ resolved
@@ -80,8 +80,6 @@
  */
 @SuppressWarnings("PublicInnerClass")
 public class IgniteCacheOffheapManagerImpl implements IgniteCacheOffheapManager {
-<<<<<<< HEAD
-=======
     /** */
     private static final int UNDEFINED_CACHE_ID = 0;
 
@@ -94,19 +92,6 @@
     /** */
     protected IgniteLogger log;
 
->>>>>>> 6eed51a2
-    /** */
-    private static final int UNDEFINED_CACHE_ID = 0;
-
-    /** */
-    protected GridCacheSharedContext ctx;
-
-    /** */
-    protected CacheGroupInfrastructure grp;
-
-    /** */
-    protected IgniteLogger log;
-
     /** */
     private CacheDataStore locCacheDataStore;
 
@@ -114,15 +99,12 @@
     protected final ConcurrentMap<Integer, CacheDataStore> partDataStores = new ConcurrentHashMap<>();
 
     /** */
-<<<<<<< HEAD
     protected PendingEntriesTree pendingEntries;
 
     /** */
     private volatile boolean hasPendingEntries;
 
     /** */
-=======
->>>>>>> 6eed51a2
     private final GridAtomicLong globalRmvId = new GridAtomicLong(U.currentTimeMillis() * 1000_000);
 
     /** */
@@ -189,18 +171,13 @@
     /** {@inheritDoc} */
     @Override public void stopCache(int cacheId, final boolean destroy) {
         if (destroy && grp.affinityNode())
-<<<<<<< HEAD
             removeCacheData(cacheId);
-=======
-            destroyCacheDataStructures(cacheId, destroy);
->>>>>>> 6eed51a2
     }
 
     /** {@inheritDoc} */
     @Override public void stop() {
         try {
             for (CacheDataStore store : cacheDataStores())
-<<<<<<< HEAD
                 destroyCacheDataStore(store);
 
             if (pendingEntries != null)
@@ -211,18 +188,6 @@
         }
     }
 
-=======
-                store.destroy();
-
-            if (pendingEntries != null)
-                pendingEntries.destroy();
-        }
-        catch (IgniteCheckedException e) {
-            throw new IgniteException(e.getMessage(), e);
-        }
-    }
-
->>>>>>> 6eed51a2
     /** {@inheritDoc} */
     @Override public void onKernalStop() {
         busyLock.block();
@@ -231,11 +196,7 @@
     /**
      *
      */
-<<<<<<< HEAD
     private void removeCacheData(int cacheId) {
-=======
-    protected void destroyCacheDataStructures(int cacheId, boolean destroy) {
->>>>>>> 6eed51a2
         assert grp.affinityNode();
 
         try {
@@ -244,17 +205,10 @@
 
                 for (CacheDataStore store : cacheDataStores())
                     store.clear(cacheId);
-<<<<<<< HEAD
 
                 if (pendingEntries != null) {
                     PendingRow row = new PendingRow(cacheId);
 
-=======
-
-                if (pendingEntries != null) {
-                    PendingRow row = new PendingRow(cacheId);
-
->>>>>>> 6eed51a2
                     GridCursor<PendingRow> cursor = pendingEntries.find(row, row, PendingEntriesTree.WITHOUT_KEY);
 
                     while (cursor.next()) {
@@ -313,11 +267,7 @@
         if (grp.isLocal())
             return locCacheDataStore;
         else {
-<<<<<<< HEAD
             GridDhtLocalPartition part = grp.topology().localPartition(p, AffinityTopologyVersion.NONE, false, true);
-=======
-            GridDhtLocalPartition part = grp.topology().localPartition(p, AffinityTopologyVersion.NONE, false);
->>>>>>> 6eed51a2
 
             return part != null ? part.dataStore() : null;
         }
@@ -411,7 +361,6 @@
     ) throws IgniteCheckedException {
         assert expireTime >= 0;
 
-<<<<<<< HEAD
         dataStore(part).update(cctx, key, val, ver, expireTime, oldRow);
     }
 
@@ -419,9 +368,6 @@
     @Override public void updateIndexes(GridCacheContext cctx, KeyCacheObject key, GridDhtLocalPartition part)
         throws IgniteCheckedException {
         dataStore(part).updateIndexes(cctx, key);
-=======
-        dataStore(part).update(cctx, key, partId, val, ver, expireTime, oldRow);
->>>>>>> 6eed51a2
     }
 
     /** {@inheritDoc} */
@@ -495,11 +441,7 @@
      * @param readers {@code True} to clear readers.
      */
     @SuppressWarnings("unchecked")
-<<<<<<< HEAD
-    @Override public void clear(GridCacheContext cctx, boolean readers) {
-=======
     @Override public void clearCache(GridCacheContext cctx, boolean readers) {
->>>>>>> 6eed51a2
         GridCacheVersion obsoleteVer = null;
 
         GridIterator<CacheDataRow> it = iterator(cctx.cacheId(), cacheDataStores().iterator());
@@ -508,16 +450,11 @@
             cctx.shared().database().checkpointReadLock();
 
             try {
-<<<<<<< HEAD
                 KeyCacheObject key = it.next().key();
 
                 try {
                     if (obsoleteVer == null)
                         obsoleteVer = ctx.versions().next();
-=======
-                if (obsoleteVer == null)
-                    obsoleteVer = ctx.versions().next();
->>>>>>> 6eed51a2
 
                     GridCacheEntryEx entry = cctx.cache().entryEx(key);
 
@@ -556,21 +493,13 @@
      * @throws IgniteCheckedException If failed.
      */
     @SuppressWarnings("unchecked")
-<<<<<<< HEAD
-    @Override public <K, V> GridCloseableIterator<Cache.Entry<K, V>> entriesIterator(
-=======
     @Override public <K, V> GridCloseableIterator<Cache.Entry<K, V>> cacheEntriesIterator(
->>>>>>> 6eed51a2
         final GridCacheContext cctx,
         final boolean primary,
         final boolean backup,
         final AffinityTopologyVersion topVer,
         final boolean keepBinary) throws IgniteCheckedException {
-<<<<<<< HEAD
-        final Iterator<CacheDataRow> it = iteratorForCache(cctx.cacheId(), primary, backup, topVer);
-=======
         final Iterator<CacheDataRow> it = cacheIterator(cctx.cacheId(), primary, backup, topVer);
->>>>>>> 6eed51a2
 
         return new GridCloseableIteratorAdapter<Cache.Entry<K, V>>() {
             /** */
@@ -648,11 +577,7 @@
     }
 
     /** {@inheritDoc} */
-<<<<<<< HEAD
-    @Override public GridIterator<CacheDataRow> iteratorForCache(
-=======
     @Override public GridIterator<CacheDataRow> cacheIterator(
->>>>>>> 6eed51a2
         int cacheId,
         boolean primary,
         boolean backups,
@@ -662,11 +587,7 @@
     }
 
     /** {@inheritDoc} */
-<<<<<<< HEAD
-    @Override public GridIterator<CacheDataRow> iteratorForCache(int cacheId, int part) throws IgniteCheckedException {
-=======
     @Override public GridIterator<CacheDataRow> cachePartitionIterator(int cacheId, int part) throws IgniteCheckedException {
->>>>>>> 6eed51a2
         CacheDataStore data = partitionData(part);
 
         if (data == null)
@@ -963,11 +884,6 @@
 
                 GridCursor<PendingRow> cur;
 
-<<<<<<< HEAD
-=======
-            GridCursor<PendingRow> cur;
-
->>>>>>> 6eed51a2
             if (grp.sharedGroup())
                 cur = pendingEntries.find(new PendingRow(cctx.cacheId()), new PendingRow(cctx.cacheId(), now, 0));
             else
@@ -988,14 +904,8 @@
                         if (obsoleteVer == null)
                             obsoleteVer = ctx.versions().next();
 
-<<<<<<< HEAD
                         c.apply(cctx.cache().entryEx(row.key), obsoleteVer);
                     }
-=======
-                if (pendingEntries.removex(row)) {
-                    if (obsoleteVer == null)
-                        obsoleteVer = ctx.versions().next();
->>>>>>> 6eed51a2
 
                     cleared++;
                 }
@@ -1242,15 +1152,8 @@
         }
 
         /** {@inheritDoc} */
-<<<<<<< HEAD
         @Override public void update(GridCacheContext cctx,KeyCacheObject key,
 
-=======
-        @Override public void update(
-            GridCacheContext cctx,
-            KeyCacheObject key,
-            int p,
->>>>>>> 6eed51a2
             CacheObject val,
             GridCacheVersion ver,
             long expireTime,
@@ -1363,7 +1266,6 @@
             }
 
             updateIgfsMetrics(cctx, key, (oldRow != null ? oldRow.value() : null), newRow.value());
-<<<<<<< HEAD
         }
 
         /** {@inheritDoc} */
@@ -1387,8 +1289,6 @@
                     row.expireTime(),
                     row.link());
             }
-=======
->>>>>>> 6eed51a2
         }
 
         /** {@inheritDoc} */
@@ -1476,21 +1376,6 @@
         /** {@inheritDoc} */
         @Override public GridCursor<? extends CacheDataRow> cursor(int cacheId, KeyCacheObject lower,
             KeyCacheObject upper) throws IgniteCheckedException {
-<<<<<<< HEAD
-            SearchRow lowerRow;
-            SearchRow upperRow;
-
-            if (grp.sharedGroup()) {
-                assert cacheId != UNDEFINED_CACHE_ID;
-
-                lowerRow = lower != null ? new SearchRow(cacheId, lower) : new SearchRow(cacheId);
-                upperRow = upper != null ? new SearchRow(cacheId, upper) : new SearchRow(cacheId);
-            }
-            else {
-                lowerRow = lower != null ? new SearchRow(UNDEFINED_CACHE_ID, lower) : null;
-                upperRow = upper != null ? new SearchRow(UNDEFINED_CACHE_ID, upper) : null;
-            }
-=======
             return cursor(cacheId, lower, upper, null);
         }
 
@@ -1502,7 +1387,6 @@
 
             if (grp.sharedGroup()) {
                 assert cacheId != UNDEFINED_CACHE_ID;
->>>>>>> 6eed51a2
 
                 lowerRow = lower != null ? new SearchRow(cacheId, lower) : new SearchRow(cacheId);
                 upperRow = upper != null ? new SearchRow(cacheId, upper) : new SearchRow(cacheId);
@@ -1550,20 +1434,11 @@
 
             Exception ex = null;
 
-<<<<<<< HEAD
-            SearchRow bound = new SearchRow(cacheId);
-
-            GridCursor<? extends CacheDataRow> cursor = dataTree.find(bound, bound, CacheDataRowAdapter.RowData.KEY_ONLY);
-
-            while (cursor.next()) {
-                CacheDataRow row = cursor.get();
-=======
             GridCursor<? extends CacheDataRow> cur =
                 cursor(cacheId, null, null, CacheDataRowAdapter.RowData.KEY_ONLY);
 
             while (cur.next()) {
                 CacheDataRow row = cur.get();
->>>>>>> 6eed51a2
 
                 assert row.link() != 0 : row;
 
@@ -1790,17 +1665,6 @@
         @Override public void link(long link) {
             this.link = link;
         }
-<<<<<<< HEAD
-=======
-
-        /**
-         * @param cacheId Cache ID.
-         */
-        void cacheId(int cacheId) {
-            this.cacheId = cacheId;
-        }
-    }
->>>>>>> 6eed51a2
 
         /**
          * @param cacheId Cache ID.
@@ -2137,17 +2001,10 @@
 
             PageUtils.putLong(dstPageAddr, off, link);
             PageUtils.putInt(dstPageAddr, off + 8, hash);
-<<<<<<< HEAD
 
             if (storeCacheId()) {
                 int cacheId = ((RowLinkIO)srcIo).getCacheId(srcPageAddr, srcIdx);
 
-=======
-
-            if (storeCacheId()) {
-                int cacheId = ((RowLinkIO)srcIo).getCacheId(srcPageAddr, srcIdx);
-
->>>>>>> 6eed51a2
                 assert cacheId != UNDEFINED_CACHE_ID;
 
                 PageUtils.putInt(dstPageAddr, off + 12, cacheId);
@@ -2473,7 +2330,6 @@
         @Override protected int compare(BPlusIO<PendingRow> iox, long pageAddr, int idx, PendingRow row)
             throws IgniteCheckedException {
             PendingRowIO io = (PendingRowIO)iox;
-<<<<<<< HEAD
 
             int cmp;
 
@@ -2498,32 +2354,6 @@
 
             long expireTime = io.getExpireTime(pageAddr, idx);
 
-=======
-
-            int cmp;
-
-            if (grp.sharedGroup()) {
-                assert row.cacheId != UNDEFINED_CACHE_ID : "Cache ID is not provided!";
-                assert io.getCacheId(pageAddr, idx) != UNDEFINED_CACHE_ID : "Cache ID is not stored!";
-
-                cmp = Integer.compare(io.getCacheId(pageAddr, idx), row.cacheId);
-
-                if (cmp != 0)
-                    return cmp;
-
-                if(cmp == 0 && row.expireTime == 0 && row.link == 0) {
-                    // A search row with a cach ID only is used as a cache bound.
-                    // The found position will be shifted until the exact cache bound is found;
-                    // See for details:
-                    // o.a.i.i.p.c.database.tree.BPlusTree.ForwardCursor.findLowerBound()
-                    // o.a.i.i.p.c.database.tree.BPlusTree.ForwardCursor.findUpperBound()
-                    return cmp;
-                }
-            }
-
-            long expireTime = io.getExpireTime(pageAddr, idx);
-
->>>>>>> 6eed51a2
             cmp = Long.compare(expireTime, row.expireTime);
 
             if (cmp != 0)
