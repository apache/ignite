/*
 * Licensed to the Apache Software Foundation (ASF) under one or more
 * contributor license agreements.  See the NOTICE file distributed with
 * this work for additional information regarding copyright ownership.
 * The ASF licenses this file to You under the Apache License, Version 2.0
 * (the "License"); you may not use this file except in compliance with
 * the License.  You may obtain a copy of the License at
 *
 *      http://www.apache.org/licenses/LICENSE-2.0
 *
 * Unless required by applicable law or agreed to in writing, software
 * distributed under the License is distributed on an "AS IS" BASIS,
 * WITHOUT WARRANTIES OR CONDITIONS OF ANY KIND, either express or implied.
 * See the License for the specific language governing permissions and
 * limitations under the License.
 */

package org.apache.ignite.internal.processors.cache;

import java.nio.ByteBuffer;
import java.util.Collections;
import java.util.Iterator;
import java.util.Set;
import javax.cache.Cache;
import org.apache.ignite.IgniteCheckedException;
import org.apache.ignite.IgniteException;
import org.apache.ignite.cluster.ClusterNode;
import org.apache.ignite.internal.pagemem.FullPageId;
import org.apache.ignite.internal.pagemem.Page;
import org.apache.ignite.internal.pagemem.PageIdUtils;
import org.apache.ignite.internal.pagemem.PageMemory;
import org.apache.ignite.internal.processors.affinity.AffinityTopologyVersion;
import org.apache.ignite.internal.processors.cache.database.CacheDataRow;
import org.apache.ignite.internal.processors.cache.database.IgniteCacheDatabaseSharedManager;
import org.apache.ignite.internal.processors.cache.database.MetaStore;
import org.apache.ignite.internal.processors.cache.database.MetadataStorage;
import org.apache.ignite.internal.processors.cache.database.RootPage;
import org.apache.ignite.internal.processors.cache.database.RowStore;
import org.apache.ignite.internal.processors.cache.database.freelist.FreeList;
import org.apache.ignite.internal.processors.cache.database.tree.BPlusTree;
import org.apache.ignite.internal.processors.cache.database.tree.io.BPlusIO;
import org.apache.ignite.internal.processors.cache.database.tree.io.BPlusInnerIO;
import org.apache.ignite.internal.processors.cache.database.tree.io.BPlusLeafIO;
import org.apache.ignite.internal.processors.cache.database.tree.io.DataPageIO;
import org.apache.ignite.internal.processors.cache.database.tree.io.IOVersions;
import org.apache.ignite.internal.processors.cache.database.tree.reuse.ReuseList;
import org.apache.ignite.internal.processors.cache.distributed.dht.GridDhtInvalidPartitionException;
import org.apache.ignite.internal.processors.cache.distributed.dht.GridDhtLocalPartition;
import org.apache.ignite.internal.processors.cache.local.GridLocalCache;
import org.apache.ignite.internal.processors.cache.query.GridCacheQueryManager;
import org.apache.ignite.internal.processors.cache.version.GridCacheVersion;
import org.apache.ignite.internal.processors.query.GridQueryProcessor;
import org.apache.ignite.internal.util.GridCloseableIteratorAdapter;
import org.apache.ignite.internal.util.GridEmptyCloseableIterator;
import org.apache.ignite.internal.util.lang.GridCloseableIterator;
import org.apache.ignite.internal.util.lang.GridCursor;
import org.apache.ignite.internal.util.lang.GridIterator;
import org.apache.ignite.internal.util.typedef.F;
import org.apache.ignite.internal.util.typedef.internal.S;
import org.apache.ignite.internal.util.typedef.internal.U;
import org.apache.ignite.lang.IgniteBiTuple;
import org.apache.ignite.lang.IgniteClosure;
import org.apache.ignite.lang.IgnitePredicate;
import org.jetbrains.annotations.Nullable;

import static org.apache.ignite.internal.IgniteComponentType.INDEXING;
import static org.apache.ignite.internal.pagemem.PageIdUtils.dwordsOffset;
import static org.apache.ignite.internal.pagemem.PageIdUtils.pageId;

/**
 *
 */
public class IgniteCacheOffheapManagerImpl extends GridCacheManagerAdapter implements IgniteCacheOffheapManager {
    /** */
    private boolean indexingEnabled;

    /** */
    private FreeList freeList;

    /** */
    private ReuseList reuseList;

    /** */
    private CacheDataStore locCacheDataStore;

    /** */
    private MetaStore metaStore;

    /** {@inheritDoc} */
    @Override protected void start0() throws IgniteCheckedException {
        super.start0();

        indexingEnabled = INDEXING.inClassPath() && GridQueryProcessor.isEnabled(cctx.config());

        metaStore = new MetadataStorage(cctx.shared().database().pageMemory(), cctx.cacheId());

        if (cctx.affinityNode()) {
            IgniteCacheDatabaseSharedManager dbMgr = cctx.shared().database();

            int cpus = Runtime.getRuntime().availableProcessors();

            cctx.shared().database().checkpointReadLock();

            try {
<<<<<<< HEAD
                reuseList = new ReuseList(cctx.cacheId(), dbMgr.pageMemory(), cpus * 2, metaStore);
=======
                reuseList = new ReuseList(cctx.cacheId(), dbMgr.pageMemory(), cctx.shared().wal(),
                    cpus * 2, dbMgr.meta());
>>>>>>> ebb68ef4
                freeList = new FreeList(cctx, reuseList);

                if (cctx.isLocal()) {
                    assert cctx.cache() instanceof GridLocalCache : cctx.cache();

                    locCacheDataStore = createCacheDataStore(0, (GridLocalCache)cctx.cache());
                }
            }
            finally {
                cctx.shared().database().checkpointReadUnlock();
            }
        }
    }

    /**
     * @param part Partition.
     * @return Data store for given entry.
     */
    private CacheDataStore dataStore(GridDhtLocalPartition part) {
        if (cctx.isLocal())
            return locCacheDataStore;
        else {
            assert part != null;

            return part.dataStore();
        }
    }

    /**
     * @param p Partition.
     * @return Partition data.
     * @throws IgniteCheckedException If failed.
     */
    @Nullable private CacheDataStore partitionData(int p) throws IgniteCheckedException {
        if (cctx.isLocal())
            return locCacheDataStore;
        else {
            GridDhtLocalPartition part = cctx.topology().localPartition(p, AffinityTopologyVersion.NONE, false);

            return part != null ? part.dataStore() : null;
        }
    }

    /** {@inheritDoc} */
    @Override public ReuseList reuseList() {
        return reuseList;
    }

    /** {@inheritDoc} */
    @Override public FreeList freeList() {
        return freeList;
    }

    /** {@inheritDoc} */
    @Override public MetaStore meta() {
        return metaStore;
    }

    /** {@inheritDoc} */
    @Override public long entriesCount(boolean primary, boolean backup, AffinityTopologyVersion topVer) throws IgniteCheckedException {
        if (cctx.isLocal())
            return 0; // TODO: GG-11208.
        else {
            ClusterNode locNode = cctx.localNode();

            long cnt = 0;

            for (GridDhtLocalPartition locPart : cctx.topology().currentLocalPartitions()) {
                if (primary) {
                    if (cctx.affinity().primary(locNode, locPart.id(), topVer)) {
                        cnt += locPart.size();

                        continue;
                    }
                }

                if (backup) {
                    if (cctx.affinity().backup(locNode, locPart.id(), topVer))
                        cnt += locPart.size();
                }
            }

            return cnt;
        }
    }

    /** {@inheritDoc} */
    @Override public long entriesCount(int part) {
        if (cctx.isLocal())
            return 0; // TODO: GG-11208.
        else {
            GridDhtLocalPartition locPart = cctx.topology().localPartition(part, AffinityTopologyVersion.NONE, false);

            return locPart == null ? 0 : locPart.size();
        }
    }

    /**
     * @param primary Primary data flag.
     * @param backup Primary data flag.
     * @param topVer Topology version.
     * @return Data stores iterator.
     */
    private Iterator<CacheDataStore> cacheData(boolean primary, boolean backup, AffinityTopologyVersion topVer) {
        assert primary || backup;

        if (cctx.isLocal())
            return Collections.singleton(locCacheDataStore).iterator();
        else {
            final Iterator<GridDhtLocalPartition> it = cctx.topology().currentLocalPartitions().iterator();

            if (primary && backup) {
                return F.iterator(it, new IgniteClosure<GridDhtLocalPartition, CacheDataStore>() {
                    @Override public CacheDataStore apply(GridDhtLocalPartition part) {
                        return part.dataStore();
                    }
                }, true);
            }

            final Set<Integer> parts = primary ? cctx.affinity().primaryPartitions(cctx.localNodeId(), topVer) :
                    cctx.affinity().backupPartitions(cctx.localNodeId(), topVer);

            return F.iterator(it, new IgniteClosure<GridDhtLocalPartition, CacheDataStore>() {
                        @Override public CacheDataStore apply(GridDhtLocalPartition part) {
                            return part.dataStore();
                        }
                    }, true,
                    new IgnitePredicate<GridDhtLocalPartition>() {
                        @Override public boolean apply(GridDhtLocalPartition part) {
                            return parts.contains(part.id());
                        }
                    });
        }
    }

    /** {@inheritDoc} */
    @Override public void update(
            KeyCacheObject key,
            CacheObject val,
            GridCacheVersion ver,
            long expireTime,
            int partId,
            GridDhtLocalPartition part
    ) throws IgniteCheckedException {
        dataStore(part).update(key, partId, val, ver, expireTime);
    }

    /** {@inheritDoc} */
    @Override public void remove(
            KeyCacheObject key,
            CacheObject prevVal,
            GridCacheVersion prevVer,
            int partId,
            GridDhtLocalPartition part
    ) throws IgniteCheckedException {
        dataStore(part).remove(key, prevVal, prevVer, partId);
    }

    /** {@inheritDoc} */
    @SuppressWarnings("unchecked")
    @Nullable public IgniteBiTuple<CacheObject, GridCacheVersion> read(GridCacheMapEntry entry)
        throws IgniteCheckedException {
        try {
            KeyCacheObject key = entry.key();

            assert cctx.isLocal() || entry.localPartition() != null : entry;

            return dataStore(entry.localPartition()).find(key);
        }
        catch (IgniteCheckedException e) {
            throw e;
        }
        catch (Exception e) {
            throw new IgniteCheckedException("Failed to read entry: " + entry.key(), e);
        }
    }

    /** {@inheritDoc} */
    @Override public boolean containsKey(GridCacheMapEntry entry) {
        try {
            return read(entry) != null;
        }
        catch (IgniteCheckedException e) {
            U.error(log, "Failed to read value", e);

            return false;
        }
    }

    /** {@inheritDoc} */
    @Override public void onPartitionCounterUpdated(int part, long cntr) {
        // No-op.
    }

    /** {@inheritDoc} */
    @Override public long lastUpdatedPartitionCounter(int part) {
        return 0;
    }

    /**
     * Clears offheap entries.
     *
     * @param readers {@code True} to clear readers.
     */
    @SuppressWarnings("unchecked")
    @Override public void clear(boolean readers) {
        GridCacheVersion obsoleteVer = null;

        GridIterator<CacheDataRow>  it = rowsIterator(true, true, null);

        while (it.hasNext()) {
            KeyCacheObject key = it.next().key();

            try {
                if (obsoleteVer == null)
                    obsoleteVer = cctx.versions().next();

                GridCacheEntryEx entry = cctx.cache().entryEx(key);

                entry.clear(obsoleteVer, readers);
            }
            catch (GridDhtInvalidPartitionException ignore) {
                // Ignore.
            }
            catch (IgniteCheckedException e) {
                U.error(log, "Failed to clear cache entry: " + key, e);
            }
        }
    }

    /** {@inheritDoc} */
    @Override public int onUndeploy(ClassLoader ldr) {
        // TODO: GG-11141.
        return 0;
    }

    /** {@inheritDoc} */
    @Override public long offHeapAllocatedSize() {
        // TODO GG-10884.
        return 0;
    }

    /** {@inheritDoc} */
    @Override public void writeAll(Iterable<GridCacheBatchSwapEntry> swapped) throws IgniteCheckedException {
        // No-op.
    }

    /**
     * @param primary {@code True} if need return primary entries.
     * @param backup {@code True} if need return backup entries.
     * @param topVer Topology version to use.
     * @return Entries iterator.
     * @throws IgniteCheckedException If failed.
     */
    @SuppressWarnings("unchecked")
    @Override  public <K, V> GridCloseableIterator<Cache.Entry<K, V>> entriesIterator(final boolean primary,
        final boolean backup,
        final AffinityTopologyVersion topVer,
        final boolean keepBinary) throws IgniteCheckedException {
        final Iterator<CacheDataRow> it = rowsIterator(primary, backup, topVer);

        return new GridCloseableIteratorAdapter<Cache.Entry<K, V>>() {
            /** */
            private CacheEntryImplEx next;

            @Override protected Cache.Entry<K, V> onNext() throws IgniteCheckedException {
                CacheEntryImplEx ret = next;

                next = null;

                return ret;
            }

            @Override protected boolean onHasNext() throws IgniteCheckedException {
                if (next != null)
                    return true;

                CacheDataRow nextRow = null;

                if (it.hasNext())
                    nextRow = it.next();

                if (nextRow != null) {
                    KeyCacheObject key = nextRow.key();
                    CacheObject val = nextRow.value();

                    Object key0 = cctx.unwrapBinaryIfNeeded(key, keepBinary, false);
                    Object val0 = cctx.unwrapBinaryIfNeeded(val, keepBinary, false);

                    next = new CacheEntryImplEx(key0, val0, nextRow.version());

                    return true;
                }

                return false;
            }
        };
    }

    /** {@inheritDoc} */
    @Override public GridCloseableIterator<KeyCacheObject> keysIterator(final int part) throws IgniteCheckedException {
        CacheDataStore data = partitionData(part);

        if (data == null)
            return new GridEmptyCloseableIterator<>();

        final GridCursor<? extends CacheDataRow> cur = data.cursor();

        return new GridCloseableIteratorAdapter<KeyCacheObject>() {
            /** */
            private KeyCacheObject next;

            @Override protected KeyCacheObject onNext() throws IgniteCheckedException {
                KeyCacheObject res = next;

                next = null;

                return res;
            }

            @Override protected boolean onHasNext() throws IgniteCheckedException {
                if (next != null)
                    return true;

                if (cur.next()) {
                    CacheDataRow row = cur.get();

                    next = row.key();
                }

                return next != null;
            }
        };
    }

    /** {@inheritDoc} */
    @Override public GridIterator<CacheDataRow> iterator(boolean primary, boolean backups, final AffinityTopologyVersion topVer)
        throws IgniteCheckedException {
        return rowsIterator(primary, backups, topVer);
    }

    /**
     * @param primary Primary entries flag.
     * @param backups Backup entries flag.
     * @param topVer Topology version.
     * @return Iterator.
     */
    private GridIterator<CacheDataRow> rowsIterator(boolean primary, boolean backups, AffinityTopologyVersion topVer) {
        final Iterator<CacheDataStore> dataIt = cacheData(primary, backups, topVer);

        return new GridCloseableIteratorAdapter<CacheDataRow>() {
            /** */
            private GridCursor<? extends CacheDataRow> cur;

            /** */
            private CacheDataRow next;

            @Override protected CacheDataRow onNext() throws IgniteCheckedException {
                CacheDataRow res = next;

                next = null;

                return res;
            }

            @Override protected boolean onHasNext() throws IgniteCheckedException {
                if (next != null)
                    return true;

                while (true) {
                    if (cur == null) {
                        if (dataIt.hasNext())
                            cur = dataIt.next().cursor();
                        else
                            break;
                    }

                    if (cur.next()) {
                        next = cur.get();

                        break;
                    }
                    else
                        cur = null;
                }

                return next != null;
            }
        };
    }

    /** {@inheritDoc} */
    @Override public GridIterator<CacheDataRow> iterator(int part) throws IgniteCheckedException {
        CacheDataStore data = partitionData(part);

        if (data == null)
            return new GridEmptyCloseableIterator<>();

        final GridCursor<? extends CacheDataRow> cur = data.cursor();

        return new GridCloseableIteratorAdapter<CacheDataRow>() {
            /** */
            private CacheDataRow next;

            @Override protected CacheDataRow onNext() throws IgniteCheckedException {
                CacheDataRow res = next;

                next = null;

                return res;
            }

            @Override protected boolean onHasNext() throws IgniteCheckedException {
                if (next != null)
                    return true;

                if (cur.next())
                    next = cur.get();

                return next != null;
            }
        };
    }

    /**
     * @param pageId Page ID.
     * @return Page.
     * @throws IgniteCheckedException If failed.
     */
    private Page page(long pageId) throws IgniteCheckedException {
        return cctx.shared().database().pageMemory().page(cctx.cacheId(), pageId);
    }

    /** {@inheritDoc} */
    @Override public final CacheDataStore createCacheDataStore(int p, CacheDataStore.Listener lsnr) throws IgniteCheckedException {
        IgniteCacheDatabaseSharedManager dbMgr = cctx.shared().database();

        String idxName = treeName(p);

        // TODO: GG-11220 cleanup when cache/partition is destroyed.
        final RootPage rootPage = metaStore.getOrAllocateForTree(idxName);

        CacheDataRowStore rowStore = new CacheDataRowStore(cctx, freeList);

        CacheDataTree dataTree = new CacheDataTree(idxName,
                reuseList,
                rowStore,
                cctx,
                dbMgr.pageMemory(),
                rootPage.pageId(),
                rootPage.isAllocated());

        return new CacheDataStoreImpl(rowStore, dataTree, lsnr);
    }

    /**
     * @param p Partition.
     * @return Tree name for given partition.
     */
    private String treeName(int p) {
        return BPlusTree.treeName("p-" + p, "CacheData");
    }

    /**
     *
     */
    private class CacheDataStoreImpl implements CacheDataStore {
        /** */
        private final CacheDataRowStore rowStore;

        /** */
        private final CacheDataTree dataTree;

        /** */
        private final Listener lsnr;

        /**
         * @param rowStore Row store.
         * @param dataTree Data tree.
         * @param lsnr Listener.
         */
        public CacheDataStoreImpl(CacheDataRowStore rowStore,
            CacheDataTree dataTree,
            Listener lsnr) {
            this.rowStore = rowStore;
            this.dataTree = dataTree;
            this.lsnr = lsnr;
        }

        /** {@inheritDoc} */
        @Override public void update(KeyCacheObject key,
            int p,
            CacheObject val,
            GridCacheVersion ver,
            long expireTime) throws IgniteCheckedException {
            DataRow dataRow = new DataRow(key.hashCode(), key, val, ver, p);

            rowStore.addRow(dataRow);

            assert dataRow.link != 0 : dataRow;

            DataRow old = dataTree.put(dataRow);

            if (indexingEnabled) {
                GridCacheQueryManager qryMgr = cctx.queries();

                assert qryMgr.enabled();

                qryMgr.store(key, p, val, ver, expireTime, dataRow.link);
            }

            if (old != null) {
                assert old.link != 0 : old;

                rowStore.removeRow(old.link);
            }
            else
                lsnr.onInsert();
        }

        /** {@inheritDoc} */
        @Override public void remove(KeyCacheObject key,
            CacheObject prevVal,
            GridCacheVersion prevVer,
            int partId) throws IgniteCheckedException {
            if (indexingEnabled) {
                GridCacheQueryManager qryMgr = cctx.queries();

                assert qryMgr.enabled();

                qryMgr.remove(key, partId, prevVal, prevVer);
            }

            DataRow dataRow = dataTree.remove(new KeySearchRow(key.hashCode(), key, 0));

            if (dataRow != null) {
                assert dataRow.link != 0 : dataRow;

                rowStore.removeRow(dataRow.link);

                lsnr.onRemove();
            }
        }

        /** {@inheritDoc} */
        @Override public IgniteBiTuple<CacheObject, GridCacheVersion> find(KeyCacheObject key)
            throws IgniteCheckedException {
            DataRow dataRow = dataTree.findOne(new KeySearchRow(key.hashCode(), key, 0));

            return dataRow != null ? F.t(dataRow.value(), dataRow.version()) : null;
        }

        /** {@inheritDoc} */
        @Override public GridCursor<? extends CacheDataRow> cursor() throws IgniteCheckedException {
            return dataTree.find(null, null);
        }
    }

    /**
     *
     */
    private class KeySearchRow {
        /** */
        int hash;

        /** */
        KeyCacheObject key;

        /** */
        long link;

        /**
         * @param hash Hash code.
         * @param key Key.
         * @param link Link.
         */
        KeySearchRow(int hash, KeyCacheObject key, long link) {
            this.hash = hash;
            this.key = key;
            this.link = link;
        }

        /**
         * @param buf Buffer.
         * @throws IgniteCheckedException If failed.
         */
        protected void doInitData(ByteBuffer buf) throws IgniteCheckedException {
            key = cctx.cacheObjects().toKeyCacheObject(cctx.cacheObjectContext(), buf);
        }

        /**
         * Init data.
         */
        protected final void initData() {
            if (key != null)
                return;

            assert link != 0;

            try (Page page = page(pageId(link))) {
                ByteBuffer buf = page.getForRead();

                try {
                    DataPageIO io = DataPageIO.VERSIONS.forPage(buf);

                    int dataOff = io.getDataOffset(buf, dwordsOffset(link));

                    buf.position(dataOff);

                    // Skip entry size.
                    buf.getShort();

                    doInitData(buf);
                }
                finally {
                    page.releaseRead();
                }
            }
            catch (IgniteCheckedException e) {
                throw new IgniteException(e);
            }
        }

        /**
         * @return Key.
         */
        public KeyCacheObject key() {
            initData();

            return key;
        }

        /** {@inheritDoc} */
        public String toString() {
            return S.toString(KeySearchRow.class, this);
        }
    }

    /**
     *
     */
    private class DataRow extends KeySearchRow implements CacheDataRow {
        /** */
        private CacheObject val;

        /** */
        private GridCacheVersion ver;

        /** */
        private int part = -1;

        /**
         * @param hash Hash code.
         * @param link Link.
         */
        DataRow(int hash, long link) {
            super(hash, null, link);

            part = PageIdUtils.partId(link);

            // We can not init data row lazily because underlying buffer can be concurrently cleared.
            initData();
        }

        /**
         * @param hash Hash code.
         * @param key Key.
         * @param val Value.
         * @param ver Version.
         * @param part Partition.
         */
        DataRow(int hash, KeyCacheObject key, CacheObject val, GridCacheVersion ver, int part) {
            super(hash, key, 0);

            this.val = val;
            this.ver = ver;
            this.part = part;
        }

        /** {@inheritDoc} */
        @Override protected void doInitData(ByteBuffer buf) throws IgniteCheckedException {
            key = cctx.cacheObjects().toKeyCacheObject(cctx.cacheObjectContext(), buf);
            val = cctx.cacheObjects().toCacheObject(cctx.cacheObjectContext(), buf);

            int topVer = buf.getInt();
            int nodeOrderDrId = buf.getInt();
            long globalTime = buf.getLong();
            long order = buf.getLong();

            ver = new GridCacheVersion(topVer, nodeOrderDrId, globalTime, order);
        }

        /** {@inheritDoc} */
        @Override public CacheObject value() {
            assert val != null;

            return val;
        }

        /** {@inheritDoc} */
        @Override public GridCacheVersion version() {
            assert ver != null;

            return ver;
        }

        /** {@inheritDoc} */
        @Override public int partition() {
            assert part != -1;

            return part;
        }

        /** {@inheritDoc} */
        @Override public long link() {
            return link;
        }

        /** {@inheritDoc} */
        @Override public void link(long link) {
            this.link = link;
        }

        /** {@inheritDoc} */
        public String toString() {
            return S.toString(DataRow.class, this);
        }
    }

    /**
     *
     */
    private static class CacheDataTree extends BPlusTree<KeySearchRow, DataRow> {
        /** */
        private final CacheDataRowStore rowStore;

        /** */
        private final GridCacheContext cctx;

        /**
         * @param name Tree name.
         * @param reuseList Reuse list.
         * @param rowStore Row store.
         * @param cctx Context.
         * @param pageMem Page memory.
         * @param metaPageId Meta page ID.
         * @param initNew Initialize new index.
         * @throws IgniteCheckedException If failed.
         */
        CacheDataTree(
            String name,
            ReuseList reuseList,
            CacheDataRowStore rowStore,
            GridCacheContext cctx,
            PageMemory pageMem,
            FullPageId metaPageId,
            boolean initNew
        ) throws IgniteCheckedException {
            super(name, cctx.cacheId(), pageMem, cctx.shared().wal(), metaPageId,
                reuseList, DataInnerIO.VERSIONS, DataLeafIO.VERSIONS);

            assert rowStore != null;

            this.rowStore = rowStore;
            this.cctx = cctx;

            if (initNew)
                initNew();
        }

        /** {@inheritDoc} */
        @Override protected int compare(BPlusIO<KeySearchRow> io, ByteBuffer buf, int idx, KeySearchRow row)
            throws IgniteCheckedException {
            KeySearchRow row0 = io.getLookupRow(this, buf, idx);

            int cmp = Integer.compare(row0.hash, row.hash);

            if (cmp != 0)
                return cmp;

            return compareKeys(row0.key(), row.key());
        }

        /** {@inheritDoc} */
        @Override protected DataRow getRow(BPlusIO<KeySearchRow> io, ByteBuffer buf, int idx)
            throws IgniteCheckedException {
            int hash = ((RowLinkIO)io).getHash(buf, idx);
            long link = ((RowLinkIO)io).getLink(buf, idx);

            return rowStore.dataRow(hash, link);
        }

        /**
         * @param key1 First key.
         * @param key2 Second key.
         * @return Compare result.
         * @throws IgniteCheckedException If failed.
         */
        private int compareKeys(CacheObject key1, CacheObject key2) throws IgniteCheckedException {
            byte[] bytes1 = key1.valueBytes(cctx.cacheObjectContext());
            byte[] bytes2 = key2.valueBytes(cctx.cacheObjectContext());

            int len = Math.min(bytes1.length, bytes2.length);

            for (int i = 0; i < len; i++) {
                byte b1 = bytes1[i];
                byte b2 = bytes2[i];

                if (b1 != b2)
                    return b1 > b2 ? 1 : -1;
            }

            return Integer.compare(bytes1.length, bytes2.length);
        }
    }

    /**
     *
     */
    private class CacheDataRowStore extends RowStore {
        /**
         * @param cctx Cache context.
         * @param freeList Free list.
         */
        CacheDataRowStore(GridCacheContext<?, ?> cctx, FreeList freeList) {
            super(cctx, freeList);
        }

        /**
         * @param hash Hash code.
         * @param link Link.
         * @return Search row.
         * @throws IgniteCheckedException If failed.
         */
        private KeySearchRow keySearchRow(int hash, long link) throws IgniteCheckedException {
            return new KeySearchRow(hash, null, link);
        }

        /**
         * @param hash Hash code.
         * @param link Link.
         * @return Data row.
         * @throws IgniteCheckedException If failed.
         */
        private DataRow dataRow(int hash, long link) throws IgniteCheckedException {
            return new DataRow(hash, link);
        }
    }

    /**
     * @param buf Buffer.
     * @param off Offset.
     * @param link Link.
     * @param hash Hash.
     */
    private static void store0(ByteBuffer buf, int off, long link, int hash) {
        buf.putLong(off, link);
        buf.putInt(off + 8, hash);
    }

    /**
     *
     */
    private interface RowLinkIO {
        /**
         * @param buf Buffer.
         * @param idx Index.
         * @return Row link.
         */
        public long getLink(ByteBuffer buf, int idx);

        /**
         * @param buf Buffer.
         * @param idx Index.
         * @return Key hash code.
         */
        public int getHash(ByteBuffer buf, int idx);
    }

    /**
     *
     */
    public static final class DataInnerIO extends BPlusInnerIO<KeySearchRow> implements RowLinkIO {
        /** */
        public static final IOVersions<DataInnerIO> VERSIONS = new IOVersions<>(
            new DataInnerIO(1)
        );

        /**
         * @param ver Page format version.
         */
        DataInnerIO(int ver) {
            super(T_DATA_REF_INNER, ver, true, 12);
        }

        /** {@inheritDoc} */
        @Override public void storeByOffset(ByteBuffer buf, int off, KeySearchRow row) {
            assert row.link != 0;

            store0(buf, off, row.link, row.hash);
        }

        /** {@inheritDoc} */
        @Override public KeySearchRow getLookupRow(BPlusTree<KeySearchRow,?> tree, ByteBuffer buf, int idx)
            throws IgniteCheckedException {
            int hash = getHash(buf, idx);
            long link = getLink(buf, idx);

            return ((CacheDataTree)tree).rowStore.keySearchRow(hash, link);
        }

        /** {@inheritDoc} */
        @Override public void store(ByteBuffer dst, int dstIdx, BPlusIO<KeySearchRow> srcIo, ByteBuffer src, int srcIdx) {
            int hash = ((RowLinkIO)srcIo).getHash(src, srcIdx);
            long link = ((RowLinkIO)srcIo).getLink(src, srcIdx);

            store0(dst, offset(dstIdx), link, hash);
        }

        /** {@inheritDoc} */
        @Override public long getLink(ByteBuffer buf, int idx) {
            assert idx < getCount(buf): idx;

            return buf.getLong(offset(idx));
        }

        /** {@inheritDoc} */
        @Override public int getHash(ByteBuffer buf, int idx) {
            return buf.getInt(offset(idx) + 8);
        }
    }

    /**
     *
     */
    public static final class DataLeafIO extends BPlusLeafIO<KeySearchRow> implements RowLinkIO {
        /** */
        public static final IOVersions<DataLeafIO> VERSIONS = new IOVersions<>(
            new DataLeafIO(1)
        );

        /**
         * @param ver Page format version.
         */
        DataLeafIO(int ver) {
            super(T_DATA_REF_LEAF, ver, 12);
        }

        /** {@inheritDoc} */
        @Override public void storeByOffset(ByteBuffer buf, int off, KeySearchRow row) {
            DataRow row0 = (DataRow)row;

            assert row0.link != 0;

            store0(buf, off, row.link, row.hash);
        }

        /** {@inheritDoc} */
        @Override public void store(ByteBuffer dst, int dstIdx, BPlusIO<KeySearchRow> srcIo, ByteBuffer src, int srcIdx)
            throws IgniteCheckedException {
            store0(dst, offset(dstIdx), getLink(src, srcIdx), getHash(src, srcIdx));
        }

        /** {@inheritDoc} */
        @Override public KeySearchRow getLookupRow(BPlusTree<KeySearchRow,?> tree, ByteBuffer buf, int idx)
            throws IgniteCheckedException {

            int hash = getHash(buf, idx);
            long link = getLink(buf, idx);

            return ((CacheDataTree)tree).rowStore.keySearchRow(hash, link);
        }

        /** {@inheritDoc} */
        @Override public long getLink(ByteBuffer buf, int idx) {
            assert idx < getCount(buf): idx;

            return buf.getLong(offset(idx));
        }

        /** {@inheritDoc} */
        @Override public int getHash(ByteBuffer buf, int idx) {
            return buf.getInt(offset(idx) + 8);
        }
    }
}<|MERGE_RESOLUTION|>--- conflicted
+++ resolved
@@ -102,12 +102,8 @@
             cctx.shared().database().checkpointReadLock();
 
             try {
-<<<<<<< HEAD
-                reuseList = new ReuseList(cctx.cacheId(), dbMgr.pageMemory(), cpus * 2, metaStore);
-=======
-                reuseList = new ReuseList(cctx.cacheId(), dbMgr.pageMemory(), cctx.shared().wal(),
-                    cpus * 2, dbMgr.meta());
->>>>>>> ebb68ef4
+                reuseList = new ReuseList(cctx.cacheId(), dbMgr.pageMemory(), cctx.shared().wal(), cpus * 2, metaStore);
+
                 freeList = new FreeList(cctx, reuseList);
 
                 if (cctx.isLocal()) {
