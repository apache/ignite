/*
 * Licensed to the Apache Software Foundation (ASF) under one or more
 * contributor license agreements.  See the NOTICE file distributed with
 * this work for additional information regarding copyright ownership.
 * The ASF licenses this file to You under the Apache License, Version 2.0
 * (the "License"); you may not use this file except in compliance with
 * the License.  You may obtain a copy of the License at
 *
 *      http://www.apache.org/licenses/LICENSE-2.0
 *
 * Unless required by applicable law or agreed to in writing, software
 * distributed under the License is distributed on an "AS IS" BASIS,
 * WITHOUT WARRANTIES OR CONDITIONS OF ANY KIND, either express or implied.
 * See the License for the specific language governing permissions and
 * limitations under the License.
 */

package org.apache.ignite.internal.processors.cache;

import java.util.ArrayList;
import java.util.Collections;
import java.util.HashMap;
import java.util.HashSet;
import java.util.Iterator;
import java.util.List;
import java.util.Map;
import java.util.NoSuchElementException;
import java.util.Set;
import java.util.TreeMap;
import java.util.concurrent.ConcurrentHashMap;
import java.util.concurrent.ConcurrentMap;
import java.util.concurrent.atomic.AtomicLong;
import java.util.concurrent.atomic.AtomicReference;
import javax.cache.Cache;
import org.apache.ignite.IgniteCheckedException;
import org.apache.ignite.IgniteException;
import org.apache.ignite.IgniteLogger;
import org.apache.ignite.IgniteSystemProperties;
import org.apache.ignite.internal.NodeStoppingException;
import org.apache.ignite.internal.pagemem.FullPageId;
import org.apache.ignite.internal.pagemem.wal.record.delta.DataPageMvccMarkUpdatedRecord;
import org.apache.ignite.internal.pagemem.wal.record.delta.DataPageMvccUpdateNewTxStateHintRecord;
import org.apache.ignite.internal.pagemem.wal.record.delta.DataPageMvccUpdateTxStateHintRecord;
import org.apache.ignite.internal.processors.affinity.AffinityTopologyVersion;
import org.apache.ignite.internal.processors.cache.distributed.dht.GridDhtInvalidPartitionException;
import org.apache.ignite.internal.processors.cache.distributed.dht.GridDhtLocalPartition;
import org.apache.ignite.internal.processors.cache.distributed.dht.preloader.CachePartitionPartialCountersMap;
import org.apache.ignite.internal.processors.cache.distributed.dht.preloader.IgniteDhtDemandedPartitionsMap;
import org.apache.ignite.internal.processors.cache.distributed.dht.preloader.IgniteHistoricalIterator;
import org.apache.ignite.internal.processors.cache.distributed.dht.preloader.IgniteRebalanceIteratorImpl;
import org.apache.ignite.internal.processors.cache.mvcc.MvccSnapshot;
import org.apache.ignite.internal.processors.cache.mvcc.MvccVersion;
import org.apache.ignite.internal.processors.cache.mvcc.txlog.TxState;
import org.apache.ignite.internal.processors.cache.persistence.CacheDataRow;
import org.apache.ignite.internal.processors.cache.persistence.CacheDataRowAdapter;
import org.apache.ignite.internal.processors.cache.persistence.CacheSearchRow;
import org.apache.ignite.internal.processors.cache.persistence.RootPage;
import org.apache.ignite.internal.processors.cache.persistence.RowStore;
import org.apache.ignite.internal.processors.cache.persistence.tree.BPlusTree;
import org.apache.ignite.internal.processors.cache.persistence.tree.io.BPlusIO;
import org.apache.ignite.internal.processors.cache.persistence.tree.io.DataPageIO;
import org.apache.ignite.internal.processors.cache.persistence.tree.io.PageIO;
import org.apache.ignite.internal.processors.cache.persistence.tree.reuse.ReuseList;
import org.apache.ignite.internal.processors.cache.persistence.tree.util.PageHandler;
import org.apache.ignite.internal.processors.cache.query.GridCacheQueryManager;
import org.apache.ignite.internal.processors.cache.tree.CacheDataRowStore;
import org.apache.ignite.internal.processors.cache.tree.CacheDataTree;
import org.apache.ignite.internal.processors.cache.tree.DataRow;
import org.apache.ignite.internal.processors.cache.tree.PendingEntriesTree;
import org.apache.ignite.internal.processors.cache.tree.PendingRow;
import org.apache.ignite.internal.processors.cache.tree.RowLinkIO;
import org.apache.ignite.internal.processors.cache.tree.SearchRow;
import org.apache.ignite.internal.processors.cache.tree.mvcc.data.MvccDataRow;
import org.apache.ignite.internal.processors.cache.tree.mvcc.data.MvccUpdateDataRow;
import org.apache.ignite.internal.processors.cache.tree.mvcc.data.MvccUpdateDataRowNative;
import org.apache.ignite.internal.processors.cache.tree.mvcc.data.MvccUpdateResult;
import org.apache.ignite.internal.processors.cache.tree.mvcc.data.ResultType;
import org.apache.ignite.internal.processors.cache.tree.mvcc.search.MvccFirstRowTreeClosure;
import org.apache.ignite.internal.processors.cache.tree.mvcc.search.MvccLinkAwareSearchRow;
import org.apache.ignite.internal.processors.cache.tree.mvcc.search.MvccMaxSearchRow;
import org.apache.ignite.internal.processors.cache.tree.mvcc.search.MvccMinSearchRow;
import org.apache.ignite.internal.processors.cache.tree.mvcc.search.MvccSnapshotSearchRow;
import org.apache.ignite.internal.processors.cache.tree.mvcc.search.MvccTreeClosure;
import org.apache.ignite.internal.processors.cache.version.GridCacheVersion;
import org.apache.ignite.internal.processors.query.GridQueryRowCacheCleaner;
import org.apache.ignite.internal.util.GridAtomicLong;
import org.apache.ignite.internal.util.GridCloseableIteratorAdapter;
import org.apache.ignite.internal.util.GridEmptyCloseableIterator;
import org.apache.ignite.internal.util.GridLongList;
import org.apache.ignite.internal.util.GridSpinBusyLock;
import org.apache.ignite.internal.util.GridStripedLock;
import org.apache.ignite.internal.util.IgniteTree;
import org.apache.ignite.internal.util.lang.GridCloseableIterator;
import org.apache.ignite.internal.util.lang.GridCursor;
import org.apache.ignite.internal.util.lang.GridIterator;
import org.apache.ignite.internal.util.lang.IgniteInClosure2X;
import org.apache.ignite.internal.util.typedef.F;
import org.apache.ignite.internal.util.typedef.internal.CU;
import org.apache.ignite.internal.util.typedef.internal.U;
import org.apache.ignite.lang.IgniteBiTuple;
import org.apache.ignite.lang.IgniteClosure;
import org.apache.ignite.lang.IgniteInClosure;
import org.apache.ignite.lang.IgnitePredicate;
import org.jetbrains.annotations.Nullable;

import static org.apache.ignite.internal.pagemem.PageIdAllocator.FLAG_IDX;
import static org.apache.ignite.internal.pagemem.PageIdAllocator.INDEX_PARTITION;
import static org.apache.ignite.internal.processors.cache.distributed.dht.GridDhtPartitionState.OWNING;
import static org.apache.ignite.internal.processors.cache.mvcc.MvccUtils.INITIAL_VERSION;
import static org.apache.ignite.internal.processors.cache.mvcc.MvccUtils.MVCC_COUNTER_NA;
import static org.apache.ignite.internal.processors.cache.mvcc.MvccUtils.MVCC_CRD_COUNTER_NA;
import static org.apache.ignite.internal.processors.cache.mvcc.MvccUtils.MVCC_OP_COUNTER_NA;
import static org.apache.ignite.internal.processors.cache.mvcc.MvccUtils.compare;
import static org.apache.ignite.internal.processors.cache.mvcc.MvccUtils.compareNewVersion;
import static org.apache.ignite.internal.processors.cache.mvcc.MvccUtils.isVisible;
import static org.apache.ignite.internal.processors.cache.mvcc.MvccUtils.mvccVersionIsValid;
import static org.apache.ignite.internal.processors.cache.mvcc.MvccUtils.state;
import static org.apache.ignite.internal.processors.cache.mvcc.MvccUtils.unexpectedStateException;
import static org.apache.ignite.internal.processors.cache.persistence.GridCacheOffheapManager.EMPTY_CURSOR;
import static org.apache.ignite.internal.processors.cache.persistence.tree.io.DataPageIO.MVCC_INFO_SIZE;
import static org.apache.ignite.internal.processors.cache.persistence.tree.io.PageIO.MVCC_HINTS_BIT_OFF;
import static org.apache.ignite.internal.processors.cache.persistence.tree.io.PageIO.MVCC_HINTS_MASK;
import static org.apache.ignite.internal.util.IgniteTree.OperationType.NOOP;
import static org.apache.ignite.internal.util.IgniteTree.OperationType.PUT;

/**
 *
 */
@SuppressWarnings("PublicInnerClass")
public class IgniteCacheOffheapManagerImpl implements IgniteCacheOffheapManager {
    /**
     * Throttling timeout in millis which avoid excessive PendingTree access on unwind
     * if there is nothing to clean yet.
     */
    public static final long UNWIND_THROTTLING_TIMEOUT = Long.getLong(
        IgniteSystemProperties.IGNITE_UNWIND_THROTTLING_TIMEOUT, 500L);

    /** */
    protected GridCacheSharedContext ctx;

    /** */
    protected CacheGroupContext grp;

    /** */
    protected IgniteLogger log;

    /** */
    private CacheDataStore locCacheDataStore;

    /** */
    protected final ConcurrentMap<Integer, CacheDataStore> partDataStores = new ConcurrentHashMap<>();

    /** */
    private PendingEntriesTree pendingEntries;

    /** */
    protected volatile boolean hasPendingEntries;

    /** Timestamp when next clean try will be allowed. Used for throttling on per-group basis. */
    protected volatile long nextCleanTime;

    /** */
    private final GridAtomicLong globalRmvId = new GridAtomicLong(U.currentTimeMillis() * 1000_000);

    /** */
    protected final GridSpinBusyLock busyLock = new GridSpinBusyLock();

    /** */
    private int updateValSizeThreshold;

    /** */
    protected GridStripedLock partStoreLock = new GridStripedLock(Runtime.getRuntime().availableProcessors());

    /** {@inheritDoc} */
    @Override public GridAtomicLong globalRemoveId() {
        return globalRmvId;
    }

    /** {@inheritDoc} */
    @Override public void start(GridCacheSharedContext ctx, CacheGroupContext grp) throws IgniteCheckedException {
        this.ctx = ctx;
        this.grp = grp;
        this.log = ctx.logger(getClass());

        updateValSizeThreshold = ctx.database().pageSize() / 2;

        if (grp.affinityNode()) {
            ctx.database().checkpointReadLock();

            try {
                initDataStructures();

                if (grp.isLocal())
                    locCacheDataStore = createCacheDataStore(0);
            }
            finally {
                ctx.database().checkpointReadUnlock();
            }
        }
    }

    /** {@inheritDoc} */
    public void onCacheStarted(GridCacheContext cctx) throws IgniteCheckedException {
        initPendingTree(cctx);
    }

    /**
     * @param cctx Cache context.
     * @throws IgniteCheckedException If failed.
     */
    protected void initPendingTree(GridCacheContext cctx) throws IgniteCheckedException {
        assert !cctx.group().persistenceEnabled();

        if (cctx.affinityNode() && cctx.ttl().eagerTtlEnabled() && pendingEntries == null) {
            String name = "PendingEntries";

            long rootPage = allocateForTree();

            pendingEntries = new PendingEntriesTree(
                grp,
                name,
                grp.dataRegion().pageMemory(),
                rootPage,
                grp.reuseList(),
                true);
        }
    }

    /**
     * @throws IgniteCheckedException If failed.
     */
    protected void initDataStructures() throws IgniteCheckedException {
        // No-op.
    }

    /** {@inheritDoc} */
    @Override public void stopCache(int cacheId, final boolean destroy) {
        if (destroy && grp.affinityNode())
            removeCacheData(cacheId);
    }

    /** {@inheritDoc} */
    @Override public void stop() {
        try {
            for (CacheDataStore store : cacheDataStores())
                destroyCacheDataStore(store);

            if (pendingEntries != null)
                pendingEntries.destroy();
        }
        catch (IgniteCheckedException e) {
            throw new IgniteException(e.getMessage(), e);
        }
    }

    /** {@inheritDoc} */
    @Override public void onKernalStop() {
        busyLock.block();
    }

    /**
     * @param cacheId Cache ID.
     */
    private void removeCacheData(int cacheId) {
        assert grp.affinityNode();

        try {
            if (grp.sharedGroup()) {
                assert cacheId != CU.UNDEFINED_CACHE_ID;

                for (CacheDataStore store : cacheDataStores())
                    store.clear(cacheId);

                // Clear non-persistent pending tree if needed.
                if (pendingEntries != null) {
                    PendingRow row = new PendingRow(cacheId);

                    GridCursor<PendingRow> cursor = pendingEntries.find(row, row, PendingEntriesTree.WITHOUT_KEY);

                    while (cursor.next()) {
                        boolean res = pendingEntries.removex(cursor.get());

                        assert res;
                    }
                }
            }
        }
        catch (IgniteCheckedException e) {
            throw new IgniteException(e.getMessage(), e);
        }
    }

    /**
     * @param part Partition.
     * @return Data store for given entry.
     */
    public CacheDataStore dataStore(GridDhtLocalPartition part) {
        if (grp.isLocal())
            return locCacheDataStore;
        else {
            assert part != null;

            return part.dataStore();
        }
    }

    /**
     * @param part Partition.
     * @return Data store for given entry.
     */
    public CacheDataStore dataStore(int part) {
        return grp.isLocal() ? locCacheDataStore : partDataStores.get(part);
    }

    /** {@inheritDoc} */
    @Override public long cacheEntriesCount(int cacheId) {
        long size = 0;

        for (CacheDataStore store : cacheDataStores())
            size += store.cacheSize(cacheId);

        return size;
    }

    /** {@inheritDoc} */
    @Override public long totalPartitionEntriesCount(int p) {
        if (grp.isLocal())
            return locCacheDataStore.fullSize();
        else {
            GridDhtLocalPartition part = grp.topology().localPartition(p, AffinityTopologyVersion.NONE, false, true);

            return part != null ? part.dataStore().fullSize() : 0;
        }
    }

    /**
     * @param p Partition.
     * @return Partition data.
     */
    @Nullable private CacheDataStore partitionData(int p) {
        if (grp.isLocal())
            return locCacheDataStore;
        else {
            GridDhtLocalPartition part = grp.topology().localPartition(p, AffinityTopologyVersion.NONE, false, true);

            return part != null ? part.dataStore() : null;
        }
    }

    /** {@inheritDoc} */
    @Override public long cacheEntriesCount(
        int cacheId,
        boolean primary,
        boolean backup,
        AffinityTopologyVersion topVer
    ) throws IgniteCheckedException {
        if (grp.isLocal())
            return cacheEntriesCount(cacheId, 0);
        else {
            long cnt = 0;

            Iterator<CacheDataStore> it = cacheData(primary, backup, topVer);

            while (it.hasNext())
                cnt += it.next().cacheSize(cacheId);

            return cnt;
        }
    }

    /** {@inheritDoc} */
    @Override public long cacheEntriesCount(int cacheId, int part) {
        CacheDataStore store = partitionData(part);

        return store == null ? 0 : store.cacheSize(cacheId);
    }

    /**
     * @param primary Primary data flag.
     * @param backup Primary data flag.
     * @param topVer Topology version.
     * @return Data stores iterator.
     */
    private Iterator<CacheDataStore> cacheData(boolean primary, boolean backup, AffinityTopologyVersion topVer) {
        assert primary || backup;

        if (grp.isLocal())
            return singletonIterator(locCacheDataStore);
        else {
            final Iterator<GridDhtLocalPartition> it = grp.topology().currentLocalPartitions().iterator();

            if (primary && backup) {
                return F.iterator(it, new IgniteClosure<GridDhtLocalPartition, CacheDataStore>() {
                    @Override public CacheDataStore apply(GridDhtLocalPartition part) {
                        return part.dataStore();
                    }
                }, true);
            }

            final Set<Integer> parts = primary ? grp.affinity().primaryPartitions(ctx.localNodeId(), topVer) :
                grp.affinity().backupPartitions(ctx.localNodeId(), topVer);

            return F.iterator(it, new IgniteClosure<GridDhtLocalPartition, CacheDataStore>() {
                    @Override public CacheDataStore apply(GridDhtLocalPartition part) {
                        return part.dataStore();
                    }
                }, true,
                new IgnitePredicate<GridDhtLocalPartition>() {
                    @Override public boolean apply(GridDhtLocalPartition part) {
                        return parts.contains(part.id());
                    }
                });
        }
    }

    /** {@inheritDoc} */
    @Override public void invoke(
        GridCacheContext cctx,
        KeyCacheObject key,
        GridDhtLocalPartition part,
        OffheapInvokeClosure c)
        throws IgniteCheckedException {
        dataStore(part).invoke(cctx, key, c);
    }

    /** {@inheritDoc} */
    @Override public void update(
        GridCacheContext cctx,
        KeyCacheObject key,
        CacheObject val,
        GridCacheVersion ver,
        long expireTime,
        GridDhtLocalPartition part,
        @Nullable CacheDataRow oldRow
    ) throws IgniteCheckedException {
        assert expireTime >= 0;

        dataStore(part).update(cctx, key, val, ver, expireTime, oldRow);
    }

    /** {@inheritDoc} */
    @Override public boolean mvccInitialValue(
        GridCacheMapEntry entry,
        CacheObject val,
        GridCacheVersion ver,
        long expireTime,
        MvccVersion mvccVer,
        MvccVersion newMvccVer) throws IgniteCheckedException {
        return dataStore(entry.localPartition()).mvccInitialValue(
            entry.context(),
            entry.key(),
            val,
            ver,
            expireTime,
            mvccVer,
            newMvccVer);
    }

    /** {@inheritDoc} */
    @Override public boolean mvccInitialValueIfAbsent(
        GridCacheMapEntry entry,
        CacheObject val,
        GridCacheVersion ver,
        long expireTime,
        MvccVersion mvccVer,
        MvccVersion newMvccVer,
        byte txState,
        byte newTxState) throws IgniteCheckedException {
        return dataStore(entry.localPartition()).mvccInitialValueIfAbsent(
            entry.context(),
            entry.key(),
            val,
            ver,
            expireTime,
            mvccVer,
            newMvccVer,
            txState,
            newTxState);
    }

    /** {@inheritDoc} */
    @Override public boolean mvccUpdateRowWithPreloadInfo(
        GridCacheMapEntry entry,
        @Nullable CacheObject val,
        GridCacheVersion ver,
        long expireTime,
        MvccVersion mvccVer,
        MvccVersion newMvccVer,
        byte mvccTxState,
        byte newMvccTxState
    ) throws IgniteCheckedException {
        assert entry.lockedByCurrentThread();

        return dataStore(entry.localPartition()).mvccUpdateRowWithPreloadInfo(
            entry.context(),
            entry.key(),
            val,
            ver,
            expireTime,
            mvccVer,
            newMvccVer,
            mvccTxState,
            newMvccTxState
        );
    }

    /** {@inheritDoc} */
    @Override public MvccUpdateResult mvccUpdate(
        boolean primary,
        GridCacheMapEntry entry,
        CacheObject val,
        GridCacheVersion ver,
        long expireTime,
        MvccSnapshot mvccSnapshot,
        boolean needHistory) throws IgniteCheckedException {
        if (entry.detached() || entry.isNear())
            return null;

        assert entry.lockedByCurrentThread();

        return dataStore(entry.localPartition()).mvccUpdate(entry.context(),
            primary,
            entry.key(),
            val,
            ver,
            expireTime,
            mvccSnapshot,
            needHistory);
    }

    /** {@inheritDoc} */
    @Override public MvccUpdateResult mvccRemove(
        boolean primary,
        GridCacheMapEntry entry,
        MvccSnapshot mvccSnapshot,
        boolean needHistory) throws IgniteCheckedException {
        if (entry.detached() || entry.isNear())
            return null;

        assert entry.lockedByCurrentThread();

        return dataStore(entry.localPartition()).mvccRemove(entry.context(),
            primary,
            entry.key(),
            mvccSnapshot,
            needHistory);
    }

    /** {@inheritDoc} */
    @Override public GridLongList mvccUpdateNative(
        boolean primary,
        GridCacheMapEntry entry,
        CacheObject val,
        GridCacheVersion ver,
        long expireTime,
        MvccSnapshot mvccSnapshot) throws IgniteCheckedException {
        if (entry.detached() || entry.isNear())
            return null;

        return dataStore(entry.localPartition()).mvccUpdateNative(entry.context(),
            primary,
            entry.key(),
            val,
            ver,
            expireTime,
            mvccSnapshot);
    }

    /** {@inheritDoc} */
    @Override public GridLongList mvccRemoveNative(
        boolean primary,
        GridCacheMapEntry entry,
        MvccSnapshot mvccSnapshot
    ) throws IgniteCheckedException {
        if (entry.detached() || entry.isNear())
            return null;

        return dataStore(entry.localPartition()).mvccRemoveNative(entry.context(),
            primary,
            entry.key(),
            mvccSnapshot);
    }

    /** {@inheritDoc} */
    @Override public void mvccRemoveAll(GridCacheMapEntry entry) throws IgniteCheckedException {
        if (entry.detached() || entry.isNear())
            return;

        dataStore(entry.localPartition()).mvccRemoveAll(entry.context(), entry.key());
    }

    /** {@inheritDoc} */
    @Nullable @Override public MvccUpdateResult mvccLock(boolean primary, GridCacheMapEntry entry,
        MvccSnapshot mvccSnapshot) throws IgniteCheckedException {
        if (entry.detached() || entry.isNear())
            return null;

        assert entry.lockedByCurrentThread();

        return dataStore(entry.localPartition()).mvccLock(entry.context(),
            primary,
            entry.key(),
            mvccSnapshot);
    }

    /** {@inheritDoc} */
    @Override public void remove(
        GridCacheContext cctx,
        KeyCacheObject key,
        int partId,
        GridDhtLocalPartition part
    ) throws IgniteCheckedException {
        dataStore(part).remove(cctx, key, partId);
    }

    /** {@inheritDoc} */
    @SuppressWarnings("unchecked")
    @Override @Nullable public CacheDataRow read(GridCacheMapEntry entry)
        throws IgniteCheckedException {
        KeyCacheObject key = entry.key();

        assert grp.isLocal() || entry.localPartition() != null : entry;

        return dataStore(entry.localPartition()).find(entry.context(), key);
    }

    /** {@inheritDoc} */
    @Nullable @Override public CacheDataRow read(GridCacheContext cctx, KeyCacheObject key)
        throws IgniteCheckedException {
        CacheDataStore dataStore = dataStore(cctx, key);

        CacheDataRow row = dataStore != null ? dataStore.find(cctx, key) : null;

        assert row == null || row.value() != null : row;

        return row;
    }

    /** {@inheritDoc} */
    @Nullable @Override public CacheDataRow mvccRead(GridCacheContext cctx, KeyCacheObject key, MvccSnapshot ver)
        throws IgniteCheckedException {
        assert ver != null;

        CacheDataStore dataStore = dataStore(cctx, key);

        CacheDataRow row = dataStore != null ? dataStore.mvccFind(cctx, key, ver) : null;

        assert row == null || row.value() != null : row;

        return row;
    }

    /** {@inheritDoc} */
    @Override public List<IgniteBiTuple<Object, MvccVersion>> mvccAllVersions(GridCacheContext cctx, KeyCacheObject key)
        throws IgniteCheckedException {
        CacheDataStore dataStore = dataStore(cctx, key);

        return dataStore != null ? dataStore.mvccFindAllVersions(cctx, key) :
            Collections.emptyList();
    }

    /** {@inheritDoc} */
    @Override public GridCursor<CacheDataRow> mvccAllVersionsCursor(GridCacheContext cctx,
        KeyCacheObject key, Object x) throws IgniteCheckedException {
        CacheDataStore dataStore = dataStore(cctx, key);

        return dataStore != null ? dataStore.mvccAllVersionsCursor(cctx, key, x) : EMPTY_CURSOR;
    }

    /**
     * @param cctx Cache context.
     * @param key Key.
     * @return Data store.
     */
    @Nullable private CacheDataStore dataStore(GridCacheContext cctx, KeyCacheObject key) {
        if (grp.isLocal())
            return locCacheDataStore;

        GridDhtLocalPartition part = grp.topology().localPartition(cctx.affinity().partition(key), null, false);

        return part != null ? dataStore(part) : null;
    }

    /** {@inheritDoc} */
    @Override public boolean containsKey(GridCacheMapEntry entry) {
        try {
            return read(entry) != null;
        }
        catch (IgniteCheckedException e) {
            U.error(log, "Failed to read value", e);

            return false;
        }
    }

    /** {@inheritDoc} */
    @Override public void onPartitionCounterUpdated(int part, long cntr) {
        // No-op.
    }

    /** {@inheritDoc} */
    @Override public void onPartitionInitialCounterUpdated(int part, long cntr) {
        // No-op.
    }

    /** {@inheritDoc} */
    @Override public long lastUpdatedPartitionCounter(int part) {
        return 0;
    }

    /**
     * Clears offheap entries.
     *
     * @param readers {@code True} to clear readers.
     */
    @SuppressWarnings("unchecked")
    @Override public void clearCache(GridCacheContext cctx, boolean readers) {
        GridCacheVersion obsoleteVer = null;

        try (GridCloseableIterator<CacheDataRow> it = grp.isLocal() ? iterator(cctx.cacheId(), cacheDataStores().iterator(), null) :
            evictionSafeIterator(cctx.cacheId(), cacheDataStores().iterator())) {
            while (it.hasNext()) {
                cctx.shared().database().checkpointReadLock();

                try {
                    KeyCacheObject key = it.next().key();

                    try {
                        if (obsoleteVer == null)
                            obsoleteVer = ctx.versions().next();

                        GridCacheEntryEx entry = cctx.cache().entryEx(key);

                        entry.clear(obsoleteVer, readers);
                    }
                    catch (GridDhtInvalidPartitionException ignore) {
                        // Ignore.
                    }
                    catch (IgniteCheckedException e) {
                        U.error(log, "Failed to clear cache entry: " + key, e);
                    }
                }
                finally {
                    cctx.shared().database().checkpointReadUnlock();
                }
            }
        }
        catch (IgniteCheckedException e) {
            U.error(log, "Failed to close iterator", e);
        }
    }

    /** {@inheritDoc} */
    @Override public int onUndeploy(ClassLoader ldr) {
        // TODO: GG-11141.
        return 0;
    }

    /** {@inheritDoc} */
    @Override public long offHeapAllocatedSize() {
        // TODO GG-10884.
        return 0;
    }

    /**
     * @param primary {@code True} if need return primary entries.
     * @param backup {@code True} if need return backup entries.
     * @param topVer Topology version to use.
     * @return Entries iterator.
     * @throws IgniteCheckedException If failed.
     */
    @SuppressWarnings("unchecked")
    @Override public <K, V> GridCloseableIterator<Cache.Entry<K, V>> cacheEntriesIterator(
        final GridCacheContext cctx,
        final boolean primary,
        final boolean backup,
        final AffinityTopologyVersion topVer,
        final boolean keepBinary) throws IgniteCheckedException {
        final Iterator<CacheDataRow> it = cacheIterator(cctx.cacheId(), primary, backup, topVer, null);

        return new GridCloseableIteratorAdapter<Cache.Entry<K, V>>() {
            /** */
            private CacheEntryImplEx next;

            @Override protected Cache.Entry<K, V> onNext() {
                CacheEntryImplEx ret = next;

                next = null;

                return ret;
            }

            @Override protected boolean onHasNext() {
                if (next != null)
                    return true;

                CacheDataRow nextRow = null;

                if (it.hasNext())
                    nextRow = it.next();

                if (nextRow != null) {
                    KeyCacheObject key = nextRow.key();
                    CacheObject val = nextRow.value();

                    Object key0 = cctx.unwrapBinaryIfNeeded(key, keepBinary, false);
                    Object val0 = cctx.unwrapBinaryIfNeeded(val, keepBinary, false);

                    next = new CacheEntryImplEx(key0, val0, nextRow.version());

                    return true;
                }

                return false;
            }
        };
    }

    /** {@inheritDoc} */
    @Override public GridCloseableIterator<KeyCacheObject> cacheKeysIterator(int cacheId, final int part)
        throws IgniteCheckedException {
        CacheDataStore data = partitionData(part);

        if (data == null)
            return new GridEmptyCloseableIterator<>();

        final GridCursor<? extends CacheDataRow> cur =
            data.cursor(cacheId, null, null, CacheDataRowAdapter.RowData.KEY_ONLY);

        return new GridCloseableIteratorAdapter<KeyCacheObject>() {
            /** */
            private KeyCacheObject next;

            @Override protected KeyCacheObject onNext() {
                KeyCacheObject res = next;

                next = null;

                return res;
            }

            @Override protected boolean onHasNext() throws IgniteCheckedException {
                if (next != null)
                    return true;

                if (cur.next()) {
                    CacheDataRow row = cur.get();

                    next = row.key();
                }

                return next != null;
            }
        };
    }

    /** {@inheritDoc} */
    @Override public GridIterator<CacheDataRow> cacheIterator(
        int cacheId,
        boolean primary,
        boolean backups,
        final AffinityTopologyVersion topVer,
        @Nullable MvccSnapshot mvccSnapshot)
        throws IgniteCheckedException {
        return iterator(cacheId, cacheData(primary, backups, topVer), mvccSnapshot);
    }

    /** {@inheritDoc} */
    @Override public GridIterator<CacheDataRow> cachePartitionIterator(int cacheId, int part,
        @Nullable MvccSnapshot mvccSnapshot) throws IgniteCheckedException {
        CacheDataStore data = partitionData(part);

        if (data == null)
            return new GridEmptyCloseableIterator<>();

        return iterator(cacheId, singletonIterator(data), mvccSnapshot);
    }

    /** {@inheritDoc} */
    @Override public GridIterator<CacheDataRow> partitionIterator(int part) throws IgniteCheckedException {
        CacheDataStore data = partitionData(part);

        if (data == null)
            return new GridEmptyCloseableIterator<>();

        return iterator(CU.UNDEFINED_CACHE_ID, singletonIterator(data), null);
    }

    /**
     *
     * @param cacheId Cache ID.
     * @param dataIt Data store iterator.
     * @param mvccSnapshot Mvcc snapshot.
     * @return Rows iterator
     */
    private GridCloseableIterator<CacheDataRow> iterator(final int cacheId,
        final Iterator<CacheDataStore> dataIt,
        final MvccSnapshot mvccSnapshot)
    {
        return new GridCloseableIteratorAdapter<CacheDataRow>() {
            /** */
            private GridCursor<? extends CacheDataRow> cur;

            /** */
            private int curPart;

            /** */
            private CacheDataRow next;

            @Override protected CacheDataRow onNext() {
                CacheDataRow res = next;

                next = null;

                return res;
            }

            @Override protected boolean onHasNext() throws IgniteCheckedException {
                if (next != null)
                    return true;

                while (true) {
                    if (cur == null) {
                        if (dataIt.hasNext()) {
                            CacheDataStore ds = dataIt.next();

                            curPart = ds.partId();

                            if (mvccSnapshot == null)
                                cur = cacheId == CU.UNDEFINED_CACHE_ID ? ds.cursor() : ds.cursor(cacheId);
                            else {
                                cur = cacheId == CU.UNDEFINED_CACHE_ID ?
                                    ds.cursor(mvccSnapshot) : ds.cursor(cacheId, mvccSnapshot);
                            }
                        }
                        else
                            break;
                    }

                    if (cur.next()) {
                        next = cur.get();
                        next.key().partition(curPart);

                        break;
                    }
                    else
                        cur = null;
                }

                return next != null;
            }
        };
    }

    /**
     * @param cacheId Cache ID.
     * @param dataIt Data store iterator.
     * @return Rows iterator
     */
    private GridCloseableIterator<CacheDataRow> evictionSafeIterator(final int cacheId, final Iterator<CacheDataStore> dataIt) {
        return new GridCloseableIteratorAdapter<CacheDataRow>() {
            /** */
            private GridCursor<? extends CacheDataRow> cur;

            /** */
            private GridDhtLocalPartition curPart;

            /** */
            private CacheDataRow next;

            @Override protected CacheDataRow onNext() {
                CacheDataRow res = next;

                next = null;

                return res;
            }

            @Override protected boolean onHasNext() throws IgniteCheckedException {
                if (next != null)
                    return true;

                while (true) {
                    if (cur == null) {
                        if (dataIt.hasNext()) {
                            CacheDataStore ds = dataIt.next();

                            if (!reservePartition(ds.partId()))
                                continue;

                            cur = cacheId == CU.UNDEFINED_CACHE_ID ? ds.cursor() : ds.cursor(cacheId);
                        }
                        else
                            break;
                    }

                    if (cur.next()) {
                        next = cur.get();
                        next.key().partition(curPart.id());

                        break;
                    }
                    else {
                        cur = null;

                        releaseCurrentPartition();
                    }
                }

                return next != null;
            }

            /** */
            private void releaseCurrentPartition() {
                GridDhtLocalPartition p = curPart;

                assert p != null;

                curPart = null;

                p.release();
            }

            /**
             * @param partId Partition number.
             * @return {@code True} if partition was reserved.
             */
            private boolean reservePartition(int partId) {
                GridDhtLocalPartition p = grp.topology().localPartition(partId);

                if (p != null && p.reserve()) {
                    curPart = p;

                    return true;
                }

                return false;
            }

            /** {@inheritDoc} */
            @Override protected void onClose() throws IgniteCheckedException {
                if (curPart != null)
                    releaseCurrentPartition();
            }
        };
    }

    /**
     * @param item Item.
     * @return Single item iterator.
     */
    private <T> Iterator<T> singletonIterator(final T item) {
        return new Iterator<T>() {
            /** */
            private boolean hasNext = true;

            /** {@inheritDoc} */
            @Override public boolean hasNext() {
                return hasNext;
            }

            /** {@inheritDoc} */
            @Override public T next() {
                if (hasNext) {
                    hasNext = false;

                    return item;
                }

                throw new NoSuchElementException();
            }

            /** {@inheritDoc} */
            @Override public void remove() {
                throw new UnsupportedOperationException();
            }
        };
    }

    /**
     * @return Page ID.
     * @throws IgniteCheckedException If failed.
     */
    private long allocateForTree() throws IgniteCheckedException {
        ReuseList reuseList = grp.reuseList();

        long pageId;

        if (reuseList == null || (pageId = reuseList.takeRecycledPage()) == 0L)
            pageId = grp.dataRegion().pageMemory().allocatePage(grp.groupId(), INDEX_PARTITION, FLAG_IDX);

        return pageId;
    }

    /** {@inheritDoc} */
    @Override public RootPage rootPageForIndex(int cacheId, String idxName) throws IgniteCheckedException {
        long pageId = allocateForTree();

        return new RootPage(new FullPageId(pageId, grp.groupId()), true);
    }

    /** {@inheritDoc} */
    @Override public void dropRootPageForIndex(int cacheId, String idxName) throws IgniteCheckedException {
        // No-op.
    }

    /** {@inheritDoc} */
    @Override public ReuseList reuseListForIndex(String idxName) {
        return grp.reuseList();
    }

    /** {@inheritDoc} */
    @Override public GridCloseableIterator<CacheDataRow> reservedIterator(int part,
        AffinityTopologyVersion topVer) throws IgniteCheckedException {
        final GridDhtLocalPartition loc = grp.topology().localPartition(part, topVer, false);

        if (loc == null || !loc.reserve())
            return null;

        // It is necessary to check state after reservation to avoid race conditions.
        if (loc.state() != OWNING) {
            loc.release();

            return null;
        }

        CacheDataStore data = partitionData(part);

        final GridCursor<? extends CacheDataRow> cur = data.cursor();

        return new GridCloseableIteratorAdapter<CacheDataRow>() {
            /** */
            private CacheDataRow next;

            @Override protected CacheDataRow onNext() {
                CacheDataRow res = next;

                next = null;

                return res;
            }

            @Override protected boolean onHasNext() throws IgniteCheckedException {
                if (next != null)
                    return true;

                if (cur.next())
                    next = cur.get();

                return next != null;
            }

            @Override protected void onClose() throws IgniteCheckedException {
                assert loc != null && loc.state() == OWNING && loc.reservations() > 0
                    : "Partition should be in OWNING state and has at least 1 reservation: " + loc;

                loc.release();
            }
        };
    }

    /** {@inheritDoc} */
    @Override public IgniteRebalanceIterator rebalanceIterator(IgniteDhtDemandedPartitionsMap parts,
        final AffinityTopologyVersion topVer)
        throws IgniteCheckedException {

        final TreeMap<Integer, GridCloseableIterator<CacheDataRow>> iterators = new TreeMap<>();

        Set<Integer> missing = new HashSet<>();

        for (Integer p : parts.fullSet()) {
            GridCloseableIterator<CacheDataRow> partIter = reservedIterator(p, topVer);

            if (partIter == null) {
                missing.add(p);

                continue;
            }

            iterators.put(p, partIter);
        }

        IgniteHistoricalIterator historicalIterator = historicalIterator(parts.historicalMap(), missing);

        IgniteRebalanceIterator iter = new IgniteRebalanceIteratorImpl(iterators, historicalIterator);

        for (Integer p : missing)
            iter.setPartitionMissing(p);

        return iter;
    }

    /**
     * @param partCntrs Partition counters map.
     * @param missing Set of partitions need to populate if partition is missing or failed to reserve.
     * @return Historical iterator.
     */
    @Nullable protected IgniteHistoricalIterator historicalIterator(CachePartitionPartialCountersMap partCntrs, Set<Integer> missing)
        throws IgniteCheckedException {
        return null;
    }

    /** {@inheritDoc} */
    @Override public final CacheDataStore createCacheDataStore(int p) throws IgniteCheckedException {
        CacheDataStore dataStore;

        partStoreLock.lock(p);

        try {
            assert !partDataStores.containsKey(p);

            dataStore = createCacheDataStore0(p);

            partDataStores.put(p, dataStore);
        }
        finally {
            partStoreLock.unlock(p);
        }

        return dataStore;
    }

    /**
     * @param p Partition.
     * @return Cache data store.
     * @throws IgniteCheckedException If failed.
     */
    protected CacheDataStore createCacheDataStore0(int p)
        throws IgniteCheckedException {
        final long rootPage = allocateForTree();

        CacheDataRowStore rowStore = new CacheDataRowStore(grp, grp.freeList(), p);

        String idxName = treeName(p);

        CacheDataTree dataTree = new CacheDataTree(
            grp,
            idxName,
            grp.reuseList(),
            rowStore,
            rootPage,
            true);

        return new CacheDataStoreImpl(p, idxName, rowStore, dataTree);
    }

    /** {@inheritDoc} */
    @Override public Iterable<CacheDataStore> cacheDataStores() {
        if (grp.isLocal())
            return Collections.singleton(locCacheDataStore);

        return new Iterable<CacheDataStore>() {
            @Override public Iterator<CacheDataStore> iterator() {
                return partDataStores.values().iterator();
            }
        };
    }

    /** {@inheritDoc} */
    @Override public final void destroyCacheDataStore(CacheDataStore store) throws IgniteCheckedException {
        int p = store.partId();

        partStoreLock.lock(p);

        try {
            boolean removed = partDataStores.remove(p, store);

            assert removed;

            destroyCacheDataStore0(store);
        }
        catch (IgniteCheckedException e) {
            throw new IgniteException(e);
        }
        finally {
            partStoreLock.unlock(p);
        }
    }

    /**
     * @param store Cache data store.
     * @throws IgniteCheckedException If failed.
     */
    protected void destroyCacheDataStore0(CacheDataStore store) throws IgniteCheckedException {
        store.destroy();
    }

    /**
     * @param p Partition.
     * @return Tree name for given partition.
     */
    protected final String treeName(int p) {
        return BPlusTree.treeName("p-" + p, "CacheData");
    }

    /** {@inheritDoc} */
    @Override public boolean expire(
        GridCacheContext cctx,
        IgniteInClosure2X<GridCacheEntryEx, GridCacheVersion> c,
        int amount
    ) throws IgniteCheckedException {
        assert !cctx.isNear() : cctx.name();

        if (!hasPendingEntries || nextCleanTime > U.currentTimeMillis())
            return false;

        assert pendingEntries != null;

        int cleared = expireInternal(cctx, c, amount);

        // Throttle if there is nothing to clean anymore.
        if (cleared < amount)
            nextCleanTime = U.currentTimeMillis() + UNWIND_THROTTLING_TIMEOUT;

        return amount != -1 && cleared >= amount;
    }

    /**
     * @param cctx Cache context.
     * @param c Closure.
     * @param amount Limit of processed entries by single call, {@code -1} for no limit.
     * @return cleared entries count.
     * @throws IgniteCheckedException If failed.
     */
    private int expireInternal(
        GridCacheContext cctx,
        IgniteInClosure2X<GridCacheEntryEx, GridCacheVersion> c,
        int amount
    ) throws IgniteCheckedException {
        long now = U.currentTimeMillis();

        GridCacheVersion obsoleteVer = null;

        GridCursor<PendingRow> cur;

        if (grp.sharedGroup())
            cur = pendingEntries.find(new PendingRow(cctx.cacheId()), new PendingRow(cctx.cacheId(), now, 0));
        else
            cur = pendingEntries.find(null, new PendingRow(CU.UNDEFINED_CACHE_ID, now, 0));

        if (!cur.next())
            return 0;

        if (!busyLock.enterBusy())
            return 0;

        try {
            int cleared = 0;

            do {
                if (amount != -1 && cleared > amount)
                    return cleared;

                PendingRow row = cur.get();

                if (row.key.partition() == -1)
                    row.key.partition(cctx.affinity().partition(row.key));

                assert row.key != null && row.link != 0 && row.expireTime != 0 : row;

                if (pendingEntries.removex(row)) {
                    if (obsoleteVer == null)
                        obsoleteVer = ctx.versions().next();

                    GridCacheEntryEx entry = cctx.cache().entryEx(row.key);

                    if (entry != null)
                        c.apply(entry, obsoleteVer);
                }

                cleared++;
            }
            while (cur.next());

            return cleared;
        }
        finally {
            busyLock.leaveBusy();
        }
    }

    /** {@inheritDoc} */
    @Override public long expiredSize() throws IgniteCheckedException {
        return pendingEntries != null ? pendingEntries.size() : 0;
    }

    /**
     *
     */
    protected class CacheDataStoreImpl implements CacheDataStore {
        /** */
        private final int partId;

        /** Tree name. */
        private String name;

        /** */
        private final CacheDataRowStore rowStore;

        /** */
        private final CacheDataTree dataTree;

        /** Update counter. */
        protected final AtomicLong cntr = new AtomicLong();

        /**
         * Mvcc update counter. This counter is used for an mvcc-style entries updates where this counter is
         * incremented on each entry write (which happens before commit), but main update counter is updated
         * on commit phase only.
         */
        protected final AtomicLong mvccUpdCntr = new AtomicLong();

        /** Partition size. */
        private final AtomicLong storageSize = new AtomicLong();

        /** */
        private final ConcurrentMap<Integer, AtomicLong> cacheSizes = new ConcurrentHashMap<>();

        /** Initial update counter. */
        protected long initCntr;

        /** Mvcc remove handler. */
        private final PageHandler<MvccVersion, Boolean> mvccUpdateMarker = new MvccMarkUpdatedHandler();

        /** Mvcc update tx state hint handler. */
        private final PageHandler<Void, Boolean> mvccUpdateTxStateHint = new MvccUpdateTxStateHintHandler();

        /** */
        private final PageHandler<MvccDataRow, Boolean> mvccApplyChanges = new MvccApplyChangesHandler();

        /**
         * @param partId Partition number.
         * @param name Name.
         * @param rowStore Row store.
         * @param dataTree Data tree.
         */
        public CacheDataStoreImpl(
            int partId,
            String name,
            CacheDataRowStore rowStore,
            CacheDataTree dataTree
        ) {
            this.partId = partId;
            this.name = name;
            this.rowStore = rowStore;
            this.dataTree = dataTree;
        }

        /**
         * @param cacheId Cache ID.
         */
        void incrementSize(int cacheId) {
            storageSize.incrementAndGet();

            if (grp.sharedGroup()) {
                AtomicLong size = cacheSizes.get(cacheId);

                if (size == null) {
                    AtomicLong old = cacheSizes.putIfAbsent(cacheId, size = new AtomicLong());

                    if (old != null)
                        size = old;
                }

                size.incrementAndGet();
            }
        }

        /**
         * @param cacheId Cache ID.
         */
        void decrementSize(int cacheId) {
            storageSize.decrementAndGet();

            if (grp.sharedGroup()) {
                AtomicLong size = cacheSizes.get(cacheId);

                if (size == null)
                    return;

                size.decrementAndGet();
            }
        }

        /** {@inheritDoc} */
        @Override public int partId() {
            return partId;
        }

        /** {@inheritDoc} */
        @Override public long cacheSize(int cacheId) {
            if (grp.sharedGroup()) {
                AtomicLong size = cacheSizes.get(cacheId);

                return size != null ? (int)size.get() : 0;
            }

            return storageSize.get();
        }

        /** {@inheritDoc} */
        @Override public Map<Integer, Long> cacheSizes() {
            if (!grp.sharedGroup())
                return null;

            Map<Integer, Long> res = new HashMap<>();

            for (Map.Entry<Integer, AtomicLong> e : cacheSizes.entrySet())
                res.put(e.getKey(), e.getValue().longValue());

            return res;
        }

        /** {@inheritDoc} */
        @Override public long fullSize() {
            return storageSize.get();
        }

        /** {@inheritDoc} */
        @Override public long nextUpdateCounter() {
            return cntr.incrementAndGet();
        }

        /** {@inheritDoc} */
        @Override public long updateCounter() {
            return cntr.get();
        }

        /** {@inheritDoc} */
        @Override public void updateCounter(long val) {
            while (true) {
                long val0 = cntr.get();

                if (val0 >= val)
                    break;

                if (cntr.compareAndSet(val0, val))
                    break;
            }
        }

        /** {@inheritDoc} */
        @Override public long nextMvccUpdateCounter() {
            return mvccUpdCntr.incrementAndGet();
        }

        /** {@inheritDoc} */
        @Override public long mvccUpdateCounter() {
            return mvccUpdCntr.get();
        }

        /** {@inheritDoc} */
        @Override public String name() {
            return name;
        }

        /**
         * @param cctx Cache context.
         * @param oldRow Old row.
         * @param dataRow New row.
         * @return {@code True} if it is possible to update old row data.
         * @throws IgniteCheckedException If failed.
         */
        private boolean canUpdateOldRow(GridCacheContext cctx, @Nullable CacheDataRow oldRow, DataRow dataRow)
            throws IgniteCheckedException {
            if (oldRow == null || cctx.queries().enabled() || grp.mvccEnabled())
                return false;

            if (oldRow.expireTime() != dataRow.expireTime())
                return false;

            // Use grp.sharedGroup() flag since it is possible cacheId is not yet set here.
            boolean sizeWithCacheId = grp.sharedGroup();

            int oldLen = oldRow.size();

            if (oldLen > updateValSizeThreshold)
                return false;

            int newLen = dataRow.size();

            return oldLen == newLen;
        }

        /** {@inheritDoc} */
        @Override public void invoke(GridCacheContext cctx, KeyCacheObject key, OffheapInvokeClosure c)
            throws IgniteCheckedException {
            int cacheId = grp.sharedGroup() ? cctx.cacheId() : CU.UNDEFINED_CACHE_ID;

            invoke0(cctx, new SearchRow(cacheId, key), c);
        }

        /**
         * @param cctx Cache context.
         * @param row Search row.
         * @param c Closure.
         * @throws IgniteCheckedException If failed.
         */
        private void invoke0(GridCacheContext cctx, CacheSearchRow row, OffheapInvokeClosure c)
            throws IgniteCheckedException {
            if (!busyLock.enterBusy())
                throw new NodeStoppingException("Operation has been cancelled (node is stopping).");

            try {
                assert cctx.shared().database().checkpointLockIsHeldByThread();

                dataTree.invoke(row, CacheDataRowAdapter.RowData.NO_KEY, c);

                switch (c.operationType()) {
                    case PUT: {
                        assert c.newRow() != null : c;

                        CacheDataRow oldRow = c.oldRow();

                        finishUpdate(cctx, c.newRow(), oldRow);

                        break;
                    }

                    case REMOVE: {
                        CacheDataRow oldRow = c.oldRow();

                        finishRemove(cctx, row.key(), oldRow);

                        break;
                    }

                    case NOOP:
                        break;

                    default:
                        assert false : c.operationType();
                }
            }
            finally {
                busyLock.leaveBusy();
            }
        }

        /** {@inheritDoc} */
        @Override public CacheDataRow createRow(
            GridCacheContext cctx,
            KeyCacheObject key,
            CacheObject val,
            GridCacheVersion ver,
            long expireTime,
            @Nullable CacheDataRow oldRow) throws IgniteCheckedException {
            int cacheId = grp.storeCacheIdInDataPage() ? cctx.cacheId() : CU.UNDEFINED_CACHE_ID;

            DataRow dataRow = new DataRow(key, val, ver, partId, expireTime, cacheId);

            if (canUpdateOldRow(cctx, oldRow, dataRow) && rowStore.updateRow(oldRow.link(), dataRow))
                dataRow.link(oldRow.link());
            else {
                CacheObjectContext coCtx = cctx.cacheObjectContext();

                key.valueBytes(coCtx);
                val.valueBytes(coCtx);

                rowStore.addRow(dataRow);
            }

            assert dataRow.link() != 0 : dataRow;

            if (grp.sharedGroup() && dataRow.cacheId() == CU.UNDEFINED_CACHE_ID)
                dataRow.cacheId(cctx.cacheId());

            return dataRow;
        }

        /** {@inheritDoc} */
        @Override public boolean mvccInitialValue(
            GridCacheContext cctx,
            KeyCacheObject key,
            @Nullable CacheObject val,
            GridCacheVersion ver,
            long expireTime,
            MvccVersion mvccVer,
            MvccVersion newMvccVer)
            throws IgniteCheckedException
        {
            assert mvccVer != null || newMvccVer == null : newMvccVer;

            if (!busyLock.enterBusy())
                throw new NodeStoppingException("Operation has been cancelled (node is stopping).");

            try {
<<<<<<< HEAD
=======
                int cacheId = grp.storeCacheIdInDataPage() ? cctx.cacheId() : CU.UNDEFINED_CACHE_ID;

                assert oldRow == null || oldRow.cacheId() == cacheId : oldRow;

                if (key.partition() == -1)
                    key.partition(partId);

                DataRow dataRow = new DataRow(key, val, ver, partId, expireTime, cacheId);

>>>>>>> e96616f5
                CacheObjectContext coCtx = cctx.cacheObjectContext();

                // Make sure value bytes initialized.
                key.valueBytes(coCtx);

                // null is passed for loaded from store.
                if (mvccVer == null) {
                    mvccVer = INITIAL_VERSION;

                    // Clean all versions of row
                    mvccRemoveAll(cctx, key);
                }

                if (val != null) {
                    val.valueBytes(coCtx);

                    MvccDataRow updateRow = new MvccDataRow(
                        key,
                        val,
                        ver,
                        partId,
                        expireTime,
                        cctx.cacheId(),
                        mvccVer,
                        newMvccVer);

                    assert cctx.shared().database().checkpointLockIsHeldByThread();

                    if (!grp.storeCacheIdInDataPage() && updateRow.cacheId() != CU.UNDEFINED_CACHE_ID) {
                        updateRow.cacheId(CU.UNDEFINED_CACHE_ID);

                        rowStore.addRow(updateRow);

                        updateRow.cacheId(cctx.cacheId());
                    }
                    else
                        rowStore.addRow(updateRow);

                    dataTree.putx(updateRow);

                    incrementSize(cctx.cacheId());

                    if (cctx.queries().enabled())
                        cctx.queries().store(updateRow, null, true);

                    return true;
                }
            }
            finally {
                busyLock.leaveBusy();
            }

            return false;
        }

        /** {@inheritDoc} */
        @Override public boolean mvccInitialValueIfAbsent(
            GridCacheContext cctx,
            KeyCacheObject key,
            @Nullable CacheObject val,
            GridCacheVersion ver,
            long expireTime,
            MvccVersion mvccVer,
            MvccVersion newMvccVer,
            byte txState,
            byte newTxState)
            throws IgniteCheckedException
        {
            assert mvccVer != null;

            if (!busyLock.enterBusy())
                throw new NodeStoppingException("Operation has been cancelled (node is stopping).");

            try {
                CacheObjectContext coCtx = cctx.cacheObjectContext();

                // Make sure value bytes initialized.
                key.valueBytes(coCtx);

                if (val != null)
                    val.valueBytes(coCtx);

                assert cctx.shared().database().checkpointLockIsHeldByThread();

                MvccPutIfAbsentClosure clo = new MvccPutIfAbsentClosure(key,
                    val,
                    ver,
                    partId,
                    expireTime,
                    cctx.cacheId(),
                    mvccVer,
                    newMvccVer,
                    txState,
                    newTxState);

                dataTree.invoke(clo, CacheDataRowAdapter.RowData.LINK_ONLY, clo);

                if (clo.operationType() == PUT)
                    finishUpdate(cctx, clo, null);

                return clo.operationType() == PUT;
            }
            finally {
                busyLock.leaveBusy();
            }
        }

        /** {@inheritDoc} */
        @Override public boolean mvccUpdateRowWithPreloadInfo(
            GridCacheContext cctx,
            KeyCacheObject key,
            @Nullable CacheObject val,
            GridCacheVersion ver,
            long expireTime,
            MvccVersion mvccVer,
            MvccVersion newMvccVer,
            byte mvccTxState,
            byte newMvccTxState) throws IgniteCheckedException {
            if (!busyLock.enterBusy())
                throw new NodeStoppingException("Operation has been cancelled (node is stopping).");

            try {
                CacheObjectContext coCtx = cctx.cacheObjectContext();

                // Make sure value bytes initialized.
                key.valueBytes(coCtx);

                if (val != null)
                    val.valueBytes(coCtx);

                assert cctx.shared().database().checkpointLockIsHeldByThread();

                MvccUpdateRowWithPreloadInfoClosure clo = new MvccUpdateRowWithPreloadInfoClosure(cctx,
                    key,
                    val,
                    ver,
                    expireTime,
                    mvccVer,
                    newMvccVer,
                    mvccTxState,
                    newMvccTxState);

                invoke0(cctx, clo, clo);
            }
            finally {
                busyLock.leaveBusy();
            }

            return true;
        }

        /** {@inheritDoc} */
        @Override public MvccUpdateResult mvccUpdate(
            GridCacheContext cctx,
            boolean primary,
            KeyCacheObject key,
            CacheObject val,
            GridCacheVersion ver,
            long expireTime,
            MvccSnapshot mvccSnapshot,
            boolean needHistory) throws IgniteCheckedException {
            assert mvccSnapshot != null;

            if (!busyLock.enterBusy())
                throw new NodeStoppingException("Operation has been cancelled (node is stopping).");

            try {
                int cacheId = grp.sharedGroup() ? cctx.cacheId() : CU.UNDEFINED_CACHE_ID;

                CacheObjectContext coCtx = cctx.cacheObjectContext();

                // Make sure value bytes initialized.
                key.valueBytes(coCtx);
                val.valueBytes(coCtx);

                MvccUpdateDataRow updateRow = new MvccUpdateDataRow(
                    key,
                    val,
                    ver,
                    expireTime,
                    mvccSnapshot,
                    null,
                    partId,
                    primary,
                    false,
                    needHistory,
                    cctx);

                assert cctx.shared().database().checkpointLockIsHeldByThread();

                dataTree.visit(new MvccMaxSearchRow(cacheId, key), new MvccMinSearchRow(cacheId, key), updateRow);

                ResultType res = updateRow.resultType();

                if (res == ResultType.LOCKED // cannot update locked
                    || res == ResultType.VERSION_MISMATCH) // cannot update on write conflict
                    return updateRow;
                else if (res == ResultType.VERSION_FOUND) {
                    // Do nothing, except cleaning up not needed versions
                    cleanup(cctx, updateRow.cleanupRows());

                    return updateRow;
                }

                CacheDataRow oldRow = null;

                if (res == ResultType.PREV_NOT_NULL) {
                    oldRow = updateRow.oldRow();

                    assert oldRow != null && oldRow.link() != 0 : oldRow;

                    oldRow.key(key);

                    rowStore.updateDataRow(oldRow.link(), mvccUpdateMarker, mvccSnapshot);
                }
                else
                    assert res == ResultType.PREV_NULL;

                if (!grp.storeCacheIdInDataPage() && updateRow.cacheId() != CU.UNDEFINED_CACHE_ID) {
                    updateRow.cacheId(CU.UNDEFINED_CACHE_ID);

                    rowStore.addRow(updateRow);

                    updateRow.cacheId(cctx.cacheId());
                }
                else
                    rowStore.addRow(updateRow);

                if (needHistory) {
                    assert updateRow.link() != 0;

                    updateRow.history().add(new MvccLinkAwareSearchRow(cacheId,
                        key,
                        updateRow.mvccCoordinatorVersion(),
                        updateRow.mvccCounter(),
                        updateRow.mvccOperationCounter(),
                        updateRow.link()));
                }

                boolean old = dataTree.putx(updateRow);

                assert !old;

                incrementSize(cctx.cacheId());

                GridCacheQueryManager qryMgr = cctx.queries();

                if (qryMgr.enabled())
                    qryMgr.store(updateRow, null, true);

                updatePendingEntries(cctx, updateRow, oldRow);

                cleanup(cctx, updateRow.cleanupRows());

                return updateRow;
            }
            finally {
                busyLock.leaveBusy();
            }
        }

        /** {@inheritDoc} */
        @Override public MvccUpdateResult mvccRemove(GridCacheContext cctx,
            boolean primary,
            KeyCacheObject key,
            MvccSnapshot mvccSnapshot,
            boolean needHistory) throws IgniteCheckedException {
            assert mvccSnapshot != null;
            assert primary || mvccSnapshot.activeTransactions().size() == 0 : mvccSnapshot;

            if (!busyLock.enterBusy())
                throw new NodeStoppingException("Operation has been cancelled (node is stopping).");

            try {
                int cacheId = grp.sharedGroup() ? cctx.cacheId() : CU.UNDEFINED_CACHE_ID;

                CacheObjectContext coCtx = cctx.cacheObjectContext();

                // Make sure value bytes initialized.
                key.valueBytes(coCtx);

                MvccUpdateDataRow updateRow = new MvccUpdateDataRow(
                    key,
                    null,
                    null,
                    0,
                    mvccSnapshot,
                    null,
                    partId,
                    primary,
                    false,
                    needHistory,
                    cctx);

                assert cctx.shared().database().checkpointLockIsHeldByThread();

                dataTree.visit(new MvccMaxSearchRow(cacheId, key), new MvccMinSearchRow(cacheId, key), updateRow);

                ResultType res = updateRow.resultType();

                if (res == ResultType.LOCKED // cannot update locked
                    || res == ResultType.VERSION_MISMATCH) // cannot update on write conflict
                    return updateRow;
                else if (res == ResultType.VERSION_FOUND) {
                    // Do nothing, except cleaning up not needed versions
                    cleanup(cctx, updateRow.cleanupRows());

                    return updateRow;
                }
                else if (res == ResultType.PREV_NOT_NULL) {
                    CacheDataRow oldRow = updateRow.oldRow();

                    assert oldRow != null && oldRow.link() != 0 : oldRow;

                    rowStore.updateDataRow(oldRow.link(), mvccUpdateMarker, mvccSnapshot);

                    clearPendingEntries(cctx, oldRow);
                }

                cleanup(cctx, updateRow.cleanupRows());

                return updateRow;
            }
            finally {
                busyLock.leaveBusy();
            }
        }

        /** {@inheritDoc} */
        @Override public MvccUpdateResult mvccLock(GridCacheContext cctx, boolean primary, KeyCacheObject key,
            MvccSnapshot mvccSnapshot) throws IgniteCheckedException {
            assert primary && mvccSnapshot != null;

            if (!busyLock.enterBusy())
                throw new NodeStoppingException("Operation has been cancelled (node is stopping).");

            try {
                int cacheId = grp.sharedGroup() ? cctx.cacheId() : CU.UNDEFINED_CACHE_ID;

                CacheObjectContext coCtx = cctx.cacheObjectContext();

                // Make sure value bytes initialized.
                key.valueBytes(coCtx);

                MvccUpdateDataRow updateRow = new MvccUpdateDataRow(
                    key,
                    null,
                    null,
                    0,
                    mvccSnapshot,
                    null,
                    partId,
                    true,
                    true,
                    false,
                    cctx);

                assert cctx.shared().database().checkpointLockIsHeldByThread();

                dataTree.visit(new MvccMaxSearchRow(cacheId, key), new MvccMinSearchRow(cacheId, key), updateRow);

                ResultType res = updateRow.resultType();

                // cannot update locked, cannot update on write conflict
                if (res == ResultType.LOCKED || res == ResultType.VERSION_MISMATCH)
                    return updateRow;

                // Do nothing, except cleaning up not needed versions
                cleanup(cctx, updateRow.cleanupRows());

                return updateRow;
            }
            finally {
                busyLock.leaveBusy();
            }
        }

        /** {@inheritDoc} */
        @Override public GridLongList mvccUpdateNative(
            GridCacheContext cctx,
            boolean primary,
            KeyCacheObject key,
            CacheObject val,
            GridCacheVersion ver,
            long expireTime,
            MvccSnapshot mvccSnapshot) throws IgniteCheckedException {
            assert mvccSnapshot != null;
            assert primary || mvccSnapshot.activeTransactions().size() == 0 : mvccSnapshot;

            if (!busyLock.enterBusy())
                throw new NodeStoppingException("Operation has been cancelled (node is stopping).");

            try {
                int cacheId = grp.sharedGroup() ? cctx.cacheId() : CU.UNDEFINED_CACHE_ID;

                CacheObjectContext coCtx = cctx.cacheObjectContext();

                // Make sure value bytes initialized.
                key.valueBytes(coCtx);
                val.valueBytes(coCtx);

                MvccUpdateDataRowNative updateRow = new MvccUpdateDataRowNative(
                    key,
                    val,
                    ver,
                    expireTime,
                    mvccSnapshot,
                    null,
                    partId,
                    cctx);

                assert cctx.shared().database().checkpointLockIsHeldByThread();

                dataTree.iterate(new MvccMaxSearchRow(cacheId, key), new MvccMinSearchRow(cacheId, key), updateRow);

                ResultType res = updateRow.resultType();

                if (res == ResultType.VERSION_FOUND) {
                    // Do nothing, except cleaning up not needed versions
                    cleanup(cctx, updateRow.cleanupRows());

                    return null;
                }

                CacheDataRow oldRow = null;

                if (res == ResultType.PREV_NOT_NULL) {
                    oldRow = updateRow.oldRow();

                    assert oldRow != null && oldRow.link() != 0 : oldRow;

                    oldRow.key(key);

                    rowStore.updateDataRow(oldRow.link(), mvccUpdateMarker, mvccSnapshot);
                }
                else
                    assert res == ResultType.PREV_NULL;

                if (!grp.storeCacheIdInDataPage() && updateRow.cacheId() != CU.UNDEFINED_CACHE_ID) {
                    updateRow.cacheId(CU.UNDEFINED_CACHE_ID);

                    rowStore.addRow(updateRow);

                    updateRow.cacheId(cctx.cacheId());
                }
                else
                    rowStore.addRow(updateRow);

                boolean old = dataTree.putx(updateRow);

                assert !old;

                incrementSize(cctx.cacheId());

                GridCacheQueryManager qryMgr = cctx.queries();

                if (qryMgr.enabled())
                    qryMgr.store(updateRow, null, true);

                updatePendingEntries(cctx, updateRow, oldRow);

                cleanup(cctx, updateRow.cleanupRows());

                return updateRow.activeTransactions();
            }
            finally {
                busyLock.leaveBusy();
            }
        }

        /** {@inheritDoc} */
        @Override public GridLongList mvccRemoveNative(GridCacheContext cctx,
            boolean primary,
            KeyCacheObject key,
            MvccSnapshot mvccSnapshot) throws IgniteCheckedException {
            assert mvccSnapshot != null;
            assert primary || mvccSnapshot.activeTransactions().size() == 0 : mvccSnapshot;

            if (!busyLock.enterBusy())
                throw new NodeStoppingException("Operation has been cancelled (node is stopping).");

            try {
                int cacheId = grp.sharedGroup() ? cctx.cacheId() : CU.UNDEFINED_CACHE_ID;

                CacheObjectContext coCtx = cctx.cacheObjectContext();

                // Make sure value bytes initialized.
                key.valueBytes(coCtx);

                MvccUpdateDataRowNative updateRow = new MvccUpdateDataRowNative(
                    key,
                    null,
                    null,
                    0,
                    mvccSnapshot,
                    null,
                    partId,
                    cctx);

                assert cctx.shared().database().checkpointLockIsHeldByThread();

                dataTree.iterate(new MvccMaxSearchRow(cacheId, key) , new MvccMinSearchRow(cacheId, key), updateRow);

                ResultType res = updateRow.resultType();

                if (res == ResultType.VERSION_FOUND) {
                    assert !primary : updateRow;

                    // Do nothing, except cleaning up not needed versions
                    cleanup(cctx, updateRow.cleanupRows());

                    return null;
                }
                else if (res == ResultType.PREV_NOT_NULL) {
                    CacheDataRow oldRow = updateRow.oldRow();

                    assert oldRow != null && oldRow.link() != 0 : oldRow;

                    rowStore.updateDataRow(oldRow.link(), mvccUpdateMarker, mvccSnapshot);

                    clearPendingEntries(cctx, oldRow);
                }

                cleanup(cctx, updateRow.cleanupRows());

                return updateRow.activeTransactions();
            }
            finally {
                busyLock.leaveBusy();
            }
        }

        /** {@inheritDoc} */
        @Override public void mvccRemoveAll(GridCacheContext cctx, KeyCacheObject key) throws IgniteCheckedException {
            key.valueBytes(cctx.cacheObjectContext());

            int cacheId = grp.sharedGroup() ? cctx.cacheId() : CU.UNDEFINED_CACHE_ID;

            boolean cleanup = cctx.queries().enabled() || hasPendingEntries;

            assert cctx.shared().database().checkpointLockIsHeldByThread();

            GridCursor<CacheDataRow> cur = dataTree.find(
                new MvccMaxSearchRow(cacheId, key),
                new MvccMinSearchRow(cacheId, key),
                cleanup ? CacheDataRowAdapter.RowData.NO_KEY : CacheDataRowAdapter.RowData.LINK_ONLY
            );

            boolean first = true;

            while (cur.next()) {
                CacheDataRow row = cur.get();

                row.key(key);

                assert row.link() != 0 : row;

                boolean rmvd = dataTree.removex(row);

                assert rmvd : row;

                if (cleanup) {
                    if (cctx.queries().enabled())
                        cctx.queries().remove(key, row);

                    if (first)
                        clearPendingEntries(cctx, row);
                }

                rowStore.removeRow(row.link());

                decrementSize(cctx.cacheId());

                if (first)
                    first = false;
            }
        }

        /** {@inheritDoc} */
        @Override public int cleanup(GridCacheContext cctx, @Nullable List<MvccLinkAwareSearchRow> cleanupRows)
            throws IgniteCheckedException {
            int res = 0;

            if (cleanupRows != null) {
                GridCacheQueryManager qryMgr = cctx.queries();

                for (int i = 0; i < cleanupRows.size(); i++) {
                    MvccLinkAwareSearchRow cleanupRow = cleanupRows.get(i);

                    assert cleanupRow.link() != 0 : cleanupRow;

                    assert cctx.shared().database().checkpointLockIsHeldByThread();

                    CacheDataRow oldRow = dataTree.remove(cleanupRow);

                    if (oldRow != null) { // oldRow == null means it was cleaned by another cleanup process.
                        assert oldRow.mvccCounter() == cleanupRow.mvccCounter();

                        if (qryMgr.enabled())
                            qryMgr.remove(oldRow.key(), oldRow);

                        clearPendingEntries(cctx, oldRow);

                        rowStore.removeRow(cleanupRow.link());

                        decrementSize(cctx.cacheId());

                        res++;
                    }
                }
            }

            return res;
        }

        /** {@inheritDoc} */
        @Override public void updateTxState(GridCacheContext cctx, CacheSearchRow row)
            throws IgniteCheckedException {
            assert grp.mvccEnabled();
            assert mvccVersionIsValid(row.mvccCoordinatorVersion(), row.mvccCounter(), row.mvccOperationCounter()) : row;

            // Need an extra lookup because the row may be already cleaned by another thread.
            CacheDataRow row0 = dataTree.findOne(row, CacheDataRowAdapter.RowData.LINK_ONLY);

            if (row0 != null)
                rowStore.updateDataRow(row0.link(), mvccUpdateTxStateHint, null);
        }

        /** {@inheritDoc} */
        @Override public void update(GridCacheContext cctx,
            KeyCacheObject key,
            CacheObject val,
            GridCacheVersion ver,
            long expireTime,
            @Nullable CacheDataRow oldRow
        ) throws IgniteCheckedException {
            assert oldRow == null || oldRow.link() != 0L : oldRow;

            if (!busyLock.enterBusy())
                throw new NodeStoppingException("Operation has been cancelled (node is stopping).");

            try {
                int cacheId = grp.storeCacheIdInDataPage() ? cctx.cacheId() : CU.UNDEFINED_CACHE_ID;

                assert oldRow == null || oldRow.cacheId() == cacheId : oldRow;

                DataRow dataRow = new DataRow(key, val, ver, partId, expireTime, cacheId);

                CacheObjectContext coCtx = cctx.cacheObjectContext();

                // Make sure value bytes initialized.
                key.valueBytes(coCtx);
                val.valueBytes(coCtx);

                CacheDataRow old;

                assert cctx.shared().database().checkpointLockIsHeldByThread();

                if (canUpdateOldRow(cctx, oldRow, dataRow) && rowStore.updateRow(oldRow.link(), dataRow)) {
                    old = oldRow;

                    dataRow.link(oldRow.link());
                }
                else {
                    rowStore.addRow(dataRow);

                    assert dataRow.link() != 0 : dataRow;

                    if (grp.sharedGroup() && dataRow.cacheId() == CU.UNDEFINED_CACHE_ID)
                        dataRow.cacheId(cctx.cacheId());

                    if (oldRow != null) {
                        old = oldRow;

                        dataTree.putx(dataRow);
                    }
                    else
                        old = dataTree.put(dataRow);
                }

                finishUpdate(cctx, dataRow, old);
            }
            finally {
                busyLock.leaveBusy();
            }
        }

        /**
         * @param cctx Cache context.
         * @param newRow New row.
         * @param oldRow Old row if available.
         * @throws IgniteCheckedException If failed.
         */
        private void finishUpdate(GridCacheContext cctx, CacheDataRow newRow, @Nullable CacheDataRow oldRow)
            throws IgniteCheckedException {
            if (oldRow == null)
                incrementSize(cctx.cacheId());

            KeyCacheObject key = newRow.key();

            GridCacheQueryManager qryMgr = cctx.queries();

            if (qryMgr.enabled())
                qryMgr.store(newRow, oldRow, true);

            updatePendingEntries(cctx, newRow, oldRow);

            if (oldRow != null) {
                assert oldRow.link() != 0 : oldRow;

                if (newRow.link() != oldRow.link())
                    rowStore.removeRow(oldRow.link());
            }

            updateIgfsMetrics(cctx, key, (oldRow != null ? oldRow.value() : null), newRow.value());
        }

        /**
         * @param cctx Cache context.
         * @param newRow New row.
         * @param oldRow Old row.
         * @throws IgniteCheckedException If failed.
         */
        private void updatePendingEntries(GridCacheContext cctx, CacheDataRow newRow, @Nullable CacheDataRow oldRow)
            throws IgniteCheckedException
        {
            long expireTime = newRow.expireTime();

            int cacheId = grp.sharedGroup() ? cctx.cacheId() : CU.UNDEFINED_CACHE_ID;

            if (oldRow != null) {
                assert oldRow.link() != 0 : oldRow;

                if (pendingTree() != null && oldRow.expireTime() != 0)
                    pendingTree().removex(new PendingRow(cacheId, oldRow.expireTime(), oldRow.link()));
            }

            if (pendingTree() != null && expireTime != 0) {
                pendingTree().putx(new PendingRow(cacheId, expireTime, newRow.link()));

                hasPendingEntries = true;
            }
        }

        /** {@inheritDoc} */
        @Override public void remove(GridCacheContext cctx, KeyCacheObject key, int partId) throws IgniteCheckedException {
            if (!busyLock.enterBusy())
                throw new NodeStoppingException("Operation has been cancelled (node is stopping).");

            try {
                int cacheId = grp.sharedGroup() ? cctx.cacheId() : CU.UNDEFINED_CACHE_ID;

                assert cctx.shared().database().checkpointLockIsHeldByThread();

                CacheDataRow oldRow = dataTree.remove(new SearchRow(cacheId, key));

                finishRemove(cctx, key, oldRow);
            }
            finally {
                busyLock.leaveBusy();
            }
        }

        /**
         * @param cctx Cache context.
         * @param key Key.
         * @param oldRow Removed row.
         * @throws IgniteCheckedException If failed.
         */
        private void finishRemove(GridCacheContext cctx, KeyCacheObject key, @Nullable CacheDataRow oldRow) throws IgniteCheckedException {
            if (oldRow != null) {
                clearPendingEntries(cctx, oldRow);

                decrementSize(cctx.cacheId());
            }

            GridCacheQueryManager qryMgr = cctx.queries();

            if (qryMgr.enabled())
                qryMgr.remove(key, oldRow);

            if (oldRow != null)
                rowStore.removeRow(oldRow.link());

            updateIgfsMetrics(cctx, key, (oldRow != null ? oldRow.value() : null), null);
        }

        /**
         * @param cctx Cache context.
         * @param oldRow Old row.
         * @throws IgniteCheckedException
         */
        private void clearPendingEntries(GridCacheContext cctx, CacheDataRow oldRow)
            throws IgniteCheckedException {
            int cacheId = grp.sharedGroup() ? cctx.cacheId() : CU.UNDEFINED_CACHE_ID;

            assert oldRow.link() != 0 : oldRow;
            assert cacheId == CU.UNDEFINED_CACHE_ID || oldRow.cacheId() == cacheId :
                "Incorrect cache ID [expected=" + cacheId + ", actual=" + oldRow.cacheId() + "].";

            if (pendingTree() != null && oldRow.expireTime() != 0)
                pendingTree().removex(new PendingRow(cacheId, oldRow.expireTime(), oldRow.link()));
        }

        /** {@inheritDoc} */
        @Override public CacheDataRow find(GridCacheContext cctx, KeyCacheObject key) throws IgniteCheckedException {
            key.valueBytes(cctx.cacheObjectContext());

            int cacheId = grp.sharedGroup() ? cctx.cacheId() : CU.UNDEFINED_CACHE_ID;

            CacheDataRow row;

            if (grp.mvccEnabled()) {
                MvccFirstRowTreeClosure clo = new MvccFirstRowTreeClosure(cctx);

                dataTree.iterate(
                    new MvccMaxSearchRow(cacheId, key),
                    new MvccMinSearchRow(cacheId, key),
                    clo
                );

                row = clo.row();
            }
            else
                row = dataTree.findOne(new SearchRow(cacheId, key), CacheDataRowAdapter.RowData.NO_KEY);

            afterRowFound(row, key);

            return row;
        }

        /** {@inheritDoc} */
        @Override public List<IgniteBiTuple<Object, MvccVersion>> mvccFindAllVersions(
            GridCacheContext cctx,
            KeyCacheObject key)
            throws IgniteCheckedException
        {
            assert grp.mvccEnabled();

            // Note: this method is intended for testing only.

            key.valueBytes(cctx.cacheObjectContext());

            int cacheId = grp.sharedGroup() ? cctx.cacheId() : CU.UNDEFINED_CACHE_ID;

            GridCursor<CacheDataRow> cur = dataTree.find(
                new MvccMaxSearchRow(cacheId, key),
                new MvccMinSearchRow(cacheId, key)
            );

            List<IgniteBiTuple<Object, MvccVersion>> res = new ArrayList<>();

            long crd = MVCC_CRD_COUNTER_NA, cntr = MVCC_COUNTER_NA; int opCntr = MVCC_OP_COUNTER_NA;

            while (cur.next()) {
                CacheDataRow row = cur.get();

                if (compareNewVersion(row, crd, cntr, opCntr) != 0) // deleted row
                    res.add(F.t(null, row.newMvccVersion()));

                res.add(F.t(row.value(), row.mvccVersion()));

                crd = row.mvccCoordinatorVersion(); cntr = row.mvccCounter(); opCntr = row.mvccOperationCounter();
            }

            return res;
        }

        /** {@inheritDoc} */
        @Override public GridCursor<CacheDataRow> mvccAllVersionsCursor(GridCacheContext cctx, KeyCacheObject key, Object x)
            throws IgniteCheckedException {
            int cacheId = cctx.cacheId();

            return dataTree.find(new MvccMaxSearchRow(cacheId, key), new MvccMinSearchRow(cacheId, key), x);
        }

        /** {@inheritDoc} */
        @Override public CacheDataRow mvccFind(GridCacheContext cctx,
            KeyCacheObject key,
            MvccSnapshot snapshot) throws IgniteCheckedException {
            key.valueBytes(cctx.cacheObjectContext());

            int cacheId = grp.sharedGroup() ? cctx.cacheId() : CU.UNDEFINED_CACHE_ID;

            MvccSnapshotSearchRow clo = new MvccSnapshotSearchRow(cctx, key, snapshot);

            dataTree.iterate(
                clo,
                new MvccMinSearchRow(cacheId, key),
                clo
            );

            CacheDataRow row = clo.row();

            afterRowFound(row, key);

            return row;
        }

        /**
         * @param row Row.
         * @param key Key.
         * @throws IgniteCheckedException If failed.
         */
        private void afterRowFound(@Nullable CacheDataRow row, KeyCacheObject key) throws IgniteCheckedException {
            if (row != null) {
                row.key(key);

                grp.dataRegion().evictionTracker().touchPage(row.link());
            }
        }

        /** {@inheritDoc} */
        @Override public GridCursor<? extends CacheDataRow> cursor() throws IgniteCheckedException {
            return dataTree.find(null, null);
        }

        /** {@inheritDoc} */
        @Override public GridCursor<? extends CacheDataRow> cursor(Object x) throws IgniteCheckedException {
            return dataTree.find(null, null, x);
        }

        /** {@inheritDoc} */
        @Override public GridCursor<? extends CacheDataRow> cursor(MvccSnapshot mvccSnapshot)
            throws IgniteCheckedException {

            if (mvccSnapshot != null) {
                assert grp.mvccEnabled();

                return dataTree.find(null, null,
                    new MvccFirstVisibleRowTreeClosure(grp.singleCacheContext(), mvccSnapshot), null);
            }

            return dataTree.find(null, null);
        }

        /** {@inheritDoc} */
        @Override public GridCursor<? extends CacheDataRow> cursor(int cacheId) throws IgniteCheckedException {
            return cursor(cacheId, null, null);
        }

        /** {@inheritDoc}
         * @param cacheId*/
        @Override public GridCursor<? extends CacheDataRow> cursor(int cacheId,
            MvccSnapshot mvccSnapshot) throws IgniteCheckedException {
            return cursor(cacheId, null, null, null, mvccSnapshot);
        }

        /** {@inheritDoc} */
        @Override public GridCursor<? extends CacheDataRow> cursor(int cacheId, KeyCacheObject lower,
            KeyCacheObject upper) throws IgniteCheckedException {
            return cursor(cacheId, lower, upper, null);
        }

        /** {@inheritDoc} */
        @Override public GridCursor<? extends CacheDataRow> cursor(int cacheId, KeyCacheObject lower,
            KeyCacheObject upper, Object x) throws IgniteCheckedException {
            return cursor(cacheId, lower, upper, null, null);
        }

        /** {@inheritDoc} */
        @Override public GridCursor<? extends CacheDataRow> cursor(int cacheId, KeyCacheObject lower,
            KeyCacheObject upper, Object x, MvccSnapshot snapshot) throws IgniteCheckedException {
            SearchRow lowerRow;
            SearchRow upperRow;

            if (grp.sharedGroup()) {
                assert cacheId != CU.UNDEFINED_CACHE_ID;

                lowerRow = lower != null ? new SearchRow(cacheId, lower) : new SearchRow(cacheId);
                upperRow = upper != null ? new SearchRow(cacheId, upper) : new SearchRow(cacheId);
            }
            else {
                lowerRow = lower != null ? new SearchRow(CU.UNDEFINED_CACHE_ID, lower) : null;
                upperRow = upper != null ? new SearchRow(CU.UNDEFINED_CACHE_ID, upper) : null;
            }

            if (snapshot != null) {
                assert grp.mvccEnabled();

                GridCacheContext cctx =
                    grp.sharedGroup() ? grp.shared().cacheContext(cacheId) : grp.singleCacheContext();

                return dataTree.find(lowerRow, upperRow, new MvccFirstVisibleRowTreeClosure(cctx, snapshot), x);
            }

            return dataTree.find(lowerRow, upperRow, x);
        }

        /** {@inheritDoc} */
        @Override public void destroy() throws IgniteCheckedException {
            final AtomicReference<IgniteCheckedException> exception = new AtomicReference<>();

            dataTree.destroy(new IgniteInClosure<CacheSearchRow>() {
                @Override public void apply(CacheSearchRow row) {
                    try {
                        rowStore.removeRow(row.link());
                    }
                    catch (IgniteCheckedException e) {
                        U.error(log, "Fail remove row [link=" + row.link() + "]");

                        IgniteCheckedException ex = exception.get();

                        if (ex == null)
                            exception.set(e);
                        else
                            ex.addSuppressed(e);
                    }
                }
            });

            if (exception.get() != null)
                throw new IgniteCheckedException("Fail destroy store", exception.get());
        }

        /** {@inheritDoc} */
        @Override public void clear(int cacheId) throws IgniteCheckedException {
            assert cacheId != CU.UNDEFINED_CACHE_ID;

            if (cacheSize(cacheId) == 0)
                return;

            Exception ex = null;

            GridCursor<? extends CacheDataRow> cur =
                cursor(cacheId, null, null, CacheDataRowAdapter.RowData.KEY_ONLY);

            while (cur.next()) {
                CacheDataRow row = cur.get();

                assert row.link() != 0 : row;

                try {
                    boolean res = dataTree.removex(row);

                    assert res : row;

                    rowStore.removeRow(row.link());

                    decrementSize(cacheId);
                }
                catch (IgniteCheckedException e) {
                    U.error(log, "Fail remove row [link=" + row.link() + "]");

                    if (ex == null)
                        ex = e;
                    else
                        ex.addSuppressed(e);
                }
            }

            if (ex != null)
                throw new IgniteCheckedException("Fail destroy store", ex);
        }

        /** {@inheritDoc} */
        @Override public RowStore rowStore() {
            return rowStore;
        }

        /** {@inheritDoc} */
        @Override public long initialUpdateCounter() {
            return initCntr;
        }

        /** {@inheritDoc} */
        @Override public void updateInitialCounter(long cntr) {
            if (updateCounter() < cntr)
                updateCounter(cntr);

            initCntr = cntr;
        }

        /** {@inheritDoc} */
        @Override public void setRowCacheCleaner(GridQueryRowCacheCleaner rowCacheCleaner) {
            rowStore().setRowCacheCleaner(rowCacheCleaner);
        }

        /** {@inheritDoc} */
        @Override public void init(long size, long updCntr, @Nullable Map<Integer, Long> cacheSizes) {
            initCntr = updCntr;
            storageSize.set(size);

            cntr.set(updCntr);

            if (cacheSizes != null) {
                for (Map.Entry<Integer, Long> e : cacheSizes.entrySet())
                    this.cacheSizes.put(e.getKey(), new AtomicLong(e.getValue()));
            }
        }

        /** {@inheritDoc} */
        @Override public PendingEntriesTree pendingTree() {
            return pendingEntries;
        }

        /**
         * @param cctx Cache context.
         * @param key Key.
         * @param oldVal Old value.
         * @param newVal New value.
         */
        private void updateIgfsMetrics(
            GridCacheContext cctx,
            KeyCacheObject key,
            CacheObject oldVal,
            CacheObject newVal
        ) {
            GridCacheAdapter cache = cctx.cache();
            if (cache == null) {
                return;
            }

            // In case we deal with IGFS cache, count updated data
            if (cache.isIgfsDataCache() &&
                !cctx.isNear() &&
                ctx.kernalContext()
                    .igfsHelper()
                    .isIgfsBlockKey(key.value(cctx.cacheObjectContext(), false))) {
                int oldSize = valueLength(cctx, oldVal);
                int newSize = valueLength(cctx, newVal);

                int delta = newSize - oldSize;

                if (delta != 0)
                    cache.onIgfsDataSizeChanged(delta);
            }
        }

        /**
         * Isolated method to get length of IGFS block.
         *
         * @param cctx Cache context.
         * @param val Value.
         * @return Length of value.
         */
        private int valueLength(GridCacheContext cctx, @Nullable CacheObject val) {
            if (val == null)
                return 0;

            byte[] bytes = val.value(cctx.cacheObjectContext(), false);

            if (bytes != null)
                return bytes.length;
            else
                return 0;
        }

        /** */
        private final class MvccFirstVisibleRowTreeClosure implements MvccTreeClosure {
            /** */
            private final GridCacheContext cctx;

            /** */
            private final MvccSnapshot snapshot;

            /**
             *
             * @param cctx Cache context.
             * @param snapshot MVCC snapshot.
             */
            MvccFirstVisibleRowTreeClosure(GridCacheContext cctx, MvccSnapshot snapshot) {
                this.cctx = cctx;
                this.snapshot = snapshot;
            }

            /** {@inheritDoc} */
            @Override public boolean apply(BPlusTree<CacheSearchRow, CacheDataRow> tree, BPlusIO<CacheSearchRow> io,
                long pageAddr, int idx) throws IgniteCheckedException {
                RowLinkIO rowIo = (RowLinkIO)io;

                long rowCrdVer = rowIo.getMvccCoordinatorVersion(pageAddr, idx);
                long rowCntr = rowIo.getMvccCounter(pageAddr, idx);
                int rowOpCntr = rowIo.getMvccOperationCounter(pageAddr, idx);

                assert mvccVersionIsValid(rowCrdVer, rowCntr, rowOpCntr);

                return isVisible(cctx, snapshot, rowCrdVer, rowCntr, rowOpCntr, rowIo.getLink(pageAddr, idx));
            }
        }

        /**
         * Put row if it doesn't exist yet.
         */
        private class MvccPutIfAbsentClosure extends MvccDataRow implements IgniteTree.InvokeClosure<CacheDataRow> {
            /** */
            private IgniteTree.OperationType op;

            /**
             * @param key Key.
             * @param val Value.
             * @param ver Version.
             * @param part Partition.
             * @param expireTime Expire time.
             * @param cacheId Cache ID.
             * @param mvccVer Mvcc version.
             * @param newMvccVer New mvcc version.
             * @param txState Tx state hint for mvcc version.
             * @param newTxState Tx state hint for new mvcc version.
             */
            MvccPutIfAbsentClosure(KeyCacheObject key,
                CacheObject val,
                GridCacheVersion ver,
                int part,
                long expireTime,
                int cacheId,
                MvccVersion mvccVer,
                MvccVersion newMvccVer,
                byte txState,
                byte newTxState) {
                super(key, val, ver, part, expireTime, cacheId, mvccVer, newMvccVer);

                mvccTxState(txState);
                newMvccTxState(newTxState);
            }

            /** {@inheritDoc} */
            @Override public void call(@Nullable CacheDataRow old) throws IgniteCheckedException {
                if (old == null) {
                    op = PUT;

                    int cacheId = cacheId();

                    if (!grp.storeCacheIdInDataPage() && cacheId != CU.UNDEFINED_CACHE_ID)
                        cacheId(CU.UNDEFINED_CACHE_ID);

                    rowStore().addRow(this);

                    cacheId(cacheId);
                }
                else
                    op = NOOP;
            }

            /** {@inheritDoc} */
            @Override public MvccDataRow newRow() {
                return this;
            }

            /** {@inheritDoc} */
            @Override public IgniteTree.OperationType operationType() {
                return op;
            }
        }

        /**
         *
         */
        private class MvccUpdateRowWithPreloadInfoClosure extends MvccDataRow implements OffheapInvokeClosure {
            /** */
            private CacheDataRow oldRow;
            /** */
            private IgniteTree.OperationType op;

            /**
             * @param cctx Cache context.
             * @param key Key.
             * @param val Value.
             * @param ver Version.
             * @param expireTime Expire time.
             * @param mvccVer Mvcc created version.
             * @param newMvccVer Mvcc updated version.
             * @param mvccTxState Mvcc Tx state hint.
             * @param newMvccTxState New Mvcc Tx state hint.
             */
            MvccUpdateRowWithPreloadInfoClosure(GridCacheContext cctx,
                KeyCacheObject key,
                @Nullable CacheObject val,
                GridCacheVersion ver,
                long expireTime,
                MvccVersion mvccVer,
                MvccVersion newMvccVer,
                byte mvccTxState,
                byte newMvccTxState) {
                super(key,
                    val,
                    ver,
                    CacheDataStoreImpl.this.partId(),
                    expireTime,
                    cctx.cacheId(),
                    mvccVer,
                    newMvccVer);

                mvccTxState(mvccTxState);
                newMvccTxState(newMvccTxState);
            }

            /** {@inheritDoc} */
            @Nullable @Override public CacheDataRow oldRow() {
                return oldRow;
            }

            /** {@inheritDoc} */
            @Override public void call(@Nullable CacheDataRow oldRow) throws IgniteCheckedException {
                this.oldRow = oldRow;

                if (oldRow == null) {
                    op = PUT;

                    int cacheId = cacheId();

                    if (!grp.storeCacheIdInDataPage() && cacheId != CU.UNDEFINED_CACHE_ID)
                        cacheId(CU.UNDEFINED_CACHE_ID);

                    rowStore().addRow(this);

                    cacheId(cacheId);
                }
                else {
                    op = NOOP;

                    if (oldRow.mvccTxState() != mvccTxState() ||
                        oldRow.newMvccCoordinatorVersion() != newMvccCoordinatorVersion() ||
                        oldRow.newMvccCounter() != newMvccCounter() ||
                        oldRow.newMvccOperationCounter() != newMvccOperationCounter() ||
                        oldRow.newMvccTxState() != newMvccTxState()) {

                        rowStore().updateDataRow(oldRow.link(), mvccApplyChanges, this);
                    }
                }
            }

            /** {@inheritDoc} */
            @Override public CacheDataRow newRow() {
                return op == PUT ? this : null;
            }

            /** {@inheritDoc} */
            @Override public IgniteTree.OperationType operationType() {
                return op == null ? NOOP : op;
            }
        }
    }

    /**
     * Mvcc remove handler.
     */
    private final class MvccMarkUpdatedHandler extends PageHandler<MvccVersion, Boolean> {
        /** {@inheritDoc} */
        @Override public Boolean run(int cacheId, long pageId, long page, long pageAddr, PageIO io, Boolean walPlc,
            MvccVersion newVer, int itemId) throws IgniteCheckedException {
            assert grp.mvccEnabled();

            DataPageIO iox = (DataPageIO)io;

            int offset = iox.getPayloadOffset(pageAddr, itemId, grp.dataRegion().pageMemory().pageSize(), MVCC_INFO_SIZE);

            long newCrd = iox.newMvccCoordinator(pageAddr, offset);
            long newCntr = iox.newMvccCounter(pageAddr, offset);
            int newOpCntr = iox.newMvccOperationCounter(pageAddr, offset);

            assert newCrd == MVCC_CRD_COUNTER_NA || state(grp, newCrd, newCntr, newOpCntr) == TxState.ABORTED;

            iox.updateNewVersion(pageAddr, offset, newVer, TxState.NA);

            if (isWalDeltaRecordNeeded(grp.dataRegion().pageMemory(), cacheId, pageId, page, ctx.wal(), walPlc))
                ctx.wal().log(new DataPageMvccMarkUpdatedRecord(cacheId, pageId, itemId,
                    newVer.coordinatorVersion(), newVer.counter(), newVer.operationCounter()));

            return Boolean.TRUE;
        }
    }

    /**
     * Mvcc update operation counter hints handler.
     */
    private final class MvccUpdateTxStateHintHandler extends PageHandler<Void, Boolean> {
        /** {@inheritDoc} */
        @Override public Boolean run(int cacheId, long pageId, long page, long pageAddr, PageIO io,
            Boolean walPlc, Void ignore,
            int itemId) throws IgniteCheckedException {

            DataPageIO iox = (DataPageIO)io;

            int pageSize = grp.dataRegion().pageMemory().pageSize();
            int offset = iox.getPayloadOffset(pageAddr, itemId, pageSize, MVCC_INFO_SIZE);

            long crd = iox.mvccCoordinator(pageAddr, offset);
            long cntr = iox.mvccCounter(pageAddr, offset);
            int opCntr = iox.mvccOperationCounter(pageAddr, offset);
            byte txState = (byte)(opCntr >>> MVCC_HINTS_BIT_OFF);

            if (txState == TxState.NA) {
                byte state = state(grp, crd, cntr, opCntr);

                if (state == TxState.COMMITTED || state == TxState.ABORTED) {
                    iox.mvccOperationCounter(pageAddr, offset, opCntr | (state << MVCC_HINTS_BIT_OFF));

                    if (isWalDeltaRecordNeeded(grp.dataRegion().pageMemory(), cacheId, pageId, page, ctx.wal(), walPlc))
                        ctx.wal().log(new DataPageMvccUpdateTxStateHintRecord(cacheId, pageId, itemId, state));
                }
                else
                    throw unexpectedStateException(grp, state, crd, cntr, opCntr);
            }

            long newCrd = iox.newMvccCoordinator(pageAddr, offset);
            long newCntr = iox.newMvccCounter(pageAddr, offset);
            int newOpCntr = iox.newMvccOperationCounter(pageAddr, offset);
            byte newTxState = (byte)(newOpCntr >>> MVCC_HINTS_BIT_OFF);

            if (newCrd != MVCC_CRD_COUNTER_NA && newTxState == TxState.NA) {
                byte state = state(grp, newCrd, newCntr, newOpCntr);

                if (state == TxState.COMMITTED || state == TxState.ABORTED) {
                    iox.newMvccOperationCounter(pageAddr, offset, newOpCntr | (state << MVCC_HINTS_BIT_OFF));

                    if (isWalDeltaRecordNeeded(grp.dataRegion().pageMemory(), cacheId, pageId, page, ctx.wal(), walPlc))
                        ctx.wal().log(new DataPageMvccUpdateNewTxStateHintRecord(cacheId, pageId, itemId, state));
                }

                // We do not throw an exception here because new version may be updated by active Tx at this moment.
            }

            return Boolean.TRUE;
        }
    }

    /**
     * Applies changes to the row.
     */
    private final class MvccApplyChangesHandler extends PageHandler<MvccDataRow, Boolean> {
        /** {@inheritDoc} */
        @Override public Boolean run(int cacheId, long pageId, long page, long pageAddr, PageIO io, Boolean walPlc,
            MvccDataRow newRow, int itemId) throws IgniteCheckedException {
            assert grp.mvccEnabled();

            DataPageIO iox = (DataPageIO)io;

            int offset = iox.getPayloadOffset(pageAddr, itemId, grp.dataRegion().pageMemory().pageSize(), MVCC_INFO_SIZE);

            long crd = iox.mvccCoordinator(pageAddr, offset);
            long cntr = iox.mvccCounter(pageAddr, offset);
            int opCntrAndHint = iox.mvccOperationCounter(pageAddr, offset);
            int opCntr = opCntrAndHint & ~MVCC_HINTS_MASK;
            byte txState = (byte)(opCntrAndHint >>> MVCC_HINTS_BIT_OFF);

            long newCrd = iox.newMvccCoordinator(pageAddr, offset);
            long newCntr = iox.newMvccCounter(pageAddr, offset);
            int newOpCntrAndHint = iox.newMvccOperationCounter(pageAddr, offset);
            int newOpCntr = newOpCntrAndHint & ~MVCC_HINTS_MASK;
            byte newTxState = (byte)(newOpCntrAndHint >>> MVCC_HINTS_BIT_OFF);

            assert crd == newRow.mvccCoordinatorVersion();
            assert cntr == newRow.mvccCounter();
            assert opCntr == newRow.mvccOperationCounter();

            if (txState != newRow.mvccTxState() && newRow.mvccTxState() != TxState.NA) {
                assert txState == TxState.NA;

                iox.mvccOperationCounter(pageAddr, offset, opCntr | (newRow.mvccTxState() << MVCC_HINTS_BIT_OFF));

                if (isWalDeltaRecordNeeded(grp.dataRegion().pageMemory(), cacheId, pageId, page, ctx.wal(), walPlc))
                    ctx.wal().log(new DataPageMvccUpdateTxStateHintRecord(cacheId, pageId, itemId, newRow.mvccTxState()));
            }

            if (compare(newCrd,
                newCntr,
                newOpCntr,
                newRow.newMvccCoordinatorVersion(),
                newRow.newMvccCounter(),
                newRow.newMvccOperationCounter()) != 0) {

                iox.updateNewVersion(pageAddr, offset, newRow.newMvccVersion(), newRow.newMvccTxState());

                if (isWalDeltaRecordNeeded(grp.dataRegion().pageMemory(), cacheId, pageId, page, ctx.wal(), walPlc))
                    ctx.wal().log(new DataPageMvccMarkUpdatedRecord(cacheId, pageId, itemId,
                        newRow.newMvccCoordinatorVersion(), newRow.newMvccCounter(), newRow.newMvccOperationCounter()));
            }
            else if (newTxState != newRow.newMvccTxState() && newRow.newMvccTxState() != TxState.NA) {
                assert newTxState == TxState.NA;

                iox.newMvccOperationCounter(pageAddr, offset, newOpCntr | (newRow.newMvccTxState() << MVCC_HINTS_BIT_OFF));

                if (isWalDeltaRecordNeeded(grp.dataRegion().pageMemory(), cacheId, pageId, page, ctx.wal(), walPlc))
                    ctx.wal().log(new DataPageMvccUpdateNewTxStateHintRecord(cacheId, pageId, itemId, newRow.newMvccTxState()));
            }

            return Boolean.TRUE;
        }
    }
}<|MERGE_RESOLUTION|>--- conflicted
+++ resolved
@@ -1685,18 +1685,6 @@
                 throw new NodeStoppingException("Operation has been cancelled (node is stopping).");
 
             try {
-<<<<<<< HEAD
-=======
-                int cacheId = grp.storeCacheIdInDataPage() ? cctx.cacheId() : CU.UNDEFINED_CACHE_ID;
-
-                assert oldRow == null || oldRow.cacheId() == cacheId : oldRow;
-
-                if (key.partition() == -1)
-                    key.partition(partId);
-
-                DataRow dataRow = new DataRow(key, val, ver, partId, expireTime, cacheId);
-
->>>>>>> e96616f5
                 CacheObjectContext coCtx = cctx.cacheObjectContext();
 
                 // Make sure value bytes initialized.
@@ -2342,6 +2330,9 @@
                 int cacheId = grp.storeCacheIdInDataPage() ? cctx.cacheId() : CU.UNDEFINED_CACHE_ID;
 
                 assert oldRow == null || oldRow.cacheId() == cacheId : oldRow;
+
+                if (key.partition() == -1)
+                    key.partition(partId);
 
                 DataRow dataRow = new DataRow(key, val, ver, partId, expireTime, cacheId);
 
