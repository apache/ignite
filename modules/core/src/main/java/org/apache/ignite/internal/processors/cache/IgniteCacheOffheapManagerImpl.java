--- conflicted
+++ resolved
@@ -1525,10 +1525,7 @@
             mvccApplyChanges = new MvccApplyChangesHandler(grp);
         }
 
-<<<<<<< HEAD
-=======
-        /** {@inheritDoc} */
->>>>>>> 431f7e76
+        /** {@inheritDoc} */
         @Override public CacheDataTree tree() {
             return dataTree;
         }
