/*
 * Licensed to the Apache Software Foundation (ASF) under one or more
 * contributor license agreements.  See the NOTICE file distributed with
 * this work for additional information regarding copyright ownership.
 * The ASF licenses this file to You under the Apache License, Version 2.0
 * (the "License"); you may not use this file except in compliance with
 * the License.  You may obtain a copy of the License at
 *
 *      http://www.apache.org/licenses/LICENSE-2.0
 *
 * Unless required by applicable law or agreed to in writing, software
 * distributed under the License is distributed on an "AS IS" BASIS,
 * WITHOUT WARRANTIES OR CONDITIONS OF ANY KIND, either express or implied.
 * See the License for the specific language governing permissions and
 * limitations under the License.
 */

package org.apache.ignite.internal.processors.cache;

import java.util.ArrayList;
import java.util.Collections;
import java.util.HashMap;
import java.util.HashSet;
import java.util.Iterator;
import java.util.List;
import java.util.Map;
import java.util.NoSuchElementException;
import java.util.Set;
import java.util.TreeMap;
import java.util.concurrent.ConcurrentHashMap;
import java.util.concurrent.ConcurrentMap;
import java.util.concurrent.atomic.AtomicLong;
import java.util.concurrent.atomic.AtomicReference;
import javax.cache.Cache;
import javax.cache.processor.EntryProcessor;
import org.apache.ignite.IgniteCheckedException;
import org.apache.ignite.IgniteException;
import org.apache.ignite.IgniteLogger;
import org.apache.ignite.IgniteSystemProperties;
import org.apache.ignite.internal.NodeStoppingException;
import org.apache.ignite.internal.pagemem.FullPageId;
import org.apache.ignite.internal.pagemem.wal.record.delta.DataPageMvccMarkUpdatedRecord;
import org.apache.ignite.internal.pagemem.wal.record.delta.DataPageMvccUpdateNewTxStateHintRecord;
import org.apache.ignite.internal.pagemem.wal.record.delta.DataPageMvccUpdateTxStateHintRecord;
import org.apache.ignite.internal.processors.affinity.AffinityTopologyVersion;
import org.apache.ignite.internal.processors.cache.distributed.dht.colocated.GridDhtDetachedCacheEntry;
import org.apache.ignite.internal.processors.cache.distributed.dht.preloader.CachePartitionPartialCountersMap;
import org.apache.ignite.internal.processors.cache.distributed.dht.preloader.IgniteDhtDemandedPartitionsMap;
import org.apache.ignite.internal.processors.cache.distributed.dht.preloader.IgniteHistoricalIterator;
import org.apache.ignite.internal.processors.cache.distributed.dht.preloader.IgniteRebalanceIteratorImpl;
import org.apache.ignite.internal.processors.cache.distributed.dht.topology.GridDhtInvalidPartitionException;
import org.apache.ignite.internal.processors.cache.distributed.dht.topology.GridDhtLocalPartition;
import org.apache.ignite.internal.processors.cache.mvcc.MvccSnapshot;
import org.apache.ignite.internal.processors.cache.mvcc.MvccVersion;
import org.apache.ignite.internal.processors.cache.mvcc.txlog.TxState;
import org.apache.ignite.internal.processors.cache.persistence.CacheDataRow;
import org.apache.ignite.internal.processors.cache.persistence.CacheDataRowAdapter;
import org.apache.ignite.internal.processors.cache.persistence.CacheSearchRow;
import org.apache.ignite.internal.processors.cache.persistence.RootPage;
import org.apache.ignite.internal.processors.cache.persistence.RowStore;
import org.apache.ignite.internal.processors.cache.persistence.tree.BPlusTree;
import org.apache.ignite.internal.processors.cache.persistence.tree.io.BPlusIO;
import org.apache.ignite.internal.processors.cache.persistence.tree.io.DataPageIO;
import org.apache.ignite.internal.processors.cache.persistence.tree.io.PageIO;
import org.apache.ignite.internal.processors.cache.persistence.tree.reuse.ReuseList;
import org.apache.ignite.internal.processors.cache.persistence.tree.util.PageHandler;
import org.apache.ignite.internal.processors.cache.query.GridCacheQueryManager;
import org.apache.ignite.internal.processors.cache.tree.CacheDataRowStore;
import org.apache.ignite.internal.processors.cache.tree.CacheDataTree;
import org.apache.ignite.internal.processors.cache.tree.DataRow;
import org.apache.ignite.internal.processors.cache.tree.PendingEntriesTree;
import org.apache.ignite.internal.processors.cache.tree.PendingRow;
import org.apache.ignite.internal.processors.cache.tree.RowLinkIO;
import org.apache.ignite.internal.processors.cache.tree.SearchRow;
import org.apache.ignite.internal.processors.cache.tree.mvcc.data.MvccDataRow;
import org.apache.ignite.internal.processors.cache.tree.mvcc.data.MvccUpdateDataRow;
import org.apache.ignite.internal.processors.cache.tree.mvcc.data.MvccUpdateDataRowNative;
import org.apache.ignite.internal.processors.cache.tree.mvcc.data.MvccUpdateResult;
import org.apache.ignite.internal.processors.cache.tree.mvcc.data.ResultType;
import org.apache.ignite.internal.processors.cache.tree.mvcc.search.MvccFirstRowTreeClosure;
import org.apache.ignite.internal.processors.cache.tree.mvcc.search.MvccLinkAwareSearchRow;
import org.apache.ignite.internal.processors.cache.tree.mvcc.search.MvccMaxSearchRow;
import org.apache.ignite.internal.processors.cache.tree.mvcc.search.MvccMinSearchRow;
import org.apache.ignite.internal.processors.cache.tree.mvcc.search.MvccSnapshotSearchRow;
import org.apache.ignite.internal.processors.cache.tree.mvcc.search.MvccTreeClosure;
import org.apache.ignite.internal.processors.cache.version.GridCacheVersion;
import org.apache.ignite.internal.processors.query.GridQueryRowCacheCleaner;
import org.apache.ignite.internal.util.GridAtomicLong;
import org.apache.ignite.internal.util.GridCloseableIteratorAdapter;
import org.apache.ignite.internal.util.GridEmptyCloseableIterator;
import org.apache.ignite.internal.util.GridLongList;
import org.apache.ignite.internal.util.GridSpinBusyLock;
import org.apache.ignite.internal.util.GridStripedLock;
import org.apache.ignite.internal.util.IgniteTree;
import org.apache.ignite.internal.util.lang.GridCloseableIterator;
import org.apache.ignite.internal.util.lang.GridCursor;
import org.apache.ignite.internal.util.lang.GridIterator;
import org.apache.ignite.internal.util.lang.IgniteInClosure2X;
import org.apache.ignite.internal.util.typedef.F;
import org.apache.ignite.internal.util.typedef.internal.CU;
import org.apache.ignite.internal.util.typedef.internal.U;
import org.apache.ignite.lang.IgniteBiTuple;
import org.apache.ignite.lang.IgniteClosure;
import org.apache.ignite.lang.IgniteInClosure;
import org.apache.ignite.lang.IgnitePredicate;
import org.jetbrains.annotations.NotNull;
import org.jetbrains.annotations.Nullable;

import static org.apache.ignite.internal.pagemem.PageIdAllocator.FLAG_IDX;
import static org.apache.ignite.internal.pagemem.PageIdAllocator.INDEX_PARTITION;
import static org.apache.ignite.internal.processors.cache.distributed.dht.topology.GridDhtPartitionState.OWNING;
import static org.apache.ignite.internal.processors.cache.mvcc.MvccUtils.INITIAL_VERSION;
import static org.apache.ignite.internal.processors.cache.mvcc.MvccUtils.MVCC_COUNTER_NA;
import static org.apache.ignite.internal.processors.cache.mvcc.MvccUtils.MVCC_CRD_COUNTER_NA;
import static org.apache.ignite.internal.processors.cache.mvcc.MvccUtils.MVCC_HINTS_BIT_OFF;
import static org.apache.ignite.internal.processors.cache.mvcc.MvccUtils.MVCC_OP_COUNTER_MASK;
import static org.apache.ignite.internal.processors.cache.mvcc.MvccUtils.MVCC_OP_COUNTER_NA;
import static org.apache.ignite.internal.processors.cache.mvcc.MvccUtils.compare;
import static org.apache.ignite.internal.processors.cache.mvcc.MvccUtils.compareNewVersion;
import static org.apache.ignite.internal.processors.cache.mvcc.MvccUtils.isVisible;
import static org.apache.ignite.internal.processors.cache.mvcc.MvccUtils.mvccVersionIsValid;
import static org.apache.ignite.internal.processors.cache.mvcc.MvccUtils.state;
import static org.apache.ignite.internal.processors.cache.mvcc.MvccUtils.unexpectedStateException;
import static org.apache.ignite.internal.processors.cache.persistence.GridCacheOffheapManager.EMPTY_CURSOR;
import static org.apache.ignite.internal.processors.cache.persistence.tree.io.DataPageIO.MVCC_INFO_SIZE;
import static org.apache.ignite.internal.util.IgniteTree.OperationType.NOOP;
import static org.apache.ignite.internal.util.IgniteTree.OperationType.PUT;

/**
 *
 */
@SuppressWarnings("PublicInnerClass")
public class IgniteCacheOffheapManagerImpl implements IgniteCacheOffheapManager {
    /**
     * Throttling timeout in millis which avoid excessive PendingTree access on unwind
     * if there is nothing to clean yet.
     */
    public static final long UNWIND_THROTTLING_TIMEOUT = Long.getLong(
        IgniteSystemProperties.IGNITE_UNWIND_THROTTLING_TIMEOUT, 500L);

    /** */
    protected GridCacheSharedContext ctx;

    /** */
    protected CacheGroupContext grp;

    /** */
    protected IgniteLogger log;

    /** */
    private CacheDataStore locCacheDataStore;

    /** */
    protected final ConcurrentMap<Integer, CacheDataStore> partDataStores = new ConcurrentHashMap<>();

    /** */
    private PendingEntriesTree pendingEntries;

    /** */
    protected volatile boolean hasPendingEntries;

    /** Timestamp when next clean try will be allowed. Used for throttling on per-group basis. */
    protected volatile long nextCleanTime;

    /** */
    private final GridAtomicLong globalRmvId = new GridAtomicLong(U.currentTimeMillis() * 1000_000);

    /** */
    protected final GridSpinBusyLock busyLock = new GridSpinBusyLock();

    /** */
    private int updateValSizeThreshold;

    /** */
    protected GridStripedLock partStoreLock = new GridStripedLock(Runtime.getRuntime().availableProcessors());

    /** {@inheritDoc} */
    @Override public GridAtomicLong globalRemoveId() {
        return globalRmvId;
    }

    /** {@inheritDoc} */
    @Override public void start(GridCacheSharedContext ctx, CacheGroupContext grp) throws IgniteCheckedException {
        this.ctx = ctx;
        this.grp = grp;
        this.log = ctx.logger(getClass());

        updateValSizeThreshold = ctx.database().pageSize() / 2;

        if (grp.affinityNode()) {
            ctx.database().checkpointReadLock();

            try {
                initDataStructures();

                if (grp.isLocal())
                    locCacheDataStore = createCacheDataStore(0);
            }
            finally {
                ctx.database().checkpointReadUnlock();
            }
        }
    }

    /** {@inheritDoc} */
    @Override public void onCacheStarted(GridCacheContext cctx) throws IgniteCheckedException {
        initPendingTree(cctx);
    }

    /**
     * @param cctx Cache context.
     * @throws IgniteCheckedException If failed.
     */
    protected void initPendingTree(GridCacheContext cctx) throws IgniteCheckedException {
        assert !cctx.group().persistenceEnabled();

        if (cctx.affinityNode() && cctx.ttl().eagerTtlEnabled() && pendingEntries == null) {
            String name = "PendingEntries";

            long rootPage = allocateForTree();

            pendingEntries = new PendingEntriesTree(
                grp,
                name,
                grp.dataRegion().pageMemory(),
                rootPage,
                grp.reuseList(),
                true);
        }
    }

    /**
     * @throws IgniteCheckedException If failed.
     */
    protected void initDataStructures() throws IgniteCheckedException {
        // No-op.
    }

    /** {@inheritDoc} */
    @Override public void stopCache(int cacheId, final boolean destroy) {
        if (destroy && grp.affinityNode())
            removeCacheData(cacheId);
    }

    /** {@inheritDoc} */
    @Override public void stop() {
        try {
            for (CacheDataStore store : cacheDataStores())
                destroyCacheDataStore(store);

            if (pendingEntries != null)
                pendingEntries.destroy();
        }
        catch (IgniteCheckedException e) {
            throw new IgniteException(e.getMessage(), e);
        }
    }

    /** {@inheritDoc} */
    @Override public void onKernalStop() {
        busyLock.block();
    }

    /**
     * @param cacheId Cache ID.
     */
    private void removeCacheData(int cacheId) {
        assert grp.affinityNode();

        try {
            if (grp.sharedGroup()) {
                assert cacheId != CU.UNDEFINED_CACHE_ID;

                for (CacheDataStore store : cacheDataStores())
                    store.clear(cacheId);

                // Clear non-persistent pending tree if needed.
                if (pendingEntries != null) {
                    PendingRow row = new PendingRow(cacheId);

                    GridCursor<PendingRow> cursor = pendingEntries.find(row, row, PendingEntriesTree.WITHOUT_KEY);

                    while (cursor.next()) {
                        boolean res = pendingEntries.removex(cursor.get());

                        assert res;
                    }
                }
            }
        }
        catch (IgniteCheckedException e) {
            throw new IgniteException(e.getMessage(), e);
        }
    }

    /**
     * @param part Partition.
     * @return Data store for given entry.
     */
    @Override public CacheDataStore dataStore(GridDhtLocalPartition part) {
        if (grp.isLocal())
            return locCacheDataStore;
        else {
            assert part != null;

            return part.dataStore();
        }
    }

    /**
     * @param part Partition.
     * @return Data store for given entry.
     */
    public CacheDataStore dataStore(int part) {
        return grp.isLocal() ? locCacheDataStore : partDataStores.get(part);
    }

    /** {@inheritDoc} */
    @Override public long cacheEntriesCount(int cacheId) {
        long size = 0;

        for (CacheDataStore store : cacheDataStores())
            size += store.cacheSize(cacheId);

        return size;
    }

    /** {@inheritDoc} */
    @Override public long totalPartitionEntriesCount(int p) {
        if (grp.isLocal())
            return locCacheDataStore.fullSize();
        else {
            GridDhtLocalPartition part = grp.topology().localPartition(p, AffinityTopologyVersion.NONE, false, true);

            return part != null ? part.dataStore().fullSize() : 0;
        }
    }

    /**
     * @param p Partition.
     * @return Partition data.
     */
    @Nullable private CacheDataStore partitionData(int p) {
        if (grp.isLocal())
            return locCacheDataStore;
        else {
            GridDhtLocalPartition part = grp.topology().localPartition(p, AffinityTopologyVersion.NONE, false, true);

            return part != null ? part.dataStore() : null;
        }
    }

    /** {@inheritDoc} */
    @Override public long cacheEntriesCount(
        int cacheId,
        boolean primary,
        boolean backup,
        AffinityTopologyVersion topVer
    ) throws IgniteCheckedException {
        if (grp.isLocal())
            return cacheEntriesCount(cacheId, 0);
        else {
            long cnt = 0;

            Iterator<CacheDataStore> it = cacheData(primary, backup, topVer);

            while (it.hasNext())
                cnt += it.next().cacheSize(cacheId);

            return cnt;
        }
    }

    /** {@inheritDoc} */
    @Override public long cacheEntriesCount(int cacheId, int part) {
        CacheDataStore store = partitionData(part);

        return store == null ? 0 : store.cacheSize(cacheId);
    }

    /**
     * @param primary Primary data flag.
     * @param backup Primary data flag.
     * @param topVer Topology version.
     * @return Data stores iterator.
     */
    private Iterator<CacheDataStore> cacheData(boolean primary, boolean backup, AffinityTopologyVersion topVer) {
        assert primary || backup;

        if (grp.isLocal())
            return singletonIterator(locCacheDataStore);
        else {
            final Iterator<GridDhtLocalPartition> it = grp.topology().currentLocalPartitions().iterator();

            if (primary && backup) {
                return F.iterator(it, new IgniteClosure<GridDhtLocalPartition, CacheDataStore>() {
                    @Override public CacheDataStore apply(GridDhtLocalPartition part) {
                        return part.dataStore();
                    }
                }, true);
            }

            final Set<Integer> parts = primary ? grp.affinity().primaryPartitions(ctx.localNodeId(), topVer) :
                grp.affinity().backupPartitions(ctx.localNodeId(), topVer);

            return F.iterator(it, new IgniteClosure<GridDhtLocalPartition, CacheDataStore>() {
                    @Override public CacheDataStore apply(GridDhtLocalPartition part) {
                        return part.dataStore();
                    }
                }, true,
                new IgnitePredicate<GridDhtLocalPartition>() {
                    @Override public boolean apply(GridDhtLocalPartition part) {
                        return parts.contains(part.id());
                    }
                });
        }
    }

    /** {@inheritDoc} */
    @Override public void invoke(
        GridCacheContext cctx,
        KeyCacheObject key,
        GridDhtLocalPartition part,
        OffheapInvokeClosure c)
        throws IgniteCheckedException {
        dataStore(part).invoke(cctx, key, c);
    }

    /** {@inheritDoc} */
    @Override public void update(
        GridCacheContext cctx,
        KeyCacheObject key,
        CacheObject val,
        GridCacheVersion ver,
        long expireTime,
        GridDhtLocalPartition part,
        @Nullable CacheDataRow oldRow
    ) throws IgniteCheckedException {
        assert expireTime >= 0;

        dataStore(part).update(cctx, key, val, ver, expireTime, oldRow);
    }

    /** {@inheritDoc} */
    @Override public boolean mvccInitialValue(
        GridCacheMapEntry entry,
        CacheObject val,
        GridCacheVersion ver,
        long expireTime,
        MvccVersion mvccVer,
        MvccVersion newMvccVer) throws IgniteCheckedException {
        return dataStore(entry.localPartition()).mvccInitialValue(
            entry.context(),
            entry.key(),
            val,
            ver,
            expireTime,
            mvccVer,
            newMvccVer);
    }

    /** {@inheritDoc} */
    @Override public boolean mvccInitialValueIfAbsent(
        GridCacheMapEntry entry,
        CacheObject val,
        GridCacheVersion ver,
        long expireTime,
        MvccVersion mvccVer,
        MvccVersion newMvccVer,
        byte txState,
        byte newTxState) throws IgniteCheckedException {
        return dataStore(entry.localPartition()).mvccInitialValueIfAbsent(
            entry.context(),
            entry.key(),
            val,
            ver,
            expireTime,
            mvccVer,
            newMvccVer,
            txState,
            newTxState);
    }

    /** {@inheritDoc} */
    @Override public boolean mvccUpdateRowWithPreloadInfo(
        GridCacheMapEntry entry,
        @Nullable CacheObject val,
        GridCacheVersion ver,
        long expireTime,
        MvccVersion mvccVer,
        MvccVersion newMvccVer,
        byte mvccTxState,
        byte newMvccTxState
    ) throws IgniteCheckedException {
        assert entry.lockedByCurrentThread();

        return dataStore(entry.localPartition()).mvccUpdateRowWithPreloadInfo(
            entry.context(),
            entry.key(),
            val,
            ver,
            expireTime,
            mvccVer,
            newMvccVer,
            mvccTxState,
            newMvccTxState
        );
    }

    /** {@inheritDoc} */
    @Override public MvccUpdateResult mvccUpdate(
        GridCacheMapEntry entry,
        CacheObject val,
        GridCacheVersion ver,
        long expireTime,
        MvccSnapshot mvccSnapshot,
        boolean primary,
        boolean needHistory,
        boolean noCreate,
        boolean needOldVal,
        @Nullable CacheEntryPredicate filter,
        boolean retVal,
        EntryProcessor entryProc,
        Object[] invokeArgs) throws IgniteCheckedException {
        if (entry.detached() || entry.isNear())
            return null;

        assert entry.lockedByCurrentThread();

        return dataStore(entry.localPartition()).mvccUpdate(entry.context(),
            entry.key(),
            val,
            ver,
            expireTime,
            mvccSnapshot,
            filter,
            entryProc,
            invokeArgs,
            primary,
            needHistory,
            noCreate,
            needOldVal,
            retVal);
    }

    /** {@inheritDoc} */
    @Override public MvccUpdateResult mvccRemove(
        GridCacheMapEntry entry,
        MvccSnapshot mvccSnapshot,
        boolean primary,
        boolean needHistory,
        boolean needOldVal,
        @Nullable CacheEntryPredicate filter,
        boolean retVal) throws IgniteCheckedException {
        if (entry.detached() || entry.isNear())
            return null;

        assert entry.lockedByCurrentThread();

        return dataStore(entry.localPartition()).mvccRemove(entry.context(),
            entry.key(),
            mvccSnapshot,
            filter,
            primary,
            needHistory,
            needOldVal,
            retVal);
    }

    /** {@inheritDoc} */
    @Override public GridLongList mvccUpdateNative(
        boolean primary,
        GridCacheMapEntry entry,
        CacheObject val,
        GridCacheVersion ver,
        long expireTime,
        MvccSnapshot mvccSnapshot) throws IgniteCheckedException {
        if (entry.detached() || entry.isNear())
            return null;

        return dataStore(entry.localPartition()).mvccUpdateNative(entry.context(),
            primary,
            entry.key(),
            val,
            ver,
            expireTime,
            mvccSnapshot);
    }

    /** {@inheritDoc} */
    @Override public GridLongList mvccRemoveNative(
        boolean primary,
        GridCacheMapEntry entry,
        MvccSnapshot mvccSnapshot
    ) throws IgniteCheckedException {
        if (entry.detached() || entry.isNear())
            return null;

        return dataStore(entry.localPartition()).mvccRemoveNative(entry.context(),
            primary,
            entry.key(),
            mvccSnapshot);
    }

    /** {@inheritDoc} */
    @Override public void mvccRemoveAll(GridCacheMapEntry entry) throws IgniteCheckedException {
        if (entry.detached() || entry.isNear())
            return;

        dataStore(entry.localPartition()).mvccRemoveAll(entry.context(), entry.key());
    }

    /** {@inheritDoc} */
    @Nullable @Override public MvccUpdateResult mvccLock(GridCacheMapEntry entry,
        MvccSnapshot mvccSnapshot) throws IgniteCheckedException {
        if (entry.detached() || entry.isNear())
            return null;

        assert entry.lockedByCurrentThread();

        return dataStore(entry.localPartition()).mvccLock(entry.context(), entry.key(), mvccSnapshot);
    }

    /** {@inheritDoc} */
    @Override public void remove(
        GridCacheContext cctx,
        KeyCacheObject key,
        int partId,
        GridDhtLocalPartition part
    ) throws IgniteCheckedException {
        dataStore(part).remove(cctx, key, partId);
    }

    /** {@inheritDoc} */
    @SuppressWarnings("unchecked")
    @Override @Nullable public CacheDataRow read(GridCacheMapEntry entry)
        throws IgniteCheckedException {
        KeyCacheObject key = entry.key();

        assert grp.isLocal() || entry.localPartition() != null : entry;

        return dataStore(entry.localPartition()).find(entry.context(), key);
    }

    /** {@inheritDoc} */
    @Nullable @Override public CacheDataRow read(GridCacheContext cctx, KeyCacheObject key)
        throws IgniteCheckedException {
        CacheDataStore dataStore = dataStore(cctx, key);

        CacheDataRow row = dataStore != null ? dataStore.find(cctx, key) : null;

        assert row == null || row.value() != null : row;

        return row;
    }

    /** {@inheritDoc} */
    @Nullable @Override public CacheDataRow mvccRead(GridCacheContext cctx, KeyCacheObject key, MvccSnapshot ver)
        throws IgniteCheckedException {
        assert ver != null;

        CacheDataStore dataStore = dataStore(cctx, key);

        CacheDataRow row = dataStore != null ? dataStore.mvccFind(cctx, key, ver) : null;

        assert row == null || row.value() != null : row;

        return row;
    }

    /** {@inheritDoc} */
    @Override public List<IgniteBiTuple<Object, MvccVersion>> mvccAllVersions(GridCacheContext cctx, KeyCacheObject key)
        throws IgniteCheckedException {
        CacheDataStore dataStore = dataStore(cctx, key);

        return dataStore != null ? dataStore.mvccFindAllVersions(cctx, key) :
            Collections.emptyList();
    }

    /** {@inheritDoc} */
    @Override public GridCursor<CacheDataRow> mvccAllVersionsCursor(GridCacheContext cctx,
        KeyCacheObject key, Object x) throws IgniteCheckedException {
        CacheDataStore dataStore = dataStore(cctx, key);

        return dataStore != null ? dataStore.mvccAllVersionsCursor(cctx, key, x) : EMPTY_CURSOR;
    }

    /**
     * @param cctx Cache context.
     * @param key Key.
     * @return Data store.
     */
    @Nullable private CacheDataStore dataStore(GridCacheContext cctx, KeyCacheObject key) {
        if (grp.isLocal())
            return locCacheDataStore;

        GridDhtLocalPartition part = grp.topology().localPartition(cctx.affinity().partition(key), null, false);

        return part != null ? dataStore(part) : null;
    }

    /** {@inheritDoc} */
    @Override public boolean containsKey(GridCacheMapEntry entry) {
        try {
            return read(entry) != null;
        }
        catch (IgniteCheckedException e) {
            U.error(log, "Failed to read value", e);

            return false;
        }
    }

    /** {@inheritDoc} */
    @Override public void onPartitionCounterUpdated(int part, long cntr) {
        // No-op.
    }

    /** {@inheritDoc} */
    @Override public void onPartitionInitialCounterUpdated(int part, long cntr) {
        // No-op.
    }

    /** {@inheritDoc} */
    @Override public long lastUpdatedPartitionCounter(int part) {
        return 0;
    }

    /**
     * Clears offheap entries.
     *
     * @param readers {@code True} to clear readers.
     */
    @SuppressWarnings("unchecked")
    @Override public void clearCache(GridCacheContext cctx, boolean readers) {
        GridCacheVersion obsoleteVer = null;

        try (GridCloseableIterator<CacheDataRow> it = grp.isLocal() ? iterator(cctx.cacheId(), cacheDataStores().iterator(), null) :
            evictionSafeIterator(cctx.cacheId(), cacheDataStores().iterator())) {
            while (it.hasNext()) {
                cctx.shared().database().checkpointReadLock();

                try {
                    KeyCacheObject key = it.next().key();

                    try {
                        if (obsoleteVer == null)
                            obsoleteVer = ctx.versions().next();

                        GridCacheEntryEx entry = cctx.cache().entryEx(key);

                        entry.clear(obsoleteVer, readers);
                    }
                    catch (GridDhtInvalidPartitionException ignore) {
                        // Ignore.
                    }
                    catch (IgniteCheckedException e) {
                        U.error(log, "Failed to clear cache entry: " + key, e);
                    }
                }
                finally {
                    cctx.shared().database().checkpointReadUnlock();
                }
            }
        }
        catch (IgniteCheckedException e) {
            U.error(log, "Failed to close iterator", e);
        }
    }

    /** {@inheritDoc} */
    @Override public int onUndeploy(ClassLoader ldr) {
        // TODO: GG-11141.
        return 0;
    }

    /** {@inheritDoc} */
    @Override public long offHeapAllocatedSize() {
        // TODO GG-10884.
        return 0;
    }

    /**
     * @param primary {@code True} if need return primary entries.
     * @param backup {@code True} if need return backup entries.
     * @param topVer Topology version to use.
     * @return Entries iterator.
     * @throws IgniteCheckedException If failed.
     */
    @SuppressWarnings("unchecked")
    @Override public <K, V> GridCloseableIterator<Cache.Entry<K, V>> cacheEntriesIterator(
        final GridCacheContext cctx,
        final boolean primary,
        final boolean backup,
        final AffinityTopologyVersion topVer,
        final boolean keepBinary) throws IgniteCheckedException {
        final Iterator<CacheDataRow> it = cacheIterator(cctx.cacheId(), primary, backup, topVer, null);

        return new GridCloseableIteratorAdapter<Cache.Entry<K, V>>() {
            /** */
            private CacheEntryImplEx next;

            @Override protected Cache.Entry<K, V> onNext() {
                CacheEntryImplEx ret = next;

                next = null;

                return ret;
            }

            @Override protected boolean onHasNext() {
                if (next != null)
                    return true;

                CacheDataRow nextRow = null;

                if (it.hasNext())
                    nextRow = it.next();

                if (nextRow != null) {
                    KeyCacheObject key = nextRow.key();
                    CacheObject val = nextRow.value();

                    Object key0 = cctx.unwrapBinaryIfNeeded(key, keepBinary, false);
                    Object val0 = cctx.unwrapBinaryIfNeeded(val, keepBinary, false);

                    next = new CacheEntryImplEx(key0, val0, nextRow.version());

                    return true;
                }

                return false;
            }
        };
    }

    /** {@inheritDoc} */
    @Override public GridCloseableIterator<KeyCacheObject> cacheKeysIterator(int cacheId, final int part)
        throws IgniteCheckedException {
        CacheDataStore data = partitionData(part);

        if (data == null)
            return new GridEmptyCloseableIterator<>();

        final GridCursor<? extends CacheDataRow> cur =
            data.cursor(cacheId, null, null, CacheDataRowAdapter.RowData.KEY_ONLY);

        return new GridCloseableIteratorAdapter<KeyCacheObject>() {
            /** */
            private KeyCacheObject next;

            @Override protected KeyCacheObject onNext() {
                KeyCacheObject res = next;

                next = null;

                return res;
            }

            @Override protected boolean onHasNext() throws IgniteCheckedException {
                if (next != null)
                    return true;

                if (cur.next()) {
                    CacheDataRow row = cur.get();

                    next = row.key();
                }

                return next != null;
            }
        };
    }

    /** {@inheritDoc} */
    @Override public GridIterator<CacheDataRow> cacheIterator(
        int cacheId,
        boolean primary,
        boolean backups,
        final AffinityTopologyVersion topVer,
        @Nullable MvccSnapshot mvccSnapshot)
        throws IgniteCheckedException {
        return iterator(cacheId, cacheData(primary, backups, topVer), mvccSnapshot);
    }

    /** {@inheritDoc} */
    @Override public GridIterator<CacheDataRow> cachePartitionIterator(int cacheId, int part,
        @Nullable MvccSnapshot mvccSnapshot) throws IgniteCheckedException {
        CacheDataStore data = partitionData(part);

        if (data == null)
            return new GridEmptyCloseableIterator<>();

        return iterator(cacheId, singletonIterator(data), mvccSnapshot);
    }

    /** {@inheritDoc} */
    @Override public GridIterator<CacheDataRow> partitionIterator(int part) throws IgniteCheckedException {
        CacheDataStore data = partitionData(part);

        if (data == null)
            return new GridEmptyCloseableIterator<>();

        return iterator(CU.UNDEFINED_CACHE_ID, singletonIterator(data), null);
    }

    /**
     *
     * @param cacheId Cache ID.
     * @param dataIt Data store iterator.
     * @param mvccSnapshot Mvcc snapshot.
     * @return Rows iterator
     */
    private GridCloseableIterator<CacheDataRow> iterator(final int cacheId,
        final Iterator<CacheDataStore> dataIt,
        final MvccSnapshot mvccSnapshot)
    {
        return new GridCloseableIteratorAdapter<CacheDataRow>() {
            /** */
            private GridCursor<? extends CacheDataRow> cur;

            /** */
            private int curPart;

            /** */
            private CacheDataRow next;

            @Override protected CacheDataRow onNext() {
                CacheDataRow res = next;

                next = null;

                return res;
            }

            @Override protected boolean onHasNext() throws IgniteCheckedException {
                if (next != null)
                    return true;

                while (true) {
                    if (cur == null) {
                        if (dataIt.hasNext()) {
                            CacheDataStore ds = dataIt.next();

                            curPart = ds.partId();

                            if (mvccSnapshot == null)
                                cur = cacheId == CU.UNDEFINED_CACHE_ID ? ds.cursor() : ds.cursor(cacheId);
                            else {
                                cur = cacheId == CU.UNDEFINED_CACHE_ID ?
                                    ds.cursor(mvccSnapshot) : ds.cursor(cacheId, mvccSnapshot);
                            }
                        }
                        else
                            break;
                    }

                    if (cur.next()) {
                        next = cur.get();
                        next.key().partition(curPart);

                        break;
                    }
                    else
                        cur = null;
                }

                return next != null;
            }
        };
    }

    /**
     * @param cacheId Cache ID.
     * @param dataIt Data store iterator.
     * @return Rows iterator
     */
    private GridCloseableIterator<CacheDataRow> evictionSafeIterator(final int cacheId, final Iterator<CacheDataStore> dataIt) {
        return new GridCloseableIteratorAdapter<CacheDataRow>() {
            /** */
            private GridCursor<? extends CacheDataRow> cur;

            /** */
            private GridDhtLocalPartition curPart;

            /** */
            private CacheDataRow next;

            @Override protected CacheDataRow onNext() {
                CacheDataRow res = next;

                next = null;

                return res;
            }

            @Override protected boolean onHasNext() throws IgniteCheckedException {
                if (next != null)
                    return true;

                while (true) {
                    if (cur == null) {
                        if (dataIt.hasNext()) {
                            CacheDataStore ds = dataIt.next();

                            if (!reservePartition(ds.partId()))
                                continue;

                            cur = cacheId == CU.UNDEFINED_CACHE_ID ? ds.cursor() : ds.cursor(cacheId);
                        }
                        else
                            break;
                    }

                    if (cur.next()) {
                        next = cur.get();
                        next.key().partition(curPart.id());

                        break;
                    }
                    else {
                        cur = null;

                        releaseCurrentPartition();
                    }
                }

                return next != null;
            }

            /** */
            private void releaseCurrentPartition() {
                GridDhtLocalPartition p = curPart;

                assert p != null;

                curPart = null;

                p.release();
            }

            /**
             * @param partId Partition number.
             * @return {@code True} if partition was reserved.
             */
            private boolean reservePartition(int partId) {
                GridDhtLocalPartition p = grp.topology().localPartition(partId);

                if (p != null && p.reserve()) {
                    curPart = p;

                    return true;
                }

                return false;
            }

            /** {@inheritDoc} */
            @Override protected void onClose() throws IgniteCheckedException {
                if (curPart != null)
                    releaseCurrentPartition();
            }
        };
    }

    /**
     * @param item Item.
     * @return Single item iterator.
     */
    private <T> Iterator<T> singletonIterator(final T item) {
        return new Iterator<T>() {
            /** */
            private boolean hasNext = true;

            /** {@inheritDoc} */
            @Override public boolean hasNext() {
                return hasNext;
            }

            /** {@inheritDoc} */
            @Override public T next() {
                if (hasNext) {
                    hasNext = false;

                    return item;
                }

                throw new NoSuchElementException();
            }

            /** {@inheritDoc} */
            @Override public void remove() {
                throw new UnsupportedOperationException();
            }
        };
    }

    /**
     * @return Page ID.
     * @throws IgniteCheckedException If failed.
     */
    private long allocateForTree() throws IgniteCheckedException {
        ReuseList reuseList = grp.reuseList();

        long pageId;

        if (reuseList == null || (pageId = reuseList.takeRecycledPage()) == 0L)
            pageId = grp.dataRegion().pageMemory().allocatePage(grp.groupId(), INDEX_PARTITION, FLAG_IDX);

        return pageId;
    }

    /** {@inheritDoc} */
    @Override public RootPage rootPageForIndex(int cacheId, String idxName) throws IgniteCheckedException {
        long pageId = allocateForTree();

        return new RootPage(new FullPageId(pageId, grp.groupId()), true);
    }

    /** {@inheritDoc} */
    @Override public void dropRootPageForIndex(int cacheId, String idxName) throws IgniteCheckedException {
        // No-op.
    }

    /** {@inheritDoc} */
    @Override public ReuseList reuseListForIndex(String idxName) {
        return grp.reuseList();
    }

    /** {@inheritDoc} */
    @Override public GridCloseableIterator<CacheDataRow> reservedIterator(int part,
        AffinityTopologyVersion topVer) throws IgniteCheckedException {
        final GridDhtLocalPartition loc = grp.topology().localPartition(part, topVer, false);

        if (loc == null || !loc.reserve())
            return null;

        // It is necessary to check state after reservation to avoid race conditions.
        if (loc.state() != OWNING) {
            loc.release();

            return null;
        }

        CacheDataStore data = partitionData(part);

        final GridCursor<? extends CacheDataRow> cur = data.cursor();

        return new GridCloseableIteratorAdapter<CacheDataRow>() {
            /** */
            private CacheDataRow next;

            @Override protected CacheDataRow onNext() {
                CacheDataRow res = next;

                next = null;

                return res;
            }

            @Override protected boolean onHasNext() throws IgniteCheckedException {
                if (next != null)
                    return true;

                if (cur.next())
                    next = cur.get();

                return next != null;
            }

            @Override protected void onClose() throws IgniteCheckedException {
                assert loc != null && loc.state() == OWNING && loc.reservations() > 0
                    : "Partition should be in OWNING state and has at least 1 reservation: " + loc;

                loc.release();
            }
        };
    }

    /** {@inheritDoc} */
    @Override public IgniteRebalanceIterator rebalanceIterator(IgniteDhtDemandedPartitionsMap parts,
        final AffinityTopologyVersion topVer)
        throws IgniteCheckedException {

        final TreeMap<Integer, GridCloseableIterator<CacheDataRow>> iterators = new TreeMap<>();

        Set<Integer> missing = new HashSet<>();

        for (Integer p : parts.fullSet()) {
            GridCloseableIterator<CacheDataRow> partIter = reservedIterator(p, topVer);

            if (partIter == null) {
                missing.add(p);

                continue;
            }

            iterators.put(p, partIter);
        }

        IgniteHistoricalIterator historicalIterator = historicalIterator(parts.historicalMap(), missing);

        IgniteRebalanceIterator iter = new IgniteRebalanceIteratorImpl(iterators, historicalIterator);

        for (Integer p : missing)
            iter.setPartitionMissing(p);

        return iter;
    }

    /**
     * @param partCntrs Partition counters map.
     * @param missing Set of partitions need to populate if partition is missing or failed to reserve.
     * @return Historical iterator.
     */
    @Nullable protected IgniteHistoricalIterator historicalIterator(CachePartitionPartialCountersMap partCntrs, Set<Integer> missing)
        throws IgniteCheckedException {
        return null;
    }

    /** {@inheritDoc} */
    @Override public final CacheDataStore createCacheDataStore(int p) throws IgniteCheckedException {
        CacheDataStore dataStore;

        partStoreLock.lock(p);

        try {
            assert !partDataStores.containsKey(p);

            dataStore = createCacheDataStore0(p);

            partDataStores.put(p, dataStore);
        }
        finally {
            partStoreLock.unlock(p);
        }

        return dataStore;
    }

    /**
     * @param p Partition.
     * @return Cache data store.
     * @throws IgniteCheckedException If failed.
     */
    protected CacheDataStore createCacheDataStore0(int p)
        throws IgniteCheckedException {
        final long rootPage = allocateForTree();

        CacheDataRowStore rowStore = new CacheDataRowStore(grp, grp.freeList(), p);

        String idxName = treeName(p);

        CacheDataTree dataTree = new CacheDataTree(
            grp,
            idxName,
            grp.reuseList(),
            rowStore,
            rootPage,
            true);

        return new CacheDataStoreImpl(p, idxName, rowStore, dataTree);
    }

    /** {@inheritDoc} */
    @Override public Iterable<CacheDataStore> cacheDataStores() {
        if (grp.isLocal())
            return Collections.singleton(locCacheDataStore);

        return new Iterable<CacheDataStore>() {
            @Override public Iterator<CacheDataStore> iterator() {
                return partDataStores.values().iterator();
            }
        };
    }

    /** {@inheritDoc} */
    @Override public final void destroyCacheDataStore(CacheDataStore store) throws IgniteCheckedException {
        int p = store.partId();

        partStoreLock.lock(p);

        try {
            boolean removed = partDataStores.remove(p, store);

            assert removed;

            destroyCacheDataStore0(store);
        }
        catch (IgniteCheckedException e) {
            throw new IgniteException(e);
        }
        finally {
            partStoreLock.unlock(p);
        }
    }

    /**
     * @param store Cache data store.
     * @throws IgniteCheckedException If failed.
     */
    protected void destroyCacheDataStore0(CacheDataStore store) throws IgniteCheckedException {
        store.destroy();
    }

    /**
     * @param p Partition.
     * @return Tree name for given partition.
     */
    protected final String treeName(int p) {
        return BPlusTree.treeName("p-" + p, "CacheData");
    }

    /** {@inheritDoc} */
    @Override public boolean expire(
        GridCacheContext cctx,
        IgniteInClosure2X<GridCacheEntryEx, GridCacheVersion> c,
        int amount
    ) throws IgniteCheckedException {
        assert !cctx.isNear() : cctx.name();

        if (!hasPendingEntries || nextCleanTime > U.currentTimeMillis())
            return false;

        assert pendingEntries != null;

        int cleared = expireInternal(cctx, c, amount);

        // Throttle if there is nothing to clean anymore.
        if (cleared < amount)
            nextCleanTime = U.currentTimeMillis() + UNWIND_THROTTLING_TIMEOUT;

        return amount != -1 && cleared >= amount;
    }

    /**
     * @param cctx Cache context.
     * @param c Closure.
     * @param amount Limit of processed entries by single call, {@code -1} for no limit.
     * @return cleared entries count.
     * @throws IgniteCheckedException If failed.
     */
    private int expireInternal(
        GridCacheContext cctx,
        IgniteInClosure2X<GridCacheEntryEx, GridCacheVersion> c,
        int amount
    ) throws IgniteCheckedException {
        long now = U.currentTimeMillis();

        GridCacheVersion obsoleteVer = null;

        GridCursor<PendingRow> cur;

        if (grp.sharedGroup())
            cur = pendingEntries.find(new PendingRow(cctx.cacheId()), new PendingRow(cctx.cacheId(), now, 0));
        else
            cur = pendingEntries.find(null, new PendingRow(CU.UNDEFINED_CACHE_ID, now, 0));

        if (!cur.next())
            return 0;

        if (!busyLock.enterBusy())
            return 0;

        try {
            int cleared = 0;

            do {
                if (amount != -1 && cleared > amount)
                    return cleared;

                PendingRow row = cur.get();

                if (row.key.partition() == -1)
                    row.key.partition(cctx.affinity().partition(row.key));

                assert row.key != null && row.link != 0 && row.expireTime != 0 : row;

                if (pendingEntries.removex(row)) {
                    if (obsoleteVer == null)
                        obsoleteVer = ctx.versions().next();

                    GridCacheEntryEx entry = cctx.cache().entryEx(row.key);

                    if (entry != null)
                        c.apply(entry, obsoleteVer);
                }

                cleared++;
            }
            while (cur.next());

            return cleared;
        }
        finally {
            busyLock.leaveBusy();
        }
    }

    /** {@inheritDoc} */
    @Override public long expiredSize() throws IgniteCheckedException {
        return pendingEntries != null ? pendingEntries.size() : 0;
    }

    /**
     *
     */
    protected class CacheDataStoreImpl implements CacheDataStore {
        /** */
        private final int partId;

        /** Tree name. */
        private String name;

        /** */
        private final CacheDataRowStore rowStore;

        /** */
        private final CacheDataTree dataTree;

        /** Update counter. */
        protected final PartitionUpdateCounter pCntr = new PartitionUpdateCounter(log);

        /** Partition size. */
        private final AtomicLong storageSize = new AtomicLong();

        /** */
        private final ConcurrentMap<Integer, AtomicLong> cacheSizes = new ConcurrentHashMap<>();

        /** Mvcc remove handler. */
        private final PageHandler<MvccVersion, Boolean> mvccUpdateMarker = new MvccMarkUpdatedHandler();

        /** Mvcc update tx state hint handler. */
        private final PageHandler<Void, Boolean> mvccUpdateTxStateHint = new MvccUpdateTxStateHintHandler();

        /** */
        private final PageHandler<MvccDataRow, Boolean> mvccApplyChanges = new MvccApplyChangesHandler();

        /**
         * @param partId Partition number.
         * @param name Name.
         * @param rowStore Row store.
         * @param dataTree Data tree.
         */
        public CacheDataStoreImpl(
            int partId,
            String name,
            CacheDataRowStore rowStore,
            CacheDataTree dataTree
        ) {
            this.partId = partId;
            this.name = name;
            this.rowStore = rowStore;
            this.dataTree = dataTree;
        }

        /**
         * @param cacheId Cache ID.
         */
        void incrementSize(int cacheId) {
            updateSize(cacheId, 1);
        }

        /**
         * @param cacheId Cache ID.
         */
        void decrementSize(int cacheId) {
            updateSize(cacheId, -1);
        }

        /** {@inheritDoc} */
        @Override public int partId() {
            return partId;
        }

        /** {@inheritDoc} */
        @Override public long cacheSize(int cacheId) {
            if (grp.sharedGroup()) {
                AtomicLong size = cacheSizes.get(cacheId);

                return size != null ? (int)size.get() : 0;
            }

            return storageSize.get();
        }

        /** {@inheritDoc} */
        @Override public Map<Integer, Long> cacheSizes() {
            if (!grp.sharedGroup())
                return null;

            Map<Integer, Long> res = new HashMap<>();

            for (Map.Entry<Integer, AtomicLong> e : cacheSizes.entrySet())
                res.put(e.getKey(), e.getValue().longValue());

            return res;
        }

        /** {@inheritDoc} */
        @Override public long fullSize() {
            return storageSize.get();
        }

        /** {@inheritDoc} */
        @Override public void updateSize(int cacheId, long delta) {
            storageSize.addAndGet(delta);

            if (grp.sharedGroup()) {
                AtomicLong size = cacheSizes.get(cacheId);

                if (size == null) {
                    AtomicLong old = cacheSizes.putIfAbsent(cacheId, size = new AtomicLong());

                    if (old != null)
                        size = old;
                }

                size.addAndGet(delta);
            }
        }

        /** {@inheritDoc} */
        @Override public long nextUpdateCounter() {
            return pCntr.next();
        }

        /** {@inheritDoc} */
        @Override public long initialUpdateCounter() {
            return pCntr.initial();
        }

        /** {@inheritDoc} */
        @Override public void updateInitialCounter(long cntr) {
            pCntr.updateInitial(cntr);
        }

        /** {@inheritDoc} */
        @Override public long getAndIncrementUpdateCounter(long delta) {
            return pCntr.getAndAdd(delta);
        }

        /** {@inheritDoc} */
        @Override public long updateCounter() {
            return pCntr.get();
        }

        /** {@inheritDoc} */
        @Override public void updateCounter(long val) {
            pCntr.update(val);
        }

        /** {@inheritDoc} */
        @Override public void updateCounter(long start, long delta) {
            pCntr.update(start, delta);
        }

        /** {@inheritDoc} */
        @Override public String name() {
            return name;
        }

        /**
         * @param cctx Cache context.
         * @param oldRow Old row.
         * @param dataRow New row.
         * @return {@code True} if it is possible to update old row data.
         * @throws IgniteCheckedException If failed.
         */
        private boolean canUpdateOldRow(GridCacheContext cctx, @Nullable CacheDataRow oldRow, DataRow dataRow)
            throws IgniteCheckedException {
            if (oldRow == null || cctx.queries().enabled() || grp.mvccEnabled())
                return false;

            if (oldRow.expireTime() != dataRow.expireTime())
                return false;

            // Use grp.sharedGroup() flag since it is possible cacheId is not yet set here.
            boolean sizeWithCacheId = grp.sharedGroup();

            int oldLen = oldRow.size();

            if (oldLen > updateValSizeThreshold)
                return false;

            int newLen = dataRow.size();

            return oldLen == newLen;
        }

        /** {@inheritDoc} */
        @Override public void invoke(GridCacheContext cctx, KeyCacheObject key, OffheapInvokeClosure c)
            throws IgniteCheckedException {
            int cacheId = grp.sharedGroup() ? cctx.cacheId() : CU.UNDEFINED_CACHE_ID;

            invoke0(cctx, new SearchRow(cacheId, key), c);
        }

        /**
         * @param cctx Cache context.
         * @param row Search row.
         * @param c Closure.
         * @throws IgniteCheckedException If failed.
         */
        private void invoke0(GridCacheContext cctx, CacheSearchRow row, OffheapInvokeClosure c)
            throws IgniteCheckedException {
            if (!busyLock.enterBusy())
                throw new NodeStoppingException("Operation has been cancelled (node is stopping).");

            try {
                assert cctx.shared().database().checkpointLockIsHeldByThread();

                dataTree.invoke(row, CacheDataRowAdapter.RowData.NO_KEY, c);

                switch (c.operationType()) {
                    case PUT: {
                        assert c.newRow() != null : c;

                        CacheDataRow oldRow = c.oldRow();

                        finishUpdate(cctx, c.newRow(), oldRow);

                        break;
                    }

                    case REMOVE: {
                        CacheDataRow oldRow = c.oldRow();

                        finishRemove(cctx, row.key(), oldRow);

                        break;
                    }

                    case NOOP:
                        break;

                    default:
                        assert false : c.operationType();
                }
            }
            finally {
                busyLock.leaveBusy();
            }
        }

        /** {@inheritDoc} */
        @Override public CacheDataRow createRow(
            GridCacheContext cctx,
            KeyCacheObject key,
            CacheObject val,
            GridCacheVersion ver,
            long expireTime,
            @Nullable CacheDataRow oldRow) throws IgniteCheckedException {
            int cacheId = grp.storeCacheIdInDataPage() ? cctx.cacheId() : CU.UNDEFINED_CACHE_ID;

            DataRow dataRow = makeDataRow(key, val, ver, expireTime, cacheId);

            if (canUpdateOldRow(cctx, oldRow, dataRow) && rowStore.updateRow(oldRow.link(), dataRow))
                dataRow.link(oldRow.link());
            else {
                CacheObjectContext coCtx = cctx.cacheObjectContext();

                key.valueBytes(coCtx);
                val.valueBytes(coCtx);

                rowStore.addRow(dataRow);
            }

            assert dataRow.link() != 0 : dataRow;

            if (grp.sharedGroup() && dataRow.cacheId() == CU.UNDEFINED_CACHE_ID)
                dataRow.cacheId(cctx.cacheId());

            return dataRow;
        }

        /**
         * @param key Cache key.
         * @param val Cache value.
         * @param ver Version.
         * @param expireTime Expired time.
         * @param cacheId Cache id.
         * @return Made data row.
         */
        @NotNull private DataRow makeDataRow(KeyCacheObject key, CacheObject val, GridCacheVersion ver, long expireTime,
            int cacheId) {
            if (key.partition() == -1)
                key.partition(partId);

            return new DataRow(key, val, ver, partId, expireTime, cacheId);
        }

        /** {@inheritDoc} */
        @Override public boolean mvccInitialValue(
            GridCacheContext cctx,
            KeyCacheObject key,
            @Nullable CacheObject val,
            GridCacheVersion ver,
            long expireTime,
            MvccVersion mvccVer,
            MvccVersion newMvccVer)
            throws IgniteCheckedException
        {
            assert mvccVer != null || newMvccVer == null : newMvccVer;

            if (!busyLock.enterBusy())
                throw new NodeStoppingException("Operation has been cancelled (node is stopping).");

            try {
                CacheObjectContext coCtx = cctx.cacheObjectContext();

                // Make sure value bytes initialized.
                key.valueBytes(coCtx);

                // null is passed for loaded from store.
                if (mvccVer == null) {
                    mvccVer = INITIAL_VERSION;

                    // Clean all versions of row
                    mvccRemoveAll(cctx, key);
                }

                if (val != null) {
                    val.valueBytes(coCtx);

                    MvccDataRow updateRow = new MvccDataRow(
                        key,
                        val,
                        ver,
                        partId,
                        expireTime,
                        cctx.cacheId(),
                        mvccVer,
                        newMvccVer);

                    assert cctx.shared().database().checkpointLockIsHeldByThread();

                    if (!grp.storeCacheIdInDataPage() && updateRow.cacheId() != CU.UNDEFINED_CACHE_ID) {
                        updateRow.cacheId(CU.UNDEFINED_CACHE_ID);

                        rowStore.addRow(updateRow);

                        updateRow.cacheId(cctx.cacheId());
                    }
                    else
                        rowStore.addRow(updateRow);

                    dataTree.putx(updateRow);

                    incrementSize(cctx.cacheId());

                    if (cctx.queries().enabled())
                        cctx.queries().store(updateRow, null, true);

                    return true;
                }
            }
            finally {
                busyLock.leaveBusy();
            }

            return false;
        }

        /** {@inheritDoc} */
        @Override public boolean mvccInitialValueIfAbsent(
            GridCacheContext cctx,
            KeyCacheObject key,
            @Nullable CacheObject val,
            GridCacheVersion ver,
            long expireTime,
            MvccVersion mvccVer,
            MvccVersion newMvccVer,
            byte txState,
            byte newTxState)
            throws IgniteCheckedException
        {
            assert mvccVer != null;

            if (!busyLock.enterBusy())
                throw new NodeStoppingException("Operation has been cancelled (node is stopping).");

            try {
                CacheObjectContext coCtx = cctx.cacheObjectContext();

                // Make sure value bytes initialized.
                key.valueBytes(coCtx);

                if (val != null)
                    val.valueBytes(coCtx);

                assert cctx.shared().database().checkpointLockIsHeldByThread();

                MvccPutIfAbsentClosure clo = new MvccPutIfAbsentClosure(key,
                    val,
                    ver,
                    partId,
                    expireTime,
                    cctx.cacheId(),
                    mvccVer,
                    newMvccVer,
                    txState,
                    newTxState);

                dataTree.invoke(clo, CacheDataRowAdapter.RowData.LINK_ONLY, clo);

                if (clo.operationType() == PUT)
                    finishUpdate(cctx, clo, null);

                return clo.operationType() == PUT;
            }
            finally {
                busyLock.leaveBusy();
            }
        }

        /** {@inheritDoc} */
        @Override public boolean mvccUpdateRowWithPreloadInfo(
            GridCacheContext cctx,
            KeyCacheObject key,
            @Nullable CacheObject val,
            GridCacheVersion ver,
            long expireTime,
            MvccVersion mvccVer,
            MvccVersion newMvccVer,
            byte mvccTxState,
            byte newMvccTxState) throws IgniteCheckedException {
            if (!busyLock.enterBusy())
                throw new NodeStoppingException("Operation has been cancelled (node is stopping).");

            try {
                CacheObjectContext coCtx = cctx.cacheObjectContext();

                // Make sure value bytes initialized.
                key.valueBytes(coCtx);

                if (val != null)
                    val.valueBytes(coCtx);

                assert cctx.shared().database().checkpointLockIsHeldByThread();

                MvccUpdateRowWithPreloadInfoClosure clo = new MvccUpdateRowWithPreloadInfoClosure(cctx,
                    key,
                    val,
                    ver,
                    expireTime,
                    mvccVer,
                    newMvccVer,
                    mvccTxState,
                    newMvccTxState);

                invoke0(cctx, clo, clo);
            }
            finally {
                busyLock.leaveBusy();
            }

            return true;
        }

        /** {@inheritDoc} */
        @Override public MvccUpdateResult mvccUpdate(
            GridCacheContext cctx,
            KeyCacheObject key,
            CacheObject val,
            GridCacheVersion ver,
            long expireTime,
            MvccSnapshot mvccSnapshot,
            @Nullable CacheEntryPredicate filter,
            EntryProcessor entryProc,
            Object[] invokeArgs,
            boolean primary,
            boolean needHistory,
            boolean noCreate,
            boolean needOldVal,
            boolean retVal) throws IgniteCheckedException {
            assert mvccSnapshot != null;
            assert primary || !needHistory;

            if (!busyLock.enterBusy())
                throw new NodeStoppingException("Operation has been cancelled (node is stopping).");

            try {
                int cacheId = grp.sharedGroup() ? cctx.cacheId() : CU.UNDEFINED_CACHE_ID;

                CacheObjectContext coCtx = cctx.cacheObjectContext();

                // Make sure value bytes initialized.
                key.valueBytes(coCtx);

                if(val != null)
                    val.valueBytes(coCtx);

                 MvccUpdateDataRow updateRow = new MvccUpdateDataRow(
                    cctx,
                    key,
                    val,
                    ver,
                    partId,
                    expireTime,
                    mvccSnapshot,
                    null,
                    filter,
                    primary,
                    false,
                    needHistory,
                    // we follow fast update visit flow here if row cannot be created by current operation
                    noCreate,
<<<<<<< HEAD
                    needOldVal,
                    retVal);
=======
                    retVal || entryProc != null);
>>>>>>> e142b100

                assert cctx.shared().database().checkpointLockIsHeldByThread();

                dataTree.visit(new MvccMaxSearchRow(cacheId, key), new MvccMinSearchRow(cacheId, key), updateRow);

                ResultType res = updateRow.resultType();

                if (res == ResultType.LOCKED // cannot update locked
                    || res == ResultType.VERSION_MISMATCH) // cannot update on write conflict
                    return updateRow;
                else if (res == ResultType.VERSION_FOUND || // exceptional case
                        res == ResultType.FILTERED || // Operation should be skipped.
                        (res == ResultType.PREV_NULL && noCreate)  // No op.
                    ) {
                    // Do nothing, except cleaning up not needed versions
                    cleanup(cctx, updateRow.cleanupRows());

                    return updateRow;
                }

                CacheDataRow oldRow = null;

                if (res == ResultType.PREV_NOT_NULL) {
                    oldRow = updateRow.oldRow();

                    assert oldRow != null && oldRow.link() != 0 : oldRow;

                    oldRow.key(key);
                }
                else
                    assert res == ResultType.PREV_NULL;

                if (entryProc != null) {
                    CacheInvokeEntry.Operation op = applyEntryProcessor(cctx, key, ver, entryProc, invokeArgs, updateRow, oldRow);

                    if (op == CacheInvokeEntry.Operation.NONE) {
                        if (res == ResultType.PREV_NOT_NULL)
                            updateRow.value(oldRow.value()); // Restore prev. value.

                        updateRow.resultType(ResultType.FILTERED);

                        cleanup(cctx, updateRow.cleanupRows());

                        return updateRow;
                    }

                    // Mark old version as removed.
                    if (res == ResultType.PREV_NOT_NULL) {
                        rowStore.updateDataRow(oldRow.link(), mvccUpdateMarker, mvccSnapshot);

                        if (op == CacheInvokeEntry.Operation.REMOVE) {
                            updateRow.resultType(ResultType.REMOVED_NOT_NULL);

                            cleanup(cctx, updateRow.cleanupRows());

                            clearPendingEntries(cctx, oldRow);

                            return updateRow; // Won't create new version on remove.
                        }
                    }
                    else
                        assert op != CacheInvokeEntry.Operation.REMOVE;
                }
                else if (oldRow != null)
                    rowStore.updateDataRow(oldRow.link(), mvccUpdateMarker, mvccSnapshot);

                if (!grp.storeCacheIdInDataPage() && updateRow.cacheId() != CU.UNDEFINED_CACHE_ID) {
                    updateRow.cacheId(CU.UNDEFINED_CACHE_ID);

                    rowStore.addRow(updateRow);

                    updateRow.cacheId(cctx.cacheId());
                }
                else
                    rowStore.addRow(updateRow);

                if (needHistory) {
                    assert updateRow.link() != 0;

                    updateRow.history().add(new MvccLinkAwareSearchRow(cacheId,
                        key,
                        updateRow.mvccCoordinatorVersion(),
                        updateRow.mvccCounter(),
                        updateRow.mvccOperationCounter(),
                        updateRow.link()));
                }

                boolean old = dataTree.putx(updateRow);

                assert !old;

                GridCacheQueryManager qryMgr = cctx.queries();

                if (qryMgr.enabled())
                    qryMgr.store(updateRow, null, true);

                updatePendingEntries(cctx, updateRow, oldRow);

                cleanup(cctx, updateRow.cleanupRows());

                return updateRow;
            }
            finally {
                busyLock.leaveBusy();
            }
        }

        /**
         *
         * @param cctx Cache context.
         * @param key entry key.
         * @param ver Entry version.
         * @param entryProc Entry processor.
         * @param invokeArgs Entry processor invoke arguments.
         * @param updateRow Row for update.
         * @param oldRow Old row.
         * @return Entry processor operation.
         */
        @SuppressWarnings("unchecked")
        private CacheInvokeEntry.Operation applyEntryProcessor(GridCacheContext cctx, KeyCacheObject key, GridCacheVersion ver,
            EntryProcessor entryProc, Object[] invokeArgs, MvccUpdateDataRow updateRow,
            CacheDataRow oldRow) {
            Object procRes = null;
            Exception err = null;

            CacheObject oldVal = oldRow == null ? null : oldRow.value();

            CacheInvokeEntry invokeEntry = new CacheInvokeEntry<>(key, oldVal, ver, cctx.keepBinary(),
                new GridDhtDetachedCacheEntry(cctx, key));

            try {
                procRes = entryProc.process(invokeEntry, invokeArgs);

                if(invokeEntry.modified() && invokeEntry.op() != CacheInvokeEntry.Operation.REMOVE) {
                    Object val = invokeEntry.getValue(true);

                    CacheObject val0 = cctx.toCacheObject(val);

                    val0.prepareForCache(cctx.cacheObjectContext());

                    updateRow.value(val0);
                }
            }
            catch (Exception e) {
                err = e;
            }

            CacheInvokeResult invokeRes = err == null ? CacheInvokeResult.fromResult(procRes) :
                CacheInvokeResult.fromError(err);

            updateRow.invokeResult(invokeRes);

            return invokeEntry.op();
        }

        /** {@inheritDoc} */
        @Override public MvccUpdateResult mvccRemove(GridCacheContext cctx,
            KeyCacheObject key,
            MvccSnapshot mvccSnapshot,
            @Nullable CacheEntryPredicate filter,
            boolean primary,
            boolean needHistory,
            boolean needOldVal,
            boolean retVal) throws IgniteCheckedException {
            assert mvccSnapshot != null;
            assert primary || mvccSnapshot.activeTransactions().size() == 0 : mvccSnapshot;
            assert primary || !needHistory;

            if (!busyLock.enterBusy())
                throw new NodeStoppingException("Operation has been cancelled (node is stopping).");

            try {
                int cacheId = grp.sharedGroup() ? cctx.cacheId() : CU.UNDEFINED_CACHE_ID;

                CacheObjectContext coCtx = cctx.cacheObjectContext();

                // Make sure value bytes initialized.
                key.valueBytes(coCtx);

                MvccUpdateDataRow updateRow = new MvccUpdateDataRow(
                    cctx,
                    key,
                    null,
                    null,
                    partId,
                    0,
                    mvccSnapshot,
                    null,
                    filter,
                    primary,
                    false,
                    needHistory,
                    true,
                    needOldVal,
                    retVal);

                assert cctx.shared().database().checkpointLockIsHeldByThread();

                dataTree.visit(new MvccMaxSearchRow(cacheId, key), new MvccMinSearchRow(cacheId, key), updateRow);

                ResultType res = updateRow.resultType();

                if (res == ResultType.LOCKED // cannot update locked
                    || res == ResultType.VERSION_MISMATCH) // cannot update on write conflict
                    return updateRow;
                else if (res == ResultType.VERSION_FOUND || res == ResultType.FILTERED) {
                    // Do nothing, except cleaning up not needed versions
                    cleanup(cctx, updateRow.cleanupRows());

                    return updateRow;
                }
                else if (res == ResultType.PREV_NOT_NULL) {
                    CacheDataRow oldRow = updateRow.oldRow();

                    assert oldRow != null && oldRow.link() != 0 : oldRow;

                    rowStore.updateDataRow(oldRow.link(), mvccUpdateMarker, mvccSnapshot);

                    clearPendingEntries(cctx, oldRow);
                }

                cleanup(cctx, updateRow.cleanupRows());

                return updateRow;
            }
            finally {
                busyLock.leaveBusy();
            }
        }

        /** {@inheritDoc} */
        @Override public MvccUpdateResult mvccLock(GridCacheContext cctx, KeyCacheObject key,
            MvccSnapshot mvccSnapshot) throws IgniteCheckedException {
            assert mvccSnapshot != null;

            if (!busyLock.enterBusy())
                throw new NodeStoppingException("Operation has been cancelled (node is stopping).");

            try {
                int cacheId = grp.sharedGroup() ? cctx.cacheId() : CU.UNDEFINED_CACHE_ID;

                CacheObjectContext coCtx = cctx.cacheObjectContext();

                // Make sure value bytes initialized.
                key.valueBytes(coCtx);

                MvccUpdateDataRow updateRow = new MvccUpdateDataRow(
                    cctx,
                    key,
                    null,
                    null,
                    partId,
                    0,
                    mvccSnapshot,
                    null,
                    null,
                    true,
                    true,
                    false,
                    false,
                    false,
                    false);

                assert cctx.shared().database().checkpointLockIsHeldByThread();

                dataTree.visit(new MvccMaxSearchRow(cacheId, key), new MvccMinSearchRow(cacheId, key), updateRow);

                ResultType res = updateRow.resultType();

                // cannot update locked, cannot update on write conflict
                if (res == ResultType.LOCKED || res == ResultType.VERSION_MISMATCH)
                    return updateRow;

                // Do nothing, except cleaning up not needed versions
                cleanup(cctx, updateRow.cleanupRows());

                return updateRow;
            }
            finally {
                busyLock.leaveBusy();
            }
        }

        /** {@inheritDoc} */
        @Override public GridLongList mvccUpdateNative(
            GridCacheContext cctx,
            boolean primary,
            KeyCacheObject key,
            CacheObject val,
            GridCacheVersion ver,
            long expireTime,
            MvccSnapshot mvccSnapshot) throws IgniteCheckedException {
            assert mvccSnapshot != null;
            assert primary || mvccSnapshot.activeTransactions().size() == 0 : mvccSnapshot;

            if (!busyLock.enterBusy())
                throw new NodeStoppingException("Operation has been cancelled (node is stopping).");

            try {
                int cacheId = grp.sharedGroup() ? cctx.cacheId() : CU.UNDEFINED_CACHE_ID;

                CacheObjectContext coCtx = cctx.cacheObjectContext();

                // Make sure value bytes initialized.
                key.valueBytes(coCtx);
                val.valueBytes(coCtx);

                MvccUpdateDataRowNative updateRow = new MvccUpdateDataRowNative(
                    key,
                    val,
                    ver,
                    expireTime,
                    mvccSnapshot,
                    null,
                    partId,
                    cctx);

                assert cctx.shared().database().checkpointLockIsHeldByThread();

                dataTree.iterate(new MvccMaxSearchRow(cacheId, key), new MvccMinSearchRow(cacheId, key), updateRow);

                ResultType res = updateRow.resultType();

                if (res == ResultType.VERSION_FOUND) {
                    // Do nothing, except cleaning up not needed versions
                    cleanup(cctx, updateRow.cleanupRows());

                    return null;
                }

                CacheDataRow oldRow = null;

                if (res == ResultType.PREV_NOT_NULL) {
                    oldRow = updateRow.oldRow();

                    assert oldRow != null && oldRow.link() != 0 : oldRow;

                    oldRow.key(key);

                    rowStore.updateDataRow(oldRow.link(), mvccUpdateMarker, mvccSnapshot);
                }
                else
                    assert res == ResultType.PREV_NULL;

                if (!grp.storeCacheIdInDataPage() && updateRow.cacheId() != CU.UNDEFINED_CACHE_ID) {
                    updateRow.cacheId(CU.UNDEFINED_CACHE_ID);

                    rowStore.addRow(updateRow);

                    updateRow.cacheId(cctx.cacheId());
                }
                else
                    rowStore.addRow(updateRow);

                boolean old = dataTree.putx(updateRow);

                assert !old;

                incrementSize(cctx.cacheId());

                GridCacheQueryManager qryMgr = cctx.queries();

                if (qryMgr.enabled())
                    qryMgr.store(updateRow, null, true);

                updatePendingEntries(cctx, updateRow, oldRow);

                cleanup(cctx, updateRow.cleanupRows());

                return updateRow.activeTransactions();
            }
            finally {
                busyLock.leaveBusy();
            }
        }

        /** {@inheritDoc} */
        @Override public GridLongList mvccRemoveNative(GridCacheContext cctx,
            boolean primary,
            KeyCacheObject key,
            MvccSnapshot mvccSnapshot) throws IgniteCheckedException {
            assert mvccSnapshot != null;
            assert primary || mvccSnapshot.activeTransactions().size() == 0 : mvccSnapshot;

            if (!busyLock.enterBusy())
                throw new NodeStoppingException("Operation has been cancelled (node is stopping).");

            try {
                int cacheId = grp.sharedGroup() ? cctx.cacheId() : CU.UNDEFINED_CACHE_ID;

                CacheObjectContext coCtx = cctx.cacheObjectContext();

                // Make sure value bytes initialized.
                key.valueBytes(coCtx);

                MvccUpdateDataRowNative updateRow = new MvccUpdateDataRowNative(
                    key,
                    null,
                    null,
                    0,
                    mvccSnapshot,
                    null,
                    partId,
                    cctx);

                assert cctx.shared().database().checkpointLockIsHeldByThread();

                dataTree.iterate(new MvccMaxSearchRow(cacheId, key) , new MvccMinSearchRow(cacheId, key), updateRow);

                ResultType res = updateRow.resultType();

                if (res == ResultType.VERSION_FOUND) {
                    assert !primary : updateRow;

                    // Do nothing, except cleaning up not needed versions
                    cleanup(cctx, updateRow.cleanupRows());

                    return null;
                }
                else if (res == ResultType.PREV_NOT_NULL) {
                    CacheDataRow oldRow = updateRow.oldRow();

                    assert oldRow != null && oldRow.link() != 0 : oldRow;

                    rowStore.updateDataRow(oldRow.link(), mvccUpdateMarker, mvccSnapshot);

                    clearPendingEntries(cctx, oldRow);
                }

                cleanup(cctx, updateRow.cleanupRows());

                return updateRow.activeTransactions();
            }
            finally {
                busyLock.leaveBusy();
            }
        }

        /** {@inheritDoc} */
        @Override public void mvccRemoveAll(GridCacheContext cctx, KeyCacheObject key) throws IgniteCheckedException {
            key.valueBytes(cctx.cacheObjectContext());

            int cacheId = grp.sharedGroup() ? cctx.cacheId() : CU.UNDEFINED_CACHE_ID;

            boolean cleanup = cctx.queries().enabled() || hasPendingEntries;

            assert cctx.shared().database().checkpointLockIsHeldByThread();

            GridCursor<CacheDataRow> cur = dataTree.find(
                new MvccMaxSearchRow(cacheId, key),
                new MvccMinSearchRow(cacheId, key),
                cleanup ? CacheDataRowAdapter.RowData.NO_KEY : CacheDataRowAdapter.RowData.LINK_ONLY
            );

            boolean first = true;

            while (cur.next()) {
                CacheDataRow row = cur.get();

                row.key(key);

                assert row.link() != 0 : row;

                boolean rmvd = dataTree.removex(row);

                assert rmvd : row;

                if (cleanup) {
                    if (cctx.queries().enabled())
                        cctx.queries().remove(key, row);

                    if (first)
                        clearPendingEntries(cctx, row);
                }

                rowStore.removeRow(row.link());

                if (first)
                    first = false;
            }

            // first == true means there were no row versions
            if (!first)
                decrementSize(cctx.cacheId());
        }

        /** {@inheritDoc} */
        @Override public int cleanup(GridCacheContext cctx, @Nullable List<MvccLinkAwareSearchRow> cleanupRows)
            throws IgniteCheckedException {
            int res = 0;

            if (cleanupRows != null) {
                GridCacheQueryManager qryMgr = cctx.queries();

                for (int i = 0; i < cleanupRows.size(); i++) {
                    MvccLinkAwareSearchRow cleanupRow = cleanupRows.get(i);

                    assert cleanupRow.link() != 0 : cleanupRow;

                    assert cctx.shared().database().checkpointLockIsHeldByThread();

                    CacheDataRow oldRow = dataTree.remove(cleanupRow);

                    if (oldRow != null) { // oldRow == null means it was cleaned by another cleanup process.
                        assert oldRow.mvccCounter() == cleanupRow.mvccCounter();

                        if (qryMgr.enabled())
                            qryMgr.remove(oldRow.key(), oldRow);

                        clearPendingEntries(cctx, oldRow);

                        rowStore.removeRow(cleanupRow.link());

                        res++;
                    }
                }
            }

            return res;
        }

        /** {@inheritDoc} */
        @Override public void updateTxState(GridCacheContext cctx, CacheSearchRow row)
            throws IgniteCheckedException {
            assert grp.mvccEnabled();
            assert mvccVersionIsValid(row.mvccCoordinatorVersion(), row.mvccCounter(), row.mvccOperationCounter()) : row;

            // Need an extra lookup because the row may be already cleaned by another thread.
            CacheDataRow row0 = dataTree.findOne(row, CacheDataRowAdapter.RowData.LINK_ONLY);

            if (row0 != null)
                rowStore.updateDataRow(row0.link(), mvccUpdateTxStateHint, null);
        }

        /** {@inheritDoc} */
        @Override public void update(GridCacheContext cctx,
            KeyCacheObject key,
            CacheObject val,
            GridCacheVersion ver,
            long expireTime,
            @Nullable CacheDataRow oldRow
        ) throws IgniteCheckedException {
            assert oldRow == null || oldRow.link() != 0L : oldRow;

            if (!busyLock.enterBusy())
                throw new NodeStoppingException("Operation has been cancelled (node is stopping).");

            try {
                int cacheId = grp.storeCacheIdInDataPage() ? cctx.cacheId() : CU.UNDEFINED_CACHE_ID;

                assert oldRow == null || oldRow.cacheId() == cacheId : oldRow;

                DataRow dataRow = makeDataRow(key, val, ver, expireTime, cacheId);

                CacheObjectContext coCtx = cctx.cacheObjectContext();

                // Make sure value bytes initialized.
                key.valueBytes(coCtx);
                val.valueBytes(coCtx);

                CacheDataRow old;

                assert cctx.shared().database().checkpointLockIsHeldByThread();

                if (canUpdateOldRow(cctx, oldRow, dataRow) && rowStore.updateRow(oldRow.link(), dataRow)) {
                    old = oldRow;

                    dataRow.link(oldRow.link());
                }
                else {
                    rowStore.addRow(dataRow);

                    assert dataRow.link() != 0 : dataRow;

                    if (grp.sharedGroup() && dataRow.cacheId() == CU.UNDEFINED_CACHE_ID)
                        dataRow.cacheId(cctx.cacheId());

                    if (oldRow != null) {
                        old = oldRow;

                        dataTree.putx(dataRow);
                    }
                    else
                        old = dataTree.put(dataRow);
                }

                finishUpdate(cctx, dataRow, old);
            }
            finally {
                busyLock.leaveBusy();
            }
        }

        /**
         * @param cctx Cache context.
         * @param newRow New row.
         * @param oldRow Old row if available.
         * @throws IgniteCheckedException If failed.
         */
        private void finishUpdate(GridCacheContext cctx, CacheDataRow newRow, @Nullable CacheDataRow oldRow)
            throws IgniteCheckedException {
            if (oldRow == null)
                incrementSize(cctx.cacheId());

            KeyCacheObject key = newRow.key();

            GridCacheQueryManager qryMgr = cctx.queries();

            if (qryMgr.enabled())
                qryMgr.store(newRow, oldRow, true);

            updatePendingEntries(cctx, newRow, oldRow);

            if (oldRow != null) {
                assert oldRow.link() != 0 : oldRow;

                if (newRow.link() != oldRow.link())
                    rowStore.removeRow(oldRow.link());
            }

            updateIgfsMetrics(cctx, key, (oldRow != null ? oldRow.value() : null), newRow.value());
        }

        /**
         * @param cctx Cache context.
         * @param newRow New row.
         * @param oldRow Old row.
         * @throws IgniteCheckedException If failed.
         */
        private void updatePendingEntries(GridCacheContext cctx, CacheDataRow newRow, @Nullable CacheDataRow oldRow)
            throws IgniteCheckedException
        {
            long expireTime = newRow.expireTime();

            int cacheId = grp.sharedGroup() ? cctx.cacheId() : CU.UNDEFINED_CACHE_ID;

            if (oldRow != null) {
                assert oldRow.link() != 0 : oldRow;

                if (pendingTree() != null && oldRow.expireTime() != 0)
                    pendingTree().removex(new PendingRow(cacheId, oldRow.expireTime(), oldRow.link()));
            }

            if (pendingTree() != null && expireTime != 0) {
                pendingTree().putx(new PendingRow(cacheId, expireTime, newRow.link()));

                hasPendingEntries = true;
            }
        }

        /** {@inheritDoc} */
        @Override public void remove(GridCacheContext cctx, KeyCacheObject key, int partId) throws IgniteCheckedException {
            if (!busyLock.enterBusy())
                throw new NodeStoppingException("Operation has been cancelled (node is stopping).");

            try {
                int cacheId = grp.sharedGroup() ? cctx.cacheId() : CU.UNDEFINED_CACHE_ID;

                assert cctx.shared().database().checkpointLockIsHeldByThread();

                CacheDataRow oldRow = dataTree.remove(new SearchRow(cacheId, key));

                finishRemove(cctx, key, oldRow);
            }
            finally {
                busyLock.leaveBusy();
            }
        }

        /**
         * @param cctx Cache context.
         * @param key Key.
         * @param oldRow Removed row.
         * @throws IgniteCheckedException If failed.
         */
        private void finishRemove(GridCacheContext cctx, KeyCacheObject key, @Nullable CacheDataRow oldRow) throws IgniteCheckedException {
            if (oldRow != null) {
                clearPendingEntries(cctx, oldRow);

                decrementSize(cctx.cacheId());
            }

            GridCacheQueryManager qryMgr = cctx.queries();

            if (qryMgr.enabled())
                qryMgr.remove(key, oldRow);

            if (oldRow != null)
                rowStore.removeRow(oldRow.link());

            updateIgfsMetrics(cctx, key, (oldRow != null ? oldRow.value() : null), null);
        }

        /**
         * @param cctx Cache context.
         * @param oldRow Old row.
         * @throws IgniteCheckedException
         */
        private void clearPendingEntries(GridCacheContext cctx, CacheDataRow oldRow)
            throws IgniteCheckedException {
            int cacheId = grp.sharedGroup() ? cctx.cacheId() : CU.UNDEFINED_CACHE_ID;

            assert oldRow.link() != 0 : oldRow;
            assert cacheId == CU.UNDEFINED_CACHE_ID || oldRow.cacheId() == cacheId :
                "Incorrect cache ID [expected=" + cacheId + ", actual=" + oldRow.cacheId() + "].";

            if (pendingTree() != null && oldRow.expireTime() != 0)
                pendingTree().removex(new PendingRow(cacheId, oldRow.expireTime(), oldRow.link()));
        }

        /** {@inheritDoc} */
        @Override public CacheDataRow find(GridCacheContext cctx, KeyCacheObject key) throws IgniteCheckedException {
            key.valueBytes(cctx.cacheObjectContext());

            int cacheId = grp.sharedGroup() ? cctx.cacheId() : CU.UNDEFINED_CACHE_ID;

            CacheDataRow row;

            if (grp.mvccEnabled()) {
                MvccFirstRowTreeClosure clo = new MvccFirstRowTreeClosure(cctx);

                dataTree.iterate(
                    new MvccMaxSearchRow(cacheId, key),
                    new MvccMinSearchRow(cacheId, key),
                    clo
                );

                row = clo.row();
            }
            else
                row = dataTree.findOne(new SearchRow(cacheId, key), CacheDataRowAdapter.RowData.NO_KEY);

            afterRowFound(row, key);

            return row;
        }

        /** {@inheritDoc} */
        @Override public List<IgniteBiTuple<Object, MvccVersion>> mvccFindAllVersions(
            GridCacheContext cctx,
            KeyCacheObject key)
            throws IgniteCheckedException
        {
            assert grp.mvccEnabled();

            // Note: this method is intended for testing only.

            key.valueBytes(cctx.cacheObjectContext());

            int cacheId = grp.sharedGroup() ? cctx.cacheId() : CU.UNDEFINED_CACHE_ID;

            GridCursor<CacheDataRow> cur = dataTree.find(
                new MvccMaxSearchRow(cacheId, key),
                new MvccMinSearchRow(cacheId, key)
            );

            List<IgniteBiTuple<Object, MvccVersion>> res = new ArrayList<>();

            long crd = MVCC_CRD_COUNTER_NA;
            long cntr = MVCC_COUNTER_NA;
            int opCntr = MVCC_OP_COUNTER_NA;

            while (cur.next()) {
                CacheDataRow row = cur.get();

                if (compareNewVersion(row, crd, cntr, opCntr) != 0) // deleted row
                    res.add(F.t(null, row.newMvccVersion()));

                res.add(F.t(row.value(), row.mvccVersion()));

                crd = row.mvccCoordinatorVersion();
                cntr = row.mvccCounter();
                opCntr = row.mvccOperationCounter();
            }

            return res;
        }

        /** {@inheritDoc} */
        @Override public GridCursor<CacheDataRow> mvccAllVersionsCursor(GridCacheContext cctx, KeyCacheObject key, Object x)
            throws IgniteCheckedException {
            int cacheId = cctx.cacheId();

            return dataTree.find(new MvccMaxSearchRow(cacheId, key), new MvccMinSearchRow(cacheId, key), x);
        }

        /** {@inheritDoc} */
        @Override public CacheDataRow mvccFind(GridCacheContext cctx,
            KeyCacheObject key,
            MvccSnapshot snapshot) throws IgniteCheckedException {
            key.valueBytes(cctx.cacheObjectContext());

            int cacheId = grp.sharedGroup() ? cctx.cacheId() : CU.UNDEFINED_CACHE_ID;

            MvccSnapshotSearchRow clo = new MvccSnapshotSearchRow(cctx, key, snapshot);

            dataTree.iterate(
                clo,
                new MvccMinSearchRow(cacheId, key),
                clo
            );

            CacheDataRow row = clo.row();

            afterRowFound(row, key);

            return row;
        }

        /**
         * @param row Row.
         * @param key Key.
         * @throws IgniteCheckedException If failed.
         */
        private void afterRowFound(@Nullable CacheDataRow row, KeyCacheObject key) throws IgniteCheckedException {
            if (row != null) {
                row.key(key);

                grp.dataRegion().evictionTracker().touchPage(row.link());
            }
        }

        /** {@inheritDoc} */
        @Override public GridCursor<? extends CacheDataRow> cursor() throws IgniteCheckedException {
            return dataTree.find(null, null);
        }

        /** {@inheritDoc} */
        @Override public GridCursor<? extends CacheDataRow> cursor(Object x) throws IgniteCheckedException {
            return dataTree.find(null, null, x);
        }

        /** {@inheritDoc} */
        @Override public GridCursor<? extends CacheDataRow> cursor(MvccSnapshot mvccSnapshot)
            throws IgniteCheckedException {

            if (mvccSnapshot != null) {
                assert grp.mvccEnabled();

                return dataTree.find(null, null,
                    new MvccFirstVisibleRowTreeClosure(grp.singleCacheContext(), mvccSnapshot), null);
            }

            return dataTree.find(null, null);
        }

        /** {@inheritDoc} */
        @Override public GridCursor<? extends CacheDataRow> cursor(int cacheId) throws IgniteCheckedException {
            return cursor(cacheId, null, null);
        }

        /** {@inheritDoc} */
        @Override public GridCursor<? extends CacheDataRow> cursor(int cacheId,
            MvccSnapshot mvccSnapshot) throws IgniteCheckedException {
            return cursor(cacheId, null, null, null, mvccSnapshot);
        }

        /** {@inheritDoc} */
        @Override public GridCursor<? extends CacheDataRow> cursor(int cacheId, KeyCacheObject lower,
            KeyCacheObject upper) throws IgniteCheckedException {
            return cursor(cacheId, lower, upper, null);
        }

        /** {@inheritDoc} */
        @Override public GridCursor<? extends CacheDataRow> cursor(int cacheId, KeyCacheObject lower,
            KeyCacheObject upper, Object x) throws IgniteCheckedException {
            return cursor(cacheId, lower, upper, null, null);
        }

        /** {@inheritDoc} */
        @Override public GridCursor<? extends CacheDataRow> cursor(int cacheId, KeyCacheObject lower,
            KeyCacheObject upper, Object x, MvccSnapshot snapshot) throws IgniteCheckedException {
            SearchRow lowerRow;
            SearchRow upperRow;

            if (grp.sharedGroup()) {
                assert cacheId != CU.UNDEFINED_CACHE_ID;

                lowerRow = lower != null ? new SearchRow(cacheId, lower) : new SearchRow(cacheId);
                upperRow = upper != null ? new SearchRow(cacheId, upper) : new SearchRow(cacheId);
            }
            else {
                lowerRow = lower != null ? new SearchRow(CU.UNDEFINED_CACHE_ID, lower) : null;
                upperRow = upper != null ? new SearchRow(CU.UNDEFINED_CACHE_ID, upper) : null;
            }

            if (snapshot != null) {
                assert grp.mvccEnabled();

                GridCacheContext cctx =
                    grp.sharedGroup() ? grp.shared().cacheContext(cacheId) : grp.singleCacheContext();

                return dataTree.find(lowerRow, upperRow, new MvccFirstVisibleRowTreeClosure(cctx, snapshot), x);
            }

            return dataTree.find(lowerRow, upperRow, x);
        }

        /** {@inheritDoc} */
        @Override public void destroy() throws IgniteCheckedException {
            final AtomicReference<IgniteCheckedException> exception = new AtomicReference<>();

            dataTree.destroy(new IgniteInClosure<CacheSearchRow>() {
                @Override public void apply(CacheSearchRow row) {
                    try {
                        rowStore.removeRow(row.link());
                    }
                    catch (IgniteCheckedException e) {
                        U.error(log, "Failed to remove row [link=" + row.link() + "]");

                        IgniteCheckedException ex = exception.get();

                        if (ex == null)
                            exception.set(e);
                        else
                            ex.addSuppressed(e);
                    }
                }
            });

            if (exception.get() != null)
                throw new IgniteCheckedException("Failed to destroy store", exception.get());
        }

        /** {@inheritDoc} */
        @Override public void clear(int cacheId) throws IgniteCheckedException {
            assert cacheId != CU.UNDEFINED_CACHE_ID;

            if (cacheSize(cacheId) == 0)
                return;

            Exception ex = null;

            GridCursor<? extends CacheDataRow> cur =
                cursor(cacheId, null, null, CacheDataRowAdapter.RowData.KEY_ONLY);

            while (cur.next()) {
                CacheDataRow row = cur.get();

                assert row.link() != 0 : row;

                try {
                    boolean res = dataTree.removex(row);

                    assert res : row;

                    rowStore.removeRow(row.link());

                    decrementSize(cacheId);
                }
                catch (IgniteCheckedException e) {
                    U.error(log, "Fail remove row [link=" + row.link() + "]");

                    if (ex == null)
                        ex = e;
                    else
                        ex.addSuppressed(e);
                }
            }

            if (ex != null)
                throw new IgniteCheckedException("Fail destroy store", ex);
        }

        /** {@inheritDoc} */
        @Override public RowStore rowStore() {
            return rowStore;
        }

        /** {@inheritDoc} */
        @Override public void setRowCacheCleaner(GridQueryRowCacheCleaner rowCacheCleaner) {
            rowStore().setRowCacheCleaner(rowCacheCleaner);
        }

        /** {@inheritDoc} */
        @Override public void init(long size, long updCntr, @Nullable Map<Integer, Long> cacheSizes) {
            pCntr.init(updCntr);

            storageSize.set(size);

            if (cacheSizes != null) {
                for (Map.Entry<Integer, Long> e : cacheSizes.entrySet())
                    this.cacheSizes.put(e.getKey(), new AtomicLong(e.getValue()));
            }
        }

        /** {@inheritDoc} */
        @Override public PendingEntriesTree pendingTree() {
            return pendingEntries;
        }

        /**
         * @param cctx Cache context.
         * @param key Key.
         * @param oldVal Old value.
         * @param newVal New value.
         */
        private void updateIgfsMetrics(
            GridCacheContext cctx,
            KeyCacheObject key,
            CacheObject oldVal,
            CacheObject newVal
        ) {
            GridCacheAdapter cache = cctx.cache();
            if (cache == null) {
                return;
            }

            // In case we deal with IGFS cache, count updated data
            if (cache.isIgfsDataCache() &&
                !cctx.isNear() &&
                ctx.kernalContext()
                    .igfsHelper()
                    .isIgfsBlockKey(key.value(cctx.cacheObjectContext(), false))) {
                int oldSize = valueLength(cctx, oldVal);
                int newSize = valueLength(cctx, newVal);

                int delta = newSize - oldSize;

                if (delta != 0)
                    cache.onIgfsDataSizeChanged(delta);
            }
        }

        /**
         * Isolated method to get length of IGFS block.
         *
         * @param cctx Cache context.
         * @param val Value.
         * @return Length of value.
         */
        private int valueLength(GridCacheContext cctx, @Nullable CacheObject val) {
            if (val == null)
                return 0;

            byte[] bytes = val.value(cctx.cacheObjectContext(), false);

            if (bytes != null)
                return bytes.length;
            else
                return 0;
        }

        /** */
        private final class MvccFirstVisibleRowTreeClosure implements MvccTreeClosure {
            /** */
            private final GridCacheContext cctx;

            /** */
            private final MvccSnapshot snapshot;

            /**
             *
             * @param cctx Cache context.
             * @param snapshot MVCC snapshot.
             */
            MvccFirstVisibleRowTreeClosure(GridCacheContext cctx, MvccSnapshot snapshot) {
                this.cctx = cctx;
                this.snapshot = snapshot;
            }

            /** {@inheritDoc} */
            @Override public boolean apply(BPlusTree<CacheSearchRow, CacheDataRow> tree, BPlusIO<CacheSearchRow> io,
                long pageAddr, int idx) throws IgniteCheckedException {
                RowLinkIO rowIo = (RowLinkIO)io;

                long rowCrdVer = rowIo.getMvccCoordinatorVersion(pageAddr, idx);
                long rowCntr = rowIo.getMvccCounter(pageAddr, idx);
                int rowOpCntr = rowIo.getMvccOperationCounter(pageAddr, idx);

                assert mvccVersionIsValid(rowCrdVer, rowCntr, rowOpCntr);

                return isVisible(cctx, snapshot, rowCrdVer, rowCntr, rowOpCntr, rowIo.getLink(pageAddr, idx));
            }
        }

        /**
         * Put row if it doesn't exist yet.
         */
        private class MvccPutIfAbsentClosure extends MvccDataRow implements IgniteTree.InvokeClosure<CacheDataRow> {
            /** */
            private IgniteTree.OperationType op;

            /**
             * @param key Key.
             * @param val Value.
             * @param ver Version.
             * @param part Partition.
             * @param expireTime Expire time.
             * @param cacheId Cache ID.
             * @param mvccVer Mvcc version.
             * @param newMvccVer New mvcc version.
             * @param txState Tx state hint for mvcc version.
             * @param newTxState Tx state hint for new mvcc version.
             */
            MvccPutIfAbsentClosure(KeyCacheObject key,
                CacheObject val,
                GridCacheVersion ver,
                int part,
                long expireTime,
                int cacheId,
                MvccVersion mvccVer,
                MvccVersion newMvccVer,
                byte txState,
                byte newTxState) {
                super(key, val, ver, part, expireTime, cacheId, mvccVer, newMvccVer);

                mvccTxState(txState);
                newMvccTxState(newTxState);
            }

            /** {@inheritDoc} */
            @Override public void call(@Nullable CacheDataRow old) throws IgniteCheckedException {
                if (old == null) {
                    op = PUT;

                    int cacheId = cacheId();

                    if (!grp.storeCacheIdInDataPage() && cacheId != CU.UNDEFINED_CACHE_ID)
                        cacheId(CU.UNDEFINED_CACHE_ID);

                    rowStore().addRow(this);

                    cacheId(cacheId);
                }
                else
                    op = NOOP;
            }

            /** {@inheritDoc} */
            @Override public MvccDataRow newRow() {
                return this;
            }

            /** {@inheritDoc} */
            @Override public IgniteTree.OperationType operationType() {
                return op;
            }
        }

        /**
         *
         */
        private class MvccUpdateRowWithPreloadInfoClosure extends MvccDataRow implements OffheapInvokeClosure {
            /** */
            private CacheDataRow oldRow;
            /** */
            private IgniteTree.OperationType op;

            /**
             * @param cctx Cache context.
             * @param key Key.
             * @param val Value.
             * @param ver Version.
             * @param expireTime Expire time.
             * @param mvccVer Mvcc created version.
             * @param newMvccVer Mvcc updated version.
             * @param mvccTxState Mvcc Tx state hint.
             * @param newMvccTxState New Mvcc Tx state hint.
             */
            MvccUpdateRowWithPreloadInfoClosure(GridCacheContext cctx,
                KeyCacheObject key,
                @Nullable CacheObject val,
                GridCacheVersion ver,
                long expireTime,
                MvccVersion mvccVer,
                MvccVersion newMvccVer,
                byte mvccTxState,
                byte newMvccTxState) {
                super(key,
                    val,
                    ver,
                    CacheDataStoreImpl.this.partId(),
                    expireTime,
                    cctx.cacheId(),
                    mvccVer,
                    newMvccVer);

                mvccTxState(mvccTxState);
                newMvccTxState(newMvccTxState);
            }

            /** {@inheritDoc} */
            @Nullable @Override public CacheDataRow oldRow() {
                return oldRow;
            }

            /** {@inheritDoc} */
            @Override public void call(@Nullable CacheDataRow oldRow) throws IgniteCheckedException {
                this.oldRow = oldRow;

                if (oldRow == null) {
                    op = PUT;

                    int cacheId = cacheId();

                    if (!grp.storeCacheIdInDataPage() && cacheId != CU.UNDEFINED_CACHE_ID)
                        cacheId(CU.UNDEFINED_CACHE_ID);

                    rowStore().addRow(this);

                    cacheId(cacheId);
                }
                else {
                    op = NOOP;

                    if (oldRow.mvccTxState() != mvccTxState() ||
                        oldRow.newMvccCoordinatorVersion() != newMvccCoordinatorVersion() ||
                        oldRow.newMvccCounter() != newMvccCounter() ||
                        oldRow.newMvccOperationCounter() != newMvccOperationCounter() ||
                        oldRow.newMvccTxState() != newMvccTxState()) {

                        rowStore().updateDataRow(oldRow.link(), mvccApplyChanges, this);
                    }
                }
            }

            /** {@inheritDoc} */
            @Override public CacheDataRow newRow() {
                return op == PUT ? this : null;
            }

            /** {@inheritDoc} */
            @Override public IgniteTree.OperationType operationType() {
                return op == null ? NOOP : op;
            }
        }
    }

    /**
     * Mvcc remove handler.
     */
    private final class MvccMarkUpdatedHandler extends PageHandler<MvccVersion, Boolean> {
        /** {@inheritDoc} */
        @Override public Boolean run(int cacheId, long pageId, long page, long pageAddr, PageIO io, Boolean walPlc,
            MvccVersion newVer, int itemId) throws IgniteCheckedException {
            assert grp.mvccEnabled();

            DataPageIO iox = (DataPageIO)io;

            int offset = iox.getPayloadOffset(pageAddr, itemId, grp.dataRegion().pageMemory().pageSize(), MVCC_INFO_SIZE);

            long newCrd = iox.newMvccCoordinator(pageAddr, offset);
            long newCntr = iox.newMvccCounter(pageAddr, offset);
            int newOpCntr = iox.newMvccOperationCounter(pageAddr, offset);

            assert newCrd == MVCC_CRD_COUNTER_NA || state(grp, newCrd, newCntr, newOpCntr) == TxState.ABORTED;

            iox.updateNewVersion(pageAddr, offset, newVer, TxState.NA);

            if (isWalDeltaRecordNeeded(grp.dataRegion().pageMemory(), cacheId, pageId, page, ctx.wal(), walPlc))
                ctx.wal().log(new DataPageMvccMarkUpdatedRecord(cacheId, pageId, itemId,
                    newVer.coordinatorVersion(), newVer.counter(), newVer.operationCounter()));

            return Boolean.TRUE;
        }
    }

    /**
     * Mvcc update operation counter hints handler.
     */
    private final class MvccUpdateTxStateHintHandler extends PageHandler<Void, Boolean> {
        /** {@inheritDoc} */
        @Override public Boolean run(int cacheId, long pageId, long page, long pageAddr, PageIO io,
            Boolean walPlc, Void ignore,
            int itemId) throws IgniteCheckedException {

            DataPageIO iox = (DataPageIO)io;

            int pageSize = grp.dataRegion().pageMemory().pageSize();
            int offset = iox.getPayloadOffset(pageAddr, itemId, pageSize, MVCC_INFO_SIZE);

            long crd = iox.mvccCoordinator(pageAddr, offset);
            long cntr = iox.mvccCounter(pageAddr, offset);
            int opCntr = iox.mvccOperationCounter(pageAddr, offset);
            byte txState = (byte)(opCntr >>> MVCC_HINTS_BIT_OFF);

            if (txState == TxState.NA) {
                byte state = state(grp, crd, cntr, opCntr);

                if (state == TxState.COMMITTED || state == TxState.ABORTED) {
                    iox.mvccOperationCounter(pageAddr, offset, opCntr | (state << MVCC_HINTS_BIT_OFF));

                    if (isWalDeltaRecordNeeded(grp.dataRegion().pageMemory(), cacheId, pageId, page, ctx.wal(), walPlc))
                        ctx.wal().log(new DataPageMvccUpdateTxStateHintRecord(cacheId, pageId, itemId, state));
                }
                else
                    throw unexpectedStateException(grp, state, crd, cntr, opCntr);
            }

            long newCrd = iox.newMvccCoordinator(pageAddr, offset);
            long newCntr = iox.newMvccCounter(pageAddr, offset);
            int newOpCntr = iox.newMvccOperationCounter(pageAddr, offset);
            byte newTxState = (byte)(newOpCntr >>> MVCC_HINTS_BIT_OFF);

            if (newCrd != MVCC_CRD_COUNTER_NA && newTxState == TxState.NA) {
                byte state = state(grp, newCrd, newCntr, newOpCntr);

                if (state == TxState.COMMITTED || state == TxState.ABORTED) {
                    iox.newMvccOperationCounter(pageAddr, offset, newOpCntr | (state << MVCC_HINTS_BIT_OFF));

                    if (isWalDeltaRecordNeeded(grp.dataRegion().pageMemory(), cacheId, pageId, page, ctx.wal(), walPlc))
                        ctx.wal().log(new DataPageMvccUpdateNewTxStateHintRecord(cacheId, pageId, itemId, state));
                }

                // We do not throw an exception here because new version may be updated by active Tx at this moment.
            }

            return Boolean.TRUE;
        }
    }

    /**
     * Applies changes to the row.
     */
    private final class MvccApplyChangesHandler extends PageHandler<MvccDataRow, Boolean> {
        /** {@inheritDoc} */
        @Override public Boolean run(int cacheId, long pageId, long page, long pageAddr, PageIO io, Boolean walPlc,
            MvccDataRow newRow, int itemId) throws IgniteCheckedException {
            assert grp.mvccEnabled();

            DataPageIO iox = (DataPageIO)io;

            int offset = iox.getPayloadOffset(pageAddr, itemId, grp.dataRegion().pageMemory().pageSize(), MVCC_INFO_SIZE);

            long crd = iox.mvccCoordinator(pageAddr, offset);
            long cntr = iox.mvccCounter(pageAddr, offset);
            int opCntrAndHint = iox.mvccOperationCounter(pageAddr, offset);
            int opCntr = opCntrAndHint & ~MVCC_OP_COUNTER_MASK;
            byte txState = (byte)(opCntrAndHint >>> MVCC_HINTS_BIT_OFF);

            long newCrd = iox.newMvccCoordinator(pageAddr, offset);
            long newCntr = iox.newMvccCounter(pageAddr, offset);
            int newOpCntrAndHint = iox.newMvccOperationCounter(pageAddr, offset);
            int newOpCntr = newOpCntrAndHint & ~MVCC_OP_COUNTER_MASK;
            byte newTxState = (byte)(newOpCntrAndHint >>> MVCC_HINTS_BIT_OFF);

            assert crd == newRow.mvccCoordinatorVersion();
            assert cntr == newRow.mvccCounter();
            assert opCntr == newRow.mvccOperationCounter();

            if (txState != newRow.mvccTxState() && newRow.mvccTxState() != TxState.NA) {
                assert txState == TxState.NA;

                iox.mvccOperationCounter(pageAddr, offset, opCntr | (newRow.mvccTxState() << MVCC_HINTS_BIT_OFF));

                if (isWalDeltaRecordNeeded(grp.dataRegion().pageMemory(), cacheId, pageId, page, ctx.wal(), walPlc))
                    ctx.wal().log(new DataPageMvccUpdateTxStateHintRecord(cacheId, pageId, itemId, newRow.mvccTxState()));
            }

            if (compare(newCrd,
                newCntr,
                newOpCntr,
                newRow.newMvccCoordinatorVersion(),
                newRow.newMvccCounter(),
                newRow.newMvccOperationCounter()) != 0) {

                iox.updateNewVersion(pageAddr, offset, newRow.newMvccVersion(), newRow.newMvccTxState());

                if (isWalDeltaRecordNeeded(grp.dataRegion().pageMemory(), cacheId, pageId, page, ctx.wal(), walPlc))
                    ctx.wal().log(new DataPageMvccMarkUpdatedRecord(cacheId, pageId, itemId,
                        newRow.newMvccCoordinatorVersion(), newRow.newMvccCounter(), newRow.newMvccOperationCounter()));
            }
            else if (newTxState != newRow.newMvccTxState() && newRow.newMvccTxState() != TxState.NA) {
                assert newTxState == TxState.NA;

                iox.newMvccOperationCounter(pageAddr, offset, newOpCntr | (newRow.newMvccTxState() << MVCC_HINTS_BIT_OFF));

                if (isWalDeltaRecordNeeded(grp.dataRegion().pageMemory(), cacheId, pageId, page, ctx.wal(), walPlc))
                    ctx.wal().log(new DataPageMvccUpdateNewTxStateHintRecord(cacheId, pageId, itemId, newRow.newMvccTxState()));
            }

            return Boolean.TRUE;
        }
    }
}<|MERGE_RESOLUTION|>--- conflicted
+++ resolved
@@ -1906,12 +1906,8 @@
                     needHistory,
                     // we follow fast update visit flow here if row cannot be created by current operation
                     noCreate,
-<<<<<<< HEAD
                     needOldVal,
-                    retVal);
-=======
                     retVal || entryProc != null);
->>>>>>> e142b100
 
                 assert cctx.shared().database().checkpointLockIsHeldByThread();
 
