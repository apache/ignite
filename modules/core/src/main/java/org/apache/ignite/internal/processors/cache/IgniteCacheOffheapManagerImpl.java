--- conflicted
+++ resolved
@@ -966,21 +966,15 @@
             CacheObject val,
             GridCacheVersion ver,
             long expireTime,
-<<<<<<< HEAD
             @Nullable CacheDataRow oldRow,
             @Nullable IgniteUuid keyClsLdrId,
             @Nullable IgniteUuid valClsLdrId) throws IgniteCheckedException {
-            DataRow dataRow = new DataRow(key, val, ver, partId, expireTime, keyClsLdrId, valClsLdrId);
-
-            dataRow.deploymentEnabled(cctx.deploymentEnabled());
-=======
-            @Nullable CacheDataRow oldRow) throws IgniteCheckedException
-        {
             int cacheId = cctx.memoryPolicy().config().getPageEvictionMode() == DataPageEvictionMode.DISABLED ?
                 0 : cctx.cacheId();
 
-            DataRow dataRow = new DataRow(key, val, ver, partId, expireTime, cacheId);
->>>>>>> a45dd888
+            DataRow dataRow = new DataRow(key, val, ver, partId, expireTime, cacheId, keyClsLdrId, valClsLdrId);
+
+            dataRow.deploymentEnabled(cctx.deploymentEnabled());
 
             if (canUpdateOldRow(oldRow, dataRow) && rowStore.updateRow(oldRow.link(), dataRow))
                 dataRow.link(oldRow.link());
@@ -1011,7 +1005,9 @@
                 throw new NodeStoppingException("Operation has been cancelled (node is stopping).");
 
             try {
-<<<<<<< HEAD
+                int cacheId = cctx.memoryPolicy().config().getPageEvictionMode() != DataPageEvictionMode.DISABLED ?
+                    cctx.cacheId() : 0;
+
                 IgniteUuid keyClsLdrId = null;
                 IgniteUuid valClsLdrId = null;
 
@@ -1025,13 +1021,7 @@
                         U.detectObjectClassLoader(key.value(cctx.cacheObjectContext(), false)));
                 }
 
-                DataRow dataRow = new DataRow(key, val, ver, p, expireTime, keyClsLdrId, valClsLdrId);
-=======
-                int cacheId = cctx.memoryPolicy().config().getPageEvictionMode() != DataPageEvictionMode.DISABLED ?
-                    cctx.cacheId() : 0;
-
-                DataRow dataRow = new DataRow(key, val, ver, p, expireTime, cacheId);
->>>>>>> a45dd888
+                DataRow dataRow = new DataRow(key, val, ver, p, expireTime, cacheId, keyClsLdrId, valClsLdrId);
 
                 CacheObjectContext coCtx = cctx.cacheObjectContext();
 
@@ -1383,18 +1373,16 @@
          * @param expireTime Expire time.
          * @param keyClsLdrId Class loader ID for entry key.
          * @param valClsLdrId Class loader ID for entry value.
-         */
-<<<<<<< HEAD
+         * @param cacheId Cache ID.
+         */
         DataRow(KeyCacheObject key,
             CacheObject val,
             GridCacheVersion ver,
             int part,
             long expireTime,
+            int cacheId,
             @Nullable IgniteUuid keyClsLdrId,
             @Nullable IgniteUuid valClsLdrId) {
-=======
-        DataRow(KeyCacheObject key, CacheObject val, GridCacheVersion ver, int part, long expireTime, int cacheId) {
->>>>>>> a45dd888
             super(0);
 
             this.hash = key.hashCode();
@@ -1403,12 +1391,9 @@
             this.ver = ver;
             this.part = part;
             this.expireTime = expireTime;
-<<<<<<< HEAD
             this.keyClsLdrId = keyClsLdrId;
             this.valClsLdrId = valClsLdrId;
-=======
             this.cacheId = cacheId;
->>>>>>> a45dd888
         }
 
         /** {@inheritDoc} */
