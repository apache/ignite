--- conflicted
+++ resolved
@@ -1375,7 +1375,6 @@
                 cur = pendingEntries.find(new PendingRow(cctx.cacheId()), new PendingRow(cctx.cacheId(), now, 0));
             else
                 cur = pendingEntries.find(null, new PendingRow(CU.UNDEFINED_CACHE_ID, now, 0));
-<<<<<<< HEAD
 
             if (!cur.next())
                 return 0;
@@ -1407,39 +1406,6 @@
                             c.apply(entry, obsoleteVer);
                     }
 
-=======
-
-            if (!cur.next())
-                return 0;
-
-            if (!busyLock.enterBusy())
-                return 0;
-
-            try {
-                int cleared = 0;
-
-                do {
-                    if (amount != -1 && cleared > amount)
-                        return cleared;
-
-                    PendingRow row = cur.get();
-
-                    if (row.key.partition() == -1)
-                        row.key.partition(cctx.affinity().partition(row.key));
-
-                    assert row.key != null && row.link != 0 && row.expireTime != 0 : row;
-
-                    if (pendingEntries.removex(row)) {
-                        if (obsoleteVer == null)
-                            obsoleteVer = cctx.cache().nextVersion();
-
-                        GridCacheEntryEx entry = cctx.cache().entryEx(row.key);
-
-                        if (entry != null)
-                            c.apply(entry, obsoleteVer);
-                    }
-
->>>>>>> 9cf06362
                     cleared++;
                 }
                 while (cur.next());
@@ -1496,7 +1462,6 @@
 
         /** Mvcc update tx state hint handler. */
         private final PageHandler<Void, Boolean> mvccUpdateTxStateHint;
-<<<<<<< HEAD
 
         /** */
         private final PageHandler<MvccDataRow, Boolean> mvccApplyChanges;
@@ -1513,24 +1478,6 @@
         private final int updateValSizeThreshold;
 
         /** */
-=======
-
-        /** */
-        private final PageHandler<MvccDataRow, Boolean> mvccApplyChanges;
-
-        /** */
-        private final IgniteLogger log;
-
-        /** */
-        private final Boolean failNodeOnPartitionInconsistency = Boolean.getBoolean(
-            IgniteSystemProperties.IGNITE_FAIL_NODE_ON_UNRECOVERABLE_PARTITION_INCONSISTENCY
-        );
-
-        /** */
-        private final int updateValSizeThreshold;
-
-        /** */
->>>>>>> 9cf06362
         private volatile GridQueryRowCacheCleaner rowCacheCleaner;
 
         /**
