--- conflicted
+++ resolved
@@ -85,11 +85,7 @@
 import org.apache.ignite.internal.processors.cache.tree.mvcc.search.MvccTreeClosure;
 import org.apache.ignite.internal.processors.cache.version.GridCacheVersion;
 import org.apache.ignite.internal.processors.query.GridQueryRowCacheCleaner;
-<<<<<<< HEAD
-import org.apache.ignite.internal.stat.GridCursorIoStatisticsProxy;
-=======
 import org.apache.ignite.internal.stat.StatisticsHolder;
->>>>>>> c615f2b6
 import org.apache.ignite.internal.util.GridAtomicLong;
 import org.apache.ignite.internal.util.GridCloseableIteratorAdapter;
 import org.apache.ignite.internal.util.GridEmptyCloseableIterator;
@@ -608,18 +604,7 @@
         if (entry.detached() || entry.isNear())
             return;
 
-<<<<<<< HEAD
-        entry.context().startGatheringIOStatistics();
-
-        try {
             dataStore(entry.localPartition()).mvccRemoveAll(entry.context(), entry.key());
-        }
-        finally {
-            entry.context().finishGatheringIOStatistics();
-        }
-=======
-            dataStore(entry.localPartition()).mvccRemoveAll(entry.context(), entry.key());
->>>>>>> c615f2b6
     }
 
     /** {@inheritDoc} */
@@ -1621,8 +1606,6 @@
             if (!busyLock.enterBusy())
                 throw new NodeStoppingException("Operation has been cancelled (node is stopping).");
 
-            cctx.startGatheringIOStatistics();
-
             try {
                 assert cctx.shared().database().checkpointLockIsHeldByThread();
 
@@ -1656,8 +1639,6 @@
             }
             finally {
                 busyLock.leaveBusy();
-
-                cctx.finishGatheringIOStatistics();
             }
         }
 
@@ -1724,8 +1705,6 @@
             if (!busyLock.enterBusy())
                 throw new NodeStoppingException("Operation has been cancelled (node is stopping).");
 
-            cctx.startGatheringIOStatistics();
-
             try {
                 CacheObjectContext coCtx = cctx.cacheObjectContext();
 
@@ -1777,8 +1756,6 @@
             }
             finally {
                 busyLock.leaveBusy();
-
-                cctx.finishGatheringIOStatistics();
             }
 
             return false;
@@ -1802,8 +1779,6 @@
             if (!busyLock.enterBusy())
                 throw new NodeStoppingException("Operation has been cancelled (node is stopping).");
 
-            cctx.startGatheringIOStatistics();
-
             try {
                 CacheObjectContext coCtx = cctx.cacheObjectContext();
 
@@ -1835,8 +1810,6 @@
             }
             finally {
                 busyLock.leaveBusy();
-
-                cctx.finishGatheringIOStatistics();
             }
         }
 
@@ -1905,8 +1878,6 @@
             if (!busyLock.enterBusy())
                 throw new NodeStoppingException("Operation has been cancelled (node is stopping).");
 
-            cctx.startGatheringIOStatistics();
-
             try {
                 int cacheId = grp.sharedGroup() ? cctx.cacheId() : CU.UNDEFINED_CACHE_ID;
 
@@ -2038,8 +2009,6 @@
             }
             finally {
                 busyLock.leaveBusy();
-
-                cctx.finishGatheringIOStatistics();
             }
         }
 
@@ -2106,8 +2075,6 @@
             if (!busyLock.enterBusy())
                 throw new NodeStoppingException("Operation has been cancelled (node is stopping).");
 
-            cctx.startGatheringIOStatistics();
-
             try {
                 int cacheId = grp.sharedGroup() ? cctx.cacheId() : CU.UNDEFINED_CACHE_ID;
 
@@ -2163,8 +2130,6 @@
             }
             finally {
                 busyLock.leaveBusy();
-
-                cctx.finishGatheringIOStatistics();
             }
         }
 
@@ -2175,8 +2140,6 @@
 
             if (!busyLock.enterBusy())
                 throw new NodeStoppingException("Operation has been cancelled (node is stopping).");
-
-            cctx.startGatheringIOStatistics();
 
             try {
                 int cacheId = grp.sharedGroup() ? cctx.cacheId() : CU.UNDEFINED_CACHE_ID;
@@ -2219,8 +2182,6 @@
             }
             finally {
                 busyLock.leaveBusy();
-
-                cctx.finishGatheringIOStatistics();
             }
         }
 
@@ -2239,8 +2200,6 @@
             if (!busyLock.enterBusy())
                 throw new NodeStoppingException("Operation has been cancelled (node is stopping).");
 
-            cctx.startGatheringIOStatistics();
-
             try {
                 int cacheId = grp.sharedGroup() ? cctx.cacheId() : CU.UNDEFINED_CACHE_ID;
 
@@ -2316,8 +2275,6 @@
             }
             finally {
                 busyLock.leaveBusy();
-
-                cctx.finishGatheringIOStatistics();
             }
         }
 
@@ -2331,8 +2288,6 @@
 
             if (!busyLock.enterBusy())
                 throw new NodeStoppingException("Operation has been cancelled (node is stopping).");
-
-            cctx.startGatheringIOStatistics();
 
             try {
                 int cacheId = grp.sharedGroup() ? cctx.cacheId() : CU.UNDEFINED_CACHE_ID;
@@ -2382,8 +2337,6 @@
             }
             finally {
                 busyLock.leaveBusy();
-
-                cctx.finishGatheringIOStatistics();
             }
         }
 
@@ -2496,8 +2449,6 @@
             if (!busyLock.enterBusy())
                 throw new NodeStoppingException("Operation has been cancelled (node is stopping).");
 
-            cctx.startGatheringIOStatistics();
-
             try {
                 int cacheId = grp.storeCacheIdInDataPage() ? cctx.cacheId() : CU.UNDEFINED_CACHE_ID;
 
@@ -2541,8 +2492,6 @@
             }
             finally {
                 busyLock.leaveBusy();
-
-                cctx.finishGatheringIOStatistics();
             }
         }
 
@@ -2608,8 +2557,6 @@
             if (!busyLock.enterBusy())
                 throw new NodeStoppingException("Operation has been cancelled (node is stopping).");
 
-            cctx.startGatheringIOStatistics();
-
             try {
                 int cacheId = grp.sharedGroup() ? cctx.cacheId() : CU.UNDEFINED_CACHE_ID;
 
@@ -2621,8 +2568,6 @@
             }
             finally {
                 busyLock.leaveBusy();
-
-                cctx.finishGatheringIOStatistics();
             }
         }
 
@@ -2675,26 +2620,19 @@
 
             CacheDataRow row;
 
-            cctx.startGatheringIOStatistics();
-
-            try {
-                if (grp.mvccEnabled()) {
-                    MvccFirstRowTreeClosure clo = new MvccFirstRowTreeClosure(cctx);
-
-                    dataTree.iterate(
-                        new MvccMaxSearchRow(cacheId, key),
-                        new MvccMinSearchRow(cacheId, key),
-                        clo
-                    );
-
-                    row = clo.row();
-                }
-                else
-                    row = dataTree.findOne(new SearchRow(cacheId, key), CacheDataRowAdapter.RowData.NO_KEY);
-            }
-            finally {
-                cctx.finishGatheringIOStatistics();
-            }
+            if (grp.mvccEnabled()) {
+                MvccFirstRowTreeClosure clo = new MvccFirstRowTreeClosure(cctx);
+
+                dataTree.iterate(
+                    new MvccMaxSearchRow(cacheId, key),
+                    new MvccMinSearchRow(cacheId, key),
+                    clo
+                );
+
+                row = clo.row();
+            }
+            else
+                row = dataTree.findOne(new SearchRow(cacheId, key), CacheDataRowAdapter.RowData.NO_KEY);
 
             afterRowFound(row, key);
 
@@ -2715,38 +2653,31 @@
 
             int cacheId = grp.sharedGroup() ? cctx.cacheId() : CU.UNDEFINED_CACHE_ID;
 
-            cctx.startGatheringIOStatistics();
-
-            try {
-                GridCursor<CacheDataRow> cur = dataTree.find(
-                    new MvccMaxSearchRow(cacheId, key),
-                    new MvccMinSearchRow(cacheId, key)
-                );
-
-                List<IgniteBiTuple<Object, MvccVersion>> res = new ArrayList<>();
-
-                long crd = MVCC_CRD_COUNTER_NA;
-                long cntr = MVCC_COUNTER_NA;
-                int opCntr = MVCC_OP_COUNTER_NA;
-
-                while (cur.next()) {
-                    CacheDataRow row = cur.get();
-
-                    if (compareNewVersion(row, crd, cntr, opCntr) != 0) // deleted row
-                        res.add(F.t(null, row.newMvccVersion()));
-
-                    res.add(F.t(row.value(), row.mvccVersion()));
-
-                    crd = row.mvccCoordinatorVersion();
-                    cntr = row.mvccCounter();
-                    opCntr = row.mvccOperationCounter();
-                }
-
-                return res;
-            }
-            finally {
-                cctx.finishGatheringIOStatistics();
-            }
+            GridCursor<CacheDataRow> cur = dataTree.find(
+                new MvccMaxSearchRow(cacheId, key),
+                new MvccMinSearchRow(cacheId, key)
+            );
+
+            List<IgniteBiTuple<Object, MvccVersion>> res = new ArrayList<>();
+
+            long crd = MVCC_CRD_COUNTER_NA;
+            long cntr = MVCC_COUNTER_NA;
+            int opCntr = MVCC_OP_COUNTER_NA;
+
+            while (cur.next()) {
+                CacheDataRow row = cur.get();
+
+                if (compareNewVersion(row, crd, cntr, opCntr) != 0) // deleted row
+                    res.add(F.t(null, row.newMvccVersion()));
+
+                res.add(F.t(row.value(), row.mvccVersion()));
+
+                crd = row.mvccCoordinatorVersion();
+                cntr = row.mvccCounter();
+                opCntr = row.mvccOperationCounter();
+            }
+
+            return res;
         }
 
         /** {@inheritDoc} */
@@ -2759,11 +2690,7 @@
                 new MvccMinSearchRow(cacheId, key),
                 x);
 
-<<<<<<< HEAD
-            return new GridCursorIoStatisticsProxy<>(cursor, cctx);
-=======
             return cursor;
->>>>>>> c615f2b6
         }
 
         /** {@inheritDoc} */
@@ -2776,18 +2703,11 @@
 
             MvccSnapshotSearchRow clo = new MvccSnapshotSearchRow(cctx, key, snapshot);
 
-            cctx.startGatheringIOStatistics();
-
-            try {
-                dataTree.iterate(
-                    clo,
-                    new MvccMinSearchRow(cacheId, key),
-                    clo
-                );
-            }
-            finally {
-                cctx.finishGatheringIOStatistics();
-            }
+            dataTree.iterate(
+                clo,
+                new MvccMinSearchRow(cacheId, key),
+                clo
+            );
 
             CacheDataRow row = clo.row();
 
@@ -2833,11 +2753,7 @@
             else
                 cursor = dataTree.find(null, null);
 
-<<<<<<< HEAD
-            return new GridCursorIoStatisticsProxy<>(cursor, grp.singleCacheContext());
-=======
             return cursor;
->>>>>>> c615f2b6
         }
 
         /** {@inheritDoc} */
@@ -2882,32 +2798,17 @@
 
             GridCursor<? extends CacheDataRow> cursor;
 
-<<<<<<< HEAD
-            GridCacheContext cctx = grp.sharedGroup() ? grp.shared().cacheContext(cacheId) : grp.singleCacheContext();
-
             if (snapshot != null) {
                 assert grp.mvccEnabled();
 
-=======
-            if (snapshot != null) {
-                assert grp.mvccEnabled();
-
                 GridCacheContext cctx = grp.sharedGroup() ? grp.shared().cacheContext(cacheId) : grp.singleCacheContext();
 
->>>>>>> c615f2b6
                 cursor = dataTree.find(lowerRow, upperRow, new MvccFirstVisibleRowTreeClosure(cctx, snapshot), x);
             }
             else
                 cursor = dataTree.find(lowerRow, upperRow, x);
 
-<<<<<<< HEAD
-            if (cctx != null)
-                return new GridCursorIoStatisticsProxy<>(cursor, cctx);
-            else
-                return cursor;
-=======
             return cursor;
->>>>>>> c615f2b6
         }
 
         /** {@inheritDoc} */
