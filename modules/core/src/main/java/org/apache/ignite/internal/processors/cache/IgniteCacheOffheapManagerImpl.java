/*
 * Licensed to the Apache Software Foundation (ASF) under one or more
 * contributor license agreements.  See the NOTICE file distributed with
 * this work for additional information regarding copyright ownership.
 * The ASF licenses this file to You under the Apache License, Version 2.0
 * (the "License"); you may not use this file except in compliance with
 * the License.  You may obtain a copy of the License at
 *
 *      http://www.apache.org/licenses/LICENSE-2.0
 *
 * Unless required by applicable law or agreed to in writing, software
 * distributed under the License is distributed on an "AS IS" BASIS,
 * WITHOUT WARRANTIES OR CONDITIONS OF ANY KIND, either express or implied.
 * See the License for the specific language governing permissions and
 * limitations under the License.
 */

package org.apache.ignite.internal.processors.cache;

import java.util.ArrayList;
import java.util.Collections;
import java.util.HashMap;
import java.util.HashSet;
import java.util.Iterator;
import java.util.List;
import java.util.Map;
import java.util.NoSuchElementException;
import java.util.Set;
import java.util.TreeMap;
import java.util.concurrent.ConcurrentHashMap;
import java.util.concurrent.ConcurrentMap;
import java.util.concurrent.atomic.AtomicLong;
import java.util.concurrent.atomic.AtomicReference;
import javax.cache.Cache;
import org.apache.ignite.IgniteCheckedException;
import org.apache.ignite.IgniteException;
import org.apache.ignite.IgniteLogger;
import org.apache.ignite.internal.NodeStoppingException;
import org.apache.ignite.internal.pagemem.FullPageId;
import org.apache.ignite.internal.pagemem.wal.record.delta.DataPageMvccMarkUpdatedRecord;
import org.apache.ignite.internal.processors.affinity.AffinityTopologyVersion;
import org.apache.ignite.internal.processors.cache.distributed.dht.GridDhtInvalidPartitionException;
import org.apache.ignite.internal.processors.cache.distributed.dht.GridDhtLocalPartition;
<<<<<<< HEAD
import org.apache.ignite.internal.processors.cache.mvcc.MvccSnapshot;
import org.apache.ignite.internal.processors.cache.mvcc.MvccSnapshotWithoutTxs;
import org.apache.ignite.internal.processors.cache.mvcc.MvccVersion;
import org.apache.ignite.internal.processors.cache.mvcc.MvccVersionImpl;
=======
import org.apache.ignite.internal.processors.cache.distributed.dht.preloader.CachePartitionPartialCountersMap;
import org.apache.ignite.internal.processors.cache.distributed.dht.preloader.IgniteDhtDemandedPartitionsMap;
import org.apache.ignite.internal.processors.cache.distributed.dht.preloader.IgniteHistoricalIterator;
import org.apache.ignite.internal.processors.cache.distributed.dht.preloader.IgniteRebalanceIteratorImpl;
>>>>>>> 7366809e
import org.apache.ignite.internal.processors.cache.persistence.CacheDataRow;
import org.apache.ignite.internal.processors.cache.persistence.CacheDataRowAdapter;
import org.apache.ignite.internal.processors.cache.persistence.CacheSearchRow;
import org.apache.ignite.internal.processors.cache.persistence.RootPage;
import org.apache.ignite.internal.processors.cache.persistence.RowStore;
import org.apache.ignite.internal.processors.cache.persistence.tree.BPlusTree;
import org.apache.ignite.internal.processors.cache.persistence.tree.io.DataPageIO;
import org.apache.ignite.internal.processors.cache.persistence.tree.io.DataPagePayload;
import org.apache.ignite.internal.processors.cache.persistence.tree.io.PageIO;
import org.apache.ignite.internal.processors.cache.persistence.tree.reuse.ReuseList;
import org.apache.ignite.internal.processors.cache.persistence.tree.util.PageHandler;
import org.apache.ignite.internal.processors.cache.query.GridCacheQueryManager;
import org.apache.ignite.internal.processors.cache.tree.CacheDataRowStore;
import org.apache.ignite.internal.processors.cache.tree.CacheDataTree;
import org.apache.ignite.internal.processors.cache.tree.DataRow;
import org.apache.ignite.internal.processors.cache.tree.PendingEntriesTree;
import org.apache.ignite.internal.processors.cache.tree.PendingRow;
import org.apache.ignite.internal.processors.cache.tree.SearchRow;
import org.apache.ignite.internal.processors.cache.tree.mvcc.data.MvccUpdateDataRow;
import org.apache.ignite.internal.processors.cache.tree.mvcc.search.MvccFirstRowTreeClosure;
import org.apache.ignite.internal.processors.cache.tree.mvcc.search.MvccFirstRowVersionTreeClosure;
import org.apache.ignite.internal.processors.cache.tree.mvcc.search.MvccLinkAwareSearchRow;
import org.apache.ignite.internal.processors.cache.tree.mvcc.search.MvccMaxSearchRow;
import org.apache.ignite.internal.processors.cache.tree.mvcc.search.MvccMinSearchRow;
import org.apache.ignite.internal.processors.cache.tree.mvcc.search.MvccSnapshotSearchRow;
import org.apache.ignite.internal.processors.cache.version.GridCacheVersion;
import org.apache.ignite.internal.processors.query.GridQueryRowCacheCleaner;
import org.apache.ignite.internal.util.GridAtomicLong;
import org.apache.ignite.internal.util.GridCloseableIteratorAdapter;
import org.apache.ignite.internal.util.GridEmptyCloseableIterator;
import org.apache.ignite.internal.util.GridLongList;
import org.apache.ignite.internal.util.GridSpinBusyLock;
import org.apache.ignite.internal.util.GridStripedLock;
import org.apache.ignite.internal.util.lang.GridCloseableIterator;
import org.apache.ignite.internal.util.lang.GridCursor;
import org.apache.ignite.internal.util.lang.GridIterator;
import org.apache.ignite.internal.util.lang.IgniteInClosure2X;
import org.apache.ignite.internal.util.typedef.F;
import org.apache.ignite.internal.util.typedef.T2;
import org.apache.ignite.internal.util.typedef.internal.CU;
import org.apache.ignite.internal.util.typedef.internal.U;
import org.apache.ignite.lang.IgniteClosure;
import org.apache.ignite.lang.IgniteInClosure;
import org.apache.ignite.lang.IgnitePredicate;
import org.jetbrains.annotations.Nullable;

import static org.apache.ignite.internal.pagemem.PageIdAllocator.FLAG_IDX;
import static org.apache.ignite.internal.pagemem.PageIdAllocator.INDEX_PARTITION;
<<<<<<< HEAD
import static org.apache.ignite.internal.processors.cache.mvcc.MvccProcessor.MVCC_COUNTER_NA;
import static org.apache.ignite.internal.processors.cache.mvcc.MvccProcessor.MVCC_START_CNTR;
import static org.apache.ignite.internal.processors.cache.mvcc.MvccUtils.hasNewMvccVersion;
import static org.apache.ignite.internal.processors.cache.mvcc.MvccUtils.isVisibleForSnapshot;
import static org.apache.ignite.internal.processors.cache.persistence.tree.io.DataPageIO.MVCC_INFO_SIZE;
=======
import static org.apache.ignite.internal.processors.cache.distributed.dht.GridDhtPartitionState.OWNING;
>>>>>>> 7366809e

/**
 *
 */
@SuppressWarnings("PublicInnerClass")
public class IgniteCacheOffheapManagerImpl implements IgniteCacheOffheapManager {
    /** */
    protected GridCacheSharedContext ctx;

    /** */
    protected CacheGroupContext grp;

    /** */
    protected IgniteLogger log;

    /** */
    private CacheDataStore locCacheDataStore;

    /** */
    protected final ConcurrentMap<Integer, CacheDataStore> partDataStores = new ConcurrentHashMap<>();

    /** */
    protected PendingEntriesTree pendingEntries;

    /** */
    private volatile boolean hasPendingEntries;

    /** */
    private final GridAtomicLong globalRmvId = new GridAtomicLong(U.currentTimeMillis() * 1000_000);

    /** */
    private final GridSpinBusyLock busyLock = new GridSpinBusyLock();

    /** */
    private int updateValSizeThreshold;

    /** */
    protected GridStripedLock partStoreLock = new GridStripedLock(Runtime.getRuntime().availableProcessors());

    /** {@inheritDoc} */
    @Override public GridAtomicLong globalRemoveId() {
        return globalRmvId;
    }

    /** {@inheritDoc} */
    @Override public void start(GridCacheSharedContext ctx, CacheGroupContext grp) throws IgniteCheckedException {
        this.ctx = ctx;
        this.grp = grp;
        this.log = ctx.logger(getClass());

        updateValSizeThreshold = ctx.database().pageSize() / 2;

        if (grp.affinityNode()) {
            ctx.database().checkpointReadLock();

            try {
                initDataStructures();

                if (grp.isLocal())
                    locCacheDataStore = createCacheDataStore(0);
            }
            finally {
                ctx.database().checkpointReadUnlock();
            }
        }
    }

    /** {@inheritDoc} */
    public void onCacheStarted(GridCacheContext cctx) throws IgniteCheckedException {
        if (cctx.affinityNode() && cctx.ttl().eagerTtlEnabled() && pendingEntries == null) {
            String name = "PendingEntries";

            long rootPage = allocateForTree();

            pendingEntries = new PendingEntriesTree(
                grp,
                name,
                grp.dataRegion().pageMemory(),
                rootPage,
                grp.reuseList(),
                true);
        }
    }

    /**
     * @throws IgniteCheckedException If failed.
     */
    protected void initDataStructures() throws IgniteCheckedException {
        // No-op.
    }

    /** {@inheritDoc} */
    @Override public void stopCache(int cacheId, final boolean destroy) {
        if (destroy && grp.affinityNode())
            removeCacheData(cacheId);
    }

    /** {@inheritDoc} */
    @Override public void stop() {
        try {
            for (CacheDataStore store : cacheDataStores())
                destroyCacheDataStore(store);

            if (pendingEntries != null)
                pendingEntries.destroy();
        }
        catch (IgniteCheckedException e) {
            throw new IgniteException(e.getMessage(), e);
        }
    }

    /** {@inheritDoc} */
    @Override public void onKernalStop() {
        busyLock.block();
    }

    /**
     * @param cacheId Cache ID.
     */
    private void removeCacheData(int cacheId) {
        assert grp.affinityNode();

        try {
            if (grp.sharedGroup()) {
                assert cacheId != CU.UNDEFINED_CACHE_ID;
                assert ctx.database().checkpointLockIsHeldByThread();

                for (CacheDataStore store : cacheDataStores())
                    store.clear(cacheId);

                if (pendingEntries != null) {
                    PendingRow row = new PendingRow(cacheId);

                    GridCursor<PendingRow> cursor = pendingEntries.find(row, row, PendingEntriesTree.WITHOUT_KEY);

                    while (cursor.next()) {
                        boolean res = pendingEntries.removex(cursor.get());

                        assert res;
                    }
                }
            }
        }
        catch (IgniteCheckedException e) {
            throw new IgniteException(e.getMessage(), e);
        }
    }

    /**
     * @param part Partition.
     * @return Data store for given entry.
     */
    public CacheDataStore dataStore(GridDhtLocalPartition part) {
        if (grp.isLocal())
            return locCacheDataStore;
        else {
            assert part != null;

            return part.dataStore();
        }
    }

    /** {@inheritDoc} */
    @Override public long cacheEntriesCount(int cacheId) {
        long size = 0;

        for (CacheDataStore store : cacheDataStores())
            size += store.cacheSize(cacheId);

        return size;
    }

    /** {@inheritDoc} */
    @Override public int totalPartitionEntriesCount(int p) {
        if (grp.isLocal())
            return locCacheDataStore.fullSize();
        else {
            GridDhtLocalPartition part = grp.topology().localPartition(p, AffinityTopologyVersion.NONE, false, true);

            return part != null ? part.dataStore().fullSize() : 0;
        }
    }

    /**
     * @param p Partition.
     * @return Partition data.
     */
    @Nullable private CacheDataStore partitionData(int p) {
        if (grp.isLocal())
            return locCacheDataStore;
        else {
            GridDhtLocalPartition part = grp.topology().localPartition(p, AffinityTopologyVersion.NONE, false, true);

            return part != null ? part.dataStore() : null;
        }
    }

    /** {@inheritDoc} */
    @Override public long cacheEntriesCount(
        int cacheId,
        boolean primary,
        boolean backup,
        AffinityTopologyVersion topVer
    ) throws IgniteCheckedException {
        if (grp.isLocal())
            return cacheEntriesCount(cacheId, 0);
        else {
            long cnt = 0;

            Iterator<CacheDataStore> it = cacheData(primary, backup, topVer);

            while (it.hasNext())
                cnt += it.next().cacheSize(cacheId);

            return cnt;
        }
    }

    /** {@inheritDoc} */
    @Override public long cacheEntriesCount(int cacheId, int part) {
        CacheDataStore store = partitionData(part);

        return store == null ? 0 : store.cacheSize(cacheId);
    }

    /**
     * @param primary Primary data flag.
     * @param backup Primary data flag.
     * @param topVer Topology version.
     * @return Data stores iterator.
     */
    private Iterator<CacheDataStore> cacheData(boolean primary, boolean backup, AffinityTopologyVersion topVer) {
        assert primary || backup;

        if (grp.isLocal())
            return singletonIterator(locCacheDataStore);
        else {
            final Iterator<GridDhtLocalPartition> it = grp.topology().currentLocalPartitions().iterator();

            if (primary && backup) {
                return F.iterator(it, new IgniteClosure<GridDhtLocalPartition, CacheDataStore>() {
                    @Override public CacheDataStore apply(GridDhtLocalPartition part) {
                        return part.dataStore();
                    }
                }, true);
            }

            final Set<Integer> parts = primary ? grp.affinity().primaryPartitions(ctx.localNodeId(), topVer) :
                grp.affinity().backupPartitions(ctx.localNodeId(), topVer);

            return F.iterator(it, new IgniteClosure<GridDhtLocalPartition, CacheDataStore>() {
                    @Override public CacheDataStore apply(GridDhtLocalPartition part) {
                        return part.dataStore();
                    }
                }, true,
                new IgnitePredicate<GridDhtLocalPartition>() {
                    @Override public boolean apply(GridDhtLocalPartition part) {
                        return parts.contains(part.id());
                    }
                });
        }
    }

    /** {@inheritDoc} */
    @Override public void invoke(
        GridCacheContext cctx,
        KeyCacheObject key,
        GridDhtLocalPartition part,
        OffheapInvokeClosure c)
        throws IgniteCheckedException {
        dataStore(part).invoke(cctx, key, c);
    }

    /** {@inheritDoc} */
    @Override public void update(
        GridCacheContext cctx,
        KeyCacheObject key,
        CacheObject val,
        GridCacheVersion ver,
        long expireTime,
        GridDhtLocalPartition part,
        @Nullable CacheDataRow oldRow
    ) throws IgniteCheckedException {
        assert expireTime >= 0;

        dataStore(part).update(cctx, key, val, ver, expireTime, oldRow);
    }

    /** {@inheritDoc} */
    @Override public boolean mvccInitialValue(
        GridCacheMapEntry entry,
        CacheObject val,
        GridCacheVersion ver,
        long expireTime,
        MvccVersion mvccVer,
        MvccVersion newMvccVer) throws IgniteCheckedException {
        return dataStore(entry.localPartition()).mvccInitialValue(
            entry.context(),
            entry.key(),
            val,
            ver,
            expireTime,
            mvccVer,
            newMvccVer);
    }

    /** {@inheritDoc} */
    @Override public GridLongList mvccUpdate(
        boolean primary,
        GridCacheMapEntry entry,
        CacheObject val,
        GridCacheVersion ver,
        long expireTime,
        MvccSnapshot mvccSnapshot) throws IgniteCheckedException {
        if (entry.detached() || entry.isNear())
            return null;

        return dataStore(entry.localPartition()).mvccUpdate(entry.context(),
            primary,
            entry.key(),
            val,
            ver,
            expireTime,
            mvccSnapshot);
    }

    /** {@inheritDoc} */
    @Override public GridLongList mvccRemove(
        boolean primary,
        GridCacheMapEntry entry,
        MvccSnapshot mvccSnapshot
    ) throws IgniteCheckedException {
        if (entry.detached() || entry.isNear())
            return null;

        return dataStore(entry.localPartition()).mvccRemove(entry.context(),
            primary,
            entry.key(),
            mvccSnapshot);
    }

    /** {@inheritDoc} */
    @Override public void mvccRemoveAll(GridCacheMapEntry entry) throws IgniteCheckedException {
        if (entry.detached() || entry.isNear())
            return;

        dataStore(entry.localPartition()).mvccRemoveAll(entry.context(), entry.key());
    }

    /** {@inheritDoc} */
    @Override public void remove(
        GridCacheContext cctx,
        KeyCacheObject key,
        int partId,
        GridDhtLocalPartition part
    ) throws IgniteCheckedException {
        dataStore(part).remove(cctx, key, partId);
    }

    /** {@inheritDoc} */
    @SuppressWarnings("unchecked")
    @Override @Nullable public CacheDataRow read(GridCacheMapEntry entry)
        throws IgniteCheckedException {
        KeyCacheObject key = entry.key();

        assert grp.isLocal() || entry.localPartition() != null : entry;

        return dataStore(entry.localPartition()).find(entry.context(), key);
    }

    /** {@inheritDoc} */
    @Nullable @Override public CacheDataRow read(GridCacheContext cctx, KeyCacheObject key)
        throws IgniteCheckedException {
        CacheDataStore dataStore = dataStore(cctx, key);

        CacheDataRow row = dataStore != null ? dataStore.find(cctx, key) : null;

        assert row == null || row.value() != null : row;

        return row;
    }

    /** {@inheritDoc} */
    @Nullable @Override public CacheDataRow mvccRead(GridCacheContext cctx, KeyCacheObject key, MvccSnapshot ver)
        throws IgniteCheckedException {
        assert ver != null;

        CacheDataStore dataStore = dataStore(cctx, key);

        CacheDataRow row = dataStore != null ? dataStore.mvccFind(cctx, key, ver) : null;

        assert row == null || row.value() != null : row;

        return row;
    }

    /** {@inheritDoc} */
    @Nullable @Override public MvccVersion findMaxMvccVersion(GridCacheContext cctx, KeyCacheObject key)
        throws IgniteCheckedException {
        CacheDataStore dataStore = dataStore(cctx, key);

        return dataStore != null ? dataStore.findMaxMvccVersion(cctx, key) : null;
    }

    /** {@inheritDoc} */
    @Override public List<T2<Object, MvccVersion>> mvccAllVersions(GridCacheContext cctx, KeyCacheObject key)
        throws IgniteCheckedException {
        CacheDataStore dataStore = dataStore(cctx, key);

        return dataStore != null ? dataStore.mvccFindAllVersions(cctx, key) :
            Collections.<T2<Object, MvccVersion>>emptyList();
    }

    /**
     * @param cctx Cache context.
     * @param key Key.
     * @return Data store.
     */
    @Nullable private CacheDataStore dataStore(GridCacheContext cctx, KeyCacheObject key) {
        if (grp.isLocal())
            return locCacheDataStore;

        GridDhtLocalPartition part = grp.topology().localPartition(cctx.affinity().partition(key), null, false);

        return part != null ? dataStore(part) : null;
    }

    /** {@inheritDoc} */
    @Override public boolean containsKey(GridCacheMapEntry entry) {
        try {
            return read(entry) != null;
        }
        catch (IgniteCheckedException e) {
            U.error(log, "Failed to read value", e);

            return false;
        }
    }

    /** {@inheritDoc} */
    @Override public void onPartitionCounterUpdated(int part, long cntr) {
        // No-op.
    }

    /** {@inheritDoc} */
    @Override public void onPartitionInitialCounterUpdated(int part, long cntr) {
        // No-op.
    }

    /** {@inheritDoc} */
    @Override public long lastUpdatedPartitionCounter(int part) {
        return 0;
    }

    /**
     * Clears offheap entries.
     *
     * @param readers {@code True} to clear readers.
     */
    @SuppressWarnings("unchecked")
    @Override public void clearCache(GridCacheContext cctx, boolean readers) {
        GridCacheVersion obsoleteVer = null;

        try (GridCloseableIterator<CacheDataRow> it = grp.isLocal() ? iterator(cctx.cacheId(), cacheDataStores().iterator(), null) :
            evictionSafeIterator(cctx.cacheId(), cacheDataStores().iterator())) {
            while (it.hasNext()) {
                cctx.shared().database().checkpointReadLock();

                try {
                    KeyCacheObject key = it.next().key();

                    try {
                        if (obsoleteVer == null)
                            obsoleteVer = ctx.versions().next();

                        GridCacheEntryEx entry = cctx.cache().entryEx(key);

                        entry.clear(obsoleteVer, readers);
                    }
                    catch (GridDhtInvalidPartitionException ignore) {
                        // Ignore.
                    }
                    catch (IgniteCheckedException e) {
                        U.error(log, "Failed to clear cache entry: " + key, e);
                    }
                }
                finally {
                    cctx.shared().database().checkpointReadUnlock();
                }
            }
        }
        catch (IgniteCheckedException e) {
            U.error(log, "Failed to close iterator", e);
        }
    }

    /** {@inheritDoc} */
    @Override public int onUndeploy(ClassLoader ldr) {
        // TODO: GG-11141.
        return 0;
    }

    /** {@inheritDoc} */
    @Override public long offHeapAllocatedSize() {
        // TODO GG-10884.
        return 0;
    }

    /**
     * @param primary {@code True} if need return primary entries.
     * @param backup {@code True} if need return backup entries.
     * @param topVer Topology version to use.
     * @return Entries iterator.
     * @throws IgniteCheckedException If failed.
     */
    @SuppressWarnings("unchecked")
    @Override public <K, V> GridCloseableIterator<Cache.Entry<K, V>> cacheEntriesIterator(
        final GridCacheContext cctx,
        final boolean primary,
        final boolean backup,
        final AffinityTopologyVersion topVer,
        final boolean keepBinary) throws IgniteCheckedException {
        final Iterator<CacheDataRow> it = cacheIterator(cctx.cacheId(), primary, backup, topVer, null);

        return new GridCloseableIteratorAdapter<Cache.Entry<K, V>>() {
            /** */
            private CacheEntryImplEx next;

            @Override protected Cache.Entry<K, V> onNext() {
                CacheEntryImplEx ret = next;

                next = null;

                return ret;
            }

            @Override protected boolean onHasNext() {
                if (next != null)
                    return true;

                while (true) {
                    CacheDataRow nextRow = null;

                    if (it.hasNext())
                        nextRow = it.next();

                    if (nextRow != null) {
                        KeyCacheObject key = nextRow.key();
                        CacheObject val = nextRow.value();

                        Object key0 = cctx.unwrapBinaryIfNeeded(key, keepBinary, false);
                        Object val0 = cctx.unwrapBinaryIfNeeded(val, keepBinary, false);

                        next = new CacheEntryImplEx(key0, val0, nextRow.version());

                        return true;
                    }

                    return false;
                }
            }
        };
    }

    /** {@inheritDoc} */
    @Override public GridCloseableIterator<KeyCacheObject> cacheKeysIterator(int cacheId, final int part)
        throws IgniteCheckedException {
        CacheDataStore data = partitionData(part);

        if (data == null)
            return new GridEmptyCloseableIterator<>();

        final GridCursor<? extends CacheDataRow> cur =
            data.cursor(cacheId, null, null, CacheDataRowAdapter.RowData.KEY_ONLY);

        return new GridCloseableIteratorAdapter<KeyCacheObject>() {
            /** */
            private KeyCacheObject next;

            @Override protected KeyCacheObject onNext() {
                KeyCacheObject res = next;

                next = null;

                return res;
            }

            @Override protected boolean onHasNext() throws IgniteCheckedException {
                if (next != null)
                    return true;

                while (cur.next()) {
                    CacheDataRow row = cur.get();

                    next = row.key();

                    break;
                }

                return next != null;
            }
        };
    }

    /** {@inheritDoc} */
    @Override public GridIterator<CacheDataRow> cacheIterator(
        int cacheId,
        boolean primary,
        boolean backups,
        final AffinityTopologyVersion topVer,
        @Nullable MvccSnapshot mvccSnapshot)
        throws IgniteCheckedException {
        return iterator(cacheId, cacheData(primary, backups, topVer), mvccSnapshot);
    }

    /** {@inheritDoc} */
    @Override public GridIterator<CacheDataRow> cachePartitionIterator(int cacheId, int part,
        @Nullable MvccSnapshot mvccSnapshot) throws IgniteCheckedException {
        CacheDataStore data = partitionData(part);

        if (data == null)
            return new GridEmptyCloseableIterator<>();

        return iterator(cacheId, singletonIterator(data), mvccSnapshot);
    }

    /** {@inheritDoc} */
    @Override public GridIterator<CacheDataRow> partitionIterator(int part) throws IgniteCheckedException {
        CacheDataStore data = partitionData(part);

        if (data == null)
            return new GridEmptyCloseableIterator<>();

        return iterator(CU.UNDEFINED_CACHE_ID, singletonIterator(data), null);
    }

    /**
     *
     * @param cacheId Cache ID.
     * @param dataIt Data store iterator.
     * @param mvccSnapshot Mvcc snapshot.
     * @return Rows iterator
     */
    private GridCloseableIterator<CacheDataRow> iterator(final int cacheId,
        final Iterator<CacheDataStore> dataIt,
        final MvccSnapshot mvccSnapshot)
    {
        return new GridCloseableIteratorAdapter<CacheDataRow>() {
            /** */
            private GridCursor<? extends CacheDataRow> cur;

            /** */
            private int curPart;

            /** */
            private CacheDataRow next;

            @Override protected CacheDataRow onNext() {
                CacheDataRow res = next;

                next = null;

                return res;
            }

            @Override protected boolean onHasNext() throws IgniteCheckedException {
                if (next != null)
                    return true;

                while (true) {
                    if (cur == null) {
                        if (dataIt.hasNext()) {
                            CacheDataStore ds = dataIt.next();

                            curPart = ds.partId();

                            if (mvccSnapshot == null)
                                cur = cacheId == CU.UNDEFINED_CACHE_ID ? ds.cursor() : ds.cursor(cacheId);
                            else {
                                cur = cacheId == CU.UNDEFINED_CACHE_ID ?
                                    ds.cursor(mvccSnapshot) : ds.cursor(cacheId, mvccSnapshot);
                            }
                        }
                        else
                            break;
                    }

                    if (cur.next()) {
                        next = cur.get();
                        next.key().partition(curPart);

                        break;
                    }
                    else
                        cur = null;
                }

                return next != null;
            }
        };
    }

    /**
     * @param cacheId Cache ID.
     * @param dataIt Data store iterator.
     * @return Rows iterator
     */
    private GridCloseableIterator<CacheDataRow> evictionSafeIterator(final int cacheId, final Iterator<CacheDataStore> dataIt) {
        return new GridCloseableIteratorAdapter<CacheDataRow>() {
            /** */
            private GridCursor<? extends CacheDataRow> cur;

            /** */
            private GridDhtLocalPartition curPart;

            /** */
            private CacheDataRow next;

            @Override protected CacheDataRow onNext() {
                CacheDataRow res = next;

                next = null;

                return res;
            }

            @Override protected boolean onHasNext() throws IgniteCheckedException {
                if (next != null)
                    return true;

                while (true) {
                    if (cur == null) {
                        if (dataIt.hasNext()) {
                            CacheDataStore ds = dataIt.next();

                            if (!reservePartition(ds.partId()))
                                continue;

                            cur = cacheId == CU.UNDEFINED_CACHE_ID ? ds.cursor() : ds.cursor(cacheId);
                        }
                        else
                            break;
                    }

                    if (cur.next()) {
                        next = cur.get();
                        next.key().partition(curPart.id());

                        break;
                    }
                    else {
                        cur = null;

                        releaseCurrentPartition();
                    }
                }

                return next != null;
            }

            /** */
            private void releaseCurrentPartition() {
                GridDhtLocalPartition p = curPart;

                assert p != null;

                curPart = null;

                p.release();
            }

            /**
             * @param partId Partition number.
             * @return {@code True} if partition was reserved.
             */
            private boolean reservePartition(int partId) {
                GridDhtLocalPartition p = grp.topology().localPartition(partId);

                if (p != null && p.reserve()) {
                    curPart = p;

                    return true;
                }

                return false;
            }

            /** {@inheritDoc} */
            @Override protected void onClose() throws IgniteCheckedException {
                if (curPart != null)
                    releaseCurrentPartition();
            }
        };
    }

    /**
     * @param item Item.
     * @return Single item iterator.
     */
    private <T> Iterator<T> singletonIterator(final T item) {
        return new Iterator<T>() {
            /** */
            private boolean hasNext = true;

            /** {@inheritDoc} */
            @Override public boolean hasNext() {
                return hasNext;
            }

            /** {@inheritDoc} */
            @Override public T next() {
                if (hasNext) {
                    hasNext = false;

                    return item;
                }

                throw new NoSuchElementException();
            }

            /** {@inheritDoc} */
            @Override public void remove() {
                throw new UnsupportedOperationException();
            }
        };
    }

    /**
     * @return Page ID.
     * @throws IgniteCheckedException If failed.
     */
    private long allocateForTree() throws IgniteCheckedException {
        ReuseList reuseList = grp.reuseList();

        long pageId;

        if (reuseList == null || (pageId = reuseList.takeRecycledPage()) == 0L)
            pageId = grp.dataRegion().pageMemory().allocatePage(grp.groupId(), INDEX_PARTITION, FLAG_IDX);

        return pageId;
    }

    /** {@inheritDoc} */
    @Override public RootPage rootPageForIndex(int cacheId, String idxName) throws IgniteCheckedException {
        long pageId = allocateForTree();

        return new RootPage(new FullPageId(pageId, grp.groupId()), true);
    }

    /** {@inheritDoc} */
    @Override public void dropRootPageForIndex(int cacheId, String idxName) throws IgniteCheckedException {
        // No-op.
    }

    /** {@inheritDoc} */
    @Override public ReuseList reuseListForIndex(String idxName) {
        return grp.reuseList();
    }

    /** {@inheritDoc} */
    @Override public GridCloseableIterator<CacheDataRow> reservedIterator(int part,
        AffinityTopologyVersion topVer) throws IgniteCheckedException {
        final GridDhtLocalPartition loc = grp.topology().localPartition(part, topVer, false);

        if (loc == null || !loc.reserve())
            return null;

        // It is necessary to check state after reservation to avoid race conditions.
        if (loc.state() != OWNING) {
            loc.release();

            return null;
        }

        CacheDataStore data = partitionData(part);

        final GridCursor<? extends CacheDataRow> cur = data.cursor();

        return new GridCloseableIteratorAdapter<CacheDataRow>() {
            /** */
            private CacheDataRow next;

            @Override protected CacheDataRow onNext() {
                CacheDataRow res = next;

                next = null;

                return res;
            }

            @Override protected boolean onHasNext() throws IgniteCheckedException {
                if (next != null)
                    return true;

                if (cur.next())
                    next = cur.get();

                return next != null;
            }

            @Override protected void onClose() throws IgniteCheckedException {
                assert loc != null && loc.state() == OWNING && loc.reservations() > 0;

                loc.release();
            }
        };
    }

    /** {@inheritDoc} */
    @Override public IgniteRebalanceIterator rebalanceIterator(IgniteDhtDemandedPartitionsMap parts,
        final AffinityTopologyVersion topVer)
        throws IgniteCheckedException {

        final TreeMap<Integer, GridCloseableIterator<CacheDataRow>> iterators = new TreeMap<>();
        Set<Integer> missing = null;

        for (Integer p : parts.fullSet()) {
            GridCloseableIterator<CacheDataRow> partIter = reservedIterator(p, topVer);

            if (partIter == null) {
                if (missing == null)
                    missing = new HashSet<>();

                missing.add(p);
            }
            else
                iterators.put(p, partIter);
        }

        IgniteRebalanceIterator iter = new IgniteRebalanceIteratorImpl(iterators, historicalIterator(parts.historicalMap()));

        if (missing != null) {
            for (Integer p : missing)
                iter.setPartitionMissing(p);
        }

        return iter;
    }

    /**
     * @param partCntrs Partition counters map.
     * @return Historical iterator.
     */
    @Nullable protected IgniteHistoricalIterator historicalIterator(CachePartitionPartialCountersMap partCntrs)
        throws IgniteCheckedException {
        return null;
    }

    /** {@inheritDoc} */
    @Override public final CacheDataStore createCacheDataStore(int p) throws IgniteCheckedException {
        CacheDataStore dataStore;

        partStoreLock.lock(p);

        try {
            assert !partDataStores.containsKey(p);

            dataStore = createCacheDataStore0(p);

            partDataStores.put(p, dataStore);
        }
        finally {
            partStoreLock.unlock(p);
        }

        return dataStore;
    }

    /**
     * @param p Partition.
     * @return Cache data store.
     * @throws IgniteCheckedException If failed.
     */
    protected CacheDataStore createCacheDataStore0(int p)
        throws IgniteCheckedException {
        final long rootPage = allocateForTree();

        CacheDataRowStore rowStore = new CacheDataRowStore(grp, grp.freeList(), p);

        String idxName = treeName(p);

        CacheDataTree dataTree = new CacheDataTree(
            grp,
            idxName,
            grp.reuseList(),
            rowStore,
            rootPage,
            true);

        return new CacheDataStoreImpl(p, idxName, rowStore, dataTree);
    }

    /** {@inheritDoc} */
    @Override public Iterable<CacheDataStore> cacheDataStores() {
        if (grp.isLocal())
            return Collections.singleton(locCacheDataStore);

        return new Iterable<CacheDataStore>() {
            @Override public Iterator<CacheDataStore> iterator() {
                return partDataStores.values().iterator();
            }
        };
    }

    /** {@inheritDoc} */
    @Override public final void destroyCacheDataStore(CacheDataStore store) throws IgniteCheckedException {
        int p = store.partId();

        partStoreLock.lock(p);

        try {
            boolean removed = partDataStores.remove(p, store);

            assert removed;

            destroyCacheDataStore0(store);
        }
        catch (IgniteCheckedException e) {
            throw new IgniteException(e);
        }
        finally {
            partStoreLock.unlock(p);
        }
    }

    /**
     * @param store Cache data store.
     * @throws IgniteCheckedException If failed.
     */
    protected void destroyCacheDataStore0(CacheDataStore store) throws IgniteCheckedException {
        store.destroy();
    }

    /**
     * @param p Partition.
     * @return Tree name for given partition.
     */
    protected final String treeName(int p) {
        return BPlusTree.treeName("p-" + p, "CacheData");
    }

    /** {@inheritDoc} */
    @Override public boolean expire(
        GridCacheContext cctx,
        IgniteInClosure2X<GridCacheEntryEx, GridCacheVersion> c,
        int amount
    ) throws IgniteCheckedException {
        assert !cctx.isNear() : cctx.name();

        if (hasPendingEntries && pendingEntries != null) {
            GridCacheVersion obsoleteVer = null;

            long now = U.currentTimeMillis();

            GridCursor<PendingRow> cur;

            if (grp.sharedGroup())
                cur = pendingEntries.find(new PendingRow(cctx.cacheId()), new PendingRow(cctx.cacheId(), now, 0));
            else
                cur = pendingEntries.find(null, new PendingRow(CU.UNDEFINED_CACHE_ID, now, 0));

            if (!cur.next())
                return false;

            int cleared = 0;

            cctx.shared().database().checkpointReadLock();

            try {
                do {
                    PendingRow row = cur.get();

                    if (amount != -1 && cleared > amount)
                        return true;

                    if (row.key.partition() == -1)
                        row.key.partition(cctx.affinity().partition(row.key));

                    assert row.key != null && row.link != 0 && row.expireTime != 0 : row;

                    if (pendingEntries.removex(row)) {
                        if (obsoleteVer == null)
                            obsoleteVer = ctx.versions().next();

                        c.apply(cctx.cache().entryEx(row.key), obsoleteVer);
                    }

                    cleared++;
                }
                while (cur.next());
            }
            finally {
                cctx.shared().database().checkpointReadUnlock();
            }
        }

        return false;
    }

    /** {@inheritDoc} */
    @Override public long expiredSize() throws IgniteCheckedException {
        return pendingEntries != null ? pendingEntries.size() : 0;
    }

    /**
     *
     */
    protected class CacheDataStoreImpl implements CacheDataStore {
        /** */
        private final int partId;

        /** Tree name. */
        private String name;

        /** */
        private final CacheDataRowStore rowStore;

        /** */
        private final CacheDataTree dataTree;

        /** Update counter. */
        protected final AtomicLong cntr = new AtomicLong();

        /** Partition size. */
        private final AtomicLong storageSize = new AtomicLong();

        /** */
        private final ConcurrentMap<Integer, AtomicLong> cacheSizes = new ConcurrentHashMap<>();

        /** Initial update counter. */
        protected long initCntr;

        /** Mvcc remove handler. */
        private final PageHandler<MvccVersion, Boolean> mvccUpdateMarker = new MarkUpdatedHandler();

        /**
         * @param partId Partition number.
         * @param name Name.
         * @param rowStore Row store.
         * @param dataTree Data tree.
         */
        public CacheDataStoreImpl(
            int partId,
            String name,
            CacheDataRowStore rowStore,
            CacheDataTree dataTree
        ) {
            this.partId = partId;
            this.name = name;
            this.rowStore = rowStore;
            this.dataTree = dataTree;
        }

        /**
         * @param cacheId Cache ID.
         */
        void incrementSize(int cacheId) {
            storageSize.incrementAndGet();

            if (grp.sharedGroup()) {
                AtomicLong size = cacheSizes.get(cacheId);

                if (size == null) {
                    AtomicLong old = cacheSizes.putIfAbsent(cacheId, size = new AtomicLong());

                    if (old != null)
                        size = old;
                }

                size.incrementAndGet();
            }
        }

        /**
         * @param cacheId Cache ID.
         */
        void decrementSize(int cacheId) {
            storageSize.decrementAndGet();

            if (grp.sharedGroup()) {
                AtomicLong size = cacheSizes.get(cacheId);

                if (size == null)
                    return;

                size.decrementAndGet();
            }
        }

        /** {@inheritDoc} */
        @Override public int partId() {
            return partId;
        }

        /** {@inheritDoc} */
        @Override public int cacheSize(int cacheId) {
            if (grp.sharedGroup()) {
                AtomicLong size = cacheSizes.get(cacheId);

                return size != null ? (int)size.get() : 0;
            }

            return (int)storageSize.get();
        }

        /** {@inheritDoc} */
        @Override public Map<Integer, Long> cacheSizes() {
            if (!grp.sharedGroup())
                return null;

            Map<Integer, Long> res = new HashMap<>();

            for (Map.Entry<Integer, AtomicLong> e : cacheSizes.entrySet())
                res.put(e.getKey(), e.getValue().longValue());

            return res;
        }

        /** {@inheritDoc} */
        @Override public int fullSize() {
            return (int)storageSize.get();
        }

        /** {@inheritDoc} */
        @Override public long updateCounter() {
            return cntr.get();
        }

        /**
         * @param val Update index value.
         */
        @Override public void updateCounter(long val) {
            while (true) {
                long val0 = cntr.get();

                if (val0 >= val)
                    break;

                if (cntr.compareAndSet(val0, val))
                    break;
            }
        }

        /** {@inheritDoc} */
        @Override public String name() {
            return name;
        }

        /**
         * @param cctx Cache context.
         * @param oldRow Old row.
         * @param dataRow New row.
         * @return {@code True} if it is possible to update old row data.
         * @throws IgniteCheckedException If failed.
         */
        private boolean canUpdateOldRow(GridCacheContext cctx, @Nullable CacheDataRow oldRow, DataRow dataRow)
            throws IgniteCheckedException {
            if (oldRow == null || cctx.queries().enabled() || grp.mvccEnabled())
                return false;

            if (oldRow.expireTime() != dataRow.expireTime())
                return false;

            // Use grp.sharedGroup() flag since it is possible cacheId is not yet set here.
            boolean sizeWithCacheId = grp.sharedGroup();

            int oldLen = oldRow.size();

            if (oldLen > updateValSizeThreshold)
                return false;

            int newLen = dataRow.size();

            return oldLen == newLen;
        }

        /** {@inheritDoc} */
        @Override public void invoke(GridCacheContext cctx, KeyCacheObject key, OffheapInvokeClosure c)
            throws IgniteCheckedException {
            if (!busyLock.enterBusy())
                throw new NodeStoppingException("Operation has been cancelled (node is stopping).");

            try {
                int cacheId = grp.sharedGroup() ? cctx.cacheId() : CU.UNDEFINED_CACHE_ID;

                assert cctx.shared().database().checkpointLockIsHeldByThread();

                dataTree.invoke(new SearchRow(cacheId, key), CacheDataRowAdapter.RowData.NO_KEY, c);

                switch (c.operationType()) {
                    case PUT: {
                        assert c.newRow() != null : c;

                        CacheDataRow oldRow = c.oldRow();

                        finishUpdate(cctx, c.newRow(), oldRow);

                        break;
                    }

                    case REMOVE: {
                        CacheDataRow oldRow = c.oldRow();

                        finishRemove(cctx, key, oldRow);

                        break;
                    }

                    case NOOP:
                        break;

                    default:
                        assert false : c.operationType();
                }
            }
            finally {
                busyLock.leaveBusy();
            }
        }

        /** {@inheritDoc} */
        @Override public CacheDataRow createRow(
            GridCacheContext cctx,
            KeyCacheObject key,
            CacheObject val,
            GridCacheVersion ver,
            long expireTime,
            @Nullable CacheDataRow oldRow) throws IgniteCheckedException {
            int cacheId = grp.storeCacheIdInDataPage() ? cctx.cacheId() : CU.UNDEFINED_CACHE_ID;

            DataRow dataRow = new DataRow(key, val, ver, partId, expireTime, cacheId);

            if (canUpdateOldRow(cctx, oldRow, dataRow) && rowStore.updateRow(oldRow.link(), dataRow))
                dataRow.link(oldRow.link());
            else {
                CacheObjectContext coCtx = cctx.cacheObjectContext();

                key.valueBytes(coCtx);
                val.valueBytes(coCtx);

                rowStore.addRow(dataRow);
            }

            assert dataRow.link() != 0 : dataRow;

            if (grp.sharedGroup() && dataRow.cacheId() == CU.UNDEFINED_CACHE_ID)
                dataRow.cacheId(cctx.cacheId());

            return dataRow;
        }

        /** {@inheritDoc} */
        @Override public boolean mvccInitialValue(
            GridCacheContext cctx,
            KeyCacheObject key,
            @Nullable CacheObject val,
            GridCacheVersion ver,
            long expireTime,
            MvccVersion mvccVer,
            MvccVersion newMvccVer)
            throws IgniteCheckedException
        {
            if (!busyLock.enterBusy())
                throw new NodeStoppingException("Operation has been cancelled (node is stopping).");

            try {
                int cacheId = grp.storeCacheIdInDataPage() ? cctx.cacheId() : CU.UNDEFINED_CACHE_ID;

                CacheObjectContext coCtx = cctx.cacheObjectContext();

                // Make sure value bytes initialized.
                key.valueBytes(coCtx);

                boolean newVal = false;

                // null is passed for loaded from store.
                MvccSnapshot mvccSnapshot;

                if (mvccVer == null) {
                    mvccSnapshot = new MvccSnapshotWithoutTxs(1L, MVCC_START_CNTR, 0L);

                    newVal = true;
                }
                else
                    mvccSnapshot = new MvccSnapshotWithoutTxs(mvccVer.coordinatorVersion(), mvccVer.counter(), 0);


                if (val != null)
                    val.valueBytes(coCtx);

                MvccUpdateDataRow updateRow = new MvccUpdateDataRow(
                    key,
                    val,
                    ver,
                    expireTime,
                    mvccSnapshot,
                    newMvccVer,
                    partId,
                    cctx);

                rowStore.addRow(updateRow);

                if (grp.sharedGroup() && updateRow.cacheId() == CU.UNDEFINED_CACHE_ID)
                    updateRow.cacheId(cctx.cacheId());

                if (newVal) {
                    GridCursor<CacheDataRow> cur = dataTree.find(
                        new MvccMaxSearchRow(cacheId, key),
                        new MvccMinSearchRow(cacheId, key),
                        CacheDataRowAdapter.RowData.KEY_ONLY);

                    while (cur.next()) {
                        CacheDataRow row = cur.get();

                        assert row.link() != 0;

                        boolean rmvd = dataTree.removex(row);

                        assert rmvd;

                        rowStore.removeRow(row.link());
                    }
                }

                dataTree.putx(updateRow);

                if (val != null) {
                    incrementSize(cctx.cacheId());

                    if (cctx.queries().enabled())
                        cctx.queries().store(updateRow, null, true, false);
                }
            }
            finally {
                busyLock.leaveBusy();
            }

            return true;
        }

        /** {@inheritDoc} */
        @Override public GridLongList mvccUpdate(
            GridCacheContext cctx,
            boolean primary,
            KeyCacheObject key,
            CacheObject val,
            GridCacheVersion ver,
            long expireTime,
            MvccSnapshot mvccSnapshot) throws IgniteCheckedException {
            assert mvccSnapshot != null;
            assert primary || mvccSnapshot.activeTransactions().size() == 0 : mvccSnapshot;

            if (!busyLock.enterBusy())
                throw new NodeStoppingException("Operation has been cancelled (node is stopping).");

            try {
                int cacheId = grp.sharedGroup() ? cctx.cacheId() : CU.UNDEFINED_CACHE_ID;

                CacheObjectContext coCtx = cctx.cacheObjectContext();

                // Make sure value bytes initialized.
                key.valueBytes(coCtx);
                val.valueBytes(coCtx);

                MvccUpdateDataRow updateRow = new MvccUpdateDataRow(
                    key,
                    val,
                    ver,
                    expireTime,
                    mvccSnapshot,
                    null,
                    partId,
                    cctx);

                dataTree.iterate(updateRow, new MvccMinSearchRow(cacheId, key), updateRow);

                MvccUpdateDataRow.UpdateResult res = updateRow.updateResult();

                if (res == MvccUpdateDataRow.UpdateResult.VERSION_FOUND) {
                    assert !primary : updateRow;

                    cleanup(cctx, updateRow.cleanupRows());

                    return null;
                }
                else {
                    if (!grp.storeCacheIdInDataPage() && updateRow.cacheId() != CU.UNDEFINED_CACHE_ID) {
                        updateRow.cacheId(CU.UNDEFINED_CACHE_ID);

                        rowStore.addRow(updateRow);

                        updateRow.cacheId(cacheId);
                    }
                    else
                        rowStore.addRow(updateRow);

                    boolean old = dataTree.putx(updateRow);

                    assert !old;

                    if (res == MvccUpdateDataRow.UpdateResult.PREV_NULL)
                        incrementSize(cctx.cacheId());
                }

                CacheDataRow oldRow = updateRow.oldRow();

                if (oldRow != null) {
                    assert oldRow.link() != 0L;

                    oldRow.key(key);

                    rowStore.updateDataRow(oldRow.link(), mvccUpdateMarker, mvccSnapshot);
                }

                GridCacheQueryManager qryMgr = cctx.queries();

                if (qryMgr.enabled())
                    qryMgr.store(updateRow, null, true, false);

                updatePendingEntries(cctx, updateRow, oldRow);

                cleanup(cctx, updateRow.cleanupRows());

                return updateRow.activeTransactions();
            }
            finally {
                busyLock.leaveBusy();
            }
        }

        /** {@inheritDoc} */
        @Override public GridLongList mvccRemove(GridCacheContext cctx,
            boolean primary,
            KeyCacheObject key,
            MvccSnapshot mvccSnapshot) throws IgniteCheckedException {
            assert mvccSnapshot != null;
            assert primary || mvccSnapshot.activeTransactions().size() == 0 : mvccSnapshot;

            if (!busyLock.enterBusy())
                throw new NodeStoppingException("Operation has been cancelled (node is stopping).");

            try {
                int cacheId = grp.sharedGroup() ? cctx.cacheId() : CU.UNDEFINED_CACHE_ID;

                CacheObjectContext coCtx = cctx.cacheObjectContext();

                // Make sure value bytes initialized.
                key.valueBytes(coCtx);

                MvccUpdateDataRow updateRow = new MvccUpdateDataRow(
                    key,
                    null,
                    null,
                    0,
                    mvccSnapshot,
                    null,
                    partId,
                    cctx);

                dataTree.iterate(updateRow, new MvccMinSearchRow(cacheId, key), updateRow);

                cleanup(cctx, updateRow.cleanupRows());

                MvccUpdateDataRow.UpdateResult res = updateRow.updateResult();

                if (res == MvccUpdateDataRow.UpdateResult.VERSION_FOUND) {
                    assert !primary : updateRow;

                    return null;
                }
                else if (res == MvccUpdateDataRow.UpdateResult.PREV_NOT_NULL) {
                    decrementSize(cacheId);

                    CacheDataRow oldRow = updateRow.oldRow();

                    assert oldRow != null && oldRow.link() != 0 : oldRow;

                    rowStore.updateDataRow(oldRow.link(), mvccUpdateMarker, mvccSnapshot);

                    clearPendingEntries(cctx, oldRow);
                }

                return updateRow.activeTransactions();
            }
            finally {
                busyLock.leaveBusy();
            }
        }

        /** {@inheritDoc} */
        @Override public void mvccRemoveAll(GridCacheContext cctx, KeyCacheObject key) throws IgniteCheckedException {
            key.valueBytes(cctx.cacheObjectContext());

            int cacheId = grp.sharedGroup() ? cctx.cacheId() : CU.UNDEFINED_CACHE_ID;

            boolean cleanup = cctx.queries().enabled() || hasPendingEntries;

            GridCursor<CacheDataRow> cur = dataTree.find(
                new MvccMaxSearchRow(cacheId, key),
                new MvccMinSearchRow(cacheId, key),
                cleanup ? CacheDataRowAdapter.RowData.NO_KEY : CacheDataRowAdapter.RowData.LINK_ONLY
            );

            boolean first = true;

            while (cur.next()) {
                CacheDataRow row = cur.get();

                row.key(key);

                assert row.link() != 0 : row;

                boolean rmvd = dataTree.removex(row);

                assert rmvd : row;

                if (cleanup) {
                    if (cctx.queries().enabled())
                        cctx.queries().remove(key, row);

                    if (first)
                        clearPendingEntries(cctx, row);
                }

                rowStore.removeRow(row.link());

                if (first) {
                    if (!hasNewMvccVersion(cctx, row.link()))
                        decrementSize(cctx.cacheId());

                    first = false;
                }
            }
        }

        /**
         * @param cctx Cache context.
         * @param cleanupRows Rows to cleanup.
         * @return Removed row link of {@code 0} if not found.
         * @throws IgniteCheckedException If failed.
         */
        private long cleanup(GridCacheContext cctx, @Nullable List<MvccLinkAwareSearchRow> cleanupRows)
            throws IgniteCheckedException {
            long rmvRowLink = 0;

            if (cleanupRows != null) {
                GridCacheQueryManager qryMgr = cctx.queries();

                for (int i = 0; i < cleanupRows.size(); i++) {
                    MvccLinkAwareSearchRow cleanupRow = cleanupRows.get(i);

                    assert cleanupRow.link() != 0 : cleanupRow;

                    if (qryMgr.enabled()) {
                        CacheDataRow oldRow = dataTree.remove(cleanupRow);

                        assert oldRow != null : cleanupRow;

                        qryMgr.remove(oldRow.key(), oldRow);
                    }
                    else {
                        boolean rmvd = dataTree.removex(cleanupRow);

                        assert rmvd;
                    }

                    rowStore.removeRow(cleanupRow.link());
                }
            }

            return rmvRowLink;
        }

        /** {@inheritDoc} */
        @Override public void update(GridCacheContext cctx,
            KeyCacheObject key,
            CacheObject val,
            GridCacheVersion ver,
            long expireTime,
            @Nullable CacheDataRow oldRow
        ) throws IgniteCheckedException {
            assert oldRow == null || oldRow.link() != 0L : oldRow;

            if (!busyLock.enterBusy())
                throw new NodeStoppingException("Operation has been cancelled (node is stopping).");

            try {
                int cacheId = grp.storeCacheIdInDataPage() ? cctx.cacheId() : CU.UNDEFINED_CACHE_ID;

                assert oldRow == null || oldRow.cacheId() == cacheId : oldRow;

                DataRow dataRow = new DataRow(key, val, ver, partId, expireTime, cacheId);

                CacheObjectContext coCtx = cctx.cacheObjectContext();

                // Make sure value bytes initialized.
                key.valueBytes(coCtx);
                val.valueBytes(coCtx);

                CacheDataRow old;

                assert cctx.shared().database().checkpointLockIsHeldByThread();

                if (canUpdateOldRow(cctx, oldRow, dataRow) && rowStore.updateRow(oldRow.link(), dataRow)) {
                    old = oldRow;

                    dataRow.link(oldRow.link());
                }
                else {
                    rowStore.addRow(dataRow);

                    assert dataRow.link() != 0 : dataRow;

                    if (grp.sharedGroup() && dataRow.cacheId() == CU.UNDEFINED_CACHE_ID)
                        dataRow.cacheId(cctx.cacheId());

                    if (oldRow != null) {
                        old = oldRow;

                        dataTree.putx(dataRow);
                    }
                    else
                        old = dataTree.put(dataRow);
                }

                finishUpdate(cctx, dataRow, old);
            }
            finally {
                busyLock.leaveBusy();
            }
        }

        /**
         * @param cctx Cache context.
         * @param newRow New row.
         * @param oldRow Old row if available.
         * @throws IgniteCheckedException If failed.
         */
        private void finishUpdate(GridCacheContext cctx, CacheDataRow newRow, @Nullable CacheDataRow oldRow)
            throws IgniteCheckedException {
            if (oldRow == null)
                incrementSize(cctx.cacheId());

            KeyCacheObject key = newRow.key();

            GridCacheQueryManager qryMgr = cctx.queries();

            if (qryMgr.enabled())
                qryMgr.store(newRow, oldRow, true, false);

            updatePendingEntries(cctx, newRow, oldRow);

            if (oldRow != null) {
                assert oldRow.link() != 0 : oldRow;

                if (newRow.link() != oldRow.link())
                    rowStore.removeRow(oldRow.link());
            }

            updateIgfsMetrics(cctx, key, (oldRow != null ? oldRow.value() : null), newRow.value());
        }

        /**
         * @param cctx Cache context.
         * @param newRow
         * @param oldRow
         * @throws IgniteCheckedException If failed.
         */
        private void updatePendingEntries(GridCacheContext cctx, CacheDataRow newRow, @Nullable CacheDataRow oldRow)
            throws IgniteCheckedException
        {
            long expireTime = newRow.expireTime();

            int cacheId = grp.sharedGroup() ? cctx.cacheId() : CU.UNDEFINED_CACHE_ID;

            if (oldRow != null) {
                assert oldRow.link() != 0 : oldRow;

                if (pendingEntries != null && oldRow.expireTime() != 0)
                    pendingEntries.removex(new PendingRow(cacheId, oldRow.expireTime(), oldRow.link()));
            }

            if (pendingEntries != null && expireTime != 0) {
                pendingEntries.putx(new PendingRow(cacheId, expireTime, newRow.link()));

                hasPendingEntries = true;
            }
        }

        /** {@inheritDoc} */
        @Override public void remove(GridCacheContext cctx, KeyCacheObject key, int partId) throws IgniteCheckedException {
            if (!busyLock.enterBusy())
                throw new NodeStoppingException("Operation has been cancelled (node is stopping).");

            try {
                int cacheId = grp.sharedGroup() ? cctx.cacheId() : CU.UNDEFINED_CACHE_ID;

                assert cctx.shared().database().checkpointLockIsHeldByThread();

                CacheDataRow oldRow = dataTree.remove(new SearchRow(cacheId, key));

                finishRemove(cctx, key, oldRow);
            }
            finally {
                busyLock.leaveBusy();
            }
        }

        /**
         * @param cctx Cache context.
         * @param key Key.
         * @param oldRow Removed row.
         * @throws IgniteCheckedException If failed.
         */
        private void finishRemove(GridCacheContext cctx, KeyCacheObject key, @Nullable CacheDataRow oldRow) throws IgniteCheckedException {
            if (oldRow != null) {
                clearPendingEntries(cctx, oldRow);

                decrementSize(cctx.cacheId());
            }

            GridCacheQueryManager qryMgr = cctx.queries();

            if (qryMgr.enabled())
                qryMgr.remove(key, oldRow);

            if (oldRow != null)
                rowStore.removeRow(oldRow.link());

            updateIgfsMetrics(cctx, key, (oldRow != null ? oldRow.value() : null), null);
        }

        /**
         * @param cctx
         * @param oldRow
         * @throws IgniteCheckedException
         */
        private void clearPendingEntries(GridCacheContext cctx, CacheDataRow oldRow)
            throws IgniteCheckedException {
            int cacheId = grp.sharedGroup() ? cctx.cacheId() : CU.UNDEFINED_CACHE_ID;

            assert oldRow.link() != 0 : oldRow;
            assert cacheId == CU.UNDEFINED_CACHE_ID || oldRow.cacheId() == cacheId :
                "Incorrect cache ID [expected=" + cacheId + ", actual=" + oldRow.cacheId() + "].";

            if (pendingEntries != null && oldRow.expireTime() != 0)
                pendingEntries.removex(new PendingRow(cacheId, oldRow.expireTime(), oldRow.link()));
        }

        /** {@inheritDoc} */
        @Override public CacheDataRow find(GridCacheContext cctx, KeyCacheObject key) throws IgniteCheckedException {
            key.valueBytes(cctx.cacheObjectContext());

            int cacheId = grp.sharedGroup() ? cctx.cacheId() : CU.UNDEFINED_CACHE_ID;

            CacheDataRow row;

            if (grp.mvccEnabled()) {
                MvccFirstRowTreeClosure clo = new MvccFirstRowTreeClosure(cctx);

                dataTree.iterate(
                    new MvccMaxSearchRow(cacheId, key),
                    new MvccMinSearchRow(cacheId, key),
                    clo
                );

                row = clo.row();
            }
            else
                row = dataTree.findOne(new SearchRow(cacheId, key), CacheDataRowAdapter.RowData.NO_KEY);

            afterRowFound(row, key);

            return row;
        }

        /** {@inheritDoc} */
        @Override public List<T2<Object, MvccVersion>> mvccFindAllVersions(
            GridCacheContext cctx,
            KeyCacheObject key)
            throws IgniteCheckedException
        {
            assert grp.mvccEnabled();

            // Note: this method is intended for testing only.

            key.valueBytes(cctx.cacheObjectContext());

            int cacheId = grp.sharedGroup() ? cctx.cacheId() : CU.UNDEFINED_CACHE_ID;

            GridCursor<CacheDataRow> cur = dataTree.find(
                new MvccMaxSearchRow(cacheId, key),
                new MvccMinSearchRow(cacheId, key)
            );

            List<T2<Object, MvccVersion>> res = new ArrayList<>();

            while (cur.next()) {
                CacheDataRow row = cur.get();

                MvccVersion mvccCntr = new MvccVersionImpl(row.mvccCoordinatorVersion(), row.mvccCounter());

                CacheObject val = row.value();

                Object val0 = val != null ? val.value(cctx.cacheObjectContext(), false) : null;

                res.add(new T2<>(val0, mvccCntr));
            }

            return res;
        }

        /** {@inheritDoc} */
        @Override public CacheDataRow mvccFind(GridCacheContext cctx,
            KeyCacheObject key,
            MvccSnapshot snapshot) throws IgniteCheckedException {
            key.valueBytes(cctx.cacheObjectContext());

            int cacheId = grp.sharedGroup() ? cctx.cacheId() : CU.UNDEFINED_CACHE_ID;

            MvccSnapshotSearchRow clo = new MvccSnapshotSearchRow(cctx, key, snapshot);

            dataTree.iterate(
                clo,
                new MvccMinSearchRow(cacheId, key),
                clo
            );

            CacheDataRow row = clo.row();

            afterRowFound(row, key);

            return row;
        }

        /** {@inheritDoc} */
        @Override public MvccVersion findMaxMvccVersion(GridCacheContext cctx, KeyCacheObject key)
            throws IgniteCheckedException {
            assert grp.mvccEnabled();

            key.valueBytes(cctx.cacheObjectContext());

            int cacheId = grp.sharedGroup() ? cctx.cacheId() : CU.UNDEFINED_CACHE_ID;

            MvccFirstRowVersionTreeClosure clo = new MvccFirstRowVersionTreeClosure(cctx);

            dataTree.iterate(
                new MvccMaxSearchRow(cacheId, key),
                new MvccMinSearchRow(cacheId, key),
                clo
            );

            return clo.maxMvccVersion();
        }

        /**
         * @param row Row.
         * @param key Key.
         * @throws IgniteCheckedException If failed.
         */
        private void afterRowFound(@Nullable CacheDataRow row, KeyCacheObject key) throws IgniteCheckedException {
            if (row != null) {
                row.key(key);

                grp.dataRegion().evictionTracker().touchPage(row.link());
            }
        }

        /** {@inheritDoc} */
        @Override public GridCursor<? extends CacheDataRow> cursor() throws IgniteCheckedException {
            return dataTree.find(null, null);
        }

        /** {@inheritDoc} */
        @Override public GridCursor<? extends CacheDataRow> cursor(MvccSnapshot mvccSnapshot)
            throws IgniteCheckedException {

            if (mvccSnapshot != null) {
                assert grp.mvccEnabled();

                return new MvccCursor(dataTree.find(null, null), mvccSnapshot);
            }

            return dataTree.find(null, null);
        }

        /** {@inheritDoc} */
        @Override public GridCursor<? extends CacheDataRow> cursor(int cacheId) throws IgniteCheckedException {
            return cursor(cacheId, null, null);
        }

        /** {@inheritDoc}
         * @param cacheId*/
        @Override public GridCursor<? extends CacheDataRow> cursor(int cacheId,
            MvccSnapshot mvccSnapshot) throws IgniteCheckedException {
            return cursor(cacheId, null, null, null, mvccSnapshot);
        }

        /** {@inheritDoc} */
        @Override public GridCursor<? extends CacheDataRow> cursor(int cacheId, KeyCacheObject lower,
            KeyCacheObject upper) throws IgniteCheckedException {
            return cursor(cacheId, lower, upper, null);
        }

        /** {@inheritDoc} */
        @Override public GridCursor<? extends CacheDataRow> cursor(int cacheId, KeyCacheObject lower,
            KeyCacheObject upper, Object x) throws IgniteCheckedException {
            return cursor(cacheId, lower, upper, null, null);
        }

        /** {@inheritDoc} */
        @Override public GridCursor<? extends CacheDataRow> cursor(int cacheId, KeyCacheObject lower,
            KeyCacheObject upper, Object x, MvccSnapshot snapshot) throws IgniteCheckedException {
            SearchRow lowerRow;
            SearchRow upperRow;

            if (grp.sharedGroup()) {
                assert cacheId != CU.UNDEFINED_CACHE_ID;

                lowerRow = lower != null ? new SearchRow(cacheId, lower) : new SearchRow(cacheId);
                upperRow = upper != null ? new SearchRow(cacheId, upper) : new SearchRow(cacheId);
            }
            else {
                lowerRow = lower != null ? new SearchRow(CU.UNDEFINED_CACHE_ID, lower) : null;
                upperRow = upper != null ? new SearchRow(CU.UNDEFINED_CACHE_ID, upper) : null;
            }

            if (snapshot != null) {
                assert grp.mvccEnabled();

                return new MvccCursor(dataTree.find(lowerRow, upperRow, x), snapshot);
            }

            return dataTree.find(lowerRow, upperRow, x);
        }

        /** {@inheritDoc} */
        @Override public void destroy() throws IgniteCheckedException {
            final AtomicReference<IgniteCheckedException> exception = new AtomicReference<>();

            dataTree.destroy(new IgniteInClosure<CacheSearchRow>() {
                @Override public void apply(CacheSearchRow row) {
                    try {
                        rowStore.removeRow(row.link());
                    }
                    catch (IgniteCheckedException e) {
                        U.error(log, "Fail remove row [link=" + row.link() + "]");

                        IgniteCheckedException ex = exception.get();

                        if (ex == null)
                            exception.set(e);
                        else
                            ex.addSuppressed(e);
                    }
                }
            });

            if (exception.get() != null)
                throw new IgniteCheckedException("Fail destroy store", exception.get());
        }

        /** {@inheritDoc} */
        @Override public void clear(int cacheId) throws IgniteCheckedException {
            assert cacheId != CU.UNDEFINED_CACHE_ID;
            assert ctx.database().checkpointLockIsHeldByThread();

            if (cacheSize(cacheId) == 0)
                return;

            Exception ex = null;

            GridCursor<? extends CacheDataRow> cur =
                cursor(cacheId, null, null, CacheDataRowAdapter.RowData.KEY_ONLY);

            while (cur.next()) {
                CacheDataRow row = cur.get();

                assert row.link() != 0 : row;

                try {
                    boolean res = dataTree.removex(row);

                    assert res : row;

                    rowStore.removeRow(row.link());

                    decrementSize(cacheId);
                }
                catch (IgniteCheckedException e) {
                    U.error(log, "Fail remove row [link=" + row.link() + "]");

                    if (ex == null)
                        ex = e;
                    else
                        ex.addSuppressed(e);
                }
            }

            if (ex != null)
                throw new IgniteCheckedException("Fail destroy store", ex);
        }

        /** {@inheritDoc} */
        @Override public RowStore rowStore() {
            return rowStore;
        }

        /**
         * @return Next update index.
         */
        @Override public long nextUpdateCounter() {
            return cntr.incrementAndGet();
        }

        /** {@inheritDoc} */
        @Override public long initialUpdateCounter() {
            return initCntr;
        }

        /** {@inheritDoc} */
        @Override public void updateInitialCounter(long cntr) {
            if (updateCounter() < cntr)
                updateCounter(cntr);

            initCntr = cntr;
        }

        /** {@inheritDoc} */
        @Override public void setRowCacheCleaner(GridQueryRowCacheCleaner rowCacheCleaner) {
            rowStore().setRowCacheCleaner(rowCacheCleaner);
        }

        /** {@inheritDoc} */
        @Override public void init(long size, long updCntr, @Nullable Map<Integer, Long> cacheSizes) {
            initCntr = updCntr;
            storageSize.set(size);

            cntr.set(updCntr);

            if (cacheSizes != null) {
                for (Map.Entry<Integer, Long> e : cacheSizes.entrySet())
                    this.cacheSizes.put(e.getKey(), new AtomicLong(e.getValue()));
            }
        }

        /**
         * @param cctx Cache context.
         * @param key Key.
         * @param oldVal Old value.
         * @param newVal New value.
         */
        private void updateIgfsMetrics(
            GridCacheContext cctx,
            KeyCacheObject key,
            CacheObject oldVal,
            CacheObject newVal
        ) {
            GridCacheAdapter cache = cctx.cache();
            if (cache == null) {
                return;
            }

            // In case we deal with IGFS cache, count updated data
            if (cache.isIgfsDataCache() &&
                !cctx.isNear() &&
                ctx.kernalContext()
                    .igfsHelper()
                    .isIgfsBlockKey(key.value(cctx.cacheObjectContext(), false))) {
                int oldSize = valueLength(cctx, oldVal);
                int newSize = valueLength(cctx, newVal);

                int delta = newSize - oldSize;

                if (delta != 0)
                    cache.onIgfsDataSizeChanged(delta);
            }
        }

        /**
         * Isolated method to get length of IGFS block.
         *
         * @param cctx Cache context.
         * @param val Value.
         * @return Length of value.
         */
        private int valueLength(GridCacheContext cctx, @Nullable CacheObject val) {
            if (val == null)
                return 0;

            byte[] bytes = val.value(cctx.cacheObjectContext(), false);

            if (bytes != null)
                return bytes.length;
            else
                return 0;
        }

        /** */
        private final class MvccCursor implements GridCursor<CacheDataRow> {
            /** */

            private final GridCursor<? extends CacheDataRow> cur;

            /** */
            private final MvccSnapshot snapshot;

            /** */
            private CacheDataRow curRow;

            /**
             * @param cur Cursor.
             * @param snapshot MVCC snapshot.
             */
            MvccCursor(GridCursor<? extends CacheDataRow> cur, MvccSnapshot snapshot) {
                this.cur = cur;
                this.snapshot = snapshot;
            }

            @Override public boolean next() throws IgniteCheckedException {
                KeyCacheObject curKey = curRow != null ? curRow.key() : null;

                curRow = null;

                while (cur.next()) {
                    CacheDataRow row = cur.get();

                    boolean visible = isVisibleForSnapshot(snapshot, row.mvccCoordinatorVersion(), row.mvccCounter(),
                        row.newMvccCoordinatorVersion(), row.newMvccCounter());

                    if (!visible)
                        continue;

                    if (curKey != null && row.key().equals(curKey))
                        continue;

                    curRow = row;

                    break;
                }

                return curRow != null;
            }

            @Override public CacheDataRow get() throws IgniteCheckedException {
                return curRow;
            }
        }

    }

    /**
     * Mvcc remove handler.
     */
    private final class MarkUpdatedHandler extends PageHandler<MvccVersion, Boolean> {
        /** {@inheritDoc} */
        @Override public Boolean run(int cacheId, long pageId, long page, long pageAddr, PageIO io, Boolean walPlc,
            MvccVersion newVer, int itemId) throws IgniteCheckedException {
            assert grp.mvccEnabled();

            DataPageIO iox = (DataPageIO)io;

            DataPagePayload data = iox.readPayload(pageAddr, itemId, grp.dataRegion().pageMemory().pageSize());

            assert data.payloadSize() >= MVCC_INFO_SIZE : "MVCC info should be fit on the very first data page.";

            long newCrd = iox.newMvccCoordinator(pageAddr, data.offset());
            long newCntr = iox.newMvccCounter(pageAddr, data.offset());

            assert newCrd > 0 == newCntr > MVCC_COUNTER_NA;

            if (newCrd == 0) {
                iox.markRemoved(pageAddr, data.offset(), newVer);

                if (isWalDeltaRecordNeeded(grp.dataRegion().pageMemory(), cacheId, pageId, page, ctx.wal(), walPlc))
                    ctx.wal().log(new DataPageMvccMarkUpdatedRecord(cacheId, pageId, itemId,
                        newVer.coordinatorVersion(), newVer.counter()));
            }

            return Boolean.TRUE;
        }
    }
}<|MERGE_RESOLUTION|>--- conflicted
+++ resolved
@@ -41,17 +41,14 @@
 import org.apache.ignite.internal.processors.affinity.AffinityTopologyVersion;
 import org.apache.ignite.internal.processors.cache.distributed.dht.GridDhtInvalidPartitionException;
 import org.apache.ignite.internal.processors.cache.distributed.dht.GridDhtLocalPartition;
-<<<<<<< HEAD
 import org.apache.ignite.internal.processors.cache.mvcc.MvccSnapshot;
 import org.apache.ignite.internal.processors.cache.mvcc.MvccSnapshotWithoutTxs;
 import org.apache.ignite.internal.processors.cache.mvcc.MvccVersion;
 import org.apache.ignite.internal.processors.cache.mvcc.MvccVersionImpl;
-=======
 import org.apache.ignite.internal.processors.cache.distributed.dht.preloader.CachePartitionPartialCountersMap;
 import org.apache.ignite.internal.processors.cache.distributed.dht.preloader.IgniteDhtDemandedPartitionsMap;
 import org.apache.ignite.internal.processors.cache.distributed.dht.preloader.IgniteHistoricalIterator;
 import org.apache.ignite.internal.processors.cache.distributed.dht.preloader.IgniteRebalanceIteratorImpl;
->>>>>>> 7366809e
 import org.apache.ignite.internal.processors.cache.persistence.CacheDataRow;
 import org.apache.ignite.internal.processors.cache.persistence.CacheDataRowAdapter;
 import org.apache.ignite.internal.processors.cache.persistence.CacheSearchRow;
@@ -100,15 +97,12 @@
 
 import static org.apache.ignite.internal.pagemem.PageIdAllocator.FLAG_IDX;
 import static org.apache.ignite.internal.pagemem.PageIdAllocator.INDEX_PARTITION;
-<<<<<<< HEAD
 import static org.apache.ignite.internal.processors.cache.mvcc.MvccProcessor.MVCC_COUNTER_NA;
 import static org.apache.ignite.internal.processors.cache.mvcc.MvccProcessor.MVCC_START_CNTR;
 import static org.apache.ignite.internal.processors.cache.mvcc.MvccUtils.hasNewMvccVersion;
 import static org.apache.ignite.internal.processors.cache.mvcc.MvccUtils.isVisibleForSnapshot;
 import static org.apache.ignite.internal.processors.cache.persistence.tree.io.DataPageIO.MVCC_INFO_SIZE;
-=======
 import static org.apache.ignite.internal.processors.cache.distributed.dht.GridDhtPartitionState.OWNING;
->>>>>>> 7366809e
 
 /**
  *
@@ -1475,8 +1469,6 @@
                 throw new NodeStoppingException("Operation has been cancelled (node is stopping).");
 
             try {
-                int cacheId = grp.storeCacheIdInDataPage() ? cctx.cacheId() : CU.UNDEFINED_CACHE_ID;
-
                 CacheObjectContext coCtx = cctx.cacheObjectContext();
 
                 // Make sure value bytes initialized.
@@ -1509,12 +1501,22 @@
                     partId,
                     cctx);
 
-                rowStore.addRow(updateRow);
+                if (!grp.storeCacheIdInDataPage() && updateRow.cacheId() != CU.UNDEFINED_CACHE_ID) {
+                    updateRow.cacheId(CU.UNDEFINED_CACHE_ID);
+
+                    rowStore.addRow(updateRow);
+
+                    updateRow.cacheId(cctx.cacheId());
+                }
+                else
+                    rowStore.addRow(updateRow);
 
                 if (grp.sharedGroup() && updateRow.cacheId() == CU.UNDEFINED_CACHE_ID)
                     updateRow.cacheId(cctx.cacheId());
 
                 if (newVal) {
+                    int cacheId = grp.storeCacheIdInDataPage() ? cctx.cacheId() : CU.UNDEFINED_CACHE_ID;
+
                     GridCursor<CacheDataRow> cur = dataTree.find(
                         new MvccMaxSearchRow(cacheId, key),
                         new MvccMinSearchRow(cacheId, key),
@@ -1600,7 +1602,7 @@
 
                         rowStore.addRow(updateRow);
 
-                        updateRow.cacheId(cacheId);
+                        updateRow.cacheId(cctx.cacheId());
                     }
                     else
                         rowStore.addRow(updateRow);
@@ -1736,7 +1738,7 @@
                 rowStore.removeRow(row.link());
 
                 if (first) {
-                    if (!hasNewMvccVersion(cctx, row.link()))
+                    if (row.newMvccCoordinatorVersion() == 0)
                         decrementSize(cctx.cacheId());
 
                     first = false;
