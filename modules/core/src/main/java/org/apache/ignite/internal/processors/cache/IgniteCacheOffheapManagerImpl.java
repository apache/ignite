/*
 * Licensed to the Apache Software Foundation (ASF) under one or more
 * contributor license agreements.  See the NOTICE file distributed with
 * this work for additional information regarding copyright ownership.
 * The ASF licenses this file to You under the Apache License, Version 2.0
 * (the "License"); you may not use this file except in compliance with
 * the License.  You may obtain a copy of the License at
 *
 *      http://www.apache.org/licenses/LICENSE-2.0
 *
 * Unless required by applicable law or agreed to in writing, software
 * distributed under the License is distributed on an "AS IS" BASIS,
 * WITHOUT WARRANTIES OR CONDITIONS OF ANY KIND, either express or implied.
 * See the License for the specific language governing permissions and
 * limitations under the License.
 */

package org.apache.ignite.internal.processors.cache;

import java.util.Collections;
import java.util.HashMap;
import java.util.Iterator;
<<<<<<< HEAD
import java.util.Map;
=======
>>>>>>> f270533b
import java.util.NoSuchElementException;
import java.util.Set;
import java.util.concurrent.ConcurrentHashMap;
import java.util.concurrent.ConcurrentMap;
import java.util.concurrent.atomic.AtomicLong;
import java.util.concurrent.atomic.AtomicReference;
import javax.cache.Cache;
import org.apache.ignite.IgniteCheckedException;
import org.apache.ignite.IgniteException;
import org.apache.ignite.IgniteLogger;
import org.apache.ignite.internal.NodeStoppingException;
import org.apache.ignite.internal.pagemem.FullPageId;
import org.apache.ignite.internal.pagemem.PageMemory;
import org.apache.ignite.internal.pagemem.PageUtils;
import org.apache.ignite.internal.processors.affinity.AffinityTopologyVersion;
import org.apache.ignite.internal.processors.cache.database.CacheDataRow;
import org.apache.ignite.internal.processors.cache.database.CacheDataRowAdapter;
import org.apache.ignite.internal.processors.cache.database.CacheSearchRow;
import org.apache.ignite.internal.processors.cache.database.RootPage;
import org.apache.ignite.internal.processors.cache.database.RowStore;
import org.apache.ignite.internal.processors.cache.database.freelist.FreeList;
import org.apache.ignite.internal.processors.cache.database.tree.BPlusTree;
import org.apache.ignite.internal.processors.cache.database.tree.io.BPlusIO;
import org.apache.ignite.internal.processors.cache.database.tree.io.BPlusInnerIO;
import org.apache.ignite.internal.processors.cache.database.tree.io.BPlusLeafIO;
import org.apache.ignite.internal.processors.cache.database.tree.io.DataPageIO;
import org.apache.ignite.internal.processors.cache.database.tree.io.DataPagePayload;
import org.apache.ignite.internal.processors.cache.database.tree.io.IOVersions;
import org.apache.ignite.internal.processors.cache.database.tree.reuse.ReuseList;
import org.apache.ignite.internal.processors.cache.distributed.dht.GridDhtInvalidPartitionException;
import org.apache.ignite.internal.processors.cache.distributed.dht.GridDhtLocalPartition;
import org.apache.ignite.internal.processors.cache.query.GridCacheQueryManager;
import org.apache.ignite.internal.processors.cache.version.GridCacheVersion;
import org.apache.ignite.internal.util.GridAtomicLong;
import org.apache.ignite.internal.util.GridCloseableIteratorAdapter;
import org.apache.ignite.internal.util.GridEmptyCloseableIterator;
import org.apache.ignite.internal.util.GridSpinBusyLock;
import org.apache.ignite.internal.util.GridStripedLock;
import org.apache.ignite.internal.util.GridUnsafe;
import org.apache.ignite.internal.util.lang.GridCloseableIterator;
import org.apache.ignite.internal.util.lang.GridCursor;
import org.apache.ignite.internal.util.lang.GridIterator;
import org.apache.ignite.internal.util.lang.IgniteInClosure2X;
import org.apache.ignite.internal.util.typedef.F;
import org.apache.ignite.internal.util.typedef.internal.S;
import org.apache.ignite.internal.util.typedef.internal.U;
import org.apache.ignite.lang.IgniteClosure;
import org.apache.ignite.lang.IgniteInClosure;
import org.apache.ignite.lang.IgnitePredicate;
import org.jetbrains.annotations.Nullable;

import static org.apache.ignite.internal.pagemem.PageIdAllocator.FLAG_IDX;
import static org.apache.ignite.internal.pagemem.PageIdAllocator.INDEX_PARTITION;
import static org.apache.ignite.internal.pagemem.PageIdUtils.itemId;
import static org.apache.ignite.internal.pagemem.PageIdUtils.pageId;

/**
 *
 */
@SuppressWarnings("PublicInnerClass")
public class IgniteCacheOffheapManagerImpl implements IgniteCacheOffheapManager {
<<<<<<< HEAD
    /** */
    private static final int UNDEFINED_CACHE_ID = 0;
=======
    /** */
    private static final int UNDEFINED_CACHE_ID = 0;

    /** */
    protected GridCacheSharedContext ctx;

    /** */
    protected CacheGroupContext grp;

    /** */
    protected IgniteLogger log;

    /** */
    private CacheDataStore locCacheDataStore;
>>>>>>> f270533b

    /** */
    protected GridCacheSharedContext ctx;

    /** */
    protected CacheGroupInfrastructure grp;

    /** */
    protected IgniteLogger log;

    /** */
    private CacheDataStore locCacheDataStore;

    /** */
    protected final ConcurrentMap<Integer, CacheDataStore> partDataStores = new ConcurrentHashMap<>();

    /** */
<<<<<<< HEAD
    protected PendingEntriesTree pendingEntries;

    /** */
    private volatile boolean hasPendingEntries;

    /** */
=======
>>>>>>> f270533b
    private final GridAtomicLong globalRmvId = new GridAtomicLong(U.currentTimeMillis() * 1000_000);

    /** */
    private final GridSpinBusyLock busyLock = new GridSpinBusyLock();

    /** */
    private int updateValSizeThreshold;

    /** */
    private GridStripedLock partStoreLock = new GridStripedLock(Runtime.getRuntime().availableProcessors());

    /** {@inheritDoc} */
    @Override public GridAtomicLong globalRemoveId() {
        return globalRmvId;
    }

    /** {@inheritDoc} */
<<<<<<< HEAD
    @Override public void start(GridCacheSharedContext ctx, CacheGroupInfrastructure grp) throws IgniteCheckedException {
=======
    @Override public void start(GridCacheSharedContext ctx, CacheGroupContext grp) throws IgniteCheckedException {
>>>>>>> f270533b
        this.ctx = ctx;
        this.grp = grp;
        this.log = ctx.logger(getClass());

        updateValSizeThreshold = ctx.database().pageSize() / 2;

        if (grp.affinityNode()) {
            ctx.database().checkpointReadLock();

            try {
                initDataStructures();

                if (grp.isLocal())
                    locCacheDataStore = createCacheDataStore(0);
            }
            finally {
                ctx.database().checkpointReadUnlock();
            }
        }
    }

    /** {@inheritDoc} */
    public void onCacheStarted(GridCacheContext cctx) throws IgniteCheckedException{
        if (cctx.affinityNode() && cctx.ttl().eagerTtlEnabled() && pendingEntries == null) {
            String name = "PendingEntries";

            long rootPage = allocateForTree();

            pendingEntries = new PendingEntriesTree(
                grp,
                name,
                grp.memoryPolicy().pageMemory(),
                rootPage,
                grp.reuseList(),
                true);
        }
    }

    /**
     * @throws IgniteCheckedException If failed.
     */
    protected void initDataStructures() throws IgniteCheckedException {
        // No-op.
    }

    /** {@inheritDoc} */
    @Override public void stopCache(int cacheId, final boolean destroy) {
        if (destroy && grp.affinityNode())
<<<<<<< HEAD
            removeCacheData(cacheId);
=======
            destroyCacheDataStructures(cacheId, destroy);
>>>>>>> f270533b
    }

    /** {@inheritDoc} */
    @Override public void stop() {
        try {
            for (CacheDataStore store : cacheDataStores())
<<<<<<< HEAD
                destroyCacheDataStore(store);

            if (pendingEntries != null)
                pendingEntries.destroy();
        }
        catch (IgniteCheckedException e) {
            throw new IgniteException(e.getMessage(), e);
        }
    }

=======
                store.destroy();

            if (pendingEntries != null)
                pendingEntries.destroy();
        }
        catch (IgniteCheckedException e) {
            throw new IgniteException(e.getMessage(), e);
        }
    }

>>>>>>> f270533b
    /** {@inheritDoc} */
    @Override public void onKernalStop() {
        busyLock.block();
    }

    /**
     *
     */
<<<<<<< HEAD
    private void removeCacheData(int cacheId) {
=======
    protected void destroyCacheDataStructures(int cacheId, boolean destroy) {
>>>>>>> f270533b
        assert grp.affinityNode();

        try {
            if (grp.sharedGroup()) {
                assert cacheId != UNDEFINED_CACHE_ID;

                for (CacheDataStore store : cacheDataStores())
                    store.clear(cacheId);
<<<<<<< HEAD

                if (pendingEntries != null) {
                    PendingRow row = new PendingRow(cacheId);

=======

                if (pendingEntries != null) {
                    PendingRow row = new PendingRow(cacheId);

>>>>>>> f270533b
                    GridCursor<PendingRow> cursor = pendingEntries.find(row, row, PendingEntriesTree.WITHOUT_KEY);

                    while (cursor.next()) {
                        boolean res = pendingEntries.removex(cursor.get());

                        assert res;
                    }
                }
            }
        }
        catch (IgniteCheckedException e) {
            throw new IgniteException(e.getMessage(), e);
        }
    }

    /**
     * @param part Partition.
     * @return Data store for given entry.
     */
    public CacheDataStore dataStore(GridDhtLocalPartition part) {
        if (grp.isLocal())
            return locCacheDataStore;
        else {
            assert part != null;

            return part.dataStore();
        }
    }

    /** {@inheritDoc} */
    @Override public long cacheEntriesCount(int cacheId) {
        long size = 0;

        for (CacheDataStore store : cacheDataStores())
            size += store.cacheSize(cacheId);

        return size;
    }

    /** {@inheritDoc} */
    @Override public int totalPartitionEntriesCount(int p) {
        if (grp.isLocal())
            return locCacheDataStore.fullSize();
        else {
            GridDhtLocalPartition part = grp.topology().localPartition(p, AffinityTopologyVersion.NONE, false, true);

            return part != null ? part.dataStore().fullSize() : 0;
        }
    }

    /**
     * @param p Partition.
     * @return Partition data.
     */
    @Nullable private CacheDataStore partitionData(int p) {
        if (grp.isLocal())
            return locCacheDataStore;
        else {
<<<<<<< HEAD
            GridDhtLocalPartition part = grp.topology().localPartition(p, AffinityTopologyVersion.NONE, false, true);
=======
            GridDhtLocalPartition part = grp.topology().localPartition(p, AffinityTopologyVersion.NONE, false);
>>>>>>> f270533b

            return part != null ? part.dataStore() : null;
        }
    }

    /** {@inheritDoc} */
    @Override public long cacheEntriesCount(
        int cacheId,
        boolean primary,
        boolean backup,
        AffinityTopologyVersion topVer
    ) throws IgniteCheckedException {
        if (grp.isLocal())
            return cacheEntriesCount(cacheId, 0);
        else {
            long cnt = 0;

            Iterator<CacheDataStore> it = cacheData(primary, backup, topVer);

            while (it.hasNext())
                cnt += it.next().cacheSize(cacheId);

            return cnt;
        }
    }

    /** {@inheritDoc} */
    @Override public long cacheEntriesCount(int cacheId, int part) {
        CacheDataStore store = partitionData(part);

        return store == null ? 0 : store.cacheSize(cacheId);
    }

    /**
     * @param primary Primary data flag.
     * @param backup Primary data flag.
     * @param topVer Topology version.
     * @return Data stores iterator.
     */
    private Iterator<CacheDataStore> cacheData(boolean primary, boolean backup, AffinityTopologyVersion topVer) {
        assert primary || backup;

        if (grp.isLocal())
            return singletonIterator(locCacheDataStore);
        else {
            final Iterator<GridDhtLocalPartition> it = grp.topology().currentLocalPartitions().iterator();

            if (primary && backup) {
                return F.iterator(it, new IgniteClosure<GridDhtLocalPartition, CacheDataStore>() {
                    @Override public CacheDataStore apply(GridDhtLocalPartition part) {
                        return part.dataStore();
                    }
                }, true);
            }

            final Set<Integer> parts = primary ? grp.affinity().primaryPartitions(ctx.localNodeId(), topVer) :
                grp.affinity().backupPartitions(ctx.localNodeId(), topVer);

            return F.iterator(it, new IgniteClosure<GridDhtLocalPartition, CacheDataStore>() {
                    @Override public CacheDataStore apply(GridDhtLocalPartition part) {
                        return part.dataStore();
                    }
                }, true,
                new IgnitePredicate<GridDhtLocalPartition>() {
                    @Override public boolean apply(GridDhtLocalPartition part) {
                        return parts.contains(part.id());
                    }
                });
        }
    }

    /** {@inheritDoc} */
    @Override public void invoke(
        GridCacheContext cctx,
        KeyCacheObject key,
        GridDhtLocalPartition part,
        OffheapInvokeClosure c)
        throws IgniteCheckedException {
        dataStore(part).invoke(cctx, key, c);
    }

    /** {@inheritDoc} */
    @Override public void update(
        GridCacheContext cctx,
        KeyCacheObject key,
        CacheObject val,
        GridCacheVersion ver,
        long expireTime,
        GridDhtLocalPartition part,
        @Nullable CacheDataRow oldRow
    ) throws IgniteCheckedException {
        assert expireTime >= 0;

<<<<<<< HEAD
        dataStore(part).update(cctx, key, val, ver, expireTime, oldRow);
    }

    /** {@inheritDoc} */
    @Override public void updateIndexes(GridCacheContext cctx, KeyCacheObject key, GridDhtLocalPartition part)
        throws IgniteCheckedException {
        dataStore(part).updateIndexes(cctx, key);
=======
        dataStore(part).update(cctx, key, partId, val, ver, expireTime, oldRow);
>>>>>>> f270533b
    }

    /** {@inheritDoc} */
    @Override public void remove(
        GridCacheContext cctx,
        KeyCacheObject key,
        int partId,
        GridDhtLocalPartition part
    ) throws IgniteCheckedException {
        dataStore(part).remove(cctx, key, partId);
    }

    /** {@inheritDoc} */
    @SuppressWarnings("unchecked")
    @Override @Nullable public CacheDataRow read(GridCacheMapEntry entry)
        throws IgniteCheckedException {
        KeyCacheObject key = entry.key();

        assert grp.isLocal() || entry.localPartition() != null : entry;

        return dataStore(entry.localPartition()).find(entry.context(), key);
    }

    /** {@inheritDoc} */
    @Nullable @Override public CacheDataRow read(GridCacheContext cctx, KeyCacheObject key) throws IgniteCheckedException {
        CacheDataRow row;

        if (cctx.isLocal())
            row = locCacheDataStore.find(cctx, key);
        else {
            GridDhtLocalPartition part = cctx.topology().localPartition(cctx.affinity().partition(key), null, false);

            row = part != null ? dataStore(part).find(cctx, key) : null;
        }

        assert row == null || row.value() != null : row;

        return row;
    }

    /** {@inheritDoc} */
    @Override public boolean containsKey(GridCacheMapEntry entry) {
        try {
            return read(entry) != null;
        }
        catch (IgniteCheckedException e) {
            U.error(log, "Failed to read value", e);

            return false;
        }
    }

    /** {@inheritDoc} */
    @Override public void onPartitionCounterUpdated(int part, long cntr) {
        // No-op.
    }

    /** {@inheritDoc} */
    @Override public void onPartitionInitialCounterUpdated(int part, long cntr) {
        // No-op.
    }

    /** {@inheritDoc} */
    @Override public long lastUpdatedPartitionCounter(int part) {
        return 0;
    }

    /**
     * Clears offheap entries.
     *
     * @param readers {@code True} to clear readers.
     */
    @SuppressWarnings("unchecked")
    @Override public void clearCache(GridCacheContext cctx, boolean readers) {
        GridCacheVersion obsoleteVer = null;

        GridIterator<CacheDataRow> it = iterator(cctx.cacheId(), cacheDataStores().iterator());

        while (it.hasNext()) {
            cctx.shared().database().checkpointReadLock();

            try {
<<<<<<< HEAD
                KeyCacheObject key = it.next().key();

                try {
                    if (obsoleteVer == null)
                        obsoleteVer = ctx.versions().next();
=======
                if (obsoleteVer == null)
                    obsoleteVer = ctx.versions().next();
>>>>>>> f270533b

                    GridCacheEntryEx entry = cctx.cache().entryEx(key);

                    entry.clear(obsoleteVer, readers);
                }
                catch (GridDhtInvalidPartitionException ignore) {
                    // Ignore.
                }
                catch (IgniteCheckedException e) {
                    U.error(log, "Failed to clear cache entry: " + key, e);
                }
            }
            finally {
                cctx.shared().database().checkpointReadUnlock();
            }
        }
    }

    /** {@inheritDoc} */
    @Override public int onUndeploy(ClassLoader ldr) {
        // TODO: GG-11141.
        return 0;
    }

    /** {@inheritDoc} */
    @Override public long offHeapAllocatedSize() {
        // TODO GG-10884.
        return 0;
    }

    /**
     * @param primary {@code True} if need return primary entries.
     * @param backup {@code True} if need return backup entries.
     * @param topVer Topology version to use.
     * @return Entries iterator.
     * @throws IgniteCheckedException If failed.
     */
    @SuppressWarnings("unchecked")
    @Override public <K, V> GridCloseableIterator<Cache.Entry<K, V>> cacheEntriesIterator(
        final GridCacheContext cctx,
        final boolean primary,
        final boolean backup,
        final AffinityTopologyVersion topVer,
        final boolean keepBinary) throws IgniteCheckedException {
        final Iterator<CacheDataRow> it = cacheIterator(cctx.cacheId(), primary, backup, topVer);

        return new GridCloseableIteratorAdapter<Cache.Entry<K, V>>() {
            /** */
            private CacheEntryImplEx next;

            @Override protected Cache.Entry<K, V> onNext() {
                CacheEntryImplEx ret = next;

                next = null;

                return ret;
            }

            @Override protected boolean onHasNext() {
                if (next != null)
                    return true;

                CacheDataRow nextRow = null;

                if (it.hasNext())
                    nextRow = it.next();

                if (nextRow != null) {
                    KeyCacheObject key = nextRow.key();
                    CacheObject val = nextRow.value();

                    Object key0 = cctx.unwrapBinaryIfNeeded(key, keepBinary, false);
                    Object val0 = cctx.unwrapBinaryIfNeeded(val, keepBinary, false);

                    next = new CacheEntryImplEx(key0, val0, nextRow.version());

                    return true;
                }

                return false;
            }
        };
    }

    /** {@inheritDoc} */
    @Override public GridCloseableIterator<KeyCacheObject> cacheKeysIterator(int cacheId, final int part) throws IgniteCheckedException {
        CacheDataStore data = partitionData(part);

        if (data == null)
            return new GridEmptyCloseableIterator<>();

        final GridCursor<? extends CacheDataRow> cur =
            data.cursor(cacheId, null, null, CacheDataRowAdapter.RowData.KEY_ONLY);

        return new GridCloseableIteratorAdapter<KeyCacheObject>() {
            /** */
            private KeyCacheObject next;

            @Override protected KeyCacheObject onNext() {
                KeyCacheObject res = next;

                next = null;

                return res;
            }

            @Override protected boolean onHasNext() throws IgniteCheckedException {
                if (next != null)
                    return true;

                if (cur.next()) {
                    CacheDataRow row = cur.get();

                    next = row.key();
                }

                return next != null;
            }
        };
    }

    /** {@inheritDoc} */
    @Override public GridIterator<CacheDataRow> cacheIterator(
        int cacheId,
        boolean primary,
        boolean backups,
        final AffinityTopologyVersion topVer)
        throws IgniteCheckedException {
        return iterator(cacheId, cacheData(primary, backups, topVer));
    }

    /** {@inheritDoc} */
    @Override public GridIterator<CacheDataRow> cachePartitionIterator(int cacheId, int part) throws IgniteCheckedException {
        CacheDataStore data = partitionData(part);

        if (data == null)
            return new GridEmptyCloseableIterator<>();

        return iterator(cacheId, singletonIterator(data));
    }

    /** {@inheritDoc} */
    @Override public GridIterator<CacheDataRow> partitionIterator(int part) throws IgniteCheckedException {
        CacheDataStore data = partitionData(part);

        if (data == null)
            return new GridEmptyCloseableIterator<>();

        return iterator(UNDEFINED_CACHE_ID, singletonIterator(data));
    }

    /**
     * @param cacheId Cache ID.
     * @param dataIt Data store iterator.
     * @return Rows iterator
     */
    private GridIterator<CacheDataRow> iterator(final int cacheId, final Iterator<CacheDataStore> dataIt) {
        return new GridCloseableIteratorAdapter<CacheDataRow>() {
            /** */
            private GridCursor<? extends CacheDataRow> cur;

            /** */
            private int curPart;

            /** */
            private CacheDataRow next;

            @Override protected CacheDataRow onNext() {
                CacheDataRow res = next;

                next = null;

                return res;
            }

            @Override protected boolean onHasNext() throws IgniteCheckedException {
                if (next != null)
                    return true;

                while (true) {
                    if (cur == null) {
                        if (dataIt.hasNext()) {
                            CacheDataStore ds = dataIt.next();

                            curPart = ds.partId();
                            cur = cacheId == UNDEFINED_CACHE_ID ? ds.cursor() : ds.cursor(cacheId);
                        }
                        else
                            break;
                    }

                    if (cur.next()) {
                        next = cur.get();
                        next.key().partition(curPart);

                        break;
                    }
                    else
                        cur = null;
                }

                return next != null;
            }
        };
    }

    /**
     * @param item Item.
     * @return Single item iterator.
     */
    private <T> Iterator<T> singletonIterator(final T item) {
        return new Iterator<T>() {
            /** */
            private boolean hasNext = true;

            /** {@inheritDoc} */
            @Override public boolean hasNext() {
                return hasNext;
            }

            /** {@inheritDoc} */
            @Override public T next() {
                if (hasNext) {
                    hasNext = false;

                    return item;
                }

                throw new NoSuchElementException();
            }

            /** {@inheritDoc} */
            @Override public void remove() {
                throw new UnsupportedOperationException();
            }
        };
    }

    /**
     * @return Page ID.
     * @throws IgniteCheckedException If failed.
     */
    private long allocateForTree() throws IgniteCheckedException {
        ReuseList reuseList = grp.reuseList();

        long pageId;

        if (reuseList == null || (pageId = reuseList.takeRecycledPage()) == 0L)
            pageId = grp.memoryPolicy().pageMemory().allocatePage(grp.groupId(), INDEX_PARTITION, FLAG_IDX);

        return pageId;
    }

    /** {@inheritDoc} */
    @Override public RootPage rootPageForIndex(int cacheId, String idxName) throws IgniteCheckedException {
        long pageId = allocateForTree();

        return new RootPage(new FullPageId(pageId, grp.groupId()), true);
    }

    /** {@inheritDoc} */
    @Override public void dropRootPageForIndex(int cacheId, String idxName) throws IgniteCheckedException {
        // No-op.
    }

    /** {@inheritDoc} */
    @Override public ReuseList reuseListForIndex(String idxName) {
        return grp.reuseList();
    }

    /** {@inheritDoc} */
    @Override public IgniteRebalanceIterator rebalanceIterator(int part, AffinityTopologyVersion topVer, Long partCntr)
        throws IgniteCheckedException {
        final GridIterator<CacheDataRow> it = partitionIterator(part);

        return new IgniteRebalanceIterator() {
            @Override public boolean historical() {
                return false;
            }

            @Override public boolean hasNextX() throws IgniteCheckedException {
                return it.hasNextX();
            }

            @Override public CacheDataRow nextX() throws IgniteCheckedException {
                return it.nextX();
            }

            @Override public void removeX() throws IgniteCheckedException {
                it.removeX();
            }

            @Override public Iterator<CacheDataRow> iterator() {
                return it.iterator();
            }

            @Override public boolean hasNext() {
                return it.hasNext();
            }

            @Override public CacheDataRow next() {
                return it.next();
            }

            @Override public void close() {

            }

            @Override public boolean isClosed() {
                return false;
            }

            @Override public void remove() {
                throw new UnsupportedOperationException();
            }
        };
    }

    /** {@inheritDoc} */
    @Override public final CacheDataStore createCacheDataStore(int p) throws IgniteCheckedException {
        CacheDataStore dataStore;

        partStoreLock.lock(p);

        try {
            assert !partDataStores.containsKey(p);

            dataStore = createCacheDataStore0(p);

            partDataStores.put(p, dataStore);
        }
        finally {
            partStoreLock.unlock(p);
        }

        return dataStore;
    }

    /**
     * @param p Partition.
     * @return Cache data store.
     * @throws IgniteCheckedException If failed.
     */
    protected CacheDataStore createCacheDataStore0(int p)
        throws IgniteCheckedException {
        final long rootPage = allocateForTree();

        CacheDataRowStore rowStore = new CacheDataRowStore(grp, grp.freeList(), p);

        String idxName = treeName(p);

        CacheDataTree dataTree = new CacheDataTree(
            grp,
            idxName,
            grp.reuseList(),
            rowStore,
            rootPage,
            true);

        return new CacheDataStoreImpl(p, idxName, rowStore, dataTree);
    }

    /** {@inheritDoc} */
    @Override public Iterable<CacheDataStore> cacheDataStores() {
        if (grp.isLocal())
            return Collections.singleton(locCacheDataStore);

        return new Iterable<CacheDataStore>() {
            @Override public Iterator<CacheDataStore> iterator() {
                return partDataStores.values().iterator();
            }
        };
    }

    /** {@inheritDoc} */
    @Override public final void destroyCacheDataStore(CacheDataStore store) throws IgniteCheckedException {
        int p = store.partId();

        partStoreLock.lock(p);

        try {
            boolean removed = partDataStores.remove(p, store);

            assert removed;

            destroyCacheDataStore0(store);
        }
        catch (IgniteCheckedException e) {
            throw new IgniteException(e);
        }
        finally {
            partStoreLock.unlock(p);
        }
    }

    /**
     * @param store Cache data store.
     * @throws IgniteCheckedException If failed.
     */
    protected void destroyCacheDataStore0(CacheDataStore store) throws IgniteCheckedException {
        store.destroy();
    }

    /**
     * @param p Partition.
     * @return Tree name for given partition.
     */
    protected final String treeName(int p) {
        return BPlusTree.treeName("p-" + p, "CacheData");
    }

    /** {@inheritDoc} */
    @Override public boolean expire(
        GridCacheContext cctx,
        IgniteInClosure2X<GridCacheEntryEx, GridCacheVersion> c,
        int amount
    ) throws IgniteCheckedException {
        assert !cctx.isNear() : cctx.name();

        if (hasPendingEntries && pendingEntries != null) {
            cctx.shared().database().checkpointReadLock();

            try {
                GridCacheVersion obsoleteVer = null;

<<<<<<< HEAD
                long now = U.currentTimeMillis();
=======
            GridCursor<PendingRow> cur;

            if (grp.sharedGroup())
                cur = pendingEntries.find(new PendingRow(cctx.cacheId()), new PendingRow(cctx.cacheId(), now, 0));
            else
                cur = pendingEntries.find(null, new PendingRow(UNDEFINED_CACHE_ID, now, 0));
>>>>>>> f270533b

                GridCursor<PendingRow> cur;

            if (grp.sharedGroup())
                cur = pendingEntries.find(new PendingRow(cctx.cacheId()), new PendingRow(cctx.cacheId(), now, 0));
            else
                cur = pendingEntries.find(null, new PendingRow(UNDEFINED_CACHE_ID, now, 0));

                int cleared = 0;

                while (cur.next()) {
                    PendingRow row = cur.get();

                    if (amount != -1 && cleared > amount)
                        return true;

                if (row.key.partition() == -1)
                    row.key.partition(cctx.affinity().partition(row.key));assert row.key != null && row.link != 0 && row.expireTime != 0 : row;

                    if (pendingEntries.removex(row)) {
                        if (obsoleteVer == null)
                            obsoleteVer = ctx.versions().next();

<<<<<<< HEAD
                        c.apply(cctx.cache().entryEx(row.key), obsoleteVer);
                    }
=======
                if (pendingEntries.removex(row)) {
                    if (obsoleteVer == null)
                        obsoleteVer = ctx.versions().next();
>>>>>>> f270533b

                    cleared++;
                }
            }
            finally {
                cctx.shared().database().checkpointReadUnlock();
            }
        }

        return false;
    }

    /** {@inheritDoc} */
    @Override public long expiredSize() throws IgniteCheckedException {
        return pendingEntries != null ? pendingEntries.size() : 0;
    }

    /**
     *
     */
    protected class CacheDataStoreImpl implements CacheDataStore {
        /** */
        private final int partId;

        /** Tree name. */
        private String name;

        /** */
        private final CacheDataRowStore rowStore;

        /** */
        private final CacheDataTree dataTree;

        /** Update counter. */
        protected final AtomicLong cntr = new AtomicLong();

        /** Partition size. */
        private final AtomicLong storageSize = new AtomicLong();

        /** */
        private final ConcurrentMap<Integer, AtomicLong> cacheSizes = new ConcurrentHashMap<>();

        /** Initialized update counter. */
        protected Long initCntr = 0L;

        /**
         * @param partId Partition number.
         * @param name Name.
         * @param rowStore Row store.
         * @param dataTree Data tree.
         */
        public CacheDataStoreImpl(
            int partId,
            String name,
            CacheDataRowStore rowStore,
            CacheDataTree dataTree
        ) {
            this.partId = partId;
            this.name = name;
            this.rowStore = rowStore;
            this.dataTree = dataTree;
        }

        /**
         * @param cacheId Cache ID.
         */
        void incrementSize(int cacheId) {
            storageSize.incrementAndGet();

            if (grp.sharedGroup()) {
                AtomicLong size = cacheSizes.get(cacheId);

                if (size == null) {
                    AtomicLong old = cacheSizes.putIfAbsent(cacheId, size = new AtomicLong());

                    if (old != null)
                        size = old;
                }

                size.incrementAndGet();
            }
        }

        /**
         * @param cacheId Cache ID.
         */
        void decrementSize(int cacheId) {
            storageSize.decrementAndGet();

            if (grp.sharedGroup()) {
                AtomicLong size = cacheSizes.get(cacheId);

                if (size == null)
                    return;

                size.decrementAndGet();
            }
        }

        /** {@inheritDoc} */
        @Override public int partId() {
            return partId;
        }

        /** {@inheritDoc} */
        @Override public int cacheSize(int cacheId) {
            if (grp.sharedGroup()) {
                AtomicLong size = cacheSizes.get(cacheId);

                return size != null ? (int)size.get() : 0;
            }

            return (int)storageSize.get();
        }

        /** {@inheritDoc} */
<<<<<<< HEAD
        @Override public Map<Integer, Long> cacheSizes() {
            if (!grp.sharedGroup())
                return null;

            Map<Integer, Long> res = new HashMap<>();

            for (Map.Entry<Integer, AtomicLong> e : cacheSizes.entrySet())
                res.put(e.getKey(), e.getValue().longValue());

            return res;
        }

        /** {@inheritDoc} */
=======
>>>>>>> f270533b
        @Override public int fullSize() {
            return (int)storageSize.get();
        }

        /** {@inheritDoc} */
        @Override public long updateCounter() {
            return cntr.get();
        }

        /**
         * @param val Update index value.
         */
        @Override public void updateCounter(long val) {
            while (true) {
                long val0 = cntr.get();

                if (val0 >= val)
                    break;

                if (cntr.compareAndSet(val0, val))
                    break;
            }
        }

        /** {@inheritDoc} */
        @Override public String name() {
            return name;
        }

        /**
         * @param cctx Cache context.
         * @param oldRow Old row.
         * @param dataRow New row.
         * @return {@code True} if it is possible to update old row data.
         * @throws IgniteCheckedException If failed.
         */
        private boolean canUpdateOldRow(GridCacheContext cctx, @Nullable CacheDataRow oldRow, DataRow dataRow)
            throws IgniteCheckedException {
            if (oldRow == null || cctx.queries().enabled())
                return false;

            if (oldRow.expireTime() != dataRow.expireTime())
                return false;

            CacheObjectContext coCtx = cctx.cacheObjectContext();

            int oldLen = oldRow.key().valueBytesLength(coCtx) + oldRow.value().valueBytesLength(coCtx);

            if (oldLen > updateValSizeThreshold)
                return false;

            int newLen = dataRow.key().valueBytesLength(coCtx) + dataRow.value().valueBytesLength(coCtx);

            return oldLen == newLen;
        }

        /** {@inheritDoc} */
        @Override public void invoke(GridCacheContext cctx, KeyCacheObject key, OffheapInvokeClosure c)
            throws IgniteCheckedException {
            if (!busyLock.enterBusy())
                throw new NodeStoppingException("Operation has been cancelled (node is stopping).");

            try {
                int cacheId = grp.sharedGroup() ? cctx.cacheId() : UNDEFINED_CACHE_ID;

                dataTree.invoke(new SearchRow(cacheId, key), CacheDataRowAdapter.RowData.NO_KEY, c);

                switch (c.operationType()) {
                    case PUT: {
                        assert c.newRow() != null : c;

                        CacheDataRow oldRow = c.oldRow();

                        finishUpdate(cctx, c.newRow(), oldRow);

                        break;
                    }

                    case REMOVE: {
                        CacheDataRow oldRow = c.oldRow();

                        finishRemove(cctx, key, oldRow);

                        break;
                    }

                    case NOOP:
                        break;

                    default:
                        assert false : c.operationType();
                }
            }
            finally {
                busyLock.leaveBusy();
            }
        }

        /** {@inheritDoc} */
        @Override public CacheDataRow createRow(
            GridCacheContext cctx,
            KeyCacheObject key,
            CacheObject val,
            GridCacheVersion ver,
            long expireTime,
            @Nullable CacheDataRow oldRow) throws IgniteCheckedException
        {
            int cacheId = grp.storeCacheIdInDataPage() ? cctx.cacheId() : UNDEFINED_CACHE_ID;

            DataRow dataRow = new DataRow(key, val, ver, partId, expireTime, cacheId);

            if (canUpdateOldRow(cctx, oldRow, dataRow) && rowStore.updateRow(oldRow.link(), dataRow))
                dataRow.link(oldRow.link());
            else {
                CacheObjectContext coCtx = cctx.cacheObjectContext();

                key.valueBytes(coCtx);
                val.valueBytes(coCtx);

                rowStore.addRow(dataRow);
            }

            assert dataRow.link() != 0 : dataRow;

<<<<<<< HEAD
            if (dataRow.cacheId() == UNDEFINED_CACHE_ID && grp.sharedGroup())
=======
            if (grp.sharedGroup() && dataRow.cacheId() == UNDEFINED_CACHE_ID)
>>>>>>> f270533b
                dataRow.cacheId(cctx.cacheId());

            return dataRow;
        }

        /** {@inheritDoc} */
<<<<<<< HEAD
        @Override public void update(GridCacheContext cctx,KeyCacheObject key,

=======
        @Override public void update(
            GridCacheContext cctx,
            KeyCacheObject key,
            int p,
>>>>>>> f270533b
            CacheObject val,
            GridCacheVersion ver,
            long expireTime,
            @Nullable CacheDataRow oldRow
        ) throws IgniteCheckedException {
            assert oldRow == null || oldRow.link() != 0L : oldRow;

            if (!busyLock.enterBusy())
                throw new NodeStoppingException("Operation has been cancelled (node is stopping).");

            try {
                int cacheId = grp.storeCacheIdInDataPage() ? cctx.cacheId() : UNDEFINED_CACHE_ID;

                assert oldRow == null || oldRow.cacheId() == cacheId : oldRow;

                DataRow dataRow = new DataRow(key, val, ver, partId, expireTime, cacheId);

                CacheObjectContext coCtx = cctx.cacheObjectContext();

                // Make sure value bytes initialized.
                key.valueBytes(coCtx);
                val.valueBytes(coCtx);

                CacheDataRow old;

                if (canUpdateOldRow(cctx, oldRow, dataRow) && rowStore.updateRow(oldRow.link(), dataRow)) {
                    old = oldRow;

                    dataRow.link(oldRow.link());
                }
                else {
                    rowStore.addRow(dataRow);

                    assert dataRow.link() != 0 : dataRow;

<<<<<<< HEAD
                    if (dataRow.cacheId() == UNDEFINED_CACHE_ID && grp.sharedGroup())
=======
                    if (grp.sharedGroup() && dataRow.cacheId() == UNDEFINED_CACHE_ID)
>>>>>>> f270533b
                        dataRow.cacheId(cctx.cacheId());

                    if (oldRow != null) {
                        old = oldRow;

                        dataTree.putx(dataRow);
                    }
                    else
                        old = dataTree.put(dataRow);
                }

                finishUpdate(cctx, dataRow, old);
            }
            finally {
                busyLock.leaveBusy();
            }
        }

        /**
         * @param cctx Cache context.
         * @param newRow New row.
         * @param oldRow Old row if available.
         * @throws IgniteCheckedException If failed.
         */
        private void finishUpdate(GridCacheContext cctx, CacheDataRow newRow, @Nullable CacheDataRow oldRow)
            throws IgniteCheckedException {
            if (oldRow == null)
                incrementSize(cctx.cacheId());

            KeyCacheObject key = newRow.key();

            long expireTime = newRow.expireTime();

            GridCacheQueryManager qryMgr = cctx.queries();

            int cacheId = grp.sharedGroup() ? cctx.cacheId() : UNDEFINED_CACHE_ID;

            if (qryMgr.enabled()) {
                if (oldRow != null) {
                    qryMgr.store(key,
                        partId,
                        oldRow.value(),
                        oldRow.version(),
                        newRow.value(),
                        newRow.version(),
                        expireTime,
                        newRow.link());
                }
                else {
                    qryMgr.store(key,
                        partId,
                        null, null,
                        newRow.value(),
                        newRow.version(),
                        expireTime,
                        newRow.link());
                }
            }

            if (oldRow != null) {
                assert oldRow.link() != 0 : oldRow;

                if (pendingEntries != null && oldRow.expireTime() != 0)
                    pendingEntries.removex(new PendingRow(cacheId, oldRow.expireTime(), oldRow.link()));

                if (newRow.link() != oldRow.link())
                    rowStore.removeRow(oldRow.link());
            }

            if (pendingEntries != null && expireTime != 0) {
                pendingEntries.putx(new PendingRow(cacheId, expireTime, newRow.link()));

                hasPendingEntries = true;
            }

            updateIgfsMetrics(cctx, key, (oldRow != null ? oldRow.value() : null), newRow.value());
<<<<<<< HEAD
        }

        /** {@inheritDoc} */
        @Override public void updateIndexes(GridCacheContext cctx, KeyCacheObject key) throws IgniteCheckedException {
            int cacheId = grp.sharedGroup() ? cctx.cacheId() : UNDEFINED_CACHE_ID;

            CacheDataRow row = dataTree.findOne(new SearchRow(cacheId, key), CacheDataRowAdapter.RowData.NO_KEY);

            if (row != null) {
                row.key(key);

                GridCacheQueryManager qryMgr = cctx.queries();

                qryMgr.store(
                    key,
                    partId,
                    null,
                    null,
                    row.value(),
                    row.version(),
                    row.expireTime(),
                    row.link());
            }
=======
>>>>>>> f270533b
        }

        /** {@inheritDoc} */
        @Override public void remove(GridCacheContext cctx, KeyCacheObject key, int partId) throws IgniteCheckedException {
            if (!busyLock.enterBusy())
                throw new NodeStoppingException("Operation has been cancelled (node is stopping).");

            try {
                int cacheId = grp.sharedGroup() ? cctx.cacheId() : UNDEFINED_CACHE_ID;
<<<<<<< HEAD

                CacheDataRow oldRow = dataTree.remove(new SearchRow(cacheId, key));

=======

                CacheDataRow oldRow = dataTree.remove(new SearchRow(cacheId, key));

>>>>>>> f270533b
                finishRemove(cctx, key, oldRow);
            }
            finally {
                busyLock.leaveBusy();
            }
        }

        /**
         * @param cctx Cache context.
         * @param key Key.
         * @param oldRow Removed row.
         * @throws IgniteCheckedException If failed.
         */
        private void finishRemove(GridCacheContext cctx, KeyCacheObject key, @Nullable CacheDataRow oldRow) throws IgniteCheckedException {
            CacheObject val = null;
            GridCacheVersion ver = null;

            if (oldRow != null) {
                int cacheId = grp.sharedGroup() ? cctx.cacheId() : UNDEFINED_CACHE_ID;

                assert oldRow.link() != 0 : oldRow;
                assert cacheId == UNDEFINED_CACHE_ID || oldRow.cacheId() == cacheId :
                    "Incorrect cache ID [expected=" + cacheId + ", actual=" + oldRow.cacheId() + "].";

                if (pendingEntries != null && oldRow.expireTime() != 0)
                    pendingEntries.removex(new PendingRow(cacheId, oldRow.expireTime(), oldRow.link()));

                decrementSize(cctx.cacheId());

                val = oldRow.value();

                ver = oldRow.version();
            }

            GridCacheQueryManager qryMgr = cctx.queries();

            if (qryMgr.enabled())
                qryMgr.remove(key, partId, val, ver);

            if (oldRow != null)
                rowStore.removeRow(oldRow.link());

            updateIgfsMetrics(cctx, key, (oldRow != null ? oldRow.value() : null), null);
        }

        /** {@inheritDoc} */
        @Override public CacheDataRow find(GridCacheContext cctx, KeyCacheObject key) throws IgniteCheckedException {
            key.valueBytes(cctx.cacheObjectContext());

            int cacheId = grp.sharedGroup() ? cctx.cacheId() : UNDEFINED_CACHE_ID;

            CacheDataRow row = dataTree.findOne(new SearchRow(cacheId, key), CacheDataRowAdapter.RowData.NO_KEY);

            if (row != null) {
                row.key(key);

                grp.memoryPolicy().evictionTracker().touchPage(row.link());
            }

            return row;
        }

        /** {@inheritDoc} */
        @Override public GridCursor<? extends CacheDataRow> cursor() throws IgniteCheckedException {
            return dataTree.find(null, null);
        }

        /** {@inheritDoc}
         * @param cacheId*/
        @Override public GridCursor<? extends CacheDataRow> cursor(int cacheId) throws IgniteCheckedException {
            return cursor(cacheId, null, null);
        }

        /** {@inheritDoc} */
        @Override public GridCursor<? extends CacheDataRow> cursor(int cacheId, KeyCacheObject lower,
            KeyCacheObject upper) throws IgniteCheckedException {
            return cursor(cacheId, lower, upper, null);
        }
<<<<<<< HEAD

        /** {@inheritDoc} */
        @Override public GridCursor<? extends CacheDataRow> cursor(int cacheId, KeyCacheObject lower,
            KeyCacheObject upper, Object x) throws IgniteCheckedException {
            SearchRow lowerRow;
            SearchRow upperRow;

            if (grp.sharedGroup()) {
                assert cacheId != UNDEFINED_CACHE_ID;

                lowerRow = lower != null ? new SearchRow(cacheId, lower) : new SearchRow(cacheId);
                upperRow = upper != null ? new SearchRow(cacheId, upper) : new SearchRow(cacheId);
            }
            else {
                lowerRow = lower != null ? new SearchRow(UNDEFINED_CACHE_ID, lower) : null;
                upperRow = upper != null ? new SearchRow(UNDEFINED_CACHE_ID, upper) : null;
            }

=======

        /** {@inheritDoc} */
        @Override public GridCursor<? extends CacheDataRow> cursor(int cacheId, KeyCacheObject lower,
            KeyCacheObject upper, Object x) throws IgniteCheckedException {
            SearchRow lowerRow;
            SearchRow upperRow;

            if (grp.sharedGroup()) {
                assert cacheId != UNDEFINED_CACHE_ID;

                lowerRow = lower != null ? new SearchRow(cacheId, lower) : new SearchRow(cacheId);
                upperRow = upper != null ? new SearchRow(cacheId, upper) : new SearchRow(cacheId);
            }
            else {
                lowerRow = lower != null ? new SearchRow(UNDEFINED_CACHE_ID, lower) : null;
                upperRow = upper != null ? new SearchRow(UNDEFINED_CACHE_ID, upper) : null;
            }

>>>>>>> f270533b
            return dataTree.find(lowerRow, upperRow, x);
        }

        /** {@inheritDoc} */
        @Override public void destroy() throws IgniteCheckedException {
            final AtomicReference<IgniteCheckedException> exception = new AtomicReference<>();

            dataTree.destroy(new IgniteInClosure<CacheSearchRow>() {
                @Override public void apply(CacheSearchRow row) {
                    try {
                        rowStore.removeRow(row.link());
                    }
                    catch (IgniteCheckedException e) {
                        U.error(log, "Fail remove row [link=" + row.link() + "]");

                        IgniteCheckedException ex = exception.get();

                        if (ex == null)
                            exception.set(e);
                        else
                            ex.addSuppressed(e);
                    }
                }
            });

            if (exception.get() != null)
                throw new IgniteCheckedException("Fail destroy store", exception.get());
        }

        /** {@inheritDoc} */
        @Override public void clear(int cacheId) throws IgniteCheckedException {
            assert cacheId != UNDEFINED_CACHE_ID;

            if (cacheSize(cacheId) == 0)
                return;

            Exception ex = null;

            GridCursor<? extends CacheDataRow> cur =
                cursor(cacheId, null, null, CacheDataRowAdapter.RowData.KEY_ONLY);

            while (cur.next()) {
                CacheDataRow row = cur.get();

                assert row.link() != 0 : row;

                try {
                    boolean res = dataTree.removex(row);

                    assert res : row;

                    rowStore.removeRow(row.link());

                    decrementSize(cacheId);
                }
                catch (IgniteCheckedException e) {
                    U.error(log, "Fail remove row [link=" + row.link() + "]");

                    if (ex == null)
                        ex = e;
                    else
                        ex.addSuppressed(e);
                }
            }

            if (ex != null)
                throw new IgniteCheckedException("Fail destroy store", ex);
        }

        /** {@inheritDoc} */
        @Override public RowStore rowStore() {
            return rowStore;
        }

        /**
         * @return Next update index.
         */
        @Override public long nextUpdateCounter() {
            return cntr.incrementAndGet();
        }

        /** {@inheritDoc} */
        @Override public Long initialUpdateCounter() {
            return initCntr;
        }

        /** {@inheritDoc} */
        @Override public void updateInitialCounter(long cntr) {
            if (updateCounter() < cntr)
                updateCounter(cntr);

            initCntr = cntr;
        }

        /** {@inheritDoc} */
        @Override public void init(long size, long updCntr, @Nullable Map<Integer, Long> cacheSizes) {
            initCntr = updCntr;
            storageSize.set(size);
            cntr.set(updCntr);

            if (cacheSizes != null) {
                for (Map.Entry<Integer, Long> e : cacheSizes.entrySet())
                    this.cacheSizes.put(e.getKey(), new AtomicLong(e.getValue()));
            }
        }

        /**
         * @param cctx Cache context.
         * @param key Key.
         * @param oldVal Old value.
         * @param newVal New value.
         * @throws IgniteCheckedException If failed.
         */
        private void updateIgfsMetrics(
            GridCacheContext cctx,
            KeyCacheObject key,
            CacheObject oldVal,
            CacheObject newVal
        ) {
            // In case we deal with IGFS cache, count updated data
            if (cctx.cache().isIgfsDataCache() &&
                !cctx.isNear() &&
                ctx.kernalContext()
                    .igfsHelper()
                    .isIgfsBlockKey(key.value(cctx.cacheObjectContext(), false))) {
                int oldSize = valueLength(cctx, oldVal);
                int newSize = valueLength(cctx, newVal);

                int delta = newSize - oldSize;

                if (delta != 0)
                    cctx.cache().onIgfsDataSizeChanged(delta);
            }
        }

        /**
         * Isolated method to get length of IGFS block.
         *
         * @param cctx Cache context.
         * @param val Value.
         * @return Length of value.
         */
        private int valueLength(GridCacheContext cctx, @Nullable CacheObject val) {
            if (val == null)
                return 0;

            byte[] bytes = val.value(cctx.cacheObjectContext(), false);

            if (bytes != null)
                return bytes.length;
            else
                return 0;
        }
    }

    /**
     *
     */
    private static class SearchRow implements CacheSearchRow {
        /** */
        private final KeyCacheObject key;

        /** */
        private final int hash;

        /** */
        private final int cacheId;

        /**
         * @param cacheId Cache ID.
         * @param key Key.
         */
        SearchRow(int cacheId, KeyCacheObject key) {
            this.key = key;
            this.hash = key.hashCode();
            this.cacheId = cacheId;
        }

        /**
         * Instantiates a new fake search row as a logic cache based bound.
         *
         * @param cacheId Cache ID.
         */
        SearchRow(int cacheId) {
            this.key = null;
            this.hash = 0;
            this.cacheId = cacheId;
        }

        /** {@inheritDoc} */
        @Override public KeyCacheObject key() {
            return key;
        }

        /** {@inheritDoc} */
        @Override public long link() {
            throw new UnsupportedOperationException();
        }

        /** {@inheritDoc} */
        @Override public int hash() {
            return hash;
        }

        /** {@inheritDoc} */
        @Override public int cacheId() {
            return cacheId;
        }
    }

    /**
     *
     */
    private class DataRow extends CacheDataRowAdapter {
        /** */
        protected int part;

        /** */
        protected int hash;

        /**
         * @param hash Hash code.
         * @param link Link.
         * @param part Partition.
         * @param rowData Required row data.
         */
        DataRow(int hash, long link, int part, CacheDataRowAdapter.RowData rowData) {
            super(link);

            this.hash = hash;

            this.part = part;

            try {
                // We can not init data row lazily because underlying buffer can be concurrently cleared.
                initFromLink(grp, rowData);
            }
            catch (IgniteCheckedException e) {
                throw new IgniteException(e);
            }

            if (key != null)
                key.partition(part);
        }

        /**
         * @param key Key.
         * @param val Value.
         * @param ver Version.
         * @param part Partition.
         * @param expireTime Expire time.
         * @param cacheId Cache ID.
         */
        DataRow(KeyCacheObject key, CacheObject val, GridCacheVersion ver, int part, long expireTime, int cacheId) {
            super(0);

            this.hash = key.hashCode();
            this.key = key;
            this.val = val;
            this.ver = ver;
            this.part = part;
            this.expireTime = expireTime;
            this.cacheId = cacheId;
        }

        /** {@inheritDoc} */
        @Override public int partition() {
            return part;
        }

        /** {@inheritDoc} */
        @Override public int hash() {
            return hash;
        }

        /** {@inheritDoc} */
        @Override public void link(long link) {
            this.link = link;
        }

        /**
         * @param cacheId Cache ID.
         */
        void cacheId(int cacheId) {
            this.cacheId = cacheId;
        }
    }

    /**
     *
     */
    protected static class CacheDataTree extends BPlusTree<CacheSearchRow, CacheDataRow> {
        /** */
        private final CacheDataRowStore rowStore;

        /** */
<<<<<<< HEAD
        private final CacheGroupInfrastructure grp;
=======
        private final CacheGroupContext grp;
>>>>>>> f270533b

        /**
         * @param grp Ccahe group.
         * @param name Tree name.
         * @param reuseList Reuse list.
         * @param rowStore Row store.
         * @param metaPageId Meta page ID.
         * @param initNew Initialize new index.
         * @throws IgniteCheckedException If failed.
         */
<<<<<<< HEAD
        public CacheDataTree(
            CacheGroupInfrastructure grp,
=======
        CacheDataTree(
            CacheGroupContext grp,
>>>>>>> f270533b
            String name,
            ReuseList reuseList,
            CacheDataRowStore rowStore,
            long metaPageId,
            boolean initNew
        ) throws IgniteCheckedException {
            super(name,
                grp.groupId(),
                grp.memoryPolicy().pageMemory(),
                grp.shared().wal(),
                grp.offheap().globalRemoveId(),
                metaPageId,
                reuseList,
                grp.sharedGroup() ? CacheIdAwareDataInnerIO.VERSIONS : DataInnerIO.VERSIONS,
                grp.sharedGroup() ? CacheIdAwareDataLeafIO.VERSIONS : DataLeafIO.VERSIONS);

            assert rowStore != null;

            this.rowStore = rowStore;
            this.grp = grp;

            initTree(initNew);
        }

        /** {@inheritDoc} */
        @Override protected int compare(BPlusIO<CacheSearchRow> iox, long pageAddr, int idx, CacheSearchRow row)
            throws IgniteCheckedException {
            RowLinkIO io = (RowLinkIO)iox;
<<<<<<< HEAD

            int cmp;

            if (grp.sharedGroup()) {
                assert row.cacheId() != UNDEFINED_CACHE_ID : "Cache ID is not provided: " + row;

                int cacheId = io.getCacheId(pageAddr, idx);

                assert cacheId != UNDEFINED_CACHE_ID : "Cache ID is not stored";

                cmp = Integer.compare(cacheId, row.cacheId());

                if (cmp != 0)
                    return cmp;

                if (row.key() == null) {
                    assert row.getClass() == SearchRow.class : row;

                    // A search row with a cache ID only is used as a cache bound.
                    // The found position will be shifted until the exact cache bound is found;
                    // See for details:
                    // o.a.i.i.p.c.database.tree.BPlusTree.ForwardCursor.findLowerBound()
                    // o.a.i.i.p.c.database.tree.BPlusTree.ForwardCursor.findUpperBound()
                    return cmp;
                }
            }

=======

            int cmp;

            if (grp.sharedGroup()) {
                assert row.cacheId() != UNDEFINED_CACHE_ID : "Cache ID is not provided: " + row;

                int cacheId = io.getCacheId(pageAddr, idx);

                assert cacheId != UNDEFINED_CACHE_ID : "Cache ID is not stored";

                cmp = Integer.compare(cacheId, row.cacheId());

                if (cmp != 0)
                    return cmp;

                if (row.key() == null) {
                    assert row.getClass() == SearchRow.class : row;

                    // A search row with a cache ID only is used as a cache bound.
                    // The found position will be shifted until the exact cache bound is found;
                    // See for details:
                    // o.a.i.i.p.c.database.tree.BPlusTree.ForwardCursor.findLowerBound()
                    // o.a.i.i.p.c.database.tree.BPlusTree.ForwardCursor.findUpperBound()
                    return cmp;
                }
            }

>>>>>>> f270533b
            cmp = Integer.compare(io.getHash(pageAddr, idx), row.hash());

            if (cmp != 0)
                return cmp;

            long link = io.getLink(pageAddr, idx);

            assert row.key() != null : row;

            return compareKeys(row.key(), link);
        }

        /** {@inheritDoc} */
        @Override protected CacheDataRow getRow(BPlusIO<CacheSearchRow> io, long pageAddr, int idx, Object flags)
            throws IgniteCheckedException {
            long link = ((RowLinkIO)io).getLink(pageAddr, idx);
            int hash = ((RowLinkIO)io).getHash(pageAddr, idx);
            int cacheId = ((RowLinkIO)io).getCacheId(pageAddr, idx);

            CacheDataRowAdapter.RowData x = flags != null ?
                (CacheDataRowAdapter.RowData)flags :
                CacheDataRowAdapter.RowData.FULL;

            return rowStore.dataRow(cacheId, hash, link, x);
        }

        /**
         * @param key Key.
         * @param link Link.
         * @return Compare result.
         * @throws IgniteCheckedException If failed.
         */
        private int compareKeys(KeyCacheObject key, final long link) throws IgniteCheckedException {
            byte[] bytes = key.valueBytes(grp.cacheObjectContext());

            final long pageId = pageId(link);
            final long page = acquirePage(pageId);
            try {
                long pageAddr = readLock(pageId, page); // Non-empty data page must not be recycled.

                assert pageAddr != 0L : link;

                try {
                    DataPageIO io = DataPageIO.VERSIONS.forPage(pageAddr);

                    DataPagePayload data = io.readPayload(pageAddr,
                        itemId(link),
                        pageSize());

                    if (data.nextLink() == 0) {
                        long addr = pageAddr + data.offset();

                        if (grp.storeCacheIdInDataPage())
                            addr += 4; // Skip cache id.

                        final int len = PageUtils.getInt(addr, 0);

                        int lenCmp = Integer.compare(len, bytes.length);

                        if (lenCmp != 0)
                            return lenCmp;

                        addr += 5; // Skip length and type byte.

                        final int words = len / 8;

                        for (int i = 0; i < words; i++) {
                            int off = i * 8;

                            long b1 = PageUtils.getLong(addr, off);
                            long b2 = GridUnsafe.getLong(bytes, GridUnsafe.BYTE_ARR_OFF + off);

                            int cmp = Long.compare(b1, b2);

                            if (cmp != 0)
                                return cmp;
                        }

                        for (int i = words * 8; i < len; i++) {
                            byte b1 = PageUtils.getByte(addr, i);
                            byte b2 = bytes[i];

                            if (b1 != b2)
                                return b1 > b2 ? 1 : -1;
                        }

                        return 0;
                    }
                }
                finally {
                    readUnlock(pageId, page, pageAddr);
                }
            }
            finally {
                releasePage(pageId, page);
            }

            // TODO GG-11768.
            CacheDataRowAdapter other = new CacheDataRowAdapter(link);
            other.initFromLink(grp, CacheDataRowAdapter.RowData.KEY_ONLY);

            byte[] bytes1 = other.key().valueBytes(grp.cacheObjectContext());
            byte[] bytes2 = key.valueBytes(grp.cacheObjectContext());

            int lenCmp = Integer.compare(bytes1.length, bytes2.length);

            if (lenCmp != 0)
                return lenCmp;

            final int len = bytes1.length;
            final int words = len / 8;

            for (int i = 0; i < words; i++) {
                int off = GridUnsafe.BYTE_ARR_INT_OFF + i * 8;

                long b1 = GridUnsafe.getLong(bytes1, off);
                long b2 = GridUnsafe.getLong(bytes2, off);

                int cmp = Long.compare(b1, b2);

                if (cmp != 0)
                    return cmp;
            }

            for (int i = words * 8; i < len; i++) {
                byte b1 = bytes1[i];
                byte b2 = bytes2[i];

                if (b1 != b2)
                    return b1 > b2 ? 1 : -1;
            }

            return 0;
        }
    }

    /**
     *
     */
    protected class CacheDataRowStore extends RowStore {
        /** */
        private final int partId;

        /**
         * @param grp Cache group.
         * @param freeList Free list.
         * @param partId Partition number.
         */
<<<<<<< HEAD
        public CacheDataRowStore(CacheGroupInfrastructure grp, FreeList freeList, int partId) {
=======
        public CacheDataRowStore(CacheGroupContext grp, FreeList freeList, int partId) {
>>>>>>> f270533b
            super(grp, freeList);

            this.partId = partId;
        }

        /**
         * @param cacheId Cache ID.
         * @param hash Hash code.
         * @param link Link.
         * @return Search row.
         */
        private CacheSearchRow keySearchRow(int cacheId, int hash, long link) {
            DataRow dataRow = new DataRow(hash, link, partId, CacheDataRowAdapter.RowData.KEY_ONLY);

            if (dataRow.cacheId() == UNDEFINED_CACHE_ID && grp.sharedGroup())
                dataRow.cacheId(cacheId);

            return dataRow;
        }

        /**
         * @param cacheId Cache ID.
         * @param hash Hash code.
         * @param link Link.
         * @param rowData Required row data.
         * @return Data row.
         */
        private CacheDataRow dataRow(int cacheId, int hash, long link, CacheDataRowAdapter.RowData rowData) {
            DataRow dataRow = new DataRow(hash, link, partId, rowData);

            if (dataRow.cacheId() == UNDEFINED_CACHE_ID && grp.sharedGroup())
                dataRow.cacheId(cacheId);

            return dataRow;
        }
    }

    /**
     *
     */
    private interface RowLinkIO {
        /**
         * @param pageAddr Page address.
         * @param idx Index.
         * @return Row link.
         */
        public long getLink(long pageAddr, int idx);

        /**
         * @param pageAddr Page address.
         * @param idx Index.
         * @return Key hash code.
         */
        public int getHash(long pageAddr, int idx);

        /**
         * @param pageAddr Page address.
         * @param idx Index.
         * @return Cache ID or {@code 0} if cache ID is not defined.
         */
        public int getCacheId(long pageAddr, int idx);
    }

    /**
     *
     */
    private static abstract class AbstractDataInnerIO extends BPlusInnerIO<CacheSearchRow> implements RowLinkIO {
        /**
         * @param type Page type.
         * @param ver Page format version.
         * @param canGetRow If we can get full row from this page.
         * @param itemSize Single item size on page.
         */
        protected AbstractDataInnerIO(int type, int ver, boolean canGetRow, int itemSize) {
            super(type, ver, canGetRow, itemSize);
        }

        /** {@inheritDoc} */
        @Override public void storeByOffset(long pageAddr, int off, CacheSearchRow row) {
            assert row.link() != 0;

            PageUtils.putLong(pageAddr, off, row.link());
            PageUtils.putInt(pageAddr, off + 8, row.hash());

            if (storeCacheId()) {
                assert row.cacheId() != UNDEFINED_CACHE_ID : row;

                PageUtils.putInt(pageAddr, off + 12, row.cacheId());
            }
        }

        /** {@inheritDoc} */
        @Override public CacheSearchRow getLookupRow(BPlusTree<CacheSearchRow, ?> tree, long pageAddr, int idx) {
            int cacheId = getCacheId(pageAddr, idx);
            int hash = getHash(pageAddr, idx);
            long link = getLink(pageAddr, idx);

            return ((CacheDataTree)tree).rowStore.keySearchRow(cacheId, hash, link);
        }

        /** {@inheritDoc} */
        @Override public void store(long dstPageAddr, int dstIdx, BPlusIO<CacheSearchRow> srcIo, long srcPageAddr,
            int srcIdx) {
            int hash = ((RowLinkIO)srcIo).getHash(srcPageAddr, srcIdx);
            long link = ((RowLinkIO)srcIo).getLink(srcPageAddr, srcIdx);
            int off = offset(dstIdx);

            PageUtils.putLong(dstPageAddr, off, link);
            PageUtils.putInt(dstPageAddr, off + 8, hash);

            if (storeCacheId()) {
                int cacheId = ((RowLinkIO)srcIo).getCacheId(srcPageAddr, srcIdx);

                assert cacheId != UNDEFINED_CACHE_ID;

                PageUtils.putInt(dstPageAddr, off + 12, cacheId);
            }
        }

        /** {@inheritDoc} */
        @Override public long getLink(long pageAddr, int idx) {
            assert idx < getCount(pageAddr) : idx;

            return PageUtils.getLong(pageAddr, offset(idx));
        }

        /** {@inheritDoc} */
        @Override public int getHash(long pageAddr, int idx) {
            return PageUtils.getInt(pageAddr, offset(idx) + 8);
        }

        /** {@inheritDoc} */
        @Override public void visit(long pageAddr, IgniteInClosure<CacheSearchRow> c) {
            int cnt = getCount(pageAddr);

            for (int i = 0; i < cnt; i++)
                c.apply(new CacheDataRowAdapter(getLink(pageAddr, i)));
        }

        /**
         * @return {@code True} if cache ID has to be stored.
         */
        protected abstract boolean storeCacheId();
    }

    /**
     *
     */
    private static abstract class AbstractDataLeafIO extends BPlusLeafIO<CacheSearchRow> implements RowLinkIO {
        /**
         * @param type Page type.
         * @param ver Page format version.
         * @param itemSize Single item size on page.
         */
        protected AbstractDataLeafIO(int type, int ver, int itemSize) {
            super(type, ver, itemSize);
        }

        /** {@inheritDoc} */
        @Override public void storeByOffset(long pageAddr, int off, CacheSearchRow row) {
            assert row.link() != 0;

            PageUtils.putLong(pageAddr, off, row.link());
            PageUtils.putInt(pageAddr, off + 8, row.hash());

            if (storeCacheId()) {
                assert row.cacheId() != UNDEFINED_CACHE_ID;

                PageUtils.putInt(pageAddr, off + 12, row.cacheId());
            }
        }

        /** {@inheritDoc} */
        @Override public void store(long dstPageAddr, int dstIdx, BPlusIO<CacheSearchRow> srcIo, long srcPageAddr,
            int srcIdx) {
            int hash = ((RowLinkIO)srcIo).getHash(srcPageAddr, srcIdx);
            long link = ((RowLinkIO)srcIo).getLink(srcPageAddr, srcIdx);
            int off = offset(dstIdx);

            PageUtils.putLong(dstPageAddr, off, link);
            PageUtils.putInt(dstPageAddr, off + 8, hash);

            if (storeCacheId()) {
                int cacheId = ((RowLinkIO)srcIo).getCacheId(srcPageAddr, srcIdx);

                assert cacheId != UNDEFINED_CACHE_ID;

                PageUtils.putInt(dstPageAddr, off + 12, cacheId);
            }
        }

        /** {@inheritDoc} */
        @Override public CacheSearchRow getLookupRow(BPlusTree<CacheSearchRow, ?> tree, long buf, int idx) {
            int cacheId = getCacheId(buf, idx);
            int hash = getHash(buf, idx);
            long link = getLink(buf, idx);

            return ((CacheDataTree)tree).rowStore.keySearchRow(cacheId, hash, link);
        }

        /** {@inheritDoc} */
        @Override public long getLink(long pageAddr, int idx) {
            assert idx < getCount(pageAddr) : idx;

            return PageUtils.getLong(pageAddr, offset(idx));
        }

        /** {@inheritDoc} */
        @Override public int getHash(long pageAddr, int idx) {
            return PageUtils.getInt(pageAddr, offset(idx) + 8);
        }

        /** {@inheritDoc} */
        @Override public void visit(long pageAddr, IgniteInClosure<CacheSearchRow> c) {
            int cnt = getCount(pageAddr);

            for (int i = 0; i < cnt; i++)
                c.apply(new CacheDataRowAdapter(getLink(pageAddr, i)));
        }

        /**
         * @return {@code True} if cache ID has to be stored.
         */
        protected abstract boolean storeCacheId();
    }

    /**
     *
     */
    public static final class DataInnerIO extends AbstractDataInnerIO {
        /** */
        public static final IOVersions<DataInnerIO> VERSIONS = new IOVersions<>(
            new DataInnerIO(1)
        );

        /**
         * @param ver Page format version.
         */
        DataInnerIO(int ver) {
            super(T_DATA_REF_INNER, ver, true, 12);
        }

        /** {@inheritDoc} */
        @Override public int getCacheId(long pageAddr, int idx) {
            return UNDEFINED_CACHE_ID;
        }

        /** {@inheritDoc} */
        @Override protected boolean storeCacheId() {
            return false;
        }
    }

    /**
     *
     */
    public static final class DataLeafIO extends AbstractDataLeafIO {
        /** */
        public static final IOVersions<DataLeafIO> VERSIONS = new IOVersions<>(
            new DataLeafIO(1)
        );

        /**
         * @param ver Page format version.
         */
        DataLeafIO(int ver) {
            super(T_DATA_REF_LEAF, ver, 12);
        }

        /** {@inheritDoc} */
        @Override public int getCacheId(long pageAddr, int idx) {
            return UNDEFINED_CACHE_ID;
        }

        /** {@inheritDoc} */
        @Override protected boolean storeCacheId() {
            return false;
        }
    }

    /**
     *
     */
    public static final class CacheIdAwareDataInnerIO extends AbstractDataInnerIO {
        /** */
        public static final IOVersions<CacheIdAwareDataInnerIO> VERSIONS = new IOVersions<>(
            new CacheIdAwareDataInnerIO(1)
        );

        /**
         * @param ver Page format version.
         */
        CacheIdAwareDataInnerIO(int ver) {
            super(T_CACHE_ID_AWARE_DATA_REF_INNER, ver, true, 16);
        }

        /** {@inheritDoc} */
        @Override public int getCacheId(long pageAddr, int idx) {
            return PageUtils.getInt(pageAddr, offset(idx) + 12);
        }

        /** {@inheritDoc} */
        @Override protected boolean storeCacheId() {
            return true;
        }
    }

    /**
     *
     */
    public static final class CacheIdAwareDataLeafIO extends AbstractDataLeafIO {
        /** */
        public static final IOVersions<CacheIdAwareDataLeafIO> VERSIONS = new IOVersions<>(
            new CacheIdAwareDataLeafIO(1)
        );

        /**
         * @param ver Page format version.
         */
        CacheIdAwareDataLeafIO(int ver) {
            super(T_CACHE_ID_AWARE_DATA_REF_LEAF, ver, 16);
        }

        /** {@inheritDoc} */
        @Override public int getCacheId(long pageAddr, int idx) {
            return PageUtils.getInt(pageAddr, offset(idx) + 12);
        }

        /** {@inheritDoc} */
        @Override protected boolean storeCacheId() {
            return true;
        }
    }

    /**
     *
     */
    private static class PendingRow {
        /** Expire time. */
        private long expireTime;

        /** Link. */
        private long link;

        /** Cache ID. */
        private int cacheId;

        /** */
        private KeyCacheObject key;

        /**
         * Creates a new instance which represents an upper or lower bound
         * inside a logical cache.
         *
         * @param cacheId Cache ID.
         */
        public PendingRow(int cacheId) {
            this.cacheId = cacheId;
        }

        /**
         * @param cacheId Cache ID.
         * @param expireTime Expire time.
         * @param link Link
         */
        PendingRow(int cacheId, long expireTime, long link) {
            assert expireTime != 0;

            this.cacheId = cacheId;
            this.expireTime = expireTime;
            this.link = link;
        }

        /**
         * @param grp Cache group.
         * @return Row.
         * @throws IgniteCheckedException If failed.
         */
<<<<<<< HEAD
        PendingRow initKey(CacheGroupInfrastructure grp) throws IgniteCheckedException {
=======
        PendingRow initKey(CacheGroupContext grp) throws IgniteCheckedException {
>>>>>>> f270533b
            CacheDataRowAdapter rowData = new CacheDataRowAdapter(link);
            rowData.initFromLink(grp, CacheDataRowAdapter.RowData.KEY_ONLY);

            key = rowData.key();

            return this;
        }

        /** {@inheritDoc} */
        @Override public String toString() {
            return S.toString(PendingRow.class, this);
        }
    }

    /**
     *
     */
    protected static class PendingEntriesTree extends BPlusTree<PendingRow, PendingRow> {
        /** */
        private final static Object WITHOUT_KEY = new Object();

        /** */
<<<<<<< HEAD
        private final CacheGroupInfrastructure grp;

        /**
=======
        private final CacheGroupContext grp;

        /**
         * @param grp Cache group.
>>>>>>> f270533b
         * @param name Tree name.
         * @param pageMem Page memory.
         * @param metaPageId Meta page ID.
         * @param reuseList Reuse list.
         * @param initNew Initialize new index.
         * @throws IgniteCheckedException If failed.
         */
<<<<<<< HEAD
        public PendingEntriesTree(
            CacheGroupInfrastructure grp,
=======
        PendingEntriesTree(
            CacheGroupContext grp,
>>>>>>> f270533b
            String name,
            PageMemory pageMem,
            long metaPageId,
            ReuseList reuseList,
            boolean initNew)
            throws IgniteCheckedException {
            super(name,
                grp.groupId(),
                pageMem,
                grp.shared().wal(),
                grp.offheap().globalRemoveId(),
                metaPageId,
                reuseList,
                grp.sharedGroup() ? CacheIdAwarePendingEntryInnerIO.VERSIONS : PendingEntryInnerIO.VERSIONS,
                grp.sharedGroup() ? CacheIdAwarePendingEntryLeafIO.VERSIONS : PendingEntryLeafIO.VERSIONS);

            this.grp = grp;

            initTree(initNew);
        }

        /** {@inheritDoc} */
        @Override protected int compare(BPlusIO<PendingRow> iox, long pageAddr, int idx, PendingRow row)
            throws IgniteCheckedException {
            PendingRowIO io = (PendingRowIO)iox;
<<<<<<< HEAD

            int cmp;

            if (grp.sharedGroup()) {
                assert row.cacheId != UNDEFINED_CACHE_ID : "Cache ID is not provided!";
                assert io.getCacheId(pageAddr, idx) != UNDEFINED_CACHE_ID : "Cache ID is not stored!";

                cmp = Integer.compare(io.getCacheId(pageAddr, idx), row.cacheId);

                if (cmp != 0)
                    return cmp;

                if(cmp == 0 && row.expireTime == 0 && row.link == 0) {
                    // A search row with a cach ID only is used as a cache bound.
                    // The found position will be shifted until the exact cache bound is found;
                    // See for details:
                    // o.a.i.i.p.c.database.tree.BPlusTree.ForwardCursor.findLowerBound()
                    // o.a.i.i.p.c.database.tree.BPlusTree.ForwardCursor.findUpperBound()
                    return cmp;
                }
            }

=======

            int cmp;

            if (grp.sharedGroup()) {
                assert row.cacheId != UNDEFINED_CACHE_ID : "Cache ID is not provided!";
                assert io.getCacheId(pageAddr, idx) != UNDEFINED_CACHE_ID : "Cache ID is not stored!";

                cmp = Integer.compare(io.getCacheId(pageAddr, idx), row.cacheId);

                if (cmp != 0)
                    return cmp;

                if(cmp == 0 && row.expireTime == 0 && row.link == 0) {
                    // A search row with a cach ID only is used as a cache bound.
                    // The found position will be shifted until the exact cache bound is found;
                    // See for details:
                    // o.a.i.i.p.c.database.tree.BPlusTree.ForwardCursor.findLowerBound()
                    // o.a.i.i.p.c.database.tree.BPlusTree.ForwardCursor.findUpperBound()
                    return cmp;
                }
            }

>>>>>>> f270533b
            long expireTime = io.getExpireTime(pageAddr, idx);

            cmp = Long.compare(expireTime, row.expireTime);

            if (cmp != 0)
                return cmp;

            if (row.link == 0L)
                return 0;

            long link = io.getLink(pageAddr, idx);

            return Long.compare(link, row.link);
        }

        /** {@inheritDoc} */
        @Override protected PendingRow getRow(BPlusIO<PendingRow> io, long pageAddr, int idx, Object flag)
            throws IgniteCheckedException {
            PendingRow row = io.getLookupRow(this, pageAddr, idx);

            return flag == WITHOUT_KEY ? row : row.initKey(grp);
        }
    }

    /**
     *
     */
    private interface PendingRowIO {
        /**
         * @param pageAddr Page address.
         * @param idx Index.
         * @return Expire time.
         */
        long getExpireTime(long pageAddr, int idx);

        /**
         * @param pageAddr Page address.
         * @param idx Index.
         * @return Link.
         */
        long getLink(long pageAddr, int idx);
<<<<<<< HEAD

        /**
         * @param pageAddr Page address.
         * @param idx Index.
         * @return Cache ID or {@code 0} if Cache ID is not defined.
         */
        int getCacheId(long pageAddr, int idx);
    }

    /** */
=======

        /**
         * @param pageAddr Page address.
         * @param idx Index.
         * @return Cache ID or {@code 0} if Cache ID is not defined.
         */
        int getCacheId(long pageAddr, int idx);
    }

    /**
     *
     */
>>>>>>> f270533b
    private static abstract class AbstractPendingEntryInnerIO extends BPlusInnerIO<PendingRow> implements PendingRowIO {
        /**
         * @param type Page type.
         * @param ver Page format version.
         * @param canGetRow If we can get full row from this page.
         * @param itemSize Single item size on page.
         */
        protected AbstractPendingEntryInnerIO(int type, int ver, boolean canGetRow, int itemSize) {
            super(type, ver, canGetRow, itemSize);
        }

        /** {@inheritDoc} */
        @Override public void storeByOffset(long pageAddr, int off, PendingRow row) throws IgniteCheckedException {
            assert row.link != 0;
            assert row.expireTime != 0;

            PageUtils.putLong(pageAddr, off, row.expireTime);
            PageUtils.putLong(pageAddr, off + 8, row.link);

            if (storeCacheId()) {
                assert row.cacheId != UNDEFINED_CACHE_ID;

                PageUtils.putInt(pageAddr, off + 16, row.cacheId);
            }
        }

        /** {@inheritDoc} */
        @Override public void store(long dstPageAddr,
            int dstIdx,
            BPlusIO<PendingRow> srcIo,
            long srcPageAddr,
            int srcIdx) throws IgniteCheckedException {
            int dstOff = offset(dstIdx);

            long link = ((PendingRowIO)srcIo).getLink(srcPageAddr, srcIdx);
            long expireTime = ((PendingRowIO)srcIo).getExpireTime(srcPageAddr, srcIdx);

            PageUtils.putLong(dstPageAddr, dstOff, expireTime);
            PageUtils.putLong(dstPageAddr, dstOff + 8, link);

            if (storeCacheId()) {
                int cacheId = ((PendingRowIO)srcIo).getCacheId(srcPageAddr, srcIdx);

                assert cacheId != UNDEFINED_CACHE_ID;

                PageUtils.putInt(dstPageAddr, dstOff + 16, cacheId);
            }
        }

        /** {@inheritDoc} */
        @Override public PendingRow getLookupRow(BPlusTree<PendingRow, ?> tree, long pageAddr, int idx)
            throws IgniteCheckedException {
            return new PendingRow(getCacheId(pageAddr, idx), getExpireTime(pageAddr, idx), getLink(pageAddr, idx));
        }

        /** {@inheritDoc} */
        @Override public long getExpireTime(long pageAddr, int idx) {
            return PageUtils.getLong(pageAddr, offset(idx));
        }

        /** {@inheritDoc} */
        @Override public long getLink(long pageAddr, int idx) {
            return PageUtils.getLong(pageAddr, offset(idx) + 8);
        }
<<<<<<< HEAD

        /**
         * @return {@code True} if cache ID has to be stored.
         */
        protected abstract boolean storeCacheId();
    }

    /** */
=======

        /**
         * @return {@code True} if cache ID has to be stored.
         */
        protected abstract boolean storeCacheId();
    }

    /**
     *
     */
>>>>>>> f270533b
    private static abstract class AbstractPendingEntryLeafIO extends BPlusLeafIO<PendingRow> implements PendingRowIO {
        /**
         * @param type Page type.
         * @param ver Page format version.
         * @param itemSize Single item size on page.
         */
        protected AbstractPendingEntryLeafIO(int type, int ver, int itemSize) {
            super(type, ver, itemSize);
        }

        /** {@inheritDoc} */
        @Override public void storeByOffset(long pageAddr, int off, PendingRow row) throws IgniteCheckedException {
            assert row.link != 0;
            assert row.expireTime != 0;

            PageUtils.putLong(pageAddr, off, row.expireTime);
            PageUtils.putLong(pageAddr, off + 8, row.link);

            if (storeCacheId()) {
                assert row.cacheId != UNDEFINED_CACHE_ID;

                PageUtils.putInt(pageAddr, off + 16, row.cacheId);
            }
        }

        /** {@inheritDoc} */
        @Override public void store(long dstPageAddr,
            int dstIdx,
            BPlusIO<PendingRow> srcIo,
            long srcPageAddr,
            int srcIdx) throws IgniteCheckedException {
            int dstOff = offset(dstIdx);

            long link = ((PendingRowIO)srcIo).getLink(srcPageAddr, srcIdx);
            long expireTime = ((PendingRowIO)srcIo).getExpireTime(srcPageAddr, srcIdx);

            PageUtils.putLong(dstPageAddr, dstOff, expireTime);
            PageUtils.putLong(dstPageAddr, dstOff + 8, link);

            if (storeCacheId()) {
                int cacheId = ((PendingRowIO)srcIo).getCacheId(srcPageAddr, srcIdx);

                assert cacheId != UNDEFINED_CACHE_ID;

                PageUtils.putInt(dstPageAddr, dstOff + 16, cacheId);
            }
        }

        /** {@inheritDoc} */
        @Override public PendingRow getLookupRow(BPlusTree<PendingRow, ?> tree, long pageAddr, int idx)
            throws IgniteCheckedException {
            return new PendingRow(getCacheId(pageAddr, idx), getExpireTime(pageAddr, idx), getLink(pageAddr, idx));
        }

        /** {@inheritDoc} */
        @Override public long getExpireTime(long pageAddr, int idx) {
            return PageUtils.getLong(pageAddr, offset(idx));
        }

        /** {@inheritDoc} */
        @Override public long getLink(long pageAddr, int idx) {
            return PageUtils.getLong(pageAddr, offset(idx) + 8);
        }

        /**
         * @return {@code True} if cache ID has to be stored.
         */
        protected abstract boolean storeCacheId();
    }

    /**
     *
     */
    public static final class PendingEntryInnerIO extends AbstractPendingEntryInnerIO {
        /** */
        public static final IOVersions<PendingEntryInnerIO> VERSIONS = new IOVersions<>(
            new PendingEntryInnerIO(1)
        );

        /**
         * @param ver Page format version.
         */
        PendingEntryInnerIO(int ver) {
            super(T_PENDING_REF_INNER, ver, true, 16);
        }

        /** {@inheritDoc} */
        @Override public int getCacheId(long pageAddr, int idx) {
            return UNDEFINED_CACHE_ID;
        }

        /** {@inheritDoc} */
        @Override protected boolean storeCacheId() {
            return false;
        }
    }

    /**
     *
     */
    public static final class PendingEntryLeafIO extends AbstractPendingEntryLeafIO {
        /** */
        public static final IOVersions<PendingEntryLeafIO> VERSIONS = new IOVersions<>(
            new PendingEntryLeafIO(1)
        );

        /**
         * @param ver Page format version.
         */
        PendingEntryLeafIO(int ver) {
            super(T_PENDING_REF_LEAF, ver, 16);
        }

        /** {@inheritDoc} */
        @Override public int getCacheId(long pageAddr, int idx) {
            return UNDEFINED_CACHE_ID;
        }

        /** {@inheritDoc} */
        @Override protected boolean storeCacheId() {
            return false;
        }
    }

    /**
     *
     */
    public static final class CacheIdAwarePendingEntryInnerIO extends AbstractPendingEntryInnerIO {
        /** */
        public static final IOVersions<CacheIdAwarePendingEntryInnerIO> VERSIONS = new IOVersions<>(
            new CacheIdAwarePendingEntryInnerIO(1)
        );

        /**
         * @param ver Page format version.
         */
        CacheIdAwarePendingEntryInnerIO(int ver) {
            super(T_CACHE_ID_AWARE_PENDING_REF_INNER, ver, true, 20);
        }

        /** {@inheritDoc} */
        @Override public int getCacheId(long pageAddr, int idx) {
            return PageUtils.getInt(pageAddr, offset(idx) + 16);
        }

        /** {@inheritDoc} */
        @Override protected boolean storeCacheId() {
            return true;
        }
    }

    /**
     *
     */
    public static final class CacheIdAwarePendingEntryLeafIO extends AbstractPendingEntryLeafIO {
        /** */
        public static final IOVersions<CacheIdAwarePendingEntryLeafIO> VERSIONS = new IOVersions<>(
            new CacheIdAwarePendingEntryLeafIO(1)
        );

        /**
         * @param ver Page format version.
         */
        CacheIdAwarePendingEntryLeafIO(int ver) {
            super(T_CACHE_ID_AWARE_PENDING_REF_LEAF, ver, 20);
        }

        /** {@inheritDoc} */
        @Override public int getCacheId(long pageAddr, int idx) {
            return PageUtils.getInt(pageAddr, offset(idx) + 16);
        }

        /** {@inheritDoc} */
        @Override protected boolean storeCacheId() {
            return true;
        }
    }
}<|MERGE_RESOLUTION|>--- conflicted
+++ resolved
@@ -20,10 +20,7 @@
 import java.util.Collections;
 import java.util.HashMap;
 import java.util.Iterator;
-<<<<<<< HEAD
 import java.util.Map;
-=======
->>>>>>> f270533b
 import java.util.NoSuchElementException;
 import java.util.Set;
 import java.util.concurrent.ConcurrentHashMap;
@@ -85,12 +82,8 @@
  */
 @SuppressWarnings("PublicInnerClass")
 public class IgniteCacheOffheapManagerImpl implements IgniteCacheOffheapManager {
-<<<<<<< HEAD
     /** */
     private static final int UNDEFINED_CACHE_ID = 0;
-=======
-    /** */
-    private static final int UNDEFINED_CACHE_ID = 0;
 
     /** */
     protected GridCacheSharedContext ctx;
@@ -103,33 +96,17 @@
 
     /** */
     private CacheDataStore locCacheDataStore;
->>>>>>> f270533b
-
-    /** */
-    protected GridCacheSharedContext ctx;
-
-    /** */
-    protected CacheGroupInfrastructure grp;
-
-    /** */
-    protected IgniteLogger log;
-
-    /** */
-    private CacheDataStore locCacheDataStore;
 
     /** */
     protected final ConcurrentMap<Integer, CacheDataStore> partDataStores = new ConcurrentHashMap<>();
 
     /** */
-<<<<<<< HEAD
     protected PendingEntriesTree pendingEntries;
 
     /** */
     private volatile boolean hasPendingEntries;
 
     /** */
-=======
->>>>>>> f270533b
     private final GridAtomicLong globalRmvId = new GridAtomicLong(U.currentTimeMillis() * 1000_000);
 
     /** */
@@ -147,11 +124,7 @@
     }
 
     /** {@inheritDoc} */
-<<<<<<< HEAD
-    @Override public void start(GridCacheSharedContext ctx, CacheGroupInfrastructure grp) throws IgniteCheckedException {
-=======
     @Override public void start(GridCacheSharedContext ctx, CacheGroupContext grp) throws IgniteCheckedException {
->>>>>>> f270533b
         this.ctx = ctx;
         this.grp = grp;
         this.log = ctx.logger(getClass());
@@ -200,18 +173,13 @@
     /** {@inheritDoc} */
     @Override public void stopCache(int cacheId, final boolean destroy) {
         if (destroy && grp.affinityNode())
-<<<<<<< HEAD
             removeCacheData(cacheId);
-=======
-            destroyCacheDataStructures(cacheId, destroy);
->>>>>>> f270533b
     }
 
     /** {@inheritDoc} */
     @Override public void stop() {
         try {
             for (CacheDataStore store : cacheDataStores())
-<<<<<<< HEAD
                 destroyCacheDataStore(store);
 
             if (pendingEntries != null)
@@ -222,18 +190,6 @@
         }
     }
 
-=======
-                store.destroy();
-
-            if (pendingEntries != null)
-                pendingEntries.destroy();
-        }
-        catch (IgniteCheckedException e) {
-            throw new IgniteException(e.getMessage(), e);
-        }
-    }
-
->>>>>>> f270533b
     /** {@inheritDoc} */
     @Override public void onKernalStop() {
         busyLock.block();
@@ -242,11 +198,7 @@
     /**
      *
      */
-<<<<<<< HEAD
     private void removeCacheData(int cacheId) {
-=======
-    protected void destroyCacheDataStructures(int cacheId, boolean destroy) {
->>>>>>> f270533b
         assert grp.affinityNode();
 
         try {
@@ -255,17 +207,10 @@
 
                 for (CacheDataStore store : cacheDataStores())
                     store.clear(cacheId);
-<<<<<<< HEAD
 
                 if (pendingEntries != null) {
                     PendingRow row = new PendingRow(cacheId);
 
-=======
-
-                if (pendingEntries != null) {
-                    PendingRow row = new PendingRow(cacheId);
-
->>>>>>> f270533b
                     GridCursor<PendingRow> cursor = pendingEntries.find(row, row, PendingEntriesTree.WITHOUT_KEY);
 
                     while (cursor.next()) {
@@ -324,11 +269,7 @@
         if (grp.isLocal())
             return locCacheDataStore;
         else {
-<<<<<<< HEAD
             GridDhtLocalPartition part = grp.topology().localPartition(p, AffinityTopologyVersion.NONE, false, true);
-=======
-            GridDhtLocalPartition part = grp.topology().localPartition(p, AffinityTopologyVersion.NONE, false);
->>>>>>> f270533b
 
             return part != null ? part.dataStore() : null;
         }
@@ -422,7 +363,6 @@
     ) throws IgniteCheckedException {
         assert expireTime >= 0;
 
-<<<<<<< HEAD
         dataStore(part).update(cctx, key, val, ver, expireTime, oldRow);
     }
 
@@ -430,9 +370,6 @@
     @Override public void updateIndexes(GridCacheContext cctx, KeyCacheObject key, GridDhtLocalPartition part)
         throws IgniteCheckedException {
         dataStore(part).updateIndexes(cctx, key);
-=======
-        dataStore(part).update(cctx, key, partId, val, ver, expireTime, oldRow);
->>>>>>> f270533b
     }
 
     /** {@inheritDoc} */
@@ -515,16 +452,11 @@
             cctx.shared().database().checkpointReadLock();
 
             try {
-<<<<<<< HEAD
                 KeyCacheObject key = it.next().key();
 
                 try {
                     if (obsoleteVer == null)
                         obsoleteVer = ctx.versions().next();
-=======
-                if (obsoleteVer == null)
-                    obsoleteVer = ctx.versions().next();
->>>>>>> f270533b
 
                     GridCacheEntryEx entry = cctx.cache().entryEx(key);
 
@@ -950,23 +882,14 @@
             try {
                 GridCacheVersion obsoleteVer = null;
 
-<<<<<<< HEAD
                 long now = U.currentTimeMillis();
-=======
-            GridCursor<PendingRow> cur;
+
+                GridCursor<PendingRow> cur;
 
             if (grp.sharedGroup())
                 cur = pendingEntries.find(new PendingRow(cctx.cacheId()), new PendingRow(cctx.cacheId(), now, 0));
             else
                 cur = pendingEntries.find(null, new PendingRow(UNDEFINED_CACHE_ID, now, 0));
->>>>>>> f270533b
-
-                GridCursor<PendingRow> cur;
-
-            if (grp.sharedGroup())
-                cur = pendingEntries.find(new PendingRow(cctx.cacheId()), new PendingRow(cctx.cacheId(), now, 0));
-            else
-                cur = pendingEntries.find(null, new PendingRow(UNDEFINED_CACHE_ID, now, 0));
 
                 int cleared = 0;
 
@@ -983,14 +906,8 @@
                         if (obsoleteVer == null)
                             obsoleteVer = ctx.versions().next();
 
-<<<<<<< HEAD
                         c.apply(cctx.cache().entryEx(row.key), obsoleteVer);
                     }
-=======
-                if (pendingEntries.removex(row)) {
-                    if (obsoleteVer == null)
-                        obsoleteVer = ctx.versions().next();
->>>>>>> f270533b
 
                     cleared++;
                 }
@@ -1107,7 +1024,6 @@
         }
 
         /** {@inheritDoc} */
-<<<<<<< HEAD
         @Override public Map<Integer, Long> cacheSizes() {
             if (!grp.sharedGroup())
                 return null;
@@ -1121,8 +1037,6 @@
         }
 
         /** {@inheritDoc} */
-=======
->>>>>>> f270533b
         @Override public int fullSize() {
             return (int)storageSize.get();
         }
@@ -1247,26 +1161,15 @@
 
             assert dataRow.link() != 0 : dataRow;
 
-<<<<<<< HEAD
-            if (dataRow.cacheId() == UNDEFINED_CACHE_ID && grp.sharedGroup())
-=======
             if (grp.sharedGroup() && dataRow.cacheId() == UNDEFINED_CACHE_ID)
->>>>>>> f270533b
                 dataRow.cacheId(cctx.cacheId());
 
             return dataRow;
         }
 
         /** {@inheritDoc} */
-<<<<<<< HEAD
         @Override public void update(GridCacheContext cctx,KeyCacheObject key,
 
-=======
-        @Override public void update(
-            GridCacheContext cctx,
-            KeyCacheObject key,
-            int p,
->>>>>>> f270533b
             CacheObject val,
             GridCacheVersion ver,
             long expireTime,
@@ -1302,11 +1205,7 @@
 
                     assert dataRow.link() != 0 : dataRow;
 
-<<<<<<< HEAD
-                    if (dataRow.cacheId() == UNDEFINED_CACHE_ID && grp.sharedGroup())
-=======
                     if (grp.sharedGroup() && dataRow.cacheId() == UNDEFINED_CACHE_ID)
->>>>>>> f270533b
                         dataRow.cacheId(cctx.cacheId());
 
                     if (oldRow != null) {
@@ -1383,7 +1282,6 @@
             }
 
             updateIgfsMetrics(cctx, key, (oldRow != null ? oldRow.value() : null), newRow.value());
-<<<<<<< HEAD
         }
 
         /** {@inheritDoc} */
@@ -1407,8 +1305,6 @@
                     row.expireTime(),
                     row.link());
             }
-=======
->>>>>>> f270533b
         }
 
         /** {@inheritDoc} */
@@ -1418,15 +1314,9 @@
 
             try {
                 int cacheId = grp.sharedGroup() ? cctx.cacheId() : UNDEFINED_CACHE_ID;
-<<<<<<< HEAD
 
                 CacheDataRow oldRow = dataTree.remove(new SearchRow(cacheId, key));
 
-=======
-
-                CacheDataRow oldRow = dataTree.remove(new SearchRow(cacheId, key));
-
->>>>>>> f270533b
                 finishRemove(cctx, key, oldRow);
             }
             finally {
@@ -1505,7 +1395,6 @@
             KeyCacheObject upper) throws IgniteCheckedException {
             return cursor(cacheId, lower, upper, null);
         }
-<<<<<<< HEAD
 
         /** {@inheritDoc} */
         @Override public GridCursor<? extends CacheDataRow> cursor(int cacheId, KeyCacheObject lower,
@@ -1524,26 +1413,6 @@
                 upperRow = upper != null ? new SearchRow(UNDEFINED_CACHE_ID, upper) : null;
             }
 
-=======
-
-        /** {@inheritDoc} */
-        @Override public GridCursor<? extends CacheDataRow> cursor(int cacheId, KeyCacheObject lower,
-            KeyCacheObject upper, Object x) throws IgniteCheckedException {
-            SearchRow lowerRow;
-            SearchRow upperRow;
-
-            if (grp.sharedGroup()) {
-                assert cacheId != UNDEFINED_CACHE_ID;
-
-                lowerRow = lower != null ? new SearchRow(cacheId, lower) : new SearchRow(cacheId);
-                upperRow = upper != null ? new SearchRow(cacheId, upper) : new SearchRow(cacheId);
-            }
-            else {
-                lowerRow = lower != null ? new SearchRow(UNDEFINED_CACHE_ID, lower) : null;
-                upperRow = upper != null ? new SearchRow(UNDEFINED_CACHE_ID, upper) : null;
-            }
-
->>>>>>> f270533b
             return dataTree.find(lowerRow, upperRow, x);
         }
 
@@ -1840,11 +1709,7 @@
         private final CacheDataRowStore rowStore;
 
         /** */
-<<<<<<< HEAD
-        private final CacheGroupInfrastructure grp;
-=======
         private final CacheGroupContext grp;
->>>>>>> f270533b
 
         /**
          * @param grp Ccahe group.
@@ -1855,13 +1720,8 @@
          * @param initNew Initialize new index.
          * @throws IgniteCheckedException If failed.
          */
-<<<<<<< HEAD
-        public CacheDataTree(
-            CacheGroupInfrastructure grp,
-=======
         CacheDataTree(
             CacheGroupContext grp,
->>>>>>> f270533b
             String name,
             ReuseList reuseList,
             CacheDataRowStore rowStore,
@@ -1890,7 +1750,6 @@
         @Override protected int compare(BPlusIO<CacheSearchRow> iox, long pageAddr, int idx, CacheSearchRow row)
             throws IgniteCheckedException {
             RowLinkIO io = (RowLinkIO)iox;
-<<<<<<< HEAD
 
             int cmp;
 
@@ -1918,35 +1777,6 @@
                 }
             }
 
-=======
-
-            int cmp;
-
-            if (grp.sharedGroup()) {
-                assert row.cacheId() != UNDEFINED_CACHE_ID : "Cache ID is not provided: " + row;
-
-                int cacheId = io.getCacheId(pageAddr, idx);
-
-                assert cacheId != UNDEFINED_CACHE_ID : "Cache ID is not stored";
-
-                cmp = Integer.compare(cacheId, row.cacheId());
-
-                if (cmp != 0)
-                    return cmp;
-
-                if (row.key() == null) {
-                    assert row.getClass() == SearchRow.class : row;
-
-                    // A search row with a cache ID only is used as a cache bound.
-                    // The found position will be shifted until the exact cache bound is found;
-                    // See for details:
-                    // o.a.i.i.p.c.database.tree.BPlusTree.ForwardCursor.findLowerBound()
-                    // o.a.i.i.p.c.database.tree.BPlusTree.ForwardCursor.findUpperBound()
-                    return cmp;
-                }
-            }
-
->>>>>>> f270533b
             cmp = Integer.compare(io.getHash(pageAddr, idx), row.hash());
 
             if (cmp != 0)
@@ -2095,11 +1925,7 @@
          * @param freeList Free list.
          * @param partId Partition number.
          */
-<<<<<<< HEAD
-        public CacheDataRowStore(CacheGroupInfrastructure grp, FreeList freeList, int partId) {
-=======
         public CacheDataRowStore(CacheGroupContext grp, FreeList freeList, int partId) {
->>>>>>> f270533b
             super(grp, freeList);
 
             this.partId = partId;
@@ -2478,11 +2304,7 @@
          * @return Row.
          * @throws IgniteCheckedException If failed.
          */
-<<<<<<< HEAD
-        PendingRow initKey(CacheGroupInfrastructure grp) throws IgniteCheckedException {
-=======
         PendingRow initKey(CacheGroupContext grp) throws IgniteCheckedException {
->>>>>>> f270533b
             CacheDataRowAdapter rowData = new CacheDataRowAdapter(link);
             rowData.initFromLink(grp, CacheDataRowAdapter.RowData.KEY_ONLY);
 
@@ -2505,16 +2327,10 @@
         private final static Object WITHOUT_KEY = new Object();
 
         /** */
-<<<<<<< HEAD
-        private final CacheGroupInfrastructure grp;
-
-        /**
-=======
         private final CacheGroupContext grp;
 
         /**
          * @param grp Cache group.
->>>>>>> f270533b
          * @param name Tree name.
          * @param pageMem Page memory.
          * @param metaPageId Meta page ID.
@@ -2522,13 +2338,8 @@
          * @param initNew Initialize new index.
          * @throws IgniteCheckedException If failed.
          */
-<<<<<<< HEAD
-        public PendingEntriesTree(
-            CacheGroupInfrastructure grp,
-=======
         PendingEntriesTree(
             CacheGroupContext grp,
->>>>>>> f270533b
             String name,
             PageMemory pageMem,
             long metaPageId,
@@ -2554,7 +2365,6 @@
         @Override protected int compare(BPlusIO<PendingRow> iox, long pageAddr, int idx, PendingRow row)
             throws IgniteCheckedException {
             PendingRowIO io = (PendingRowIO)iox;
-<<<<<<< HEAD
 
             int cmp;
 
@@ -2577,30 +2387,6 @@
                 }
             }
 
-=======
-
-            int cmp;
-
-            if (grp.sharedGroup()) {
-                assert row.cacheId != UNDEFINED_CACHE_ID : "Cache ID is not provided!";
-                assert io.getCacheId(pageAddr, idx) != UNDEFINED_CACHE_ID : "Cache ID is not stored!";
-
-                cmp = Integer.compare(io.getCacheId(pageAddr, idx), row.cacheId);
-
-                if (cmp != 0)
-                    return cmp;
-
-                if(cmp == 0 && row.expireTime == 0 && row.link == 0) {
-                    // A search row with a cach ID only is used as a cache bound.
-                    // The found position will be shifted until the exact cache bound is found;
-                    // See for details:
-                    // o.a.i.i.p.c.database.tree.BPlusTree.ForwardCursor.findLowerBound()
-                    // o.a.i.i.p.c.database.tree.BPlusTree.ForwardCursor.findUpperBound()
-                    return cmp;
-                }
-            }
-
->>>>>>> f270533b
             long expireTime = io.getExpireTime(pageAddr, idx);
 
             cmp = Long.compare(expireTime, row.expireTime);
@@ -2642,7 +2428,6 @@
          * @return Link.
          */
         long getLink(long pageAddr, int idx);
-<<<<<<< HEAD
 
         /**
          * @param pageAddr Page address.
@@ -2652,21 +2437,9 @@
         int getCacheId(long pageAddr, int idx);
     }
 
-    /** */
-=======
-
-        /**
-         * @param pageAddr Page address.
-         * @param idx Index.
-         * @return Cache ID or {@code 0} if Cache ID is not defined.
-         */
-        int getCacheId(long pageAddr, int idx);
-    }
-
     /**
      *
      */
->>>>>>> f270533b
     private static abstract class AbstractPendingEntryInnerIO extends BPlusInnerIO<PendingRow> implements PendingRowIO {
         /**
          * @param type Page type.
@@ -2731,7 +2504,6 @@
         @Override public long getLink(long pageAddr, int idx) {
             return PageUtils.getLong(pageAddr, offset(idx) + 8);
         }
-<<<<<<< HEAD
 
         /**
          * @return {@code True} if cache ID has to be stored.
@@ -2739,19 +2511,9 @@
         protected abstract boolean storeCacheId();
     }
 
-    /** */
-=======
-
-        /**
-         * @return {@code True} if cache ID has to be stored.
-         */
-        protected abstract boolean storeCacheId();
-    }
-
     /**
      *
      */
->>>>>>> f270533b
     private static abstract class AbstractPendingEntryLeafIO extends BPlusLeafIO<PendingRow> implements PendingRowIO {
         /**
          * @param type Page type.
