/*
 * Licensed to the Apache Software Foundation (ASF) under one or more
 * contributor license agreements.  See the NOTICE file distributed with
 * this work for additional information regarding copyright ownership.
 * The ASF licenses this file to You under the Apache License, Version 2.0
 * (the "License"); you may not use this file except in compliance with
 * the License.  You may obtain a copy of the License at
 *
 *      http://www.apache.org/licenses/LICENSE-2.0
 *
 * Unless required by applicable law or agreed to in writing, software
 * distributed under the License is distributed on an "AS IS" BASIS,
 * WITHOUT WARRANTIES OR CONDITIONS OF ANY KIND, either express or implied.
 * See the License for the specific language governing permissions and
 * limitations under the License.
 */

package org.apache.ignite.internal.processors.cache;

import java.nio.ByteBuffer;
import java.util.Collections;
import java.util.Iterator;
import java.util.Set;
import java.util.concurrent.ConcurrentHashMap;
import java.util.concurrent.ConcurrentMap;
import java.util.concurrent.atomic.AtomicLong;
import javax.cache.Cache;
import org.apache.ignite.IgniteCheckedException;
import org.apache.ignite.IgniteException;
import org.apache.ignite.cluster.ClusterNode;
import org.apache.ignite.internal.pagemem.FullPageId;
import org.apache.ignite.internal.pagemem.PageIdAllocator;
import org.apache.ignite.internal.pagemem.PageIdUtils;
import org.apache.ignite.internal.pagemem.PageMemory;
import org.apache.ignite.internal.processors.affinity.AffinityTopologyVersion;
import org.apache.ignite.internal.processors.cache.database.CacheDataRow;
import org.apache.ignite.internal.processors.cache.database.CacheDataRowAdapter;
import org.apache.ignite.internal.processors.cache.database.IgniteCacheDatabaseSharedManager;
import org.apache.ignite.internal.processors.cache.database.RootPage;
import org.apache.ignite.internal.processors.cache.database.RowStore;
import org.apache.ignite.internal.processors.cache.database.freelist.FreeList;
import org.apache.ignite.internal.processors.cache.database.tree.BPlusTree;
import org.apache.ignite.internal.processors.cache.database.tree.io.BPlusIO;
import org.apache.ignite.internal.processors.cache.database.tree.io.BPlusInnerIO;
import org.apache.ignite.internal.processors.cache.database.tree.io.BPlusLeafIO;
import org.apache.ignite.internal.processors.cache.database.tree.io.IOVersions;
import org.apache.ignite.internal.processors.cache.database.tree.reuse.ReuseList;
import org.apache.ignite.internal.processors.cache.distributed.dht.GridDhtInvalidPartitionException;
import org.apache.ignite.internal.processors.cache.distributed.dht.GridDhtLocalPartition;
import org.apache.ignite.internal.processors.cache.local.GridLocalCache;
import org.apache.ignite.internal.processors.cache.query.GridCacheQueryManager;
import org.apache.ignite.internal.processors.cache.version.GridCacheVersion;
import org.apache.ignite.internal.processors.query.GridQueryProcessor;
import org.apache.ignite.internal.util.GridCloseableIteratorAdapter;
import org.apache.ignite.internal.util.GridEmptyCloseableIterator;
import org.apache.ignite.internal.util.lang.GridCloseableIterator;
import org.apache.ignite.internal.util.lang.GridCursor;
import org.apache.ignite.internal.util.lang.GridIterator;
import org.apache.ignite.internal.util.lang.IgniteInClosure2X;
import org.apache.ignite.internal.util.typedef.F;
import org.apache.ignite.internal.util.typedef.internal.S;
import org.apache.ignite.internal.util.typedef.internal.U;
import org.apache.ignite.lang.IgniteClosure;
import org.apache.ignite.lang.IgnitePredicate;
import org.jetbrains.annotations.Nullable;

/**
 *
 */
@SuppressWarnings("PublicInnerClass")
public class IgniteCacheOffheapManagerImpl extends GridCacheManagerAdapter implements IgniteCacheOffheapManager {
    /** */
    private boolean indexingEnabled;

    /** */
    protected CacheDataStore locCacheDataStore;

    /** */
    protected final ConcurrentMap<Integer, CacheDataStore> partDataStores = new ConcurrentHashMap<>();

    /** */
<<<<<<< HEAD
    private CacheDataStore locCacheDataStore;

    /** */
    protected final ConcurrentMap<Integer, CacheDataStore> partDataStores = new ConcurrentHashMap<>();

    /** */
    private MetaStore metaStore;

    /** */
    private PendingEntriesTree pendingEntries;
=======
    protected PendingEntriesTree pendingEntries;
>>>>>>> 34568eda

    /** */
    private static final PendingRow START_PENDING_ROW = new PendingRow(Long.MIN_VALUE, 0);

    /** */
    protected final AtomicLong globalRmvId = new AtomicLong(U.currentTimeMillis() * 1000_000);

    /** {@inheritDoc} */
    @Override protected void start0() throws IgniteCheckedException {
        super.start0();

        indexingEnabled = GridQueryProcessor.isEnabled(cctx.config());

        if (cctx.affinityNode()) {
            cctx.shared().database().checkpointReadLock();

            try {
<<<<<<< HEAD
                reuseList = new ReuseList(cacheId, pageMem, cctx.shared().wal(), globalRmvId, metas.rootIds(), metas.isInitNew());
                freeList = new FreeList(cctx, reuseList, globalRmvId);

                metaStore = new MetadataStorage(pageMem, cctx.shared().wal(), globalRmvId,
                    cacheId, reuseList, metas.metastoreRoot(), metas.isInitNew());

                if (cctx.ttl().eagerTtlEnabled()) {
                    String name = "PendingEntries";

                    final RootPage rootPage = metaStore.getOrAllocateForTree("PendingEntries");

                    pendingEntries = new PendingEntriesTree(cctx,
                        name,
                        cctx.shared().database().pageMemory(),
                        globalRmvId,
                        rootPage.pageId().pageId(),
                        reuseList,
                        rootPage.isAllocated());
                }
=======
                initDataStructures();
>>>>>>> 34568eda

                if (cctx.isLocal()) {
                    assert cctx.cache() instanceof GridLocalCache : cctx.cache();

                    locCacheDataStore = createCacheDataStore(0, (CacheDataStore.SizeTracker)cctx.cache());
                }
            }
            finally {
                cctx.shared().database().checkpointReadUnlock();
            }
        }
    }

    /**
     * @throws IgniteCheckedException If failed.
     */
    protected void initDataStructures() throws IgniteCheckedException {
        if (cctx.ttl().eagerTtlEnabled()) {
            String name = "PendingEntries";

            long rootPage = allocateForTree();

            pendingEntries = new PendingEntriesTree(cctx,
                name,
                cctx.shared().database().pageMemory(),
                rootPage,
                cctx.shared().database().globalReuseList(),
                true);
        }
    }


    /** {@inheritDoc} */
    @Override protected void stop0(final boolean cancel, final boolean destroy) {
        super.stop0(cancel, destroy);

        if (destroy && cctx.affinityNode()) {
            destroyCacheDataStructures();

            PageMemory pageMemory = cctx.shared().database().pageMemory();

            if (pageMemory != null)
                pageMemory.clear(cctx.cacheId());
        }
    }

    /**
     *
     */
    protected void destroyCacheDataStructures() {
        try {
            if (cctx.affinityNode()) {
                if (locCacheDataStore != null)
                    locCacheDataStore.destroy();

                if (pendingEntries != null)
                    pendingEntries.destroy();

                for (CacheDataStore store : partDataStores.values())
                    store.destroy();
            }
        }
        catch (IgniteCheckedException e) {
            throw new IgniteException(e.getMessage(), e);
        }
    }

    /**
     * @param part Partition.
     * @return Data store for given entry.
     */
    private CacheDataStore dataStore(GridDhtLocalPartition part) {
        if (cctx.isLocal())
            return locCacheDataStore;
        else {
            assert part != null;

            return part.dataStore();
        }
    }

    /**
     * @param p Partition.
     * @return Partition data.
     */
    @Nullable private CacheDataStore partitionData(int p) {
        if (cctx.isLocal())
            return locCacheDataStore;
        else {
            GridDhtLocalPartition part = cctx.topology().localPartition(p, AffinityTopologyVersion.NONE, false);

            return part != null ? part.dataStore() : null;
        }
    }

    /** {@inheritDoc} */
    @Override public long entriesCount(boolean primary, boolean backup,
        AffinityTopologyVersion topVer) throws IgniteCheckedException {
        if (cctx.isLocal())
            return 0; // TODO: GG-11208.
        else {
            ClusterNode locNode = cctx.localNode();

            long cnt = 0;

            for (GridDhtLocalPartition locPart : cctx.topology().currentLocalPartitions()) {
                if (primary) {
                    if (cctx.affinity().primary(locNode, locPart.id(), topVer)) {
                        cnt += locPart.size();

                        continue;
                    }
                }

                if (backup) {
                    if (cctx.affinity().backup(locNode, locPart.id(), topVer))
                        cnt += locPart.size();
                }
            }

            return cnt;
        }
    }

    /** {@inheritDoc} */
    @Override public long entriesCount(int part) {
        if (cctx.isLocal())
            return 0; // TODO: GG-11208.
        else {
            GridDhtLocalPartition locPart = cctx.topology().localPartition(part, AffinityTopologyVersion.NONE, false);

            return locPart == null ? 0 : locPart.size();
        }
    }

    /**
     * @param primary Primary data flag.
     * @param backup Primary data flag.
     * @param topVer Topology version.
     * @return Data stores iterator.
     */
    private Iterator<CacheDataStore> cacheData(boolean primary, boolean backup, AffinityTopologyVersion topVer) {
        assert primary || backup;

        if (cctx.isLocal())
            return Collections.singleton(locCacheDataStore).iterator();
        else {
            final Iterator<GridDhtLocalPartition> it = cctx.topology().currentLocalPartitions().iterator();

            if (primary && backup) {
                return F.iterator(it, new IgniteClosure<GridDhtLocalPartition, CacheDataStore>() {
                    @Override public CacheDataStore apply(GridDhtLocalPartition part) {
                        return part.dataStore();
                    }
                }, true);
            }

            final Set<Integer> parts = primary ? cctx.affinity().primaryPartitions(cctx.localNodeId(), topVer) :
                cctx.affinity().backupPartitions(cctx.localNodeId(), topVer);

            return F.iterator(it, new IgniteClosure<GridDhtLocalPartition, CacheDataStore>() {
                    @Override public CacheDataStore apply(GridDhtLocalPartition part) {
                        return part.dataStore();
                    }
                }, true,
                new IgnitePredicate<GridDhtLocalPartition>() {
                    @Override public boolean apply(GridDhtLocalPartition part) {
                        return parts.contains(part.id());
                    }
                });
        }
    }

    /** {@inheritDoc} */
    @Override public void update(
        KeyCacheObject key,
        CacheObject val,
        GridCacheVersion ver,
        long expireTime,
        int partId,
        GridDhtLocalPartition part
    ) throws IgniteCheckedException {
        assert expireTime >= 0;

        dataStore(part).update(key, partId, val, ver, expireTime);
    }

    /** {@inheritDoc} */
    @Override public void remove(
        KeyCacheObject key,
        int partId,
        GridDhtLocalPartition part
    ) throws IgniteCheckedException {
        dataStore(part).remove(key, partId);
    }

    /** {@inheritDoc} */
    @SuppressWarnings("unchecked")
    @Override @Nullable public CacheDataRow read(GridCacheMapEntry entry)
        throws IgniteCheckedException {
        KeyCacheObject key = entry.key();

        assert cctx.isLocal() || entry.localPartition() != null : entry;

        return dataStore(entry.localPartition()).find(key);
    }

    /** {@inheritDoc} */
    @Override public boolean containsKey(GridCacheMapEntry entry) {
        try {
            return read(entry) != null;
        }
        catch (IgniteCheckedException e) {
            U.error(log, "Failed to read value", e);

            return false;
        }
    }

    /** {@inheritDoc} */
    @Override public void onPartitionCounterUpdated(int part, long cntr) {
        // No-op.
    }

    /** {@inheritDoc} */
    @Override public long lastUpdatedPartitionCounter(int part) {
        return 0;
    }

    /** {@inheritDoc} */
    @Override public AtomicLong globalRemoveId() {
        return globalRmvId;
    }

    /**
     * Clears offheap entries.
     *
     * @param readers {@code True} to clear readers.
     */
    @SuppressWarnings("unchecked")
    @Override public void clear(boolean readers) {
        GridCacheVersion obsoleteVer = null;

        GridIterator<CacheDataRow> it = rowsIterator(true, true, null);

        while (it.hasNext()) {
            KeyCacheObject key = it.next().key();

            try {
                if (obsoleteVer == null)
                    obsoleteVer = cctx.versions().next();

                GridCacheEntryEx entry = cctx.cache().entryEx(key);

                entry.clear(obsoleteVer, readers);
            }
            catch (GridDhtInvalidPartitionException ignore) {
                // Ignore.
            }
            catch (IgniteCheckedException e) {
                U.error(log, "Failed to clear cache entry: " + key, e);
            }
        }
    }

    /** {@inheritDoc} */
    @Override public int onUndeploy(ClassLoader ldr) {
        // TODO: GG-11141.
        return 0;
    }

    /** {@inheritDoc} */
    @Override public long offHeapAllocatedSize() {
        // TODO GG-10884.
        return 0;
    }

    /** {@inheritDoc} */
    @Override public void writeAll(Iterable<GridCacheBatchSwapEntry> swapped) throws IgniteCheckedException {
        // No-op.
    }

    /**
     * @param primary {@code True} if need return primary entries.
     * @param backup {@code True} if need return backup entries.
     * @param topVer Topology version to use.
     * @return Entries iterator.
     * @throws IgniteCheckedException If failed.
     */
    @SuppressWarnings("unchecked")
    @Override public <K, V> GridCloseableIterator<Cache.Entry<K, V>> entriesIterator(final boolean primary,
        final boolean backup,
        final AffinityTopologyVersion topVer,
        final boolean keepBinary) throws IgniteCheckedException {
        final Iterator<CacheDataRow> it = rowsIterator(primary, backup, topVer);

        return new GridCloseableIteratorAdapter<Cache.Entry<K, V>>() {
            /** */
            private CacheEntryImplEx next;

            @Override protected Cache.Entry<K, V> onNext() {
                CacheEntryImplEx ret = next;

                next = null;

                return ret;
            }

            @Override protected boolean onHasNext() {
                if (next != null)
                    return true;

                CacheDataRow nextRow = null;

                if (it.hasNext())
                    nextRow = it.next();

                if (nextRow != null) {
                    KeyCacheObject key = nextRow.key();
                    CacheObject val = nextRow.value();

                    Object key0 = cctx.unwrapBinaryIfNeeded(key, keepBinary, false);
                    Object val0 = cctx.unwrapBinaryIfNeeded(val, keepBinary, false);

                    next = new CacheEntryImplEx(key0, val0, nextRow.version());

                    return true;
                }

                return false;
            }
        };
    }

    /** {@inheritDoc} */
    @Override public GridCloseableIterator<KeyCacheObject> keysIterator(final int part) throws IgniteCheckedException {
        CacheDataStore data = partitionData(part);

        if (data == null)
            return new GridEmptyCloseableIterator<>();

        final GridCursor<? extends CacheDataRow> cur = data.cursor();

        return new GridCloseableIteratorAdapter<KeyCacheObject>() {
            /** */
            private KeyCacheObject next;

            @Override protected KeyCacheObject onNext() {
                KeyCacheObject res = next;

                next = null;

                return res;
            }

            @Override protected boolean onHasNext() throws IgniteCheckedException {
                if (next != null)
                    return true;

                if (cur.next()) {
                    CacheDataRow row = cur.get();

                    next = row.key();
                }

                return next != null;
            }
        };
    }

    /** {@inheritDoc} */
    @Override public GridIterator<CacheDataRow> iterator(boolean primary, boolean backups,
        final AffinityTopologyVersion topVer)
        throws IgniteCheckedException {
        return rowsIterator(primary, backups, topVer);
    }

    /**
     * @param primary Primary entries flag.
     * @param backups Backup entries flag.
     * @param topVer Topology version.
     * @return Iterator.
     */
    private GridIterator<CacheDataRow> rowsIterator(boolean primary, boolean backups, AffinityTopologyVersion topVer) {
        final Iterator<CacheDataStore> dataIt = cacheData(primary, backups, topVer);

        return new GridCloseableIteratorAdapter<CacheDataRow>() {
            /** */
            private GridCursor<? extends CacheDataRow> cur;

            /** */
            private CacheDataRow next;

            @Override protected CacheDataRow onNext() {
                CacheDataRow res = next;

                next = null;

                return res;
            }

            @Override protected boolean onHasNext() throws IgniteCheckedException {
                if (next != null)
                    return true;

                while (true) {
                    if (cur == null) {
                        if (dataIt.hasNext())
                            cur = dataIt.next().cursor();
                        else
                            break;
                    }

                    if (cur.next()) {
                        next = cur.get();

                        break;
                    }
                    else
                        cur = null;
                }

                return next != null;
            }
        };
    }

    /** {@inheritDoc} */
    @Override public GridIterator<CacheDataRow> iterator(int part) throws IgniteCheckedException {
        CacheDataStore data = partitionData(part);

        if (data == null)
            return new GridEmptyCloseableIterator<>();

        final GridCursor<? extends CacheDataRow> cur = data.cursor();

        return new GridCloseableIteratorAdapter<CacheDataRow>() {
            /** */
            private CacheDataRow next;

            @Override protected CacheDataRow onNext() {
                CacheDataRow res = next;

                next = null;

                return res;
            }

            @Override protected boolean onHasNext() throws IgniteCheckedException {
                if (next != null)
                    return true;

                if (cur.next())
                    next = cur.get();

                return next != null;
            }
        };
    }

    /**
     * @return Page ID.
     * @throws IgniteCheckedException If failed.
     */
    private long allocateForTree() throws IgniteCheckedException {
        long pageId = cctx.shared().database().globalReuseList().takeRecycledPage();

        if (pageId == 0L)
            pageId = cctx.shared().database().pageMemory().allocatePage(cctx.cacheId(), 0, PageIdAllocator.FLAG_IDX);

        return pageId;
    }

    /** {@inheritDoc} */
    @Override public RootPage rootPageForIndex(String idxName) throws IgniteCheckedException {
        long pageId = allocateForTree();

        return new RootPage(new FullPageId(pageId, cctx.cacheId()), true);
    }

    /** {@inheritDoc} */
    @Override public ReuseList reuseListForIndex(String idxName) {
        return cctx.shared().database().globalReuseList();
    }

    /** {@inheritDoc} */
    @Override public final CacheDataStore createCacheDataStore(int p,
<<<<<<< HEAD
        CacheDataStore.SizeTracker lsnr) throws IgniteCheckedException {
=======
        CacheDataStore.Listener lsnr) throws IgniteCheckedException {
>>>>>>> 34568eda
        CacheDataStore dataStore = createCacheDataStore0(p, lsnr);

        partDataStores.put(p, dataStore);

        return dataStore;
    }

    /**
     * @param p Partition.
     * @param lsnr Listener.
     * @return Cache data store.
     * @throws IgniteCheckedException If failed.
     */
<<<<<<< HEAD
    protected CacheDataStore createCacheDataStore0(int p, CacheDataStore.SizeTracker lsnr)
=======
    protected CacheDataStore createCacheDataStore0(int p, CacheDataStore.Listener lsnr)
>>>>>>> 34568eda
        throws IgniteCheckedException {
        IgniteCacheDatabaseSharedManager dbMgr = cctx.shared().database();

        final long rootPage = allocateForTree();

        FreeList freeList = cctx.shared().database().globalFreeList();

        CacheDataRowStore rowStore = new CacheDataRowStore(cctx, freeList);

        String idxName = treeName(p);

        CacheDataTree dataTree = new CacheDataTree(idxName,
            cctx.shared().database().globalReuseList(),
            rowStore,
            cctx,
            dbMgr.pageMemory(),
<<<<<<< HEAD
            globalRmvId,
            rootPage.pageId().pageId(),
            rootPage.isAllocated());

        return new CacheDataStoreImpl(p, idxName, rowStore, dataTree, lsnr);
=======
            rootPage,
            true);

        return new CacheDataStoreImpl(idxName, rowStore, dataTree, lsnr);
>>>>>>> 34568eda
    }

    /** {@inheritDoc} */
    @Override public void destroyCacheDataStore(int p, CacheDataStore store) throws IgniteCheckedException {
        try {
            partDataStores.remove(p, store);

            store.destroy();
        }
        catch (IgniteCheckedException e) {
            throw new IgniteException(e);
        }
    }

    /**
     * @param p Partition.
     * @return Tree name for given partition.
     */
    protected final String treeName(int p) {
        return BPlusTree.treeName("p-" + p, "CacheData");
    }

    /** {@inheritDoc} */
    @Override public void expire(
        IgniteInClosure2X<GridCacheEntryEx, GridCacheVersion> c) throws IgniteCheckedException {
        if (pendingEntries != null) {
            GridCacheVersion obsoleteVer = null;

            long now = U.currentTimeMillis();

            GridCursor<PendingRow> cur = pendingEntries.find(START_PENDING_ROW, new PendingRow(now, 0));

            while (cur.next()) {
                PendingRow row = cur.get();

                assert row.key != null && row.link != 0 && row.expireTime != 0 : row;

                if (pendingEntries.remove(row) != null) {
                    if (obsoleteVer == null)
                        obsoleteVer = cctx.versions().next();

                    c.apply(cctx.cache().entryEx(row.key), obsoleteVer);
                }
            }
        }
    }

    /** {@inheritDoc} */
    @Override public long expiredSize() throws IgniteCheckedException {
        return pendingEntries != null ? pendingEntries.size() : 0;
    }

    /**
     *
     */
    protected class CacheDataStoreImpl implements CacheDataStore {
<<<<<<< HEAD

        private int partId;

=======
>>>>>>> 34568eda
        /** Tree name. */
        private String name;

        /** */
        private final CacheDataRowStore rowStore;

        /** */
        private final CacheDataTree dataTree;

        /** */
        private final SizeTracker lsnr;

        /**
<<<<<<< HEAD
         * @param partId Partition ID.
=======
>>>>>>> 34568eda
         * @param name Name.
         * @param rowStore Row store.
         * @param dataTree Data tree.
         * @param lsnr Listener.
         */
        public CacheDataStoreImpl(
<<<<<<< HEAD
            int partId,
=======
>>>>>>> 34568eda
            String name,
            CacheDataRowStore rowStore,
            CacheDataTree dataTree,
            SizeTracker lsnr
        ) {
            this.partId = partId;
            this.name = name;
            this.rowStore = rowStore;
            this.dataTree = dataTree;
            this.lsnr = lsnr;
        }

        @Override public int partId() {
            return partId;
        }

        /** {@inheritDoc} */
        @Override public String name() {
            return name;
        }

        /** {@inheritDoc} */
        @Override public void update(KeyCacheObject key,
            int p,
            CacheObject val,
            GridCacheVersion ver,
            long expireTime) throws IgniteCheckedException {
            DataRow dataRow = new DataRow(key.hashCode(), key, val, ver, p, expireTime);

            // Make sure value bytes initialized.
            key.valueBytes(cctx.cacheObjectContext());
            val.valueBytes(cctx.cacheObjectContext());

            rowStore.addRow(dataRow);

            assert dataRow.link() != 0 : dataRow;

            DataRow old = dataTree.put(dataRow);

            if (old == null)
                lsnr.onInsert();

            if (indexingEnabled) {
                GridCacheQueryManager qryMgr = cctx.queries();

                assert qryMgr.enabled();

                if (old != null)
                    qryMgr.store(key, p, old.value(), old.version(), val, ver, expireTime, dataRow.link());
                else
                    qryMgr.store(key, p, null, null, val, ver, expireTime, dataRow.link());
            }

            if (old != null) {
                assert old.link() != 0 : old;

                if (pendingEntries != null && old.expireTime() != 0)
                    pendingEntries.remove(new PendingRow(old.expireTime(), old.link()));

                rowStore.removeRow(old.link());
            }

            if (pendingEntries != null && expireTime != 0) {
                pendingEntries.put(new PendingRow(expireTime, dataRow.link()));

                cctx.ttl().onPendingEntryAdded(expireTime);
            }
        }

        /** {@inheritDoc} */
        @Override public void remove(KeyCacheObject key, int partId) throws IgniteCheckedException {
            DataRow dataRow = dataTree.remove(new KeySearchRow(key.hashCode(), key, 0));

            if (dataRow != null) {
                assert dataRow.link() != 0 : dataRow;

                if (indexingEnabled) {
                    GridCacheQueryManager qryMgr = cctx.queries();

                    assert qryMgr.enabled();

                    qryMgr.remove(key, partId, dataRow.value(), dataRow.version());
                }

                if (pendingEntries != null && dataRow.expireTime() != 0)
                    pendingEntries.remove(new PendingRow(dataRow.expireTime(), dataRow.link()));

                rowStore.removeRow(dataRow.link());

                lsnr.onRemove();
            }
        }

        /** {@inheritDoc} */
        @Override public CacheDataRow find(KeyCacheObject key)
            throws IgniteCheckedException {
            return dataTree.findOne(new KeySearchRow(key.hashCode(), key, 0));
        }

        /** {@inheritDoc} */
        @Override public GridCursor<? extends CacheDataRow> cursor() throws IgniteCheckedException {
            return dataTree.find(null, null);
        }

        /** {@inheritDoc} */
        @Override public void destroy() throws IgniteCheckedException {
            dataTree.destroy();
        }

        /** {@inheritDoc} */
        @Override public RowStore rowStore() {
            return rowStore;
        }

        /** {@inheritDoc} */
        @Override public RowStore rowStore() {
            return rowStore;
        }

        @Override public int size() {
            return lsnr.size();
        }

        @Override public long updateCounter() {
            return lsnr.updateCounter();
        }
    }

    /**
     *
     */
    private class KeySearchRow extends CacheDataRowAdapter {
        /** */
        protected int hash;

        /**
         * @param hash Hash code.
         * @param key Key.
         * @param link Link.
         */
        KeySearchRow(int hash, KeyCacheObject key, long link) {
            super(link);

            this.key = key;
            this.hash = hash;
        }

        /**
         * Init data.
         *
         * @param keyOnly Initialize only key.
         */
        protected final void initData(boolean keyOnly) {
            if (key != null)
                return;

            assert link() != 0;

            try {
                initFromLink(cctx, keyOnly);
            }
            catch (IgniteCheckedException e) {
                throw new IgniteException(e.getMessage(), e);
            }
        }

        /**
         * @return Key.
         */
        @Override public KeyCacheObject key() {
            initData(true);

            return key;
        }
    }

    /**
     *
     */
    private class DataRow extends KeySearchRow {
        /** */
        protected int part = -1;

        /**
         * @param hash Hash code.
         * @param link Link.
         */
        DataRow(int hash, long link) {
            super(hash, null, link);

            part = PageIdUtils.partId(link);

            // We can not init data row lazily because underlying buffer can be concurrently cleared.
            initData(false);
        }

        /**
         * @param hash Hash code.
         * @param key Key.
         * @param val Value.
         * @param ver Version.
         * @param part Partition.
         * @param expireTime Expire time.
         */
        DataRow(int hash, KeyCacheObject key, CacheObject val, GridCacheVersion ver, int part, long expireTime) {
            super(hash, key, 0);

            this.val = val;
            this.ver = ver;
            this.part = part;
            this.expireTime = expireTime;
        }

        /** {@inheritDoc} */
        @Override public int partition() {
            return part;
        }

        /** {@inheritDoc} */
        @Override public void link(long link) {
            this.link = link;
        }
    }

    /**
     *
     */
    protected static class CacheDataTree extends BPlusTree<KeySearchRow, DataRow> {
        /** */
        private final CacheDataRowStore rowStore;

        /** */
        private final GridCacheContext cctx;

        /**
         * @param name Tree name.
         * @param reuseList Reuse list.
         * @param rowStore Row store.
         * @param cctx Context.
         * @param pageMem Page memory.
         * @param metaPageId Meta page ID.
         * @param initNew Initialize new index.
         * @throws IgniteCheckedException If failed.
         */
        public CacheDataTree(
            String name,
            ReuseList reuseList,
            CacheDataRowStore rowStore,
            GridCacheContext cctx,
            PageMemory pageMem,
            AtomicLong globalRmvId,
            long metaPageId,
            boolean initNew
        ) throws IgniteCheckedException {
            super(name, cctx.cacheId(), pageMem, cctx.shared().wal(), globalRmvId, metaPageId,
                reuseList, DataInnerIO.VERSIONS, DataLeafIO.VERSIONS);

            assert rowStore != null;

            this.rowStore = rowStore;
            this.cctx = cctx;

            if (initNew)
                initNew();
        }

        /** {@inheritDoc} */
        @Override protected int compare(BPlusIO<KeySearchRow> io, ByteBuffer buf, int idx, KeySearchRow row)
            throws IgniteCheckedException {
            int hash = ((RowLinkIO)io).getHash(buf, idx);

            int cmp = Integer.compare(hash, row.hash);

            if (cmp != 0)
                return cmp;

            KeySearchRow row0 = io.getLookupRow(this, buf, idx);

            return compareKeys(row0.key(), row.key());
        }

        /** {@inheritDoc} */
        @Override protected DataRow getRow(BPlusIO<KeySearchRow> io, ByteBuffer buf, int idx)
            throws IgniteCheckedException {
            int hash = ((RowLinkIO)io).getHash(buf, idx);
            long link = ((RowLinkIO)io).getLink(buf, idx);

            return rowStore.dataRow(hash, link);
        }

        /**
         * @param key1 First key.
         * @param key2 Second key.
         * @return Compare result.
         * @throws IgniteCheckedException If failed.
         */
        private int compareKeys(CacheObject key1, CacheObject key2) throws IgniteCheckedException {
            byte[] bytes1 = key1.valueBytes(cctx.cacheObjectContext());
            byte[] bytes2 = key2.valueBytes(cctx.cacheObjectContext());

            int len = Math.min(bytes1.length, bytes2.length);

            for (int i = 0; i < len; i++) {
                byte b1 = bytes1[i];
                byte b2 = bytes2[i];

                if (b1 != b2)
                    return b1 > b2 ? 1 : -1;
            }

            return Integer.compare(bytes1.length, bytes2.length);
        }
    }

    /**
     *
     */
    protected class CacheDataRowStore extends RowStore {
        /**
         * @param cctx Cache context.
         * @param freeList Free list.
         */
        public CacheDataRowStore(GridCacheContext<?, ?> cctx, FreeList freeList) {
            super(cctx, freeList);
        }

        /**
         * @param hash Hash code.
         * @param link Link.
         * @return Search row.
         */
        private KeySearchRow keySearchRow(int hash, long link) {
            return new KeySearchRow(hash, null, link);
        }

        /**
         * @param hash Hash code.
         * @param link Link.
         * @return Data row.
         */
        private DataRow dataRow(int hash, long link) {
            return new DataRow(hash, link);
        }
    }

    /**
     * @param buf Buffer.
     * @param off Offset.
     * @param link Link.
     * @param hash Hash.
     */
    private static void store0(ByteBuffer buf, int off, long link, int hash) {
        buf.putLong(off, link);
        buf.putInt(off + 8, hash);
    }

    /**
     *
     */
    private interface RowLinkIO {
        /**
         * @param buf Buffer.
         * @param idx Index.
         * @return Row link.
         */
        public long getLink(ByteBuffer buf, int idx);

        /**
         * @param buf Buffer.
         * @param idx Index.
         * @return Key hash code.
         */
        public int getHash(ByteBuffer buf, int idx);
    }

    /**
     *
     */
    public static final class DataInnerIO extends BPlusInnerIO<KeySearchRow> implements RowLinkIO {
        /** */
        public static final IOVersions<DataInnerIO> VERSIONS = new IOVersions<>(
            new DataInnerIO(1)
        );

        /**
         * @param ver Page format version.
         */
        DataInnerIO(int ver) {
            super(T_DATA_REF_INNER, ver, true, 12);
        }

        /** {@inheritDoc} */
        @Override public void storeByOffset(ByteBuffer buf, int off, KeySearchRow row) {
            assert row.link() != 0;

            store0(buf, off, row.link(), row.hash);
        }

        /** {@inheritDoc} */
        @Override public KeySearchRow getLookupRow(BPlusTree<KeySearchRow, ?> tree, ByteBuffer buf, int idx) {
            int hash = getHash(buf, idx);
            long link = getLink(buf, idx);

            return ((CacheDataTree)tree).rowStore.keySearchRow(hash, link);
        }

        /** {@inheritDoc} */
        @Override public void store(ByteBuffer dst, int dstIdx, BPlusIO<KeySearchRow> srcIo, ByteBuffer src,
            int srcIdx) {
            int hash = ((RowLinkIO)srcIo).getHash(src, srcIdx);
            long link = ((RowLinkIO)srcIo).getLink(src, srcIdx);

            store0(dst, offset(dstIdx), link, hash);
        }

        /** {@inheritDoc} */
        @Override public long getLink(ByteBuffer buf, int idx) {
            assert idx < getCount(buf) : idx;

            return buf.getLong(offset(idx));
        }

        /** {@inheritDoc} */
        @Override public int getHash(ByteBuffer buf, int idx) {
            return buf.getInt(offset(idx) + 8);
        }
    }

    /**
     *
     */
    public static final class DataLeafIO extends BPlusLeafIO<KeySearchRow> implements RowLinkIO {
        /** */
        public static final IOVersions<DataLeafIO> VERSIONS = new IOVersions<>(
            new DataLeafIO(1)
        );

        /**
         * @param ver Page format version.
         */
        DataLeafIO(int ver) {
            super(T_DATA_REF_LEAF, ver, 12);
        }

        /** {@inheritDoc} */
        @Override public void storeByOffset(ByteBuffer buf, int off, KeySearchRow row) {
            assert row.link() != 0;

            store0(buf, off, row.link(), row.hash);
        }

        /** {@inheritDoc} */
        @Override public void store(ByteBuffer dst, int dstIdx, BPlusIO<KeySearchRow> srcIo, ByteBuffer src,
            int srcIdx) {
            store0(dst, offset(dstIdx), getLink(src, srcIdx), getHash(src, srcIdx));
        }

        /** {@inheritDoc} */
        @Override public KeySearchRow getLookupRow(BPlusTree<KeySearchRow, ?> tree, ByteBuffer buf, int idx) {

            int hash = getHash(buf, idx);
            long link = getLink(buf, idx);

            return ((CacheDataTree)tree).rowStore.keySearchRow(hash, link);
        }

        /** {@inheritDoc} */
        @Override public long getLink(ByteBuffer buf, int idx) {
            assert idx < getCount(buf) : idx;

            return buf.getLong(offset(idx));
        }

        /** {@inheritDoc} */
        @Override public int getHash(ByteBuffer buf, int idx) {
            return buf.getInt(offset(idx) + 8);
        }
    }

    /**
     *
     */
<<<<<<< HEAD
    protected static class Metas {
        /** Meta root IDs. */
        private final long[] rootIds;

        /** Indicates whether pages were newly allocated. */
        private final boolean initNew;

        /** Metastore root page. */
        private final long metastoreRoot;

        /**
         * @param rootIds Meta root IDs.
         * @param metastoreRoot Indicates whether pages were newly allocated.
         * @param initNew Metastore root page.
         */
        public Metas(final long[] rootIds, final long metastoreRoot, final boolean initNew) {
            this.rootIds = rootIds;
            this.initNew = initNew;
            this.metastoreRoot = metastoreRoot;
        }

        /**
         * @return Meta root IDs.
         */
        public long[] rootIds() {
            return rootIds;
        }

        /**
         * @return Indicates whether pages were newly allocated.
         */
        public boolean isInitNew() {
            return initNew;
        }

        /**
         * @return Metastore root page.
         */
        public long metastoreRoot() {
            return metastoreRoot;
        }
    }

    /**
     *
     */
=======
>>>>>>> 34568eda
    private static class PendingRow {
        /** Expire time. */
        private long expireTime;

        /** Link. */
        private long link;

        /** */
        private KeyCacheObject key;

        /**
         * @param expireTime Expire time.
         * @param link Link
         */
        PendingRow(long expireTime, long link) {
            assert expireTime != 0;

            this.expireTime = expireTime;
            this.link = link;
        }

        /**
         * @param cctx Context.
         * @param expireTime Expire time.
         * @param link Link.
         * @return Row.
         * @throws IgniteCheckedException If failed.
         */
        static PendingRow createRowWithKey(GridCacheContext cctx, long expireTime, long link)
            throws IgniteCheckedException {
            PendingRow row = new PendingRow(expireTime, link);

            CacheDataRowAdapter rowData = new CacheDataRowAdapter(link);

            rowData.initFromLink(cctx, true);

            row.key = rowData.key();

            return row;
        }

        /** {@inheritDoc} */
        @Override public String toString() {
            return S.toString(PendingRow.class, this);
        }
    }

    /**
     *
     */
    protected static class PendingEntriesTree extends BPlusTree<PendingRow, PendingRow> {
        /** */
        private final GridCacheContext cctx;

        /**
         * @param cctx Cache context.
         * @param name Tree name.
         * @param pageMem Page memory.
         * @param metaPageId Meta page ID.
         * @param reuseList Reuse list.
         * @param initNew Initialize new index.
         * @throws IgniteCheckedException If failed.
         */
        public PendingEntriesTree(
            GridCacheContext cctx,
            String name,
            PageMemory pageMem,
            AtomicLong globalRmvId,
            long metaPageId,
            ReuseList reuseList,
            boolean initNew)
            throws IgniteCheckedException {
            super(name,
                cctx.cacheId(),
                pageMem,
                cctx.shared().wal(),
                globalRmvId,
                metaPageId,
                reuseList,
                PendingEntryInnerIO.VERSIONS,
                PendingEntryLeafIO.VERSIONS);

            this.cctx = cctx;

            if (initNew)
                initNew();
        }

        /** {@inheritDoc} */
        @Override protected int compare(BPlusIO<PendingRow> io, ByteBuffer buf, int idx, PendingRow row)
            throws IgniteCheckedException {
            long expireTime = ((PendingRowIO)io).getExpireTime(buf, idx);

            int cmp = Long.compare(expireTime, row.expireTime);

            if (cmp != 0)
                return cmp;

            if (row.link == 0L)
                return 0;

            long link = ((PendingRowIO)io).getLink(buf, idx);

            return Long.compare(link, row.link);
        }

        /** {@inheritDoc} */
        @Override protected PendingRow getRow(BPlusIO<PendingRow> io, ByteBuffer buf, int idx)
            throws IgniteCheckedException {
            return io.getLookupRow(this, buf, idx);
        }
    }

    /**
     *
     */
    private interface PendingRowIO {
        /**
         * @param buf Buffer.
         * @param idx Index.
         * @return Expire time.
         */
        long getExpireTime(ByteBuffer buf, int idx);

        /**
         * @param buf Buffer.
         * @param idx Index.
         * @return Link.
         */
        long getLink(ByteBuffer buf, int idx);
    }

    /**
     *
     */
    public static class PendingEntryInnerIO extends BPlusInnerIO<PendingRow> implements PendingRowIO {
        /** */
        public static final IOVersions<PendingEntryInnerIO> VERSIONS = new IOVersions<>(
            new PendingEntryInnerIO(1)
        );

        /**
         * @param ver Page format version.
         */
        PendingEntryInnerIO(int ver) {
            super(T_PENDING_REF_INNER, ver, true, 8 + 8);
        }

        /** {@inheritDoc} */
        @Override public void storeByOffset(ByteBuffer buf, int off, PendingRow row) throws IgniteCheckedException {
            assert row.link != 0;
            assert row.expireTime != 0;

            buf.putLong(off, row.expireTime);
            buf.putLong(off + 8, row.link);
        }

        /** {@inheritDoc} */
        @Override public void store(ByteBuffer dst,
            int dstIdx,
            BPlusIO<PendingRow> srcIo,
            ByteBuffer src,
            int srcIdx) throws IgniteCheckedException {
            int dstOff = offset(dstIdx);

            long link = ((PendingRowIO)srcIo).getLink(src, srcIdx);
            long expireTime = ((PendingRowIO)srcIo).getExpireTime(src, srcIdx);

            dst.putLong(dstOff, expireTime);
            dst.putLong(dstOff + 8, link);
        }

        /** {@inheritDoc} */
        @Override public PendingRow getLookupRow(BPlusTree<PendingRow, ?> tree, ByteBuffer buf, int idx)
            throws IgniteCheckedException {
            return PendingRow.createRowWithKey(((PendingEntriesTree)tree).cctx, getExpireTime(buf, idx), getLink(buf, idx));
        }

        /** {@inheritDoc} */
        @Override public long getExpireTime(ByteBuffer buf, int idx) {
            return buf.getLong(offset(idx));
        }

        /** {@inheritDoc} */
        @Override public long getLink(ByteBuffer buf, int idx) {
            return buf.getLong(offset(idx) + 8);
        }
    }

    /**
     *
     */
    public static class PendingEntryLeafIO extends BPlusLeafIO<PendingRow> implements PendingRowIO {
        /** */
        public static final IOVersions<PendingEntryLeafIO> VERSIONS = new IOVersions<>(
            new PendingEntryLeafIO(1)
        );

        /**
         * @param ver Page format version.
         */
        PendingEntryLeafIO(int ver) {
            super(T_PENDING_REF_LEAF, ver, 8 + 8);
        }

        /** {@inheritDoc} */
        @Override public void storeByOffset(ByteBuffer buf, int off, PendingRow row) throws IgniteCheckedException {
            assert row.link != 0;
            assert row.expireTime != 0;

            buf.putLong(off, row.expireTime);
            buf.putLong(off + 8, row.link);
        }

        /** {@inheritDoc} */
        @Override public void store(ByteBuffer dst,
            int dstIdx,
            BPlusIO<PendingRow> srcIo,
            ByteBuffer src,
            int srcIdx) throws IgniteCheckedException {
            int dstOff = offset(dstIdx);

            long link = ((PendingRowIO)srcIo).getLink(src, srcIdx);
            long expireTime = ((PendingRowIO)srcIo).getExpireTime(src, srcIdx);

            dst.putLong(dstOff, expireTime);
            dst.putLong(dstOff + 8, link);
        }

        /** {@inheritDoc} */
        @Override public PendingRow getLookupRow(BPlusTree<PendingRow, ?> tree, ByteBuffer buf, int idx)
            throws IgniteCheckedException {
            return PendingRow.createRowWithKey(((PendingEntriesTree)tree).cctx, getExpireTime(buf, idx), getLink(buf, idx));
        }

        /** {@inheritDoc} */
        @Override public long getExpireTime(ByteBuffer buf, int idx) {
            return buf.getLong(offset(idx));
        }

        /** {@inheritDoc} */
        @Override public long getLink(ByteBuffer buf, int idx) {
            return buf.getLong(offset(idx) + 8);
        }
    }
}<|MERGE_RESOLUTION|>--- conflicted
+++ resolved
@@ -23,7 +23,6 @@
 import java.util.Set;
 import java.util.concurrent.ConcurrentHashMap;
 import java.util.concurrent.ConcurrentMap;
-import java.util.concurrent.atomic.AtomicLong;
 import javax.cache.Cache;
 import org.apache.ignite.IgniteCheckedException;
 import org.apache.ignite.IgniteException;
@@ -79,26 +78,11 @@
     protected final ConcurrentMap<Integer, CacheDataStore> partDataStores = new ConcurrentHashMap<>();
 
     /** */
-<<<<<<< HEAD
-    private CacheDataStore locCacheDataStore;
-
-    /** */
-    protected final ConcurrentMap<Integer, CacheDataStore> partDataStores = new ConcurrentHashMap<>();
-
-    /** */
-    private MetaStore metaStore;
-
-    /** */
-    private PendingEntriesTree pendingEntries;
-=======
     protected PendingEntriesTree pendingEntries;
->>>>>>> 34568eda
 
     /** */
     private static final PendingRow START_PENDING_ROW = new PendingRow(Long.MIN_VALUE, 0);
 
-    /** */
-    protected final AtomicLong globalRmvId = new AtomicLong(U.currentTimeMillis() * 1000_000);
 
     /** {@inheritDoc} */
     @Override protected void start0() throws IgniteCheckedException {
@@ -110,34 +94,12 @@
             cctx.shared().database().checkpointReadLock();
 
             try {
-<<<<<<< HEAD
-                reuseList = new ReuseList(cacheId, pageMem, cctx.shared().wal(), globalRmvId, metas.rootIds(), metas.isInitNew());
-                freeList = new FreeList(cctx, reuseList, globalRmvId);
-
-                metaStore = new MetadataStorage(pageMem, cctx.shared().wal(), globalRmvId,
-                    cacheId, reuseList, metas.metastoreRoot(), metas.isInitNew());
-
-                if (cctx.ttl().eagerTtlEnabled()) {
-                    String name = "PendingEntries";
-
-                    final RootPage rootPage = metaStore.getOrAllocateForTree("PendingEntries");
-
-                    pendingEntries = new PendingEntriesTree(cctx,
-                        name,
-                        cctx.shared().database().pageMemory(),
-                        globalRmvId,
-                        rootPage.pageId().pageId(),
-                        reuseList,
-                        rootPage.isAllocated());
-                }
-=======
                 initDataStructures();
->>>>>>> 34568eda
 
                 if (cctx.isLocal()) {
                     assert cctx.cache() instanceof GridLocalCache : cctx.cache();
 
-                    locCacheDataStore = createCacheDataStore(0, (CacheDataStore.SizeTracker)cctx.cache());
+                    locCacheDataStore = createCacheDataStore(0, (CacheDataStore.Listener)cctx.cache());
                 }
             }
             finally {
@@ -362,11 +324,6 @@
         return 0;
     }
 
-    /** {@inheritDoc} */
-    @Override public AtomicLong globalRemoveId() {
-        return globalRmvId;
-    }
-
     /**
      * Clears offheap entries.
      *
@@ -620,11 +577,7 @@
 
     /** {@inheritDoc} */
     @Override public final CacheDataStore createCacheDataStore(int p,
-<<<<<<< HEAD
-        CacheDataStore.SizeTracker lsnr) throws IgniteCheckedException {
-=======
         CacheDataStore.Listener lsnr) throws IgniteCheckedException {
->>>>>>> 34568eda
         CacheDataStore dataStore = createCacheDataStore0(p, lsnr);
 
         partDataStores.put(p, dataStore);
@@ -638,11 +591,7 @@
      * @return Cache data store.
      * @throws IgniteCheckedException If failed.
      */
-<<<<<<< HEAD
-    protected CacheDataStore createCacheDataStore0(int p, CacheDataStore.SizeTracker lsnr)
-=======
     protected CacheDataStore createCacheDataStore0(int p, CacheDataStore.Listener lsnr)
->>>>>>> 34568eda
         throws IgniteCheckedException {
         IgniteCacheDatabaseSharedManager dbMgr = cctx.shared().database();
 
@@ -659,18 +608,10 @@
             rowStore,
             cctx,
             dbMgr.pageMemory(),
-<<<<<<< HEAD
-            globalRmvId,
-            rootPage.pageId().pageId(),
-            rootPage.isAllocated());
-
-        return new CacheDataStoreImpl(p, idxName, rowStore, dataTree, lsnr);
-=======
             rootPage,
             true);
 
         return new CacheDataStoreImpl(idxName, rowStore, dataTree, lsnr);
->>>>>>> 34568eda
     }
 
     /** {@inheritDoc} */
@@ -694,8 +635,7 @@
     }
 
     /** {@inheritDoc} */
-    @Override public void expire(
-        IgniteInClosure2X<GridCacheEntryEx, GridCacheVersion> c) throws IgniteCheckedException {
+    @Override public void expire(IgniteInClosure2X<GridCacheEntryEx, GridCacheVersion> c) throws IgniteCheckedException {
         if (pendingEntries != null) {
             GridCacheVersion obsoleteVer = null;
 
@@ -727,12 +667,6 @@
      *
      */
     protected class CacheDataStoreImpl implements CacheDataStore {
-<<<<<<< HEAD
-
-        private int partId;
-
-=======
->>>>>>> 34568eda
         /** Tree name. */
         private String name;
 
@@ -743,37 +677,24 @@
         private final CacheDataTree dataTree;
 
         /** */
-        private final SizeTracker lsnr;
-
-        /**
-<<<<<<< HEAD
-         * @param partId Partition ID.
-=======
->>>>>>> 34568eda
+        private final Listener lsnr;
+
+        /**
          * @param name Name.
          * @param rowStore Row store.
          * @param dataTree Data tree.
          * @param lsnr Listener.
          */
         public CacheDataStoreImpl(
-<<<<<<< HEAD
-            int partId,
-=======
->>>>>>> 34568eda
             String name,
             CacheDataRowStore rowStore,
             CacheDataTree dataTree,
-            SizeTracker lsnr
+            Listener lsnr
         ) {
-            this.partId = partId;
             this.name = name;
             this.rowStore = rowStore;
             this.dataTree = dataTree;
             this.lsnr = lsnr;
-        }
-
-        @Override public int partId() {
-            return partId;
         }
 
         /** {@inheritDoc} */
@@ -872,19 +793,6 @@
         /** {@inheritDoc} */
         @Override public RowStore rowStore() {
             return rowStore;
-        }
-
-        /** {@inheritDoc} */
-        @Override public RowStore rowStore() {
-            return rowStore;
-        }
-
-        @Override public int size() {
-            return lsnr.size();
-        }
-
-        @Override public long updateCounter() {
-            return lsnr.updateCounter();
         }
     }
 
@@ -1010,11 +918,10 @@
             CacheDataRowStore rowStore,
             GridCacheContext cctx,
             PageMemory pageMem,
-            AtomicLong globalRmvId,
             long metaPageId,
             boolean initNew
         ) throws IgniteCheckedException {
-            super(name, cctx.cacheId(), pageMem, cctx.shared().wal(), globalRmvId, metaPageId,
+            super(name, cctx.cacheId(), pageMem, cctx.shared().wal(), metaPageId,
                 reuseList, DataInnerIO.VERSIONS, DataLeafIO.VERSIONS);
 
             assert rowStore != null;
@@ -1242,55 +1149,6 @@
     /**
      *
      */
-<<<<<<< HEAD
-    protected static class Metas {
-        /** Meta root IDs. */
-        private final long[] rootIds;
-
-        /** Indicates whether pages were newly allocated. */
-        private final boolean initNew;
-
-        /** Metastore root page. */
-        private final long metastoreRoot;
-
-        /**
-         * @param rootIds Meta root IDs.
-         * @param metastoreRoot Indicates whether pages were newly allocated.
-         * @param initNew Metastore root page.
-         */
-        public Metas(final long[] rootIds, final long metastoreRoot, final boolean initNew) {
-            this.rootIds = rootIds;
-            this.initNew = initNew;
-            this.metastoreRoot = metastoreRoot;
-        }
-
-        /**
-         * @return Meta root IDs.
-         */
-        public long[] rootIds() {
-            return rootIds;
-        }
-
-        /**
-         * @return Indicates whether pages were newly allocated.
-         */
-        public boolean isInitNew() {
-            return initNew;
-        }
-
-        /**
-         * @return Metastore root page.
-         */
-        public long metastoreRoot() {
-            return metastoreRoot;
-        }
-    }
-
-    /**
-     *
-     */
-=======
->>>>>>> 34568eda
     private static class PendingRow {
         /** Expire time. */
         private long expireTime;
@@ -1358,7 +1216,6 @@
             GridCacheContext cctx,
             String name,
             PageMemory pageMem,
-            AtomicLong globalRmvId,
             long metaPageId,
             ReuseList reuseList,
             boolean initNew)
@@ -1367,7 +1224,6 @@
                 cctx.cacheId(),
                 pageMem,
                 cctx.shared().wal(),
-                globalRmvId,
                 metaPageId,
                 reuseList,
                 PendingEntryInnerIO.VERSIONS,
