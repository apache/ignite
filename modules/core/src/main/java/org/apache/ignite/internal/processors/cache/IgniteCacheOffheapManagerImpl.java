--- conflicted
+++ resolved
@@ -1480,7 +1480,7 @@
                     incrementSize(cctx.cacheId());
 
                     if (cctx.queries().enabled())
-                        cctx.queries().store(updateRow, mvccVer, null);
+                        cctx.queries().store(updateRow, mvccVer, null, true);
                 }
             }
             finally {
@@ -1564,7 +1564,7 @@
                 GridCacheQueryManager qryMgr = cctx.queries();
 
                 if (qryMgr.enabled())
-                    qryMgr.store(updateRow, mvccVer, oldRow);
+                    qryMgr.store(updateRow, mvccVer, oldRow, true);
 
                 updatePendingEntries(cctx, updateRow, oldRow);
 
@@ -1830,13 +1830,9 @@
             GridCacheQueryManager qryMgr = cctx.queries();
 
             if (qryMgr.enabled())
-<<<<<<< HEAD
-                qryMgr.store(newRow, null, oldRow);
+                qryMgr.store(newRow, null, oldRow, true);
 
             updatePendingEntries(cctx, newRow, oldRow);
-=======
-                qryMgr.store(newRow, oldRow, true);
->>>>>>> 8c278ca9
 
             if (oldRow != null) {
                 assert oldRow.link() != 0 : oldRow;
@@ -1886,11 +1882,7 @@
 
                 GridCacheQueryManager qryMgr = cctx.queries();
 
-<<<<<<< HEAD
-                qryMgr.store(row, null, null); // TODO IGNITE-3478.
-=======
-                qryMgr.store(row, null, false);
->>>>>>> 8c278ca9
+                qryMgr.store(row, null, null, false); // TODO IGNITE-3478.
             }
         }
 
