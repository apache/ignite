--- conflicted
+++ resolved
@@ -43,14 +43,9 @@
 import org.apache.ignite.internal.pagemem.wal.record.delta.DataPageMvccUpdateNewTxStateHintRecord;
 import org.apache.ignite.internal.pagemem.wal.record.delta.DataPageMvccUpdateTxStateHintRecord;
 import org.apache.ignite.internal.processors.affinity.AffinityTopologyVersion;
-<<<<<<< HEAD
 import org.apache.ignite.internal.processors.cache.distributed.dht.GridDhtInvalidPartitionException;
 import org.apache.ignite.internal.processors.cache.distributed.dht.GridDhtLocalPartition;
 import org.apache.ignite.internal.processors.cache.distributed.dht.colocated.GridDhtDetachedCacheEntry;
-=======
-import org.apache.ignite.internal.processors.cache.distributed.dht.topology.GridDhtInvalidPartitionException;
-import org.apache.ignite.internal.processors.cache.distributed.dht.topology.GridDhtLocalPartition;
->>>>>>> 9ab8ebd7
 import org.apache.ignite.internal.processors.cache.distributed.dht.preloader.CachePartitionPartialCountersMap;
 import org.apache.ignite.internal.processors.cache.distributed.dht.preloader.IgniteDhtDemandedPartitionsMap;
 import org.apache.ignite.internal.processors.cache.distributed.dht.preloader.IgniteHistoricalIterator;
@@ -523,13 +518,9 @@
         boolean needHistory,
         boolean noCreate,
         @Nullable CacheEntryPredicate filter,
-<<<<<<< HEAD
         boolean retVal,
         EntryProcessor entryProc,
         Object[] invokeArgs) throws IgniteCheckedException {
-=======
-        boolean retVal) throws IgniteCheckedException {
->>>>>>> 9ab8ebd7
         if (entry.detached() || entry.isNear())
             return null;
 
@@ -542,11 +533,8 @@
             expireTime,
             mvccSnapshot,
             filter,
-<<<<<<< HEAD
             entryProc,
             invokeArgs,
-=======
->>>>>>> 9ab8ebd7
             primary,
             needHistory,
             noCreate,
@@ -1875,11 +1863,8 @@
             long expireTime,
             MvccSnapshot mvccSnapshot,
             @Nullable CacheEntryPredicate filter,
-<<<<<<< HEAD
             EntryProcessor entryProc,
             Object[] invokeArgs,
-=======
->>>>>>> 9ab8ebd7
             boolean primary,
             boolean needHistory,
             boolean noCreate,
@@ -1898,12 +1883,9 @@
                 // Make sure value bytes initialized.
                 key.valueBytes(coCtx);
 
-<<<<<<< HEAD
                 if(val != null)
                     val.valueBytes(coCtx);
 
-=======
->>>>>>> 9ab8ebd7
                  MvccUpdateDataRow updateRow = new MvccUpdateDataRow(
                     cctx,
                     key,
@@ -1919,11 +1901,7 @@
                     needHistory,
                     // we follow fast update visit flow here if row cannot be created by current operation
                     noCreate,
-<<<<<<< HEAD
                     retVal || entryProc != null);
-=======
-                    retVal);
->>>>>>> 9ab8ebd7
 
                 assert cctx.shared().database().checkpointLockIsHeldByThread();
 
@@ -2176,6 +2154,7 @@
                     partId,
                     0,
                     mvccSnapshot,
+                    null,
                     null,
                     null,
                     true,
