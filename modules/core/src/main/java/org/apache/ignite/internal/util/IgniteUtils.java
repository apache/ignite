--- conflicted
+++ resolved
@@ -8859,29 +8859,15 @@
     }
 
     /**
+     * Gets class for provided name. Accepts primitive types names.
+     *
      * @param clsName Class name.
      * @param ldr Class loader.
      * @return Class.
      * @throws ClassNotFoundException If class not found.
      */
     public static Class<?> forName(String clsName, @Nullable ClassLoader ldr) throws ClassNotFoundException {
-        return forName(clsName, ldr, true);
-    }
-
-    /**
-     * Gets class for provided name. Accepts primitive types names.
-     *
-     * @param clsName Class name.
-     * @param ldr Class loader.
-     * @param useCache If true class loader and result should be cached internally, false otherwise.
-     * @return Class.
-     * @throws ClassNotFoundException If class not found.
-     */
-<<<<<<< HEAD
-    public static Class<?> forName(String clsName, @Nullable ClassLoader ldr, boolean useCache) throws ClassNotFoundException {
-=======
-    public static Class<?> forName(String clsName, @Nullable ClassLoader ldr) throws ClassNotFoundException {
-        return forName(clsName, ldr, null);
+        return forName(clsName, ldr, null, true);
     }
 
     /**
@@ -8893,7 +8879,19 @@
      * @throws ClassNotFoundException If class not found.
      */
     public static Class<?> forName(String clsName, @Nullable ClassLoader ldr, IgnitePredicate<String> clsFilter) throws ClassNotFoundException {
->>>>>>> f3eff278
+        return forName(clsName, ldr, clsFilter, true);
+    }
+
+    /**
+     * Gets class for provided name. Accepts primitive types names.
+     *
+     * @param clsName Class name.
+     * @param ldr Class loader.
+    * @param useCache If true class loader and result should be cached internally, false otherwise.
+     * @return Class.
+     * @throws ClassNotFoundException If class not found.
+     */
+    public static Class<?> forName(String clsName, @Nullable ClassLoader ldr, IgnitePredicate<String> clsFilter, boolean useCache) throws ClassNotFoundException {
         assert clsName != null;
 
         Class<?> cls = primitiveMap.get(clsName);
