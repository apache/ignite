/*
 * Licensed to the Apache Software Foundation (ASF) under one or more
 * contributor license agreements.  See the NOTICE file distributed with
 * this work for additional information regarding copyright ownership.
 * The ASF licenses this file to You under the Apache License, Version 2.0
 * (the "License"); you may not use this file except in compliance with
 * the License.  You may obtain a copy of the License at
 *
 *      http://www.apache.org/licenses/LICENSE-2.0
 *
 * Unless required by applicable law or agreed to in writing, software
 * distributed under the License is distributed on an "AS IS" BASIS,
 * WITHOUT WARRANTIES OR CONDITIONS OF ANY KIND, either express or implied.
 * See the License for the specific language governing permissions and
 * limitations under the License.
 */

package org.apache.ignite.internal.util;

import java.io.BufferedInputStream;
import java.io.BufferedOutputStream;
import java.io.ByteArrayInputStream;
import java.io.ByteArrayOutputStream;
import java.io.DataInput;
import java.io.DataOutput;
import java.io.Externalizable;
import java.io.File;
import java.io.FileInputStream;
import java.io.FileNotFoundException;
import java.io.FileOutputStream;
import java.io.IOException;
import java.io.InputStream;
import java.io.InputStreamReader;
import java.io.ObjectInput;
import java.io.ObjectInputStream;
import java.io.ObjectOutput;
import java.io.ObjectOutputStream;
import java.io.OutputStream;
import java.io.PrintStream;
import java.io.Reader;
import java.io.Serializable;
import java.io.StringWriter;
import java.io.UTFDataFormatException;
import java.io.Writer;
import java.lang.annotation.Annotation;
import java.lang.management.CompilationMXBean;
import java.lang.management.LockInfo;
import java.lang.management.ManagementFactory;
import java.lang.management.MemoryMXBean;
import java.lang.management.MonitorInfo;
import java.lang.management.OperatingSystemMXBean;
import java.lang.management.RuntimeMXBean;
import java.lang.management.ThreadInfo;
import java.lang.management.ThreadMXBean;
import java.lang.reflect.Array;
import java.lang.reflect.Constructor;
import java.lang.reflect.Field;
import java.lang.reflect.InvocationTargetException;
import java.lang.reflect.Method;
import java.lang.reflect.Modifier;
import java.math.BigDecimal;
import java.math.MathContext;
import java.net.DatagramSocket;
import java.net.InetAddress;
import java.net.InetSocketAddress;
import java.net.MalformedURLException;
import java.net.NetworkInterface;
import java.net.Socket;
import java.net.SocketException;
import java.net.URI;
import java.net.URISyntaxException;
import java.net.URL;
import java.net.URLClassLoader;
import java.net.URLConnection;
import java.net.UnknownHostException;
import java.nio.ByteBuffer;
import java.nio.channels.FileLock;
import java.nio.channels.SelectionKey;
import java.nio.channels.Selector;
import java.nio.channels.SocketChannel;
import java.nio.charset.Charset;
import java.nio.file.DirectoryStream;
import java.nio.file.FileVisitResult;
import java.nio.file.Files;
import java.nio.file.Path;
import java.nio.file.Paths;
import java.nio.file.SimpleFileVisitor;
import java.nio.file.attribute.BasicFileAttributes;
import java.security.AccessController;
import java.security.InvalidKeyException;
import java.security.Key;
import java.security.KeyManagementException;
import java.security.MessageDigest;
import java.security.NoSuchAlgorithmException;
import java.security.PrivilegedAction;
import java.security.ProtectionDomain;
import java.security.cert.X509Certificate;
import java.sql.Connection;
import java.sql.SQLException;
import java.text.SimpleDateFormat;
import java.util.ArrayList;
import java.util.Arrays;
import java.util.Collection;
import java.util.Collections;
import java.util.Comparator;
import java.util.Date;
import java.util.Enumeration;
import java.util.HashMap;
import java.util.HashSet;
import java.util.IdentityHashMap;
import java.util.Iterator;
import java.util.LinkedHashMap;
import java.util.LinkedHashSet;
import java.util.LinkedList;
import java.util.List;
import java.util.Map;
import java.util.NoSuchElementException;
import java.util.Random;
import java.util.ServiceLoader;
import java.util.Set;
import java.util.StringTokenizer;
import java.util.TreeMap;
import java.util.UUID;
import java.util.concurrent.BrokenBarrierException;
import java.util.concurrent.Callable;
import java.util.concurrent.CancellationException;
import java.util.concurrent.ConcurrentHashMap;
import java.util.concurrent.ConcurrentMap;
import java.util.concurrent.CountDownLatch;
import java.util.concurrent.CyclicBarrier;
import java.util.concurrent.ExecutionException;
import java.util.concurrent.ExecutorService;
import java.util.concurrent.Executors;
import java.util.concurrent.Future;
import java.util.concurrent.Semaphore;
import java.util.concurrent.TimeUnit;
import java.util.concurrent.atomic.AtomicLong;
import java.util.concurrent.atomic.AtomicReference;
import java.util.concurrent.locks.Condition;
import java.util.concurrent.locks.ReadWriteLock;
import java.util.concurrent.locks.ReentrantReadWriteLock;
import java.util.function.Consumer;
import java.util.jar.JarFile;
import java.util.logging.ConsoleHandler;
import java.util.logging.Handler;
import java.util.logging.Level;
import java.util.logging.Logger;
import java.util.regex.Pattern;
import java.util.stream.Collectors;
import java.util.zip.Deflater;
import java.util.zip.ZipEntry;
import java.util.zip.ZipFile;
import java.util.zip.ZipInputStream;
import java.util.zip.ZipOutputStream;
import javax.crypto.Cipher;
import javax.crypto.NoSuchPaddingException;
import javax.management.DynamicMBean;
import javax.management.JMException;
import javax.management.MBeanRegistrationException;
import javax.management.MBeanServer;
import javax.management.MalformedObjectNameException;
import javax.management.ObjectName;
import javax.naming.Context;
import javax.naming.NamingException;
import javax.net.ssl.HostnameVerifier;
import javax.net.ssl.HttpsURLConnection;
import javax.net.ssl.SSLContext;
import javax.net.ssl.SSLSession;
import javax.net.ssl.TrustManager;
import javax.net.ssl.X509TrustManager;
import org.apache.ignite.Ignite;
import org.apache.ignite.IgniteCheckedException;
import org.apache.ignite.IgniteClientDisconnectedException;
import org.apache.ignite.IgniteCompute;
import org.apache.ignite.IgniteDeploymentException;
import org.apache.ignite.IgniteException;
import org.apache.ignite.IgniteIllegalStateException;
import org.apache.ignite.IgniteInterruptedException;
import org.apache.ignite.IgniteLogger;
import org.apache.ignite.IgniteSystemProperties;
import org.apache.ignite.binary.BinaryRawReader;
import org.apache.ignite.binary.BinaryRawWriter;
import org.apache.ignite.cluster.ClusterGroup;
import org.apache.ignite.cluster.ClusterGroupEmptyException;
import org.apache.ignite.cluster.ClusterMetrics;
import org.apache.ignite.cluster.ClusterNode;
import org.apache.ignite.cluster.ClusterTopologyException;
import org.apache.ignite.compute.ComputeTask;
import org.apache.ignite.compute.ComputeTaskCancelledException;
import org.apache.ignite.compute.ComputeTaskName;
import org.apache.ignite.compute.ComputeTaskTimeoutException;
import org.apache.ignite.configuration.AddressResolver;
import org.apache.ignite.configuration.DataRegionConfiguration;
import org.apache.ignite.configuration.DataStorageConfiguration;
import org.apache.ignite.configuration.IgniteConfiguration;
import org.apache.ignite.events.EventType;
import org.apache.ignite.internal.GridKernalContext;
import org.apache.ignite.internal.IgniteClientDisconnectedCheckedException;
import org.apache.ignite.internal.IgniteDeploymentCheckedException;
import org.apache.ignite.internal.IgniteFeatures;
import org.apache.ignite.internal.IgniteFutureCancelledCheckedException;
import org.apache.ignite.internal.IgniteFutureTimeoutCheckedException;
import org.apache.ignite.internal.IgniteInternalFuture;
import org.apache.ignite.internal.IgniteInterruptedCheckedException;
import org.apache.ignite.internal.IgniteNodeAttributes;
import org.apache.ignite.internal.cluster.ClusterGroupEmptyCheckedException;
import org.apache.ignite.internal.cluster.ClusterTopologyCheckedException;
import org.apache.ignite.internal.compute.ComputeTaskCancelledCheckedException;
import org.apache.ignite.internal.compute.ComputeTaskTimeoutCheckedException;
import org.apache.ignite.internal.events.DiscoveryCustomEvent;
import org.apache.ignite.internal.managers.communication.GridIoManager;
import org.apache.ignite.internal.managers.communication.GridIoPolicy;
import org.apache.ignite.internal.managers.deployment.GridDeploymentInfo;
import org.apache.ignite.internal.managers.discovery.GridDiscoveryManager;
import org.apache.ignite.internal.mxbean.IgniteStandardMXBean;
import org.apache.ignite.internal.processors.cache.CacheClassLoaderMarker;
import org.apache.ignite.internal.processors.cache.GridCacheAttributes;
import org.apache.ignite.internal.processors.cache.GridCacheContext;
import org.apache.ignite.internal.processors.cache.GridCacheSharedContext;
import org.apache.ignite.internal.processors.cluster.BaselineTopology;
import org.apache.ignite.internal.transactions.IgniteTxAlreadyCompletedCheckedException;
import org.apache.ignite.internal.transactions.IgniteTxDuplicateKeyCheckedException;
import org.apache.ignite.internal.transactions.IgniteTxHeuristicCheckedException;
import org.apache.ignite.internal.transactions.IgniteTxOptimisticCheckedException;
import org.apache.ignite.internal.transactions.IgniteTxRollbackCheckedException;
import org.apache.ignite.internal.transactions.IgniteTxSerializationCheckedException;
import org.apache.ignite.internal.transactions.IgniteTxTimeoutCheckedException;
import org.apache.ignite.internal.util.future.GridFutureAdapter;
import org.apache.ignite.internal.util.future.IgniteFutureImpl;
import org.apache.ignite.internal.util.io.GridFilenameUtils;
import org.apache.ignite.internal.util.ipc.shmem.IpcSharedMemoryNativeLoader;
import org.apache.ignite.internal.util.lang.GridClosureException;
import org.apache.ignite.internal.util.lang.GridPeerDeployAware;
import org.apache.ignite.internal.util.lang.GridTuple;
import org.apache.ignite.internal.util.lang.IgniteThrowableFunction;
import org.apache.ignite.internal.util.typedef.C1;
import org.apache.ignite.internal.util.typedef.CI1;
import org.apache.ignite.internal.util.typedef.F;
import org.apache.ignite.internal.util.typedef.G;
import org.apache.ignite.internal.util.typedef.P1;
import org.apache.ignite.internal.util.typedef.T2;
import org.apache.ignite.internal.util.typedef.X;
import org.apache.ignite.internal.util.typedef.internal.A;
import org.apache.ignite.internal.util.typedef.internal.SB;
import org.apache.ignite.internal.util.typedef.internal.U;
import org.apache.ignite.internal.util.worker.GridWorker;
import org.apache.ignite.lang.IgniteBiTuple;
import org.apache.ignite.lang.IgniteClosure;
import org.apache.ignite.lang.IgniteFutureCancelledException;
import org.apache.ignite.lang.IgniteFutureTimeoutException;
import org.apache.ignite.lang.IgniteOutClosure;
import org.apache.ignite.lang.IgnitePredicate;
import org.apache.ignite.lang.IgniteProductVersion;
import org.apache.ignite.lang.IgniteRunnable;
import org.apache.ignite.lang.IgniteUuid;
import org.apache.ignite.lifecycle.LifecycleAware;
import org.apache.ignite.marshaller.Marshaller;
import org.apache.ignite.plugin.PluginProvider;
import org.apache.ignite.plugin.extensions.communication.Message;
import org.apache.ignite.plugin.extensions.communication.MessageWriter;
import org.apache.ignite.spi.IgniteSpi;
import org.apache.ignite.spi.IgniteSpiException;
import org.apache.ignite.spi.discovery.DiscoverySpi;
import org.apache.ignite.spi.discovery.DiscoverySpiOrderSupport;
import org.apache.ignite.spi.discovery.tcp.TcpDiscoverySpi;
import org.apache.ignite.transactions.TransactionAlreadyCompletedException;
import org.apache.ignite.transactions.TransactionDeadlockException;
import org.apache.ignite.transactions.TransactionDuplicateKeyException;
import org.apache.ignite.transactions.TransactionHeuristicException;
import org.apache.ignite.transactions.TransactionOptimisticException;
import org.apache.ignite.transactions.TransactionRollbackException;
import org.apache.ignite.transactions.TransactionSerializationException;
import org.apache.ignite.transactions.TransactionTimeoutException;
import org.jetbrains.annotations.NotNull;
import org.jetbrains.annotations.Nullable;
import sun.misc.Unsafe;

import static java.util.Objects.isNull;
import static org.apache.ignite.IgniteSystemProperties.IGNITE_DISABLE_HOSTNAME_VERIFIER;
import static org.apache.ignite.IgniteSystemProperties.IGNITE_HOME;
import static org.apache.ignite.IgniteSystemProperties.IGNITE_LOCAL_HOST;
import static org.apache.ignite.IgniteSystemProperties.IGNITE_MBEAN_APPEND_CLASS_LOADER_ID;
import static org.apache.ignite.IgniteSystemProperties.IGNITE_MBEAN_APPEND_JVM_ID;
import static org.apache.ignite.IgniteSystemProperties.IGNITE_NO_DISCO_ORDER;
import static org.apache.ignite.IgniteSystemProperties.IGNITE_SSH_HOST;
import static org.apache.ignite.IgniteSystemProperties.IGNITE_SSH_USER_NAME;
import static org.apache.ignite.IgniteSystemProperties.getBoolean;
import static org.apache.ignite.events.EventType.EVTS_ALL;
import static org.apache.ignite.events.EventType.EVTS_ALL_MINUS_METRIC_UPDATE;
import static org.apache.ignite.events.EventType.EVT_NODE_METRICS_UPDATED;
import static org.apache.ignite.internal.IgniteNodeAttributes.ATTR_BUILD_DATE;
import static org.apache.ignite.internal.IgniteNodeAttributes.ATTR_BUILD_VER;
import static org.apache.ignite.internal.IgniteNodeAttributes.ATTR_CACHE;
import static org.apache.ignite.internal.IgniteNodeAttributes.ATTR_DATA_REGIONS_OFFHEAP_SIZE;
import static org.apache.ignite.internal.IgniteNodeAttributes.ATTR_JVM_PID;
import static org.apache.ignite.internal.IgniteNodeAttributes.ATTR_MACS;
import static org.apache.ignite.internal.util.GridUnsafe.objectFieldOffset;
import static org.apache.ignite.internal.util.GridUnsafe.putObjectVolatile;
import static org.apache.ignite.internal.util.GridUnsafe.staticFieldBase;
import static org.apache.ignite.internal.util.GridUnsafe.staticFieldOffset;

/**
 * Collection of utility methods used throughout the system.
 */
@SuppressWarnings({"UnusedReturnValue", "RedundantStringConstructorCall"})
public abstract class IgniteUtils {
    /** */
    public static final long MB = 1024L * 1024;

    /** */
    public static final long GB = 1024L * 1024 * 1024;

    /**
     * String limit in bytes for {@link DataOutput#writeUTF} and
     * {@link DataInput#readUTF()}, that use "Modified UTF-8".
     */
    public static final int UTF_BYTE_LIMIT = 65_535;

    /** Minimum checkpointing page buffer size (may be adjusted by Ignite). */
    public static final Long DFLT_MIN_CHECKPOINTING_PAGE_BUFFER_SIZE = GB / 4;

    /** Default minimum checkpointing page buffer size (may be adjusted by Ignite). */
    public static final Long DFLT_MAX_CHECKPOINTING_PAGE_BUFFER_SIZE = 2 * GB;

    /** {@code True} if {@code unsafe} should be used for array copy. */
    private static final boolean UNSAFE_BYTE_ARR_CP = unsafeByteArrayCopyAvailable();

    /** Sun-specific JDK constructor factory for objects that don't have empty constructor. */
    private static final Method CTOR_FACTORY;

    /** Sun JDK reflection factory. */
    private static final Object SUN_REFLECT_FACTORY;

    /** Public {@code java.lang.Object} no-argument constructor. */
    private static final Constructor OBJECT_CTOR;

    /** All grid event names. */
    private static final Map<Integer, String> GRID_EVT_NAMES = new HashMap<>();

    /** All grid events. */
    private static final int[] GRID_EVTS;

    /** Empty integers array. */
    public static final int[] EMPTY_INTS = new int[0];

    /** Empty  longs. */
    public static final long[] EMPTY_LONGS = new long[0];

    /** Empty  longs. */
    public static final Field[] EMPTY_FIELDS = new Field[0];

    /** System line separator. */
    private static final String NL = System.getProperty("line.separator");

    /** Default user version. */
    public static final String DFLT_USER_VERSION = "0";

    /** Lock hold message. */
    public static final String LOCK_HOLD_MESSAGE = "ReadLock held the lock more than ";

    /** Cache for {@link GridPeerDeployAware} fields to speed up reflection. */
    private static final ConcurrentMap<String, IgniteBiTuple<Class<?>, Collection<Field>>> p2pFields =
        new ConcurrentHashMap<>();

    /** Secure socket protocol to use. */
    private static final String HTTPS_PROTOCOL = "TLS";

    /** Default working directory name. */
    private static final String DEFAULT_WORK_DIR = "work";

    /** Thread dump message. */
    public static final String THREAD_DUMP_MSG = "Thread dump at ";

<<<<<<< HEAD
    /** Correct Mbean cache name pattern. */
    private static Pattern MBEAN_CACHE_NAME_PATTERN = Pattern.compile("^[a-zA-Z_0-9]+$");
=======
    /** Alphanumeric with underscore regexp pattern. */
    private static final Pattern ALPHANUMERIC_UNDERSCORE_PATTERN = Pattern.compile("^[a-zA-Z_0-9]+$");
>>>>>>> 1e84d448

    /** Project home directory. */
    private static volatile GridTuple<String> ggHome;

    /** OS JDK string. */
    private static String osJdkStr;

    /** OS string. */
    private static String osStr;

    /** JDK string. */
    private static String jdkStr;

    /** Indicates whether current OS is Windows 95. */
    private static boolean win95;

    /** Indicates whether current OS is Windows 98. */
    private static boolean win98;

    /** Indicates whether current OS is Windows NT. */
    private static boolean winNt;

    /** Indicates whether current OS is Windows Vista. */
    private static boolean winVista;

    /** Indicates whether current OS is Windows 7. */
    private static boolean win7;

    /** Indicates whether current OS is Windows 8. */
    private static boolean win8;

    /** Indicates whether current OS is Windows 8.1. */
    private static boolean win81;

    /** Indicates whether current OS is some version of Windows. */
    private static boolean unknownWin;

    /** Indicates whether current OS is Windows 2000. */
    private static boolean win2k;

    /** Indicates whether current OS is Windows XP. */
    private static boolean winXp;

    /** Indicates whether current OS is Windows Server 2003. */
    private static boolean win2003;

    /** Indicates whether current OS is Windows Server 2008. */
    private static boolean win2008;

    /** Indicates whether current OS is UNIX flavor. */
    private static boolean unix;

    /** Indicates whether current OS is Solaris. */
    private static boolean solaris;

    /** Indicates whether current OS is Linux flavor. */
    private static boolean linux;

    /** Indicates whether current OS is NetWare. */
    private static boolean netware;

    /** Indicates whether current OS is Mac OS. */
    private static boolean mac;

    /** Indicates whether current OS is of RedHat family. */
    private static boolean redHat;

    /** Indicates whether current OS architecture is Sun Sparc. */
    private static boolean sparc;

    /** Indicates whether current OS architecture is Intel X86. */
    private static boolean x86;

    /** Name of the underlying OS. */
    private static String osName;

    /** Version of the underlying OS. */
    private static String osVer;

    /** CPU architecture of the underlying OS. */
    private static String osArch;

    /** Name of the Java Runtime. */
    private static String javaRtName;

    /** Name of the Java Runtime version. */
    private static String javaRtVer;

    /** Name of the JDK vendor. */
    private static String jdkVendor;

    /** Name of the JDK. */
    private static String jdkName;

    /** Version of the JDK. */
    private static String jdkVer;

    /** Name of JVM specification. */
    private static String jvmSpecName;

    /** Version of JVM implementation. */
    private static String jvmImplVer;

    /** Vendor's name of JVM implementation. */
    private static String jvmImplVendor;

    /** Name of the JVM implementation. */
    private static String jvmImplName;

    /** Will be set to {@code true} if detected a 32-bit JVM. */
    private static boolean jvm32Bit;

    /** JMX domain as 'xxx.apache.ignite'. */
    public static final String JMX_DOMAIN = IgniteUtils.class.getName().substring(0, IgniteUtils.class.getName().
        indexOf('.', IgniteUtils.class.getName().indexOf('.') + 1));

    /** Network packet header. */
    public static final byte[] IGNITE_HEADER = intToBytes(0x00004747);

    /** Default buffer size = 4K. */
    private static final int BUF_SIZE = 4096;

    /** Byte bit-mask. */
    private static final int MASK = 0xf;

    /** Long date format pattern for log messages. */
    private static final SimpleDateFormat LONG_DATE_FMT = new SimpleDateFormat("MM/dd/yyyy HH:mm:ss");

    /**
     * Short date format pattern for log messages in "quiet" mode.
     * Only time is included since we don't expect "quiet" mode to be used
     * for longer runs.
     */
    private static final SimpleDateFormat SHORT_DATE_FMT = new SimpleDateFormat("HH:mm:ss");

    /** Debug date format. */
    private static final SimpleDateFormat DEBUG_DATE_FMT = new SimpleDateFormat("HH:mm:ss,SSS");

    /** Cached local host address to make sure that every time the same local host is returned. */
    private static InetAddress locHost;

    /** */
    static volatile long curTimeMillis = System.currentTimeMillis();

    /** Primitive class map. */
    private static final Map<String, Class<?>> primitiveMap = new HashMap<>(16, .5f);

    /** Boxed class map. */
    private static final Map<Class<?>, Class<?>> boxedClsMap = new HashMap<>(16, .5f);

    /** Class loader used to load Ignite. */
    private static final ClassLoader gridClassLoader = IgniteUtils.class.getClassLoader();

    /** MAC OS invalid argument socket error message. */
    public static final String MAC_INVALID_ARG_MSG = "On MAC OS you may have too many file descriptors open " +
        "(simple restart usually solves the issue)";

    /** Ignite Logging Directory. */
    public static final String IGNITE_LOG_DIR = System.getenv(IgniteSystemProperties.IGNITE_LOG_DIR);

    /** Ignite Work Directory. */
    public static final String IGNITE_WORK_DIR = System.getenv(IgniteSystemProperties.IGNITE_WORK_DIR);

    /** Random is used to get random server node to authentication from client node. */
    private static final Random RND = new Random(System.currentTimeMillis());

    /** Clock timer. */
    private static Thread timer;

    /** Grid counter. */
    static int gridCnt;

    /** Mutex. */
    static final Object mux = new Object();

    /** Exception converters. */
    private static final Map<Class<? extends IgniteCheckedException>, C1<IgniteCheckedException, IgniteException>>
        exceptionConverters;

    /** */
    private static volatile IgniteBiTuple<Collection<String>, Collection<String>> cachedLocalAddr;

    /** */
    private static volatile IgniteBiTuple<Collection<String>, Collection<String>> cachedLocalAddrAllHostNames;

    /** */
    private static final ConcurrentMap<ClassLoader, ConcurrentMap<String, Class>> classCache =
        new ConcurrentHashMap<>();

    /** */
    private static volatile Boolean hasShmem;

    /** Object.hashCode() */
    private static Method hashCodeMtd;

    /** Object.equals(...) */
    private static Method equalsMtd;

    /** Object.toString() */
    private static Method toStringMtd;

    /** Empty local Ignite name. */
    public static final String LOC_IGNITE_NAME_EMPTY = new String();

    /** Local Ignite name thread local. */
    private static final ThreadLocal<String> LOC_IGNITE_NAME = new ThreadLocal<String>() {
        @Override protected String initialValue() {
            return LOC_IGNITE_NAME_EMPTY;
        }
    };

    /** Ignite MBeans disabled flag. */
    public static boolean IGNITE_MBEANS_DISABLED =
        IgniteSystemProperties.getBoolean(IgniteSystemProperties.IGNITE_MBEANS_DISABLED);

    /** Ignite test features enabled flag. */
    public static boolean IGNITE_TEST_FEATURES_ENABLED =
        IgniteSystemProperties.getBoolean(IgniteSystemProperties.IGNITE_TEST_FEATURES_ENABLED);

    /** */
    private static final boolean assertionsEnabled;

    /** Empty URL array. */
    private static final URL[] EMPTY_URL_ARR = new URL[0];

    /** Builtin class loader class.
     *
     * Note: needs for compatibility with Java 9.
     */
    private static final Class bltClsLdrCls = defaultClassLoaderClass();

    /** Url class loader field.
     *
     * Note: needs for compatibility with Java 9.
     */
    private static final Field urlClsLdrField = urlClassLoaderField();

    /** Dev only logging disabled. */
    private static boolean devOnlyLogDisabled =
        IgniteSystemProperties.getBoolean(IgniteSystemProperties.IGNITE_DEV_ONLY_LOGGING_DISABLED);

    /** JDK9: jdk.internal.loader.URLClassPath. */
    private static Class clsURLClassPath;

    /** JDK9: URLClassPath#getURLs. */
    private static Method mthdURLClassPathGetUrls;

    /*
     * Initializes enterprise check.
     */
    static {
        boolean assertionsEnabled0 = true;

        try {
            assert false;

            assertionsEnabled0 = false;
        }
        catch (AssertionError ignored) {
            assertionsEnabled0 = true;
        }
        finally {
            assertionsEnabled = assertionsEnabled0;
        }

        redHat = Files.exists(Paths.get("/etc/redhat-release")); // RedHat family OS (Fedora, CentOS, RedHat)

        String osName = System.getProperty("os.name");

        String osLow = osName.toLowerCase();

        // OS type detection.
        if (osLow.contains("win")) {
            if (osLow.contains("95"))
                win95 = true;
            else if (osLow.contains("98"))
                win98 = true;
            else if (osLow.contains("nt"))
                winNt = true;
            else if (osLow.contains("2000"))
                win2k = true;
            else if (osLow.contains("vista"))
                winVista = true;
            else if (osLow.contains("xp"))
                winXp = true;
            else if (osLow.contains("2003"))
                win2003 = true;
            else if (osLow.contains("2008"))
                win2008 = true;
            else if (osLow.contains("7"))
                win7 = true;
            else if (osLow.contains("8.1"))
                win81 = true;
            else if (osLow.contains("8"))
                win8 = true;
            else
                unknownWin = true;
        }
        else if (osLow.contains("netware"))
            netware = true;
        else if (osLow.contains("mac os"))
            mac = true;
        else {
            // UNIXs flavors tokens.
            for (CharSequence os : new String[] {"ix", "inux", "olaris", "un", "ux", "sco", "bsd", "att"})
                if (osLow.contains(os)) {
                    unix = true;

                    break;
                }

            // UNIX name detection.
            if (osLow.contains("olaris") || osLow.contains("sunos"))
                solaris = true;
            else if (osLow.contains("inux"))
                linux = true;
        }

        String osArch = System.getProperty("os.arch");

        String archStr = osArch.toLowerCase();

        // OS architecture detection.
        if (archStr.contains("x86"))
            x86 = true;
        else if (archStr.contains("sparc"))
            sparc = true;

        String javaRtName = System.getProperty("java.runtime.name");
        String javaRtVer = System.getProperty("java.runtime.version");
        String jdkVendor = System.getProperty("java.specification.vendor");
        String jdkName = System.getProperty("java.specification.name");
        String jdkVer = System.getProperty("java.specification.version");
        String osVer = System.getProperty("os.version");
        String jvmSpecName = System.getProperty("java.vm.specification.name");
        String jvmImplVer = System.getProperty("java.vm.version");
        String jvmImplVendor = System.getProperty("java.vm.vendor");
        String jvmImplName = System.getProperty("java.vm.name");

        // Best effort to detect a 32-bit JVM.
        String jvmArchDataModel = System.getProperty("sun.arch.data.model");

        String jdkStr = javaRtName + ' ' + javaRtVer + ' ' + jvmImplVendor + ' ' + jvmImplName + ' ' +
            jvmImplVer;

        osStr = osName + ' ' + osVer + ' ' + osArch;
        osJdkStr = osLow + ", " + jdkStr;

        // Copy auto variables to static ones.
        IgniteUtils.osName = osName;
        IgniteUtils.jdkName = jdkName;
        IgniteUtils.jdkVendor = jdkVendor;
        IgniteUtils.jdkVer = jdkVer;
        IgniteUtils.jdkStr = jdkStr;
        IgniteUtils.osVer = osVer;
        IgniteUtils.osArch = osArch;
        IgniteUtils.jvmSpecName = jvmSpecName;
        IgniteUtils.jvmImplVer = jvmImplVer;
        IgniteUtils.jvmImplVendor = jvmImplVendor;
        IgniteUtils.jvmImplName = jvmImplName;
        IgniteUtils.javaRtName = javaRtName;
        IgniteUtils.javaRtVer = javaRtVer;

        jvm32Bit = "32".equals(jvmArchDataModel);

        primitiveMap.put("byte", byte.class);
        primitiveMap.put("short", short.class);
        primitiveMap.put("int", int.class);
        primitiveMap.put("long", long.class);
        primitiveMap.put("float", float.class);
        primitiveMap.put("double", double.class);
        primitiveMap.put("char", char.class);
        primitiveMap.put("boolean", boolean.class);
        primitiveMap.put("void", void.class);

        boxedClsMap.put(byte.class, Byte.class);
        boxedClsMap.put(short.class, Short.class);
        boxedClsMap.put(int.class, Integer.class);
        boxedClsMap.put(long.class, Long.class);
        boxedClsMap.put(float.class, Float.class);
        boxedClsMap.put(double.class, Double.class);
        boxedClsMap.put(char.class, Character.class);
        boxedClsMap.put(boolean.class, Boolean.class);
        boxedClsMap.put(void.class, Void.class);

        try {
            OBJECT_CTOR = Object.class.getConstructor();
        }
        catch (NoSuchMethodException e) {
            throw withCause(new AssertionError("Object class does not have empty constructor (is JDK corrupted?)."), e);
        }

        // Constructor factory.
        Method ctorFac = null;
        Object refFac = null;

        try {
            Class<?> refFactoryCls = Class.forName("sun.reflect.ReflectionFactory");

            refFac = refFactoryCls.getMethod("getReflectionFactory").invoke(null);

            ctorFac = refFac.getClass().getMethod("newConstructorForSerialization", Class.class,
                Constructor.class);
        }
        catch (NoSuchMethodException | ClassNotFoundException | IllegalAccessException | InvocationTargetException ignored) {
            // No-op.
        }

        CTOR_FACTORY = ctorFac;
        SUN_REFLECT_FACTORY = refFac;

        // Disable hostname SSL verification for development and testing with self-signed certificates.
        if (Boolean.parseBoolean(System.getProperty(IGNITE_DISABLE_HOSTNAME_VERIFIER))) {
            HttpsURLConnection.setDefaultHostnameVerifier(new HostnameVerifier() {
                @Override public boolean verify(String hostname, SSLSession sslSes) {
                    return true;
                }
            });
        }

        // Event names initialization.
        Class<?>[] evtHolderClasses = new Class[] {EventType.class, DiscoveryCustomEvent.class};

        for (Class<?> cls : evtHolderClasses) {
            for (Field field : cls.getFields()) {
                if (Modifier.isStatic(field.getModifiers()) && field.getType().equals(int.class)) {
                    if (field.getName().startsWith("EVT_")) {
                        try {
                            int type = field.getInt(null);

                            String prev = GRID_EVT_NAMES.put(type, field.getName().substring("EVT_".length()));

                            // Check for duplicate event types.
                            assert prev == null : "Duplicate event [type=" + type + ", name1=" + prev +
                                ", name2=" + field.getName() + ']';
                        }
                        catch (IllegalAccessException e) {
                            throw new IgniteException(e);
                        }
                    }
                }
            }
        }

        // Event array initialization.
        GRID_EVTS = toIntArray(GRID_EVT_NAMES.keySet());

        // Sort for fast event lookup.
        Arrays.sort(GRID_EVTS);

        // We need to re-initialize EVTS_ALL and EVTS_ALL_MINUS_METRIC_UPDATE
        // because they may have been initialized to null before GRID_EVTS were initialized.
        if (EVTS_ALL == null || EVTS_ALL_MINUS_METRIC_UPDATE == null) {
            try {
                Field f1 = EventType.class.getDeclaredField("EVTS_ALL");
                Field f2 = EventType.class.getDeclaredField("EVTS_ALL_MINUS_METRIC_UPDATE");

                assert f1 != null;
                assert f2 != null;

                // We use unsafe operations to update static fields on interface because
                // they are treated as static final and cannot be updated via standard reflection.
                putObjectVolatile(staticFieldBase(f1), staticFieldOffset(f1), gridEvents());
                putObjectVolatile(staticFieldBase(f2), staticFieldOffset(f2), gridEvents(EVT_NODE_METRICS_UPDATED));

                assert EVTS_ALL != null;
                assert EVTS_ALL.length == GRID_EVTS.length;

                assert EVTS_ALL_MINUS_METRIC_UPDATE != null;
                assert EVTS_ALL_MINUS_METRIC_UPDATE.length == GRID_EVTS.length - 1;

                // Validate correctness.
                for (int type : GRID_EVTS) {
                    assert containsIntArray(EVTS_ALL, type);

                    if (type != EVT_NODE_METRICS_UPDATED)
                        assert containsIntArray(EVTS_ALL_MINUS_METRIC_UPDATE, type);
                }

                assert !containsIntArray(EVTS_ALL_MINUS_METRIC_UPDATE, EVT_NODE_METRICS_UPDATED);
            }
            catch (NoSuchFieldException e) {
                throw new IgniteException(e);
            }
        }

        exceptionConverters = Collections.unmodifiableMap(exceptionConverters());

        // Set the http.strictPostRedirect property to prevent redirected POST from being mapped to a GET.
        System.setProperty("http.strictPostRedirect", "true");

        for (Method mtd : Object.class.getMethods()) {
            if ("hashCode".equals(mtd.getName()))
                hashCodeMtd = mtd;
            else if ("equals".equals(mtd.getName()))
                equalsMtd = mtd;
            else if ("toString".equals(mtd.getName()))
                toStringMtd = mtd;
        }

        try {
            clsURLClassPath = Class.forName("jdk.internal.loader.URLClassPath");
            mthdURLClassPathGetUrls = clsURLClassPath.getMethod("getURLs");
        }
        catch (ReflectiveOperationException e) {
            clsURLClassPath = null;
            mthdURLClassPathGetUrls = null;
        }
    }

    /**
     * Gets IgniteClosure for an IgniteCheckedException class.
     *
     * @param clazz Class.
     * @return The IgniteClosure mapped to this exception class, or null if none.
     */
    public static C1<IgniteCheckedException, IgniteException> getExceptionConverter(Class<? extends IgniteCheckedException> clazz) {
        return exceptionConverters.get(clazz);
    }

    /**
     * Gets map with converters to convert internal checked exceptions to public API unchecked exceptions.
     *
     * @return Exception converters.
     */
    private static Map<Class<? extends IgniteCheckedException>, C1<IgniteCheckedException, IgniteException>>
        exceptionConverters() {
        Map<Class<? extends IgniteCheckedException>, C1<IgniteCheckedException, IgniteException>> m = new HashMap<>();

        m.put(IgniteInterruptedCheckedException.class, new C1<IgniteCheckedException, IgniteException>() {
            @Override public IgniteException apply(IgniteCheckedException e) {
                return new IgniteInterruptedException(e.getMessage(), (InterruptedException)e.getCause());
            }
        });

        m.put(IgniteFutureCancelledCheckedException.class, new C1<IgniteCheckedException, IgniteException>() {
            @Override public IgniteException apply(IgniteCheckedException e) {
                return new IgniteFutureCancelledException(e.getMessage(), e);
            }
        });

        m.put(IgniteFutureTimeoutCheckedException.class, new C1<IgniteCheckedException, IgniteException>() {
            @Override public IgniteException apply(IgniteCheckedException e) {
                return new IgniteFutureTimeoutException(e.getMessage(), e);
            }
        });

        m.put(ClusterGroupEmptyCheckedException.class, new C1<IgniteCheckedException, IgniteException>() {
            @Override public IgniteException apply(IgniteCheckedException e) {
                return new ClusterGroupEmptyException(e.getMessage(), e);
            }
        });

        m.put(ClusterTopologyCheckedException.class, new C1<IgniteCheckedException, IgniteException>() {
            @Override public IgniteException apply(IgniteCheckedException e) {
                ClusterTopologyException topEx = new ClusterTopologyException(e.getMessage(), e);

                ClusterTopologyCheckedException checked = (ClusterTopologyCheckedException)e;

                if (checked.retryReadyFuture() != null)
                    topEx.retryReadyFuture(new IgniteFutureImpl<>(checked.retryReadyFuture()));

                return topEx;
            }
        });

        m.put(IgniteDeploymentCheckedException.class, new C1<IgniteCheckedException, IgniteException>() {
            @Override public IgniteException apply(IgniteCheckedException e) {
                return new IgniteDeploymentException(e.getMessage(), e);
            }
        });

        m.put(ComputeTaskTimeoutCheckedException.class, new C1<IgniteCheckedException, IgniteException>() {
            @Override public IgniteException apply(IgniteCheckedException e) {
                return new ComputeTaskTimeoutException(e.getMessage(), e);
            }
        });

        m.put(ComputeTaskCancelledCheckedException.class, new C1<IgniteCheckedException, IgniteException>() {
            @Override public IgniteException apply(IgniteCheckedException e) {
                return new ComputeTaskCancelledException(e.getMessage(), e);
            }
        });

        m.put(IgniteTxRollbackCheckedException.class, new C1<IgniteCheckedException, IgniteException>() {
            @Override public IgniteException apply(IgniteCheckedException e) {
                return new TransactionRollbackException(e.getMessage(), e);
            }
        });

        m.put(IgniteTxHeuristicCheckedException.class, new C1<IgniteCheckedException, IgniteException>() {
            @Override public IgniteException apply(IgniteCheckedException e) {
                return new TransactionHeuristicException(e.getMessage(), e);
            }
        });

        m.put(IgniteTxTimeoutCheckedException.class, new C1<IgniteCheckedException, IgniteException>() {
            @Override public IgniteException apply(IgniteCheckedException e) {
                if (e.getCause() instanceof TransactionDeadlockException)
                    return new TransactionTimeoutException(e.getMessage(), e.getCause());

                return new TransactionTimeoutException(e.getMessage(), e);
            }
        });

        m.put(IgniteTxOptimisticCheckedException.class, new C1<IgniteCheckedException, IgniteException>() {
            @Override public IgniteException apply(IgniteCheckedException e) {
                return new TransactionOptimisticException(e.getMessage(), e);
            }
        });

        m.put(IgniteClientDisconnectedCheckedException.class, new C1<IgniteCheckedException, IgniteException>() {
            @Override public IgniteException apply(IgniteCheckedException e) {
                return new IgniteClientDisconnectedException(
                    ((IgniteClientDisconnectedCheckedException)e).reconnectFuture(),
                    e.getMessage(),
                    e);
            }
        });

        m.put(IgniteTxSerializationCheckedException.class, new C1<IgniteCheckedException, IgniteException>() {
            @Override public IgniteException apply(IgniteCheckedException e) {
                return new TransactionSerializationException(e.getMessage(), e);
            }
        });

        m.put(IgniteTxDuplicateKeyCheckedException.class, new C1<IgniteCheckedException, IgniteException>() {
            @Override public IgniteException apply(IgniteCheckedException e) {
                return new TransactionDuplicateKeyException(e.getMessage(), e);
            }
        });

        m.put(IgniteTxAlreadyCompletedCheckedException.class, new C1<IgniteCheckedException, IgniteException>() {
            @Override public IgniteException apply(IgniteCheckedException e) {
                return new TransactionAlreadyCompletedException(e.getMessage(), e);
            }
        });

        return m;
    }

    /**
     * Gets all plugin providers.
     *
     * @return Plugins.
     */
    public static List<PluginProvider> allPluginProviders() {
        return AccessController.doPrivileged(new PrivilegedAction<List<PluginProvider>>() {
            @Override public List<PluginProvider> run() {
                List<PluginProvider> providers = new ArrayList<>();

                ServiceLoader<PluginProvider> ldr = ServiceLoader.load(PluginProvider.class);

                for (PluginProvider provider : ldr)
                    providers.add(provider);

                return providers;
            }
        });
    }

    /**
     * Converts exception, but unlike {@link #convertException(IgniteCheckedException)}
     * does not wrap passed in exception if none suitable converter found.
     *
     * @param e Ignite checked exception.
     * @return Ignite runtime exception.
     */
    public static Exception convertExceptionNoWrap(IgniteCheckedException e) {
        C1<IgniteCheckedException, IgniteException> converter = exceptionConverters.get(e.getClass());

        if (converter != null)
            return converter.apply(e);

        if (e.getCause() instanceof IgniteException)
            return (Exception)e.getCause();

        return e;
    }

    /**
     * @param e Ignite checked exception.
     * @return Ignite runtime exception.
     */
    public static IgniteException convertException(IgniteCheckedException e) {
        IgniteClientDisconnectedException e0 = e.getCause(IgniteClientDisconnectedException.class);

        if (e0 != null) {
            assert e0.reconnectFuture() != null : e0;

            throw e0;
        }

        IgniteClientDisconnectedCheckedException disconnectedErr =
            e.getCause(IgniteClientDisconnectedCheckedException.class);

        if (disconnectedErr != null) {
            assert disconnectedErr.reconnectFuture() != null : disconnectedErr;

            e = disconnectedErr;
        }

        C1<IgniteCheckedException, IgniteException> converter = exceptionConverters.get(e.getClass());

        if (converter != null)
            return converter.apply(e);

        if (e.getCause() instanceof IgniteException)
            return (IgniteException)e.getCause();

        return new IgniteException(e.getMessage(), e);
    }

    /**
     * @return System time approximated by 10 ms.
     */
    public static long currentTimeMillis() {
        return curTimeMillis;
    }

    /**
     * Convert milliseconds time interval to nanoseconds.
     *
     * @param millis Original time interval.
     * @return Calculated time interval.
<<<<<<< HEAD
     */
    public static long millisToNanos(long millis) {
        return TimeUnit.MILLISECONDS.toNanos(millis);
    }

    /**
     * Convert nanoseconds time interval to milliseconds.
     *
     * @param nanos Original time interval.
     * @return Calculated time interval.
     */
    public static long nanosToMillis(long nanos) {
        return TimeUnit.NANOSECONDS.toMillis(nanos);
    }

    /**
     * Returns number of milliseconds passed after the given nanos timestamp.
     *
     * @param nanos Nanos timestamp.
     * @return Number of milliseconds passed after the given nanos timestamp.
     * @see System#nanoTime()
     */
=======
     */
    public static long millisToNanos(long millis) {
        return TimeUnit.MILLISECONDS.toNanos(millis);
    }

    /**
     * Convert nanoseconds time interval to milliseconds.
     *
     * @param nanos Original time interval.
     * @return Calculated time interval.
     */
    public static long nanosToMillis(long nanos) {
        return TimeUnit.NANOSECONDS.toMillis(nanos);
    }

    /**
     * Returns number of milliseconds passed after the given nanos timestamp.
     *
     * @param nanos Nanos timestamp.
     * @return Number of milliseconds passed after the given nanos timestamp.
     * @see System#nanoTime()
     */
>>>>>>> 1e84d448
    public static long millisSinceNanos(long nanos) {
        return nanosToMillis(System.nanoTime() - nanos);
    }

    /**
     * Gets nearest power of 2 larger or equal than v.
     *
     * @param v Value.
     * @return Nearest power of 2.
     */
    public static int ceilPow2(int v) {
        int i = v - 1;

        return Integer.highestOneBit(i) << 1 - (i >>> 30 ^ v >> 31);
    }

    /**
     * @param i Value.
     * @return {@code true} If the given value is power of 2 (0 is not power of 2).
     */
    public static boolean isPow2(int i) {
        return i > 0 && (i & (i - 1)) == 0;
    }

    /**
     * Return SUN specific constructor factory.
     *
     * @return SUN specific constructor factory.
     */
    @Nullable public static Method ctorFactory() {
        return CTOR_FACTORY;
    }

    /**
     * @return Empty constructor for object class.
     */
    public static Constructor objectConstructor() {
        return OBJECT_CTOR;
    }

    /**
     * SUN JDK specific reflection factory for objects without public constructor.
     *
     * @return Reflection factory for objects without public constructor.
     */
    @Nullable public static Object sunReflectionFactory() {
        return SUN_REFLECT_FACTORY;
    }

    /**
     * Gets name for given grid event type.
     *
     * @param type Event type.
     * @return Event name.
     */
    public static String gridEventName(int type) {
        String name = GRID_EVT_NAMES.get(type);

        return name != null ? name : Integer.toString(type);
    }

    /**
     * Gets all event types.
     *
     * @param excl Optional exclude events.
     * @return All events minus excluded ones.
     */
    public static int[] gridEvents(final int... excl) {
        if (F.isEmpty(excl))
            return GRID_EVTS;

        List<Integer> evts = toIntList(GRID_EVTS, new P1<Integer>() {
            @Override public boolean apply(Integer i) {
                return !containsIntArray(excl, i);
            }
        });

        return toIntArray(evts);
    }

    /**
     * @param discoSpi Discovery SPI.
     * @return {@code True} if ordering is supported.
     */
    public static boolean discoOrdered(DiscoverySpi discoSpi) {
        DiscoverySpiOrderSupport ann = U.getAnnotation(discoSpi.getClass(), DiscoverySpiOrderSupport.class);

        return ann != null && ann.value();
    }

    /**
     * @return Checks if disco ordering should be enforced.
     */
    public static boolean relaxDiscoveryOrdered() {
        return "true".equalsIgnoreCase(System.getProperty(IGNITE_NO_DISCO_ORDER));
    }

    /**
     * This method should be used for adding quick debug statements in code
     * while debugging. Calls to this method should never be committed to master.
     *
     * @param msg Message to debug.
     * @deprecated Calls to this method should never be committed to master.
     */
    @Deprecated
    public static void debug(Object msg) {
        X.error(debugPrefix() + msg);
    }

    /**
     * This method should be used for adding quick debug statements in code
     * while debugging. Calls to this method should never be committed to master.
     *
     * @param msg Message to debug.
     * @deprecated Calls to this method should never be committed to master.
     */
    @Deprecated
    public static void debugx(String msg) {
        X.printerrln(debugPrefix() + msg);
    }

    /**
     * This method should be used for adding quick debug statements in code
     * while debugging. Calls to this method should never be committed to master.
     *
     * @param log Logger.
     * @param msg Message to debug.
     *
     * @deprecated Calls to this method should never be committed to master.
     */
    @Deprecated
    public static void debug(IgniteLogger log, String msg) {
        log.info(msg);
    }

    /**
     * Prints stack trace of the current thread to {@code System.out}.
     *
     * @deprecated Calls to this method should never be committed to master.
     */
    @Deprecated
    public static void dumpStack() {
        dumpStack("Dumping stack.");
    }

    /**
     * Prints stack trace of the current thread to {@code System.out}.
     *
     * @param msg Message to print with the stack.
     *
     * @deprecated Calls to this method should never be committed to master.
     */
    @Deprecated
    public static void dumpStack(String msg) {
        new Exception(debugPrefix() + msg).printStackTrace(System.err);
    }

    /**
     * @param log Logger.
     * @param msg Message.
     */
    public static void dumpStack(@Nullable IgniteLogger log, String msg) {
        U.error(log, "Dumping stack.", new Exception(msg));
    }

    /**
     * Prints stack trace of the current thread to provided output stream.
     *
     * @param msg Message to print with the stack.
     * @param out Output to dump stack to.
     *
     * @deprecated Calls to this method should never be committed to master.
     */
    @Deprecated
    public static void dumpStack(String msg, PrintStream out) {
        new Exception(msg).printStackTrace(out);
    }

    /**
     * Prints stack trace of the current thread to provided logger.
     *
     * @param log Logger.
     * @param msg Message to print with the stack.
     *
     * @deprecated Calls to this method should never be committed to master.
     */
    @Deprecated
    public static void debugStack(IgniteLogger log, String msg) {
        log.error(msg, new Exception(debugPrefix() + msg));
    }

    /**
     * @return Common prefix for debug messages.
     */
    private static String debugPrefix() {
        return '<' + DEBUG_DATE_FMT.format(new Date(System.currentTimeMillis())) + "><DEBUG><" +
            Thread.currentThread().getName() + '>' + ' ';
    }

    /**
     * Prints heap usage.
     */
    public static void debugHeapUsage() {
        System.gc();

        Runtime runtime = Runtime.getRuntime();

        X.println('<' + DEBUG_DATE_FMT.format(new Date(System.currentTimeMillis())) + "><DEBUG><" +
            Thread.currentThread().getName() + "> Heap stats [free=" + runtime.freeMemory() / (1024 * 1024) +
            "M, total=" + runtime.totalMemory() / (1024 * 1024) + "M]");
    }

    /**
     * Gets heap size in GB rounded to specified precision.
     *
     * @param node Node.
     * @param precision Precision.
     * @return Heap size in GB.
     */
    public static double heapSize(ClusterNode node, int precision) {
        return heapSize(Collections.singleton(node), precision);
    }

    /**
     * Gets total heap size in GB rounded to specified precision.
     *
     * @param nodes Nodes.
     * @param precision Precision.
     * @return Total heap size in GB.
     */
    public static double heapSize(Iterable<ClusterNode> nodes, int precision) {
        // In bytes.
        double heap = 0.0;

        for (ClusterNode n : nodesPerJvm(nodes)) {
            ClusterMetrics m = n.metrics();

            heap += Math.max(m.getHeapMemoryInitialized(), m.getHeapMemoryMaximum());
        }

        return roundedHeapSize(heap, precision);
    }

    /**
     * Gets total offheap size in GB rounded to specified precision.
     *
     * @param nodes Nodes.
     * @param precision Precision.
     * @return Total offheap size in GB.
     */
    public static double offheapSize(Iterable<ClusterNode> nodes, int precision) {
        // In bytes.
        double totalOffheap = 0.0;

        for (ClusterNode n : nodesPerJvm(nodes)) {
            Long val = n.<Long>attribute(ATTR_DATA_REGIONS_OFFHEAP_SIZE);

            if (val != null)
                totalOffheap += val;
        }

        return roundedHeapSize(totalOffheap, precision);
    }

    /**
     * Returns one representative node for each JVM.
     *
     * @param nodes Nodes.
     * @return Collection which contains only one representative node for each JVM.
     */
    private static Iterable<ClusterNode> nodesPerJvm(Iterable<ClusterNode> nodes) {
        Map<String, ClusterNode> grpMap = new HashMap<>();

        // Group by mac addresses and pid.
        for (ClusterNode node : nodes) {
            String grpId = node.attribute(ATTR_MACS) + "|" + node.attribute(ATTR_JVM_PID);

            if (!grpMap.containsKey(grpId))
                grpMap.put(grpId, node);
        }

        return grpMap.values();
    }

    /**
     * Returns current JVM maxMemory in the same format as {@link #heapSize(ClusterNode, int)}.
     *
     * @param precision Precision.
     * @return Maximum memory size in GB.
     */
    public static double heapSize(int precision) {
        return roundedHeapSize(Runtime.getRuntime().maxMemory(), precision);
    }

    /**
     * Rounded heap size in gigabytes.
     *
     * @param heap Heap.
     * @param precision Precision.
     * @return Rounded heap size.
     */
    private static double roundedHeapSize(double heap, int precision) {
        double rounded = new BigDecimal(heap / (1024 * 1024 * 1024d)).round(new MathContext(precision)).doubleValue();

        return rounded < 0.1 ? 0.1 : rounded;
    }

    /**
     * Performs thread dump and prints all available info to the given log with WARN logging level.
     *
     * @param log Logger.
     */
    public static void dumpThreads(@Nullable IgniteLogger log) {
        dumpThreads(log, false);
    }

    /**
     * Performs thread dump and prints all available info to the given log
     * with WARN or ERROR logging level depending on {@code isErrorLevel} parameter.
     *
     * @param log Logger.
     * @param isErrorLevel {@code true} if thread dump must be printed with ERROR logging level,
     *      {@code false} if thread dump must be printed with WARN logging level.
     */
    public static void dumpThreads(@Nullable IgniteLogger log, boolean isErrorLevel) {
        ThreadMXBean mxBean = ManagementFactory.getThreadMXBean();

        final Set<Long> deadlockedThreadsIds = getDeadlockedThreadIds(mxBean);

        if (deadlockedThreadsIds.isEmpty())
            logMessage(log, "No deadlocked threads detected.", isErrorLevel);
        else
            logMessage(log, "Deadlocked threads detected (see thread dump below) " +
                "[deadlockedThreadsCnt=" + deadlockedThreadsIds.size() + ']', isErrorLevel);

        ThreadInfo[] threadInfos =
            mxBean.dumpAllThreads(mxBean.isObjectMonitorUsageSupported(), mxBean.isSynchronizerUsageSupported());

        GridStringBuilder sb = new GridStringBuilder(THREAD_DUMP_MSG)
            .a(new SimpleDateFormat("yyyy/MM/dd HH:mm:ss z").format(new Date(U.currentTimeMillis()))).a(NL);

        for (ThreadInfo info : threadInfos) {
            printThreadInfo(info, sb, deadlockedThreadsIds);

            sb.a(NL);

            if (info.getLockedSynchronizers() != null && info.getLockedSynchronizers().length > 0) {
                printSynchronizersInfo(info.getLockedSynchronizers(), sb);

                sb.a(NL);
            }
        }

        sb.a(NL);

        logMessage(log, sb.toString(), isErrorLevel);
    }

    /**
     * @param log Logger.
     * @param msg Message.
     * @param isErrorLevel {@code true} if message must be printed with ERROR logging level,
     *      {@code false} if message must be printed with WARN logging level.
     */
    private static void logMessage(@Nullable IgniteLogger log, String msg, boolean isErrorLevel) {
        if (isErrorLevel)
            error(log, msg);
        else
            warn(log, msg);
    }

    /**
     * Dumps stack trace of the thread to the given log at warning level.
     *
     * @param t Thread to be dumped.
     * @param log Logger.
     */
    public static void dumpThread(Thread t, @Nullable IgniteLogger log) {
        ThreadMXBean mxBean = ManagementFactory.getThreadMXBean();

        GridStringBuilder sb = new GridStringBuilder();

        printThreadInfo(mxBean.getThreadInfo(t.getId()), sb, Collections.emptySet());

        warn(log, sb.toString());
    }

    /**
     * Get deadlocks from the thread bean.
     * @param mxBean the bean
     * @return the set of deadlocked threads (may be empty Set, but never null).
     */
    private static Set<Long> getDeadlockedThreadIds(ThreadMXBean mxBean) {
        final long[] deadlockedIds = mxBean.findDeadlockedThreads();

        final Set<Long> deadlockedThreadsIds;

        if (!F.isEmpty(deadlockedIds)) {
            Set<Long> set = new HashSet<>();

            for (long id : deadlockedIds)
                set.add(id);

            deadlockedThreadsIds = Collections.unmodifiableSet(set);
        }
        else
            deadlockedThreadsIds = Collections.emptySet();

        return deadlockedThreadsIds;
    }

    /**
     * @param threadId Thread ID.
     * @param sb Builder.
     */
    public static void printStackTrace(long threadId, GridStringBuilder sb) {
        ThreadMXBean mxBean = ManagementFactory.getThreadMXBean();

        ThreadInfo threadInfo = mxBean.getThreadInfo(threadId, Integer.MAX_VALUE);

        printThreadInfo(threadInfo, sb, Collections.<Long>emptySet());
    }

    /**
     * @return {@code true} if there is java level deadlock.
     */
    public static boolean deadlockPresent() {
        ThreadMXBean mxBean = ManagementFactory.getThreadMXBean();

        return !F.isEmpty(mxBean.findDeadlockedThreads());
    }

    /**
     * Prints single thread info to a buffer.
     *
     * @param threadInfo Thread info.
     * @param sb Buffer.
     */
    private static void printThreadInfo(ThreadInfo threadInfo, GridStringBuilder sb, Set<Long> deadlockedIdSet) {
        final long id = threadInfo.getThreadId();

        if (deadlockedIdSet.contains(id))
            sb.a("##### DEADLOCKED ");

        sb.a("Thread [name=\"").a(threadInfo.getThreadName())
            .a("\", id=").a(threadInfo.getThreadId())
            .a(", state=").a(threadInfo.getThreadState())
            .a(", blockCnt=").a(threadInfo.getBlockedCount())
            .a(", waitCnt=").a(threadInfo.getWaitedCount()).a("]").a(NL);

        LockInfo lockInfo = threadInfo.getLockInfo();

        if (lockInfo != null) {
            sb.a("    Lock [object=").a(lockInfo)
                .a(", ownerName=").a(threadInfo.getLockOwnerName())
                .a(", ownerId=").a(threadInfo.getLockOwnerId()).a("]").a(NL);
        }

        MonitorInfo[] monitors = threadInfo.getLockedMonitors();
        StackTraceElement[] elements = threadInfo.getStackTrace();

        for (int i = 0; i < elements.length; i++) {
            StackTraceElement e = elements[i];

            sb.a("        at ").a(e.toString());

            for (MonitorInfo monitor : monitors) {
                if (monitor.getLockedStackDepth() == i)
                    sb.a(NL).a("        - locked ").a(monitor);
            }

            sb.a(NL);
        }
    }

    /**
     * Prints Synchronizers info to a buffer.
     *
     * @param syncs Synchronizers info.
     * @param sb Buffer.
     */
    private static void printSynchronizersInfo(LockInfo[] syncs, GridStringBuilder sb) {
        sb.a("    Locked synchronizers:");

        for (LockInfo info : syncs)
            sb.a(NL).a("        ").a(info);
    }

    /**
     * Gets empty constructor for class even if the class does not have empty constructor
     * declared. This method is guaranteed to work with SUN JDK and other JDKs still need
     * to be tested.
     *
     * @param cls Class to get empty constructor for.
     * @return Empty constructor if one could be found or {@code null} otherwise.
     * @throws IgniteCheckedException If failed.
     */
    @Nullable public static Constructor<?> forceEmptyConstructor(Class<?> cls) throws IgniteCheckedException {
        Constructor<?> ctor = null;

        try {
            return cls.getDeclaredConstructor();
        }
        catch (Exception ignore) {
            Method ctorFac = U.ctorFactory();
            Object sunRefFac = U.sunReflectionFactory();

            if (ctorFac != null && sunRefFac != null)
                try {
                    ctor = (Constructor)ctorFac.invoke(sunRefFac, cls, U.objectConstructor());
                }
                catch (IllegalAccessException | InvocationTargetException e) {
                    throw new IgniteCheckedException("Failed to get object constructor for class: " + cls, e);
                }
        }

        return ctor;
    }

    /**
     * Gets class for the given name if it can be loaded or default given class.
     *
     * @param cls Class.
     * @param dflt Default class to return.
     * @return Class or default given class if it can't be found.
     */
    @Nullable public static Class<?> classForName(@Nullable String cls, @Nullable Class<?> dflt) {
        return classForName(cls, dflt, false);
    }

    /**
     * Gets class for the given name if it can be loaded or default given class.
     *
     * @param cls Class.
     * @param dflt Default class to return.
     * @param includePrimitiveTypes Whether class resolution should include primitive types (i.e. "int" will resolve to int.class if flag is set)
     * @return Class or default given class if it can't be found.
     */
    @Nullable public static Class<?> classForName(
        @Nullable String cls,
        @Nullable Class<?> dflt,
        boolean includePrimitiveTypes
    ) {
        Class<?> clazz;
        if (cls == null)
            clazz = dflt;
        else if (!includePrimitiveTypes || cls.length() > 7 || (clazz = primitiveMap.get(cls)) == null) {
            try {
                clazz = Class.forName(cls);
            }
            catch (ClassNotFoundException ignore) {
                clazz = dflt;
            }
        }
        return clazz;
    }

    /**
     * Creates new instance of a class only if it has an empty constructor (can be non-public).
     *
     * @param cls Class name.
     * @return Instance.
     * @throws IgniteCheckedException If failed.
     */
    @Nullable public static <T> T newInstance(String cls) throws IgniteCheckedException {
        Class<?> cls0;

        try {
            cls0 = Class.forName(cls);
        }
        catch (Exception e) {
            throw new IgniteCheckedException(e);
        }

        return (T)newInstance(cls0);
    }

    /**
     * Creates new instance of a class only if it has an empty constructor (can be non-public).
     *
     * @param cls Class to instantiate.
     * @return New instance of the class or {@code null} if empty constructor could not be assigned.
     * @throws IgniteCheckedException If failed.
     */
    @Nullable public static <T> T newInstance(Class<T> cls) throws IgniteCheckedException {
        boolean set = false;

        Constructor<T> ctor = null;

        try {
            ctor = cls.getDeclaredConstructor();

            if (ctor == null)
                return null;

            if (!ctor.isAccessible()) {
                ctor.setAccessible(true);

                set = true;
            }

            return ctor.newInstance();
        }
        catch (NoSuchMethodException e) {
            throw new IgniteCheckedException("Failed to find empty constructor for class: " + cls, e);
        }
        catch (InstantiationException | InvocationTargetException | IllegalAccessException e) {
            throw new IgniteCheckedException("Failed to create new instance for class: " + cls, e);
        }
        finally {
            if (ctor != null && set)
                ctor.setAccessible(false);
        }
    }

    /**
     * Check whether class is in classpath.
     *
     * @return {@code True} if in classpath.
     */
    public static boolean inClassPath(String clsName) {
        try {
            Class.forName(clsName);

            return true;
        }
        catch (ClassNotFoundException ignore) {
            return false;
        }
    }

    /**
     * Creates new instance of a class even if it does not have public constructor.
     *
     * @param cls Class to instantiate.
     * @return New instance of the class or {@code null} if empty constructor could not be assigned.
     * @throws IgniteCheckedException If failed.
     */
    @Nullable public static <T> T forceNewInstance(Class<?> cls) throws IgniteCheckedException {
        Constructor ctor = forceEmptyConstructor(cls);

        if (ctor == null)
            return null;

        boolean set = false;

        try {

            if (!ctor.isAccessible()) {
                ctor.setAccessible(true);

                set = true;
            }

            return (T)ctor.newInstance();
        }
        catch (InstantiationException | InvocationTargetException | IllegalAccessException e) {
            throw new IgniteCheckedException("Failed to create new instance for class: " + cls, e);
        }
        finally {
            if (set)
                ctor.setAccessible(false);
        }
    }

    /**
     * Pretty-formatting for minutes.
     *
     * @param mins Minutes to format.
     * @return Formatted presentation of minutes.
     */
    public static String formatMins(long mins) {
        assert mins >= 0;

        if (mins == 0)
            return "< 1 min";

        SB sb = new SB();

        long dd = mins / 1440; // 1440 mins = 60 mins * 24 hours

        if (dd > 0)
            sb.a(dd).a(dd == 1 ? " day " : " days ");

        mins %= 1440;

        long hh = mins / 60;

        if (hh > 0)
            sb.a(hh).a(hh == 1 ? " hour " : " hours ");

        mins %= 60;

        if (mins > 0)
            sb.a(mins).a(mins == 1 ? " min " : " mins ");

        return sb.toString().trim();
    }

    /**
     * Gets 8-character substring of UUID (for terse logging).
     *
     * @param id Input ID.
     * @return 8-character ID substring.
     */
    public static String id8(UUID id) {
        return id.toString().substring(0, 8);
    }

    /**
     * Gets 8-character substring of {@link org.apache.ignite.lang.IgniteUuid} (for terse logging).
     * The ID8 will be constructed as follows:
     * <ul>
     * <li>Take first 4 digits for global ID, i.e. {@link IgniteUuid#globalId()}.</li>
     * <li>Take last 4 digits for local ID, i.e. {@link IgniteUuid#localId()}.</li>
     * </ul>
     *
     * @param id Input ID.
     * @return 8-character representation of {@link IgniteUuid}.
     */
    public static String id8(IgniteUuid id) {
        String s = id.toString();

        return s.substring(0, 4) + s.substring(s.length() - 4);
    }

    /**
     *
     * @param len Number of characters to fill in.
     * @param ch Character to fill with.
     * @return String.
     */
    public static String filler(int len, char ch) {
        char[] a = new char[len];

        Arrays.fill(a, ch);

        return new String(a);
    }

    /**
     * Writes array to output stream.
     *
     * @param out Output stream.
     * @param arr Array to write.
     * @param <T> Array type.
     * @throws IOException If failed.
     */
    public static <T> void writeArray(ObjectOutput out, T[] arr) throws IOException {
        int len = arr == null ? 0 : arr.length;

        out.writeInt(len);

        if (arr != null && arr.length > 0)
            for (T t : arr)
                out.writeObject(t);
    }

    /**
     * Reads array from input stream.
     *
     * @param in Input stream.
     * @return Deserialized array.
     * @throws IOException If failed.
     * @throws ClassNotFoundException If class not found.
     */
    @Nullable public static Object[] readArray(ObjectInput in) throws IOException, ClassNotFoundException {
        int len = in.readInt();

        Object[] arr = null;

        if (len > 0) {
            arr = new Object[len];

            for (int i = 0; i < len; i++)
                arr[i] = in.readObject();
        }

        return arr;
    }

    /**
     * Reads array from input stream.
     *
     * @param in Input stream.
     * @return Deserialized array.
     * @throws IOException If failed.
     * @throws ClassNotFoundException If class not found.
     */
    @Nullable public static Class<?>[] readClassArray(ObjectInput in) throws IOException, ClassNotFoundException {
        int len = in.readInt();

        Class<?>[] arr = null;

        if (len > 0) {
            arr = new Class<?>[len];

            for (int i = 0; i < len; i++)
                arr[i] = (Class<?>)in.readObject();
        }

        return arr;
    }

    /**
     *
     * @param out Output.
     * @param col Set to write.
     * @throws IOException If write failed.
     */
    public static void writeCollection(ObjectOutput out, Collection<?> col) throws IOException {
        if (col != null) {
            out.writeInt(col.size());

            for (Object o : col)
                out.writeObject(o);
        }
        else
            out.writeInt(-1);
    }

    /**
     *
     * @param out Output.
     * @param col Set to write.
     * @throws IOException If write failed.
     */
    public static void writeIntCollection(DataOutput out, Collection<Integer> col) throws IOException {
        if (col != null) {
            out.writeInt(col.size());

            for (Integer i : col)
                out.writeInt(i);
        }
        else
            out.writeInt(-1);
    }

    /**
     * @param in Input.
     * @return Deserialized set.
     * @throws IOException If deserialization failed.
     * @throws ClassNotFoundException If deserialized class could not be found.
     */
    @Nullable public static <E> Collection<E> readCollection(ObjectInput in)
        throws IOException, ClassNotFoundException {
        return readList(in);
    }

    /**
     * @param in Input.
     * @return Deserialized set.
     * @throws IOException If deserialization failed.
     */
    @Nullable public static Collection<Integer> readIntCollection(DataInput in) throws IOException {
        int size = in.readInt();

        // Check null flag.
        if (size == -1)
            return null;

        Collection<Integer> col = new ArrayList<>(size);

        for (int i = 0; i < size; i++)
            col.add(in.readInt());

        return col;
    }

    /**
     *
     * @param m Map to copy.
     * @param <K> Key type.
     * @param <V> Value type
     * @return Copied map.
     */
    public static <K, V> Map<K, V> copyMap(Map<K, V> m) {
        return new HashMap<>(m);
    }

    /**
     *
     * @param m Map to seal.
     * @param <K> Key type.
     * @param <V> Value type
     * @return Sealed map.
     */
    public static <K, V> Map<K, V> sealMap(Map<K, V> m) {
        assert m != null;

        return Collections.unmodifiableMap(new HashMap<>(m));
    }

    /**
     * Seal collection.
     *
     * @param c Collection to seal.
     * @param <E> Entry type
     * @return Sealed collection.
     */
    public static <E> List<E> sealList(Collection<E> c) {
        return Collections.unmodifiableList(new ArrayList<>(c));
    }

    /**
     * Convert array to seal list.
     *
     * @param a Array for convert to seal list.
     * @param <E> Entry type
     * @return Sealed collection.
     */
    public static <E> List<E> sealList(E... a) {
        return Collections.unmodifiableList(Arrays.asList(a));
    }

    /**
     * Gets display name of the network interface this IP address belongs to.
     *
     * @param addr IP address for which to find network interface name.
     * @return Network interface name or {@code null} if can't be found.
     */
    @Nullable public static String getNetworkInterfaceName(String addr) {
        assert addr != null;

        try {
            InetAddress inetAddr = InetAddress.getByName(addr);

            for (NetworkInterface itf : asIterable(NetworkInterface.getNetworkInterfaces()))
                for (InetAddress itfAddr : asIterable(itf.getInetAddresses()))
                    if (itfAddr.equals(inetAddr))
                        return itf.getDisplayName();
        }
        catch (UnknownHostException ignore) {
            return null;
        }
        catch (SocketException ignore) {
            return null;
        }

        return null;
    }

    /**
     * Tries to resolve host by name, returning local host if input is empty.
     * This method reflects how {@link org.apache.ignite.configuration.IgniteConfiguration#getLocalHost()} should
     * be handled in most places.
     *
     * @param hostName Hostname or {@code null} if local host should be returned.
     * @return Address of given host or of localhost.
     * @throws IOException If attempt to get local host failed.
     */
    public static InetAddress resolveLocalHost(@Nullable String hostName) throws IOException {
        return F.isEmpty(hostName) ?
            // Should default to InetAddress#anyLocalAddress which is package-private.
            new InetSocketAddress(0).getAddress() :
            InetAddress.getByName(hostName);
    }

    /**
     * Determines whether current local host is different from previously cached.
     *
     * @return {@code true} or {@code false} depending on whether or not local host
     *      has changed from the cached value.
     * @throws IOException If attempt to get local host failed.
     */
    public static synchronized boolean isLocalHostChanged() throws IOException {
        InetAddress locHost0 = locHost;

        return locHost0 != null && !resetLocalHost().equals(locHost0);
    }

    /**
     * @param addrs Addresses.
     * @return List of reachable addresses.
     */
    public static List<InetAddress> filterReachable(Collection<InetAddress> addrs) {
        if (addrs.isEmpty())
            return Collections.emptyList();

        final int reachTimeout = 2000;

        if (addrs.size() == 1) {
            InetAddress addr = F.first(addrs);

            if (reachable(addr, reachTimeout))
                return Collections.singletonList(addr);

            return Collections.emptyList();
        }

        final List<InetAddress> res = new ArrayList<>(addrs.size());

        Collection<Future<?>> futs = new ArrayList<>(addrs.size());

        ExecutorService executor = Executors.newFixedThreadPool(Math.min(10, addrs.size()));

        try {
            for (final InetAddress addr : addrs) {
                futs.add(executor.submit(new Runnable() {
                    @Override public void run() {
                        if (reachable(addr, reachTimeout)) {
                            synchronized (res) {
                                res.add(addr);
                            }
                        }
                    }
                }));
            }

            for (Future<?> fut : futs) {
                try {
                    fut.get();
                }
                catch (InterruptedException e) {
                    Thread.currentThread().interrupt();

                    throw new IgniteException("Thread has been interrupted.", e);
                }
                catch (ExecutionException e) {
                    throw new IgniteException(e);
                }
            }
        }
        finally {
            executor.shutdown();
        }

        return res;
    }

    /**
     * Returns host names consistent with {@link #resolveLocalHost(String)}. So when it returns
     * a common address this method returns single host name, and when a wildcard address passed
     * this method tries to collect addresses of all available interfaces.
     *
     * @param locAddr Local address to resolve.
     * @return Resolved available addresses of given local address.
     * @throws IOException If failed.
     * @throws IgniteCheckedException If no network interfaces found.
     */
    public static IgniteBiTuple<Collection<String>, Collection<String>> resolveLocalAddresses(InetAddress locAddr)
        throws IOException, IgniteCheckedException {
        return resolveLocalAddresses(locAddr, false);
    }

    /**
     * Returns host names consistent with {@link #resolveLocalHost(String)}. So when it returns
     * a common address this method returns single host name, and when a wildcard address passed
     * this method tries to collect addresses of all available interfaces.
     *
     * @param locAddr Local address to resolve.
     * @param allHostNames If {@code true} then include host names for all addresses.
     * @return Resolved available addresses and host names of given local address.
     * @throws IOException If failed.
     * @throws IgniteCheckedException If no network interfaces found.
     */
    public static IgniteBiTuple<Collection<String>, Collection<String>> resolveLocalAddresses(InetAddress locAddr,
        boolean allHostNames) throws IOException, IgniteCheckedException {
        assert locAddr != null;

        Collection<String> addrs = new ArrayList<>();
        Collection<String> hostNames = new ArrayList<>();

        if (locAddr.isAnyLocalAddress()) {
            IgniteBiTuple<Collection<String>, Collection<String>> res =
                allHostNames ? cachedLocalAddrAllHostNames : cachedLocalAddr;

            if (res == null) {
                List<InetAddress> locAddrs = new ArrayList<>();

                for (NetworkInterface itf : asIterable(NetworkInterface.getNetworkInterfaces())) {
                    for (InetAddress addr : asIterable(itf.getInetAddresses())) {
                        if (!addr.isLinkLocalAddress())
                            locAddrs.add(addr);
                    }
                }

                locAddrs = filterReachable(locAddrs);

                for (InetAddress addr : locAddrs)
                    addresses(addr, addrs, hostNames, allHostNames);

                if (F.isEmpty(addrs))
                    throw new IgniteCheckedException("No network addresses found (is networking enabled?).");

                res = F.t(addrs, hostNames);

                if (allHostNames)
                    cachedLocalAddrAllHostNames = res;
                else
                    cachedLocalAddr = res;
            }

            return res;
        }

        addresses(locAddr, addrs, hostNames, allHostNames);

        return F.t(addrs, hostNames);
    }

    /**
     * @param addr Address.
     * @param addrs Addresses.
     * @param allHostNames If {@code true} then include host names for all addresses.
     * @param hostNames Host names.
     */
    private static void addresses(InetAddress addr, Collection<String> addrs, Collection<String> hostNames,
        boolean allHostNames) {
        String hostName = addr.getHostName();

        String ipAddr = addr.getHostAddress();

        addrs.add(ipAddr);

        if (allHostNames)
            hostNames.add(hostName);
        else if (!F.isEmpty(hostName) && !addr.isLoopbackAddress())
            hostNames.add(hostName);
    }

    /**
     * Gets local host. Implementation will first attempt to get a non-loopback
     * address. If that fails, then loopback address will be returned.
     * <p>
     * Note that this method is synchronized to make sure that local host
     * initialization happens only once.
     *
     * @return Address representing local host.
     * @throws IOException If attempt to get local host failed.
     */
    public static synchronized InetAddress getLocalHost() throws IOException {
        if (locHost == null)
            // Cache it.
            resetLocalHost();

        return locHost;
    }

    /**
     * @return Local host.
     * @throws IOException If attempt to get local host failed.
     */
    private static synchronized InetAddress resetLocalHost() throws IOException {
        locHost = null;

        String sysLocHost = IgniteSystemProperties.getString(IGNITE_LOCAL_HOST);

        if (sysLocHost != null)
            sysLocHost = sysLocHost.trim();

        if (!F.isEmpty(sysLocHost))
            locHost = InetAddress.getByName(sysLocHost);
        else {
            List<NetworkInterface> itfs = new ArrayList<>();

            for (NetworkInterface itf : asIterable(NetworkInterface.getNetworkInterfaces()))
                itfs.add(itf);

            Collections.sort(itfs, new Comparator<NetworkInterface>() {
                @Override public int compare(NetworkInterface itf1, NetworkInterface itf2) {
                    // Interfaces whose name starts with 'e' should go first.
                    return itf1.getName().compareTo(itf2.getName());
                }
            });

            // It should not take longer than 2 seconds to reach
            // local address on any network.
            int reachTimeout = 2000;

            for (NetworkInterface itf : itfs) {
                boolean found = false;

                for (InetAddress addr : asIterable(itf.getInetAddresses())) {
                    if (!addr.isLoopbackAddress() && !addr.isLinkLocalAddress() && reachable(itf, addr, reachTimeout)) {
                        locHost = addr;

                        found = true;

                        break;
                    }
                }

                if (found)
                    break;
            }
        }

        if (locHost == null)
            locHost = InetAddress.getLocalHost();

        return locHost;
    }

    /**
     * Checks if address can be reached using three argument InetAddress.isReachable() version.
     *
     * @param itf Network interface to use for test.
     * @param addr Address to check.
     * @param reachTimeout Timeout for the check.
     * @return {@code True} if address is reachable.
     */
    public static boolean reachable(NetworkInterface itf, InetAddress addr, int reachTimeout) {
        try {
            return addr.isReachable(itf, 0, reachTimeout);
        }
        catch (IOException ignore) {
            return false;
        }
    }

    /**
     * Checks if address can be reached using one argument InetAddress.isReachable() version.
     *
     * @param addr Address to check.
     * @param reachTimeout Timeout for the check.
     * @return {@code True} if address is reachable.
     */
    public static boolean reachable(InetAddress addr, int reachTimeout) {
        try {
            return addr.isReachable(reachTimeout);
        }
        catch (IOException ignore) {
            return false;
        }
    }

    /**
     * @param loc Local node.
     * @param rmt Remote node.
     * @return Whether given nodes have the same macs.
     */
    public static boolean sameMacs(ClusterNode loc, ClusterNode rmt) {
        assert loc != null;
        assert rmt != null;

        String locMacs = loc.attribute(IgniteNodeAttributes.ATTR_MACS);
        String rmtMacs = rmt.attribute(IgniteNodeAttributes.ATTR_MACS);

        return locMacs != null && locMacs.equals(rmtMacs);
    }

    /**
     * Gets a list of all local non-loopback IPs known to this JVM.
     * Note that this will include both IPv4 and IPv6 addresses (even if one "resolves"
     * into another). Loopbacks will be skipped.
     *
     * @return List of all known local IPs (empty list if no addresses available).
     */
    public static synchronized Collection<String> allLocalIps() {
        List<String> ips = new ArrayList<>(4);

        try {
            Enumeration<NetworkInterface> itfs = NetworkInterface.getNetworkInterfaces();

            if (itfs != null) {
                for (NetworkInterface itf : asIterable(itfs)) {
                    if (!itf.isLoopback()) {
                        Enumeration<InetAddress> addrs = itf.getInetAddresses();

                        for (InetAddress addr : asIterable(addrs)) {
                            String hostAddr = addr.getHostAddress();

                            if (!addr.isLoopbackAddress() && !ips.contains(hostAddr))
                                ips.add(hostAddr);
                        }
                    }
                }
            }
        }
        catch (SocketException ignore) {
            return Collections.emptyList();
        }

        Collections.sort(ips);

        return ips;
    }

    /**
     * Checks if the address is local.
     *
     * @param addr Address for check.
     * @return true if address is local, otherwise false
     */
    public static boolean isLocalAddress(InetAddress addr) {
        // Check if the address is a valid special local or loop back
        if (addr.isAnyLocalAddress() || addr.isLoopbackAddress())
            return true;

        // Check if the address is defined on any interface
        try {
            return NetworkInterface.getByInetAddress(addr) != null;
        }
        catch (SocketException e) {
            return false;
        }
    }

    /**
     * Gets a list of all local enabled MACs known to this JVM. It
     * is using hardware address of the network interface that is not guaranteed to be
     * MAC addresses (but in most cases it is).
     * <p>
     * Note that if network interface is disabled - its MAC won't be included. All
     * local network interfaces are probed including loopbacks. Virtual interfaces
     * (sub-interfaces) are skipped.
     * <p>
     * Note that on linux getHardwareAddress() can return null from time to time
     * if NetworkInterface.getHardwareAddress() method is called from many threads.
     *
     * @return List of all known enabled local MACs or empty list
     *      if no MACs could be found.
     */
    public static synchronized Collection<String> allLocalMACs() {
        List<String> macs = new ArrayList<>(3);

        try {
            Enumeration<NetworkInterface> itfs = NetworkInterface.getNetworkInterfaces();

            if (itfs != null) {
                for (NetworkInterface itf : asIterable(itfs)) {
                    byte[] hwAddr = itf.getHardwareAddress();

                    // Loopback produces empty MAC.
                    if (hwAddr != null && hwAddr.length > 0) {
                        String mac = byteArray2HexString(hwAddr);

                        if (!macs.contains(mac))
                            macs.add(mac);
                    }
                }
            }
        }
        catch (SocketException ignore) {
            return Collections.emptyList();
        }

        Collections.sort(macs);

        return macs;
    }

    /**
     * Downloads resource by URL.
     *
     * @param url URL to download.
     * @param file File where downloaded resource should be stored.
     * @return File where downloaded resource should be stored.
     * @throws IOException If error occurred.
     */
    public static File downloadUrl(URL url, File file) throws IOException {
        assert url != null;
        assert file != null;

        InputStream in = null;
        OutputStream out = null;

        try {
            URLConnection conn = url.openConnection();

            if (conn instanceof HttpsURLConnection) {
                HttpsURLConnection https = (HttpsURLConnection)conn;

                https.setHostnameVerifier(new DeploymentHostnameVerifier());

                SSLContext ctx = SSLContext.getInstance(HTTPS_PROTOCOL);

                ctx.init(null, getTrustManagers(), null);

                // Initialize socket factory.
                https.setSSLSocketFactory(ctx.getSocketFactory());
            }

            in = conn.getInputStream();

            if (in == null)
                throw new IOException("Failed to open connection: " + url.toString());

            out = new BufferedOutputStream(new FileOutputStream(file));

            copy(in, out);
        }
        catch (NoSuchAlgorithmException | KeyManagementException e) {
            throw new IOException("Failed to open HTTPs connection [url=" + url.toString() + ", msg=" + e + ']', e);
        }
        finally {
            close(in, null);
            close(out, null);
        }

        return file;
    }

    /**
     * Construct array with one trust manager which don't reject input certificates.
     *
     * @return Array with one X509TrustManager implementation of trust manager.
     */
    private static TrustManager[] getTrustManagers() {
        return new TrustManager[] {
            new X509TrustManager() {
                @Nullable @Override public X509Certificate[] getAcceptedIssuers() {
                    return null;
                }

                @Override public void checkClientTrusted(X509Certificate[] certs, String authType) {
                    /* No-op. */
                }

                @Override public void checkServerTrusted(X509Certificate[] certs, String authType) {
                    /* No-op. */
                }
            }
        };
    }

    /**
     * Replace password in URI string with a single '*' character.
     * <p>
     * Parses given URI by applying &quot;.*://(.*:.*)@.*&quot;
     * regular expression pattern and than if URI matches it
     * replaces password strings between '/' and '@' with '*'.
     *
     * @param uri URI which password should be replaced.
     * @return Converted URI string
     */
    @Nullable public static String hidePassword(@Nullable String uri) {
        if (uri == null)
            return null;

        if (Pattern.matches(".*://(.*:.*)@.*", uri)) {
            int userInfoLastIdx = uri.indexOf('@');

            assert userInfoLastIdx != -1;

            String str = uri.substring(0, userInfoLastIdx);

            int userInfoStartIdx = str.lastIndexOf('/');

            str = str.substring(userInfoStartIdx + 1);

            String[] params = str.split(";");

            StringBuilder builder = new StringBuilder();

            for (int i = 0; i < params.length; i++) {
                int idx;

                if ((idx = params[i].indexOf(':')) != -1)
                    params[i] = params[i].substring(0, idx + 1) + '*';

                builder.append(params[i]);

                if (i != params.length - 1)
                    builder.append(';');
            }

            return new StringBuilder(uri).replace(userInfoStartIdx + 1, userInfoLastIdx,
                builder.toString()).toString();
        }

        return uri;
    }

    /**
     * @return Class loader used to load Ignite itself.
     */
    public static ClassLoader gridClassLoader() {
        return gridClassLoader;
    }

    /**
     * @return ClassLoader at IgniteConfiguration in case it is not null or
     * ClassLoader used to start Ignite.
     */
    public static ClassLoader resolveClassLoader(IgniteConfiguration cfg) {
        return resolveClassLoader(null, cfg);
    }

    /**
     * @return ClassLoader passed as param in case it is not null or
     * ClassLoader at IgniteConfiguration in case it is not null or
     * ClassLoader used to start Ignite.
     */
    public static ClassLoader resolveClassLoader(ClassLoader ldr, IgniteConfiguration cfg) {
        assert cfg != null;

        return (ldr != null && ldr != gridClassLoader) ?
            ldr :
            cfg.getClassLoader() != null ?
                cfg.getClassLoader() :
                gridClassLoader;
    }

    /**
     * @param parent Parent to find.
     * @param ldr Loader to check.
     * @return {@code True} if parent found.
     */
    public static boolean hasParent(@Nullable ClassLoader parent, ClassLoader ldr) {
        if (parent != null) {
            for (; ldr != null; ldr = ldr.getParent()) {
                if (ldr.equals(parent))
                    return true;
            }

            return false;
        }

        return true;
    }

    /**
     * Writes collection of byte arrays to data output.
     *
     * @param out Output to write to.
     * @param bytes Collection with byte arrays.
     * @throws java.io.IOException If write failed.
     */
    public static void writeBytesCollection(DataOutput out, Collection<byte[]> bytes) throws IOException {
        if (bytes != null) {
            out.writeInt(bytes.size());

            for (byte[] b : bytes)
                writeByteArray(out, b);
        }
        else
            out.writeInt(-1);
    }

    /**
     * Reads collection of byte arrays from data input.
     *
     * @param in Data input to read from.
     * @return List of byte arrays.
     * @throws java.io.IOException If read failed.
     */
    public static List<byte[]> readBytesList(DataInput in) throws IOException {
        int size = in.readInt();

        if (size < 0)
            return null;

        List<byte[]> res = new ArrayList<>(size);

        for (int i = 0; i < size; i++)
            res.add(readByteArray(in));

        return res;
    }

    /**
     * Writes byte array to output stream accounting for <tt>null</tt> values.
     *
     * @param out Output stream to write to.
     * @param arr Array to write, possibly <tt>null</tt>.
     * @throws java.io.IOException If write failed.
     */
    public static void writeByteArray(DataOutput out, @Nullable byte[] arr) throws IOException {
        if (arr == null)
            out.writeInt(-1);
        else {
            out.writeInt(arr.length);

            out.write(arr);
        }
    }

    /**
     * Writes byte array to output stream accounting for <tt>null</tt> values.
     *
     * @param out Output stream to write to.
     * @param arr Array to write, possibly <tt>null</tt>.
     * @throws java.io.IOException If write failed.
     */
    public static void writeByteArray(DataOutput out, @Nullable byte[] arr, int maxLen) throws IOException {
        if (arr == null)
            out.writeInt(-1);
        else {
            int len = Math.min(arr.length, maxLen);

            out.writeInt(len);

            out.write(arr, 0, len);
        }
    }

    /**
     * Reads byte array from input stream accounting for <tt>null</tt> values.
     *
     * @param in Stream to read from.
     * @return Read byte array, possibly <tt>null</tt>.
     * @throws java.io.IOException If read failed.
     */
    @Nullable public static byte[] readByteArray(DataInput in) throws IOException {
        int len = in.readInt();

        if (len == -1)
            return null; // Value "-1" indicates null.

        byte[] res = new byte[len];

        in.readFully(res);

        return res;
    }

    /**
     * Reads byte array from given buffers (changing buffer positions).
     *
     * @param bufs Byte buffers.
     * @return Byte array.
     */
    public static byte[] readByteArray(ByteBuffer... bufs) {
        assert !F.isEmpty(bufs);

        int size = 0;

        for (ByteBuffer buf : bufs)
            size += buf.remaining();

        byte[] res = new byte[size];

        int off = 0;

        for (ByteBuffer buf : bufs) {
            int len = buf.remaining();

            if (len != 0) {
                buf.get(res, off, len);

                off += len;
            }
        }

        assert off == res.length;

        return res;
    }

    /**
     * // FIXME: added for DR dataCenterIds, review if it is needed after GG-6879.
     *
     * @param out Output.
     * @param col Set to write.
     * @throws java.io.IOException If write failed.
     */
    public static void writeByteCollection(DataOutput out, Collection<Byte> col) throws IOException {
        if (col != null) {
            out.writeInt(col.size());

            for (Byte i : col)
                out.writeByte(i);
        }
        else
            out.writeInt(-1);
    }

    /**
     * // FIXME: added for DR dataCenterIds, review if it is needed after GG-6879.
     *
     * @param in Input.
     * @return Deserialized list.
     * @throws java.io.IOException If deserialization failed.
     */
    @Nullable public static List<Byte> readByteList(DataInput in) throws IOException {
        int size = in.readInt();

        // Check null flag.
        if (size == -1)
            return null;

        List<Byte> col = new ArrayList<>(size);

        for (int i = 0; i < size; i++)
            col.add(in.readByte());

        return col;
    }

    /**
     * Join byte arrays into single one.
     *
     * @param bufs list of byte arrays to concatenate.
     * @return Concatenated byte's array.
     */
    public static byte[] join(byte[]... bufs) {
        int size = 0;
        for (byte[] buf : bufs) {
            size += buf.length;
        }

        byte[] res = new byte[size];
        int position = 0;
        for (byte[] buf : bufs) {
            arrayCopy(buf, 0, res, position, buf.length);
            position += buf.length;
        }

        return res;
    }

    /**
     * Converts byte array to formatted string. If calling:
     * <pre name="code" class="java">
     * ...
     * byte[] data = {10, 20, 30, 40, 50, 60, 70, 80, 90};
     *
     * U.byteArray2String(data, "0x%02X", ",0x%02X")
     * ...
     * </pre>
     * the result will be:
     * <pre name="code" class="java">
     * ...
     * 0x0A, 0x14, 0x1E, 0x28, 0x32, 0x3C, 0x46, 0x50, 0x5A
     * ...
     * </pre>
     *
     * @param arr Array of byte.
     * @param hdrFmt C-style string format for the first element.
     * @param bodyFmt C-style string format for second and following elements, if any.
     * @return String with converted bytes.
     */
    public static String byteArray2String(byte[] arr, String hdrFmt, String bodyFmt) {
        assert arr != null;
        assert hdrFmt != null;
        assert bodyFmt != null;

        SB sb = new SB();

        sb.a('{');

        boolean first = true;

        for (byte b : arr)
            if (first) {
                sb.a(String.format(hdrFmt, b));

                first = false;
            }
            else
                sb.a(String.format(bodyFmt, b));

        sb.a('}');

        return sb.toString();
    }

    /**
     * Convert string with hex values to byte array.
     *
     * @param hex Hexadecimal string to convert.
     * @return array of bytes defined as hex in string.
     * @throws IllegalArgumentException If input character differs from certain hex characters.
     */
    public static byte[] hexString2ByteArray(String hex) throws IllegalArgumentException {
        // If Hex string has odd character length.
        if (hex.length() % 2 != 0)
            hex = '0' + hex;

        char[] chars = hex.toCharArray();

        byte[] bytes = new byte[chars.length / 2];

        int byteCnt = 0;

        for (int i = 0; i < chars.length; i += 2) {
            int newByte = 0;

            newByte |= hexCharToByte(chars[i]);

            newByte <<= 4;

            newByte |= hexCharToByte(chars[i + 1]);

            bytes[byteCnt] = (byte)newByte;

            byteCnt++;
        }

        return bytes;
    }

    /**
     * Gets a hex string representation of the given long value.
     *
     * @param val Value to convert to string.
     * @return Hex string.
     */
    public static String hexLong(long val) {
        return new SB().appendHex(val).toString();
    }

    /**
     * Gets a hex string representation of the given long value.
     *
     * @param val Value to convert to string.
     * @return Hex string.
     */
    public static String hexInt(int val) {
        return new SB().appendHex(val).toString();
    }

    /**
     * Return byte value for certain character.
     *
     * @param ch Character
     * @return Byte value.
     * @throws IllegalArgumentException If input character differ from certain hex characters.
     */
    private static byte hexCharToByte(char ch) throws IllegalArgumentException {
        switch (ch) {
            case '0':
            case '1':
            case '2':
            case '3':
            case '4':
            case '5':
            case '6':
            case '7':
            case '8':
            case '9':
                return (byte)(ch - '0');

            case 'a':
            case 'A':
                return 0xa;

            case 'b':
            case 'B':
                return 0xb;

            case 'c':
            case 'C':
                return 0xc;

            case 'd':
            case 'D':
                return 0xd;

            case 'e':
            case 'E':
                return 0xe;

            case 'f':
            case 'F':
                return 0xf;

            default:
                throw new IllegalArgumentException("Hex decoding wrong input character [character=" + ch + ']');
        }
    }

    /**
     * Converts primitive double to byte array.
     *
     * @param d Double to convert.
     * @return Byte array.
     */
    public static byte[] doubleToBytes(double d) {
        return longToBytes(Double.doubleToLongBits(d));
    }

    /**
     * Converts primitive {@code double} type to byte array and stores
     * it in the specified byte array.
     *
     * @param d Double to convert.
     * @param bytes Array of bytes.
     * @param off Offset.
     * @return New offset.
     */
    public static int doubleToBytes(double d, byte[] bytes, int off) {
        return longToBytes(Double.doubleToLongBits(d), bytes, off);
    }

    /**
     * Converts primitive float to byte array.
     *
     * @param f Float to convert.
     * @return Array of bytes.
     */
    public static byte[] floatToBytes(float f) {
        return intToBytes(Float.floatToIntBits(f));
    }

    /**
     * Converts primitive float to byte array.
     *
     * @param f Float to convert.
     * @param bytes Array of bytes.
     * @param off Offset.
     * @return New offset.
     */
    public static int floatToBytes(float f, byte[] bytes, int off) {
        return intToBytes(Float.floatToIntBits(f), bytes, off);
    }

    /**
     * Converts primitive {@code long} type to byte array.
     *
     * @param l Long value.
     * @return Array of bytes.
     */
    public static byte[] longToBytes(long l) {
        return GridClientByteUtils.longToBytes(l);
    }

    /**
     * Converts primitive {@code long} type to byte array and stores it in specified
     * byte array.
     *
     * @param l Long value.
     * @param bytes Array of bytes.
     * @param off Offset in {@code bytes} array.
     * @return Number of bytes overwritten in {@code bytes} array.
     */
    public static int longToBytes(long l, byte[] bytes, int off) {
        return off + GridClientByteUtils.longToBytes(l, bytes, off);
    }

    /**
     * Converts primitive {@code int} type to byte array.
     *
     * @param i Integer value.
     * @return Array of bytes.
     */
    public static byte[] intToBytes(int i) {
        return GridClientByteUtils.intToBytes(i);
    }

    /**
     * Converts primitive {@code int} type to byte array and stores it in specified
     * byte array.
     *
     * @param i Integer value.
     * @param bytes Array of bytes.
     * @param off Offset in {@code bytes} array.
     * @return Number of bytes overwritten in {@code bytes} array.
     */
    public static int intToBytes(int i, byte[] bytes, int off) {
        return off + GridClientByteUtils.intToBytes(i, bytes, off);
    }

    /**
     * Converts primitive {@code short} type to byte array.
     *
     * @param s Short value.
     * @return Array of bytes.
     */
    public static byte[] shortToBytes(short s) {
        return GridClientByteUtils.shortToBytes(s);
    }

    /**
     * Converts primitive {@code short} type to byte array and stores it in specified
     * byte array.
     *
     * @param s Short value.
     * @param bytes Array of bytes.
     * @param off Offset in {@code bytes} array.
     * @return Number of bytes overwritten in {@code bytes} array.
     */
    public static int shortToBytes(short s, byte[] bytes, int off) {
        return off + GridClientByteUtils.shortToBytes(s, bytes, off);
    }

    /**
     * Encodes {@link java.util.UUID} into a sequence of bytes using the {@link java.nio.ByteBuffer},
     * storing the result into a new byte array.
     *
     * @param uuid Unique identifier.
     * @param arr Byte array to fill with result.
     * @param off Offset in {@code arr}.
     * @return Number of bytes overwritten in {@code bytes} array.
     */
    public static int uuidToBytes(@Nullable UUID uuid, byte[] arr, int off) {
        return off + GridClientByteUtils.uuidToBytes(uuid, arr, off);
    }

    /**
     * Converts an UUID to byte array.
     *
     * @param uuid UUID value.
     * @return Encoded into byte array {@link java.util.UUID}.
     */
    public static byte[] uuidToBytes(@Nullable UUID uuid) {
        return GridClientByteUtils.uuidToBytes(uuid);
    }

    /**
     * Constructs {@code short} from byte array.
     *
     * @param bytes Array of bytes.
     * @param off Offset in {@code bytes} array.
     * @return Short value.
     */
    public static short bytesToShort(byte[] bytes, int off) {
        assert bytes != null;

        int bytesCnt = Short.SIZE >> 3;

        if (off + bytesCnt > bytes.length)
            // Just use the remainder.
            bytesCnt = bytes.length - off;

        short res = 0;

        for (int i = 0; i < bytesCnt; i++) {
            int shift = bytesCnt - i - 1 << 3;

            res |= (0xffL & bytes[off++]) << shift;
        }

        return res;
    }

    /**
     * Constructs {@code int} from byte array.
     *
     * @param bytes Array of bytes.
     * @param off Offset in {@code bytes} array.
     * @return Integer value.
     */
    public static int bytesToInt(byte[] bytes, int off) {
        assert bytes != null;

        int bytesCnt = Integer.SIZE >> 3;

        if (off + bytesCnt > bytes.length)
            // Just use the remainder.
            bytesCnt = bytes.length - off;

        int res = 0;

        for (int i = 0; i < bytesCnt; i++) {
            int shift = bytesCnt - i - 1 << 3;

            res |= (0xffL & bytes[off++]) << shift;
        }

        return res;
    }

    /**
     * Constructs {@code long} from byte array.
     *
     * @param bytes Array of bytes.
     * @param off Offset in {@code bytes} array.
     * @return Long value.
     */
    public static long bytesToLong(byte[] bytes, int off) {
        assert bytes != null;

        int bytesCnt = Long.SIZE >> 3;

        if (off + bytesCnt > bytes.length)
            bytesCnt = bytes.length - off;

        long res = 0;

        for (int i = 0; i < bytesCnt; i++) {
            int shift = bytesCnt - i - 1 << 3;

            res |= (0xffL & bytes[off++]) << shift;
        }

        return res;
    }

    /**
     * Reads an {@link java.util.UUID} form byte array.
     * If given array contains all 0s then {@code null} will be returned.
     *
     * @param bytes array of bytes.
     * @param off Offset in {@code bytes} array.
     * @return UUID value or {@code null}.
     */
    public static UUID bytesToUuid(byte[] bytes, int off) {
        return GridClientByteUtils.bytesToUuid(bytes, off);
    }

    /**
     * Constructs double from byte array.
     *
     * @param bytes Byte array.
     * @param off Offset in {@code bytes} array.
     * @return Double value.
     */
    public static double bytesToDouble(byte[] bytes, int off) {
        return Double.longBitsToDouble(bytesToLong(bytes, off));
    }

    /**
     * Constructs float from byte array.
     *
     * @param bytes Byte array.
     * @param off Offset in {@code bytes} array.
     * @return Float value.
     */
    public static float bytesToFloat(byte[] bytes, int off) {
        return Float.intBitsToFloat(bytesToInt(bytes, off));
    }

    /**
     * Compares fragments of byte arrays.
     *
     * @param a First array.
     * @param aOff First array offset.
     * @param b Second array.
     * @param bOff Second array offset.
     * @param len Length of fragments.
     * @return {@code true} if fragments are equal, {@code false} otherwise.
     */
    public static boolean bytesEqual(byte[] a, int aOff, byte[] b, int bOff, int len) {
        if (aOff + len > a.length || bOff + len > b.length)
            return false;
        else {
            for (int i = 0; i < len; i++)
                if (a[aOff + i] != b[bOff + i])
                    return false;

            return true;
        }
    }

    /**
     * Converts an array of characters representing hexidecimal values into an
     * array of bytes of those same values. The returned array will be half the
     * length of the passed array, as it takes two characters to represent any
     * given byte. An exception is thrown if the passed char array has an odd
     * number of elements.
     *
     * @param data An array of characters containing hexidecimal digits
     * @return A byte array containing binary data decoded from
     *         the supplied char array.
     * @throws IgniteCheckedException Thrown if an odd number or illegal of characters is supplied.
     */
    public static byte[] decodeHex(char[] data) throws IgniteCheckedException {
        int len = data.length;

        if ((len & 0x01) != 0)
            throw new IgniteCheckedException("Odd number of characters.");

        byte[] out = new byte[len >> 1];

        // Two characters form the hex value.
        for (int i = 0, j = 0; j < len; i++) {
            int f = toDigit(data[j], j) << 4;

            j++;

            f |= toDigit(data[j], j);

            j++;

            out[i] = (byte)(f & 0xFF);
        }

        return out;
    }

    /**
     * @param bytes Number of bytes to display.
     * @param si If {@code true}, then unit base is 1000, otherwise unit base is 1024.
     * @return Formatted size.
     */
    public static String readableSize(long bytes, boolean si) {
        int unit = si ? 1000 : 1024;

        if (bytes < unit)
            return bytes + " B";

        int exp = (int)(Math.log(bytes) / Math.log(unit));

        String pre = (si ? "kMGTPE" : "KMGTPE").charAt(exp - 1) + (si ? "" : "i");

        return String.format("%.1f %sB", bytes / Math.pow(unit, exp), pre);
    }

    /**
     * Verifier always returns successful result for any host.
     */
    private static class DeploymentHostnameVerifier implements HostnameVerifier {
        /** {@inheritDoc} */
        @Override public boolean verify(String hostname, SSLSession ses) {
            // Remote host trusted by default.
            return true;
        }
    }

    /**
     * Makes a {@code '+---+'} dash line.
     *
     * @param len Length of the dash line to make.
     * @return Dash line.
     */
    public static String dash(int len) {
        char[] dash = new char[len];

        Arrays.fill(dash, '-');

        dash[0] = dash[len - 1] = '+';

        return new String(dash);
    }

    /**
     * Creates space filled string of given length.
     *
     * @param len Number of spaces.
     * @return Space filled string of given length.
     */
    public static String pad(int len) {
        char[] dash = new char[len];

        Arrays.fill(dash, ' ');

        return new String(dash);
    }

    /**
     * Formats system time in milliseconds for printing in logs.
     *
     * @param sysTime System time.
     * @return Formatted time string.
     */
    public static String format(long sysTime) {
        return LONG_DATE_FMT.format(new java.util.Date(sysTime));
    }

    /**
     * Converts enumeration to iterable so it can be used in {@code foreach} construct.
     *
     * @param <T> Types of instances for iteration.
     * @param e Enumeration to convert.
     * @return Iterable over the given enumeration.
     */
    public static <T> Iterable<T> asIterable(final Enumeration<T> e) {
        return new Iterable<T>() {
            @Override public Iterator<T> iterator() {
                return new Iterator<T>() {
                    @Override public boolean hasNext() {
                        return e.hasMoreElements();
                    }

                    @Override public T next() {
                        return e.nextElement();
                    }

                    @Override public void remove() {
                        throw new UnsupportedOperationException();
                    }
                };
            }
        };
    }

    /**
     * Copy source file (or folder) to destination file (or folder). Supported source & destination:
     * <ul>
     * <li>File to File</li>
     * <li>File to Folder</li>
     * <li>Folder to Folder (Copy the content of the directory and not the directory itself)</li>
     * </ul>
     *
     * @param src Source file or folder.
     * @param dest Destination file or folder.
     * @param overwrite Whether or not overwrite existing files and folders.
     * @throws IOException Thrown if an I/O error occurs.
     */
    public static void copy(File src, File dest, boolean overwrite) throws IOException {
        assert src != null;
        assert dest != null;

        /*
         * Supported source & destination:
         * ===============================
         * 1. File -> File
         * 2. File -> Directory
         * 3. Directory -> Directory
         */

        // Source must exist.
        if (!src.exists())
            throw new FileNotFoundException("Source can't be found: " + src);

        // Check that source and destination are not the same.
        if (src.getAbsoluteFile().equals(dest.getAbsoluteFile()))
            throw new IOException("Source and destination are the same [src=" + src + ", dest=" + dest + ']');

        if (dest.exists()) {
            if (!dest.isDirectory() && !overwrite)
                throw new IOException("Destination already exists: " + dest);

            if (!dest.canWrite())
                throw new IOException("Destination is not writable:" + dest);
        }
        else {
            File parent = dest.getParentFile();

            if (parent != null && !parent.exists())
                // Ignore any errors here.
                // We will get errors when we'll try to open the file stream.
                //noinspection ResultOfMethodCallIgnored
                parent.mkdirs();

            // If source is a directory, we should create destination directory.
            if (src.isDirectory())
                //noinspection ResultOfMethodCallIgnored
                dest.mkdir();
        }

        if (src.isDirectory()) {
            // In this case we have Directory -> Directory.
            // Note that we copy the content of the directory and not the directory itself.

            File[] files = src.listFiles();

            for (File file : files) {
                if (file.isDirectory()) {
                    File dir = new File(dest, file.getName());

                    if (!dir.exists() && !dir.mkdirs())
                        throw new IOException("Can't create directory: " + dir);

                    copy(file, dir, overwrite);
                }
                else
                    copy(file, dest, overwrite);
            }
        }
        else {
            // In this case we have File -> File or File -> Directory.
            File file = dest.exists() && dest.isDirectory() ? new File(dest, src.getName()) : dest;

            if (!overwrite && file.exists())
                throw new IOException("Destination already exists: " + file);

            FileInputStream in = null;
            FileOutputStream out = null;

            try {
                in = new FileInputStream(src);
                out = new FileOutputStream(file);

                copy(in, out);
            }
            finally {
                if (in != null)
                    in.close();

                if (out != null) {
                    out.getFD().sync();

                    out.close();
                }
            }
        }
    }

    /**
     * Starts clock timer if grid is first.
     */
    public static void onGridStart() {
        synchronized (mux) {
            if (gridCnt == 0) {
                assert timer == null;

                timer = new Thread(new Runnable() {
                    @SuppressWarnings({"BusyWait"})
                    @Override public void run() {
                        while (true) {
                            curTimeMillis = System.currentTimeMillis();

                            try {
                                Thread.sleep(10);
                            }
                            catch (InterruptedException ignored) {
                                break;
                            }
                        }
                    }
                }, "ignite-clock");

                timer.setDaemon(true);

                timer.setPriority(10);

                timer.start();
            }

            ++gridCnt;
        }
    }

    /**
     * Stops clock timer if all nodes into JVM were stopped.
     * @throws InterruptedException If interrupted.
     */
    public static void onGridStop() throws InterruptedException {
        synchronized (mux) {
            // Grid start may fail and onGridStart() does not get called.
            if (gridCnt == 0)
                return;

            --gridCnt;

            Thread timer0 = timer;

            if (gridCnt == 0 && timer0 != null) {
                timer = null;

                timer0.interrupt();

                timer0.join();
            }
        }
    }

    /**
     * Copies input byte stream to output byte stream.
     *
     * @param in Input byte stream.
     * @param out Output byte stream.
     * @return Number of the copied bytes.
     * @throws IOException Thrown if an I/O error occurs.
     */
    public static int copy(InputStream in, OutputStream out) throws IOException {
        assert in != null;
        assert out != null;

        byte[] buf = new byte[BUF_SIZE];

        int cnt = 0;

        for (int n; (n = in.read(buf)) > 0; ) {
            out.write(buf, 0, n);

            cnt += n;
        }

        return cnt;
    }

    /**
     * Copies input character stream to output character stream.
     *
     * @param in Input character stream.
     * @param out Output character stream.
     * @return Number of the copied characters.
     * @throws IOException Thrown if an I/O error occurs.
     */
    public static int copy(Reader in, Writer out) throws IOException {
        assert in != null;
        assert out != null;

        char[] buf = new char[BUF_SIZE];

        int cnt = 0;

        for (int n; (n = in.read(buf)) > 0; ) {
            out.write(buf, 0, n);

            cnt += n;
        }

        return cnt;
    }

    /**
     * Writes string to file.
     *
     * @param file File.
     * @param s String to write.
     * @throws IOException Thrown if an I/O error occurs.
     */
    public static void writeStringToFile(File file, String s) throws IOException {
        writeStringToFile(file, s, Charset.defaultCharset().toString(), false);
    }

    /**
     * Writes string to file.
     *
     * @param file File.
     * @param s String to write.
     * @param charset Encoding.
     * @throws IOException Thrown if an I/O error occurs.
     */
    public static void writeStringToFile(File file, String s, String charset) throws IOException {
        writeStringToFile(file, s, charset, false);
    }

    /**
     * Reads file to string using specified charset.
     *
     * @param fileName File name.
     * @param charset File charset.
     * @return File content.
     * @throws IOException If error occurred.
     */
    public static String readFileToString(String fileName, String charset) throws IOException {
        try (Reader input = new InputStreamReader(new FileInputStream(fileName), charset)) {
            StringWriter output = new StringWriter();

            char[] buf = new char[4096];

            int n;

            while ((n = input.read(buf)) != -1)
                output.write(buf, 0, n);

            return output.toString();
        }
    }

    /**
     * Writes string to file.
     *
     * @param file File.
     * @param s String to write.
     * @param charset Encoding.
     * @param append If {@code true}, then specified string will be added to the end of the file.
     * @throws IOException Thrown if an I/O error occurs.
     */
    public static void writeStringToFile(File file, String s, String charset, boolean append) throws IOException {
        if (s == null)
            return;

        try (OutputStream out = new FileOutputStream(file, append)) {
            out.write(s.getBytes(charset));
        }
    }

    /**
     * Utility method that sets cause into exception and returns it.
     *
     * @param e Exception to set cause to and return.
     * @param cause Optional cause to set (if not {@code null}).
     * @param <E> Type of the exception.
     * @return Passed in exception with optionally set cause.
     */
    public static <E extends Throwable> E withCause(E e, @Nullable Throwable cause) {
        assert e != null;

        if (cause != null)
            e.initCause(cause);

        return e;
    }

    /**
     * Deletes file or directory with all sub-directories and files.
     *
     * @param file File or directory to delete.
     * @return {@code true} if and only if the file or directory is successfully deleted,
     *      {@code false} otherwise
     */
    public static boolean delete(@Nullable File file) {
        return file != null && delete(file.toPath());
    }

    /**
     * Converts size in bytes to human-readable size in megabytes.
     *
     * @param sizeInBytes Size of any object (file, memory region etc) in bytes.
     * @return Size converted to megabytes.
     */
    public static int sizeInMegabytes(long sizeInBytes) {
        return (int)(sizeInBytes / MB);
    }

    /**
     * Deletes file or directory with all sub-directories and files.
     *
     * @param path File or directory to delete.
     * @return {@code true} if and only if the file or directory is successfully deleted,
     *      {@code false} otherwise
     */
    public static boolean delete(Path path) {
        if (Files.isDirectory(path)) {
            try {
                try (DirectoryStream<Path> stream = Files.newDirectoryStream(path)) {
                    for (Path innerPath : stream) {
                        boolean res = delete(innerPath);

                        if (!res)
                            return false;
                    }
                }
            } catch (IOException e) {
                return false;
            }
        }

        if (path.toFile().getName().endsWith("jar")) {
            try {
                // Why do we do this?
                new JarFile(path.toString(), false).close();
            }
            catch (IOException ignore) {
                // Ignore it here...
            }
        }

        try {
            Files.delete(path);

            return true;
        } catch (IOException e) {
            return false;
        }
    }

    /**
     * @param dir Directory to create along with all non-existent parent directories.
     * @return {@code True} if directory exists (has been created or already existed),
     *      {@code false} if has not been created and does not exist.
     */
    public static boolean mkdirs(File dir) {
        assert dir != null;

        return dir.mkdirs() || dir.exists();
    }

    /**
     * Resolve project home directory based on source code base.
     *
     * @return Project home directory (or {@code null} if it cannot be resolved).
     */
    @Nullable private static String resolveProjectHome() {
        assert Thread.holdsLock(IgniteUtils.class);

        // Resolve Ignite home via environment variables.
        String ggHome0 = IgniteSystemProperties.getString(IGNITE_HOME);

        if (!F.isEmpty(ggHome0))
            return ggHome0;

        String appWorkDir = System.getProperty("user.dir");

        if (appWorkDir != null) {
            ggHome0 = findProjectHome(new File(appWorkDir));

            if (ggHome0 != null)
                return ggHome0;
        }

        URI classesUri;

        Class<IgniteUtils> cls = IgniteUtils.class;

        try {
            ProtectionDomain domain = cls.getProtectionDomain();

            // Should not happen, but to make sure our code is not broken.
            if (domain == null || domain.getCodeSource() == null || domain.getCodeSource().getLocation() == null) {
                logResolveFailed(cls, null);

                return null;
            }

            // Resolve path to class-file.
            classesUri = domain.getCodeSource().getLocation().toURI();

            // Overcome UNC path problem on Windows (http://www.tomergabel.com/JavaMishandlesUNCPathsOnWindows.aspx)
            if (isWindows() && classesUri.getAuthority() != null)
                classesUri = new URI(classesUri.toString().replace("file://", "file:/"));
        }
        catch (URISyntaxException | SecurityException e) {
            logResolveFailed(cls, e);

            return null;
        }

        File classesFile;

        try {
            classesFile = new File(classesUri);
        }
        catch (IllegalArgumentException e) {
            logResolveFailed(cls, e);

            return null;
        }

        return findProjectHome(classesFile);
    }

    /**
     * Tries to find project home starting from specified directory and moving to root.
     *
     * @param startDir First directory in search hierarchy.
     * @return Project home path or {@code null} if it wasn't found.
     */
    private static String findProjectHome(File startDir) {
        for (File cur = startDir.getAbsoluteFile(); cur != null; cur = cur.getParentFile()) {
            // Check 'cur' is project home directory.
            if (!new File(cur, "bin").isDirectory() ||
                !new File(cur, "config").isDirectory())
                continue;

            return cur.getPath();
        }

        return null;
    }

    /**
     * @param cls Class.
     * @param e Exception.
     */
    private static void logResolveFailed(Class cls, Exception e) {
        warn(null, "Failed to resolve IGNITE_HOME automatically for class codebase " +
            "[class=" + cls + (e == null ? "" : ", e=" + e.getMessage()) + ']');
    }

    /**
     * Retrieves {@code IGNITE_HOME} property. The property is retrieved from system
     * properties or from environment in that order.
     *
     * @return {@code IGNITE_HOME} property.
     */
    @Nullable public static String getIgniteHome() {
        GridTuple<String> ggHomeTup = ggHome;

        String ggHome0;

        if (ggHomeTup == null) {
            synchronized (IgniteUtils.class) {
                // Double check.
                ggHomeTup = ggHome;

                if (ggHomeTup == null) {
                    // Resolve Ignite installation home directory.
                    ggHome = F.t(ggHome0 = resolveProjectHome());

                    if (ggHome0 != null)
                        System.setProperty(IGNITE_HOME, ggHome0);
                }
                else
                    ggHome0 = ggHomeTup.get();
            }
        }
        else
            ggHome0 = ggHomeTup.get();

        return ggHome0;
    }

    /**
     * @param path Ignite home. May be {@code null}.
     */
    public static void setIgniteHome(@Nullable String path) {
        GridTuple<String> ggHomeTup = ggHome;

        String ggHome0;

        if (ggHomeTup == null) {
            synchronized (IgniteUtils.class) {
                // Double check.
                ggHomeTup = ggHome;

                if (ggHomeTup == null) {
                    if (F.isEmpty(path))
                        System.clearProperty(IGNITE_HOME);
                    else
                        System.setProperty(IGNITE_HOME, path);

                    ggHome = F.t(path);

                    return;
                }
                else
                    ggHome0 = ggHomeTup.get();
            }
        }
        else
            ggHome0 = ggHomeTup.get();

        if (ggHome0 != null && !ggHome0.equals(path)) {
            try {
                Path path0 = new File(ggHome0).toPath();

                Path path1 = new File(path).toPath();

                if (!Files.isSameFile(path0, path1))
                    throw new IgniteException("Failed to set IGNITE_HOME after it has been already resolved " +
                        "[igniteHome=" + path0 + ", newIgniteHome=" + path1 + ']');
            }
            catch (IOException ignore) {
                // Throw an exception if failed to follow symlinks.
                throw new IgniteException("Failed to set IGNITE_HOME after it has been already resolved " +
                    "[igniteHome=" + ggHome0 + ", newIgniteHome=" + path + ']');
            }
        }
    }

    /**
     * Gets file associated with path.
     * <p>
     * First check if path is relative to {@code IGNITE_HOME}.
     * If not, check if path is absolute.
     * If all checks fail, then {@code null} is returned.
     * <p>
     * See {@link #getIgniteHome()} for information on how {@code IGNITE_HOME} is retrieved.
     *
     * @param path Path to resolve.
     * @return Resolved path as file, or {@code null} if path cannot be resolved.
     */
    @Nullable public static File resolveIgnitePath(String path) {
        assert path != null;

        /*
         * 1. Check relative to IGNITE_HOME specified in configuration, if any.
         */

        String home = getIgniteHome();

        if (home != null) {
            File file = new File(home, path);

            if (file.exists())
                return file;
        }

        /*
         * 2. Check given path as absolute.
         */

        File file = new File(path);

        if (file.exists())
            return file;

        return null;
    }

    /**
     * Gets URL representing the path passed in. First the check is made if path is absolute.
     * If not, then the check is made if path is relative to {@code META-INF} folder in classpath.
     * If not, then the check is made if path is relative to ${IGNITE_HOME}.
     * If all checks fail,
     * then {@code null} is returned, otherwise URL representing path is returned.
     * <p>
     * See {@link #getIgniteHome()} for information on how {@code IGNITE_HOME} is retrieved.
     *
     * @param path Path to resolve.
     * @return Resolved path as URL, or {@code null} if path cannot be resolved.
     * @see #getIgniteHome()
     */
    @Nullable public static URL resolveIgniteUrl(String path) {
        return resolveIgniteUrl(path, true);
    }

    /**
     * Resolve Spring configuration URL.
     *
     * @param springCfgPath Spring XML configuration file path or URL. This cannot be {@code null}.
     * @return URL.
     * @throws IgniteCheckedException If failed.
     */
    public static URL resolveSpringUrl(String springCfgPath) throws IgniteCheckedException {
        A.notNull(springCfgPath, "springCfgPath");

        URL url;

        try {
            url = new URL(springCfgPath);
        }
        catch (MalformedURLException e) {
            url = U.resolveIgniteUrl(springCfgPath);

            if (url == null)
                url = resolveInClasspath(springCfgPath);

            if (url == null)
                throw new IgniteCheckedException("Spring XML configuration path is invalid: " + springCfgPath +
                    ". Note that this path should be either absolute or a relative local file system path, " +
                    "relative to META-INF in classpath or valid URL to IGNITE_HOME.", e);
        }

        return url;
    }

    /**
     * @param path Resource path.
     * @return Resource URL inside classpath or {@code null}.
     */
    @Nullable private static URL resolveInClasspath(String path) {
        ClassLoader clsLdr = Thread.currentThread().getContextClassLoader();

        if (clsLdr == null)
            return null;

        return clsLdr.getResource(path.replaceAll("\\\\", "/"));
    }

    /**
     * Gets URL representing the path passed in. First the check is made if path is absolute.
     * If not, then the check is made if path is relative to {@code META-INF} folder in classpath.
     * If not, then the check is made if path is relative to ${IGNITE_HOME}.
     * If all checks fail,
     * then {@code null} is returned, otherwise URL representing path is returned.
     * <p>
     * See {@link #getIgniteHome()} for information on how {@code IGNITE_HOME} is retrieved.
     *
     * @param path Path to resolve.
     * @param metaInf Flag to indicate whether META-INF folder should be checked or class path root.
     * @return Resolved path as URL, or {@code null} if path cannot be resolved.
     * @see #getIgniteHome()
     */
    @Nullable public static URL resolveIgniteUrl(String path, boolean metaInf) {
        File f = resolveIgnitePath(path);

        if (f != null) {
            try {
                // Note: we use that method's chain instead of File.getURL() with due
                // Sun bug http://bugs.sun.com/bugdatabase/view_bug.do?bug_id=6179468
                return f.toURI().toURL();
            }
            catch (MalformedURLException e) {
                // No-op.
            }
        }

        ClassLoader clsLdr = Thread.currentThread().getContextClassLoader();

        if (clsLdr != null) {
            String locPath = (metaInf ? "META-INF/" : "") + path.replaceAll("\\\\", "/");

            return clsLdr.getResource(locPath);
        }
        else
            return null;
    }

    /**
     * Converts byte array to hex string.
     *
     * @param arr Array of bytes.
     * @return Hex string.
     */
    public static String byteArray2HexString(byte[] arr) {
        StringBuilder sb = new StringBuilder(arr.length << 1);

        for (byte b : arr)
            addByteAsHex(sb, b);

        return sb.toString().toUpperCase();
    }

    /**
     * @param sb String builder.
     * @param b Byte to add in hexadecimal format.
     */
    private static void addByteAsHex(StringBuilder sb, byte b) {
        sb.append(Integer.toHexString(MASK & b >>> 4)).append(Integer.toHexString(MASK & b));
    }

    /**
     * Checks for containment of the value in the array.
     * Both array cells and value may be {@code null}. Two {@code null}s are considered equal.
     *
     * @param arr Array of objects.
     * @param val Value to check for containment inside of array.
     * @param vals Additional values.
     * @return {@code true} if contains object, {@code false} otherwise.
     */
    public static boolean containsObjectArray(@Nullable Object[] arr, Object val, @Nullable Object... vals) {
        if (arr == null || arr.length == 0)
            return false;

        for (Object o : arr) {
            if (F.eq(o, val))
                return true;

            if (vals != null && vals.length > 0)
                for (Object v : vals)
                    if (F.eq(o, v))
                        return true;
        }

        return false;
    }

    /**
     * Checks for containment of the value in the array.
     *
     * @param arr Array of objects.
     * @param val Value to check for containment inside of array.
     * @return {@code true} if contains object, {@code false} otherwise.
     */
    public static boolean containsIntArray(int[] arr, int val) {
        assert arr != null;

        if (arr.length == 0)
            return false;

        for (int i : arr)
            if (i == val)
                return true;

        return false;
    }

    /**
     * Checks for containment of given string value in the specified array.
     * Array's cells and string value can be {@code null}. Tow {@code null}s are considered equal.
     *
     * @param arr Array of strings.
     * @param val Value to check for containment inside of array.
     * @param ignoreCase Ignoring case if {@code true}.
     * @return {@code true} if contains string, {@code false} otherwise.
     */
    public static boolean containsStringArray(String[] arr, @Nullable String val, boolean ignoreCase) {
        assert arr != null;

        for (String s : arr) {
            // If both are nulls, then they are equal.
            if (s == null && val == null)
                return true;

            // Only one is null and the other one isn't.
            if (s == null || val == null)
                continue;

            // Both are not nulls.
            if (ignoreCase) {
                if (s.equalsIgnoreCase(val))
                    return true;
            }
            else if (s.equals(val))
                return true;
        }

        return false;
    }

    /**
     * Checks for containment of given string value in the specified collection.
     * Collection elements and string value can be {@code null}. Tow {@code null}s are considered equal.
     *
     * @param c Array of strings.
     * @param val Value to check for containment inside of array.
     * @param ignoreCase Ignoring case if {@code true}.
     * @return {@code true} if contains string, {@code false} otherwise.
     */
    public static boolean containsStringCollection(Iterable<String> c, @Nullable String val, boolean ignoreCase) {
        assert c != null;

        for (String s : c) {
            // If both are nulls, then they are equal.
            if (s == null && val == null)
                return true;

            // Only one is null and the other one isn't.
            if (s == null || val == null)
                continue;

            // Both are not nulls.
            if (ignoreCase) {
                if (s.equalsIgnoreCase(val))
                    return true;
            }
            else if (s.equals(val))
                return true;
        }

        return false;
    }

    /**
     * Closes given resource logging possible checked exception.
     *
     * @param rsrc Resource to close. If it's {@code null} - it's no-op.
     * @param log Logger to log possible checked exception with (optional).
     */
    public static void close(@Nullable AutoCloseable rsrc, @Nullable IgniteLogger log) {
        if (rsrc != null) {
            try {
                rsrc.close();
            }
            catch (Exception e) {
                warn(log, "Failed to close resource: " + e.getMessage(), e);
            }
        }
    }

    /**
     * Closes given resource suppressing possible checked exception.
     *
     * @param rsrc Resource to close. If it's {@code null} - it's no-op.
     * @param e Suppressor exception
     */
    public static void closeWithSuppressingException(@Nullable AutoCloseable rsrc, @NotNull Exception e) {
        if (rsrc != null)
            try {
                rsrc.close();
            }
            catch (Exception suppressed) {
               e.addSuppressed(suppressed);
            }
    }

    /**
     * Quietly closes given resource ignoring possible checked exception.
     *
     * @param rsrc Resource to close. If it's {@code null} - it's no-op.
     */
    public static void closeQuiet(@Nullable AutoCloseable rsrc) {
        if (rsrc != null)
            try {
                rsrc.close();
            }
            catch (Exception ignored) {
                // No-op.
            }
    }

    /**
     * Closes given resource logging possible checked exceptions.
     *
     * @param rsrc Resource to close. If it's {@code null} - it's no-op.
     * @param log Logger to log possible checked exception with (optional).
     */
    public static void close(@Nullable SelectionKey rsrc, @Nullable IgniteLogger log) {
        if (rsrc != null)
            // This apply will automatically deregister the selection key as well.
            close(rsrc.channel(), log);
    }

    /**
     * Quietly closes given resource ignoring possible checked exceptions.
     *
     * @param rsrc Resource to close. If it's {@code null} - it's no-op.
     */
    public static void closeQuiet(@Nullable SelectionKey rsrc) {
        if (rsrc != null)
            // This apply will automatically deregister the selection key as well.
            closeQuiet(rsrc.channel());
    }

    /**
     * Closes given resource.
     *
     * @param rsrc Resource to close. If it's {@code null} - it's no-op.
     */
    public static void close(@Nullable DatagramSocket rsrc) {
        if (rsrc != null)
            rsrc.close();
    }

    /**
     * Closes given resource logging possible checked exception.
     *
     * @param rsrc Resource to close. If it's {@code null} - it's no-op.
     * @param log Logger to log possible checked exception with (optional).
     */
    public static void close(@Nullable Selector rsrc, @Nullable IgniteLogger log) {
        if (rsrc != null)
            try {
                if (rsrc.isOpen())
                    rsrc.close();
            }
            catch (IOException e) {
                warn(log, "Failed to close resource: " + e.getMessage());
            }
    }

    /**
     * Quietly closes given resource ignoring possible checked exception.
     *
     * @param rsrc Resource to close. If it's {@code null} - it's no-op.
     */
    public static void closeQuiet(@Nullable Selector rsrc) {
        if (rsrc != null)
            try {
                if (rsrc.isOpen())
                    rsrc.close();
            }
            catch (IOException ignored) {
                // No-op.
            }
    }

    /**
     * Closes given resource logging possible checked exception.
     *
     * @param rsrc Resource to close. If it's {@code null} - it's no-op.
     * @param log Logger to log possible checked exception with (optional).
     */
    public static void close(@Nullable Context rsrc, @Nullable IgniteLogger log) {
        if (rsrc != null)
            try {
                rsrc.close();
            }
            catch (NamingException e) {
                warn(log, "Failed to close resource: " + e.getMessage());
            }
    }

    /**
     * Quietly closes given resource ignoring possible checked exception.
     *
     * @param rsrc Resource to close. If it's {@code null} - it's no-op.
     */
    public static void closeQuiet(@Nullable Context rsrc) {
        if (rsrc != null)
            try {
                rsrc.close();
            }
            catch (NamingException ignored) {
                // No-op.
            }
    }

    /**
     * Closes class loader logging possible checked exception.
     *
     * @param clsLdr Class loader. If it's {@code null} - it's no-op.
     * @param log Logger to log possible checked exception with (optional).
     */
    public static void close(@Nullable URLClassLoader clsLdr, @Nullable IgniteLogger log) {
        if (clsLdr != null) {
            try {
                clsLdr.close();
            }
            catch (Exception e) {
                warn(log, "Failed to close resource: " + e.getMessage());
            }
        }
    }

    /**
     * Quietly closes given {@link Socket} ignoring possible checked exception.
     *
     * @param sock Socket to close. If it's {@code null} - it's no-op.
     */
    public static void closeQuiet(@Nullable Socket sock) {
        if (sock == null)
            return;

        try {
            // Avoid java 12 bug see https://bugs.openjdk.java.net/browse/JDK-8219658
            sock.shutdownOutput();
            sock.shutdownInput();
        }
        catch (Exception ignored) {
            // No-op.
        }

        try {
            sock.close();
        }
        catch (Exception ignored) {
            // No-op.
        }
    }

    /**
     * Quietly releases file lock ignoring all possible exceptions.
     *
     * @param lock File lock. If it's {@code null} - it's no-op.
     */
    public static void releaseQuiet(@Nullable FileLock lock) {
        if (lock != null)
            try {
                lock.release();
            }
            catch (Exception ignored) {
                // No-op.
            }
    }

    /**
     * Rollbacks JDBC connection logging possible checked exception.
     *
     * @param rsrc JDBC connection to rollback. If connection is {@code null}, it's no-op.
     * @param log Logger to log possible checked exception with (optional).
     */
    public static void rollbackConnection(@Nullable Connection rsrc, @Nullable IgniteLogger log) {
        if (rsrc != null)
            try {
                rsrc.rollback();
            }
            catch (SQLException e) {
                warn(log, "Failed to rollback JDBC connection: " + e.getMessage());
            }
    }

    /**
     * Depending on whether or not log is provided and quiet mode is enabled logs given messages as
     * quiet message or normal log WARN message in {@code org.apache.ignite.CourtesyConfigNotice}
     * category. If {@code log} is {@code null} or in QUIET mode it will add {@code (courtesy)}
     * prefix to the message.
     *
     * @param log Optional logger to use when QUIET mode is not enabled.
     * @param msg Message to log.
     */
    public static void courtesy(@Nullable IgniteLogger log, Object msg) {
        assert msg != null;

        String s = msg.toString();

        courtesy(log, s, s);
    }

    /**
     * Depending on whether or not log is provided and quiet mode is enabled logs given messages as
     * quiet message or normal log WARN message in {@code org.apache.ignite.CourtesyConfigNotice}
     * category. If {@code log} is {@code null} or in QUIET mode it will add {@code (courtesy)}
     * prefix to the message.
     *
     * @param log Optional logger to use when QUIET mode is not enabled.
     * @param longMsg Message to log using normal logger.
     * @param shortMsg Message to log using quiet logger.
     */
    public static void courtesy(@Nullable IgniteLogger log, Object longMsg, Object shortMsg) {
        assert longMsg != null;
        assert shortMsg != null;

        if (log != null)
            log.getLogger(IgniteConfiguration.COURTESY_LOGGER_NAME).warning(compact(longMsg.toString()));
        else
            X.println("[" + SHORT_DATE_FMT.format(new java.util.Date()) + "] (courtesy) " +
                compact(shortMsg.toString()));
    }

    /**
     * Depending on whether or not log is provided and quiet mode is enabled logs given
     * messages as quiet message or normal log WARN message. If {@code log} is {@code null}
     * or in QUIET mode it will add {@code (wrn)} prefix to the message.
     *
     * @param log Optional logger to use when QUIET mode is not enabled.
     * @param msg Message to log.
     */
    public static void warn(@Nullable IgniteLogger log, Object msg) {
        assert msg != null;

        String s = msg.toString();

        warn(log, s, null);
    }

    /**
     * Logs warning message in both verbose and quiet modes.
     *
     * @param log Logger to use.
     * @param msg Message to log.
     */
    public static void quietAndWarn(IgniteLogger log, Object msg) {
        quietAndWarn(log, msg, msg);
    }

    /**
     * Logs warning message in both verbose and quiet modes.
     *
     * @param log Logger to use.
     * @param shortMsg Short message.
     * @param msg Message to log.
     */
    public static void quietAndWarn(IgniteLogger log, Object msg, Object shortMsg) {
        warn(log, msg);

        if (log.isQuiet())
            quiet(false, shortMsg);
    }

    /**
     * Logs warning message in both verbose and quiet modes.
     *
     * @param log Logger to use.
     * @param msg Message to log.
     * @param e Optional exception.
     */
    public static void quietAndWarn(IgniteLogger log, Object msg, @Nullable Throwable e) {
        warn(log, msg, e);

        if (log.isQuiet())
            quiet(false, msg);
    }

    /**
     * Depending on whether or not log is provided and quiet mode is enabled logs given
     * messages as quiet message or normal log ERROR message. If {@code log} is {@code null}
     * or in QUIET mode it will add {@code (err)} prefix to the message.
     *
     * @param log Optional logger to use when QUIET mode is not enabled.
     * @param msg Message to log.
     */
    public static void error(@Nullable IgniteLogger log, Object msg) {
        assert msg != null;

        if (msg instanceof Throwable) {
            Throwable t = (Throwable)msg;

            error(log, t.getMessage(), t);
        }
        else {
            String s = msg.toString();

            error(log, s, s, null);
        }
    }

    /**
     * Depending on whether or not log is provided and quiet mode is enabled logs given
     * messages as quiet message or normal log WARN message. If {@code log} is {@code null}
     * or in QUIET mode it will add {@code (wrn)} prefix to the message.
     *
     * @param log Optional logger to use when QUIET mode is not enabled.
     * @param msg Message to log using normal logger.
     * @param e Optional exception.
     */
    public static void warn(@Nullable IgniteLogger log, Object msg, @Nullable Throwable e) {
        assert msg != null;

        if (log != null)
            log.warning(compact(msg.toString()), e);
        else {
            X.println("[" + SHORT_DATE_FMT.format(new java.util.Date()) + "] (wrn) " +
                    compact(msg.toString()));

            if (e != null)
                e.printStackTrace(System.err);
            else
                X.printerrln();
        }
    }

    /**
     * Depending on whether or not log is provided and quiet mode is enabled logs given
     * messages as quiet message or normal log WARN message with {@link IgniteLogger#DEV_ONLY DEV_ONLY} marker.
     * If {@code log} is {@code null} or in QUIET mode it will add {@code (wrn)} prefix to the message.
     * If property {@link IgniteSystemProperties#IGNITE_DEV_ONLY_LOGGING_DISABLED IGNITE_DEV_ONLY_LOGGING_DISABLED}
     * is set to true, the message will not be logged.
     *
     * @param log Optional logger to use when QUIET mode is not enabled.
     * @param msg Message to log.
     */
    public static void warnDevOnly(@Nullable IgniteLogger log, Object msg) {
        assert msg != null;

        // don't log message if DEV_ONLY messages are disabled
        if (devOnlyLogDisabled)
            return;

        if (log != null)
            log.warning(IgniteLogger.DEV_ONLY, compact(msg.toString()), null);
        else
            X.println("[" + SHORT_DATE_FMT.format(new java.util.Date()) + "] (wrn) " +
                compact(msg.toString()));
    }

    /**
     * Depending on whether or not log is provided and quiet mode is enabled logs given
     * messages as quiet message or normal log INFO message.
     * <p>
     * <b>NOTE:</b> unlike the normal logging when INFO level may not be enabled and
     * therefore no logging will happen - using this method the log will be written
     * always either via INFO log or quiet mode.
     * <p>
     * <b>USE IT APPROPRIATELY.</b>
     *
     * @param log Optional logger to use when QUIET mode is not enabled.
     * @param longMsg Message to log using normal logger.
     * @param shortMsg Message to log using quiet logger.
     */
    public static void log(@Nullable IgniteLogger log, Object longMsg, Object shortMsg) {
        assert longMsg != null;
        assert shortMsg != null;

        if (log != null) {
            if (log.isInfoEnabled())
                log.info(compact(longMsg.toString()));
        }
        else
            quiet(false, shortMsg);
    }

    /**
     * Depending on whether or not log is provided and quiet mode is enabled logs given
     * messages as quiet message or normal log INF0 message.
     * <p>
     * <b>NOTE:</b> unlike the normal logging when INFO level may not be enabled and
     * therefore no logging will happen - using this method the log will be written
     * always either via INFO log or quiet mode.
     * <p>
     * <b>USE IT APPROPRIATELY.</b>
     *
     * @param log Optional logger to use when QUIET mode is not enabled.
     * @param msg Message to log.
     */
    public static void log(@Nullable IgniteLogger log, Object msg) {
        assert msg != null;

        String s = msg.toString();

        log(log, s, s);
    }

    /**
     * Depending on whether or not log is provided and quiet mode is enabled logs given
     * messages as quiet message or normal log ERROR message. If {@code log} is {@code null}
     * or in QUIET mode it will add {@code (err)} prefix to the message.
     *
     * @param log Optional logger to use when QUIET mode is not enabled.
     * @param longMsg Message to log using normal logger.
     * @param shortMsg Message to log using quiet logger.
     * @param e Optional exception.
     */
    public static void error(@Nullable IgniteLogger log, Object longMsg, Object shortMsg, @Nullable Throwable e) {
        assert longMsg != null;
        assert shortMsg != null;

        if (log != null) {
            if (e == null)
                log.error(compact(longMsg.toString()));
            else
                log.error(compact(longMsg.toString()), e);
        }
        else {
            X.printerr("[" + SHORT_DATE_FMT.format(new java.util.Date()) + "] (err) " +
                compact(shortMsg.toString()));

            if (e != null)
                e.printStackTrace(System.err);
            else
                X.printerrln();
        }
    }

    /**
     * Shortcut for {@link #error(org.apache.ignite.IgniteLogger, Object, Object, Throwable)}.
     *
     * @param log Optional logger.
     * @param shortMsg Message to log using quiet logger.
     * @param e Optional exception.
     */
    public static void error(@Nullable IgniteLogger log, Object shortMsg, @Nullable Throwable e) {
        assert shortMsg != null;

        String s = shortMsg.toString();

        error(log, s, s, e);
    }

    /**
     *
     * @param err Whether to print to {@code System.err}.
     * @param objs Objects to log in quiet mode.
     */
    public static void quiet(boolean err, Object... objs) {
        assert objs != null;

        String time = SHORT_DATE_FMT.format(new java.util.Date());

        SB sb = new SB();

        for (Object obj : objs)
            sb.a('[').a(time).a("] ").a(obj.toString()).a(NL);

        PrintStream ps = err ? System.err : System.out;

        ps.print(compact(sb.toString()));
    }

    /**
     *
     * @param err Whether to print to {@code System.err}.
     * @param multiline Multiple lines string to print.
     */
    public static void quietMultipleLines(boolean err, String multiline) {
        assert multiline != null;

        quiet(err, multiline.split(NL));
    }

    /**
     * Prints out the message in quiet and info modes.
     *
     * @param log Logger.
     * @param msg Message to print.
     */
    public static void quietAndInfo(IgniteLogger log, String msg) {
        if (log.isQuiet())
            U.quiet(false, msg);

        if (log.isInfoEnabled())
            log.info(msg);
    }

    /**
     * Quietly rollbacks JDBC connection ignoring possible checked exception.
     *
     * @param rsrc JDBC connection to rollback. If connection is {@code null}, it's no-op.
     */
    public static void rollbackConnectionQuiet(@Nullable Connection rsrc) {
        if (rsrc != null)
            try {
                rsrc.rollback();
            }
            catch (SQLException ignored) {
                // No-op.
            }
    }

    /**
     * Constructs JMX object name with given properties.
     * Map with ordered {@code groups} used for proper object name construction.
     *
     * @param igniteInstanceName Ignite instance name.
     * @param grp Name of the group.
     * @param name Name of mbean.
     * @return JMX object name.
     * @throws MalformedObjectNameException Thrown in case of any errors.
     */
    public static ObjectName makeMBeanName(@Nullable String igniteInstanceName, @Nullable String grp, String name)
        throws MalformedObjectNameException {
        SB sb = new SB(JMX_DOMAIN + ':');

        appendClassLoaderHash(sb);

        appendJvmId(sb);

        if (igniteInstanceName != null && !igniteInstanceName.isEmpty())
            sb.a("igniteInstanceName=").a(igniteInstanceName).a(',');

        if (grp != null)
            sb.a("group=").a(escapeObjectNameValue(grp)).a(',');

        sb.a("name=").a(escapeObjectNameValue(name));

        return new ObjectName(sb.toString());
    }

    /**
     * @param sb Sb.
     */
    private static void appendClassLoaderHash(SB sb) {
        if (getBoolean(IGNITE_MBEAN_APPEND_CLASS_LOADER_ID, true)) {
            String clsLdrHash = Integer.toHexString(Ignite.class.getClassLoader().hashCode());

            sb.a("clsLdr=").a(clsLdrHash).a(',');
        }
    }

    /**
     * @param sb Sb.
     */
    private static void appendJvmId(SB sb) {
        if (getBoolean(IGNITE_MBEAN_APPEND_JVM_ID)) {
            String jvmId = ManagementFactory.getRuntimeMXBean().getName();

            sb.a("jvmId=").a(jvmId).a(',');
        }
    }

    /**
     * Mask component name to make sure that it is not {@code null}.
     *
     * @param name Component name to mask, possibly {@code null}.
     * @return Component name.
     */
    public static String maskName(@Nullable String name) {
        return name == null ? "default" : name;
    }

    /**
     * Escapes the given string to be used as a value in the ObjectName syntax.
     *
     * @param s A string to be escape.
     * @return An escaped string.
     */
    private static String escapeObjectNameValue(String s) {
        if (alphanumericUnderscore(s))
            return s;

        return '\"' + s.replaceAll("[\\\\\"?*]", "\\\\$0") + '\"';
    }

    /**
     * @param s String to check.
     * @return {@code true} if given string contains only alphanumeric and underscore symbols.
     */
    public static boolean alphanumericUnderscore(String s) {
        return ALPHANUMERIC_UNDERSCORE_PATTERN.matcher(s).matches();
    }

    /**
     * Registers MBean with the server.
     *
     * @param <T> Type of mbean.
     * @param mbeanSrv MBean server.
     * @param igniteInstanceName Ignite instance name.
     * @param grp Name of the group.
     * @param name Name of mbean.
     * @param impl MBean implementation.
     * @param itf MBean interface.
     * @return JMX object name.
     * @throws MBeanRegistrationException if MBeans are disabled.
     * @throws JMException If MBean creation failed.
     */
    public static <T> ObjectName registerMBean(
        MBeanServer mbeanSrv,
        @Nullable String igniteInstanceName,
        @Nullable String grp,
        String name, T impl,
        @Nullable Class<T> itf
    ) throws JMException {
        return registerMBean(mbeanSrv, makeMBeanName(igniteInstanceName, grp, name), impl, itf);
    }

    /**
     * Registers MBean with the server.
     *
     * @param <T> Type of mbean.
     * @param mbeanSrv MBean server.
     * @param name MBean object name.
     * @param impl MBean implementation.
     * @param itf MBean interface.
     * @return JMX object name.
     * @throws MBeanRegistrationException if MBeans are disabled.
     * @throws JMException If MBean creation failed.
     * @throws IgniteException If MBean creation are not allowed.
     */
    public static <T> ObjectName registerMBean(MBeanServer mbeanSrv, ObjectName name, T impl, Class<T> itf)
        throws JMException {
        if (IGNITE_MBEANS_DISABLED)
            throw new MBeanRegistrationException(new IgniteIllegalStateException("MBeans are disabled."));

        assert mbeanSrv != null;
        assert name != null;
        assert itf != null;

        DynamicMBean mbean;

        if (impl instanceof DynamicMBean) {
            mbean = (DynamicMBean)impl;
        }
        else {
            mbean = new IgniteStandardMXBean(impl, itf);

            mbean.getMBeanInfo();
        }

        return mbeanSrv.registerMBean(mbean, name).getObjectName();
    }

    /**
     * Convenience method that interrupts a given thread if it's not {@code null}.
     *
     * @param t Thread to interrupt.
     */
    public static void interrupt(@Nullable Thread t) {
        if (t != null)
            t.interrupt();
    }

    /**
     * Convenience method that interrupts a given thread if it's not {@code null}.
     *
     * @param workers Threads to interrupt.
     */
    public static void interrupt(Iterable<? extends Thread> workers) {
        if (workers != null)
            for (Thread worker : workers)
                worker.interrupt();
    }

    /**
     * Waits for completion of a given thread. If thread is {@code null} then
     * this method returns immediately returning {@code true}
     *
     * @param t Thread to join.
     * @param log Logger for logging errors.
     * @return {@code true} if thread has finished, {@code false} otherwise.
     */
    public static boolean join(@Nullable Thread t, @Nullable IgniteLogger log) {
        return join(t, log, 0);
    }

    /**
     * Waits for completion of a given thread. If thread is {@code null} then
     * this method returns immediately returning {@code true}
     *
     * @param t Thread to join.
     * @param log Logger for logging errors.
     * @param timeout Join timeout.
     * @return {@code true} if thread has finished, {@code false} otherwise.
     */
    public static boolean join(@Nullable Thread t, @Nullable IgniteLogger log, long timeout) {
        if (t != null) {
            try {
                t.join(timeout);

                return !t.isAlive();
            }
            catch (InterruptedException ignore) {
                warn(log, "Got interrupted while waiting for completion of a thread: " + t);

                Thread.currentThread().interrupt();

                return false;
            }
        }

        return true;
    }

    /**
     * Waits for completion of a given threads. If thread is {@code null} then
     * this method returns immediately returning {@code true}
     *
     * @param workers Thread to join.
     * @param log Logger for logging errors.
     * @return {@code true} if thread has finished, {@code false} otherwise.
     */
    public static boolean joinThreads(Iterable<? extends Thread> workers, @Nullable IgniteLogger log) {
        boolean retval = true;

        if (workers != null)
            for (Thread worker : workers)
                if (!join(worker, log))
                    retval = false;

        return retval;
    }

    /**
     * Starts given threads.
     *
     * @param threads Threads to start.
     */
    public static void startThreads(Iterable<? extends Thread> threads) {
        if (threads != null) {
            for (Thread thread : threads) {
                if (thread != null)
                    thread.start();
            }
        }
    }

    /**
     * Cancels given runnable.
     *
     * @param w Worker to cancel - it's no-op if runnable is {@code null}.
     */
    public static void cancel(@Nullable GridWorker w) {
        if (w != null)
            w.cancel();
    }

    /**
     * Cancels collection of runnables.
     *
     * @param ws Collection of workers - it's no-op if collection is {@code null}.
     */
    public static void cancel(Iterable<? extends GridWorker> ws) {
        if (ws != null)
            for (GridWorker w : ws)
                w.cancel();
    }

    /**
     * Joins runnable.
     *
     * @param w Worker to join.
     * @param log The logger to possible exception.
     * @return {@code true} if worker has not been interrupted, {@code false} if it was interrupted.
     */
    public static boolean join(@Nullable GridWorker w, @Nullable IgniteLogger log) {
        if (w != null)
            try {
                w.join();
            }
            catch (InterruptedException ignore) {
                warn(log, "Got interrupted while waiting for completion of runnable: " + w);

                Thread.currentThread().interrupt();

                return false;
            }

        return true;
    }

    /**
     * Joins given collection of runnables.
     *
     * @param ws Collection of workers to join.
     * @param log The logger to possible exceptions.
     * @return {@code true} if none of the worker have been interrupted,
     *      {@code false} if at least one was interrupted.
     */
    public static boolean join(Iterable<? extends GridWorker> ws, IgniteLogger log) {
        boolean retval = true;

        if (ws != null)
            for (GridWorker w : ws)
                if (!join(w, log))
                    retval = false;

        return retval;
    }

    /**
     * Shutdowns given {@code ExecutorService} and wait for executor service to stop.
     *
     * @param owner The ExecutorService owner.
     * @param exec ExecutorService to shutdown.
     * @param log The logger to possible exceptions and warnings.
     */
    public static void shutdownNow(Class<?> owner, @Nullable ExecutorService exec, @Nullable IgniteLogger log) {
        if (exec != null) {
            List<Runnable> tasks = exec.shutdownNow();

            if (!F.isEmpty(tasks))
                U.warn(log, "Runnable tasks outlived thread pool executor service [owner=" + getSimpleName(owner) +
                    ", tasks=" + tasks + ']');

            try {
                exec.awaitTermination(Long.MAX_VALUE, TimeUnit.MILLISECONDS);
            }
            catch (InterruptedException ignored) {
                warn(log, "Got interrupted while waiting for executor service to stop.");

                exec.shutdownNow();

                // Preserve interrupt status.
                Thread.currentThread().interrupt();
            }
        }
    }

    /**
     * Creates appropriate empty projection exception.
     *
     * @return Empty projection exception.
     */
    public static ClusterGroupEmptyCheckedException emptyTopologyException() {
        return new ClusterGroupEmptyCheckedException("Cluster group is empty.");
    }

    /**
     * Writes UUIDs to output stream. This method is meant to be used by
     * implementations of {@link Externalizable} interface.
     *
     * @param out Output stream.
     * @param col UUIDs to write.
     * @throws IOException If write failed.
     */
    public static void writeUuids(DataOutput out, @Nullable Collection<UUID> col) throws IOException {
        if (col != null) {
            out.writeInt(col.size());

            for (UUID id : col)
                writeUuid(out, id);
        }
        else
            out.writeInt(-1);
    }

    /**
     * Reads UUIDs from input stream. This method is meant to be used by
     * implementations of {@link Externalizable} interface.
     *
     * @param in Input stream.
     * @return Read UUIDs.
     * @throws IOException If read failed.
     */
    @Nullable public static List<UUID> readUuids(DataInput in) throws IOException {
        int size = in.readInt();

        // Check null flag.
        if (size == -1)
            return null;

        List<UUID> col = new ArrayList<>(size);

        for (int i = 0; i < size; i++)
            col.add(readUuid(in));

        return col;
    }

    /**
     * Writes Ignite UUIDs to output stream. This method is meant to be used by
     * implementations of {@link Externalizable} interface.
     *
     * @param out Output stream.
     * @param col Ignite UUIDs to write.
     * @throws IOException If write failed.
     */
    public static void writeIgniteUuids(DataOutput out, @Nullable Collection<IgniteUuid> col) throws IOException {
        if (col != null) {
            out.writeBoolean(true);

            out.writeInt(col.size());

            for (IgniteUuid id : col)
                writeIgniteUuid(out, id);
        }
        else
            out.writeBoolean(false);
    }

    /**
     * Reads Ignite UUIDs from input stream. This method is meant to be used by
     * implementations of {@link Externalizable} interface.
     *
     * @param in Input stream.
     * @return Read Ignite UUIDs.
     * @throws IOException If read failed.
     */
    @Nullable public static List<IgniteUuid> readIgniteUuids(DataInput in) throws IOException {
        List<IgniteUuid> col = null;

        // Check null flag.
        if (in.readBoolean()) {
            int size = in.readInt();

            col = new ArrayList<>(size);

            for (int i = 0; i < size; i++)
                col.add(readIgniteUuid(in));
        }

        return col;
    }

    /**
     * Writes UUID to output stream. This method is meant to be used by
     * implementations of {@link Externalizable} interface.
     *
     * @param out Output stream.
     * @param uid UUID to write.
     * @throws IOException If write failed.
     */
    public static void writeUuid(DataOutput out, UUID uid) throws IOException {
        // Write null flag.
        out.writeBoolean(uid == null);

        if (uid != null) {
            out.writeLong(uid.getMostSignificantBits());
            out.writeLong(uid.getLeastSignificantBits());
        }
    }

    /**
     * Reads UUID from input stream. This method is meant to be used by
     * implementations of {@link Externalizable} interface.
     *
     * @param in Input stream.
     * @return Read UUID.
     * @throws IOException If read failed.
     */
    @Nullable public static UUID readUuid(DataInput in) throws IOException {
        // If UUID is not null.
        if (!in.readBoolean()) {
            long most = in.readLong();
            long least = in.readLong();

            return IgniteUuidCache.onIgniteUuidRead(new UUID(most, least));
        }

        return null;
    }

    /**
     * Writes UUID to binary writer.
     *
     * @param out Output Binary writer.
     * @param uid UUID to write.
     * @throws IOException If write failed.
     */
    public static void writeUuid(BinaryRawWriter out, UUID uid) {
        // Write null flag.
        if (uid != null) {
            out.writeBoolean(true);

            out.writeLong(uid.getMostSignificantBits());
            out.writeLong(uid.getLeastSignificantBits());
        }
        else
            out.writeBoolean(false);
    }

    /**
     * Reads UUID from binary reader.
     *
     * @param in Binary reader.
     * @return Read UUID.
     * @throws IOException If read failed.
     */
    @Nullable public static UUID readUuid(BinaryRawReader in) {
        // If UUID is not null.
        if (in.readBoolean()) {
            long most = in.readLong();
            long least = in.readLong();

            return new UUID(most, least);
        }
        else
            return null;
    }

    /**
     * Writes {@link org.apache.ignite.lang.IgniteUuid} to output stream. This method is meant to be used by
     * implementations of {@link Externalizable} interface.
     *
     * @param out Output stream.
     * @param uid UUID to write.
     * @throws IOException If write failed.
     */
    public static void writeIgniteUuid(DataOutput out, IgniteUuid uid) throws IOException {
        // Write null flag.
        out.writeBoolean(uid == null);

        if (uid != null) {
            out.writeLong(uid.globalId().getMostSignificantBits());
            out.writeLong(uid.globalId().getLeastSignificantBits());

            out.writeLong(uid.localId());
        }
    }

    /**
     * Reads {@link org.apache.ignite.lang.IgniteUuid} from input stream. This method is meant to be used by
     * implementations of {@link Externalizable} interface.
     *
     * @param in Input stream.
     * @return Read UUID.
     * @throws IOException If read failed.
     */
    @Nullable public static IgniteUuid readIgniteUuid(DataInput in) throws IOException {
        // If UUID is not null.
        if (!in.readBoolean()) {
            long most = in.readLong();
            long least = in.readLong();

            UUID globalId = IgniteUuidCache.onIgniteUuidRead(new UUID(most, least));

            long locId = in.readLong();

            return new IgniteUuid(globalId, locId);
        }

        return null;
    }

    /**
     * Converts {@link IgniteUuid} to bytes.
     *
     * @param uuid {@link IgniteUuid} to convert.
     * @return Bytes.
     */
    public static byte[] igniteUuidToBytes(IgniteUuid uuid) {
        assert uuid != null;

        byte[] out = new byte[24];

        igniteUuidToBytes(uuid, out, 0);

        return out;
    }

    /**
     * Converts {@link IgniteUuid} to bytes.
     *
     * @param uuid {@link IgniteUuid} to convert.
     * @param out Output array to write to.
     * @param off Offset from which to write.
     */
    public static void igniteUuidToBytes(IgniteUuid uuid, byte[] out, int off) {
        assert uuid != null;

        longToBytes(uuid.globalId().getMostSignificantBits(), out, off);
        longToBytes(uuid.globalId().getLeastSignificantBits(), out, off + 8);
        longToBytes(uuid.localId(), out, off + 16);
    }

    /**
     * Converts bytes to {@link IgniteUuid}.
     *
     * @param in Input byte array.
     * @param off Offset from which start reading.
     * @return {@link IgniteUuid} instance.
     */
    public static IgniteUuid bytesToIgniteUuid(byte[] in, int off) {
        long most = bytesToLong(in, off);
        long least = bytesToLong(in, off + 8);
        long locId = bytesToLong(in, off + 16);

        return new IgniteUuid(IgniteUuidCache.onIgniteUuidRead(new UUID(most, least)), locId);
    }

    /**
     * Writes boolean array to output stream accounting for <tt>null</tt> values.
     *
     * @param out Output stream to write to.
     * @param arr Array to write, possibly <tt>null</tt>.
     * @throws IOException If write failed.
     */
    public static void writeBooleanArray(DataOutput out, @Nullable boolean[] arr) throws IOException {
        if (arr == null)
            out.writeInt(-1);
        else {
            out.writeInt(arr.length);

            for (boolean b : arr)
                out.writeBoolean(b);
        }
    }

    /**
     * Writes int array to output stream accounting for <tt>null</tt> values.
     *
     * @param out Output stream to write to.
     * @param arr Array to write, possibly <tt>null</tt>.
     * @throws IOException If write failed.
     */
    public static void writeIntArray(DataOutput out, @Nullable int[] arr) throws IOException {
        if (arr == null)
            out.writeInt(-1);
        else {
            out.writeInt(arr.length);

            for (int b : arr)
                out.writeInt(b);
        }
    }

    /**
     * Reads boolean array from input stream accounting for <tt>null</tt> values.
     *
     * @param in Stream to read from.
     * @return Read byte array, possibly <tt>null</tt>.
     * @throws IOException If read failed.
     */
    @Nullable public static boolean[] readBooleanArray(DataInput in) throws IOException {
        int len = in.readInt();

        if (len == -1)
            return null; // Value "-1" indicates null.

        boolean[] res = new boolean[len];

        for (int i = 0; i < len; i++)
            res[i] = in.readBoolean();

        return res;
    }

    /**
     * Reads int array from input stream accounting for <tt>null</tt> values.
     *
     * @param in Stream to read from.
     * @return Read byte array, possibly <tt>null</tt>.
     * @throws IOException If read failed.
     */
    @Nullable public static int[] readIntArray(DataInput in) throws IOException {
        int len = in.readInt();

        if (len == -1)
            return null; // Value "-1" indicates null.

        int[] res = new int[len];

        for (int i = 0; i < len; i++)
            res[i] = in.readInt();

        return res;
    }

    /**
     * Calculates hash code for the given byte buffers contents. Compatible with {@link Arrays#hashCode(byte[])}
     * with the same content. Does not change buffers positions.
     *
     * @param bufs Byte buffers.
     * @return Hash code.
     */
    public static int hashCode(ByteBuffer... bufs) {
        int res = 1;

        for (ByteBuffer buf : bufs) {
            int pos = buf.position();

            while (buf.hasRemaining())
                res = 31 * res + buf.get();

            buf.position(pos);
        }

        return res;
    }

    /**
     * @param out Output.
     * @param map Map to write.
     * @throws IOException If write failed.
     */
    public static void writeMap(ObjectOutput out, Map<?, ?> map) throws IOException {
        if (map != null) {
            out.writeInt(map.size());

            for (Map.Entry<?, ?> e : map.entrySet()) {
                out.writeObject(e.getKey());
                out.writeObject(e.getValue());
            }
        }
        else
            out.writeInt(-1);
    }

    /**
     *
     * @param in Input.
     * @return Read map.
     * @throws IOException If de-serialization failed.
     * @throws ClassNotFoundException If deserialized class could not be found.
     */
    @Nullable public static <K, V> Map<K, V> readMap(ObjectInput in) throws IOException, ClassNotFoundException {
        int size = in.readInt();

        if (size == -1)
            return null;

        Map<K, V> map = new HashMap<>(size, 1.0f);

        for (int i = 0; i < size; i++)
            map.put((K)in.readObject(), (V)in.readObject());

        return map;
    }

    /**
     * Calculate a hashCode for an array.
     *
     * @param obj Object.
     */
    public static int hashCode(Object obj) {
<<<<<<< HEAD
        if(obj == null)
=======
        if (obj == null)
>>>>>>> 1e84d448
            return 0;

        if (obj.getClass().isArray()) {
            if (obj instanceof byte[])
                return Arrays.hashCode((byte[])obj);
            if (obj instanceof short[])
                return Arrays.hashCode((short[])obj);
            if (obj instanceof int[])
                return Arrays.hashCode((int[])obj);
            if (obj instanceof long[])
                return Arrays.hashCode((long[])obj);
            if (obj instanceof float[])
                return Arrays.hashCode((float[])obj);
            if (obj instanceof double[])
                return Arrays.hashCode((double[])obj);
            if (obj instanceof char[])
                return Arrays.hashCode((char[])obj);
            if (obj instanceof boolean[])
                return Arrays.hashCode((boolean[])obj);

            int result = 1;

            for (Object element : (Object[])obj)
                result = 31 * result + hashCode(element);

            return result;
        }
        else
            return obj.hashCode();
    }

    /**
     * @param in Input.
     * @return Read map.
     * @throws IOException If de-serialization failed.
     * @throws ClassNotFoundException If deserialized class could not be found.
     */
    @Nullable public static <K, V> TreeMap<K, V> readTreeMap(
        ObjectInput in) throws IOException, ClassNotFoundException {
        int size = in.readInt();

        if (size == -1)
            return null;

        TreeMap<K, V> map = new TreeMap<>();

        for (int i = 0; i < size; i++)
            map.put((K)in.readObject(), (V)in.readObject());

        return map;
    }

    /**
     * Read hash map.
     *
     * @param in Input.
     * @return Read map.
     * @throws IOException If de-serialization failed.
     * @throws ClassNotFoundException If deserialized class could not be found.
     */
    @Nullable public static <K, V> HashMap<K, V> readHashMap(ObjectInput in)
        throws IOException, ClassNotFoundException {
        int size = in.readInt();

        // Check null flag.
        if (size == -1)
            return null;

        HashMap<K, V> map = U.newHashMap(size);

        for (int i = 0; i < size; i++)
            map.put((K)in.readObject(), (V)in.readObject());

        return map;
    }

    /**
     *
     * @param in Input.
     * @return Read map.
     * @throws IOException If de-serialization failed.
     * @throws ClassNotFoundException If deserialized class could not be found.
     */
    @Nullable public static <K, V> LinkedHashMap<K, V> readLinkedMap(ObjectInput in)
        throws IOException, ClassNotFoundException {
        int size = in.readInt();

        // Check null flag.
        if (size == -1)
            return null;

        LinkedHashMap<K, V> map = new LinkedHashMap<>(size, 1.0f);

        for (int i = 0; i < size; i++)
            map.put((K)in.readObject(), (V)in.readObject());

        return map;
    }

    /**
     * @param out Output.
     * @param map Map to write.
     * @throws IOException If write failed.
     */
    public static void writeIntKeyMap(ObjectOutput out, Map<Integer, ?> map) throws IOException {
        if (map != null) {
            out.writeInt(map.size());

            for (Map.Entry<Integer, ?> e : map.entrySet()) {
                out.writeInt(e.getKey());
                out.writeObject(e.getValue());
            }
        }
        else
            out.writeInt(-1);
    }

    /**
     * @param in Input.
     * @return Read map.
     * @throws IOException If de-serialization failed.
     * @throws ClassNotFoundException If deserialized class could not be found.
     */
    @Nullable public static <V> Map<Integer, V> readIntKeyMap(ObjectInput in) throws IOException,
        ClassNotFoundException {
        int size = in.readInt();

        // Check null flag.
        if (size == -1)
            return null;

        Map<Integer, V> map = new HashMap<>(size, 1.0f);

        for (int i = 0; i < size; i++)
            map.put(in.readInt(), (V)in.readObject());

        return map;
    }

    /**
     * @param out Output.
     * @param map Map to write.
     * @throws IOException If write failed.
     */
    public static void writeIntKeyIntValueMap(DataOutput out, Map<Integer, Integer> map) throws IOException {
        if (map != null) {
            out.writeBoolean(true);

            out.writeInt(map.size());

            for (Map.Entry<Integer, Integer> e : map.entrySet()) {
                out.writeInt(e.getKey());
                out.writeInt(e.getValue());
            }
        }
        else
            out.writeBoolean(false);
    }

    /**
     * @param in Input.
     * @return Read map.
     * @throws IOException If de-serialization failed.
     */
    @Nullable public static Map<Integer, Integer> readIntKeyIntValueMap(DataInput in) throws IOException {
        Map<Integer, Integer> map = null;

        // Check null flag.
        if (in.readBoolean()) {
            int size = in.readInt();

            map = new HashMap<>(size, 1.0f);

            for (int i = 0; i < size; i++)
                map.put(in.readInt(), in.readInt());
        }

        return map;
    }

    /**
     * @param in Input.
     * @return Deserialized list.
     * @throws IOException If deserialization failed.
     * @throws ClassNotFoundException If deserialized class could not be found.
     */
    @Nullable public static <E> List<E> readList(ObjectInput in) throws IOException, ClassNotFoundException {
        int size = in.readInt();

        // Check null flag.
        if (size == -1)
            return null;

        List<E> col = new ArrayList<>(size);

        for (int i = 0; i < size; i++)
            col.add((E)in.readObject());

        return col;
    }

    /**
     * @param in Input.
     * @return Deserialized list.
     * @throws IOException If deserialization failed.
     */
    @Nullable public static List<Integer> readIntList(DataInput in) throws IOException {
        int size = in.readInt();

        // Check null flag.
        if (size == -1)
            return null;

        List<Integer> col = new ArrayList<>(size);

        for (int i = 0; i < size; i++)
            col.add(in.readInt());

        return col;
    }

    /**
     * @param in Input.
     * @return Deserialized set.
     * @throws IOException If deserialization failed.
     * @throws ClassNotFoundException If deserialized class could not be found.
     */
    @SuppressWarnings({"unchecked"})
    @Nullable public static <E> Set<E> readSet(ObjectInput in) throws IOException, ClassNotFoundException {
        int size = in.readInt();

        // Check null flag.
        if (size == -1)
            return null;

        Set<E> set = new HashSet(size, 1.0f);

        for (int i = 0; i < size; i++)
            set.add((E)in.readObject());

        return set;
    }

    /**
     * @param in Input.
     * @return Deserialized set.
     * @throws IOException If deserialization failed.
     */
    @Nullable public static Set<Integer> readIntSet(DataInput in) throws IOException {
        int size = in.readInt();

        // Check null flag.
        if (size == -1)
            return null;

        Set<Integer> set = new HashSet<>(size, 1.0f);

        for (int i = 0; i < size; i++)
            set.add(in.readInt());

        return set;
    }

    /**
     * Writes string to output stream accounting for {@code null} values.
     * <p>
     * Limitation for max string lenght of {@link #UTF_BYTE_LIMIT} bytes is caused by {@link ObjectOutputStream#writeUTF}
     * used under the hood to perform an actual write.
     * </p>
     * <p>
     * If longer string is passes a {@link UTFDataFormatException} exception will be thrown.
     * </p>
     * <p>
     * To write longer strings use one of two options:
     * <ul>
     *     <li>
     *         {@link #writeLongString(DataOutput, String)} writes string as is converting it into binary array of UTF-8
     *         encoded characters.
     *         To read the value back {@link #readLongString(DataInput)} should be used.
     *     </li>
     *     <li>
     *         {@link #writeCutString(DataOutput, String)} cuts passed string to {@link #UTF_BYTE_LIMIT} bytes
     *         and then writes them without converting to byte array.
     *         No exceptions will be thrown for string of any length; written string can be read back with regular
     *         {@link #readString(DataInput)} method.
     *     </li>
     * </ul>
     * </p>
     *
     * @param out Output stream to write to.
     * @param s String to write, possibly {@code null}.
     * @throws IOException If write failed.
     */
    public static void writeString(DataOutput out, String s) throws IOException {
        // Write null flag.
        out.writeBoolean(s == null);

        if (s != null)
            out.writeUTF(s);
    }

    /**
     * Reads string from input stream accounting for {@code null} values.
     *
     * Method enables to read strings shorter than {@link #UTF_BYTE_LIMIT} bytes in UTF-8 otherwise an exception will be thrown.
     *
     * Strings written by {@link #writeString(DataOutput, String)} or {@link #writeCutString(DataOutput, String)}
     * can be read by this method.
     *
     * @see #writeString(DataOutput, String) for more information about writing strings.
     *
     * @param in Stream to read from.
     * @return Read string, possibly {@code null}.
     * @throws IOException If read failed.
     */
    @Nullable public static String readString(DataInput in) throws IOException {
        // If value is not null, then read it. Otherwise return null.
        return !in.readBoolean() ? in.readUTF() : null;
    }

    /**
     * Writes enum to output stream accounting for {@code null} values.
     * Note: method writes only one byte for every enum. Therefore, this method
     * only for Enums with maximum count of values equals to 128.
     *
     * @param out Output stream to write to.
     * @param e Enum value to write, possibly {@code null}.
     * @throws IOException If write failed.
     */
    public static <E extends Enum> void writeEnum(DataOutput out, E e) throws IOException {
        out.writeByte(e == null ? -1 : e.ordinal());
    }

    /**
     * Gets collection value by index.
     *
     * @param vals Collection of values.
     * @param idx Index of value in the collection.
     * @param <T> Type of collection values.
     * @return Value at the given index.
     */
    public static <T> T getByIndex(Collection<T> vals, int idx) {
        assert idx < vals.size();

        int i = 0;

        for (T val : vals) {
            if (idx == i)
                return val;

            i++;
        }

        assert false : "Should never be reached.";

        return null;
    }

    /**
     * Gets annotation for a class.
     *
     * @param <T> Type of annotation to return.
     * @param cls Class to get annotation from.
     * @param annCls Annotation to get.
     * @return Instance of annotation, or {@code null} if not found.
     */
    @Nullable public static <T extends Annotation> T getAnnotation(Class<?> cls, Class<T> annCls) {
        if (cls == Object.class)
            return null;

        T ann = cls.getAnnotation(annCls);

        if (ann != null)
            return ann;

        for (Class<?> itf : cls.getInterfaces()) {
            ann = getAnnotation(itf, annCls); // Recursion.

            if (ann != null)
                return ann;
        }

        if (!cls.isInterface()) {
            ann = getAnnotation(cls.getSuperclass(), annCls);

            if (ann != null)
                return ann;
        }

        return null;
    }

    /**
     * Gets declared annotation for a class.
     *
     * @param <T> Type of annotation to return.
     * @param cls Class to get annotation from.
     * @param annCls Annotation to get.
     * @return Instance of annotation, or {@code null} if not found.
     */
    @Nullable public static <T extends Annotation> T getDeclaredAnnotation(Class<?> cls, Class<T> annCls) {
        if (cls == Object.class)
            return null;

        return cls.getDeclaredAnnotation(annCls);
    }

    /**
     * Indicates if class has given declared annotation.
     *
     * @param <T> Annotation type.
     * @param cls Class to get annotation from.
     * @param annCls Annotation to get.
     * @return {@code true} if class has annotation or {@code false} otherwise.
     */
    public static <T extends Annotation> boolean hasDeclaredAnnotation(Class<?> cls, Class<T> annCls) {
        return getDeclaredAnnotation(cls, annCls) != null;
    }

    /**
     * Indicates if class has given annotation.
     *
     * @param o Object to get annotation from.
     * @param annCls Annotation to get.
     * @return {@code true} if class has annotation or {@code false} otherwise.
     */
    public static <T extends Annotation> boolean hasDeclaredAnnotation(Object o, Class<T> annCls) {
        return o != null && hasDeclaredAnnotation(o.getClass(), annCls);
    }

    /**
     * Indicates if class has given annotation.
     *
     * @param <T> Annotation type.
     * @param cls Class to get annotation from.
     * @param annCls Annotation to get.
     * @return {@code true} if class has annotation or {@code false} otherwise.
     */
    public static <T extends Annotation> boolean hasAnnotation(Class<?> cls, Class<T> annCls) {
        return getAnnotation(cls, annCls) != null;
    }

    /**
     * Indicates if class has given annotation.
     *
     * @param o Object to get annotation from.
     * @param annCls Annotation to get.
     * @return {@code true} if class has annotation or {@code false} otherwise.
     */
    public static <T extends Annotation> boolean hasAnnotation(Object o, Class<T> annCls) {
        return o != null && hasAnnotation(o.getClass(), annCls);
    }

    /**
     * Gets simple class name taking care of empty names.
     *
     * @param cls Class to get the name for.
     * @return Simple class name.
     */
    public static String getSimpleName(Class<?> cls) {
        String name = cls.getSimpleName();

        if (F.isEmpty(name))
            name = cls.getName().substring(cls.getPackage().getName().length() + 1);

        return name;
    }

    /**
     * Checks if the map passed in is contained in base map.
     *
     * @param base Base map.
     * @param map Map to check.
     * @return {@code True} if all entries within map are contained in base map,
     *      {@code false} otherwise.
     */
    public static boolean containsAll(Map<?, ?> base, Map<?, ?> map) {
        assert base != null;
        assert map != null;

        for (Map.Entry<?, ?> entry : map.entrySet())
            if (base.containsKey(entry.getKey())) {
                Object val = base.get(entry.getKey());

                if (val == null && entry.getValue() == null)
                    continue;

                if (val == null || entry.getValue() == null || !val.equals(entry.getValue()))
                    // Mismatch found.
                    return false;
            }
            else
                return false;

        // All entries in 'map' are contained in base map.
        return true;
    }

    /**
     * Gets task name for the given task class.
     *
     * @param taskCls Task class.
     * @return Either task name from class annotation (see {@link org.apache.ignite.compute.ComputeTaskName}})
     *      or task class name if there is no annotation.
     */
    public static String getTaskName(Class<? extends ComputeTask<?, ?>> taskCls) {
        ComputeTaskName nameAnn = getAnnotation(taskCls, ComputeTaskName.class);

        return nameAnn == null ? taskCls.getName() : nameAnn.value();
    }

    /**
     * Creates SPI attribute name by adding prefix to the attribute name.
     * Prefix is an SPI name + '.'.
     *
     * @param spi SPI.
     * @param attrName attribute name.
     * @return SPI attribute name.
     */
    public static String spiAttribute(IgniteSpi spi, String attrName) {
        assert spi != null;
        assert spi.getName() != null;

        return spi.getName() + '.' + attrName;
    }

    /**
     * Gets resource path for the class.
     *
     * @param clsName Class name.
     * @return Resource name for the class.
     */
    public static String classNameToResourceName(String clsName) {
        return clsName.replaceAll("\\.", "/") + ".class";
    }

    /**
     * Gets runtime MBean.
     *
     * @return Runtime MBean.
     */
    public static RuntimeMXBean getRuntimeMx() {
        return ManagementFactory.getRuntimeMXBean();
    }

    /**
     * Gets threading MBean.
     *
     * @return Threading MBean.
     */
    public static ThreadMXBean getThreadMx() {
        return ManagementFactory.getThreadMXBean();
    }

    /**
     * Gets OS MBean.
     * @return OS MBean.
     */
    public static OperatingSystemMXBean getOsMx() {
        return ManagementFactory.getOperatingSystemMXBean();
    }

    /**
     * Gets memory MBean.
     *
     * @return Memory MBean.
     */
    public static MemoryMXBean getMemoryMx() {
        return ManagementFactory.getMemoryMXBean();
    }

    /**
     * Gets amount of RAM memory available on this machine.
     *
     * @return Total amount of memory in bytes or -1 if any exception happened.
     */
    public static long getTotalMemoryAvailable() {
        MBeanServer mBeanSrv = ManagementFactory.getPlatformMBeanServer();

        Object attr;

        try {
            attr = mBeanSrv.getAttribute(
                    ObjectName.getInstance("java.lang", "type", "OperatingSystem"),
                    "TotalPhysicalMemorySize");
        }
        catch (Exception e) {
            return -1;
        }

        return (attr instanceof Long) ? (Long) attr : -1;
    }

    /**
     * Gets compilation MBean.
     *
     * @return Compilation MBean.
     */
    public static CompilationMXBean getCompilerMx() {
        return ManagementFactory.getCompilationMXBean();
    }

    /**
     * Tries to detect user class from passed in object inspecting
     * collections, arrays or maps.
     *
     * @param obj Object.
     * @return First non-JDK or deployment aware class or passed in object class.
     */
    public static Class<?> detectClass(Object obj) {
        assert obj != null;

        if (obj instanceof GridPeerDeployAware)
            return ((GridPeerDeployAware)obj).deployClass();

        if (U.isPrimitiveArray(obj))
            return obj.getClass();

        if (!U.isJdk(obj.getClass()))
            return obj.getClass();

        if (obj instanceof Iterable<?>) {
            Object o = F.first((Iterable<?>)obj);

            // No point to continue, if null.
            return o != null ? o.getClass() : obj.getClass();
        }

        if (obj instanceof Map) {
            Map.Entry<?, ?> e = F.firstEntry((Map<?, ?>)obj);

            if (e != null) {
                Object k = e.getKey();

                if (k != null && !U.isJdk(k.getClass()))
                    return k.getClass();

                Object v = e.getValue();

                return v != null ? v.getClass() : obj.getClass();
            }
        }

        if (obj.getClass().isArray()) {
            int len = Array.getLength(obj);

            if (len > 0) {
                Object o = Array.get(obj, 0);

                return o != null ? o.getClass() : obj.getClass();
            }
            else
                return obj.getClass().getComponentType();
        }

        return obj.getClass();
    }

    /**
     * Detects class loader for given class.
     * <p>
     * This method will first check if {@link Thread#getContextClassLoader()} is appropriate.
     * If yes, then context class loader will be returned, otherwise
     * the {@link Class#getClassLoader()} will be returned.
     *
     * @param cls Class to find class loader for.
     * @return Class loader for given class (never {@code null}).
     */
    public static ClassLoader detectClassLoader(Class<?> cls) {
        return GridClassLoaderCache.classLoader(cls);
    }

    /**
     * Detects class loader for given object's class.
     *
     * @param obj Object to find class loader for class of.
     * @return Class loader for given object (possibly {@code null}).
     */
    @Nullable public static ClassLoader detectObjectClassLoader(@Nullable Object obj) {
        if (obj == null)
            return null;

        if (obj instanceof GridPeerDeployAware)
            return ((GridPeerDeployAware)obj).classLoader();

        return detectClassLoader(obj.getClass());
    }

    /**
     * Tests whether or not given class is loadable provided class loader.
     *
     * @param clsName Class name to test.
     * @param ldr Class loader to test with. If {@code null} - we'll use system class loader instead.
     *      If System class loader is not set - this method will return {@code false}.
     * @return {@code True} if class is loadable, {@code false} otherwise.
     */
    public static boolean isLoadableBy(String clsName, @Nullable ClassLoader ldr) {
        assert clsName != null;

        if (ldr == null)
            ldr = gridClassLoader;

        String lambdaParent = U.lambdaEnclosingClassName(clsName);

        try {
            ldr.loadClass(lambdaParent == null ? clsName : lambdaParent);

            return true;
        }
        catch (ClassNotFoundException ignore) {
            return false;
        }
    }

    /**
     * Gets the peer deploy aware instance for the object with the widest class loader.
     * If collection is {@code null}, empty or contains only {@code null}s - the peer
     * deploy aware object based on system class loader will be returned.
     *
     * @param c Collection.
     * @return Peer deploy aware object from this collection with the widest class loader.
     * @throws IllegalArgumentException Thrown in case when common class loader for all
     *      elements in this collection cannot be found. In such case - peer deployment
     *      is not possible.
     */
    public static GridPeerDeployAware peerDeployAware0(@Nullable Iterable<?> c) {
        if (!F.isEmpty(c)) {
            assert c != null;

            // We need to find common classloader for all elements AND the collection itself
            Collection<Object> tmpC = new ArrayList<>();

            for (Object e : c)
                tmpC.add(e);

            tmpC.add(c);

            boolean notAllNulls = false;

            for (Object obj : tmpC) {
                if (obj != null) {
                    notAllNulls = true;

                    if (hasCommonClassLoader(obj, tmpC))
                        return obj == c ? peerDeployAware(obj) : peerDeployAware0(obj);
                }
            }

            // If all are nulls - don't throw an exception.
            if (notAllNulls)
                throw new IllegalArgumentException("Failed to find common class loader for all elements in " +
                    "given collection. Peer deployment cannot be performed for such collection.");
        }

        return peerDeployAware(c);
    }

    /**
     * Check if all elements from the collection could be loaded with the same classloader as the given object.
     *
     * @param obj base object.
     * @param c collection to check elements from.
     * @return {@code true} if all elements could be loaded with {@code obj}'s classloader, {@code false} otherwise
     */
    private static boolean hasCommonClassLoader(Object obj, Iterable<?> c) {
        assert obj != null;
        assert c != null;

        ClassLoader ldr = obj instanceof GridPeerDeployAware ?
            ((GridPeerDeployAware)obj).classLoader() : detectClassLoader(obj.getClass());

        boolean found = true;

        for (Object obj2 : c) {
            if (obj2 == null || obj2 == obj)
                continue;

            // Obj2 class name.
            String clsName = obj2 instanceof GridPeerDeployAware ?
                ((GridPeerDeployAware)obj2).deployClass().getName() : obj2.getClass().getName();

            if (!isLoadableBy(clsName, ldr)) {
                found = false;

                break;
            }
        }

        return found;
    }

    /**
     * Gets the peer deploy aware instance for the object with the widest class loader.
     * If array is {@code null}, empty or contains only {@code null}s - the peer
     * deploy aware object based on system class loader will be returned.
     *
     * @param c Objects.
     * @return Peer deploy aware object from this array with the widest class loader.
     * @throws IllegalArgumentException Thrown in case when common class loader for all
     *      elements in this array cannot be found. In such case - peer deployment
     *      is not possible.
     */
    @SuppressWarnings({"ZeroLengthArrayAllocation"})
    public static GridPeerDeployAware peerDeployAware0(@Nullable Object... c) {
        if (!F.isEmpty(c)) {
            assert c != null;

            boolean notAllNulls = false;

            for (Object obj : c) {
                if (obj != null) {
                    notAllNulls = true;

                    ClassLoader ldr = obj instanceof GridPeerDeployAware ?
                        ((GridPeerDeployAware)obj).classLoader() : obj.getClass().getClassLoader();

                    boolean found = true;

                    for (Object obj2 : c) {
                        if (obj2 == null || obj2 == obj)
                            continue;

                        // Obj2 class name.
                        String clsName = obj2 instanceof GridPeerDeployAware ?
                            ((GridPeerDeployAware)obj2).deployClass().getName() : obj2.getClass().getName();

                        if (!isLoadableBy(clsName, ldr)) {
                            found = false;

                            break;
                        }
                    }

                    if (found)
                        return peerDeployAware0(obj);
                }
            }

            // If all are nulls - don't throw an exception.
            if (notAllNulls)
                throw new IllegalArgumentException("Failed to find common class loader for all elements in " +
                    "given collection. Peer deployment cannot be performed for such collection.");
        }

        return peerDeployAware(new Object[0]);
    }

    /**
     * Creates an instance of {@link GridPeerDeployAware} for object.
     *
     * Checks, if the object is an instance of collection or object
     * array.
     *
     * @param obj Object to deploy.
     * @return {@link GridPeerDeployAware} instance for given object.
     */
    public static GridPeerDeployAware peerDeployAware0(Object obj) {
        if (obj instanceof Iterable)
            return peerDeployAware0((Iterable)obj);

        if (obj.getClass().isArray() && !U.isPrimitiveArray(obj))
            return peerDeployAware0((Object[])obj);

        return peerDeployAware(obj);
    }

    /**
     * Creates an instance of {@link GridPeerDeployAware} for object.
     *
     * @param obj Object to deploy.
     * @return {@link GridPeerDeployAware} instance for given object.
     */
    public static GridPeerDeployAware peerDeployAware(Object obj) {
        assert obj != null;

        if (obj instanceof GridPeerDeployAware)
            return (GridPeerDeployAware)obj;

        final Class<?> cls = obj instanceof Class ? (Class)obj : obj.getClass();

        return new GridPeerDeployAware() {
            /** */
            private ClassLoader ldr;

            @Override public Class<?> deployClass() {
                return cls;
            }

            @Override public ClassLoader classLoader() {
                if (ldr == null)
                    ldr = detectClassLoader(cls);

                return ldr;
            }
        };
    }

    /**
     * Unwraps top level user class for wrapped objects.
     *
     * @param obj Object to check.
     * @return Top level user class.
     */
    public static GridPeerDeployAware detectPeerDeployAware(GridPeerDeployAware obj) {
        GridPeerDeployAware p = nestedPeerDeployAware(obj, true, new GridLeanIdentitySet<>());

        // Pass in obj.getClass() to avoid infinite recursion.
        return p != null ? p : peerDeployAware(obj.getClass());
    }

    /**
     * Gets peer deploy class if there is any {@link GridPeerDeployAware} within reach.
     *
     * @param obj Object to check.
     * @param top Indicates whether object is top level or a nested field.
     * @param processed Set of processed objects to avoid infinite recursion.
     * @return Peer deploy class, or {@code null} if one could not be found.
     */
    @Nullable private static GridPeerDeployAware nestedPeerDeployAware(Object obj, boolean top, Set<Object> processed) {
        // Avoid infinite recursion.
        if (!processed.add(obj))
            return null;

        if (obj instanceof GridPeerDeployAware) {
            GridPeerDeployAware p = (GridPeerDeployAware)obj;

            if (!top && p.deployClass() != null)
                return p;

            for (Class<?> cls = obj.getClass(); !cls.equals(Object.class); cls = cls.getSuperclass()) {
                // Cache by class name instead of class to avoid infinite growth of the
                // caching map in case of multiple redeployment of the same class.
                IgniteBiTuple<Class<?>, Collection<Field>> tup = p2pFields.get(cls.getName());

                boolean cached = tup != null && tup.get1().equals(cls);

                Iterable<Field> fields = cached ? tup.get2() : Arrays.asList(cls.getDeclaredFields());

                if (!cached) {
                    tup = new IgniteBiTuple<>();

                    tup.set1(cls);
                }

                for (Field f : fields)
                    // Special handling for anonymous classes.
                    if (cached || f.getName().startsWith("this$") || f.getName().startsWith("val$")) {
                        if (!cached) {
                            f.setAccessible(true);

                            if (tup.get2() == null)
                                tup.set2(new LinkedList<Field>());

                            tup.get2().add(f);
                        }

                        try {
                            Object o = f.get(obj);

                            if (o != null) {
                                // Recursion.
                                p = nestedPeerDeployAware(o, false, processed);

                                if (p != null) {
                                    if (!cached)
                                        // Potentially replace identical value
                                        // stored by another thread.
                                        p2pFields.put(cls.getName(), tup);

                                    return p;
                                }
                            }
                        }
                        catch (IllegalAccessException ignored) {
                            return null;
                        }
                    }
            }
        }
        // Don't go into internal Ignite structures.
        else if (isIgnite(obj.getClass()))
            return null;
        else if (obj instanceof Iterable)
            for (Object o : (Iterable<?>)obj) {
                // Recursion.
                GridPeerDeployAware p = nestedPeerDeployAware(o, false, processed);

                if (p != null)
                    return p;
            }
        else if (obj.getClass().isArray()) {
            Class<?> type = obj.getClass().getComponentType();

            // We don't care about primitives or internal JDK types.
            if (!type.isPrimitive() && !isJdk(type)) {
                Object[] arr = (Object[])obj;

                for (Object o : arr) {
                    // Recursion.
                    GridPeerDeployAware p = nestedPeerDeployAware(o, false, processed);

                    if (p != null)
                        return p;
                }
            }
        }

        return null;
    }

    /**
     * Checks if given class is of {@code Ignite} type.
     *
     * @param cls Class to check.
     * @return {@code True} if given class is of {@code Ignite} type.
     */
    public static boolean isIgnite(Class<?> cls) {
        String name = cls.getName();

        return name.startsWith("org.apache.ignite") || name.startsWith("org.jsr166");
    }

    /**
     * Checks if given class is of {@code Grid} type.
     *
     * @param cls Class to check.
     * @return {@code True} if given class is of {@code Grid} type.
     */
    public static boolean isGrid(Class<?> cls) {
        return cls.getName().startsWith("org.apache.ignite.internal");
    }

    /**
     * Replaces all occurrences of {@code org.apache.ignite.} with {@code o.a.i.},
     * {@code org.apache.ignite.internal.} with {@code o.a.i.i.},
     * {@code org.apache.ignite.internal.visor.} with {@code o.a.i.i.v.} and
     * {@code org.apache.ignite.scalar.} with {@code o.a.i.s.}.
     *
     * @param s String to replace in.
     * @return Replaces string.
     */
    public static String compact(String s) {
        return s.replace("org.apache.ignite.internal.visor.", "o.a.i.i.v.").
            replace("org.apache.ignite.internal.", "o.a.i.i.").
            replace("org.apache.ignite.scalar.", "o.a.i.s.").
            replace("org.apache.ignite.", "o.a.i.");
    }

    /**
     * Check if given class is of JDK type.
     *
     * @param cls Class to check.
     * @return {@code True} if object is JDK type.
     */
    public static boolean isJdk(Class<?> cls) {
        if (cls.isPrimitive())
            return true;

        String s = cls.getName();

        return s.startsWith("java.") || s.startsWith("javax.");
    }

    /**
     * Check if given class represents a Enum.
     *
     * @param cls Class to check.
     * @return {@code True} if this is a Enum class.
     */
    public static boolean isEnum(Class cls) {
        if (cls.isEnum())
            return true;

        Class sCls = cls.getSuperclass();

        return sCls != null && sCls.isEnum();
    }

    /**
     * Converts {@link InterruptedException} to {@link IgniteCheckedException}.
     *
     * @param mux Mux to wait on.
     * @throws IgniteInterruptedCheckedException If interrupted.
     */
    @SuppressWarnings({"WaitNotInLoop"})
    public static void wait(Object mux) throws IgniteInterruptedCheckedException {
        try {
            mux.wait();
        }
        catch (InterruptedException e) {
            Thread.currentThread().interrupt();

            throw new IgniteInterruptedCheckedException(e);
        }
    }

    /**
     * Unzip file to folder.
     *
     * @param zipFile ZIP file.
     * @param toDir Directory to unzip file content.
     * @param log Grid logger.
     * @throws IOException In case of error.
     */
    @SuppressWarnings({"ResultOfMethodCallIgnored"})
    public static void unzip(File zipFile, File toDir, @Nullable IgniteLogger log) throws IOException {
        ZipFile zip = null;

        try {
            zip = new ZipFile(zipFile);

            for (ZipEntry entry : asIterable(zip.entries())) {
                if (entry.isDirectory()) {
                    // Assume directories are stored parents first then children.
                    new File(toDir, entry.getName()).mkdirs();

                    continue;
                }

                InputStream in = null;
                OutputStream out = null;

                try {
                    in = zip.getInputStream(entry);

                    File outFile = new File(toDir, entry.getName());

                    if (!outFile.getParentFile().exists())
                        outFile.getParentFile().mkdirs();

                    out = new BufferedOutputStream(new FileOutputStream(outFile));

                    copy(in, out);
                }
                finally {
                    close(in, log);
                    close(out, log);
                }
            }
        }
        finally {
            if (zip != null)
                zip.close();
        }
    }

    /**
     * @return {@code True} if assertions enabled.
     */
    public static boolean assertionsEnabled() {
        return assertionsEnabled;
    }

    /**
     * Gets OS JDK string.
     *
     * @return OS JDK string.
     */
    public static String osJdkString() {
        return osJdkStr;
    }

    /**
     * Gets OS string.
     *
     * @return OS string.
     */
    public static String osString() {
        return osStr;
    }

    /**
     * Gets JDK string.
     *
     * @return JDK string.
     */
    public static String jdkString() {
        return jdkStr;
    }

    /**
     * Indicates whether current OS is Linux flavor.
     *
     * @return {@code true} if current OS is Linux - {@code false} otherwise.
     */
    public static boolean isLinux() {
        return linux;
    }

    /**
     * Gets JDK name.
     * @return JDK name.
     */
    public static String jdkName() {
        return jdkName;
    }

    /**
     * Gets JDK vendor.
     *
     * @return JDK vendor.
     */
    public static String jdkVendor() {
        return jdkVendor;
    }

    /**
     * Gets JDK version.
     *
     * @return JDK version.
     */
    public static String jdkVersion() {
        return jdkVer;
    }

    /**
     * Gets OS CPU-architecture.
     *
     * @return OS CPU-architecture.
     */
    public static String osArchitecture() {
        return osArch;
    }

    /**
     * Gets underlying OS name.
     *
     * @return Underlying OS name.
     */
    public static String osName() {
        return osName;
    }

    /**
     * Gets underlying OS version.
     *
     * @return Underlying OS version.
     */
    public static String osVersion() {
        return osVer;
    }

    /**
     * Indicates whether current OS is Mac OS.
     *
     * @return {@code true} if current OS is Mac OS - {@code false} otherwise.
     */
    public static boolean isMacOs() {
        return mac;
    }

    /**
     * @return {@code True} if current OS is RedHat.
     */
    public static boolean isRedHat() {
        return redHat;
    }

    /**
     * Indicates whether current OS is Netware.
     *
     * @return {@code true} if current OS is Netware - {@code false} otherwise.
     */
    public static boolean isNetWare() {
        return netware;
    }

    /**
     * Indicates whether current OS is Solaris.
     *
     * @return {@code true} if current OS is Solaris (SPARC or x86) - {@code false} otherwise.
     */
    public static boolean isSolaris() {
        return solaris;
    }

    /**
     * Indicates whether current OS is Solaris on Spark box.
     *
     * @return {@code true} if current OS is Solaris SPARC - {@code false} otherwise.
     */
    public static boolean isSolarisSparc() {
        return solaris && sparc;
    }

    /**
     * Indicates whether current OS is Solaris on x86 box.
     *
     * @return {@code true} if current OS is Solaris x86 - {@code false} otherwise.
     */
    public static boolean isSolarisX86() {
        return solaris && x86;
    }

    /**
     * Indicates whether current OS is UNIX flavor.
     *
     * @return {@code true} if current OS is UNIX - {@code false} otherwise.
     */
    public static boolean isUnix() {
        return unix;
    }

    /**
     * Indicates whether current OS is Windows.
     *
     * @return {@code true} if current OS is Windows (any versions) - {@code false} otherwise.
     */
    public static boolean isWindows() {
        return win7 || win8 || win81 || winXp || win95 || win98 || winNt || win2k ||
            win2003 || win2008 || winVista || unknownWin;
    }

    /**
     * Indicates whether current OS is Windows Vista.
     *
     * @return {@code true} if current OS is Windows Vista - {@code false} otherwise.
     */
    public static boolean isWindowsVista() {
        return winVista;
    }

    /**
     * Indicates whether current OS is Windows 7.
     *
     * @return {@code true} if current OS is Windows 7 - {@code false} otherwise.
     */
    public static boolean isWindows7() {
        return win7;
    }

    /**
     * Indicates whether current OS is Windows 8.
     *
     * @return {@code true} if current OS is Windows 8 - {@code false} otherwise.
     */
    public static boolean isWindows8() {
        return win8;
    }

    /**
     * Indicates whether current OS is Windows 8.1.
     *
     * @return {@code true} if current OS is Windows 8.1 - {@code false} otherwise.
     */
    public static boolean isWindows81() {
        return win81;
    }

    /**
     * Indicates whether current OS is Windows 2000.
     *
     * @return {@code true} if current OS is Windows 2000 - {@code false} otherwise.
     */
    public static boolean isWindows2k() {
        return win2k;
    }

    /**
     * Indicates whether current OS is Windows Server 2003.
     *
     * @return {@code true} if current OS is Windows Server 2003 - {@code false} otherwise.
     */
    public static boolean isWindows2003() {
        return win2003;
    }

    /**
     * Indicates whether current OS is Windows Server 2008.
     *
     * @return {@code true} if current OS is Windows Server 2008 - {@code false} otherwise.
     */
    public static boolean isWindows2008() {
        return win2008;
    }

    /**
     * Indicates whether current OS is Windows 95.
     *
     * @return {@code true} if current OS is Windows 95 - {@code false} otherwise.
     */
    public static boolean isWindows95() {
        return win95;
    }

    /**
     * Indicates whether current OS is Windows 98.
     *
     * @return {@code true} if current OS is Windows 98 - {@code false} otherwise.
     */
    public static boolean isWindows98() {
        return win98;
    }

    /**
     * Indicates whether current OS is Windows NT.
     *
     * @return {@code true} if current OS is Windows NT - {@code false} otherwise.
     */
    public static boolean isWindowsNt() {
        return winNt;
    }

    /**
     * Indicates whether current OS is Windows XP.
     *
     * @return {@code true} if current OS is Windows XP- {@code false} otherwise.
     */
    public static boolean isWindowsXp() {
        return winXp;
    }

    /**
     * Gets JVM specification name.
     *
     * @return JVM specification name.
     */
    public static String jvmSpec() {
        return jvmSpecName;
    }

    /**
     * Gets JVM implementation version.
     *
     * @return JVM implementation version.
     */
    public static String jvmVersion() {
        return jvmImplVer;
    }

    /**
     * Gets JVM implementation vendor.
     *
     * @return JVM implementation vendor.
     */
    public static String jvmVendor() {
        return jvmImplVendor;
    }

    /**
     * Gets JVM implementation name.
     *
     * @return JVM implementation name.
     */
    public static String jvmName() {
        return jvmImplName;
    }

    /**
     * Does a best effort to detect if we a running on a 32-bit JVM.
     *
     * @return {@code true} if detected that we are running on a 32-bit JVM.
     */
    public static boolean jvm32Bit() {
        return jvm32Bit;
    }

    /**
     * Compare java implementation version
     *
     * @param v1 - java implementation version
     * @param v2 - java implementation version
     * @return the value {@code 0} if {@code v1 == v2};
     *         a value less than {@code 0} if {@code v1 < v2}; and
     *         a value greater than {@code 0} if {@code v1 > v2}
     */
    public static int compareVersionNumbers(@Nullable String v1, @Nullable String v2) {
        if (v1 == null && v2 == null)
            return 0;

        if (v1 == null)
            return -1;

        if (v2 == null)
            return 1;

        String[] part1 = v1.split("[\\.\\_\\-]");
        String[] part2 = v2.split("[\\.\\_\\-]");
        int idx = 0;

        for (; idx < part1.length && idx < part2.length; idx++) {
            String p1 = part1[idx];
            String p2 = part2[idx];

            int cmp = (p1.matches("\\d+") && p2.matches("\\d+"))
                ? Integer.valueOf(p1).compareTo(Integer.valueOf(p2)) : p1.compareTo(p2);

            if (cmp != 0)
                return cmp;
        }

        if (part1.length == part2.length)
            return 0;
        else
            return part1.length > idx ? 1 : -1;
    }

    /**
     * Gets node product version based on node attributes.
     *
     * @param node Node to get version from.
     * @return Version object.
     */
    public static IgniteProductVersion productVersion(ClusterNode node) {
        String verStr = node.attribute(ATTR_BUILD_VER);
        String buildDate = node.attribute(ATTR_BUILD_DATE);

        if (buildDate != null)
            verStr += '-' + buildDate;

        return IgniteProductVersion.fromString(verStr);
    }

    /**
     * Compare running Java Runtime version with {@code v}
     *
     * @param v - java implementation version
     * @return {@code true} if running on Java Runtime version greater than {@code v}
     */
    public static boolean isJavaVersionAtLeast(String v) {
        return compareVersionNumbers(javaRtVer, v) >= 0;
    }

    /**
     * Gets Java Runtime name.
     *
     * @return Java Runtime name.
     */
    public static String jreName() {
        return javaRtName;
    }

    /**
     * Gets Java Runtime version.
     *
     * @return Java Runtime version.
     */
    public static String jreVersion() {
        return javaRtVer;
    }

    /**
     * Get major Java version from string.
     *
     * @param verStr Version string.
     * @return Major version or zero if failed to resolve.
     */
    public static int majorJavaVersion(String verStr) {
        if (F.isEmpty(verStr))
            return 0;

        try {
            String[] parts = verStr.split("\\.");

            int major = Integer.parseInt(parts[0]);

            if (parts.length == 1)
                return major;

            int minor = Integer.parseInt(parts[1]);

            return major == 1 ? minor : major;
        }
        catch (Exception e) {
            return 0;
        }
    }

    /**
     * Indicates whether HotSpot VM is used.
     *
     * @return {@code true} if current JVM implementation is a Sun HotSpot VM, {@code false} otherwise.
     */
    public static boolean isHotSpot() {
        return jvmImplName.contains("Java HotSpot(TM)");
    }

    /**
     * Sets thread context class loader to the given loader, executes the closure, and then
     * resets thread context class loader to its initial value.
     *
     * @param ldr Class loader to run the closure under.
     * @param c Callable to run.
     * @param <R> Return type.
     * @return Return value.
     * @throws IgniteCheckedException If call failed.
     */
    @Nullable public static <R> R wrapThreadLoader(ClassLoader ldr, Callable<R> c) throws IgniteCheckedException {
        Thread curThread = Thread.currentThread();

        // Get original context class loader.
        ClassLoader ctxLdr = curThread.getContextClassLoader();

        try {
            curThread.setContextClassLoader(ldr);

            return c.call();
        }
        catch (IgniteCheckedException | RuntimeException e) {
            throw e;
        }
        catch (Exception e) {
            throw new IgniteCheckedException(e);
        }
        finally {
            // Set the original class loader back.
            curThread.setContextClassLoader(ctxLdr);
        }
    }

    /**
     * Sets thread context class loader to the given loader, executes the closure, and then
     * resets thread context class loader to its initial value.
     *
     * @param ldr Class loader to run the closure under.
     * @param c Closure to run.
     * @param <R> Return type.
     * @return Return value.
     */
    @Nullable public static <R> R wrapThreadLoader(ClassLoader ldr, IgniteOutClosure<R> c) {
        Thread curThread = Thread.currentThread();

        // Get original context class loader.
        ClassLoader ctxLdr = curThread.getContextClassLoader();

        try {
            curThread.setContextClassLoader(ldr);

            return c.apply();
        }
        finally {
            // Set the original class loader back.
            curThread.setContextClassLoader(ctxLdr);
        }
    }

    /**
     * Sets thread context class loader to the given loader, executes the closure, and then
     * resets thread context class loader to its initial value.
     *
     * @param ldr Class loader to run the closure under.
     * @param c Closure to run.
     */
    public static void wrapThreadLoader(ClassLoader ldr, Runnable c) {
        Thread curThread = Thread.currentThread();

        // Get original context class loader.
        ClassLoader ctxLdr = curThread.getContextClassLoader();

        try {
            curThread.setContextClassLoader(ldr);

            c.run();
        }
        finally {
            // Set the original class loader back.
            curThread.setContextClassLoader(ctxLdr);
        }
    }

    /**
     * Short node representation.
     *
     * @param n Grid node.
     * @return Short string representing the node.
     */
    public static String toShortString(ClusterNode n) {
        return "ClusterNode [id=" + n.id() + ", order=" + n.order() + ", addr=" + n.addresses() +
            ", daemon=" + n.isDaemon() + ']';
    }

    /**
     * Short node representation.
     *
     * @param ns Grid nodes.
     * @return Short string representing the node.
     */
    public static String toShortString(Collection<? extends ClusterNode> ns) {
        SB sb = new SB("Grid nodes [cnt=" + ns.size());

        for (ClusterNode n : ns)
            sb.a(", ").a(toShortString(n));

        return sb.a(']').toString();
    }

    /**
     * Get string representation of an object properly catching all exceptions.
     *
     * @param obj Object.
     * @return Result or {@code null}.
     */
    @Nullable public static String toStringSafe(@Nullable Object obj) {
        if (obj == null)
            return null;
        else {
            try {
                return obj.toString();
            }
            catch (Exception e) {
                try {
                    return "Failed to convert object to string: " + e.getMessage();
                }
                catch (Exception e0) {
                    return "Failed to convert object to string (error message is not available)";
                }
            }
        }
    }

    /**
     * Converts collection of integers into array.
     *
     * @param c Collection of integers.
     * @return Integer array.
     */
    public static int[] toIntArray(@Nullable Collection<Integer> c) {
        if (c == null || c.isEmpty())
            return EMPTY_INTS;

        int[] arr = new int[c.size()];

        int idx = 0;

        for (Integer i : c)
            arr[idx++] = i;

        return arr;
    }

    /**
     * @param arr1 Array 1.
     * @param arr2 Array 2.
     */
    public static int[] addAll(int[] arr1, int[] arr2) {
        int[] all = new int[arr1.length + arr2.length];

        System.arraycopy(arr1, 0, all, 0, arr1.length);
        System.arraycopy(arr2, 0, all, arr1.length, arr2.length);

        return all;
    }

    /**
     * Converts array of integers into list.
     *
     * @param arr Array of integers.
     * @param p Optional predicate array.
     * @return List of integers.
     */
    public static List<Integer> toIntList(@Nullable int[] arr, IgnitePredicate<Integer>... p) {
        if (arr == null || arr.length == 0)
            return Collections.emptyList();

        List<Integer> ret = new ArrayList<>(arr.length);

        if (F.isEmpty(p))
            for (int i : arr)
                ret.add(i);
        else {
            for (int i : arr)
                if (F.isAll(i, p))
                    ret.add(i);
        }

        return ret;
    }

    /**
     * Converts collection of integers into array.
     *
     * @param c Collection of integers.
     * @return Integer array.
     */
    public static long[] toLongArray(@Nullable Collection<Long> c) {
        if (c == null || c.isEmpty())
            return EMPTY_LONGS;

        long[] arr = new long[c.size()];

        int idx = 0;

        for (Long l : c)
            arr[idx++] = l;

        return arr;
    }

    /**
     * Converts array of longs into list.
     *
     * @param arr Array of longs.
     * @return List of longs.
     */
    public static List<Long> toLongList(@Nullable long[] arr) {
        if (arr == null || arr.length == 0)
            return Collections.emptyList();

        List<Long> ret = new ArrayList<>(arr.length);

        for (long l : arr)
            ret.add(l);

        return ret;
    }

    /**
     * Copies all elements from collection to array and asserts that
     * array is big enough to hold the collection. This method should
     * always be preferred to {@link Collection#toArray(Object[])}
     * method.
     *
     * @param c Collection to convert to array.
     * @param arr Array to populate.
     * @param <T> Element type.
     * @return Passed in array.
     */
    public static <T> T[] toArray(Collection<? extends T> c, T[] arr) {
        T[] a = c.toArray(arr);

        assert a == arr;

        return arr;
    }

    /**
     * Swaps two objects in array.
     *
     * @param arr Array.
     * @param a Index of the first object.
     * @param b Index of the second object.
     */
    public static void swap(Object[] arr, int a, int b) {
        Object tmp = arr[a];
        arr[a] = arr[b];
        arr[b] = tmp;
    }

    /**
     * Returns array which is the union of two arrays
     * (array of elements contained in any of provided arrays).
     * <p/>
     * Note: arrays must be increasing.
     *
     * @param a First array.
     * @param aLen Length of prefix {@code a}.
     * @param b Second array.
     * @param bLen Length of prefix {@code b}.
     * @return Increasing array which is union of {@code a} and {@code b}.
     */
    public static int[] unique(int[] a, int aLen, int[] b, int bLen) {
        assert a != null;
        assert b != null;
        assert isIncreasingArray(a, aLen);
        assert isIncreasingArray(b, bLen);

        int[] res = new int[aLen + bLen];
        int resLen = 0;

        int i = 0;
        int j = 0;

        while (i < aLen && j < bLen) {
            if (a[i] == b[j])
                i++;
            else if (a[i] < b[j])
                res[resLen++] = a[i++];
            else
                res[resLen++] = b[j++];
        }

        while (i < aLen)
            res[resLen++] = a[i++];

        while (j < bLen)
            res[resLen++] = b[j++];

        return copyIfExceeded(res, resLen);
    }

    /**
     * Returns array which is the difference between two arrays
     * (array of elements contained in first array but not contained in second).
     * <p/>
     * Note: arrays must be increasing.
     *
     * @param a First array.
     * @param aLen Length of prefix {@code a}.
     * @param b Second array.
     * @param bLen Length of prefix {@code b}.
     * @return Increasing array which is difference between {@code a} and {@code b}.
     */
    public static int[] difference(int[] a, int aLen, int[] b, int bLen) {
        assert a != null;
        assert b != null;
        assert isIncreasingArray(a, aLen);
        assert isIncreasingArray(b, bLen);

        int[] res = new int[aLen];
        int resLen = 0;

        int i = 0;
        int j = 0;

        while (i < aLen && j < bLen) {
            if (a[i] == b[j])
                i++;
            else if (a[i] < b[j])
                res[resLen++] = a[i++];
            else
                j++;
        }

        while (i < aLen)
            res[resLen++] = a[i++];

        return copyIfExceeded(res, resLen);
    }

    /**
     * Checks if array prefix increases.
     *
     * @param arr Array.
     * @param len Prefix length.
     * @return {@code True} if {@code arr} from 0 to ({@code len} - 1) increases.
     */
    public static boolean isIncreasingArray(int[] arr, int len) {
        assert arr != null;
        assert 0 <= len && len <= arr.length;

        if (arr.length == 0)
            return true;

        for (int i = 1; i < len; i++) {
            if (arr[i - 1] >= arr[i])
                return false;
        }

        return true;
    }

    /**
     * Checks if array prefix do not decreases.
     *
     * @param arr Array.
     * @param len Prefix length.
     * @return {@code True} if {@code arr} from 0 to ({@code len} - 1) do not decreases.
     */
    public static boolean isNonDecreasingArray(int[] arr, int len) {
        assert arr != null;
        assert 0 <= len && len <= arr.length;

        if (arr.length == 0)
            return true;

        for (int i = 1; i < len; i++) {
            if (arr[i - 1] > arr[i])
                return false;
        }

        return true;
    }

    /**
     * Copies array only if array length greater than needed length.
     *
     * @param arr Array.
     * @param len Prefix length.
     * @return Old array if length of {@code arr} is equals to {@code len},
     *      otherwise copy of array.
     */
    public static int[] copyIfExceeded(int[] arr, int len) {
        assert arr != null;
        assert 0 <= len && len <= arr.length;

        return len == arr.length ? arr : Arrays.copyOf(arr, len);
    }

    /**
     *
     * @param t Tokenizer.
     * @param str Input string.
     * @param date Date.
     * @return Next token.
     * @throws IgniteCheckedException Thrown in case of any errors.
     */
    private static boolean checkNextToken(StringTokenizer t, String str, String date) throws IgniteCheckedException {
        try {
            if (t.nextToken().equals(str))
                return true;
            else
                throw new IgniteCheckedException("Invalid date format: " + date);
        }
        catch (NoSuchElementException ignored) {
            return false;
        }
    }

    /**
     * Adds values to collection and returns the same collection to allow chaining.
     *
     * @param c Collection to add values to.
     * @param vals Values.
     * @param <V> Value type.
     * @return Passed in collection.
     */
    public static <V, C extends Collection<? super V>> C addAll(C c, V... vals) {
        Collections.addAll(c, vals);

        return c;
    }

    /**
     * Adds values to collection and returns the same collection to allow chaining.
     *
     * @param m Map to add entries to.
     * @param entries Entries.
     * @param <K> Key type.
     * @param <V> Value type.
     * @param <M> Map type.
     * @return Passed in collection.
     */
    public static <K, V, M extends Map<K, V>> M addAll(M m, Map.Entry<K, V>... entries) {
        for (Map.Entry<K, V> e : entries)
            m.put(e.getKey(), e.getValue());

        return m;
    }

    /**
     * Adds values to collection and returns the same collection to allow chaining.
     *
     * @param m Map to add entries to.
     * @param entries Entries.
     * @param <K> Key type.
     * @param <V> Value type.
     * @param <M> Map type.
     * @return Passed in collection.
     */
    public static <K, V, M extends Map<K, V>> M addAll(M m, IgniteBiTuple<K, V>... entries) {
        for (IgniteBiTuple<K, V> t : entries)
            m.put(t.get1(), t.get2());

        return m;
    }

    /**
     * Utility method creating {@link JMException} with given cause.
     *
     * @param e Cause exception.
     * @return Newly created {@link JMException}.
     */
    public static JMException jmException(Throwable e) {
        JMException x = new JMException();

        x.initCause(e);

        return x;
    }

    /**
     * Unwraps closure exceptions.
     *
     * @param t Exception.
     * @return Unwrapped exception.
     */
    public static Exception unwrap(Throwable t) {
        assert t != null;

        while (true) {
            if (t instanceof Error)
                throw (Error)t;

            if (t instanceof GridClosureException) {
                t = ((GridClosureException)t).unwrap();

                continue;
            }

            return (Exception)t;
        }
    }

    /**
     * Casts the passed {@code Throwable t} to {@link IgniteCheckedException}.<br>
     * If {@code t} is a {@link GridClosureException}, it is unwrapped and then cast to {@link IgniteCheckedException}.
     * If {@code t} is an {@link IgniteCheckedException}, it is returned.
     * If {@code t} is not a {@link IgniteCheckedException}, a new {@link IgniteCheckedException} caused by {@code t}
     * is returned.
     *
     * @param t Throwable to cast.
     * @return {@code t} cast to {@link IgniteCheckedException}.
     */
    public static IgniteCheckedException cast(Throwable t) {
        assert t != null;

        t = unwrap(t);

        return t instanceof IgniteCheckedException
            ? (IgniteCheckedException)t
            : new IgniteCheckedException(t);
    }

    /**
     * Checks if class loader is an internal P2P class loader.
     *
     * @param o Object to check.
     * @return {@code True} if P2P class loader.
     */
    public static boolean p2pLoader(Object o) {
        return o != null && p2pLoader(o.getClass().getClassLoader());
    }

    /**
     * Checks if class loader is an internal P2P class loader.
     *
     * @param ldr Class loader to check.
     * @return {@code True} if P2P class loader.
     */
    public static boolean p2pLoader(ClassLoader ldr) {
        return ldr instanceof GridDeploymentInfo;
    }

    /**
     * Formats passed date with specified pattern.
     *
     * @param date Date to format.
     * @param ptrn Pattern.
     * @return Formatted date.
     */
    public static String format(Date date, String ptrn) {
        java.text.DateFormat format = new java.text.SimpleDateFormat(ptrn);

        return format.format(date);
    }

    /**
     * @param ctx Kernal context.
     * @return Closure that converts node ID to a node.
     */
    public static IgniteClosure<UUID, ClusterNode> id2Node(final GridKernalContext ctx) {
        assert ctx != null;

        return new C1<UUID, ClusterNode>() {
            @Nullable @Override public ClusterNode apply(UUID id) {
                return ctx.discovery().node(id);
            }
        };
    }

    /**
     * Dumps stack for given thread.
     *
     * @param t Thread to dump stack for.
     *
     * @deprecated Calls to this method should never be committed to master.
     */
    @Deprecated
    public static void dumpStack(Thread t) {
        dumpStack(t, System.err);
    }

    /**
     * Dumps stack for given thread.
     *
     * @param t Thread to dump stack for.
     * @param s {@code PrintStream} to use for output.
     *
     * @deprecated Calls to this method should never be committed to master.
     */
    @SuppressWarnings({"SynchronizationOnLocalVariableOrMethodParameter"})
    @Deprecated
    public static void dumpStack(Thread t, PrintStream s) {
        synchronized (s) {
            s.println("Dumping stack trace for thread: " + t);

            for (StackTraceElement trace : t.getStackTrace())
                s.println("\tat " + trace);
        }
    }

    /**
     * Checks if object is a primitive array.
     *
     * @param obj Object to check.
     * @return {@code True} if Object is primitive array.
     */
    public static boolean isPrimitiveArray(Object obj) {
        Class<?> cls = obj.getClass();

        return cls.isArray() && cls.getComponentType().isPrimitive();
    }

    /**
     * @param cls Class.
     * @return {@code True} if given class represents a primitive or a primitive wrapper class.
     *
     */
    public static boolean isPrimitiveOrWrapper(Class<?> cls) {
        return cls.isPrimitive() ||
            Boolean.class.equals(cls) ||
            Byte.class.equals(cls) ||
            Character.class.equals(cls) ||
            Short.class.equals(cls) ||
            Integer.class.equals(cls) ||
            Long.class.equals(cls) ||
            Float.class.equals(cls) ||
            Double.class.equals(cls) ||
            Void.class.equals(cls);
    }

    /**
     * Awaits for condition.
     *
     * @param cond Condition to await for.
     * @throws IgniteInterruptedCheckedException Wrapped {@link InterruptedException}
     */
    public static void await(Condition cond) throws IgniteInterruptedCheckedException {
        try {
            cond.await();
        }
        catch (InterruptedException e) {
            Thread.currentThread().interrupt();

            throw new IgniteInterruptedCheckedException(e);
        }
    }

    /**
     * Awaits for condition ignoring interrupts.
     *
     * @param cond Condition to await for.
     */
    public static void awaitQuiet(Condition cond) {
        cond.awaitUninterruptibly();
    }

    /**
     * Awaits for condition.
     *
     * @param cond Condition to await for.
     * @param time The maximum time to wait,
     * @param unit The unit of the {@code time} argument.
     * @return {@code false} if the waiting time detectably elapsed before return from the method, else {@code true}
     * @throws IgniteInterruptedCheckedException Wrapped {@link InterruptedException}
     */
    public static boolean await(Condition cond, long time, TimeUnit unit) throws IgniteInterruptedCheckedException {
        try {
            return cond.await(time, unit);
        }
        catch (InterruptedException e) {
            Thread.currentThread().interrupt();

            throw new IgniteInterruptedCheckedException(e);
        }
    }

    /**
     * Awaits for the latch.
     *
     * @param latch Latch to wait for.
     * @throws IgniteInterruptedCheckedException Wrapped {@link InterruptedException}.
     */
    public static void await(CountDownLatch latch) throws IgniteInterruptedCheckedException {
        try {
            if (latch.getCount() > 0)
                latch.await();
        }
        catch (InterruptedException e) {
            Thread.currentThread().interrupt();

            throw new IgniteInterruptedCheckedException(e);
        }
    }

    /**
     * Awaits for the latch.
     *
     * @param latch Latch to wait for.
     * @param timeout Maximum time to wait.
     * @param unit Time unit for timeout.
     * @return {@code True} if the count reached zero and {@code false}
     *      if the waiting time elapsed before the count reached zero.
     * @throws IgniteInterruptedCheckedException Wrapped {@link InterruptedException}.
     */
    public static boolean await(CountDownLatch latch, long timeout, TimeUnit unit)
        throws IgniteInterruptedCheckedException {
        try {
            return latch.await(timeout, unit);
        }
        catch (InterruptedException e) {
            Thread.currentThread().interrupt();

            throw new IgniteInterruptedCheckedException(e);
        }
    }

    /**
     * Awaits for the latch until it is counted down,
     * ignoring interruptions.
     * <p>
     * If calling thread was interrupted, interrupted status will be
     * recovered prior to return.
     *
     * @param latch Latch to wait for.
     */
    public static void awaitQuiet(CountDownLatch latch) {
        boolean interrupted = false;

        while (true) {
            try {
                latch.await();

                break;
            }
            catch (InterruptedException ignored) {
                interrupted = true;
            }
        }

        if (interrupted)
            Thread.currentThread().interrupt();
    }

    /**
     * Awaits for the barrier ignoring interruptions.
     * <p>
     * If calling thread was interrupted, interrupted status will be recovered prior to return. If the barrier is
     * already broken, return immediately without throwing any exceptions.
     *
     * @param barrier Barrier to wait for.
     */
    public static void awaitQuiet(CyclicBarrier barrier) {
        boolean interrupted = false;

        while (true) {
            try {
                barrier.await();

                break;
            }
            catch (InterruptedException ignored) {
                interrupted = true;
            }
            catch (BrokenBarrierException ignored) {
                break;
            }
        }

        if (interrupted)
            Thread.currentThread().interrupt();
    }

    /**
     * Returns URLs of class loader
     *
     * @param clsLdr Class loader.
     */
    public static URL[] classLoaderUrls(ClassLoader clsLdr) {
        if (clsLdr == null)
            return EMPTY_URL_ARR;
        else if (clsLdr instanceof URLClassLoader)
            return ((URLClassLoader)clsLdr).getURLs();
        else if (bltClsLdrCls != null && urlClsLdrField != null && bltClsLdrCls.isAssignableFrom(clsLdr.getClass())) {
            try {
                synchronized (urlClsLdrField) {
                    // Backup accessible field state.
                    boolean accessible = urlClsLdrField.isAccessible();

                    try {
                        if (!accessible)
                            urlClsLdrField.setAccessible(true);

                        Object ucp = urlClsLdrField.get(clsLdr);

                        if (ucp instanceof URLClassLoader)
                            return ((URLClassLoader)ucp).getURLs();
                        else if (clsURLClassPath != null && clsURLClassPath.isInstance(ucp))
                            return (URL[])mthdURLClassPathGetUrls.invoke(ucp);
                        else
                            throw new RuntimeException("Unknown classloader: " + clsLdr.getClass());
                    }
                    finally {
                        // Recover accessible field state.
                        if (!accessible)
                            urlClsLdrField.setAccessible(false);
                    }
                }
            }
            catch (InvocationTargetException | IllegalAccessException e) {
                e.printStackTrace(System.err);

                return EMPTY_URL_ARR;
            }
        }
        else
            return EMPTY_URL_ARR;
    }

    /** */
    @Nullable private static Class defaultClassLoaderClass() {
        try {
            return Class.forName("jdk.internal.loader.BuiltinClassLoader");
        }
        catch (ClassNotFoundException e) {
            return null;
        }
    }

    /** */
    @Nullable private static Field urlClassLoaderField() {
        try {
            Class cls = defaultClassLoaderClass();

            return cls == null ? null : cls.getDeclaredField("ucp");
        }
        catch (NoSuchFieldException e) {
            return null;
        }
    }

    /**
     * Sleeps for given number of milliseconds.
     *
     * @param ms Time to sleep.
     * @throws IgniteInterruptedCheckedException Wrapped {@link InterruptedException}.
     */
    public static void sleep(long ms) throws IgniteInterruptedCheckedException {
        try {
            Thread.sleep(ms);
        }
        catch (InterruptedException e) {
            Thread.currentThread().interrupt();

            throw new IgniteInterruptedCheckedException(e);
        }
    }

    /**
     * Joins worker.
     *
     * @param w Worker.
     * @throws IgniteInterruptedCheckedException Wrapped {@link InterruptedException}.
     */
    public static void join(GridWorker w) throws IgniteInterruptedCheckedException {
        try {
            if (w != null)
                w.join();
        }
        catch (InterruptedException e) {
            Thread.currentThread().interrupt();

            throw new IgniteInterruptedCheckedException(e);
        }
    }

    /**
     * Gets result from the given future with right exception handling.
     *
     * @param fut Future.
     * @return Future result.
     * @throws IgniteCheckedException If failed.
     */
    public static <T> T get(Future<T> fut) throws IgniteCheckedException {
        try {
            return fut.get();
        }
        catch (ExecutionException e) {
            throw new IgniteCheckedException(e.getCause());
        }
        catch (InterruptedException e) {
            Thread.currentThread().interrupt();

            throw new IgniteInterruptedCheckedException(e);
        }
        catch (CancellationException e) {
            throw new IgniteCheckedException(e);
        }
    }

    /**
     * Joins thread.
     *
     * @param t Thread.
     * @throws org.apache.ignite.internal.IgniteInterruptedCheckedException Wrapped {@link InterruptedException}.
     */
    public static void join(@Nullable Thread t) throws IgniteInterruptedCheckedException {
        if (t == null)
            return;

        try {
            t.join();
        }
        catch (InterruptedException e) {
            Thread.currentThread().interrupt();

            throw new IgniteInterruptedCheckedException(e);
        }
    }

    /**
     * Acquires a permit from provided semaphore.
     *
     * @param sem Semaphore.
     * @throws org.apache.ignite.internal.IgniteInterruptedCheckedException Wrapped {@link InterruptedException}.
     */
    public static void acquire(Semaphore sem) throws IgniteInterruptedCheckedException {
        try {
            sem.acquire();
        }
        catch (InterruptedException e) {
            Thread.currentThread().interrupt();

            throw new IgniteInterruptedCheckedException(e);
        }
    }

    /**
     * Tries to acquire a permit from provided semaphore during {@code timeout}.
     *
     * @param sem Semaphore.
     * @param timeout The maximum time to wait.
     * @param unit The unit of the {@code time} argument.
     * @throws org.apache.ignite.internal.IgniteInterruptedCheckedException Wrapped {@link InterruptedException}.
     * @return {@code True} if acquires a permit, {@code false} another.
     */
    public static boolean tryAcquire(Semaphore sem, long timeout, TimeUnit unit)
        throws IgniteInterruptedCheckedException {
        try {
            return sem.tryAcquire(timeout, unit);
        }
        catch (InterruptedException e) {
            Thread.currentThread().interrupt();

            throw new IgniteInterruptedCheckedException(e);
        }
    }

    /**
     * Gets cache attributes for the node.
     *
     * @param n Node to get cache attributes for.
     * @return Array of cache attributes for the node.
     */
    public static GridCacheAttributes[] cacheAttributes(ClusterNode n) {
        return n.attribute(ATTR_CACHE);
    }

    /**
     * Checks if given node has near cache enabled for the specified
     * partitioned cache.
     *
     * @param n Node.
     * @param cacheName Cache name.
     * @return {@code true} if given node has near cache enabled for the
     *      specified partitioned cache.
     */
    public static boolean hasNearCache(ClusterNode n, String cacheName) {
        GridCacheAttributes[] caches = n.attribute(ATTR_CACHE);

        if (caches != null)
            for (GridCacheAttributes attrs : caches)
                if (F.eq(cacheName, attrs.cacheName()))
                    return attrs.nearCacheEnabled();

        return false;
    }

    /**
     * Adds listener to asynchronously log errors.
     *
     * @param f Future to listen to.
     * @param log Logger.
     */
    public static void asyncLogError(IgniteInternalFuture<?> f, final IgniteLogger log) {
        if (f != null)
            f.listen(new CI1<IgniteInternalFuture<?>>() {
                @Override public void apply(IgniteInternalFuture<?> f) {
                    try {
                        f.get();
                    }
                    catch (IgniteCheckedException e) {
                        U.error(log, "Failed to execute future: " + f, e);
                    }
                }
            });
    }

    /**
     * Converts collection of nodes to collection of node IDs.
     *
     * @param nodes Nodes.
     * @return Node IDs.
     */
    public static Collection<UUID> nodeIds(@Nullable Collection<? extends ClusterNode> nodes) {
        return F.viewReadOnly(nodes, F.node2id());
    }

    /**
     * Converts collection of Grid instances to collection of node IDs.
     *
     * @param grids Grids.
     * @return Node IDs.
     */
    public static Collection<UUID> gridIds(@Nullable Collection<? extends Ignite> grids) {
        return F.viewReadOnly(grids, new C1<Ignite, UUID>() {
            @Override public UUID apply(Ignite g) {
                return g.cluster().localNode().id();
            }
        });
    }

    /**
     * Converts collection of Grid instances to collection of grid names.
     *
     * @param grids Grids.
     * @return Grid names.
     */
    public static Collection<String> grids2names(@Nullable Collection<? extends Ignite> grids) {
        return F.viewReadOnly(grids, new C1<Ignite, String>() {
            @Override public String apply(Ignite g) {
                return g.name();
            }
        });
    }

    /**
     * Converts collection of grid nodes to collection of grid names.
     *
     * @param nodes Nodes.
     * @return Grid names.
     */
    public static Collection<String> nodes2names(@Nullable Collection<? extends ClusterNode> nodes) {
        return F.viewReadOnly(nodes, new C1<ClusterNode, String>() {
            @Override public String apply(ClusterNode n) {
                return G.ignite(n.id()).name();
            }
        });
    }

    /**
     * Adds cause to the end of cause chain.
     *
     * @param e Error to add cause to.
     * @param cause Cause to add.
     * @param log Logger to log failure when cause can not be added.
     * @return {@code True} if cause was added.
     */
    public static boolean addLastCause(@Nullable Throwable e, @Nullable Throwable cause, IgniteLogger log) {
        if (e == null || cause == null)
            return false;

        for (Throwable t = e; t != null; t = t.getCause()) {
            if (t == cause)
                return false;

            if (t.getCause() == null || t.getCause() == t) {
                try {
                    t.initCause(cause);
                }
                catch (IllegalStateException ignored) {
                    error(log, "Failed to add cause to the end of cause chain (cause is printed here but will " +
                        "not be propagated to callee): " + e,
                        "Failed to add cause to the end of cause chain: " + e, cause);
                }

                return true;
            }
        }

        return false;
    }

    /**
     * @return {@code line.separator} system property.
     */
    public static String nl() {
        return NL;
    }

    /**
     * Initializes logger into/from log reference passed in.
     *
     * @param ctx Context.
     * @param logRef Log reference.
     * @param obj Object to get logger for.
     * @return Logger for the object.
     */
    public static IgniteLogger logger(GridKernalContext ctx, AtomicReference<IgniteLogger> logRef, Object obj) {
        IgniteLogger log = logRef.get();

        if (log == null) {
            logRef.compareAndSet(null, ctx.log(obj.getClass()));

            log = logRef.get();
        }

        return log;
    }

    /**
     * Initializes logger into/from log reference passed in.
     *
     * @param ctx Context.
     * @param logRef Log reference.
     * @param cls Class to get logger for.
     * @return Logger for the object.
     */
    public static IgniteLogger logger(GridKernalContext ctx, AtomicReference<IgniteLogger> logRef, Class<?> cls) {
        IgniteLogger log = logRef.get();

        if (log == null) {
            logRef.compareAndSet(null, ctx.log(cls));

            log = logRef.get();
        }

        return log;
    }

    /**
     * @param hash Hash code of the object to put.
     * @param concurLvl Concurrency level.
     * @return Segment index.
     */
    public static int concurrentMapSegment(int hash, int concurLvl) {
        hash += (hash << 15) ^ 0xffffcd7d;
        hash ^= (hash >>> 10);
        hash += (hash << 3);
        hash ^= (hash >>> 6);
        hash += (hash << 2) + (hash << 14);

        int shift = 0;
        int size = 1;

        while (size < concurLvl) {
            ++shift;
            size <<= 1;
        }

        int segmentShift = 32 - shift;
        int segmentMask = size - 1;

        return (hash >>> segmentShift) & segmentMask;
    }

    /**
     * @param map Map.
     */
    public static <K, V> void printConcurrentHashMapInfo(ConcurrentHashMap<K, V> map) {
        assert map != null;

        Object[] segs = field(map, "segments");

        X.println("Concurrent map stats [identityHash= " + System.identityHashCode(map) +
            ", segsCnt=" + segs.length + ']');

        int emptySegsCnt = 0;

        int totalCollisions = 0;

        for (int i = 0; i < segs.length; i++) {
            int segCnt = IgniteUtils.<Integer>field(segs[i], "count");

            if (segCnt == 0) {
                emptySegsCnt++;

                continue;
            }

            Object[] tab = field(segs[i], "table");

            int tabLen = tab.length;

            X.println("    Segment-" + i + " [count=" + segCnt + ", len=" + tabLen + ']');

            // Group buckets by entries count.
            Map<Integer, Integer> bucketsStats = new TreeMap<>();

            for (Object entry : tab) {
                int cnt = 0;

                while (entry != null) {
                    cnt++;

                    entry = field(entry, "next");
                }

                Integer bucketCnt = bucketsStats.get(cnt);

                if (bucketCnt == null)
                    bucketCnt = 0;

                bucketCnt++;

                bucketsStats.put(cnt, bucketCnt);

                if (cnt > 1)
                    totalCollisions += (cnt - 1);
            }

            for (Map.Entry<Integer, Integer> e : bucketsStats.entrySet())
                X.println("        Buckets with count " + e.getKey() + ": " + e.getValue());
        }

        X.println("    Map summary [emptySegs=" + emptySegsCnt + ", collisions=" + totalCollisions + ']');
    }

    /**
     * Gets field value.
     *
     * @param obj Object.
     * @param fieldName Field name.
     * @return Field value.
     */
    public static <T> T field(Object obj, String fieldName) {
        assert obj != null;
        assert fieldName != null;

        try {
            for (Class cls = obj.getClass(); cls != Object.class; cls = cls.getSuperclass()) {
                for (Field field : cls.getDeclaredFields()) {
                    if (field.getName().equals(fieldName)) {
                        field.setAccessible(true);

                        return (T)field.get(obj);
                    }
                }
            }
        }
        catch (Exception e) {
            throw new IgniteException("Failed to get field value [fieldName=" + fieldName + ", obj=" + obj + ']', e);
        }

        throw new IgniteException("Failed to get field value [fieldName=" + fieldName + ", obj=" + obj + ']');
    }

    /**
     * Check that field exist.
     *
     * @param obj Object.
     * @param fieldName Field name.
     * @return Boolean flag.
     */
    public static boolean hasField(Object obj, String fieldName) {
        try {
            field(obj, fieldName);

            return true;
        }
        catch (IgniteException e) {
            return false;
        }
    }

    /**
     * Gets object field offset.
     *
     * @param cls Object class.
     * @param fieldName Field name.
     * @return Field offset.
     */
    public static long fieldOffset(Class<?> cls, String fieldName) {
        try {
            return objectFieldOffset(cls.getDeclaredField(fieldName));
        }
        catch (NoSuchFieldException e) {
            throw new IllegalStateException(e);
        }
    }

    /**
     * @param cls Class to check.
     * @return {@code True} if class is final.
     */
    public static boolean isFinal(Class<?> cls) {
        return Modifier.isFinal(cls.getModifiers());
    }

    /**
     * Gets field value.
     *
     * @param cls Class.
     * @param fieldName Field name.
     * @return Field value.
     * @throws IgniteCheckedException If static field with given name cannot be retreived.
     */
    public static <T> T field(Class<?> cls, String fieldName) throws IgniteCheckedException {
        assert cls != null;
        assert fieldName != null;

        try {
            for (Class c = cls; cls != Object.class; cls = cls.getSuperclass()) {
                for (Field field : c.getDeclaredFields()) {
                    if (field.getName().equals(fieldName)) {
                        if (!Modifier.isStatic(field.getModifiers()))
                            throw new IgniteCheckedException("Failed to get class field (field is not static) [cls=" +
                                cls + ", fieldName=" + fieldName + ']');

                        boolean accessible = field.isAccessible();

                        T val;

                        try {
                            field.setAccessible(true);

                            val = (T)field.get(null);
                        }
                        finally {
                            if (!accessible)
                                field.setAccessible(false);
                        }

                        return val;
                    }
                }
            }
        }
        catch (Exception e) {
            throw new IgniteCheckedException("Failed to get field value [fieldName=" + fieldName + ", cls=" + cls + ']',
                e);
        }

        throw new IgniteCheckedException("Failed to get field value (field was not found) [fieldName=" + fieldName +
            ", cls=" + cls + ']');
    }

    /**
     * Invokes method.
     *
     * @param cls Object.
     * @param obj Object.
     * @param mtdName Field name.
     * @param params Parameters.
     * @return Field value.
     * @throws IgniteCheckedException If static field with given name cannot be retreived.
     */
    public static <T> T invoke(@Nullable Class<?> cls, @Nullable Object obj, String mtdName,
        Object... params) throws IgniteCheckedException {
        assert cls != null || obj != null;
        assert mtdName != null;

        try {
            for (cls = cls != null ? cls : obj.getClass(); cls != Object.class; cls = cls.getSuperclass()) {
                Method mtd = null;

                for (Method declaredMtd : cls.getDeclaredMethods()) {
                    if (declaredMtd.getName().equals(mtdName)) {
                        if (mtd == null)
                            mtd = declaredMtd;
                        else
                            throw new IgniteCheckedException("Failed to invoke (ambigous method name) [mtdName=" +
                                mtdName + ", cls=" + cls + ']');
                    }
                }

                if (mtd == null)
                    continue;

                boolean accessible = mtd.isAccessible();

                T res;

                try {
                    mtd.setAccessible(true);

                    res = (T)mtd.invoke(obj, params);
                }
                finally {
                    if (!accessible)
                        mtd.setAccessible(false);
                }

                return res;
            }
        }
        catch (Exception e) {
            throw new IgniteCheckedException("Failed to invoke [mtdName=" + mtdName + ", cls=" + cls + ']',
                e);
        }

        throw new IgniteCheckedException("Failed to invoke (method was not found) [mtdName=" + mtdName +
            ", cls=" + cls + ']');
    }

    /**
     * Invokes method.
     *
     * @param cls Object.
     * @param obj Object.
     * @param mtdName Field name.
     * @param paramTypes Parameter types.
     * @param params Parameters.
     * @return Field value.
     * @throws IgniteCheckedException If static field with given name cannot be retrieved.
     */
    public static <T> T invoke(@Nullable Class<?> cls, @Nullable Object obj, String mtdName,
        Class[] paramTypes, Object... params) throws IgniteCheckedException {
        assert cls != null || obj != null;
        assert mtdName != null;

        try {
            for (cls = cls != null ? cls : obj.getClass(); cls != Object.class; cls = cls.getSuperclass()) {
                Method mtd;

                try {
                    mtd = cls.getDeclaredMethod(mtdName, paramTypes);
                }
                catch (NoSuchMethodException ignored) {
                    continue;
                }

                boolean accessible = mtd.isAccessible();

                T res;

                try {
                    mtd.setAccessible(true);

                    res = (T)mtd.invoke(obj, params);
                }
                finally {
                    if (!accessible)
                        mtd.setAccessible(false);
                }

                return res;
            }
        }
        catch (Exception e) {
            throw new IgniteCheckedException("Failed to invoke [mtdName=" + mtdName + ", cls=" + cls + ']',
                e);
        }

        throw new IgniteCheckedException("Failed to invoke (method was not found) [mtdName=" + mtdName +
            ", cls=" + cls + ']');
    }

    /**
     * Gets property value.
     *
     * @param obj Object.
     * @param propName Property name.
     * @return Field value.
     */
    public static <T> T property(Object obj, String propName) {
        assert obj != null;
        assert propName != null;

        try {
            Method m;

            try {
                m = obj.getClass().getMethod("get" + capitalFirst(propName));
            }
            catch (NoSuchMethodException ignored) {
                m = obj.getClass().getMethod("is" + capitalFirst(propName));
            }

            assert F.isEmpty(m.getParameterTypes());

            boolean accessible = m.isAccessible();

            try {
                m.setAccessible(true);

                return (T)m.invoke(obj);
            }
            finally {
                m.setAccessible(accessible);
            }
        }
        catch (Exception e) {
            throw new IgniteException(
                "Failed to get property value [property=" + propName + ", obj=" + obj + ']', e);
        }
    }

    /**
     * Gets static field value.
     *
     * @param cls Class.
     * @param fieldName Field name.
     * @return Field value.
     * @throws IgniteCheckedException If failed.
     */
    public static <T> T staticField(Class<?> cls, String fieldName) throws IgniteCheckedException {
        assert cls != null;
        assert fieldName != null;

        try {
            for (Field field : cls.getDeclaredFields())
                if (field.getName().equals(fieldName)) {
                    boolean accessible = field.isAccessible();

                    if (!accessible)
                        field.setAccessible(true);

                    T val = (T)field.get(null);

                    if (!accessible)
                        field.setAccessible(false);

                    return val;
                }
        }
        catch (Exception e) {
            throw new IgniteCheckedException("Failed to get field value [fieldName=" + fieldName + ", cls=" + cls + ']', e);
        }

        throw new IgniteCheckedException("Failed to get field value [fieldName=" + fieldName + ", cls=" + cls + ']');
    }

    /**
     * Capitalizes the first character of the given string.
     *
     * @param str String.
     * @return String with capitalized first character.
     */
    private static String capitalFirst(@Nullable String str) {
        return str == null ? null :
            str.isEmpty() ? "" : Character.toUpperCase(str.charAt(0)) + str.substring(1);
    }

    /**
     * Checks whether property is one added by Visor when node is started via remote SSH session.
     *
     * @param name Property name to check.
     * @return {@code True} if property is Visor node startup property, {@code false} otherwise.
     */
    public static boolean isVisorNodeStartProperty(String name) {
        return IGNITE_SSH_HOST.equals(name) || IGNITE_SSH_USER_NAME.equals(name);
    }

    /**
     * Checks whether property is one required by Visor to work correctly.
     *
     * @param name Property name to check.
     * @return {@code True} if property is required by Visor, {@code false} otherwise.
     */
    public static boolean isVisorRequiredProperty(String name) {
        return "java.version".equals(name) || "java.vm.name".equals(name) || "os.arch".equals(name) ||
            "os.name".equals(name) || "os.version".equals(name);
    }

    /**
     * Adds no-op logger to remove no-appender warning.
     *
     * @return Tuple with root log and no-op appender instances. No-op appender can be {@code null}
     *      if it did not found in classpath. Notice that in this case logging is not suppressed.
     * @throws IgniteCheckedException In case of failure to add no-op logger for Log4j.
     */
    public static IgniteBiTuple<Object, Object> addLog4jNoOpLogger() throws IgniteCheckedException {
        Object rootLog;
        Object nullApp;

        try {
            // Add no-op logger to remove no-appender warning.
            Class<?> logCls = Class.forName("org.apache.log4j.Logger");

            rootLog = logCls.getMethod("getRootLogger").invoke(logCls);

            try {
                nullApp = Class.forName("org.apache.log4j.varia.NullAppender").newInstance();
            }
            catch (ClassNotFoundException ignore) {
                // Can't found log4j no-op appender in classpath (for example, log4j was added through
                // log4j-over-slf4j library. No-appender warning will not be suppressed.
                return new IgniteBiTuple<>(rootLog, null);
            }

            Class appCls = Class.forName("org.apache.log4j.Appender");

            rootLog.getClass().getMethod("addAppender", appCls).invoke(rootLog, nullApp);
        }
        catch (Exception e) {
            throw new IgniteCheckedException("Failed to add no-op logger for Log4j.", e);
        }

        return new IgniteBiTuple<>(rootLog, nullApp);
    }

    /**
     * Removes previously added no-op logger via method {@link #addLog4jNoOpLogger}.
     *
     * @param t Tuple with root log and null appender instances.
     * @throws IgniteCheckedException In case of failure to remove previously added no-op logger for Log4j.
     */
    public static void removeLog4jNoOpLogger(IgniteBiTuple<Object, Object> t) throws IgniteCheckedException {
        Object rootLog = t.get1();
        Object nullApp = t.get2();

        if (nullApp == null)
            return;

        try {
            Class appenderCls = Class.forName("org.apache.log4j.Appender");

            rootLog.getClass().getMethod("removeAppender", appenderCls).invoke(rootLog, nullApp);
        }
        catch (Exception e) {
            throw new IgniteCheckedException("Failed to remove previously added no-op logger for Log4j.", e);
        }
    }

    /**
     * Adds no-op console handler for root java logger.
     *
     * @return Removed handlers.
     */
    public static Collection<Handler> addJavaNoOpLogger() {
        Collection<Handler> savedHnds = new ArrayList<>();

        Logger log = Logger.getLogger("");

        for (Handler h : log.getHandlers()) {
            log.removeHandler(h);

            savedHnds.add(h);
        }

        ConsoleHandler hnd = new ConsoleHandler();

        hnd.setLevel(Level.OFF);

        log.addHandler(hnd);

        return savedHnds;
    }

    /**
     * Removes previously added no-op handler for root java logger.
     *
     * @param rmvHnds Previously removed handlers.
     */
    public static void removeJavaNoOpLogger(Collection<Handler> rmvHnds) {
        Logger log = Logger.getLogger("");

        for (Handler h : log.getHandlers())
            log.removeHandler(h);

        if (!F.isEmpty(rmvHnds)) {
            for (Handler h : rmvHnds)
                log.addHandler(h);
        }
    }

    /**
     * Attaches node ID to log file name.
     *
     * @param nodeId Node ID.
     * @param fileName File name.
     * @return File name with node ID.
     */
    @SuppressWarnings("IfMayBeConditional")
    public static String nodeIdLogFileName(UUID nodeId, String fileName) {
        assert nodeId != null;
        assert fileName != null;

        fileName = GridFilenameUtils.separatorsToSystem(fileName);

        int dot = fileName.lastIndexOf('.');

        if (dot < 0 || dot == fileName.length() - 1)
            return fileName + '-' + U.id8(nodeId);
        else
            return fileName.substring(0, dot) + '-' + U.id8(nodeId) + fileName.substring(dot);
    }

    /**
     * Substitutes log directory with a custom one.
     *
     * @param dir Directory.
     * @param fileName Original path.
     * @return New path.
     */
    public static String customDirectoryLogFileName(@Nullable String dir, String fileName) {
        assert fileName != null;

        if (dir == null)
            return fileName;

        int sep = fileName.lastIndexOf(File.separator);

        return dir + (sep < 0 ? File.separator + fileName : fileName.substring(sep));
    }

    /**
     * Creates string for log output.
     *
     * @param msg Message to start string.
     * @param args Even length array where the odd elements are parameter names
     *      and even elements are parameter values.
     * @return Log message, formatted as recommended by Ignite guidelines.
     */
    public static String fl(String msg, Object... args) {
        assert args.length % 2 == 0;

        StringBuilder sb = new StringBuilder(msg);

        if (args.length > 0) {
            sb.append(" [");

            for (int i = 0; i < args.length / 2; i++) {
                sb.append(args[i * 2]).append('=').append(args[i * 2 + 1]);
                sb.append(", ");
            }

            sb.delete(sb.length() - 2, sb.length());
            sb.append(']');
        }

        return sb.toString();
    }

    /**
     * Round up the argument to the next highest power of 2;
     *
     * @param v Value to round up.
     * @return Next closest power of 2.
     */
    public static int nextPowerOf2(int v) {
        A.ensure(v >= 0, "v must not be negative");

        if (v == 0)
            return 1;

        return 1 << (32 - Integer.numberOfLeadingZeros(v - 1));
    }

    /**
     * Gets absolute value for integer. If integer is {@link Integer#MIN_VALUE}, then {@code 0} is returned.
     *
     * @param i Integer.
     * @return Absolute value.
     */
    public static int safeAbs(int i) {
        i = Math.abs(i);

        return i < 0 ? 0 : i;
    }

    /**
     * Gets absolute value for long. If argument is {@link Long#MIN_VALUE}, then {@code 0} is returned.
     *
     * @param i Argument.
     * @return Absolute value.
     */
    public static long safeAbs(long i) {
        i = Math.abs(i);

        return i < 0 ? 0 : i;
    }

    /**
     * When {@code long} value given is positive returns that value, otherwise returns provided default value.
     *
     * @param i Input value.
     * @param dflt Default value.
     * @return {@code i} if {@code i > 0} and {@code dflt} otherwise.
     */
    public static long ensurePositive(long i, long dflt) {
        return i <= 0 ? dflt : i;
    }

    /**
     * Gets wrapper class for a primitive type.
     *
     * @param cls Class. If {@code null}, method is no-op.
     * @return Wrapper class or original class if it is non-primitive.
     */
    @Nullable public static Class<?> box(@Nullable Class<?> cls) {
        if (cls == null)
            return null;

        if (!cls.isPrimitive())
            return cls;

        return boxedClsMap.get(cls);
    }

    /**
     * Gets class for provided name. Accepts primitive types names.
     *
     * @param clsName Class name.
     * @param ldr Class loader.
     * @return Class.
     * @throws ClassNotFoundException If class not found.
     */
    public static Class<?> forName(String clsName, @Nullable ClassLoader ldr) throws ClassNotFoundException {
        return U.forName(clsName, ldr, null);
    }

    /**
     * Gets class for provided name. Accepts primitive types names.
     *
     * @param clsName Class name.
     * @param ldr Class loader.
     * @return Class.
     * @throws ClassNotFoundException If class not found.
     */
    public static Class<?> forName(String clsName, @Nullable ClassLoader ldr, IgnitePredicate<String> clsFilter) throws ClassNotFoundException {
        assert clsName != null;

        Class<?> cls = primitiveMap.get(clsName);

        if (cls != null)
            return cls;

        if (ldr != null) {
            if (ldr instanceof ClassCache)
                return ((ClassCache)ldr).getFromCache(clsName);
        }
        else
            ldr = gridClassLoader;

        ConcurrentMap<String, Class> ldrMap = classCache.get(ldr);

        if (ldrMap == null) {
            ConcurrentMap<String, Class> old = classCache.putIfAbsent(ldr, ldrMap = new ConcurrentHashMap<>());

            if (old != null)
                ldrMap = old;
        }

        cls = ldrMap.get(clsName);

        if (cls == null) {
            if (clsFilter != null && !clsFilter.apply(clsName))
                throw new RuntimeException("Deserialization of class " + clsName + " is disallowed.");

            // Avoid class caching inside Class.forName
            if (ldr instanceof CacheClassLoaderMarker)
                cls = ldr.loadClass(clsName);
            else
                cls = Class.forName(clsName, true, ldr);

            Class old = ldrMap.putIfAbsent(clsName, cls);

            if (old != null)
                cls = old;
        }

        return cls;
    }

    /**
     * Clears class associated with provided class loader from class cache.
     *
     * @param ldr Class loader.
     * @param clsName Class name of clearing class.
     */
    public static void clearClassFromClassCache(ClassLoader ldr, String clsName) {
        ConcurrentMap<String, Class> map = classCache.get(ldr);

        if (map != null)
            map.remove(clsName);
    }

    /**
     * Clears class cache for provided loader.
     *
     * @param ldr Class loader.
     */
    public static void clearClassCache(ClassLoader ldr) {
        classCache.remove(ldr);
    }

    /**
     * Completely clears class cache.
     */
    public static void clearClassCache() {
        classCache.clear();
    }

    /**
     * Applies a supplemental hash function to a given hashCode, which
     * defends against poor quality hash functions.  This is critical
     * because ConcurrentHashMap uses power-of-two length hash tables,
     * that otherwise encounter collisions for hashCodes that do not
     * differ in lower or upper bits.
     * <p>
     * This function has been taken from Java 8 ConcurrentHashMap with
     * slightly modifications.
     *
     * @param h Value to hash.
     * @return Hash value.
     */
    public static int hash(int h) {
        // Spread bits to regularize both segment and index locations,
        // using variant of single-word Wang/Jenkins hash.
        h += (h << 15) ^ 0xffffcd7d;
        h ^= (h >>> 10);
        h += (h << 3);
        h ^= (h >>> 6);
        h += (h << 2) + (h << 14);

        return h ^ (h >>> 16);
    }

    /**
     * Applies a supplemental hash function to a given hashCode, which
     * defends against poor quality hash functions.  This is critical
     * because ConcurrentHashMap uses power-of-two length hash tables,
     * that otherwise encounter collisions for hashCodes that do not
     * differ in lower or upper bits.
     * <p>
     * This function has been taken from Java 8 ConcurrentHashMap with
     * slightly modifications.
     *
     * @param key Value to hash.
     * @return Hash value.
     */
    public static int hash(Object key) {
        return hash(key.hashCode());
    }

    /**
     * A primitive override of {@link #hash(Object)} to avoid unnecessary boxing.
     *
     * @param key Value to hash.
     * @return Hash value.
     */
    public static int hash(long key) {
        int val = (int)(key ^ (key >>> 32));

        return hash(val);
    }

    /**
     * @return PID of the current JVM or {@code -1} if it can't be determined.
     */
    public static int jvmPid() {
        // Should be something like this: 1160@mbp.local
        String name = ManagementFactory.getRuntimeMXBean().getName();

        try {
            int idx = name.indexOf('@');

            return idx > 0 ? Integer.parseInt(name.substring(0, idx)) : -1;
        }
        catch (NumberFormatException ignored) {
            return -1;
        }
    }

    /**
     * @return Input arguments passed to the JVM which does not include the arguments to the <tt>main</tt> method.
     */
    public static List<String> jvmArgs() {
        return ManagementFactory.getRuntimeMXBean().getInputArguments();
    }

    /**
     * As long as array copying uses JVM-private API, which is not guaranteed
     * to be available on all JVM, this method should be called to ensure
     * logic could work properly.
     *
     * @return {@code True} if unsafe copying can work on the current JVM or
     *      {@code false} if it can't.
     */
    @SuppressWarnings("TypeParameterExtendsFinalClass")
    private static boolean unsafeByteArrayCopyAvailable() {
        try {
            Class<? extends Unsafe> unsafeCls = Unsafe.class;

            unsafeCls.getMethod("copyMemory", Object.class, long.class, Object.class, long.class, long.class);

            return true;
        }
        catch (Exception ignored) {
            return false;
        }
    }

    /**
     * @param src Buffer to copy from (length included).
     * @param off Offset in source buffer.
     * @param resBuf Result buffer.
     * @param resOff Result offset.
     * @param len Length.
     * @return Number of bytes overwritten in {@code bytes} array.
     */
    public static int arrayCopy(byte[] src, int off, byte[] resBuf, int resOff, int len) {
        assert resBuf.length >= resOff + len;

        if (UNSAFE_BYTE_ARR_CP)
            GridUnsafe.copyMemory(src, GridUnsafe.BYTE_ARR_OFF + off, resBuf, GridUnsafe.BYTE_ARR_OFF + resOff, len);
        else
            System.arraycopy(src, off, resBuf, resOff, len);

        return resOff + len;
    }

    /**
     * @param addrs Node's addresses.
     * @return A string compatible with {@link ClusterNode#consistentId()} requirements.
     */
    public static String consistentId(Collection<String> addrs) {
        assert !F.isEmpty(addrs);

        StringBuilder sb = new StringBuilder();

        for (String addr : addrs)
            sb.append(addr).append(',');

        sb.delete(sb.length() - 1, sb.length());

        return sb.toString();
    }

    /**
     * @param addrs Node's addresses.
     * @param port Port discovery number.
     * @return A string compatible with {@link ClusterNode#consistentId()} requirements.
     */
    public static String consistentId(Collection<String> addrs, int port) {
        assert !F.isEmpty(addrs);

        return consistentId(addrs) + ':' + port;
    }

    /**
     * Masks name for a valid directory path.
     *
     * @param name Name.
     * @return Masked name.
     */
    public static String maskForFileName(CharSequence name) {
        StringBuilder b = new StringBuilder(name.length());

        for (int i = 0; i < name.length(); i++) {
            char c = name.charAt(i);

            if (Character.isLetterOrDigit(c))
                b.append(c);
            else
                b.append('_');
        }

        return b.toString();
    }

    /**
     * @param obj Object.
     * @return {@code True} if given object has overridden equals and hashCode method.
     */
    public static boolean overridesEqualsAndHashCode(Object obj) {
        return overridesEqualsAndHashCode(obj.getClass());
    }

    /**
     * @param cls Class.
     * @return {@code True} if given class has overridden equals and hashCode method.
     */
    public static boolean overridesEqualsAndHashCode(Class<?> cls) {
        try {
            return !Object.class.equals(cls.getMethod("equals", Object.class).getDeclaringClass()) &&
                !Object.class.equals(cls.getMethod("hashCode").getDeclaringClass());
        }
        catch (NoSuchMethodException | SecurityException ignore) {
            return true; // Ignore.
        }
    }

    /**
     * Checks if error is MAC invalid argument error which ususally requires special handling.
     *
     * @param e Exception.
     * @return {@code True} if error is invalid argument error on MAC.
     */
    public static boolean isMacInvalidArgumentError(Exception e) {
        return U.isMacOs() && e instanceof SocketException && e.getMessage() != null &&
            e.getMessage().toLowerCase().contains("invalid argument");
    }

    /**
     * Returns a first non-null value in a given array, if such is present.
     *
     * @param vals Input array.
     * @return First non-null value, or {@code null}, if array is empty or contains
     *      only nulls.
     */
    @Nullable public static <T> T firstNotNull(@Nullable T... vals) {
        if (vals == null)
            return null;

        for (T val : vals) {
            if (val != null)
                return val;
        }

        return null;
    }

    /**
     * For each object provided by the given {@link Iterable} checks if it implements
     * {@link LifecycleAware} interface and executes {@link LifecycleAware#start} method.
     *
     * @param objs Objects.
     * @throws IgniteCheckedException If {@link LifecycleAware#start} fails.
     */
    public static void startLifecycleAware(Iterable<?> objs) throws IgniteCheckedException {
        try {
            for (Object obj : objs) {
                if (obj instanceof LifecycleAware)
                    ((LifecycleAware)obj).start();
            }
        }
        catch (Exception e) {
            throw new IgniteCheckedException("Failed to start component: " + e, e);
        }
    }

    /**
     * For each object provided by the given {@link Iterable} checks if it implements
     * {@link org.apache.ignite.lifecycle.LifecycleAware} interface and executes {@link org.apache.ignite.lifecycle.LifecycleAware#stop} method.
     *
     * @param log Logger used to log error message in case of stop failure.
     * @param objs Object passed to Ignite configuration.
     */
    public static void stopLifecycleAware(IgniteLogger log, Iterable<?> objs) {
        for (Object obj : objs) {
            if (obj instanceof LifecycleAware) {
                try {
                    ((LifecycleAware)obj).stop();
                }
                catch (Exception e) {
                    U.error(log, "Failed to stop component (ignoring): " + obj, e);
                }
            }
        }
    }

    /**
     * Groups given nodes by the node's physical computer (host).
     * <p>
     * Detection of the same physical computer (host) is based on comparing set of network interface MACs.
     * If two nodes have the same set of MACs, Ignite considers these nodes running on the same
     * physical computer.
     *
     * @param nodes Nodes.
     * @return Collection of projections where each projection represents all nodes (in this projection)
     *      from a single physical computer. Result collection can be empty if this projection is empty.
     */
    public static Map<String, Collection<ClusterNode>> neighborhood(Iterable<ClusterNode> nodes) {
        Map<String, Collection<ClusterNode>> map = new HashMap<>();

        for (ClusterNode n : nodes) {
            String macs = n.attribute(ATTR_MACS);

            assert macs != null : "Missing MACs attribute: " + n;

            Collection<ClusterNode> neighbors = map.get(macs);

            if (neighbors == null)
                map.put(macs, neighbors = new ArrayList<>(2));

            neighbors.add(n);
        }

        return map;
    }

    /**
     * Returns tha list of resolved inet addresses. First addresses are resolved by host names,
     * if this attempt fails then the addresses are resolved by ip addresses.
     *
     * @param node Grid node.
     * @return Inet addresses for given addresses and host names.
     * @throws IgniteCheckedException If non of addresses can be resolved.
     */
    public static Collection<InetAddress> toInetAddresses(ClusterNode node) throws IgniteCheckedException {
        return toInetAddresses(node.addresses(), node.hostNames());
    }

    /**
     * Returns tha list of resolved inet addresses. First addresses are resolved by host names,
     * if this attempt fails then the addresses are resolved by ip addresses.
     *
     * @param addrs Addresses.
     * @param hostNames Host names.
     * @return Inet addresses for given addresses and host names.
     * @throws IgniteCheckedException If non of addresses can be resolved.
     */
    public static Collection<InetAddress> toInetAddresses(Collection<String> addrs,
        Collection<String> hostNames) throws IgniteCheckedException {
        Set<InetAddress> res = new HashSet<>(addrs.size());

        Iterator<String> hostNamesIt = hostNames.iterator();

        for (String addr : addrs) {
            String hostName = hostNamesIt.hasNext() ? hostNamesIt.next() : null;

            InetAddress inetAddr = null;

            if (!F.isEmpty(hostName)) {
                try {
                    inetAddr = InetAddress.getByName(hostName);
                }
                catch (UnknownHostException ignored) {
                }
            }

            if (inetAddr == null || inetAddr.isLoopbackAddress()) {
                try {
                    inetAddr = InetAddress.getByName(addr);
                }
                catch (UnknownHostException ignored) {
                }
            }

            if (inetAddr != null)
                res.add(inetAddr);
        }

        if (res.isEmpty())
            throw new IgniteCheckedException("Addresses can not be resolved [addr=" + addrs +
                ", hostNames=" + hostNames + ']');

        return res;
    }

    /**
     * Returns tha list of resolved socket addresses. First addresses are resolved by host names,
     * if this attempt fails then the addresses are resolved by ip addresses.
     *
     * @param node Grid node.
     * @param port Port.
     * @return Socket addresses for given addresses and host names.
     */
    public static Collection<InetSocketAddress> toSocketAddresses(ClusterNode node, int port) {
        return toSocketAddresses(node.addresses(), node.hostNames(), port);
    }

    /**
     * Returns tha list of resolved socket addresses. First addresses are resolved by host names,
     * if this attempt fails then the addresses are resolved by ip addresses.
     *
     * @param addrs Addresses.
     * @param hostNames Host names.
     * @param port Port.
     * @return Socket addresses for given addresses and host names.
     */
    public static Collection<InetSocketAddress> toSocketAddresses(Collection<String> addrs,
        Collection<String> hostNames, int port) {
        Set<InetSocketAddress> res = new HashSet<>(addrs.size());

        Iterator<String> hostNamesIt = hostNames.iterator();

        for (String addr : addrs) {
            String hostName = hostNamesIt.hasNext() ? hostNamesIt.next() : null;

            if (!F.isEmpty(hostName)) {
                InetSocketAddress inetSockAddr = new InetSocketAddress(hostName, port);

                if (inetSockAddr.isUnresolved() || inetSockAddr.getAddress().isLoopbackAddress())
                    inetSockAddr = new InetSocketAddress(addr, port);

                res.add(inetSockAddr);
            }

            // Always append address because local and remote nodes may have the same hostname
            // therefore remote hostname will be always resolved to local address.
            res.add(new InetSocketAddress(addr, port));
        }

        return res;
    }

    /**
     * Resolves all not loopback addresses and collect results.
     *
     * @param addrRslvr Address resolver.
     * @param addrs Addresses.
     * @param port Port.
     * @return Resolved socket addresses.
     * @throws IgniteSpiException If failed.
     */
    public static Collection<InetSocketAddress> resolveAddresses(
        AddressResolver addrRslvr,
        Iterable<String> addrs,
        int port
    ) throws IgniteSpiException {
        assert addrRslvr != null;

        Collection<InetSocketAddress> extAddrs = new HashSet<>();

        for (String addr : addrs) {
            InetSocketAddress sockAddr = new InetSocketAddress(addr, port);

            if (!sockAddr.isUnresolved()) {
                Collection<InetSocketAddress> extAddrs0 = resolveAddress(addrRslvr, sockAddr);

                if (extAddrs0 != null)
                    extAddrs.addAll(extAddrs0);
            }
        }

        return extAddrs;
    }

    /**
     * @param addrRslvr Address resolver.
     * @param sockAddr Addresses.
     * @return Resolved addresses.
     */
    public static Collection<InetSocketAddress> resolveAddresses(AddressResolver addrRslvr,
        Collection<InetSocketAddress> sockAddr) {
        if (addrRslvr == null)
            return sockAddr;

        Collection<InetSocketAddress> resolved = new HashSet<>();

        for (InetSocketAddress address : sockAddr)
            resolved.addAll(resolveAddress(addrRslvr, address));

        return resolved;
    }

    /**
     * @param addrRslvr Address resolver.
     * @param sockAddr Addresses.
     * @return Resolved addresses.
     */
    private static Collection<InetSocketAddress> resolveAddress(AddressResolver addrRslvr, InetSocketAddress sockAddr) {
        try {
            return addrRslvr.getExternalAddresses(sockAddr);
        }
        catch (IgniteCheckedException e) {
            throw new IgniteSpiException("Failed to get mapped external addresses " +
                "[addrRslvr=" + addrRslvr + ", addr=" + sockAddr + ']', e);
        }
    }

    /**
     * Returns string representation of node addresses.
     *
     * @param node Grid node.
     * @return String representation of addresses.
     */
    public static String addressesAsString(ClusterNode node) {
        return addressesAsString(node.addresses(), node.hostNames());
    }

    /**
     * Returns string representation of addresses.
     *
     * @param addrs Addresses.
     * @param hostNames Host names.
     * @return String representation of addresses.
     */
    public static String addressesAsString(Collection<String> addrs, Collection<String> hostNames) {
        if (F.isEmpty(addrs))
            return "";

        if (F.isEmpty(hostNames))
            return addrs.toString();

        SB sb = new SB("[");

        Iterator<String> hostNamesIt = hostNames.iterator();

        boolean first = true;

        for (String addr : addrs) {
            if (first)
                first = false;
            else
                sb.a(", ");

            String hostName = hostNamesIt.hasNext() ? hostNamesIt.next() : null;

            sb.a(hostName != null ? hostName : "").a('/').a(addr);
        }

        sb.a(']');

        return sb.toString();
    }

    /**
     * Get default work directory.
     *
     * @return Default work directory.
     */
    public static String defaultWorkDirectory() throws IgniteCheckedException {
        return workDirectory(null, null);
    }

    /**
     * Get work directory for the given user-provided work directory and Ignite home.
     *
     * @param userWorkDir Ignite work folder provided by user.
     * @param userIgniteHome Ignite home folder provided by user.
     */
    public static String workDirectory(@Nullable String userWorkDir, @Nullable String userIgniteHome)
        throws IgniteCheckedException {
        if (userIgniteHome == null)
            userIgniteHome = getIgniteHome();

        File workDir;

        if (!F.isEmpty(userWorkDir))
            workDir = new File(userWorkDir);
        else if (!F.isEmpty(IGNITE_WORK_DIR))
            workDir = new File(IGNITE_WORK_DIR);
        else if (!F.isEmpty(userIgniteHome))
            workDir = new File(userIgniteHome, DEFAULT_WORK_DIR);
        else {
            String userDir = System.getProperty("user.dir");
<<<<<<< HEAD

            if (F.isEmpty(userDir))
                throw new IgniteCheckedException(
                    "Failed to resolve Ignite work directory. Either IgniteConfiguration.setWorkDirectory or " +
                        "one of the system properties (" + IGNITE_HOME + ", " +
                        IgniteSystemProperties.IGNITE_WORK_DIR + ") must be explicitly set."
                );

            File igniteDir = new File(userDir, "ignite");

=======

            if (F.isEmpty(userDir))
                throw new IgniteCheckedException(
                    "Failed to resolve Ignite work directory. Either IgniteConfiguration.setWorkDirectory or " +
                        "one of the system properties (" + IGNITE_HOME + ", " +
                        IgniteSystemProperties.IGNITE_WORK_DIR + ") must be explicitly set."
                );

            File igniteDir = new File(userDir, "ignite");

>>>>>>> 1e84d448
            try {
                igniteDir.mkdirs();

                File readme = new File(igniteDir, "README.txt");

                if (!readme.exists()) {
                    U.writeStringToFile(readme,
                        "This is Apache Ignite working directory that contains information that \n" +
                        "    Ignite nodes need in order to function normally.\n" +
                        "Don't delete it unless you're sure you know what you're doing.\n\n" +
                        "You can change the location of working directory with \n" +
                        "    igniteConfiguration.setWorkingDirectory(location) or \n" +
                        "    <property name=\"workingDirectory\" value=\"location\"/> in IgniteConfiguration <bean>.\n");
                }
            }
            catch (Exception e) {
                // Ignore.
            }

            workDir = new File(igniteDir, DEFAULT_WORK_DIR);
        }

        if (!workDir.isAbsolute())
            throw new IgniteCheckedException("Work directory path must be absolute: " + workDir);

        if (!mkdirs(workDir))
            throw new IgniteCheckedException("Work directory does not exist and cannot be created: " + workDir);

        if (!workDir.canRead())
            throw new IgniteCheckedException("Cannot read from work directory: " + workDir);

        if (!workDir.canWrite())
            throw new IgniteCheckedException("Cannot write to work directory: " + workDir);

        return workDir.getAbsolutePath();
    }

    /**
     * Nullifies Ignite home directory. For test purposes only.
     */
    public static void nullifyHomeDirectory() {
        ggHome = null;
    }

    /**
     * Resolves work directory.
     *
     * @param workDir Work directory.
     * @param path Path to resolve.
     * @param delIfExist Flag indicating whether to delete the specify directory or not.
     * @return Resolved work directory.
     * @throws IgniteCheckedException If failed.
     */
    public static File resolveWorkDirectory(String workDir, String path, boolean delIfExist)
        throws IgniteCheckedException {
        File dir = new File(path);

        if (!dir.isAbsolute()) {
            if (F.isEmpty(workDir))
                throw new IgniteCheckedException("Failed to resolve path (work directory has not been set): " + path);

            dir = new File(workDir, dir.getPath());
        }

        if (delIfExist && dir.exists()) {
            if (!U.delete(dir))
                throw new IgniteCheckedException("Failed to delete directory: " + dir);
        }

        if (!mkdirs(dir))
            throw new IgniteCheckedException("Directory does not exist and cannot be created: " + dir);

        if (!dir.canRead())
            throw new IgniteCheckedException("Cannot read from directory: " + dir);

        if (!dir.canWrite())
            throw new IgniteCheckedException("Cannot write to directory: " + dir);

        return dir;
    }

    /**
     * Checks if the given directory exists and attempts to create one if not.
     *
     * @param dir Directory to check.
     * @param msg Directory name for the messages.
     * @param log Optional logger to log a message that the directory has been resolved.
     * @throws IgniteCheckedException If directory does not exist and failed to create it, or if a file with
     *      the same name already exists.
     */
    public static void ensureDirectory(File dir, String msg, IgniteLogger log) throws IgniteCheckedException {
        if (!dir.exists()) {
            if (!dir.mkdirs())
                throw new IgniteCheckedException("Failed to create " + msg + ": " +
                    dir.getAbsolutePath());
        }
        else if (!dir.isDirectory())
            throw new IgniteCheckedException("Failed to initialize " + msg +
                " (a file with the same name already exists): " + dir.getAbsolutePath());

        if (log != null && log.isInfoEnabled())
            log.info("Resolved " + msg + ": " + dir.getAbsolutePath());
    }

    /**
     * Checks if the given directory exists and attempts to create one if not.
     *
     * @param dir Directory to check.
     * @param msg Directory name for the messages.
     * @param log Optional logger to log a message that the directory has been resolved.
     * @throws IgniteCheckedException If directory does not exist and failed to create it, or if a file with
     *      the same name already exists.
     */
    public static void ensureDirectory(Path dir, String msg, IgniteLogger log) throws IgniteCheckedException {
        if (!Files.exists(dir)) {
            try {
                Files.createDirectories(dir);
            }
            catch (IOException e) {
                throw new IgniteCheckedException("Failed to create " + msg + ": " + dir.toAbsolutePath(), e);
            }
        }
        else if (!Files.isDirectory(dir))
            throw new IgniteCheckedException("Failed to initialize " + msg +
                " (a file with the same name already exists): " + dir.toAbsolutePath());

        if (log != null && log.isInfoEnabled())
            log.info("Resolved " + msg + ": " + dir.toAbsolutePath());
    }

    /**
     * Creates {@code IgniteCheckedException} with the collection of suppressed exceptions.
     *
     * @param msg Message.
     * @param suppressed The collections of suppressed exceptions.
     * @return {@code IgniteCheckedException}.
     */
    public static IgniteCheckedException exceptionWithSuppressed(String msg, @Nullable Collection<Throwable> suppressed) {
        IgniteCheckedException e = new IgniteCheckedException(msg);

        if (suppressed != null) {
            for (Throwable th : suppressed)
                e.addSuppressed(th);
        }

        return e;
    }

    /**
     * Extracts full name of enclosing class from JDK8 lambda class name.
     *
     * @param clsName JDK8 lambda class name.
     * @return Full name of enclosing class for JDK8 lambda class name or
     *      {@code null} if passed in name is not related to lambda.
     */
    @Nullable public static String lambdaEnclosingClassName(String clsName) {
        int idx = clsName.indexOf("$$Lambda$");

        return idx != -1 ? clsName.substring(0, idx) : null;
    }

    /**
     * Converts a hexadecimal character to an integer.
     *
     * @param ch A character to convert to an integer digit
     * @param idx The index of the character in the source
     * @return An integer
     * @throws IgniteCheckedException Thrown if ch is an illegal hex character
     */
    public static int toDigit(char ch, int idx) throws IgniteCheckedException {
        int digit = Character.digit(ch, 16);

        if (digit == -1)
            throw new IgniteCheckedException("Illegal hexadecimal character " + ch + " at index " + idx);

        return digit;
    }

    /**
     * Gets oldest node out of collection of nodes.
     *
     * @param c Collection of nodes.
     * @return Oldest node.
     */
    public static ClusterNode oldest(Collection<ClusterNode> c, @Nullable IgnitePredicate<ClusterNode> p) {
        ClusterNode oldest = null;

        long minOrder = Long.MAX_VALUE;

        for (ClusterNode n : c) {
            if ((p == null || p.apply(n)) && n.order() < minOrder) {
                oldest = n;

                minOrder = n.order();
            }
        }

        return oldest;
    }

    /**
     * Gets youngest node out of collection of nodes.
     *
     * @param c Collection of nodes.
     * @return Youngest node.
     */
    public static ClusterNode youngest(Collection<ClusterNode> c, @Nullable IgnitePredicate<ClusterNode> p) {
        ClusterNode youngest = null;

        long maxOrder = Long.MIN_VALUE;

        for (ClusterNode n : c) {
            if ((p == null || p.apply(n)) && n.order() > maxOrder) {
                youngest = n;

                maxOrder = n.order();
            }
        }

        return youngest;
    }

    /**
     * @param ptr Address.
     * @param size Size.
     * @return Bytes.
     */
    public static byte[] copyMemory(long ptr, int size) {
        byte[] res = new byte[size];

        GridUnsafe.copyMemory(null, ptr, res, GridUnsafe.BYTE_ARR_OFF, size);

        return res;
    }

    /**
     * Returns a capacity that is sufficient to keep the map from being resized as
     * long as it grows no larger than expSize and the load factor is >= its
     * default (0.75).
     *
     * Copy pasted from guava. See com.google.common.collect.Maps#capacity(int)
     *
     * @param expSize Expected size of created map.
     * @return Capacity.
     */
    public static int capacity(int expSize) {
        if (expSize < 3)
            return expSize + 1;

        if (expSize < (1 << 30))
            return expSize + expSize / 3;

        return Integer.MAX_VALUE; // any large value
    }

    /**
     * Creates new {@link HashMap} with expected size.
     *
     * @param expSize Expected size of created map.
     * @param <K> Type of map keys.
     * @param <V> Type of map values.
     * @return New map.
     */
    public static <K, V> HashMap<K, V> newHashMap(int expSize) {
        return new HashMap<>(capacity(expSize));
    }

    /**
     * Creates new {@link LinkedHashMap} with expected size.
     *
     * @param expSize Expected size of created map.
     * @param <K> Type of map keys.
     * @param <V> Type of map values.
     * @return New map.
     */
    public static <K, V> LinkedHashMap<K, V> newLinkedHashMap(int expSize) {
        return new LinkedHashMap<>(capacity(expSize));
    }

    /**
     * Creates new {@link HashSet} with expected size.
     *
     * @param expSize Expected size of created map.
     * @param <T> Type of elements.
     * @return New set.
     */
    public static <T> HashSet<T> newHashSet(int expSize) {
        return new HashSet<>(capacity(expSize));
    }

    /**
     * Creates new {@link LinkedHashSet} with expected size.
     *
     * @param expSize Expected size of created map.
     * @param <T> Type of elements.
     * @return New set.
     */
    public static <T> LinkedHashSet<T> newLinkedHashSet(int expSize) {
        return new LinkedHashSet<>(capacity(expSize));
    }

    /**
     * Creates new map that limited by size.
     *
     * @param limit Limit for size.
     */
    public static <K, V> Map<K, V> limitedMap(int limit) {
        if (limit == 0)
            return Collections.emptyMap();

        if (limit < 5)
            return new GridLeanMap<>(limit);

        return new HashMap<>(capacity(limit), 0.75f);
    }

    /**
     * Create a map with single key-value pair.
     *
     * @param k Key.
     * @param v Value.
     * @return Map.
     */
    public static <K, V> Map<K, V> map(K k, V v) {
        GridLeanMap<K, V> map = new GridLeanMap<>(1);

        map.put(k, v);

        return map;
    }

    /**
     * Create a map with two key-value pairs.
     *
     * @param k1 Key 1.
     * @param v1 Value 1.
     * @param k2 Key 2.
     * @param v2 Value 2.
     * @return Map.
     */
    public static <K, V> Map<K, V> map(K k1, V v1, K k2, V v2) {
        GridLeanMap<K, V> map = new GridLeanMap<>(2);

        map.put(k1, v1);
        map.put(k2, v2);

        return map;
    }

    /**
     * Create a map with three key-value pairs.
     *
     * @param k1 Key 1.
     * @param v1 Value 1.
     * @param k2 Key 2.
     * @param v2 Value 2.
     * @param k3 Key 3.
     * @param v3 Value 3.
     * @return Map.
     */
    public static <K, V> Map<K, V> map(K k1, V v1, K k2, V v2, K k3, V v3) {
        GridLeanMap<K, V> map = new GridLeanMap<>(3);

        map.put(k1, v1);
        map.put(k2, v2);
        map.put(k3, v3);

        return map;
    }

    /**
     * @param col non-null collection with one element
     * @return a SingletonList containing the element in the original collection
     */
    public static <T> Collection<T> convertToSingletonList(Collection<T> col) {
        if (col.size() != 1) {
            throw new IllegalArgumentException("Unexpected collection size for singleton list, expecting 1 but was: " + col.size());
        }
        return Collections.singletonList(col.iterator().next());
    }

    /**
     * Returns comparator that sorts remote node addresses. If remote node resides on the same host, then put
     * loopback addresses first, last otherwise.
     *
     * @param sameHost {@code True} if remote node resides on the same host, {@code false} otherwise.
     * @return Comparator.
     */
    public static Comparator<InetSocketAddress> inetAddressesComparator(final boolean sameHost) {
        return new Comparator<InetSocketAddress>() {
            @Override public int compare(InetSocketAddress addr1, InetSocketAddress addr2) {
                if (addr1.isUnresolved() && addr2.isUnresolved())
                    return 0;

                if (addr1.isUnresolved() || addr2.isUnresolved())
                    return addr1.isUnresolved() ? 1 : -1;

                boolean addr1Loopback = addr1.getAddress().isLoopbackAddress();

                // No need to reorder.
                if (addr1Loopback == addr2.getAddress().isLoopbackAddress())
                    return 0;

                if (sameHost)
                    return addr1Loopback ? -1 : 1;
                else
                    return addr1Loopback ? 1 : -1;
            }
        };
    }

    /**
     * Finds a method in the class and it parents.
     *
     * Method.getMethod() does not return non-public method,
     * Method.getDeclaratedMethod() does not look at parent classes.
     *
     * @param cls The class to search,
     * @param name Name of the method.
     * @param paramTypes Method parameters.
     * @return Method or {@code null}.
     */
    @Nullable public static Method findNonPublicMethod(Class<?> cls, String name, Class<?>... paramTypes) {
        while (cls != null) {
            Method mtd = getNonPublicMethod(cls, name, paramTypes);

            if (mtd != null)
                return mtd;

            cls = cls.getSuperclass();
        }

        return null;
    }

    /**
     * Gets a method from the class.
     *
     * Method.getMethod() does not return non-public method.
     *
     * @param cls Target class.
     * @param name Name of the method.
     * @param paramTypes Method parameters.
     * @return Method or {@code null}.
     */
    @Nullable public static Method getNonPublicMethod(Class<?> cls, String name, Class<?>... paramTypes) {
        try {
            Method mtd = cls.getDeclaredMethod(name, paramTypes);

            mtd.setAccessible(true);

            return mtd;
        }
        catch (NoSuchMethodException ignored) {
            // No-op.
        }

        return null;
    }

    /**
     * Finds a non-static and non-abstract method from the class it parents.
     *
     * Method.getMethod() does not return non-public method.
     *
     * @param cls Target class.
     * @param name Name of the method.
     * @param paramTypes Method parameters.
     * @return Method or {@code null}.
     */
    @Nullable public static Method findInheritableMethod(Class<?> cls, String name, Class<?>... paramTypes) {
        Method mtd = null;

        Class<?> cls0 = cls;

        while (cls0 != null) {
            try {
                mtd = cls0.getDeclaredMethod(name, paramTypes);

                break;
            }
            catch (NoSuchMethodException e) {
                cls0 = cls0.getSuperclass();
            }
        }

        if (mtd == null)
            return null;

        mtd.setAccessible(true);

        int mods = mtd.getModifiers();

        if ((mods & (Modifier.STATIC | Modifier.ABSTRACT)) != 0)
            return null;
        else if ((mods & (Modifier.PUBLIC | Modifier.PROTECTED)) != 0)
            return mtd;
        else if ((mods & Modifier.PRIVATE) != 0)
            return cls == cls0 ? mtd : null;
        else {
            ClassLoader clsLdr = cls.getClassLoader();

            ClassLoader clsLdr0 = cls0.getClassLoader();

            return clsLdr == clsLdr0 && packageName(cls).equals(packageName(cls0)) ? mtd : null;
        }
    }

    /**
     * @param cls Class.
     * @return Package name.
     */
    private static String packageName(Class<?> cls) {
        Package pkg = cls.getPackage();

        return pkg == null ? "" : pkg.getName();
    }

    /**
     * @param cls The class to search.
     * @param name Name of a field to get.
     * @return Field or {@code null}.
     */
    @Nullable public static Field findField(Class<?> cls, String name) {
        while (cls != null) {
            try {
                Field fld = cls.getDeclaredField(name);

                if (!fld.isAccessible())
                    fld.setAccessible(true);

                return fld;
            }
            catch (NoSuchFieldException ignored) {
                // No-op.
            }

            cls = cls.getSuperclass();
        }

        return null;
    }

    /**
     * @param c Collection.
     * @param p Optional filters.
     * @return Resulting array list.
     */
    public static <T extends R, R> List<R> arrayList(Collection<T> c, @Nullable IgnitePredicate<? super T>... p) {
        assert c != null;

        return arrayList(c.iterator(), c.size(), p);
    }

    /**
     * @param c Collection.
     * @return Resulting array list.
     */
    public static <T extends R, R> List<R> arrayList(Collection<T> c) {
        assert c != null;

        return new ArrayList<R>(c);
    }

    /**
     * @param c Collection.
     * @param cap Initial capacity.
     * @param p Optional filters.
     * @return Resulting array list.
     */
    public static <T extends R, R> List<R> arrayList(Iterator<T> c, int cap,
        @Nullable IgnitePredicate<? super T>... p) {
        assert c != null;
        assert cap >= 0;

        List<R> list = new ArrayList<>(cap);

        while (c.hasNext()) {
            T t = c.next();

            if (F.isAll(t, p))
                list.add(t);
        }

        return list;
    }

    /**
     * Calculate MD5 digits.
     *
     * @param in Input stream.
     * @return Calculated MD5 digest for given input stream.
     * @throws NoSuchAlgorithmException If MD5 algorithm was not found.
     * @throws IOException If an I/O exception occurs.
     */
    public static byte[] calculateMD5Digest(@NotNull InputStream in) throws NoSuchAlgorithmException, IOException {
        MessageDigest md = MessageDigest.getInstance("MD5");
        InputStream fis = new BufferedInputStream(in);
        byte[] dataBytes = new byte[1024];

        int nread;

        while ((nread = fis.read(dataBytes)) != -1)
            md.update(dataBytes, 0, nread);

        return md.digest();
    }

    /**
     * Calculate MD5 string.
     *
     * @param in Input stream.
     * @return Calculated MD5 string for given input stream.
     * @throws NoSuchAlgorithmException If MD5 algorithm was not found.
     * @throws IOException If an I/O exception occurs.
     */
    public static String calculateMD5(InputStream in) throws NoSuchAlgorithmException, IOException {
        byte[] md5Bytes = calculateMD5Digest(in);

        // Convert the byte to hex format.
        StringBuilder sb = new StringBuilder();

        for (byte md5Byte : md5Bytes)
            sb.append(Integer.toString((md5Byte & 0xff) + 0x100, 16).substring(1));

        return sb.toString();
    }

    /**
     * Fully writes communication message to provided stream.
     *
     * @param msg Message.
     * @param out Stream to write to.
     * @param buf Byte buffer that will be passed to {@link Message#writeTo(ByteBuffer, MessageWriter)} method.
     * @param writer Message writer.
     * @return Number of written bytes.
     * @throws IOException In case of error.
     */
    public static int writeMessageFully(Message msg, OutputStream out, ByteBuffer buf,
        MessageWriter writer) throws IOException {
        assert msg != null;
        assert out != null;
        assert buf != null;
        assert buf.hasArray();

        if (writer != null)
            writer.setCurrentWriteClass(msg.getClass());

        boolean finished = false;
        int cnt = 0;

        while (!finished) {
            finished = msg.writeTo(buf, writer);

            out.write(buf.array(), 0, buf.position());

            cnt += buf.position();

            buf.clear();
        }

        return cnt;
    }

    /**
     * Throws exception with uniform error message if given parameter's assertion condition
     * is {@code false}.
     *
     * @param cond Assertion condition to check.
     * @param condDesc Description of failed condition.
     */
    public static void assertParameter(boolean cond, String condDesc) throws IgniteException {
        if (!cond)
            throw new IgniteException("Parameter failed condition check: " + condDesc);
    }

    /**
     * @return Whether shared memory libraries exist.
     */
    public static boolean hasSharedMemory() {
        if (hasShmem == null) {
            if (isWindows())
                hasShmem = false;
            else {
                try {
                    IpcSharedMemoryNativeLoader.load(null);

                    hasShmem = true;
                }
                catch (IgniteCheckedException ignore) {
                    hasShmem = false;
                }
            }
        }

        return hasShmem;
    }

    /**
     * @param lock Lock.
     * @throws IgniteInterruptedCheckedException If interrupted.
     */
    public static void writeLock(ReadWriteLock lock) throws IgniteInterruptedCheckedException {
        try {
            lock.writeLock().lockInterruptibly();
        }
        catch (InterruptedException e) {
            Thread.currentThread().interrupt();

            throw new IgniteInterruptedCheckedException(e);
        }
    }

    /**
     * Defines which protocol version to use for
     * communication with the provided node.
     *
     * @param ctx Context.
     * @param nodeId Node ID.
     * @return Protocol version.
     * @throws IgniteCheckedException If node doesn't exist.
     */
    public static byte directProtocolVersion(GridKernalContext ctx, UUID nodeId) throws IgniteCheckedException {
        assert nodeId != null;

        ClusterNode node = ctx.discovery().node(nodeId);

        if (node == null)
            throw new IgniteCheckedException("Failed to define communication protocol version " +
                "(has node left topology?): " + nodeId);

        assert !node.isLocal();

        Byte attr = node.attribute(GridIoManager.DIRECT_PROTO_VER_ATTR);

        byte rmtProtoVer = attr != null ? attr : 1;

        if (rmtProtoVer < GridIoManager.DIRECT_PROTO_VER)
            return rmtProtoVer;
        else
            return GridIoManager.DIRECT_PROTO_VER;
    }

    /**
     * @return Whether provided method is {@code Object.hashCode()}.
     */
    public static boolean isHashCodeMethod(Method mtd) {
        return hashCodeMtd.equals(mtd);
    }

    /**
     * @return Whether provided method is {@code Object.equals(...)}.
     */
    public static boolean isEqualsMethod(Method mtd) {
        return equalsMtd.equals(mtd);
    }

    /**
     * @return Whether provided method is {@code Object.toString()}.
     */
    public static boolean isToStringMethod(Method mtd) {
        return toStringMtd.equals(mtd);
    }

    /**
     * @param threadId Thread ID.
     * @return Thread name if found.
     */
    public static String threadName(long threadId) {
        Thread[] threads = new Thread[Thread.activeCount()];

        int cnt = Thread.enumerate(threads);

        for (int i = 0; i < cnt; i++)
            if (threads[i].getId() == threadId)
                return threads[i].getName();

        return "<failed to find active thread " + threadId + '>';
    }

    /**
     * @param t0 Comparable object.
     * @param t1 Comparable object.
     * @param <T> Comparable type.
     * @return Maximal object o t0 and t1.
     */
    public static <T extends Comparable<? super T>> T max(T t0, T t1) {
        return t0.compareTo(t1) > 0 ? t0 : t1;
    }

    /**
     * Unmarshals object from the input stream using given class loader.
     * This method should not close given input stream.
     * <p/>
     * This method wraps marshaller invocations and guaranty throws {@link IgniteCheckedException} in fail case.
     *
     * @param <T> Type of unmarshalled object.
     * @param in Input stream.
     * @param clsLdr Class loader to use.
     * @return Unmarshalled object.
     * @throws IgniteCheckedException If unmarshalling failed.
     */
    public static <T> T unmarshal(Marshaller marsh, InputStream in, @Nullable ClassLoader clsLdr)
        throws IgniteCheckedException {
        assert marsh != null;
        assert in != null;

        try {
            return marsh.unmarshal(in, clsLdr);
        }
        catch (IgniteCheckedException e) {
            throw e;
        }
        catch (Exception e) {
            throw new IgniteCheckedException(e);
        }
    }

    /**
     * @param marsh Marshaller.
     * @param zipBytes Zip-compressed bytes.
     * @param clsLdr Class loader to use.
     * @return Unmarshalled object.
     * @throws IgniteCheckedException
     */
    public static <T> T unmarshalZip(Marshaller marsh, byte[] zipBytes, @Nullable ClassLoader clsLdr) throws IgniteCheckedException {
        assert marsh != null;
        assert zipBytes != null;

        try {
            ZipInputStream in = new ZipInputStream(new ByteArrayInputStream(zipBytes));

            in.getNextEntry();

            return marsh.unmarshal(in, clsLdr);
        }
        catch (IgniteCheckedException e) {
            throw e;
        }
        catch (Exception e) {
            throw new IgniteCheckedException(e);
        }
    }

    /**
     * @param zipBytes Zipped bytes.
     * @return Raw bytes.
     * @throws IgniteCheckedException If unzip resulted in error.
     */
    public static byte[] unzip(byte[] zipBytes) throws IgniteCheckedException {
        assert zipBytes != null;

        try (ByteArrayOutputStream baos = new ByteArrayOutputStream();
             ZipInputStream in = new ZipInputStream(new ByteArrayInputStream(zipBytes))) {

            in.getNextEntry();

            byte[] tmp = new byte[4 << 10];

            int size;

            while ((size = in.read(tmp)) != -1)
                baos.write(tmp, 0, size);

            return baos.toByteArray();
        }
        catch (Exception e) {
            throw new IgniteCheckedException(e);
        }
    }

    /**
     * Unmarshals object from the input stream using given class loader.
     * This method should not close given input stream.
     * <p/>
     * This method wraps marshaller invocations and guaranty throws {@link IgniteCheckedException} in fail case.
     *
     * @param <T> Type of unmarshalled object.
     * @param marsh Marshaller.
     * @param arr Byte array.
     * @param clsLdr Class loader to use.
     * @return Unmarshalled object.
     * @throws IgniteCheckedException If unmarshalling failed.
     */
    public static <T> T unmarshal(Marshaller marsh, byte[] arr, @Nullable ClassLoader clsLdr)
        throws IgniteCheckedException {
        assert marsh != null;
        assert arr != null;

        try {
            return marsh.unmarshal(arr, clsLdr);
        }
        catch (IgniteCheckedException e) {
            throw e;
        }
        catch (Exception e) {
            throw new IgniteCheckedException(e);
        }
    }

    /**
     * Unmarshals object from the input stream using given class loader.
     * This method should not close given input stream.
     * <p/>
     * This method wraps marshaller invocations and guaranty throws {@link IgniteCheckedException} in fail case.
     *
     * @param <T> Type of unmarshalled object.
     * @param ctx Kernal contex.
     * @param arr Byte array.
     * @param clsLdr Class loader to use.
     * @return Unmarshalled object.
     * @throws IgniteCheckedException If unmarshalling failed.
     */
    public static <T> T unmarshal(GridKernalContext ctx, byte[] arr, @Nullable ClassLoader clsLdr)
        throws IgniteCheckedException {
        assert ctx != null;
        assert arr != null;

        try {
            return U.unmarshal(ctx.config().getMarshaller(), arr, clsLdr);
        }
        catch (IgniteCheckedException e) {
            throw e;
        }
        catch (Exception e) {
            throw new IgniteCheckedException(e);
        }
    }

    /**
     * Unmarshals object from the input stream using given class loader.
     * This method should not close given input stream.
     * <p/>
     * This method wraps marshaller invocations and guaranty throws {@link IgniteCheckedException} in fail case.
     *
     * @param <T> Type of unmarshalled object.
     * @param ctx Kernal contex.
     * @param arr Byte array.
     * @param clsLdr Class loader to use.
     * @return Unmarshalled object.
     * @throws IgniteCheckedException If unmarshalling failed.
     */
    public static <T> T unmarshal(GridCacheSharedContext ctx, byte[] arr, @Nullable ClassLoader clsLdr)
        throws IgniteCheckedException {
        assert ctx != null;
        assert arr != null;

        try {
            return U.unmarshal(ctx.marshaller(), arr, clsLdr);
        }
        catch (IgniteCheckedException e) {
            throw e;
        }
        catch (Exception e) {
            throw new IgniteCheckedException(e);
        }
    }

    /**
     * Marshals object to byte array.
     * <p/>
     * This method wraps marshaller invocations and guaranty throws {@link IgniteCheckedException} in fail case.
     *
     * @param marsh Marshaller.
     * @param obj Object to marshal.
     * @return Byte array.
     * @throws IgniteCheckedException If marshalling failed.
     */
    public static byte[] marshal(Marshaller marsh, Object obj) throws IgniteCheckedException {
        assert marsh != null;

        try {
            return marsh.marshal(obj);
        }
        catch (IgniteCheckedException e) {
            throw e;
        }
        catch (Exception e) {
            throw new IgniteCheckedException(e);
        }
    }

    /**
     * Marshals object to byte array.
     * <p/>
     * This method wraps marshaller invocations and guaranty throws {@link IgniteCheckedException} in fail case.
     *
     * @param marsh Marshaller.
     * @param obj Object to marshal.
     * @param out Output stream.
     * @throws IgniteCheckedException If marshalling failed.
     */
    public static void marshal(Marshaller marsh, @Nullable Object obj, OutputStream out)
        throws IgniteCheckedException {
        assert marsh != null;

        try {
            marsh.marshal(obj, out);
        }
        catch (IgniteCheckedException e) {
            throw e;
        }
        catch (Exception e) {
            throw new IgniteCheckedException(e);
        }
    }

    /**
     * Marshals object to byte array. Wrap marshaller
     * <p/>
     * This method wraps marshaller invocations and guaranty throws {@link IgniteCheckedException} in fail case.
     *
     * @param ctx Kernal context.
     * @param obj Object to marshal.
     * @return Byte array.
     * @throws IgniteCheckedException If marshalling failed.
     */
    public static byte[] marshal(GridKernalContext ctx, Object obj) throws IgniteCheckedException {
        assert ctx != null;

        return marshal(ctx.config().getMarshaller(), obj);
    }

    /**
     * Marshals object to byte array. Wrap marshaller
     * <p/>
     * This method wraps marshaller invocations and guaranty throws {@link IgniteCheckedException} in fail case.
     *
     * @param ctx Cache context.
     * @param obj Object to marshal.
     * @return Byte array.
     * @throws IgniteCheckedException If marshalling failed.
     */
    public static byte[] marshal(GridCacheSharedContext ctx, Object obj) throws IgniteCheckedException {
        assert ctx != null;

        return marshal(ctx.marshaller(), obj);
    }

    /**
     * Get current Ignite name.
     *
     * @return Current Ignite name.
     */
    @Nullable public static String getCurrentIgniteName() {
        return LOC_IGNITE_NAME.get();
    }

    /**
     * Check if current Ignite name is set.
     *
     * @param name Name to check.
     * @return {@code True} if set.
     */
    @SuppressWarnings("StringEquality")
    public static boolean isCurrentIgniteNameSet(@Nullable String name) {
        return name != LOC_IGNITE_NAME_EMPTY;
    }

    /**
     * Set current Ignite name.
     *
     * @param newName New name.
     * @return Old name.
     */
    @SuppressWarnings("StringEquality")
    @Nullable public static String setCurrentIgniteName(@Nullable String newName) {
        String oldName = LOC_IGNITE_NAME.get();

        if (oldName != newName)
            LOC_IGNITE_NAME.set(newName);

        return oldName;
    }

    /**
     * Restore old Ignite name.
     *
     * @param oldName Old name.
     * @param curName Current name.
     */
    @SuppressWarnings("StringEquality")
    public static void restoreOldIgniteName(@Nullable String oldName, @Nullable String curName) {
        if (oldName != curName)
            LOC_IGNITE_NAME.set(oldName);
    }

    /**
     * Zip binary payload using default compression.
     *
     * @param bytes Byte array to compress.
     * @return Compressed bytes.
     * @throws IgniteCheckedException If failed.
     */
    public static byte[] zip(@Nullable byte[] bytes) throws IgniteCheckedException {
        return zip(bytes, Deflater.DEFAULT_COMPRESSION);
    }

    /**
     * @param bytes Byte array to compress.
     * @param compressionLevel Level of compression to encode.
     * @return Compressed bytes.
     * @throws IgniteCheckedException If failed.
     */
    public static byte[] zip(@Nullable byte[] bytes, int compressionLevel) throws IgniteCheckedException {
        try {
            if (bytes == null)
                return null;

            ByteArrayOutputStream bos = new ByteArrayOutputStream();

            try (ZipOutputStream zos = new ZipOutputStream(bos)) {
                zos.setLevel(compressionLevel);

                ZipEntry entry = new ZipEntry("");

                try {
                    entry.setSize(bytes.length);

                    zos.putNextEntry(entry);

                    zos.write(bytes);
                }
                finally {
                    zos.closeEntry();
                }
            }

            return bos.toByteArray();
        }
        catch (Exception e) {
            throw new IgniteCheckedException(e);
        }
    }

    /**
     * Serialize object to byte array.
     *
     * @param obj Object.
     * @return Serialized object.
     */
    public static byte[] toBytes(Serializable obj) {
        try (ByteArrayOutputStream bos = new ByteArrayOutputStream();
             ObjectOutputStream oos = new ObjectOutputStream(bos)) {

            oos.writeObject(obj);
            oos.flush();

            return bos.toByteArray();
        }
        catch (IOException e) {
            throw new IgniteException(e);
        }
    }

    /**
     * Deserialize object from byte array.
     *
     * @param data Serialized object.
     * @return Object.
     */
    public static <T> T fromBytes(byte[] data) {
        try (ByteArrayInputStream bis = new ByteArrayInputStream(data);
             ObjectInputStream ois = new ObjectInputStream(bis)) {

            return (T)ois.readObject();
        }
        catch (IOException | ClassNotFoundException e) {
            throw new IgniteException(e);
        }
    }

    /**
     * Get checkpoint buffer size for the given configuration.
     *
     * @param regCfg Configuration.
     * @return Checkpoint buffer size.
     */
    public static long checkpointBufferSize(DataRegionConfiguration regCfg) {
        if (!regCfg.isPersistenceEnabled())
            return 0L;

        long res = regCfg.getCheckpointPageBufferSize();

        if (res == 0L) {
            if (regCfg.getMaxSize() < GB)
                res = Math.min(DFLT_MIN_CHECKPOINTING_PAGE_BUFFER_SIZE, regCfg.getMaxSize());
            else if (regCfg.getMaxSize() < 8 * GB)
                res = regCfg.getMaxSize() / 4;
            else
                res = DFLT_MAX_CHECKPOINTING_PAGE_BUFFER_SIZE;
        }

        return res;
    }

    /**
     * Calculates maximum WAL archive size based on maximum checkpoint buffer size, if the default value of
     * {@link DataStorageConfiguration#getMaxWalArchiveSize()} is not overridden.
     *
     * @return User-set max WAL archive size of triple size of the maximum checkpoint buffer.
     */
    public static long adjustedWalHistorySize(DataStorageConfiguration dsCfg, @Nullable IgniteLogger log) {
        if (dsCfg.getMaxWalArchiveSize() != DataStorageConfiguration.DFLT_WAL_ARCHIVE_MAX_SIZE)
            return dsCfg.getMaxWalArchiveSize();

        // Find out the maximum checkpoint buffer size.
        long maxCpBufSize = 0;

        if (dsCfg.getDataRegionConfigurations() != null) {
            for (DataRegionConfiguration regCfg : dsCfg.getDataRegionConfigurations()) {
                long cpBufSize = checkpointBufferSize(regCfg);

                if (cpBufSize > regCfg.getMaxSize())
                    cpBufSize = regCfg.getMaxSize();

                if (cpBufSize > maxCpBufSize)
                    maxCpBufSize = cpBufSize;
            }
        }

        {
            DataRegionConfiguration regCfg = dsCfg.getDefaultDataRegionConfiguration();

            long cpBufSize = checkpointBufferSize(regCfg);

            if (cpBufSize > regCfg.getMaxSize())
                cpBufSize = regCfg.getMaxSize();

            if (cpBufSize > maxCpBufSize)
                maxCpBufSize = cpBufSize;
        }

        long adjustedWalArchiveSize = maxCpBufSize * 4;

        if (adjustedWalArchiveSize > dsCfg.getMaxWalArchiveSize()) {
            if (log != null)
                U.quietAndInfo(log, "Automatically adjusted max WAL archive size to " +
                    U.readableSize(adjustedWalArchiveSize, false) +
                    " (to override, use DataStorageConfiguration.setMaxWalArchiveSize)");

            return adjustedWalArchiveSize;
        }

        return dsCfg.getMaxWalArchiveSize();
    }

    /**
     * Return count of regular file in the directory (including in sub-directories)
     *
     * @param dir path to directory
     * @return count of regular file
     * @throws IOException sometimes
     */
    public static int fileCount(Path dir) throws IOException {
        int cnt = 0;

        try (DirectoryStream<Path> ds = Files.newDirectoryStream(dir)) {
            for (Path d : ds) {
                if (Files.isDirectory(d))
                    cnt += fileCount(d);

                else if (Files.isRegularFile(d))
                    cnt++;
            }
        }

        return cnt;
    }

    /**
     * Will calculate the size of a directory.
     *
     * If there is concurrent activity in the directory, than returned value may be wrong.
     */
    public static long dirSize(Path path) throws IgniteCheckedException {
        final AtomicLong s = new AtomicLong(0);

        try {
            Files.walkFileTree(path, new SimpleFileVisitor<Path>() {
                @Override public FileVisitResult visitFile(Path file, BasicFileAttributes attrs) {
                    s.addAndGet(attrs.size());

                    return FileVisitResult.CONTINUE;
                }

                @Override public FileVisitResult visitFileFailed(Path file, IOException exc) {
                    U.error(null, "file skipped - " + file, exc);

                    // Skip directory or file
                    return FileVisitResult.CONTINUE;
                }

                @Override public FileVisitResult postVisitDirectory(Path dir, IOException exc) {
                    if (exc != null)
                        U.error(null, "error during size calculation of directory - " + dir, exc);

                    // Ignoring
                    return FileVisitResult.CONTINUE;
                }
            });
        } catch (IOException e) {
            throw new IgniteCheckedException("walkFileTree will not throw IOException if the FileVisitor does not");
        }

        return s.get();
    }

    /**
     * @param path Path.
     * @param name Name.
     */
    public static Path searchFileRecursively(Path path, @NotNull final String name) throws IgniteCheckedException {
        final AtomicReference<Path> res = new AtomicReference<>();

        try {
            Files.walkFileTree(path, new SimpleFileVisitor<Path>() {
                @Override public FileVisitResult visitFile(Path file, BasicFileAttributes attrs) {
                    if (name.equals(file.getFileName().toString())) {
                        res.set(file);

                        return FileVisitResult.TERMINATE;
                    }

                    return FileVisitResult.CONTINUE;
                }

                @Override public FileVisitResult visitFileFailed(Path file, IOException exc) {
                    U.error(null, "file skipped during recursive search - " + file, exc);

                    // Ignoring.
                    return FileVisitResult.CONTINUE;
                }

                @Override public FileVisitResult postVisitDirectory(Path dir, IOException exc) {
                    if (exc != null)
                        U.error(null, "error during recursive search - " + dir, exc);

                    // Ignoring.
                    return FileVisitResult.CONTINUE;
                }
            });
        } catch (IOException e) {
            throw new IgniteCheckedException("walkFileTree will not throw IOException if the FileVisitor does not");
        }

        return res.get();
    }

    /**
     * Returns {@link GridIntIterator} for range of primitive integers.
     * @param start Start.
     * @param cnt Count.
     */
    public static GridIntIterator forRange(final int start, final int cnt) {
        return new GridIntIterator() {
            int c = 0;

            @Override public boolean hasNext() {
                return c < cnt;
            }

            @Override public int next() {
                return start + c++;
            }
        };
    }

    /**
     * @param x X.
     */
    public static int nearestPow2(int x) {
        return nearestPow2(x, true);
    }

    /**
     * @param x X.
     * @param less Less.
     */
    public static int nearestPow2(int x, boolean less) {
        assert x > 0 : "can not calculate for less zero";

        long y = 1;

        while (y < x) {
            if (y * 2 > Integer.MAX_VALUE)
                return (int)y;

            y *= 2;
        }

        if (less)
            y /= 2;

        return (int)y;
    }

    /**
     * Puts additional text to thread name.
     * Calls {@code enhanceThreadName(Thread.currentThread(), text)}.
     * For details see {@link #enhanceThreadName(Thread, String)}.
     *
     * @param text Text to be set in thread name in square [] braces. Does nothing if cannot find suitable braces.
     */
    public static void enhanceThreadName(String text) {
        enhanceThreadName(Thread.currentThread(), text);
    }

    /**
     * Puts additional text to thread name. It finds first square braces in thread name and
     * sets required text in them. For example, thread has name "my-thread-[]-%gridname%". After
     * calling {@code enhanceThreadName(thread, "myText")}, the name of the thread will
     * be "my-thread-[myText]-%gridname%".<br>
     * This allows to set additional mutable info to thread, like remote host IP address or so.
     *
     * @param thread Thread to be renamed, it must contain square braces in name []. Does nothing if {@code null}.
     * @param text Text to be set in thread name in square [] braces. Does nothing if cannot find suitable braces.
     */
    public static void enhanceThreadName(@Nullable Thread thread, String text) {
        if (thread == null)
            return;

        String threadName = thread.getName();

        int idxStart = threadName.indexOf('[');
        int idxEnd = threadName.indexOf(']');

        if (idxStart < 0 || idxEnd < 0 || idxStart >= idxEnd)
            return;

        StringBuilder sb = new StringBuilder(threadName.length());

        sb.append(threadName, 0, idxStart + 1);
        sb.append(text);
        sb.append(threadName, idxEnd, threadName.length());

        thread.setName(sb.toString());
    }

    /**
     * @param ctx Context.
     *
     * @return instance of current baseline topology if it exists
     */
    public static BaselineTopology getBaselineTopology(@NotNull GridKernalContext ctx) {
        return ctx.state().clusterState().baselineTopology();
    }

    /**
     * @param cctx Context.
     *
     * @return instance of current baseline topology if it exists
     */
    public static BaselineTopology getBaselineTopology(@NotNull GridCacheSharedContext cctx) {
        return getBaselineTopology(cctx.kernalContext());
    }

    /**
     * @param cctx Context.
     *
     * @return instance of current baseline topology if it exists
     */
    public static BaselineTopology getBaselineTopology(@NotNull GridCacheContext cctx) {
        return getBaselineTopology(cctx.kernalContext());
    }

    /**
     * Check that node Ignite product version is not less then specified.
     *
     * @param ver Target Ignite product version.
     * @param nodes Cluster nodes.
     * @return {@code True} if ignite product version of all nodes is not less then {@code ver}.
     */
    public static boolean isOldestNodeVersionAtLeast(IgniteProductVersion ver, Iterable<ClusterNode> nodes) {
        for (ClusterNode node : nodes) {
            if (node.version().compareToIgnoreTimestamp(ver) < 0)
                return false;
        }

        return true;
    }

    /**
     * @param addr pointer in memory
     * @param len how much byte to read (should divide 8)
     *
     * @return hex representation of memory region
     */
    public static String toHexString(long addr, int len) {
        StringBuilder sb = new StringBuilder(len * 2);

        for (int i = 0; i < len; i++) // Can not use getLong because on little-endian it produces bs.
            addByteAsHex(sb, GridUnsafe.getByte(addr + i));

        return sb.toString();
    }

    /**
     * @param buf which content should be converted to string
     *
     * @return hex representation of memory region
     */
    public static String toHexString(ByteBuffer buf) {
        StringBuilder sb = new StringBuilder(buf.capacity() * 2);

        for (int i = 0; i < buf.capacity(); i++)
            addByteAsHex(sb, buf.get(i)); // Can not use getLong because on little-endian it produces bs.

        return sb.toString();
    }

    /**
     * @param ctx Kernel context.
     * @return Random alive server node.
     */
    public static ClusterNode randomServerNode(GridKernalContext ctx) {
        Collection<ClusterNode> aliveNodes = ctx.discovery().aliveServerNodes();

        int rndIdx = RND.nextInt(aliveNodes.size()) + 1;

        int i = 0;
        ClusterNode rndNode = null;

        for (Iterator<ClusterNode> it = aliveNodes.iterator(); i < rndIdx && it.hasNext(); i++)
            rndNode = it.next();

        if (rndNode == null)
            assert rndNode != null;

        return rndNode;
    }

    /**
     * @param ctx Kernal context.
     * @param plc IO Policy.
     * @param reserved Thread to reserve.
     * @return Number of available threads in executor service for {@code plc}. If {@code plc}
     *         is invalid, return {@code 1}.
     */
    public static int availableThreadCount(GridKernalContext ctx, byte plc, int reserved) {
        IgniteConfiguration cfg = ctx.config();

        int parallelismLvl;

        switch (plc) {
            case GridIoPolicy.P2P_POOL:
                parallelismLvl = cfg.getPeerClassLoadingThreadPoolSize();

                break;

            case GridIoPolicy.SYSTEM_POOL:
                parallelismLvl = cfg.getSystemThreadPoolSize();

                break;

            case GridIoPolicy.PUBLIC_POOL:
                parallelismLvl = cfg.getPublicThreadPoolSize();

                break;

            case GridIoPolicy.MANAGEMENT_POOL:
                parallelismLvl = cfg.getManagementThreadPoolSize();

                break;

            case GridIoPolicy.UTILITY_CACHE_POOL:
                parallelismLvl = cfg.getUtilityCacheThreadPoolSize();

                break;

            case GridIoPolicy.IGFS_POOL:
                parallelismLvl = cfg.getIgfsThreadPoolSize();

                break;

            case GridIoPolicy.SERVICE_POOL:
                parallelismLvl = cfg.getServiceThreadPoolSize();

                break;

            case GridIoPolicy.DATA_STREAMER_POOL:
                parallelismLvl = cfg.getDataStreamerThreadPoolSize();

                break;

            case GridIoPolicy.QUERY_POOL:
                parallelismLvl = cfg.getQueryThreadPoolSize();

                break;

            default:
                parallelismLvl = -1;
        }

        return Math.max(1, parallelismLvl - reserved);
    }

    /**
     * Execute operation on data in parallel.
     *
     * @param executorSvc Service for parallel execution.
     * @param srcDatas List of data for parallelization.
     * @param operation Logic for execution of on each item of data.
     * @param <T> Type of data.
     * @throws IgniteCheckedException if parallel execution was failed.
     */
    public static <T, R> Collection<R> doInParallel(
        ExecutorService executorSvc,
        Collection<T> srcDatas,
        IgniteThrowableFunction<T, R> operation
    ) throws IgniteCheckedException, IgniteInterruptedCheckedException {
        return doInParallel(srcDatas.size(), executorSvc, srcDatas, operation);
    }

    /**
     * Execute operation on data in parallel.
     *
     * @param parallelismLvl Number of threads on which it should be executed.
     * @param executorSvc Service for parallel execution.
     * @param srcDatas List of data for parallelization.
     * @param operation Logic for execution of on each item of data.
     * @param <T> Type of data.
     * @param <R> Type of return value.
     * @throws IgniteCheckedException if parallel execution was failed.
     */
    public static <T, R> Collection<R> doInParallel(
        int parallelismLvl,
        ExecutorService executorSvc,
        Collection<T> srcDatas,
        IgniteThrowableFunction<T, R> operation
    ) throws IgniteCheckedException, IgniteInterruptedCheckedException {
        return doInParallel(parallelismLvl, executorSvc, srcDatas, operation, false);
    }

    /**
     * Execute operation on data in parallel uninterruptibly.
     *
     * @param parallelismLvl Number of threads on which it should be executed.
     * @param executorSvc Service for parallel execution.
     * @param srcDatas List of data for parallelization.
     * @param operation Logic for execution of on each item of data.
     * @param <T> Type of data.
     * @param <R> Type of return value.
     * @throws IgniteCheckedException if parallel execution was failed.
     */
    public static <T, R> Collection<R> doInParallelUninterruptibly(
        int parallelismLvl,
        ExecutorService executorSvc,
        Collection<T> srcDatas,
        IgniteThrowableFunction<T, R> operation
    ) throws IgniteCheckedException, IgniteInterruptedCheckedException {
        return doInParallel(parallelismLvl, executorSvc, srcDatas, operation, true);
    }

    /**
     * Execute operation on data in parallel.
     *
     * @param parallelismLvl Number of threads on which it should be executed.
     * @param executorSvc Service for parallel execution.
     * @param srcDatas List of data for parallelization.
     * @param operation Logic for execution of on each item of data.
     * @param <T> Type of data.
     * @param <R> Type of return value.
     * @param uninterruptible {@code true} if a result should be awaited in any case.
     * @throws IgniteCheckedException if parallel execution was failed.
     */
    private static <T, R> Collection<R> doInParallel(
        int parallelismLvl,
        ExecutorService executorSvc,
        Collection<T> srcDatas,
        IgniteThrowableFunction<T, R> operation,
        boolean uninterruptible
    ) throws IgniteCheckedException, IgniteInterruptedCheckedException {
        if (srcDatas.isEmpty())
            return Collections.emptyList();

        int[] batchSizes = calculateOptimalBatchSizes(parallelismLvl, srcDatas.size());

        List<Batch<T, R>> batches = new ArrayList<>(batchSizes.length);

        // Set for sharing batches between executor and current thread.
        // If executor cannot perform immediately, we will execute task in the current thread.
        Set<Batch<T, R>> sharedBatchesSet = new GridConcurrentHashSet<>(batchSizes.length);

        Iterator<T> iterator = srcDatas.iterator();

        for (int idx = 0; idx < batchSizes.length; idx++) {
            int batchSize = batchSizes[idx];

            Batch<T, R> batch = new Batch<>(batchSize, uninterruptible);

            for (int i = 0; i < batchSize; i++)
                batch.addTask(iterator.next());

            batches.add(batch);
        }

        batches = batches.stream()
            .filter(batch -> !batch.tasks.isEmpty())
            // Add to set only after check that batch is not empty.
            .peek(sharedBatchesSet::add)
            // Setup future in batch for waiting result.
            .peek(batch -> batch.fut = executorSvc.submit(() -> {
                // Batch was stolen by the main stream.
                if (!sharedBatchesSet.remove(batch))
                    return null;

                Collection<R> results = new ArrayList<>(batch.tasks.size());

                for (T item : batch.tasks)
                    results.add(operation.apply(item));

                return results;
            }))
            .collect(Collectors.toList());

        Throwable error = null;

        // Stealing jobs if executor is busy and cannot process task immediately.
        // Perform batches in a current thread.
        for (Batch<T, R> batch : sharedBatchesSet) {
            // Executor steal task.
            if (!sharedBatchesSet.remove(batch))
                continue;

            Collection<R> res = new ArrayList<>(batch.tasks.size());

            try {
                for (T item : batch.tasks)
                    res.add(operation.apply(item));

                batch.result(res);
            }
            catch (Throwable e) {
                batch.result(e);
            }
        }

        // Final result collection.
        Collection<R> results = new ArrayList<>(srcDatas.size());

        for (Batch<T, R> batch : batches) {
            try {
                Throwable err = batch.error;

                if (err != null) {
                    error = addSuppressed(error, err);

                    continue;
                }

                Collection<R> res = batch.result();

                if (res != null)
                    results.addAll(res);
                else
                    assert error != null;
            }
            catch (InterruptedException e) {
                Thread.currentThread().interrupt();

                throw new IgniteInterruptedCheckedException(e);
            }
            catch (ExecutionException e) {
                error = addSuppressed(error, e.getCause());
            }
            catch (CancellationException e) {
                error = addSuppressed(error, e);
            }
        }

        if (error != null) {
            if (error instanceof IgniteCheckedException)
                throw (IgniteCheckedException)error;

            if (error instanceof RuntimeException)
                throw (RuntimeException)error;

            if (error instanceof Error)
                throw (Error)error;

            throw new IgniteCheckedException(error);
        }

        return results;
    }

    /**
     * Utility method to add the given throwable error to the given throwable root error. If the given
     * suppressed throwable is an {@code Error}, but the root error is not, will change the root to the {@code Error}.
     *
     * @param root Root error to add suppressed error to.
     * @param err Error to add.
     * @return New root error.
     */
    private static Throwable addSuppressed(Throwable root, Throwable err) {
        assert err != null;

        if (root == null)
            return err;

        if (err instanceof Error && !(root instanceof Error)) {
            err.addSuppressed(root);

            root = err;
        }
        else
            root.addSuppressed(err);

        return root;
    }

    /**
     * @return {@code true} if local node is coordinator.
     */
    public static boolean isLocalNodeCoordinator(GridDiscoveryManager discoMgr) {
        if (discoMgr.localNode().isClient() || discoMgr.localNode().isDaemon())
            return false;

        DiscoverySpi spi = discoMgr.getInjectedDiscoverySpi();

        return spi instanceof TcpDiscoverySpi
            ? ((TcpDiscoverySpi)spi).isLocalNodeCoordinator()
            : F.eq(discoMgr.localNode(), U.oldest(discoMgr.aliveServerNodes(), null));
    }

    /**
     * The batch of tasks with a batch index in global array.
     */
    private static class Batch<T,R> {
        /** List tasks. */
        private final List<T> tasks;

        /** */
        private Collection<R> result;

        /** */
        private Throwable error;

        /** */
        private Future<Collection<R>> fut;

        /** */
        private final boolean uninterruptible;

        /**
         * @param batchSize Batch size.
         * @param uninterruptible {@code true} if a result should be awaited in any case.
         */
        private Batch(int batchSize, boolean uninterruptible) {
            tasks = new ArrayList<>(batchSize);

            this.uninterruptible = uninterruptible;
        }

        /**
         * @param task Add task.
         */
        public void addTask(T task) {
            tasks.add(task);
        }

        /**
         * @param res Setup results for tasks.
         */
        public void result(Collection<R> res) {
            result = res;
        }

        /**
         * @param e Throwable if task was completed with error.
         */
        public void result(Throwable e) {
            this.error = e;
        }

        /**
         * Get tasks results.
         */
        public Collection<R> result() throws ExecutionException, InterruptedException {
            assert fut != null;

            if (result != null)
                return result;

            return uninterruptible ? getUninterruptibly(fut) : fut.get();
        }
    }

    /**
     * Split number of tasks into optimized batches.
     * @param parallelismLvl Level of parallelism.
     * @param size number of tasks to split.
     * @return array of batch sizes.
     */
    public static int[] calculateOptimalBatchSizes(int parallelismLvl, int size) {
        int[] batcheSizes = new int[Math.min(parallelismLvl, size)];

        for (int i = 0; i < size; i++)
            batcheSizes[i % batcheSizes.length]++;

        return batcheSizes;
    }

    /**
     * @param fut Future to wait for completion.
     * @throws ExecutionException If the future
     */
    private static <R> R getUninterruptibly(Future<R> fut) throws ExecutionException {
        boolean interrupted = false;

        try {
            while (true) {
                try {
                    return fut.get();
                }
                catch (InterruptedException e) {
                    interrupted = true;
                }
            }
        }
        finally {
            if (interrupted)
                Thread.currentThread().interrupt();
        }
    }

    /**
     *
     * @param r Runnable.
     * @param fut Grid future apater.
     * @return Runnable with wrapped future.
     */
    public static Runnable wrapIgniteFuture(Runnable r, GridFutureAdapter<?> fut) {
        return () -> {
            try {
                r.run();

                fut.onDone();
            }
            catch (Throwable e) {
                fut.onDone(e);

                throw e;
            }
        };
    }

    /** */
    public static class ReentrantReadWriteLockTracer extends ReentrantReadWriteLock {
        /** */
        private static final long serialVersionUID = 0L;

        /** Read lock. */
        private final ReadLockTracer readLock;

        /** Write lock. */
        private final WriteLockTracer writeLock;

        /** Lock print threshold. */
        private long readLockThreshold;

        /** */
        private IgniteLogger log;

        /**
         * @param delegate RWLock delegate.
         * @param kctx Kernal context.
         * @param readLockThreshold ReadLock threshold timeout.
         *
         */
        public ReentrantReadWriteLockTracer(ReentrantReadWriteLock delegate, GridKernalContext kctx, long readLockThreshold) {
            log = kctx.cache().context().logger(getClass());

            readLock = new ReadLockTracer(delegate, log, readLockThreshold);

            writeLock = new WriteLockTracer(delegate);

            this.readLockThreshold = readLockThreshold;
        }

        /** {@inheritDoc} */
        @Override public ReadLock readLock() {
            return readLock;
        }

        /** {@inheritDoc} */
        @Override public WriteLock writeLock() {
            return writeLock;
        }

        /** */
        public long lockWaitThreshold() {
            return readLockThreshold;
        }
    }

    /** */
    private static class ReadLockTracer extends ReentrantReadWriteLock.ReadLock {
        /** */
        private static final long serialVersionUID = 0L;

        /** Delegate. */
        private final ReentrantReadWriteLock.ReadLock delegate;
<<<<<<< HEAD

        /** */
        private static final ThreadLocal<T2<Integer, Long>> READ_LOCK_HOLDER_TS =
            ThreadLocal.withInitial(() -> new T2<>(0, 0L));

        /** */
        private IgniteLogger log;

        /** */
        private long readLockThreshold;

        /** */
        public ReadLockTracer(ReentrantReadWriteLock lock, IgniteLogger log, long readLockThreshold) {
            super(lock);

            delegate = lock.readLock();

            this.log = log;

            this.readLockThreshold = readLockThreshold;
        }

        /** */
        private void inc() {
            T2<Integer, Long> val = READ_LOCK_HOLDER_TS.get();

            int cntr = val.get1();

            if (cntr == 0)
                val.set2(U.currentTimeMillis());

=======

        /** */
        private static final ThreadLocal<T2<Integer, Long>> READ_LOCK_HOLDER_TS =
            ThreadLocal.withInitial(() -> new T2<>(0, 0L));

        /** */
        private IgniteLogger log;

        /** */
        private long readLockThreshold;

        /** */
        public ReadLockTracer(ReentrantReadWriteLock lock, IgniteLogger log, long readLockThreshold) {
            super(lock);

            delegate = lock.readLock();

            this.log = log;

            this.readLockThreshold = readLockThreshold;
        }

        /** */
        private void inc() {
            T2<Integer, Long> val = READ_LOCK_HOLDER_TS.get();

            int cntr = val.get1();

            if (cntr == 0)
                val.set2(U.currentTimeMillis());

>>>>>>> 1e84d448
            val.set1(++cntr);

            READ_LOCK_HOLDER_TS.set(val);
        }

        /** */
        private void dec() {
            T2<Integer, Long> val = READ_LOCK_HOLDER_TS.get();

            int cntr = val.get1();

            if (--cntr == 0) {
                long timeout = U.currentTimeMillis() - val.get2();

                if (timeout > readLockThreshold) {
                    GridStringBuilder sb = new GridStringBuilder();

                    sb.a(LOCK_HOLD_MESSAGE + timeout + " ms." + nl());

                    U.printStackTrace(Thread.currentThread().getId(), sb);

                    U.warn(log, sb.toString());
                }
            }

            val.set1(cntr);

            READ_LOCK_HOLDER_TS.set(val);
        }

        /** {@inheritDoc} */
        @SuppressWarnings("LockAcquiredButNotSafelyReleased")
        @Override public void lock() {
            delegate.lock();

            inc();
        }

        /** {@inheritDoc} */
        @SuppressWarnings("LockAcquiredButNotSafelyReleased")
        @Override public void lockInterruptibly() throws InterruptedException {
            delegate.lockInterruptibly();

            inc();
        }

        /** {@inheritDoc} */
        @Override public boolean tryLock() {
            if (delegate.tryLock()) {
                inc();

                return true;
            }
            else
                return false;
        }

        /** {@inheritDoc} */
        @Override public boolean tryLock(long time, @NotNull TimeUnit unit) throws InterruptedException {
            if (delegate.tryLock(time, unit)) {
                inc();

                return true;
            }
            else
                return false;
        }

        /** {@inheritDoc} */
        @Override public void unlock() {
            delegate.unlock();

            dec();
        }
    }

    /** */
    private static class WriteLockTracer extends ReentrantReadWriteLock.WriteLock {
        /** */
        private static final long serialVersionUID = 0L;

        /** */
        public WriteLockTracer(ReentrantReadWriteLock lock) {
            super(lock);
        }
    }

    /**
     * @param key Cipher Key.
     * @param encMode Enc mode see {@link Cipher#ENCRYPT_MODE}, {@link Cipher#DECRYPT_MODE}, etc.
     */
    public static Cipher createCipher(Key key, int encMode) {
        if (key == null)
            throw new IgniteException("Cipher Key cannot be null");

        try {
            Cipher cipher = Cipher.getInstance(key.getAlgorithm());

            cipher.init(encMode, key);

            return cipher;
        }
        catch (NoSuchAlgorithmException | NoSuchPaddingException | InvalidKeyException e) {
            throw new IgniteException(e);
        }
    }

    /**
     *  Safely write buffer fully to blocking socket channel.
     *  Will throw assert if non blocking channel passed.
     *
     * @param sockCh WritableByteChannel.
     * @param buf Buffer.
     * @throws IOException IOException.
     */
    public static void writeFully(SocketChannel sockCh, ByteBuffer buf) throws IOException {
        int totalWritten = 0;

        assert sockCh.isBlocking() : "SocketChannel should be in blocking mode " + sockCh;

        while (buf.hasRemaining()) {
            int written = sockCh.write(buf);

            if (written < 0)
                throw new IOException("Error writing buffer to channel " +
                    "[written = " + written + ", buf " + buf + ", totalWritten = " + totalWritten + "]");

            totalWritten += written;
        }
    }

    /**
     * @return New identity hash set.
     */
    public static <X> Set<X> newIdentityHashSet() {
        return Collections.newSetFromMap(new IdentityHashMap<>());
    }

    /**
     * @param stripes Number of stripes.
     * @param grpId Group Id.
     * @param partId Partition Id.
     * @return Stripe idx.
     */
    public static int stripeIdx(int stripes, int grpId, int partId) {
        assert partId >= 0;

        return Math.abs((Math.abs(grpId) + partId)) % stripes;
    }

    /**
     * Check if flag set.
     *
     * @param flags Flags.
     * @param flag Flag.
     * @return {@code True} if set.
     */
    public static boolean isFlagSet(int flags, int flag) {
        return (flags & flag) == flag;
    }

    /**
     * Notifies provided {@code lsnrs} with the value {@code t}.
     *
     * @param t Consumed object.
     * @param lsnrs Listeners.
     * @param <T> Type of consumed object.
     */
    public static <T> void notifyListeners(T t, Collection<Consumer<T>> lsnrs, IgniteLogger log) {
        if (lsnrs == null)
            return;

        for (Consumer<T> lsnr : lsnrs) {
            try {
                lsnr.accept(t);
            }
            catch (Exception e) {
                U.warn(log, "Listener error", e);
            }
        }
    }

    /**
     * Stops workers from given collection and waits for their completion.
     *
     * @param workers Workers collection.
     * @param cancel Wheter should cancel workers.
     * @param log Logger.
     */
    public static void awaitForWorkersStop(Collection<GridWorker> workers, boolean cancel, IgniteLogger log) {
        for (GridWorker worker : workers) {
            try {
                if (cancel)
                    worker.cancel();

                worker.join();
            }
            catch (Exception e) {
                log.warning(String.format("Failed to cancel grid runnable [%s]: %s", worker.toString(), e.getMessage()));
            }
        }
    }

    /**
     * Unquote the given string.
     * @param s String.
     * @return Unquoted string.
     */
    public static String unquote(String s) {
        return s == null ? null : s.replaceAll("^\"|\"$", "");
    }
<<<<<<< HEAD
=======

    /**
     * Writes string to output stream accounting for {@code null} values. <br/>
     *
     * This method can write string of any length, no {@link #UTF_BYTE_LIMIT} limits are applied.
     *
     * @param out Output stream to write to.
     * @param s String to write, possibly {@code null}.
     * @throws IOException If write failed.
     */
    public static void writeLongString(DataOutput out, @Nullable String s) throws IOException {
        // Write null flag.
        out.writeBoolean(isNull(s));

        if (isNull(s))
            return;

        int sLen = s.length();

        // Write string length.
        out.writeInt(sLen);

        // Write byte array.
        for (int i = 0; i < sLen; i++) {
            char c = s.charAt(i);
            int utfBytes = utfBytes(c);

            if (utfBytes == 1)
                out.writeByte((byte)c);
            else if (utfBytes == 3) {
                out.writeByte((byte)(0xE0 | (c >> 12) & 0x0F));
                out.writeByte((byte)(0x80 | (c >> 6) & 0x3F));
                out.writeByte((byte)(0x80 | (c & 0x3F)));
            }
            else {
                out.writeByte((byte)(0xC0 | ((c >> 6) & 0x1F)));
                out.writeByte((byte)(0x80 | (c & 0x3F)));
            }
        }
    }

    /**
     * Reads string from input stream accounting for {@code null} values. <br/>
     *
     * This method can read string of any length, no {@link #UTF_BYTE_LIMIT} limits are applied.
     *
     * @param in Stream to read from.
     * @return Read string, possibly {@code null}.
     * @throws IOException If read failed.
     */
    @Nullable public static String readLongString(DataInput in) throws IOException {
        // Check null value.
        if (in.readBoolean())
            return null;

        // Read string length.
        int sLen = in.readInt();

        StringBuilder strBuilder = new StringBuilder(sLen);

        // Read byte array.
        for (int i = 0, b0, b1, b2; i < sLen; i++) {
            b0 = in.readByte() & 0xff;

            switch (b0 >> 4) {
                case 0:
                case 1:
                case 2:
                case 3:
                case 4:
                case 5:
                case 6:
                case 7:   // 1 byte format: 0xxxxxxx
                    strBuilder.append((char)b0);
                    break;

                case 12:
                case 13:  // 2 byte format: 110xxxxx 10xxxxxx
                    b1 = in.readByte();

                    if ((b1 & 0xC0) != 0x80)
                        throw new UTFDataFormatException();

                    strBuilder.append((char)(((b0 & 0x1F) << 6) | (b1 & 0x3F)));
                    break;

                case 14:  // 3 byte format: 1110xxxx 10xxxxxx 10xxxxxx
                    b1 = in.readByte();
                    b2 = in.readByte();

                    if ((b1 & 0xC0) != 0x80 || (b2 & 0xC0) != 0x80)
                        throw new UTFDataFormatException();

                    strBuilder.append((char)(((b0 & 0x0F) << 12) | ((b1 & 0x3F) << 6) | (b2 & 0x3F)));
                    break;

                default:  // 10xx xxxx, 1111 xxxx
                    throw new UTFDataFormatException();
            }
        }

        return strBuilder.toString();
    }

    /**
     * Writes string to output stream accounting for {@code null} values. <br/>
     *
     * <p>
     *     Uses {@link ObjectOutputStream#writeUTF(String)} to write the string under the hood
     *     but cuts strings longer than {@link #UTF_BYTE_LIMIT} to the limit to avoid {@link UTFDataFormatException}.
     * </p>
     *
     * <p>
     *     Strings written by the method can be read by {@link #readString(DataInput)}.
     * </p>
     *
     * @see #writeString(DataOutput, String) for more information.
     *
     * @param out Output stream to write to.
     * @param s String to write, possibly {@code null}.
     * @throws IOException If write failed.
     */
    public static void writeCutString(DataOutput out, @Nullable String s) throws IOException {
        // Write null flag.
        out.writeBoolean(isNull(s));

        if (isNull(s))
            return;

        //Conversion of string to limit.
        for (int i = 0, bs = 0; i < s.length(); i++) {
            if ((bs += utfBytes(s.charAt(i))) > UTF_BYTE_LIMIT) {
                s = s.substring(0, i);
                break;
            }
        }

        out.writeUTF(s);
    }

    /**
     * Get number of bytes for {@link DataOutput#writeUTF},
     * depending on character: <br/>
     *
     * One byte - If a character <code>c</code> is in the range
     * <code>&#92;u0001</code> through <code>&#92;u007f</code>.<br/>
     *
     * Two bytes - If a character <code>c</code> is <code>&#92;u0000</code> or
     * is in the range <code>&#92;u0080</code> through <code>&#92;u07ff</code>.
     * <br/>
     *
     * Three bytes - If a character <code>c</code> is in the range
     * <code>&#92;u0800</code> through <code>uffff</code>.
     *
     * @param c Character.
     * @return Number of bytes.
     */
    public static int utfBytes(char c) {
        return (c >= 0x0001 && c <= 0x007F) ? 1 : (c > 0x07FF) ? 3 : 2;
    }

    /**
     * Broadcasts given job to nodes that support ignite feature.
     *
     * @param kctx Kernal context.
     * @param job Ignite job.
     * @param srvrsOnly Broadcast only on server nodes.
     * @param feature Ignite feature.
     */
    public static void broadcastToNodesSupportingFeature(
        GridKernalContext kctx,
        IgniteRunnable job,
        boolean srvrsOnly,
        IgniteFeatures feature
    ) {
        ClusterGroup cl = kctx.grid().cluster();

        if (srvrsOnly)
            cl = cl.forServers();

        ClusterGroup grp = cl.forPredicate(node -> IgniteFeatures.nodeSupports(node, feature));

        IgniteCompute compute = kctx.grid().compute(grp);

        compute.broadcast(job);
    }
>>>>>>> 1e84d448
}<|MERGE_RESOLUTION|>--- conflicted
+++ resolved
@@ -371,13 +371,8 @@
     /** Thread dump message. */
     public static final String THREAD_DUMP_MSG = "Thread dump at ";
 
-<<<<<<< HEAD
-    /** Correct Mbean cache name pattern. */
-    private static Pattern MBEAN_CACHE_NAME_PATTERN = Pattern.compile("^[a-zA-Z_0-9]+$");
-=======
     /** Alphanumeric with underscore regexp pattern. */
     private static final Pattern ALPHANUMERIC_UNDERSCORE_PATTERN = Pattern.compile("^[a-zA-Z_0-9]+$");
->>>>>>> 1e84d448
 
     /** Project home directory. */
     private static volatile GridTuple<String> ggHome;
@@ -1103,7 +1098,6 @@
      *
      * @param millis Original time interval.
      * @return Calculated time interval.
-<<<<<<< HEAD
      */
     public static long millisToNanos(long millis) {
         return TimeUnit.MILLISECONDS.toNanos(millis);
@@ -1126,30 +1120,6 @@
      * @return Number of milliseconds passed after the given nanos timestamp.
      * @see System#nanoTime()
      */
-=======
-     */
-    public static long millisToNanos(long millis) {
-        return TimeUnit.MILLISECONDS.toNanos(millis);
-    }
-
-    /**
-     * Convert nanoseconds time interval to milliseconds.
-     *
-     * @param nanos Original time interval.
-     * @return Calculated time interval.
-     */
-    public static long nanosToMillis(long nanos) {
-        return TimeUnit.NANOSECONDS.toMillis(nanos);
-    }
-
-    /**
-     * Returns number of milliseconds passed after the given nanos timestamp.
-     *
-     * @param nanos Nanos timestamp.
-     * @return Number of milliseconds passed after the given nanos timestamp.
-     * @see System#nanoTime()
-     */
->>>>>>> 1e84d448
     public static long millisSinceNanos(long nanos) {
         return nanosToMillis(System.nanoTime() - nanos);
     }
@@ -5494,11 +5464,7 @@
      * @param obj Object.
      */
     public static int hashCode(Object obj) {
-<<<<<<< HEAD
-        if(obj == null)
-=======
         if (obj == null)
->>>>>>> 1e84d448
             return 0;
 
         if (obj.getClass().isArray()) {
@@ -9510,7 +9476,6 @@
             workDir = new File(userIgniteHome, DEFAULT_WORK_DIR);
         else {
             String userDir = System.getProperty("user.dir");
-<<<<<<< HEAD
 
             if (F.isEmpty(userDir))
                 throw new IgniteCheckedException(
@@ -9521,18 +9486,6 @@
 
             File igniteDir = new File(userDir, "ignite");
 
-=======
-
-            if (F.isEmpty(userDir))
-                throw new IgniteCheckedException(
-                    "Failed to resolve Ignite work directory. Either IgniteConfiguration.setWorkDirectory or " +
-                        "one of the system properties (" + IGNITE_HOME + ", " +
-                        IgniteSystemProperties.IGNITE_WORK_DIR + ") must be explicitly set."
-                );
-
-            File igniteDir = new File(userDir, "ignite");
-
->>>>>>> 1e84d448
             try {
                 igniteDir.mkdirs();
 
@@ -11537,7 +11490,6 @@
 
         /** Delegate. */
         private final ReentrantReadWriteLock.ReadLock delegate;
-<<<<<<< HEAD
 
         /** */
         private static final ThreadLocal<T2<Integer, Long>> READ_LOCK_HOLDER_TS =
@@ -11569,39 +11521,6 @@
             if (cntr == 0)
                 val.set2(U.currentTimeMillis());
 
-=======
-
-        /** */
-        private static final ThreadLocal<T2<Integer, Long>> READ_LOCK_HOLDER_TS =
-            ThreadLocal.withInitial(() -> new T2<>(0, 0L));
-
-        /** */
-        private IgniteLogger log;
-
-        /** */
-        private long readLockThreshold;
-
-        /** */
-        public ReadLockTracer(ReentrantReadWriteLock lock, IgniteLogger log, long readLockThreshold) {
-            super(lock);
-
-            delegate = lock.readLock();
-
-            this.log = log;
-
-            this.readLockThreshold = readLockThreshold;
-        }
-
-        /** */
-        private void inc() {
-            T2<Integer, Long> val = READ_LOCK_HOLDER_TS.get();
-
-            int cntr = val.get1();
-
-            if (cntr == 0)
-                val.set2(U.currentTimeMillis());
-
->>>>>>> 1e84d448
             val.set1(++cntr);
 
             READ_LOCK_HOLDER_TS.set(val);
@@ -11813,8 +11732,6 @@
     public static String unquote(String s) {
         return s == null ? null : s.replaceAll("^\"|\"$", "");
     }
-<<<<<<< HEAD
-=======
 
     /**
      * Writes string to output stream accounting for {@code null} values. <br/>
@@ -12001,5 +11918,4 @@
 
         compute.broadcast(job);
     }
->>>>>>> 1e84d448
 }