--- conflicted
+++ resolved
@@ -8143,11 +8143,7 @@
         assert mtdName != null;
 
         try {
-<<<<<<< HEAD
-            for (Class<?> c = cls != null ? cls : obj.getClass(); c != Object.class; c = c.getSuperclass()) {
-=======
             for (cls = cls != null ? cls : obj.getClass(); cls != Object.class; cls = cls.getSuperclass()) {
->>>>>>> ebd669e4
                 Method mtd = null;
 
                 for (Method declaredMtd : cls.getDeclaredMethods()) {
