--- conflicted
+++ resolved
@@ -511,22 +511,14 @@
         }
     };
 
-<<<<<<< HEAD
+    /** Ignite MBeans disabled flag. */
+    public static boolean IGNITE_MBEANS_DISABLED = IgniteSystemProperties.getBoolean(IgniteSystemProperties.IGNITE_MBEANS_DISABLED);
+
     /** */
     private static final boolean assertionsEnabled;
 
-    /*
-     *
-=======
-    /** Ignite MBeans disabled flag. */
-    public static boolean IGNITE_MBEANS_DISABLED = IgniteSystemProperties.getBoolean(IgniteSystemProperties.IGNITE_MBEANS_DISABLED);
-
-    /** */
-    private static final boolean assertionsEnabled;
-
     /**
      * Initializes enterprise check.
->>>>>>> e5aab82f
      */
     static {
         boolean assertionsEnabled0 = true;
@@ -543,11 +535,8 @@
             assertionsEnabled = assertionsEnabled0;
         }
 
-<<<<<<< HEAD
         redHat = Files.exists(Paths.get("/etc/redhat-release")); // RedHat family OS (Fedora, CentOS, RedHat)
 
-=======
->>>>>>> e5aab82f
         String osName = System.getProperty("os.name");
 
         String osLow = osName.toLowerCase();
