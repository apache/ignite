--- conflicted
+++ resolved
@@ -9692,12 +9692,7 @@
     }
 
     /**
-<<<<<<< HEAD
-     * Returns tha list of resolved socket addresses. First addresses are resolved by host names,
-     * if this attempt fails then the addresses are resolved by ip addresses.
-=======
      * Returns the list of resolved socket addresses.
->>>>>>> f3248050
      *
      * @param node Grid node.
      * @param port Port.
