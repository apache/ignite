--- conflicted
+++ resolved
@@ -332,12 +332,6 @@
     /** Length of numbered file name. */
     public static final int NUMBER_FILE_NAME_LENGTH = 16;
 
-<<<<<<< HEAD
-=======
-    /** Project home directory. */
-    private static volatile GridTuple<String> ggHome;
-
->>>>>>> ab0b24a0
     /** OS string. */
     private static final String osStr;
 
@@ -433,30 +427,6 @@
     /** */
     private static final boolean assertionsEnabled;
 
-<<<<<<< HEAD
-=======
-    /** Empty URL array. */
-    private static final URL[] EMPTY_URL_ARR = new URL[0];
-
-    /** Builtin class loader class.
-     *
-     * Note: needs for compatibility with Java 9.
-     */
-    private static final Class bltClsLdrCls = defaultClassLoaderClass();
-
-    /** Url class loader field.
-     *
-     * Note: needs for compatibility with Java 9.
-     */
-    private static final Field urlClsLdrField = urlClassLoaderField();
-
-    /** JDK9: jdk.internal.loader.URLClassPath. */
-    private static Class clsURLClassPath;
-
-    /** JDK9: URLClassPath#getURLs. */
-    private static Method mthdURLClassPathGetUrls;
-
->>>>>>> ab0b24a0
     /** Byte count prefixes. */
     private static final String BYTE_CNT_PREFIXES = " KMGTPE";
 
@@ -4517,46 +4487,6 @@
     }
 
     /**
-<<<<<<< HEAD
-=======
-     * Checks if given class is of {@code Ignite} type.
-     *
-     * @param cls Class to check.
-     * @return {@code True} if given class is of {@code Ignite} type.
-     */
-    public static boolean isIgnite(Class<?> cls) {
-        String name = cls.getName();
-
-        return name.startsWith("org.apache.ignite") || name.startsWith("org.jsr166");
-    }
-
-    /**
-     * Checks if given class is of {@code Grid} type.
-     *
-     * @param cls Class to check.
-     * @return {@code True} if given class is of {@code Grid} type.
-     */
-    public static boolean isGrid(Class<?> cls) {
-        return cls.getName().startsWith("org.apache.ignite.internal");
-    }
-
-    /**
-     * Check if given class is of JDK type.
-     *
-     * @param cls Class to check.
-     * @return {@code True} if object is JDK type.
-     */
-    public static boolean isJdk(Class<?> cls) {
-        if (cls.isPrimitive())
-            return true;
-
-        String s = cls.getName();
-
-        return s.startsWith("java.") || s.startsWith("javax.");
-    }
-
-    /**
->>>>>>> ab0b24a0
      * Converts {@link InterruptedException} to {@link IgniteCheckedException}.
      *
      * @param mux Mux to wait on.
@@ -6565,82 +6495,6 @@
     }
 
     /**
-<<<<<<< HEAD
-=======
-     * @param ptr Address.
-     * @param size Size.
-     * @return Bytes.
-     */
-    public static byte[] copyMemory(long ptr, int size) {
-        byte[] res = new byte[size];
-
-        GridUnsafe.copyMemory(null, ptr, res, GridUnsafe.BYTE_ARR_OFF, size);
-
-        return res;
-    }
-
-    /**
-     * Creates new {@link LinkedHashMap} with expected size.
-     *
-     * @param expSize Expected size of created map.
-     * @param <K> Type of map keys.
-     * @param <V> Type of map values.
-     * @return New map.
-     */
-    public static <K, V> LinkedHashMap<K, V> newLinkedHashMap(int expSize) {
-        return new LinkedHashMap<>(capacity(expSize));
-    }
-
-    /**
-     * Creates new {@link HashSet} with expected size.
-     *
-     * @param expSize Expected size of created map.
-     * @param <T> Type of elements.
-     * @return New set.
-     */
-    public static <T> HashSet<T> newHashSet(int expSize) {
-        return new HashSet<>(capacity(expSize));
-    }
-
-    /**
-     * Creates new {@link LinkedHashSet} with expected size.
-     *
-     * @param expSize Expected size of created map.
-     * @param <T> Type of elements.
-     * @return New set.
-     */
-    public static <T> LinkedHashSet<T> newLinkedHashSet(int expSize) {
-        return new LinkedHashSet<>(capacity(expSize));
-    }
-
-    /**
-     * Creates new map that limited by size.
-     *
-     * @param limit Limit for size.
-     */
-    public static <K, V> Map<K, V> limitedMap(int limit) {
-        if (limit == 0)
-            return Collections.emptyMap();
-
-        if (limit < 5)
-            return new GridLeanMap<>(limit);
-
-        return new HashMap<>(capacity(limit), 0.75f);
-    }
-
-    /**
-     * @param col non-null collection with one element
-     * @return a SingletonList containing the element in the original collection
-     */
-    public static <T> Collection<T> convertToSingletonList(Collection<T> col) {
-        if (col.size() != 1) {
-            throw new IllegalArgumentException("Unexpected collection size for singleton list, expecting 1 but was: " + col.size());
-        }
-        return Collections.singletonList(col.iterator().next());
-    }
-
-    /**
->>>>>>> ab0b24a0
      * Returns comparator that sorts remote node addresses. If remote node resides on the same host, then put
      * loopback addresses first, last otherwise.
      *
