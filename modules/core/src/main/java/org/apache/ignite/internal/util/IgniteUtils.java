/*
 * Licensed to the Apache Software Foundation (ASF) under one or more
 * contributor license agreements.  See the NOTICE file distributed with
 * this work for additional information regarding copyright ownership.
 * The ASF licenses this file to You under the Apache License, Version 2.0
 * (the "License"); you may not use this file except in compliance with
 * the License.  You may obtain a copy of the License at
 *
 *      http://www.apache.org/licenses/LICENSE-2.0
 *
 * Unless required by applicable law or agreed to in writing, software
 * distributed under the License is distributed on an "AS IS" BASIS,
 * WITHOUT WARRANTIES OR CONDITIONS OF ANY KIND, either express or implied.
 * See the License for the specific language governing permissions and
 * limitations under the License.
 */

package org.apache.ignite.internal.util;

import java.io.BufferedInputStream;
import java.io.BufferedOutputStream;
import java.io.ByteArrayInputStream;
import java.io.ByteArrayOutputStream;
import java.io.DataInput;
import java.io.DataOutput;
import java.io.Externalizable;
import java.io.File;
import java.io.FileInputStream;
import java.io.FileNotFoundException;
import java.io.FileOutputStream;
import java.io.IOException;
import java.io.InputStream;
import java.io.InputStreamReader;
import java.io.ObjectInput;
import java.io.ObjectInputStream;
import java.io.ObjectOutput;
import java.io.ObjectOutputStream;
import java.io.OutputStream;
import java.io.PrintStream;
import java.io.Reader;
import java.io.Serializable;
import java.io.StringWriter;
import java.io.UTFDataFormatException;
import java.io.Writer;
import java.lang.annotation.Annotation;
import java.lang.management.CompilationMXBean;
import java.lang.management.LockInfo;
import java.lang.management.ManagementFactory;
import java.lang.management.MemoryMXBean;
import java.lang.management.MonitorInfo;
import java.lang.management.OperatingSystemMXBean;
import java.lang.management.RuntimeMXBean;
import java.lang.management.ThreadInfo;
import java.lang.management.ThreadMXBean;
import java.lang.reflect.Array;
import java.lang.reflect.Constructor;
import java.lang.reflect.Field;
import java.lang.reflect.InvocationTargetException;
import java.lang.reflect.Method;
import java.lang.reflect.Modifier;
import java.math.BigDecimal;
import java.math.MathContext;
import java.net.DatagramSocket;
import java.net.InetAddress;
import java.net.InetSocketAddress;
import java.net.MalformedURLException;
import java.net.NetworkInterface;
import java.net.ServerSocket;
import java.net.Socket;
import java.net.SocketException;
import java.net.SocketTimeoutException;
import java.net.URI;
import java.net.URISyntaxException;
import java.net.URL;
import java.net.URLClassLoader;
import java.net.URLConnection;
import java.net.UnknownHostException;
import java.nio.ByteBuffer;
import java.nio.channels.ClosedChannelException;
import java.nio.channels.FileLock;
import java.nio.channels.SelectionKey;
import java.nio.channels.Selector;
import java.nio.channels.SocketChannel;
import java.nio.charset.Charset;
import java.nio.file.DirectoryStream;
import java.nio.file.FileVisitResult;
import java.nio.file.Files;
import java.nio.file.Path;
import java.nio.file.Paths;
import java.nio.file.SimpleFileVisitor;
import java.nio.file.attribute.BasicFileAttributes;
import java.security.AccessController;
import java.security.InvalidKeyException;
import java.security.Key;
import java.security.KeyManagementException;
import java.security.MessageDigest;
import java.security.NoSuchAlgorithmException;
import java.security.PrivilegedAction;
import java.security.ProtectionDomain;
import java.security.cert.X509Certificate;
import java.sql.Connection;
import java.sql.SQLException;
import java.time.Instant;
import java.time.ZoneId;
import java.time.format.DateTimeFormatter;
import java.util.ArrayList;
import java.util.Arrays;
import java.util.Collection;
import java.util.Collections;
import java.util.Comparator;
import java.util.Enumeration;
import java.util.HashMap;
import java.util.HashSet;
import java.util.IdentityHashMap;
import java.util.Iterator;
import java.util.LinkedHashMap;
import java.util.LinkedHashSet;
import java.util.LinkedList;
import java.util.List;
import java.util.Locale;
import java.util.Map;
import java.util.NoSuchElementException;
import java.util.Properties;
import java.util.Random;
import java.util.ServiceLoader;
import java.util.Set;
import java.util.StringTokenizer;
import java.util.TreeMap;
import java.util.UUID;
import java.util.concurrent.BrokenBarrierException;
import java.util.concurrent.Callable;
import java.util.concurrent.CancellationException;
import java.util.concurrent.ConcurrentHashMap;
import java.util.concurrent.ConcurrentMap;
import java.util.concurrent.CountDownLatch;
import java.util.concurrent.CyclicBarrier;
import java.util.concurrent.ExecutionException;
import java.util.concurrent.ExecutorService;
import java.util.concurrent.Executors;
import java.util.concurrent.Future;
import java.util.concurrent.Semaphore;
import java.util.concurrent.TimeUnit;
import java.util.concurrent.TimeoutException;
import java.util.concurrent.atomic.AtomicLong;
import java.util.concurrent.atomic.AtomicReference;
import java.util.concurrent.locks.Condition;
import java.util.concurrent.locks.ReadWriteLock;
import java.util.function.Consumer;
import java.util.jar.JarFile;
import java.util.logging.ConsoleHandler;
import java.util.logging.Handler;
import java.util.logging.Level;
import java.util.logging.Logger;
import java.util.regex.Pattern;
import java.util.stream.Collectors;
import java.util.zip.Deflater;
import java.util.zip.ZipEntry;
import java.util.zip.ZipFile;
import java.util.zip.ZipInputStream;
import java.util.zip.ZipOutputStream;
import javax.crypto.Cipher;
import javax.crypto.NoSuchPaddingException;
import javax.management.DynamicMBean;
import javax.management.JMException;
import javax.management.MBeanRegistrationException;
import javax.management.MBeanServer;
import javax.management.MalformedObjectNameException;
import javax.management.ObjectName;
import javax.naming.Context;
import javax.naming.NamingException;
import javax.net.ssl.HostnameVerifier;
import javax.net.ssl.HttpsURLConnection;
import javax.net.ssl.SSLContext;
import javax.net.ssl.SSLSession;
import javax.net.ssl.TrustManager;
import javax.net.ssl.X509TrustManager;
import org.apache.ignite.Ignite;
import org.apache.ignite.IgniteCheckedException;
import org.apache.ignite.IgniteClientDisconnectedException;
import org.apache.ignite.IgniteCompute;
import org.apache.ignite.IgniteDeploymentException;
import org.apache.ignite.IgniteException;
import org.apache.ignite.IgniteIllegalStateException;
import org.apache.ignite.IgniteInterruptedException;
import org.apache.ignite.IgniteLogger;
import org.apache.ignite.IgniteSystemProperties;
import org.apache.ignite.binary.BinaryRawReader;
import org.apache.ignite.binary.BinaryRawWriter;
import org.apache.ignite.cluster.ClusterGroup;
import org.apache.ignite.cluster.ClusterGroupEmptyException;
import org.apache.ignite.cluster.ClusterMetrics;
import org.apache.ignite.cluster.ClusterNode;
import org.apache.ignite.cluster.ClusterTopologyException;
import org.apache.ignite.compute.ComputeTask;
import org.apache.ignite.compute.ComputeTaskCancelledException;
import org.apache.ignite.compute.ComputeTaskName;
import org.apache.ignite.compute.ComputeTaskTimeoutException;
import org.apache.ignite.configuration.AddressResolver;
import org.apache.ignite.configuration.DataRegionConfiguration;
import org.apache.ignite.configuration.DataStorageConfiguration;
import org.apache.ignite.configuration.IgniteConfiguration;
import org.apache.ignite.events.EventType;
import org.apache.ignite.internal.GridKernalContext;
import org.apache.ignite.internal.IgniteClientDisconnectedCheckedException;
import org.apache.ignite.internal.IgniteDeploymentCheckedException;
import org.apache.ignite.internal.IgniteFutureCancelledCheckedException;
import org.apache.ignite.internal.IgniteFutureTimeoutCheckedException;
import org.apache.ignite.internal.IgniteInternalFuture;
import org.apache.ignite.internal.IgniteInterruptedCheckedException;
import org.apache.ignite.internal.IgniteNodeAttributes;
import org.apache.ignite.internal.binary.GridBinaryMarshaller;
import org.apache.ignite.internal.cluster.ClusterGroupEmptyCheckedException;
import org.apache.ignite.internal.cluster.ClusterTopologyCheckedException;
import org.apache.ignite.internal.compute.ComputeTaskCancelledCheckedException;
import org.apache.ignite.internal.compute.ComputeTaskTimeoutCheckedException;
import org.apache.ignite.internal.events.DiscoveryCustomEvent;
import org.apache.ignite.internal.managers.communication.GridIoManager;
import org.apache.ignite.internal.managers.communication.GridIoPolicy;
import org.apache.ignite.internal.managers.deployment.GridDeployment;
import org.apache.ignite.internal.managers.deployment.GridDeploymentInfo;
import org.apache.ignite.internal.managers.discovery.GridDiscoveryManager;
import org.apache.ignite.internal.mxbean.IgniteStandardMXBean;
import org.apache.ignite.internal.processors.cache.CacheClassLoaderMarker;
import org.apache.ignite.internal.processors.cache.GridCacheAttributes;
import org.apache.ignite.internal.processors.cache.GridCacheContext;
import org.apache.ignite.internal.processors.cache.GridCacheSharedContext;
import org.apache.ignite.internal.processors.cache.IgnitePeerToPeerClassLoadingException;
import org.apache.ignite.internal.processors.cluster.BaselineTopology;
import org.apache.ignite.internal.transactions.IgniteTxAlreadyCompletedCheckedException;
import org.apache.ignite.internal.transactions.IgniteTxDuplicateKeyCheckedException;
import org.apache.ignite.internal.transactions.IgniteTxHeuristicCheckedException;
import org.apache.ignite.internal.transactions.IgniteTxOptimisticCheckedException;
import org.apache.ignite.internal.transactions.IgniteTxRollbackCheckedException;
import org.apache.ignite.internal.transactions.IgniteTxSerializationCheckedException;
import org.apache.ignite.internal.transactions.IgniteTxTimeoutCheckedException;
import org.apache.ignite.internal.util.future.GridFutureAdapter;
import org.apache.ignite.internal.util.future.IgniteFinishedFutureImpl;
import org.apache.ignite.internal.util.future.IgniteFutureImpl;
import org.apache.ignite.internal.util.io.GridFilenameUtils;
import org.apache.ignite.internal.util.lang.GridClosureException;
import org.apache.ignite.internal.util.lang.GridPeerDeployAware;
import org.apache.ignite.internal.util.lang.GridTuple;
import org.apache.ignite.internal.util.lang.IgniteThrowableFunction;
import org.apache.ignite.internal.util.typedef.C1;
import org.apache.ignite.internal.util.typedef.CI1;
import org.apache.ignite.internal.util.typedef.F;
import org.apache.ignite.internal.util.typedef.G;
import org.apache.ignite.internal.util.typedef.P1;
import org.apache.ignite.internal.util.typedef.X;
import org.apache.ignite.internal.util.typedef.internal.A;
import org.apache.ignite.internal.util.typedef.internal.LT;
import org.apache.ignite.internal.util.typedef.internal.S;
import org.apache.ignite.internal.util.typedef.internal.SB;
import org.apache.ignite.internal.util.typedef.internal.U;
import org.apache.ignite.internal.util.worker.GridWorker;
import org.apache.ignite.lang.IgniteBiTuple;
import org.apache.ignite.lang.IgniteClosure;
import org.apache.ignite.lang.IgniteFuture;
import org.apache.ignite.lang.IgniteFutureCancelledException;
import org.apache.ignite.lang.IgniteFutureTimeoutException;
import org.apache.ignite.lang.IgniteOutClosure;
import org.apache.ignite.lang.IgnitePredicate;
import org.apache.ignite.lang.IgniteProductVersion;
import org.apache.ignite.lang.IgniteRunnable;
import org.apache.ignite.lang.IgniteUuid;
import org.apache.ignite.lifecycle.LifecycleAware;
import org.apache.ignite.logger.LoggerNodeIdAndApplicationAware;
import org.apache.ignite.logger.LoggerNodeIdAware;
import org.apache.ignite.logger.java.JavaLogger;
import org.apache.ignite.marshaller.Marshaller;
import org.apache.ignite.plugin.PluginProvider;
import org.apache.ignite.plugin.extensions.communication.Message;
import org.apache.ignite.plugin.extensions.communication.MessageWriter;
import org.apache.ignite.spi.IgniteSpi;
import org.apache.ignite.spi.IgniteSpiException;
import org.apache.ignite.spi.discovery.DiscoverySpi;
import org.apache.ignite.spi.discovery.DiscoverySpiOrderSupport;
import org.apache.ignite.spi.discovery.tcp.TcpDiscoverySpi;
import org.apache.ignite.thread.IgniteThreadFactory;
import org.apache.ignite.transactions.TransactionAlreadyCompletedException;
import org.apache.ignite.transactions.TransactionDeadlockException;
import org.apache.ignite.transactions.TransactionDuplicateKeyException;
import org.apache.ignite.transactions.TransactionHeuristicException;
import org.apache.ignite.transactions.TransactionOptimisticException;
import org.apache.ignite.transactions.TransactionRollbackException;
import org.apache.ignite.transactions.TransactionSerializationException;
import org.apache.ignite.transactions.TransactionTimeoutException;
import org.jetbrains.annotations.NotNull;
import org.jetbrains.annotations.Nullable;
import sun.misc.Unsafe;

import static java.util.Objects.isNull;
import static org.apache.ignite.IgniteSystemProperties.IGNITE_DISABLE_HOSTNAME_VERIFIER;
import static org.apache.ignite.IgniteSystemProperties.IGNITE_HOME;
import static org.apache.ignite.IgniteSystemProperties.IGNITE_IGNORE_LOCAL_HOST_NAME;
import static org.apache.ignite.IgniteSystemProperties.IGNITE_LOCAL_HOST;
import static org.apache.ignite.IgniteSystemProperties.IGNITE_MBEAN_APPEND_CLASS_LOADER_ID;
import static org.apache.ignite.IgniteSystemProperties.IGNITE_MBEAN_APPEND_JVM_ID;
import static org.apache.ignite.IgniteSystemProperties.IGNITE_NO_DISCO_ORDER;
import static org.apache.ignite.IgniteSystemProperties.IGNITE_REST_START_ON_CLIENT;
import static org.apache.ignite.IgniteSystemProperties.IGNITE_SSH_HOST;
import static org.apache.ignite.IgniteSystemProperties.IGNITE_SSH_USER_NAME;
import static org.apache.ignite.IgniteSystemProperties.IGNITE_SUCCESS_FILE;
import static org.apache.ignite.IgniteSystemProperties.getBoolean;
import static org.apache.ignite.IgniteSystemProperties.getString;
import static org.apache.ignite.events.EventType.EVTS_ALL;
import static org.apache.ignite.events.EventType.EVTS_ALL_MINUS_METRIC_UPDATE;
import static org.apache.ignite.events.EventType.EVT_NODE_METRICS_UPDATED;
import static org.apache.ignite.internal.IgniteNodeAttributes.ATTR_BUILD_DATE;
import static org.apache.ignite.internal.IgniteNodeAttributes.ATTR_BUILD_VER;
import static org.apache.ignite.internal.IgniteNodeAttributes.ATTR_CACHE;
import static org.apache.ignite.internal.IgniteNodeAttributes.ATTR_DATA_REGIONS_OFFHEAP_SIZE;
import static org.apache.ignite.internal.IgniteNodeAttributes.ATTR_JVM_PID;
import static org.apache.ignite.internal.IgniteNodeAttributes.ATTR_MACS;
import static org.apache.ignite.internal.util.GridUnsafe.objectFieldOffset;
import static org.apache.ignite.internal.util.GridUnsafe.putObjectVolatile;
import static org.apache.ignite.internal.util.GridUnsafe.staticFieldBase;
import static org.apache.ignite.internal.util.GridUnsafe.staticFieldOffset;

/**
 * Collection of utility methods used throughout the system.
 */
@SuppressWarnings({"UnusedReturnValue"})
public abstract class IgniteUtils {
    /** Logger. */
    private static final Logger log = Logger.getLogger(IgniteUtils.class.getName());

    /** */
    public static final long KB = 1024L;

    /** */
    public static final long MB = 1024L * 1024;

    /** */
    public static final long GB = 1024L * 1024 * 1024;

    /**
     * String limit in bytes for {@link DataOutput#writeUTF} and
     * {@link DataInput#readUTF()}, that use "Modified UTF-8".
     */
    public static final int UTF_BYTE_LIMIT = 65_535;

    /** Minimum checkpointing page buffer size (may be adjusted by Ignite). */
    public static final Long DFLT_MIN_CHECKPOINTING_PAGE_BUFFER_SIZE = GB / 4;

    /** Default minimum checkpointing page buffer size (may be adjusted by Ignite). */
    public static final Long DFLT_MAX_CHECKPOINTING_PAGE_BUFFER_SIZE = 2 * GB;

    /** @see IgniteSystemProperties#IGNITE_MBEAN_APPEND_CLASS_LOADER_ID */
    public static final boolean DFLT_MBEAN_APPEND_CLASS_LOADER_ID = true;

    /** {@code True} if {@code unsafe} should be used for array copy. */
    private static final boolean UNSAFE_BYTE_ARR_CP = unsafeByteArrayCopyAvailable();

    /** Sun-specific JDK constructor factory for objects that don't have empty constructor. */
    private static final Method CTOR_FACTORY;

    /** Sun JDK reflection factory. */
    private static final Object SUN_REFLECT_FACTORY;

    /** Public {@code java.lang.Object} no-argument constructor. */
    private static final Constructor OBJECT_CTOR;

    /** All grid event names. */
    private static final Map<Integer, String> GRID_EVT_NAMES = new HashMap<>();

    /** All grid events. */
    private static final int[] GRID_EVTS;

    /** Empty integers array. */
    public static final int[] EMPTY_INTS = new int[0];

    /** Empty longs array. */
    public static final long[] EMPTY_LONGS = new long[0];

    /** Empty strings array. */
    public static final String[] EMPTY_STRS = new String[0];

    /** Empty fields array. */
    public static final Field[] EMPTY_FIELDS = new Field[0];

    /** System line separator. */
    private static final String NL = System.getProperty("line.separator");

    /** Default user version. */
    public static final String DFLT_USER_VERSION = "0";

    /** Cache for {@link GridPeerDeployAware} fields to speed up reflection. */
    private static final ConcurrentMap<String, IgniteBiTuple<Class<?>, Collection<Field>>> p2pFields =
        new ConcurrentHashMap<>();

    /** Secure socket protocol to use. */
    private static final String HTTPS_PROTOCOL = "TLS";

    /** Default working directory name. */
    private static final String DEFAULT_WORK_DIR = "work";

    /** Thread dump message. */
    public static final String THREAD_DUMP_MSG = "Thread dump at ";

    /** Alphanumeric with underscore regexp pattern. */
    private static final Pattern ALPHANUMERIC_UNDERSCORE_PATTERN = Pattern.compile("^[a-zA-Z_0-9]+$");

    /** Length of numbered file name. */
    public static final int NUMBER_FILE_NAME_LENGTH = 16;

    /** Project home directory. */
    private static volatile GridTuple<String> ggHome;

    /** OS JDK string. */
    private static final String osJdkStr;

    /** OS string. */
    private static final String osStr;

    /** JDK string. */
    private static String jdkStr;

    /** Indicates whether current OS is Windows 95. */
    private static boolean win95;

    /** Indicates whether current OS is Windows 98. */
    private static boolean win98;

    /** Indicates whether current OS is Windows NT. */
    private static boolean winNt;

    /** Indicates whether current OS is Windows Vista. */
    private static boolean winVista;

    /** Indicates whether current OS is Windows 7. */
    private static boolean win7;

    /** Indicates whether current OS is Windows 8. */
    private static boolean win8;

    /** Indicates whether current OS is Windows 8.1. */
    private static boolean win81;

    /** Indicates whether current OS is some version of Windows. */
    private static boolean unknownWin;

    /** Indicates whether current OS is Windows 2000. */
    private static boolean win2k;

    /** Indicates whether current OS is Windows XP. */
    private static boolean winXp;

    /** Indicates whether current OS is Windows Server 2003. */
    private static boolean win2003;

    /** Indicates whether current OS is Windows Server 2008. */
    private static boolean win2008;

    /** Indicates whether current OS is UNIX flavor. */
    private static boolean unix;

    /** Indicates whether current OS is Solaris. */
    private static boolean solaris;

    /** Indicates whether current OS is Linux flavor. */
    private static boolean linux;

    /** Indicates whether current OS is NetWare. */
    private static boolean netware;

    /** Indicates whether current OS is Mac OS. */
    private static boolean mac;

    /** Indicates whether current OS is of RedHat family. */
    private static final boolean redHat;

    /** Indicates whether current OS architecture is Sun Sparc. */
    private static boolean sparc;

    /** Indicates whether current OS architecture is Intel X86. */
    private static boolean x86;

    /** Name of the underlying OS. */
    private static String osName;

    /** Version of the underlying OS. */
    private static String osVer;

    /** CPU architecture of the underlying OS. */
    private static String osArch;

    /** Name of the Java Runtime. */
    private static String javaRtName;

    /** Name of the Java Runtime version. */
    private static String javaRtVer;

    /** Name of the JDK vendor. */
    private static String jdkVendor;

    /** Name of the JDK. */
    private static String jdkName;

    /** Version of the JDK. */
    private static String jdkVer;

    /** Name of JVM specification. */
    private static String jvmSpecName;

    /** Version of JVM implementation. */
    private static String jvmImplVer;

    /** Vendor's name of JVM implementation. */
    private static String jvmImplVendor;

    /** Name of the JVM implementation. */
    private static String jvmImplName;

    /** Will be set to {@code true} if detected a 32-bit JVM. */
    private static final boolean jvm32Bit;

    /** JMX domain as 'xxx.apache.ignite'. */
    public static final String JMX_DOMAIN = IgniteUtils.class.getName().substring(0, IgniteUtils.class.getName().
        indexOf('.', IgniteUtils.class.getName().indexOf('.') + 1));

    /** Network packet header. */
    public static final byte[] IGNITE_HEADER = intToBytes(0x00004747);

    /** Default buffer size = 4K. */
    private static final int BUF_SIZE = 4096;

    /** Byte bit-mask. */
    private static final int MASK = 0xf;

    /** Long date format pattern for log messages. */
    public static final DateTimeFormatter LONG_DATE_FMT =
        DateTimeFormatter.ofPattern("MM/dd/yyyy HH:mm:ss").withZone(ZoneId.systemDefault());

    /**
     * Short date format pattern for log messages in "quiet" mode.
     * Only time is included since we don't expect "quiet" mode to be used
     * for longer runs.
     */
    public static final DateTimeFormatter SHORT_DATE_FMT =
        DateTimeFormatter.ofPattern("HH:mm:ss").withZone(ZoneId.systemDefault());

    /** Debug date format. */
    public static final DateTimeFormatter DEBUG_DATE_FMT =
        DateTimeFormatter.ofPattern("HH:mm:ss,SSS").withZone(ZoneId.systemDefault());

    /** Date format for thread dumps. */
    private static final DateTimeFormatter THREAD_DUMP_FMT =
        DateTimeFormatter.ofPattern("yyyy/MM/dd HH:mm:ss z").withZone(ZoneId.systemDefault());

    /** Cached local host address to make sure that every time the same local host is returned. */
    private static InetAddress locHost;

    /** Supplier of network interfaces. Could be used for tests purposes, must not be changed in production code. */
    public static InterfaceSupplier INTERFACE_SUPPLIER = NetworkInterface::getNetworkInterfaces;

    /** */
    static volatile long curTimeMillis = System.currentTimeMillis();

    /** Primitive class map. */
    private static final Map<String, Class<?>> primitiveMap = new HashMap<>(16, .5f);

    /** Boxed class map. */
    private static final Map<Class<?>, Class<?>> boxedClsMap = new HashMap<>(16, .5f);

    /** Class loader used to load Ignite. */
    private static final ClassLoader gridClassLoader = IgniteUtils.class.getClassLoader();

    /** MAC OS invalid argument socket error message. */
    public static final String MAC_INVALID_ARG_MSG = "On MAC OS you may have too many file descriptors open " +
        "(simple restart usually solves the issue)";

    /** Ignite Logging Directory. */
    public static final String IGNITE_LOG_DIR = System.getenv(IgniteSystemProperties.IGNITE_LOG_DIR);

    /** Ignite Work Directory. */
    public static final String IGNITE_WORK_DIR = System.getenv(IgniteSystemProperties.IGNITE_WORK_DIR);

    /** Random is used to get random server node to authentication from client node. */
    private static final Random RND = new Random(System.currentTimeMillis());

    /** Clock timer. */
    private static Thread timer;

    /** Grid counter. */
    static int gridCnt;

    /** Mutex. */
    static final Object mux = new Object();

    /** Exception converters. */
    private static final Map<Class<? extends IgniteCheckedException>, C1<IgniteCheckedException, IgniteException>>
        exceptionConverters;

    /** */
    private static volatile IgniteBiTuple<Collection<String>, Collection<String>> cachedLocalAddr;

    /** */
    private static volatile IgniteBiTuple<Collection<String>, Collection<String>> cachedLocalAddrAllHostNames;

    /** */
    private static final ConcurrentMap<ClassLoader, ConcurrentMap<String, Class>> classCache =
        new ConcurrentHashMap<>();

    /** Object.hashCode() */
    private static Method hashCodeMtd;

    /** Object.equals(...) */
    private static Method equalsMtd;

    /** Object.toString() */
    private static Method toStringMtd;

    /** Empty local Ignite name. */
    public static final String LOC_IGNITE_NAME_EMPTY = new String();

    /** Local Ignite name thread local. */
    private static final ThreadLocal<String> LOC_IGNITE_NAME = new ThreadLocal<String>() {
        @Override protected String initialValue() {
            return LOC_IGNITE_NAME_EMPTY;
        }
    };

    /** Ignite MBeans disabled flag. */
    public static boolean IGNITE_MBEANS_DISABLED =
        IgniteSystemProperties.getBoolean(IgniteSystemProperties.IGNITE_MBEANS_DISABLED);

    /** Ignite test features enabled flag. */
    public static boolean IGNITE_TEST_FEATURES_ENABLED =
        IgniteSystemProperties.getBoolean(IgniteSystemProperties.IGNITE_TEST_FEATURES_ENABLED);

    /** */
    private static final boolean assertionsEnabled;

    /** Empty URL array. */
    private static final URL[] EMPTY_URL_ARR = new URL[0];

    /** Builtin class loader class.
     *
     * Note: needs for compatibility with Java 9.
     */
    private static final Class bltClsLdrCls = defaultClassLoaderClass();

    /** Url class loader field.
     *
     * Note: needs for compatibility with Java 9.
     */
    private static final Field urlClsLdrField = urlClassLoaderField();

    /** Dev only logging disabled. */
    private static final boolean devOnlyLogDisabled =
        IgniteSystemProperties.getBoolean(IgniteSystemProperties.IGNITE_DEV_ONLY_LOGGING_DISABLED);

    /** JDK9: jdk.internal.loader.URLClassPath. */
    private static Class clsURLClassPath;

    /** JDK9: URLClassPath#getURLs. */
    private static Method mthdURLClassPathGetUrls;

    /** Byte count prefixes. */
    private static final String BYTE_CNT_PREFIXES = " KMGTPE";

    /**
     * Success file name property. This file is used with auto-restarting functionality when Ignite
     * is started by supplied ignite.{bat|sh} scripts.
     */
    public static final String IGNITE_SUCCESS_FILE_PROPERTY = System.getProperty(IGNITE_SUCCESS_FILE);

    /**
     * JMX remote system property. Setting this property registered the Java VM platform's MBeans and published
     * the Remote Method Invocation (RMI) connector via a private interface to allow JMX client applications
     * to monitor a local Java platform, that is, a Java VM running on the same machine as the JMX client.
     */
    public static final String IGNITE_JMX_REMOTE_PROPERTY = System.getProperty("com.sun.management.jmxremote");

    /*
     * Initializes enterprise check.
     */
    static {
        boolean assertionsEnabled0 = true;

        try {
            assert false;

            assertionsEnabled0 = false;
        }
        catch (AssertionError ignored) {
            assertionsEnabled0 = true;
        }
        finally {
            assertionsEnabled = assertionsEnabled0;
        }

        redHat = Files.exists(Paths.get("/etc/redhat-release")); // RedHat family OS (Fedora, CentOS, RedHat)

        String osName = System.getProperty("os.name");

        String osLow = osName.toLowerCase();

        // OS type detection.
        if (osLow.contains("win")) {
            if (osLow.contains("95"))
                win95 = true;
            else if (osLow.contains("98"))
                win98 = true;
            else if (osLow.contains("nt"))
                winNt = true;
            else if (osLow.contains("2000"))
                win2k = true;
            else if (osLow.contains("vista"))
                winVista = true;
            else if (osLow.contains("xp"))
                winXp = true;
            else if (osLow.contains("2003"))
                win2003 = true;
            else if (osLow.contains("2008"))
                win2008 = true;
            else if (osLow.contains("7"))
                win7 = true;
            else if (osLow.contains("8.1"))
                win81 = true;
            else if (osLow.contains("8"))
                win8 = true;
            else
                unknownWin = true;
        }
        else if (osLow.contains("netware"))
            netware = true;
        else if (osLow.contains("mac os"))
            mac = true;
        else {
            // UNIXs flavors tokens.
            for (CharSequence os : new String[] {"ix", "inux", "olaris", "un", "ux", "sco", "bsd", "att"})
                if (osLow.contains(os)) {
                    unix = true;

                    break;
                }

            // UNIX name detection.
            if (osLow.contains("olaris") || osLow.contains("sunos"))
                solaris = true;
            else if (osLow.contains("inux"))
                linux = true;
        }

        String osArch = System.getProperty("os.arch");

        String archStr = osArch.toLowerCase();

        // OS architecture detection.
        if (archStr.contains("x86"))
            x86 = true;
        else if (archStr.contains("sparc"))
            sparc = true;

        String javaRtName = System.getProperty("java.runtime.name");
        String javaRtVer = System.getProperty("java.runtime.version");
        String jdkVendor = System.getProperty("java.specification.vendor");
        String jdkName = System.getProperty("java.specification.name");
        String jdkVer = System.getProperty("java.specification.version");
        String osVer = System.getProperty("os.version");
        String jvmSpecName = System.getProperty("java.vm.specification.name");
        String jvmImplVer = System.getProperty("java.vm.version");
        String jvmImplVendor = System.getProperty("java.vm.vendor");
        String jvmImplName = System.getProperty("java.vm.name");

        // Best effort to detect a 32-bit JVM.
        String jvmArchDataModel = System.getProperty("sun.arch.data.model");

        String jdkStr = javaRtName + ' ' + javaRtVer + ' ' + jvmImplVendor + ' ' + jvmImplName + ' ' +
            jvmImplVer;

        osStr = osName + ' ' + osVer + ' ' + osArch;
        osJdkStr = osLow + ", " + jdkStr;

        // Copy auto variables to static ones.
        IgniteUtils.osName = osName;
        IgniteUtils.jdkName = jdkName;
        IgniteUtils.jdkVendor = jdkVendor;
        IgniteUtils.jdkVer = jdkVer;
        IgniteUtils.jdkStr = jdkStr;
        IgniteUtils.osVer = osVer;
        IgniteUtils.osArch = osArch;
        IgniteUtils.jvmSpecName = jvmSpecName;
        IgniteUtils.jvmImplVer = jvmImplVer;
        IgniteUtils.jvmImplVendor = jvmImplVendor;
        IgniteUtils.jvmImplName = jvmImplName;
        IgniteUtils.javaRtName = javaRtName;
        IgniteUtils.javaRtVer = javaRtVer;

        jvm32Bit = "32".equals(jvmArchDataModel);

        primitiveMap.put("byte", byte.class);
        primitiveMap.put("short", short.class);
        primitiveMap.put("int", int.class);
        primitiveMap.put("long", long.class);
        primitiveMap.put("float", float.class);
        primitiveMap.put("double", double.class);
        primitiveMap.put("char", char.class);
        primitiveMap.put("boolean", boolean.class);
        primitiveMap.put("void", void.class);

        boxedClsMap.put(byte.class, Byte.class);
        boxedClsMap.put(short.class, Short.class);
        boxedClsMap.put(int.class, Integer.class);
        boxedClsMap.put(long.class, Long.class);
        boxedClsMap.put(float.class, Float.class);
        boxedClsMap.put(double.class, Double.class);
        boxedClsMap.put(char.class, Character.class);
        boxedClsMap.put(boolean.class, Boolean.class);
        boxedClsMap.put(void.class, Void.class);

        try {
            OBJECT_CTOR = Object.class.getConstructor();
        }
        catch (NoSuchMethodException e) {
            throw withCause(new AssertionError("Object class does not have empty constructor (is JDK corrupted?)."), e);
        }

        // Constructor factory.
        Method ctorFac = null;
        Object refFac = null;

        try {
            Class<?> refFactoryCls = Class.forName("sun.reflect.ReflectionFactory");

            refFac = refFactoryCls.getMethod("getReflectionFactory").invoke(null);

            ctorFac = refFac.getClass().getMethod("newConstructorForSerialization", Class.class,
                Constructor.class);
        }
        catch (NoSuchMethodException | ClassNotFoundException | IllegalAccessException | InvocationTargetException ignored) {
            // No-op.
        }

        CTOR_FACTORY = ctorFac;
        SUN_REFLECT_FACTORY = refFac;

        // Disable hostname SSL verification for development and testing with self-signed certificates.
        if (Boolean.parseBoolean(System.getProperty(IGNITE_DISABLE_HOSTNAME_VERIFIER))) {
            HttpsURLConnection.setDefaultHostnameVerifier(new HostnameVerifier() {
                @Override public boolean verify(String hostname, SSLSession sslSes) {
                    return true;
                }
            });
        }

        // Event names initialization.
        Class<?>[] evtHolderClasses = new Class[] {EventType.class, DiscoveryCustomEvent.class};

        for (Class<?> cls : evtHolderClasses) {
            for (Field field : cls.getFields()) {
                if (Modifier.isStatic(field.getModifiers()) && field.getType().equals(int.class)) {
                    if (field.getName().startsWith("EVT_")) {
                        try {
                            int type = field.getInt(null);

                            String prev = GRID_EVT_NAMES.put(type, field.getName().substring("EVT_".length()));

                            // Check for duplicate event types.
                            assert prev == null : "Duplicate event [type=" + type + ", name1=" + prev +
                                ", name2=" + field.getName() + ']';
                        }
                        catch (IllegalAccessException e) {
                            throw new IgniteException(e);
                        }
                    }
                }
            }
        }

        // Event array initialization.
        GRID_EVTS = toIntArray(GRID_EVT_NAMES.keySet());

        // Sort for fast event lookup.
        Arrays.sort(GRID_EVTS);

        // We need to re-initialize EVTS_ALL and EVTS_ALL_MINUS_METRIC_UPDATE
        // because they may have been initialized to null before GRID_EVTS were initialized.
        if (EVTS_ALL == null || EVTS_ALL_MINUS_METRIC_UPDATE == null) {
            try {
                Field f1 = EventType.class.getDeclaredField("EVTS_ALL");
                Field f2 = EventType.class.getDeclaredField("EVTS_ALL_MINUS_METRIC_UPDATE");

                assert f1 != null;
                assert f2 != null;

                // We use unsafe operations to update static fields on interface because
                // they are treated as static final and cannot be updated via standard reflection.
                putObjectVolatile(staticFieldBase(f1), staticFieldOffset(f1), gridEvents());
                putObjectVolatile(staticFieldBase(f2), staticFieldOffset(f2), gridEvents(EVT_NODE_METRICS_UPDATED));

                assert EVTS_ALL != null;
                assert EVTS_ALL.length == GRID_EVTS.length;

                assert EVTS_ALL_MINUS_METRIC_UPDATE != null;
                assert EVTS_ALL_MINUS_METRIC_UPDATE.length == GRID_EVTS.length - 1;

                // Validate correctness.
                for (int type : GRID_EVTS) {
                    assert containsIntArray(EVTS_ALL, type);

                    if (type != EVT_NODE_METRICS_UPDATED)
                        assert containsIntArray(EVTS_ALL_MINUS_METRIC_UPDATE, type);
                }

                assert !containsIntArray(EVTS_ALL_MINUS_METRIC_UPDATE, EVT_NODE_METRICS_UPDATED);
            }
            catch (NoSuchFieldException e) {
                throw new IgniteException(e);
            }
        }

        exceptionConverters = Collections.unmodifiableMap(exceptionConverters());

        // Set the http.strictPostRedirect property to prevent redirected POST from being mapped to a GET.
        System.setProperty("http.strictPostRedirect", "true");

        for (Method mtd : Object.class.getMethods()) {
            if ("hashCode".equals(mtd.getName()))
                hashCodeMtd = mtd;
            else if ("equals".equals(mtd.getName()))
                equalsMtd = mtd;
            else if ("toString".equals(mtd.getName()))
                toStringMtd = mtd;
        }

        try {
            clsURLClassPath = Class.forName("jdk.internal.loader.URLClassPath");
            mthdURLClassPathGetUrls = clsURLClassPath.getMethod("getURLs");
        }
        catch (ReflectiveOperationException e) {
            clsURLClassPath = null;
            mthdURLClassPathGetUrls = null;
        }
    }

    /**
     * Gets IgniteClosure for an IgniteCheckedException class.
     *
     * @param clazz Class.
     * @return The IgniteClosure mapped to this exception class, or null if none.
     */
    public static C1<IgniteCheckedException, IgniteException> getExceptionConverter(Class<? extends IgniteCheckedException> clazz) {
        return exceptionConverters.get(clazz);
    }

    /**
     * Gets map with converters to convert internal checked exceptions to public API unchecked exceptions.
     *
     * @return Exception converters.
     */
    private static Map<Class<? extends IgniteCheckedException>, C1<IgniteCheckedException, IgniteException>>
        exceptionConverters() {
        Map<Class<? extends IgniteCheckedException>, C1<IgniteCheckedException, IgniteException>> m = new HashMap<>();

        m.put(IgniteInterruptedCheckedException.class, new C1<IgniteCheckedException, IgniteException>() {
            @Override public IgniteException apply(IgniteCheckedException e) {
                return new IgniteInterruptedException(e.getMessage(), (InterruptedException)e.getCause());
            }
        });

        m.put(IgniteFutureCancelledCheckedException.class, new C1<IgniteCheckedException, IgniteException>() {
            @Override public IgniteException apply(IgniteCheckedException e) {
                return new IgniteFutureCancelledException(e.getMessage(), e);
            }
        });

        m.put(IgniteFutureTimeoutCheckedException.class, new C1<IgniteCheckedException, IgniteException>() {
            @Override public IgniteException apply(IgniteCheckedException e) {
                return new IgniteFutureTimeoutException(e.getMessage(), e);
            }
        });

        m.put(ClusterGroupEmptyCheckedException.class, new C1<IgniteCheckedException, IgniteException>() {
            @Override public IgniteException apply(IgniteCheckedException e) {
                return new ClusterGroupEmptyException(e.getMessage(), e);
            }
        });

        m.put(ClusterTopologyCheckedException.class, new C1<IgniteCheckedException, IgniteException>() {
            @Override public IgniteException apply(IgniteCheckedException e) {
                ClusterTopologyException topEx = new ClusterTopologyException(e.getMessage(), e);

                ClusterTopologyCheckedException checked = (ClusterTopologyCheckedException)e;

                if (checked.retryReadyFuture() != null)
                    topEx.retryReadyFuture(new IgniteFutureImpl<>(checked.retryReadyFuture()));

                return topEx;
            }
        });

        m.put(IgniteDeploymentCheckedException.class, new C1<IgniteCheckedException, IgniteException>() {
            @Override public IgniteException apply(IgniteCheckedException e) {
                return new IgniteDeploymentException(e.getMessage(), e);
            }
        });

        m.put(ComputeTaskTimeoutCheckedException.class, new C1<IgniteCheckedException, IgniteException>() {
            @Override public IgniteException apply(IgniteCheckedException e) {
                return new ComputeTaskTimeoutException(e.getMessage(), e);
            }
        });

        m.put(ComputeTaskCancelledCheckedException.class, new C1<IgniteCheckedException, IgniteException>() {
            @Override public IgniteException apply(IgniteCheckedException e) {
                return new ComputeTaskCancelledException(e.getMessage(), e);
            }
        });

        m.put(IgniteTxRollbackCheckedException.class, new C1<IgniteCheckedException, IgniteException>() {
            @Override public IgniteException apply(IgniteCheckedException e) {
                return new TransactionRollbackException(e.getMessage(), e);
            }
        });

        m.put(IgniteTxHeuristicCheckedException.class, new C1<IgniteCheckedException, IgniteException>() {
            @Override public IgniteException apply(IgniteCheckedException e) {
                return new TransactionHeuristicException(e.getMessage(), e);
            }
        });

        m.put(IgniteTxTimeoutCheckedException.class, new C1<IgniteCheckedException, IgniteException>() {
            @Override public IgniteException apply(IgniteCheckedException e) {
                if (e.getCause() instanceof TransactionDeadlockException)
                    return new TransactionTimeoutException(e.getMessage(), e.getCause());

                return new TransactionTimeoutException(e.getMessage(), e);
            }
        });

        m.put(IgniteTxOptimisticCheckedException.class, new C1<IgniteCheckedException, IgniteException>() {
            @Override public IgniteException apply(IgniteCheckedException e) {
                return new TransactionOptimisticException(e.getMessage(), e);
            }
        });

        m.put(IgniteClientDisconnectedCheckedException.class, new C1<IgniteCheckedException, IgniteException>() {
            @Override public IgniteException apply(IgniteCheckedException e) {
                return new IgniteClientDisconnectedException(
                    ((IgniteClientDisconnectedCheckedException)e).reconnectFuture(),
                    e.getMessage(),
                    e);
            }
        });

        m.put(IgniteTxSerializationCheckedException.class, new C1<IgniteCheckedException, IgniteException>() {
            @Override public IgniteException apply(IgniteCheckedException e) {
                return new TransactionSerializationException(e.getMessage(), e);
            }
        });

        m.put(IgniteTxDuplicateKeyCheckedException.class, new C1<IgniteCheckedException, IgniteException>() {
            @Override public IgniteException apply(IgniteCheckedException e) {
                return new TransactionDuplicateKeyException(e.getMessage(), e);
            }
        });

        m.put(IgniteTxAlreadyCompletedCheckedException.class, new C1<IgniteCheckedException, IgniteException>() {
            @Override public IgniteException apply(IgniteCheckedException e) {
                return new TransactionAlreadyCompletedException(e.getMessage(), e);
            }
        });

        return m;
    }

    /**
     * Gets all plugin providers.
     *
     * @return Plugins.
     */
    public static List<PluginProvider> allPluginProviders() {
        List<PluginProvider> providers = new ArrayList<>();

        Iterable<PluginProvider> it = loadService(PluginProvider.class);

        for (PluginProvider provider : it)
            providers.add(provider);

        return providers;
    }

    /**
     * @param svcCls Service class to load.
     * @param <S> Type of loaded interfaces.
     * @return Lazy iterable structure over loaded class implementations.
     */
    public static <S> Iterable<S> loadService(Class<S> svcCls) {
        return AccessController.doPrivileged(new PrivilegedAction<Iterable<S>>() {
            @Override public Iterable<S> run() {
                return ServiceLoader.load(svcCls);
            }
        });
    }

    /**
     * Converts exception, but unlike {@link #convertException(IgniteCheckedException)}
     * does not wrap passed in exception if none suitable converter found.
     *
     * @param e Ignite checked exception.
     * @return Ignite runtime exception.
     */
    public static Exception convertExceptionNoWrap(IgniteCheckedException e) {
        C1<IgniteCheckedException, IgniteException> converter = exceptionConverters.get(e.getClass());

        if (converter != null)
            return converter.apply(e);

        if (e.getCause() instanceof IgniteException)
            return (Exception)e.getCause();

        return e;
    }

    /**
     * @param e Ignite checked exception.
     * @return Ignite runtime exception.
     */
    public static IgniteException convertException(IgniteCheckedException e) {
        IgniteClientDisconnectedException e0 = e.getCause(IgniteClientDisconnectedException.class);

        if (e0 != null) {
            assert e0.reconnectFuture() != null : e0;

            throw e0;
        }

        IgniteClientDisconnectedCheckedException disconnectedErr =
            e.getCause(IgniteClientDisconnectedCheckedException.class);

        if (disconnectedErr != null) {
            assert disconnectedErr.reconnectFuture() != null : disconnectedErr;

            e = disconnectedErr;
        }

        C1<IgniteCheckedException, IgniteException> converter = exceptionConverters.get(e.getClass());

        if (converter != null)
            return converter.apply(e);

        if (e.getCause() instanceof IgniteException)
            return (IgniteException)e.getCause();

        return new IgniteException(e.getMessage(), e);
    }

    /**
     * @return System time approximated by 10 ms.
     */
    public static long currentTimeMillis() {
        return curTimeMillis;
    }

    /**
     * Convert milliseconds time interval to nanoseconds.
     *
     * @param millis Original time interval.
     * @return Calculated time interval.
     */
    public static long millisToNanos(long millis) {
        return TimeUnit.MILLISECONDS.toNanos(millis);
    }

    /**
     * Convert nanoseconds time interval to milliseconds.
     *
     * @param nanos Original time interval.
     * @return Calculated time interval.
     */
    public static long nanosToMillis(long nanos) {
        return TimeUnit.NANOSECONDS.toMillis(nanos);
    }

    /**
     * Returns number of milliseconds passed after the given nanos timestamp.
     *
     * @param nanos Nanos timestamp.
     * @return Number of milliseconds passed after the given nanos timestamp.
     * @see System#nanoTime()
     */
    public static long millisSinceNanos(long nanos) {
        return nanosToMillis(System.nanoTime() - nanos);
    }

    /**
     * Gets nearest power of 2 larger or equal than v.
     *
     * @param v Value.
     * @return Nearest power of 2.
     */
    public static int ceilPow2(int v) {
        int i = v - 1;

        return Integer.highestOneBit(i) << 1 - (i >>> 30 ^ v >> 31);
    }

    /**
     * @param i Value.
     * @return {@code true} If the given value is power of 2 (0 is not power of 2).
     */
    public static boolean isPow2(int i) {
        return i > 0 && (i & (i - 1)) == 0;
    }

    /**
     * Return SUN specific constructor factory.
     *
     * @return SUN specific constructor factory.
     */
    @Nullable public static Method ctorFactory() {
        return CTOR_FACTORY;
    }

    /**
     * @return Empty constructor for object class.
     */
    public static Constructor objectConstructor() {
        return OBJECT_CTOR;
    }

    /**
     * SUN JDK specific reflection factory for objects without public constructor.
     *
     * @return Reflection factory for objects without public constructor.
     */
    @Nullable public static Object sunReflectionFactory() {
        return SUN_REFLECT_FACTORY;
    }

    /**
     * Gets name for given grid event type.
     *
     * @param type Event type.
     * @return Event name.
     */
    public static String gridEventName(int type) {
        String name = GRID_EVT_NAMES.get(type);

        return name != null ? name : Integer.toString(type);
    }

    /**
     * Gets all event types.
     *
     * @param excl Optional exclude events.
     * @return All events minus excluded ones.
     */
    public static int[] gridEvents(final int... excl) {
        if (F.isEmpty(excl))
            return GRID_EVTS;

        List<Integer> evts = toIntList(GRID_EVTS, new P1<Integer>() {
            @Override public boolean apply(Integer i) {
                return !containsIntArray(excl, i);
            }
        });

        return toIntArray(evts);
    }

    /**
     * @param discoSpi Discovery SPI.
     * @return {@code True} if ordering is supported.
     */
    public static boolean discoOrdered(DiscoverySpi discoSpi) {
        DiscoverySpiOrderSupport ann = U.getAnnotation(discoSpi.getClass(), DiscoverySpiOrderSupport.class);

        return ann != null && ann.value();
    }

    /**
     * @return Checks if disco ordering should be enforced.
     */
    public static boolean relaxDiscoveryOrdered() {
        return "true".equalsIgnoreCase(System.getProperty(IGNITE_NO_DISCO_ORDER));
    }

    /**
     * This method should be used for adding quick debug statements in code
     * while debugging. Calls to this method should never be committed to master.
     *
     * @param msg Message to debug.
     * @deprecated Calls to this method should never be committed to master.
     */
    @Deprecated
    public static void debug(Object msg) {
        X.error(debugPrefix() + msg);
    }

    /**
     * This method should be used for adding quick debug statements in code
     * while debugging. Calls to this method should never be committed to master.
     *
     * @param msg Message to debug.
     * @deprecated Calls to this method should never be committed to master.
     */
    @Deprecated
    public static void debugx(String msg) {
        X.printerrln(debugPrefix() + msg);
    }

    /**
     * This method should be used for adding quick debug statements in code
     * while debugging. Calls to this method should never be committed to master.
     *
     * @param log Logger.
     * @param msg Message to debug.
     *
     * @deprecated Calls to this method should never be committed to master.
     */
    @Deprecated
    public static void debug(IgniteLogger log, String msg) {
        log.info(msg);
    }

    /**
     * Prints stack trace of the current thread to {@code System.out}.
     *
     * @deprecated Calls to this method should never be committed to master.
     */
    @Deprecated
    public static void dumpStack() {
        dumpStack("Dumping stack.");
    }

    /**
     * Prints stack trace of the current thread to {@code System.out}.
     *
     * @param msg Message to print with the stack.
     *
     * @deprecated Calls to this method should never be committed to master.
     */
    @Deprecated
    public static void dumpStack(String msg) {
        new Exception(debugPrefix() + msg).printStackTrace(System.err);
    }

    /**
     * @param log Logger.
     * @param msg Message.
     */
    public static void dumpStack(@Nullable IgniteLogger log, String msg) {
        U.error(log, "Dumping stack.", new Exception(msg));
    }

    /**
     * Prints stack trace of the current thread to provided output stream.
     *
     * @param msg Message to print with the stack.
     * @param out Output to dump stack to.
     *
     * @deprecated Calls to this method should never be committed to master.
     */
    @Deprecated
    public static void dumpStack(String msg, PrintStream out) {
        new Exception(msg).printStackTrace(out);
    }

    /**
     * Prints stack trace of the current thread to provided logger.
     *
     * @param log Logger.
     * @param msg Message to print with the stack.
     *
     * @deprecated Calls to this method should never be committed to master.
     */
    @Deprecated
    public static void debugStack(IgniteLogger log, String msg) {
        log.error(msg, new Exception(debugPrefix() + msg));
    }

    /**
     * @return Common prefix for debug messages.
     */
    private static String debugPrefix() {
        return '<' + DEBUG_DATE_FMT.format(Instant.now()) + "><DEBUG><" +
            Thread.currentThread().getName() + '>' + ' ';
    }

    /**
     * Prints heap usage.
     */
    public static void debugHeapUsage() {
        System.gc();

        Runtime runtime = Runtime.getRuntime();

        X.println('<' + DEBUG_DATE_FMT.format(Instant.now()) + "><DEBUG><" +
            Thread.currentThread().getName() + "> Heap stats [free=" + runtime.freeMemory() / (1024 * 1024) +
            "M, total=" + runtime.totalMemory() / (1024 * 1024) + "M]");
    }

    /**
     * Gets heap size in GB rounded to specified precision.
     *
     * @param node Node.
     * @param precision Precision.
     * @return Heap size in GB.
     */
    public static double heapSize(ClusterNode node, int precision) {
        return heapSize(Collections.singleton(node), precision);
    }

    /**
     * Gets total heap size in GB rounded to specified precision.
     *
     * @param nodes Nodes.
     * @param precision Precision.
     * @return Total heap size in GB.
     */
    public static double heapSize(Iterable<ClusterNode> nodes, int precision) {
        // In bytes.
        double heap = 0.0;

        for (ClusterNode n : nodesPerJvm(nodes)) {
            ClusterMetrics m = n.metrics();

            heap += Math.max(m.getHeapMemoryInitialized(), m.getHeapMemoryMaximum());
        }

        return roundedHeapSize(heap, precision);
    }

    /**
     * Gets total offheap size in GB rounded to specified precision.
     *
     * @param nodes Nodes.
     * @param precision Precision.
     * @return Total offheap size in GB.
     */
    public static double offheapSize(Iterable<ClusterNode> nodes, int precision) {
        // In bytes.
        double totalOffheap = 0.0;

        for (ClusterNode n : nodesPerJvm(nodes)) {
            Long val = n.<Long>attribute(ATTR_DATA_REGIONS_OFFHEAP_SIZE);

            if (val != null)
                totalOffheap += val;
        }

        return roundedHeapSize(totalOffheap, precision);
    }

    /**
     * Returns one representative node for each JVM.
     *
     * @param nodes Nodes.
     * @return Collection which contains only one representative node for each JVM.
     */
    private static Iterable<ClusterNode> nodesPerJvm(Iterable<ClusterNode> nodes) {
        Map<String, ClusterNode> grpMap = new HashMap<>();

        // Group by mac addresses and pid.
        for (ClusterNode node : nodes) {
            String grpId = node.attribute(ATTR_MACS) + "|" + node.attribute(ATTR_JVM_PID);

            if (!grpMap.containsKey(grpId))
                grpMap.put(grpId, node);
        }

        return grpMap.values();
    }

    /**
     * Returns current JVM maxMemory in the same format as {@link #heapSize(ClusterNode, int)}.
     *
     * @param precision Precision.
     * @return Maximum memory size in GB.
     */
    public static double heapSize(int precision) {
        return roundedHeapSize(Runtime.getRuntime().maxMemory(), precision);
    }

    /**
     * Rounded heap size in gigabytes.
     *
     * @param heap Heap.
     * @param precision Precision.
     * @return Rounded heap size.
     */
    private static double roundedHeapSize(double heap, int precision) {
        double rounded = new BigDecimal(heap / (1024 * 1024 * 1024d)).round(new MathContext(precision)).doubleValue();

        return rounded < 0.1 ? 0.1 : rounded;
    }

    /**
     * Performs thread dump and prints all available info to the given log with WARN logging level.
     *
     * @param log Logger.
     */
    public static void dumpThreads(@Nullable IgniteLogger log) {
        dumpThreads(log, false);
    }

    /**
     * Performs thread dump and prints all available info to the given log
     * with WARN or ERROR logging level depending on {@code isErrorLevel} parameter.
     *
     * @param log Logger.
     * @param isErrorLevel {@code true} if thread dump must be printed with ERROR logging level,
     *      {@code false} if thread dump must be printed with WARN logging level.
     */
    public static void dumpThreads(@Nullable IgniteLogger log, boolean isErrorLevel) {
        ThreadMXBean mxBean = ManagementFactory.getThreadMXBean();

        final Set<Long> deadlockedThreadsIds = getDeadlockedThreadIds(mxBean);

        if (deadlockedThreadsIds.isEmpty())
            logMessage(log, "No deadlocked threads detected.", isErrorLevel);
        else
            logMessage(log, "Deadlocked threads detected (see thread dump below) " +
                "[deadlockedThreadsCnt=" + deadlockedThreadsIds.size() + ']', isErrorLevel);

        ThreadInfo[] threadInfos =
            mxBean.dumpAllThreads(mxBean.isObjectMonitorUsageSupported(), mxBean.isSynchronizerUsageSupported());

        GridStringBuilder sb = new GridStringBuilder(THREAD_DUMP_MSG)
            .a(THREAD_DUMP_FMT.format(Instant.ofEpochMilli(U.currentTimeMillis()))).a(NL);

        for (ThreadInfo info : threadInfos) {
            printThreadInfo(info, sb, deadlockedThreadsIds);

            sb.a(NL);

            if (info.getLockedSynchronizers() != null && info.getLockedSynchronizers().length > 0) {
                printSynchronizersInfo(info.getLockedSynchronizers(), sb);

                sb.a(NL);
            }
        }

        sb.a(NL);

        logMessage(log, sb.toString(), isErrorLevel);
    }

    /**
     * @param log Logger.
     * @param msg Message.
     * @param isErrorLevel {@code true} if message must be printed with ERROR logging level,
     *      {@code false} if message must be printed with WARN logging level.
     */
    private static void logMessage(@Nullable IgniteLogger log, String msg, boolean isErrorLevel) {
        if (isErrorLevel)
            error(log, msg);
        else
            warn(log, msg);
    }

    /**
     * Get deadlocks from the thread bean.
     * @param mxBean the bean
     * @return the set of deadlocked threads (may be empty Set, but never null).
     */
    private static Set<Long> getDeadlockedThreadIds(ThreadMXBean mxBean) {
        final long[] deadlockedIds = mxBean.findDeadlockedThreads();

        final Set<Long> deadlockedThreadsIds;

        if (!F.isEmpty(deadlockedIds)) {
            Set<Long> set = new HashSet<>();

            for (long id : deadlockedIds)
                set.add(id);

            deadlockedThreadsIds = Collections.unmodifiableSet(set);
        }
        else
            deadlockedThreadsIds = Collections.emptySet();

        return deadlockedThreadsIds;
    }

    /**
     * @param threadId Thread ID.
     * @param sb Builder.
     */
    public static void printStackTrace(long threadId, GridStringBuilder sb) {
        ThreadMXBean mxBean = ManagementFactory.getThreadMXBean();

        ThreadInfo threadInfo = mxBean.getThreadInfo(threadId, Integer.MAX_VALUE);

        printThreadInfo(threadInfo, sb, Collections.<Long>emptySet());
    }

    /**
     * @return Stacktrace of current thread as {@link String}.
     */
    public static String stackTrace() {
        GridStringBuilder sb = new GridStringBuilder();
        long threadId = Thread.currentThread().getId();

        printStackTrace(threadId, sb);

        return sb.toString();
    }

    /**
     * @return {@code true} if there is java level deadlock.
     */
    public static boolean deadlockPresent() {
        ThreadMXBean mxBean = ManagementFactory.getThreadMXBean();

        return !F.isEmpty(mxBean.findDeadlockedThreads());
    }

    /**
     * Prints single thread info to a buffer.
     *
     * @param threadInfo Thread info.
     * @param sb Buffer.
     */
    private static void printThreadInfo(ThreadInfo threadInfo, GridStringBuilder sb, Set<Long> deadlockedIdSet) {
        final long id = threadInfo.getThreadId();

        if (deadlockedIdSet.contains(id))
            sb.a("##### DEADLOCKED ");

        sb.a("Thread [name=\"").a(threadInfo.getThreadName())
            .a("\", id=").a(threadInfo.getThreadId())
            .a(", state=").a(threadInfo.getThreadState())
            .a(", blockCnt=").a(threadInfo.getBlockedCount())
            .a(", waitCnt=").a(threadInfo.getWaitedCount()).a("]").a(NL);

        LockInfo lockInfo = threadInfo.getLockInfo();

        if (lockInfo != null) {
            sb.a("    Lock [object=").a(lockInfo)
                .a(", ownerName=").a(threadInfo.getLockOwnerName())
                .a(", ownerId=").a(threadInfo.getLockOwnerId()).a("]").a(NL);
        }

        MonitorInfo[] monitors = threadInfo.getLockedMonitors();
        StackTraceElement[] elements = threadInfo.getStackTrace();

        for (int i = 0; i < elements.length; i++) {
            StackTraceElement e = elements[i];

            sb.a("        at ").a(e.toString());

            for (MonitorInfo monitor : monitors) {
                if (monitor.getLockedStackDepth() == i)
                    sb.a(NL).a("        - locked ").a(monitor);
            }

            sb.a(NL);
        }
    }

    /**
     * Prints Synchronizers info to a buffer.
     *
     * @param syncs Synchronizers info.
     * @param sb Buffer.
     */
    private static void printSynchronizersInfo(LockInfo[] syncs, GridStringBuilder sb) {
        sb.a("    Locked synchronizers:");

        for (LockInfo info : syncs)
            sb.a(NL).a("        ").a(info);
    }

    /**
     * Gets empty constructor for class even if the class does not have empty constructor
     * declared. This method is guaranteed to work with SUN JDK and other JDKs still need
     * to be tested.
     *
     * @param cls Class to get empty constructor for.
     * @return Empty constructor if one could be found or {@code null} otherwise.
     * @throws IgniteCheckedException If failed.
     */
    @Nullable public static Constructor<?> forceEmptyConstructor(Class<?> cls) throws IgniteCheckedException {
        Constructor<?> ctor = null;

        try {
            return cls.getDeclaredConstructor();
        }
        catch (Exception ignore) {
            Method ctorFac = U.ctorFactory();
            Object sunRefFac = U.sunReflectionFactory();

            if (ctorFac != null && sunRefFac != null)
                try {
                    ctor = (Constructor)ctorFac.invoke(sunRefFac, cls, U.objectConstructor());
                }
                catch (IllegalAccessException | InvocationTargetException e) {
                    throw new IgniteCheckedException("Failed to get object constructor for class: " + cls, e);
                }
        }

        return ctor;
    }

    /**
     * Gets class for the given name if it can be loaded or default given class.
     *
     * @param cls Class.
     * @param dflt Default class to return.
     * @return Class or default given class if it can't be found.
     */
    @Nullable public static Class<?> classForName(@Nullable String cls, @Nullable Class<?> dflt) {
        return classForName(cls, dflt, false);
    }

    /**
     * Gets class for the given name if it can be loaded or default given class.
     *
     * @param cls Class.
     * @param dflt Default class to return.
     * @param includePrimitiveTypes Whether class resolution should include primitive types
     *                              (i.e. "int" will resolve to int.class if flag is set)
     * @return Class or default given class if it can't be found.
     */
    @Nullable public static Class<?> classForName(
        @Nullable String cls,
        @Nullable Class<?> dflt,
        boolean includePrimitiveTypes
    ) {
        Class<?> clazz;
        if (cls == null)
            clazz = dflt;
        else if (!includePrimitiveTypes || cls.length() > 7 || (clazz = primitiveMap.get(cls)) == null) {
            try {
                clazz = Class.forName(cls);
            }
            catch (ClassNotFoundException ignore) {
                clazz = dflt;
            }
        }
        return clazz;
    }

    /**
     * Creates new instance of a class only if it has an empty constructor (can be non-public).
     *
     * @param cls Class name.
     * @return Instance.
     * @throws IgniteCheckedException If failed.
     */
    @Nullable public static <T> T newInstance(String cls) throws IgniteCheckedException {
        Class<?> cls0;

        try {
            cls0 = Class.forName(cls);
        }
        catch (Exception e) {
            throw new IgniteCheckedException(e);
        }

        return (T)newInstance(cls0);
    }

    /**
     * Creates new instance of a class only if it has an empty constructor (can be non-public).
     *
     * @param cls Class to instantiate.
     * @return New instance of the class or {@code null} if empty constructor could not be assigned.
     * @throws IgniteCheckedException If failed.
     */
    @Nullable public static <T> T newInstance(Class<T> cls) throws IgniteCheckedException {
        boolean set = false;

        Constructor<T> ctor = null;

        try {
            ctor = cls.getDeclaredConstructor();

            if (ctor == null)
                return null;

            if (!ctor.isAccessible()) {
                ctor.setAccessible(true);

                set = true;
            }

            return ctor.newInstance();
        }
        catch (NoSuchMethodException e) {
            throw new IgniteCheckedException("Failed to find empty constructor for class: " + cls, e);
        }
        catch (InstantiationException | InvocationTargetException | IllegalAccessException e) {
            throw new IgniteCheckedException("Failed to create new instance for class: " + cls, e);
        }
        finally {
            if (ctor != null && set)
                ctor.setAccessible(false);
        }
    }

    /**
     * Check whether class is in classpath.
     *
     * @return {@code True} if in classpath.
     */
    public static boolean inClassPath(String clsName) {
        try {
            Class.forName(clsName);

            return true;
        }
        catch (ClassNotFoundException ignore) {
            return false;
        }
    }

    /**
     * Creates new instance of a class even if it does not have public constructor.
     *
     * @param cls Class to instantiate.
     * @return New instance of the class or {@code null} if empty constructor could not be assigned.
     * @throws IgniteCheckedException If failed.
     */
    @Nullable public static <T> T forceNewInstance(Class<?> cls) throws IgniteCheckedException {
        Constructor ctor = forceEmptyConstructor(cls);

        if (ctor == null)
            return null;

        boolean set = false;

        try {

            if (!ctor.isAccessible()) {
                ctor.setAccessible(true);

                set = true;
            }

            return (T)ctor.newInstance();
        }
        catch (InstantiationException | InvocationTargetException | IllegalAccessException e) {
            throw new IgniteCheckedException("Failed to create new instance for class: " + cls, e);
        }
        finally {
            if (set)
                ctor.setAccessible(false);
        }
    }

    /**
     * Pretty-formatting for minutes.
     *
     * @param mins Minutes to format.
     * @return Formatted presentation of minutes.
     */
    public static String formatMins(long mins) {
        assert mins >= 0;

        if (mins == 0)
            return "< 1 min";

        SB sb = new SB();

        long dd = mins / 1440; // 1440 mins = 60 mins * 24 hours

        if (dd > 0)
            sb.a(dd).a(dd == 1 ? " day " : " days ");

        mins %= 1440;

        long hh = mins / 60;

        if (hh > 0)
            sb.a(hh).a(hh == 1 ? " hour " : " hours ");

        mins %= 60;

        if (mins > 0)
            sb.a(mins).a(mins == 1 ? " min " : " mins ");

        return sb.toString().trim();
    }

    /**
     * Gets 8-character substring of UUID (for terse logging).
     *
     * @param id Input ID.
     * @return 8-character ID substring.
     */
    public static String id8(UUID id) {
        return id.toString().substring(0, 8);
    }

    /**
     * Gets 8-character substring of {@link org.apache.ignite.lang.IgniteUuid} (for terse logging).
     * The ID8 will be constructed as follows:
     * <ul>
     * <li>Take first 4 digits for global ID, i.e. {@link IgniteUuid#globalId()}.</li>
     * <li>Take last 4 digits for local ID, i.e. {@link IgniteUuid#localId()}.</li>
     * </ul>
     *
     * @param id Input ID.
     * @return 8-character representation of {@link IgniteUuid}.
     */
    public static String id8(IgniteUuid id) {
        String s = id.toString();

        return s.substring(0, 4) + s.substring(s.length() - 4);
    }

    /**
     *
     * @param len Number of characters to fill in.
     * @param ch Character to fill with.
     * @return String.
     */
    public static String filler(int len, char ch) {
        char[] a = new char[len];

        Arrays.fill(a, ch);

        return new String(a);
    }

    /**
     * Writes array to output stream.
     *
     * @param out Output stream.
     * @param arr Array to write.
     * @param <T> Array type.
     * @throws IOException If failed.
     */
    public static <T> void writeArray(ObjectOutput out, T[] arr) throws IOException {
        int len = arr == null ? 0 : arr.length;

        out.writeInt(len);

        if (arr != null && arr.length > 0)
            for (T t : arr)
                out.writeObject(t);
    }

    /**
     * Reads array from input stream.
     *
     * @param in Input stream.
     * @return Deserialized array.
     * @throws IOException If failed.
     * @throws ClassNotFoundException If class not found.
     */
    @Nullable public static Object[] readArray(ObjectInput in) throws IOException, ClassNotFoundException {
        int len = in.readInt();

        Object[] arr = null;

        if (len > 0) {
            arr = new Object[len];

            for (int i = 0; i < len; i++)
                arr[i] = in.readObject();
        }

        return arr;
    }

    /**
     * Reads array from input stream.
     *
     * @param in Input stream.
     * @return Deserialized array.
     * @throws IOException If failed.
     * @throws ClassNotFoundException If class not found.
     */
    @Nullable public static Class<?>[] readClassArray(ObjectInput in) throws IOException, ClassNotFoundException {
        int len = in.readInt();

        Class<?>[] arr = null;

        if (len > 0) {
            arr = new Class<?>[len];

            for (int i = 0; i < len; i++)
                arr[i] = (Class<?>)in.readObject();
        }

        return arr;
    }

    /**
     *
     * @param out Output.
     * @param col Set to write.
     * @throws IOException If write failed.
     */
    public static void writeCollection(ObjectOutput out, Collection<?> col) throws IOException {
        if (col != null) {
            out.writeInt(col.size());

            for (Object o : col)
                out.writeObject(o);
        }
        else
            out.writeInt(-1);
    }

    /**
     *
     * @param out Output.
     * @param col Set to write.
     * @throws IOException If write failed.
     */
    public static void writeIntCollection(DataOutput out, Collection<Integer> col) throws IOException {
        if (col != null) {
            out.writeInt(col.size());

            for (Integer i : col)
                out.writeInt(i);
        }
        else
            out.writeInt(-1);
    }

    /**
     * @param in Input.
     * @return Deserialized set.
     * @throws IOException If deserialization failed.
     * @throws ClassNotFoundException If deserialized class could not be found.
     */
    @Nullable public static <E> Collection<E> readCollection(ObjectInput in)
        throws IOException, ClassNotFoundException {
        return readList(in);
    }

    /**
     * @param in Input.
     * @return Deserialized set.
     * @throws IOException If deserialization failed.
     */
    @Nullable public static Collection<Integer> readIntCollection(DataInput in) throws IOException {
        int size = in.readInt();

        // Check null flag.
        if (size == -1)
            return null;

        Collection<Integer> col = new ArrayList<>(size);

        for (int i = 0; i < size; i++)
            col.add(in.readInt());

        return col;
    }

    /**
     *
     * @param m Map to copy.
     * @param <K> Key type.
     * @param <V> Value type
     * @return Copied map.
     */
    public static <K, V> Map<K, V> copyMap(Map<K, V> m) {
        return new HashMap<>(m);
    }

    /**
     *
     * @param m Map to seal.
     * @param <K> Key type.
     * @param <V> Value type
     * @return Sealed map.
     */
    public static <K, V> Map<K, V> sealMap(Map<K, V> m) {
        assert m != null;

        return Collections.unmodifiableMap(new HashMap<>(m));
    }

    /**
     * Seal collection.
     *
     * @param c Collection to seal.
     * @param <E> Entry type
     * @return Sealed collection.
     */
    public static <E> List<E> sealList(Collection<E> c) {
        return Collections.unmodifiableList(new ArrayList<>(c));
    }

    /**
     * Convert array to seal list.
     *
     * @param a Array for convert to seal list.
     * @param <E> Entry type
     * @return Sealed collection.
     */
    public static <E> List<E> sealList(E... a) {
        return Collections.unmodifiableList(Arrays.asList(a));
    }

    /**
     * Gets display name of the network interface this IP address belongs to.
     *
     * @param addr IP address for which to find network interface name.
     * @return Network interface name or {@code null} if can't be found.
     */
    @Nullable public static String getNetworkInterfaceName(String addr) {
        assert addr != null;

        try {
            InetAddress inetAddr = InetAddress.getByName(addr);

            for (NetworkInterface itf : asIterable(INTERFACE_SUPPLIER.getInterfaces()))
                for (InetAddress itfAddr : asIterable(itf.getInetAddresses()))
                    if (itfAddr.equals(inetAddr))
                        return itf.getDisplayName();
        }
        catch (UnknownHostException ignore) {
            return null;
        }
        catch (SocketException ignore) {
            return null;
        }

        return null;
    }

    /**
     * Tries to resolve host by name, returning local host if input is empty.
     * This method reflects how {@link org.apache.ignite.configuration.IgniteConfiguration#getLocalHost()} should
     * be handled in most places.
     *
     * @param hostName Hostname or {@code null} if local host should be returned.
     * @return Address of given host or of localhost.
     * @throws IOException If attempt to get local host failed.
     */
    public static InetAddress resolveLocalHost(@Nullable String hostName) throws IOException {
        return F.isEmpty(hostName) ?
            // Should default to InetAddress#anyLocalAddress which is package-private.
            new InetSocketAddress(0).getAddress() :
            InetAddress.getByName(hostName);
    }

    /**
     * Determines whether current local host is different from previously cached.
     *
     * @return {@code true} or {@code false} depending on whether or not local host
     *      has changed from the cached value.
     * @throws IOException If attempt to get local host failed.
     */
    public static synchronized boolean isLocalHostChanged() throws IOException {
        InetAddress locHost0 = locHost;

        return locHost0 != null && !resetLocalHost().equals(locHost0);
    }

    /**
     * @param addrs Addresses.
     * @return List of reachable addresses.
     */
    public static List<InetAddress> filterReachable(Collection<InetAddress> addrs) {
        if (addrs.isEmpty())
            return Collections.emptyList();

        final int reachTimeout = 2000;

        if (addrs.size() == 1) {
            InetAddress addr = F.first(addrs);

            if (reachable(addr, reachTimeout))
                return Collections.singletonList(addr);

            return Collections.emptyList();
        }

        final List<InetAddress> res = new ArrayList<>(addrs.size());

        Collection<Future<?>> futs = new ArrayList<>(addrs.size());

        ExecutorService executor = Executors.newFixedThreadPool(Math.min(10, addrs.size()),
            new IgniteThreadFactory("utils", "reachable"));

        try {
            for (final InetAddress addr : addrs) {
                futs.add(executor.submit(new Runnable() {
                    @Override public void run() {
                        if (reachable(addr, reachTimeout)) {
                            synchronized (res) {
                                res.add(addr);
                            }
                        }
                    }
                }));
            }

            for (Future<?> fut : futs) {
                try {
                    fut.get();
                }
                catch (InterruptedException e) {
                    Thread.currentThread().interrupt();

                    throw new IgniteException("Thread has been interrupted.", e);
                }
                catch (ExecutionException e) {
                    throw new IgniteException(e);
                }
            }
        }
        finally {
            executor.shutdown();
        }

        return res;
    }

    /**
     * Returns host names consistent with {@link #resolveLocalHost(String)}. So when it returns
     * a common address this method returns single host name, and when a wildcard address passed
     * this method tries to collect addresses of all available interfaces.
     *
     * @param locAddr Local address to resolve.
     * @return Resolved available addresses of given local address.
     * @throws IOException If failed.
     */
    public static IgniteBiTuple<Collection<String>, Collection<String>> resolveLocalAddresses(InetAddress locAddr)
        throws IOException {
        return resolveLocalAddresses(locAddr, false);
    }

    /**
     * Returns host names consistent with {@link #resolveLocalHost(String)}. So when it returns
     * a common address this method returns single host name, and when a wildcard address passed
     * this method tries to collect addresses of all available interfaces.
     *
     * @param locAddr Local address to resolve.
     * @param allHostNames If {@code true} then include host names for all addresses.
     * @return Resolved available addresses and host names of given local address.
     * @throws IOException If failed.
     */
    public static IgniteBiTuple<Collection<String>, Collection<String>> resolveLocalAddresses(InetAddress locAddr,
        boolean allHostNames) throws IOException {
        assert locAddr != null;

        Collection<String> addrs = new ArrayList<>();
        Collection<String> hostNames = new ArrayList<>();

        if (locAddr.isAnyLocalAddress()) {
            IgniteBiTuple<Collection<String>, Collection<String>> res =
                allHostNames ? cachedLocalAddrAllHostNames : cachedLocalAddr;

            if (res == null) {
                List<InetAddress> locAddrs = new ArrayList<>();

                for (NetworkInterface itf : asIterable(INTERFACE_SUPPLIER.getInterfaces())) {
                    for (InetAddress addr : asIterable(itf.getInetAddresses())) {
                        if (!addr.isLinkLocalAddress())
                            locAddrs.add(addr);
                    }
                }

                locAddrs = filterReachable(locAddrs);

                for (InetAddress addr : locAddrs)
                    addresses(addr, addrs, hostNames, allHostNames);

                if (F.isEmpty(addrs))
                    return F.t(Collections.emptyList(), Collections.emptyList());

                res = F.t(addrs, hostNames);

                if (allHostNames)
                    cachedLocalAddrAllHostNames = res;
                else
                    cachedLocalAddr = res;
            }

            return res;
        }

        addresses(locAddr, addrs, hostNames, allHostNames);

        return F.t(addrs, hostNames);
    }

    /**
     * @param addr Address.
     * @param addrs Addresses.
     * @param allHostNames If {@code true} then include host names for all addresses.
     * @param hostNames Host names.
     */
    private static void addresses(InetAddress addr, Collection<String> addrs, Collection<String> hostNames,
        boolean allHostNames) {
        String ipAddr = addr.getHostAddress();

        addrs.add(ipAddr);

        boolean ignoreLocalHostName = getBoolean(IGNITE_IGNORE_LOCAL_HOST_NAME, true);

        String userDefinedLocalHost = getString(IGNITE_LOCAL_HOST);

        // If IGNITE_LOCAL_HOST is defined and IGNITE_IGNORE_LOCAL_HOST_NAME is not false, then ignore local address's hostname
        if (!F.isEmpty(userDefinedLocalHost) && ignoreLocalHostName)
            return;

        String hostName = addr.getHostName();

        if (allHostNames)
            hostNames.add(hostName);
        else if (!F.isEmpty(hostName) && !addr.isLoopbackAddress())
            hostNames.add(hostName);
    }

    /**
     * Gets local host. Implementation will first attempt to get a non-loopback
     * address. If that fails, then loopback address will be returned.
     * <p>
     * Note that this method is synchronized to make sure that local host
     * initialization happens only once.
     *
     * @return Address representing local host.
     * @throws IOException If attempt to get local host failed.
     */
    public static synchronized InetAddress getLocalHost() throws IOException {
        if (locHost == null)
            // Cache it.
            resetLocalHost();

        return locHost;
    }

    /**
     * @return Local host.
     * @throws IOException If attempt to get local host failed.
     */
    private static synchronized InetAddress resetLocalHost() throws IOException {
        locHost = null;

        String sysLocHost = IgniteSystemProperties.getString(IGNITE_LOCAL_HOST);

        if (sysLocHost != null)
            sysLocHost = sysLocHost.trim();

        if (!F.isEmpty(sysLocHost))
            locHost = InetAddress.getByName(sysLocHost);
        else {
            List<NetworkInterface> itfs = new ArrayList<>();

            for (NetworkInterface itf : asIterable(INTERFACE_SUPPLIER.getInterfaces()))
                itfs.add(itf);

            Collections.sort(itfs, new Comparator<NetworkInterface>() {
                @Override public int compare(NetworkInterface itf1, NetworkInterface itf2) {
                    // Interfaces whose name starts with 'e' should go first.
                    return itf1.getName().compareTo(itf2.getName());
                }
            });

            // It should not take longer than 2 seconds to reach
            // local address on any network.
            int reachTimeout = 2000;

            for (NetworkInterface itf : itfs) {
                boolean found = false;

                for (InetAddress addr : asIterable(itf.getInetAddresses())) {
                    if (!addr.isLoopbackAddress() && !addr.isLinkLocalAddress() && reachable(itf, addr, reachTimeout)) {
                        locHost = addr;

                        found = true;

                        break;
                    }
                }

                if (found)
                    break;
            }
        }

        if (locHost == null)
            locHost = InetAddress.getLocalHost();

        return locHost;
    }

    /**
     * Checks if address can be reached using three argument InetAddress.isReachable() version.
     *
     * @param itf Network interface to use for test.
     * @param addr Address to check.
     * @param reachTimeout Timeout for the check.
     * @return {@code True} if address is reachable.
     */
    public static boolean reachable(NetworkInterface itf, InetAddress addr, int reachTimeout) {
        try {
            return addr.isReachable(itf, 0, reachTimeout);
        }
        catch (IOException ignore) {
            return false;
        }
    }

    /**
     * Checks if address can be reached using one argument InetAddress.isReachable() version.
     *
     * @param addr Address to check.
     * @param reachTimeout Timeout for the check.
     * @return {@code True} if address is reachable.
     */
    public static boolean reachable(InetAddress addr, int reachTimeout) {
        try {
            return addr.isReachable(reachTimeout);
        }
        catch (IOException ignore) {
            return false;
        }
    }

    /**
     * @param loc Local node.
     * @param rmt Remote node.
     * @return Whether given nodes have the same macs.
     */
    public static boolean sameMacs(ClusterNode loc, ClusterNode rmt) {
        assert loc != null;
        assert rmt != null;

        String locMacs = loc.attribute(IgniteNodeAttributes.ATTR_MACS);
        String rmtMacs = rmt.attribute(IgniteNodeAttributes.ATTR_MACS);

        return locMacs != null && locMacs.equals(rmtMacs);
    }

    /**
     * Gets a list of all local non-loopback IPs known to this JVM.
     * Note that this will include both IPv4 and IPv6 addresses (even if one "resolves"
     * into another). Loopbacks will be skipped.
     *
     * @return List of all known local IPs (empty list if no addresses available).
     */
    public static synchronized Collection<String> allLocalIps() {
        List<String> ips = new ArrayList<>(4);

        try {
            Enumeration<NetworkInterface> itfs = INTERFACE_SUPPLIER.getInterfaces();

            if (itfs != null) {
                for (NetworkInterface itf : asIterable(itfs)) {
                    if (!itf.isLoopback()) {
                        Enumeration<InetAddress> addrs = itf.getInetAddresses();

                        for (InetAddress addr : asIterable(addrs)) {
                            String hostAddr = addr.getHostAddress();

                            if (!addr.isLoopbackAddress() && !ips.contains(hostAddr))
                                ips.add(hostAddr);
                        }
                    }
                }
            }
        }
        catch (SocketException ignore) {
            return Collections.emptyList();
        }

        Collections.sort(ips);

        return ips;
    }

    /**
     * Checks if the address is local.
     *
     * @param addr Address for check.
     * @return true if address is local, otherwise false
     */
    public static boolean isLocalAddress(InetAddress addr) {
        // Check if the address is a valid special local or loop back
        if (addr.isAnyLocalAddress() || addr.isLoopbackAddress())
            return true;

        // Check if the address is defined on any interface
        try {
            return NetworkInterface.getByInetAddress(addr) != null;
        }
        catch (SocketException e) {
            return false;
        }
    }

    /**
     * Gets a list of all local enabled MACs known to this JVM. It
     * is using hardware address of the network interface that is not guaranteed to be
     * MAC addresses (but in most cases it is).
     * <p>
     * Note that if network interface is disabled - its MAC won't be included. All
     * local network interfaces are probed including loopbacks. Virtual interfaces
     * (sub-interfaces) are skipped.
     * <p>
     * Note that on linux getHardwareAddress() can return null from time to time
     * if NetworkInterface.getHardwareAddress() method is called from many threads.
     *
     * @return List of all known enabled local MACs or empty list
     *      if no MACs could be found.
     */
    public static synchronized Collection<String> allLocalMACs() {
        List<String> macs = new ArrayList<>(3);

        try {
            Enumeration<NetworkInterface> itfs = INTERFACE_SUPPLIER.getInterfaces();

            if (itfs != null) {
                for (NetworkInterface itf : asIterable(itfs)) {
                    byte[] hwAddr = itf.getHardwareAddress();

                    // Loopback produces empty MAC.
                    if (hwAddr != null && hwAddr.length > 0) {
                        String mac = byteArray2HexString(hwAddr);

                        if (!macs.contains(mac))
                            macs.add(mac);
                    }
                }
            }
        }
        catch (SocketException ignore) {
            return Collections.emptyList();
        }

        Collections.sort(macs);

        return macs;
    }

    /**
     * Downloads resource by URL.
     *
     * @param url URL to download.
     * @param file File where downloaded resource should be stored.
     * @return File where downloaded resource should be stored.
     * @throws IOException If error occurred.
     */
    public static File downloadUrl(URL url, File file) throws IOException {
        assert url != null;
        assert file != null;

        InputStream in = null;
        OutputStream out = null;

        try {
            URLConnection conn = url.openConnection();

            if (conn instanceof HttpsURLConnection) {
                HttpsURLConnection https = (HttpsURLConnection)conn;

                https.setHostnameVerifier(new DeploymentHostnameVerifier());

                SSLContext ctx = SSLContext.getInstance(HTTPS_PROTOCOL);

                ctx.init(null, getTrustManagers(), null);

                // Initialize socket factory.
                https.setSSLSocketFactory(ctx.getSocketFactory());
            }

            in = conn.getInputStream();

            if (in == null)
                throw new IOException("Failed to open connection: " + url.toString());

            out = new BufferedOutputStream(new FileOutputStream(file));

            copy(in, out);
        }
        catch (NoSuchAlgorithmException | KeyManagementException e) {
            throw new IOException("Failed to open HTTPs connection [url=" + url.toString() + ", msg=" + e + ']', e);
        }
        finally {
            close(in, null);
            close(out, null);
        }

        return file;
    }

    /**
     * Construct array with one trust manager which don't reject input certificates.
     *
     * @return Array with one X509TrustManager implementation of trust manager.
     */
    private static TrustManager[] getTrustManagers() {
        return new TrustManager[] {
            new X509TrustManager() {
                @Nullable @Override public X509Certificate[] getAcceptedIssuers() {
                    return null;
                }

                @Override public void checkClientTrusted(X509Certificate[] certs, String authType) {
                    /* No-op. */
                }

                @Override public void checkServerTrusted(X509Certificate[] certs, String authType) {
                    /* No-op. */
                }
            }
        };
    }

    /**
     * Replace password in URI string with a single '*' character.
     * <p>
     * Parses given URI by applying &quot;.*://(.*:.*)@.*&quot;
     * regular expression pattern and than if URI matches it
     * replaces password strings between '/' and '@' with '*'.
     *
     * @param uri URI which password should be replaced.
     * @return Converted URI string
     */
    @Nullable public static String hidePassword(@Nullable String uri) {
        if (uri == null)
            return null;

        if (Pattern.matches(".*://(.*:.*)@.*", uri)) {
            int userInfoLastIdx = uri.indexOf('@');

            assert userInfoLastIdx != -1;

            String str = uri.substring(0, userInfoLastIdx);

            int userInfoStartIdx = str.lastIndexOf('/');

            str = str.substring(userInfoStartIdx + 1);

            String[] params = str.split(";");

            StringBuilder builder = new StringBuilder();

            for (int i = 0; i < params.length; i++) {
                int idx;

                if ((idx = params[i].indexOf(':')) != -1)
                    params[i] = params[i].substring(0, idx + 1) + '*';

                builder.append(params[i]);

                if (i != params.length - 1)
                    builder.append(';');
            }

            return new StringBuilder(uri).replace(userInfoStartIdx + 1, userInfoLastIdx,
                builder.toString()).toString();
        }

        return uri;
    }

    /**
     * @return Class loader used to load Ignite itself.
     */
    public static ClassLoader gridClassLoader() {
        return gridClassLoader;
    }

    /**
     * @return ClassLoader at IgniteConfiguration in case it is not null or
     * ClassLoader used to start Ignite.
     */
    public static ClassLoader resolveClassLoader(IgniteConfiguration cfg) {
        return resolveClassLoader(null, cfg);
    }

    /**
     * @return ClassLoader passed as param in case it is not null or
     * ClassLoader at IgniteConfiguration in case it is not null or
     * ClassLoader used to start Ignite.
     */
    public static ClassLoader resolveClassLoader(ClassLoader ldr, IgniteConfiguration cfg) {
        assert cfg != null;

        return (ldr != null && ldr != gridClassLoader) ?
            ldr :
            cfg.getClassLoader() != null ?
                cfg.getClassLoader() :
                gridClassLoader;
    }

    /**
     * @param parent Parent to find.
     * @param ldr Loader to check.
     * @return {@code True} if parent found.
     */
    public static boolean hasParent(@Nullable ClassLoader parent, ClassLoader ldr) {
        if (parent != null) {
            for (; ldr != null; ldr = ldr.getParent()) {
                if (ldr.equals(parent))
                    return true;
            }

            return false;
        }

        return true;
    }

    /**
     * Writes collection of byte arrays to data output.
     *
     * @param out Output to write to.
     * @param bytes Collection with byte arrays.
     * @throws java.io.IOException If write failed.
     */
    public static void writeBytesCollection(DataOutput out, Collection<byte[]> bytes) throws IOException {
        if (bytes != null) {
            out.writeInt(bytes.size());

            for (byte[] b : bytes)
                writeByteArray(out, b);
        }
        else
            out.writeInt(-1);
    }

    /**
     * Reads collection of byte arrays from data input.
     *
     * @param in Data input to read from.
     * @return List of byte arrays.
     * @throws java.io.IOException If read failed.
     */
    public static List<byte[]> readBytesList(DataInput in) throws IOException {
        int size = in.readInt();

        if (size < 0)
            return null;

        List<byte[]> res = new ArrayList<>(size);

        for (int i = 0; i < size; i++)
            res.add(readByteArray(in));

        return res;
    }

    /**
     * Writes byte array to output stream accounting for <tt>null</tt> values.
     *
     * @param out Output stream to write to.
     * @param arr Array to write, possibly <tt>null</tt>.
     * @throws java.io.IOException If write failed.
     */
    public static void writeByteArray(DataOutput out, @Nullable byte[] arr) throws IOException {
        if (arr == null)
            out.writeInt(-1);
        else {
            out.writeInt(arr.length);

            out.write(arr);
        }
    }

    /**
     * Writes byte array to output stream accounting for <tt>null</tt> values.
     *
     * @param out Output stream to write to.
     * @param arr Array to write, possibly <tt>null</tt>.
     * @throws java.io.IOException If write failed.
     */
    public static void writeByteArray(DataOutput out, @Nullable byte[] arr, int maxLen) throws IOException {
        if (arr == null)
            out.writeInt(-1);
        else {
            int len = Math.min(arr.length, maxLen);

            out.writeInt(len);

            out.write(arr, 0, len);
        }
    }

    /**
     * Reads byte array from input stream accounting for <tt>null</tt> values.
     *
     * @param in Stream to read from.
     * @return Read byte array, possibly <tt>null</tt>.
     * @throws java.io.IOException If read failed.
     */
    @Nullable public static byte[] readByteArray(DataInput in) throws IOException {
        int len = in.readInt();

        if (len == -1)
            return null; // Value "-1" indicates null.

        byte[] res = new byte[len];

        in.readFully(res);

        return res;
    }

    /**
     * Reads byte array from given buffers (changing buffer positions).
     *
     * @param bufs Byte buffers.
     * @return Byte array.
     */
    public static byte[] readByteArray(ByteBuffer... bufs) {
        assert !F.isEmpty(bufs);

        int size = 0;

        for (ByteBuffer buf : bufs)
            size += buf.remaining();

        byte[] res = new byte[size];

        int off = 0;

        for (ByteBuffer buf : bufs) {
            int len = buf.remaining();

            if (len != 0) {
                buf.get(res, off, len);

                off += len;
            }
        }

        assert off == res.length;

        return res;
    }

    /**
     * // FIXME: added for DR dataCenterIds, review if it is needed after GG-6879.
     *
     * @param out Output.
     * @param col Set to write.
     * @throws java.io.IOException If write failed.
     */
    public static void writeByteCollection(DataOutput out, Collection<Byte> col) throws IOException {
        if (col != null) {
            out.writeInt(col.size());

            for (Byte i : col)
                out.writeByte(i);
        }
        else
            out.writeInt(-1);
    }

    /**
     * // FIXME: added for DR dataCenterIds, review if it is needed after GG-6879.
     *
     * @param in Input.
     * @return Deserialized list.
     * @throws java.io.IOException If deserialization failed.
     */
    @Nullable public static List<Byte> readByteList(DataInput in) throws IOException {
        int size = in.readInt();

        // Check null flag.
        if (size == -1)
            return null;

        List<Byte> col = new ArrayList<>(size);

        for (int i = 0; i < size; i++)
            col.add(in.readByte());

        return col;
    }

    /**
     * Join byte arrays into single one.
     *
     * @param bufs list of byte arrays to concatenate.
     * @return Concatenated byte's array.
     */
    public static byte[] join(byte[]... bufs) {
        int size = 0;
        for (byte[] buf : bufs) {
            size += buf.length;
        }

        byte[] res = new byte[size];
        int position = 0;
        for (byte[] buf : bufs) {
            arrayCopy(buf, 0, res, position, buf.length);
            position += buf.length;
        }

        return res;
    }

    /**
     * Converts byte array to formatted string. If calling:
     * <pre name="code" class="java">
     * ...
     * byte[] data = {10, 20, 30, 40, 50, 60, 70, 80, 90};
     *
     * U.byteArray2String(data, "0x%02X", ",0x%02X")
     * ...
     * </pre>
     * the result will be:
     * <pre name="code" class="java">
     * ...
     * 0x0A, 0x14, 0x1E, 0x28, 0x32, 0x3C, 0x46, 0x50, 0x5A
     * ...
     * </pre>
     *
     * @param arr Array of byte.
     * @param hdrFmt C-style string format for the first element.
     * @param bodyFmt C-style string format for second and following elements, if any.
     * @return String with converted bytes.
     */
    public static String byteArray2String(byte[] arr, String hdrFmt, String bodyFmt) {
        assert arr != null;
        assert hdrFmt != null;
        assert bodyFmt != null;

        SB sb = new SB();

        sb.a('{');

        boolean first = true;

        for (byte b : arr)
            if (first) {
                sb.a(String.format(hdrFmt, b));

                first = false;
            }
            else
                sb.a(String.format(bodyFmt, b));

        sb.a('}');

        return sb.toString();
    }

    /**
     * Convert string with hex values to byte array.
     *
     * @param hex Hexadecimal string to convert.
     * @return array of bytes defined as hex in string.
     * @throws IllegalArgumentException If input character differs from certain hex characters.
     */
    public static byte[] hexString2ByteArray(String hex) throws IllegalArgumentException {
        // If Hex string has odd character length.
        if (hex.length() % 2 != 0)
            hex = '0' + hex;

        char[] chars = hex.toCharArray();

        byte[] bytes = new byte[chars.length / 2];

        int byteCnt = 0;

        for (int i = 0; i < chars.length; i += 2) {
            int newByte = 0;

            newByte |= hexCharToByte(chars[i]);

            newByte <<= 4;

            newByte |= hexCharToByte(chars[i + 1]);

            bytes[byteCnt] = (byte)newByte;

            byteCnt++;
        }

        return bytes;
    }

    /**
     * Gets a hex string representation of the given long value.
     *
     * @param val Value to convert to string.
     * @return Hex string.
     */
    public static String hexLong(long val) {
        return new SB().appendHex(val).toString();
    }

    /**
     * Gets a hex string representation of the given long value.
     *
     * @param val Value to convert to string.
     * @return Hex string.
     */
    public static String hexInt(int val) {
        return new SB().appendHex(val).toString();
    }

    /**
     * Return byte value for certain character.
     *
     * @param ch Character
     * @return Byte value.
     * @throws IllegalArgumentException If input character differ from certain hex characters.
     */
    private static byte hexCharToByte(char ch) throws IllegalArgumentException {
        switch (ch) {
            case '0':
            case '1':
            case '2':
            case '3':
            case '4':
            case '5':
            case '6':
            case '7':
            case '8':
            case '9':
                return (byte)(ch - '0');

            case 'a':
            case 'A':
                return 0xa;

            case 'b':
            case 'B':
                return 0xb;

            case 'c':
            case 'C':
                return 0xc;

            case 'd':
            case 'D':
                return 0xd;

            case 'e':
            case 'E':
                return 0xe;

            case 'f':
            case 'F':
                return 0xf;

            default:
                throw new IllegalArgumentException("Hex decoding wrong input character [character=" + ch + ']');
        }
    }

    /**
     * Converts primitive double to byte array.
     *
     * @param d Double to convert.
     * @return Byte array.
     */
    public static byte[] doubleToBytes(double d) {
        return longToBytes(Double.doubleToLongBits(d));
    }

    /**
     * Converts primitive {@code double} type to byte array and stores
     * it in the specified byte array.
     *
     * @param d Double to convert.
     * @param bytes Array of bytes.
     * @param off Offset.
     * @return New offset.
     */
    public static int doubleToBytes(double d, byte[] bytes, int off) {
        return longToBytes(Double.doubleToLongBits(d), bytes, off);
    }

    /**
     * Converts primitive float to byte array.
     *
     * @param f Float to convert.
     * @return Array of bytes.
     */
    public static byte[] floatToBytes(float f) {
        return intToBytes(Float.floatToIntBits(f));
    }

    /**
     * Converts primitive float to byte array.
     *
     * @param f Float to convert.
     * @param bytes Array of bytes.
     * @param off Offset.
     * @return New offset.
     */
    public static int floatToBytes(float f, byte[] bytes, int off) {
        return intToBytes(Float.floatToIntBits(f), bytes, off);
    }

    /**
     * Converts primitive {@code long} type to byte array.
     *
     * @param l Long value.
     * @return Array of bytes.
     */
    public static byte[] longToBytes(long l) {
        return GridClientByteUtils.longToBytes(l);
    }

    /**
     * Converts primitive {@code long} type to byte array and stores it in specified
     * byte array.
     *
     * @param l Long value.
     * @param bytes Array of bytes.
     * @param off Offset in {@code bytes} array.
     * @return Number of bytes overwritten in {@code bytes} array.
     */
    public static int longToBytes(long l, byte[] bytes, int off) {
        return off + GridClientByteUtils.longToBytes(l, bytes, off);
    }

    /**
     * Converts primitive {@code int} type to byte array.
     *
     * @param i Integer value.
     * @return Array of bytes.
     */
    public static byte[] intToBytes(int i) {
        return GridClientByteUtils.intToBytes(i);
    }

    /**
     * Converts primitive {@code int} type to byte array and stores it in specified
     * byte array.
     *
     * @param i Integer value.
     * @param bytes Array of bytes.
     * @param off Offset in {@code bytes} array.
     * @return Number of bytes overwritten in {@code bytes} array.
     */
    public static int intToBytes(int i, byte[] bytes, int off) {
        return off + GridClientByteUtils.intToBytes(i, bytes, off);
    }

    /**
     * Converts primitive {@code short} type to byte array.
     *
     * @param s Short value.
     * @return Array of bytes.
     */
    public static byte[] shortToBytes(short s) {
        return GridClientByteUtils.shortToBytes(s);
    }

    /**
     * Converts primitive {@code short} type to byte array and stores it in specified
     * byte array.
     *
     * @param s Short value.
     * @param bytes Array of bytes.
     * @param off Offset in {@code bytes} array.
     * @return Number of bytes overwritten in {@code bytes} array.
     */
    public static int shortToBytes(short s, byte[] bytes, int off) {
        return off + GridClientByteUtils.shortToBytes(s, bytes, off);
    }

    /**
     * Encodes {@link java.util.UUID} into a sequence of bytes using the {@link java.nio.ByteBuffer},
     * storing the result into a new byte array.
     *
     * @param uuid Unique identifier.
     * @param arr Byte array to fill with result.
     * @param off Offset in {@code arr}.
     * @return Number of bytes overwritten in {@code bytes} array.
     */
    public static int uuidToBytes(@Nullable UUID uuid, byte[] arr, int off) {
        return off + GridClientByteUtils.uuidToBytes(uuid, arr, off);
    }

    /**
     * Converts an UUID to byte array.
     *
     * @param uuid UUID value.
     * @return Encoded into byte array {@link java.util.UUID}.
     */
    public static byte[] uuidToBytes(@Nullable UUID uuid) {
        return GridClientByteUtils.uuidToBytes(uuid);
    }

    /**
     * Constructs {@code short} from byte array.
     *
     * @param bytes Array of bytes.
     * @param off Offset in {@code bytes} array.
     * @return Short value.
     */
    public static short bytesToShort(byte[] bytes, int off) {
        assert bytes != null;

        int bytesCnt = Short.SIZE >> 3;

        if (off + bytesCnt > bytes.length)
            // Just use the remainder.
            bytesCnt = bytes.length - off;

        short res = 0;

        for (int i = 0; i < bytesCnt; i++) {
            int shift = bytesCnt - i - 1 << 3;

            res |= (0xffL & bytes[off++]) << shift;
        }

        return res;
    }

    /**
     * Constructs {@code int} from byte array.
     *
     * @param bytes Array of bytes.
     * @param off Offset in {@code bytes} array.
     * @return Integer value.
     */
    public static int bytesToInt(byte[] bytes, int off) {
        assert bytes != null;

        int bytesCnt = Integer.SIZE >> 3;

        if (off + bytesCnt > bytes.length)
            // Just use the remainder.
            bytesCnt = bytes.length - off;

        int res = 0;

        for (int i = 0; i < bytesCnt; i++) {
            int shift = bytesCnt - i - 1 << 3;

            res |= (0xffL & bytes[off++]) << shift;
        }

        return res;
    }

    /**
     * Constructs {@code long} from byte array.
     *
     * @param bytes Array of bytes.
     * @param off Offset in {@code bytes} array.
     * @return Long value.
     */
    public static long bytesToLong(byte[] bytes, int off) {
        assert bytes != null;

        int bytesCnt = Long.SIZE >> 3;

        if (off + bytesCnt > bytes.length)
            bytesCnt = bytes.length - off;

        long res = 0;

        for (int i = 0; i < bytesCnt; i++) {
            int shift = bytesCnt - i - 1 << 3;

            res |= (0xffL & bytes[off++]) << shift;
        }

        return res;
    }

    /**
     * Reads an {@link java.util.UUID} form byte array.
     * If given array contains all 0s then {@code null} will be returned.
     *
     * @param bytes array of bytes.
     * @param off Offset in {@code bytes} array.
     * @return UUID value or {@code null}.
     */
    public static UUID bytesToUuid(byte[] bytes, int off) {
        return GridClientByteUtils.bytesToUuid(bytes, off);
    }

    /**
     * Constructs double from byte array.
     *
     * @param bytes Byte array.
     * @param off Offset in {@code bytes} array.
     * @return Double value.
     */
    public static double bytesToDouble(byte[] bytes, int off) {
        return Double.longBitsToDouble(bytesToLong(bytes, off));
    }

    /**
     * Constructs float from byte array.
     *
     * @param bytes Byte array.
     * @param off Offset in {@code bytes} array.
     * @return Float value.
     */
    public static float bytesToFloat(byte[] bytes, int off) {
        return Float.intBitsToFloat(bytesToInt(bytes, off));
    }

    /**
     * Compares fragments of byte arrays.
     *
     * @param a First array.
     * @param aOff First array offset.
     * @param b Second array.
     * @param bOff Second array offset.
     * @param len Length of fragments.
     * @return {@code true} if fragments are equal, {@code false} otherwise.
     */
    public static boolean bytesEqual(byte[] a, int aOff, byte[] b, int bOff, int len) {
        if (aOff + len > a.length || bOff + len > b.length)
            return false;
        else {
            for (int i = 0; i < len; i++)
                if (a[aOff + i] != b[bOff + i])
                    return false;

            return true;
        }
    }

    /**
     * Converts an array of characters representing hexidecimal values into an
     * array of bytes of those same values. The returned array will be half the
     * length of the passed array, as it takes two characters to represent any
     * given byte. An exception is thrown if the passed char array has an odd
     * number of elements.
     *
     * @param data An array of characters containing hexidecimal digits
     * @return A byte array containing binary data decoded from
     *         the supplied char array.
     * @throws IgniteCheckedException Thrown if an odd number or illegal of characters is supplied.
     */
    public static byte[] decodeHex(char[] data) throws IgniteCheckedException {
        int len = data.length;

        if ((len & 0x01) != 0)
            throw new IgniteCheckedException("Odd number of characters.");

        byte[] out = new byte[len >> 1];

        // Two characters form the hex value.
        for (int i = 0, j = 0; j < len; i++) {
            int f = toDigit(data[j], j) << 4;

            j++;

            f |= toDigit(data[j], j);

            j++;

            out[i] = (byte)(f & 0xFF);
        }

        return out;
    }

    /**
     * @param bytes Number of bytes to display.
     * @param si If {@code true}, then unit base is 1000, otherwise unit base is 1024.
     * @return Formatted size.
     */
    public static String readableSize(long bytes, boolean si) {
        int unit = si ? 1000 : 1024;

        if (bytes < unit)
            return bytes + " B";

        int exp = (int)(Math.log(bytes) / Math.log(unit));

        String pre = (si ? "kMGTPE" : "KMGTPE").charAt(exp - 1) + (si ? "" : "i");

        return String.format("%.1f %sB", bytes / Math.pow(unit, exp), pre);
    }

    /**
     * Generates file name from index.
     *
     * @param num Number to generate file name.
     * @param ext Optional extension
     * @return File name.
     */
    public static String fixedLengthNumberName(long num, @Nullable String ext) {
        SB b = new SB();

        String segmentStr = Long.toString(num);

        for (int i = segmentStr.length(); i < NUMBER_FILE_NAME_LENGTH; i++)
            b.a('0');

        b.a(segmentStr);

        if (ext != null)
            b.a(ext);

        return b.toString();
    }

    /**
<<<<<<< HEAD
=======
     * @param fileName File name.
     * @return Number of this file.
     */
    public static long fixedLengthFileNumber(String fileName) {
        return Long.parseLong(fileName.substring(0, NUMBER_FILE_NAME_LENGTH));
    }

    /**
>>>>>>> bf8373dc
     * @param ext Optional extension.
     * @return Pattern to match numbered file name with the specific extension.
     */
    public static Pattern fixedLengthNumberNamePattern(@Nullable String ext) {
        String pattern = "\\d{" + NUMBER_FILE_NAME_LENGTH + "}";

        if (ext != null)
            pattern += ext.replaceAll("\\.", "\\\\\\.");

        return Pattern.compile(pattern);
    }

    /**
     * Verifier always returns successful result for any host.
     */
    private static class DeploymentHostnameVerifier implements HostnameVerifier {
        /** {@inheritDoc} */
        @Override public boolean verify(String hostname, SSLSession ses) {
            // Remote host trusted by default.
            return true;
        }
    }

    /**
     * Makes a {@code '+---+'} dash line.
     *
     * @param len Length of the dash line to make.
     * @return Dash line.
     */
    public static String dash(int len) {
        char[] dash = new char[len];

        Arrays.fill(dash, '-');

        dash[0] = dash[len - 1] = '+';

        return new String(dash);
    }

    /**
     * Creates space filled string of given length.
     *
     * @param len Number of spaces.
     * @return Space filled string of given length.
     */
    public static String pad(int len) {
        char[] dash = new char[len];

        Arrays.fill(dash, ' ');

        return new String(dash);
    }

    /**
     * Formats system time in milliseconds for printing in logs.
     *
     * @param sysTime System time.
     * @return Formatted time string.
     */
    public static String format(long sysTime) {
        return LONG_DATE_FMT.format(Instant.ofEpochMilli(sysTime));
    }

    /**
     * Converts enumeration to iterable so it can be used in {@code foreach} construct.
     *
     * @param <T> Types of instances for iteration.
     * @param e Enumeration to convert.
     * @return Iterable over the given enumeration.
     */
    public static <T> Iterable<T> asIterable(final Enumeration<T> e) {
        return new Iterable<T>() {
            @Override public Iterator<T> iterator() {
                return new Iterator<T>() {
                    @Override public boolean hasNext() {
                        return e.hasMoreElements();
                    }

                    @Override public T next() {
                        return e.nextElement();
                    }

                    @Override public void remove() {
                        throw new UnsupportedOperationException();
                    }
                };
            }
        };
    }

    /**
     * Copy source file (or folder) to destination file (or folder). Supported source & destination:
     * <ul>
     * <li>File to File</li>
     * <li>File to Folder</li>
     * <li>Folder to Folder (Copy the content of the directory and not the directory itself)</li>
     * </ul>
     *
     * @param src Source file or folder.
     * @param dest Destination file or folder.
     * @param overwrite Whether or not overwrite existing files and folders.
     * @throws IOException Thrown if an I/O error occurs.
     */
    public static void copy(File src, File dest, boolean overwrite) throws IOException {
        assert src != null;
        assert dest != null;

        /*
         * Supported source & destination:
         * ===============================
         * 1. File -> File
         * 2. File -> Directory
         * 3. Directory -> Directory
         */

        // Source must exist.
        if (!src.exists())
            throw new FileNotFoundException("Source can't be found: " + src);

        // Check that source and destination are not the same.
        if (src.getAbsoluteFile().equals(dest.getAbsoluteFile()))
            throw new IOException("Source and destination are the same [src=" + src + ", dest=" + dest + ']');

        if (dest.exists()) {
            if (!dest.isDirectory() && !overwrite)
                throw new IOException("Destination already exists: " + dest);

            if (!dest.canWrite())
                throw new IOException("Destination is not writable:" + dest);
        }
        else {
            File parent = dest.getParentFile();

            if (parent != null && !parent.exists())
                // Ignore any errors here.
                // We will get errors when we'll try to open the file stream.
                //noinspection ResultOfMethodCallIgnored
                parent.mkdirs();

            // If source is a directory, we should create destination directory.
            if (src.isDirectory())
                //noinspection ResultOfMethodCallIgnored
                dest.mkdir();
        }

        if (src.isDirectory()) {
            // In this case we have Directory -> Directory.
            // Note that we copy the content of the directory and not the directory itself.

            File[] files = src.listFiles();

            for (File file : files) {
                if (file.isDirectory()) {
                    File dir = new File(dest, file.getName());

                    if (!dir.exists() && !dir.mkdirs())
                        throw new IOException("Can't create directory: " + dir);

                    copy(file, dir, overwrite);
                }
                else
                    copy(file, dest, overwrite);
            }
        }
        else {
            // In this case we have File -> File or File -> Directory.
            File file = dest.exists() && dest.isDirectory() ? new File(dest, src.getName()) : dest;

            if (!overwrite && file.exists())
                throw new IOException("Destination already exists: " + file);

            FileInputStream in = null;
            FileOutputStream out = null;

            try {
                in = new FileInputStream(src);
                out = new FileOutputStream(file);

                copy(in, out);
            }
            finally {
                if (in != null)
                    in.close();

                if (out != null) {
                    out.getFD().sync();

                    out.close();
                }
            }
        }
    }

    /**
     * Starts clock timer if grid is first.
     */
    public static void onGridStart() {
        synchronized (mux) {
            if (gridCnt == 0) {
                assert timer == null;

                timer = new Thread(new Runnable() {
                    @SuppressWarnings({"BusyWait"})
                    @Override public void run() {
                        while (true) {
                            curTimeMillis = System.currentTimeMillis();

                            try {
                                Thread.sleep(10);
                            }
                            catch (InterruptedException ignored) {
                                break;
                            }
                        }
                    }
                }, "ignite-clock");

                timer.setDaemon(true);

                timer.setPriority(10);

                timer.start();
            }

            ++gridCnt;
        }
    }

    /**
     * Stops clock timer if all nodes into JVM were stopped.
     * @throws InterruptedException If interrupted.
     */
    public static void onGridStop() throws InterruptedException {
        synchronized (mux) {
            // Grid start may fail and onGridStart() does not get called.
            if (gridCnt == 0)
                return;

            --gridCnt;

            Thread timer0 = timer;

            if (gridCnt == 0 && timer0 != null) {
                timer = null;

                timer0.interrupt();

                timer0.join();
            }
        }
    }

    /**
     * Copies input byte stream to output byte stream.
     *
     * @param in Input byte stream.
     * @param out Output byte stream.
     * @return Number of the copied bytes.
     * @throws IOException Thrown if an I/O error occurs.
     */
    public static int copy(InputStream in, OutputStream out) throws IOException {
        assert in != null;
        assert out != null;

        byte[] buf = new byte[BUF_SIZE];

        int cnt = 0;

        for (int n; (n = in.read(buf)) > 0; ) {
            out.write(buf, 0, n);

            cnt += n;
        }

        return cnt;
    }

    /**
     * Copies input character stream to output character stream.
     *
     * @param in Input character stream.
     * @param out Output character stream.
     * @return Number of the copied characters.
     * @throws IOException Thrown if an I/O error occurs.
     */
    public static int copy(Reader in, Writer out) throws IOException {
        assert in != null;
        assert out != null;

        char[] buf = new char[BUF_SIZE];

        int cnt = 0;

        for (int n; (n = in.read(buf)) > 0; ) {
            out.write(buf, 0, n);

            cnt += n;
        }

        return cnt;
    }

    /**
     * Writes string to file.
     *
     * @param file File.
     * @param s String to write.
     * @throws IOException Thrown if an I/O error occurs.
     */
    public static void writeStringToFile(File file, String s) throws IOException {
        writeStringToFile(file, s, Charset.defaultCharset().toString(), false);
    }

    /**
     * Writes string to file.
     *
     * @param file File.
     * @param s String to write.
     * @param charset Encoding.
     * @throws IOException Thrown if an I/O error occurs.
     */
    public static void writeStringToFile(File file, String s, String charset) throws IOException {
        writeStringToFile(file, s, charset, false);
    }

    /**
     * Reads file to string using specified charset.
     *
     * @param fileName File name.
     * @param charset File charset.
     * @return File content.
     * @throws IOException If error occurred.
     */
    public static String readFileToString(String fileName, String charset) throws IOException {
        try (Reader input = new InputStreamReader(new FileInputStream(fileName), charset)) {
            StringWriter output = new StringWriter();

            char[] buf = new char[4096];

            int n;

            while ((n = input.read(buf)) != -1)
                output.write(buf, 0, n);

            return output.toString();
        }
    }

    /**
     * Writes string to file.
     *
     * @param file File.
     * @param s String to write.
     * @param charset Encoding.
     * @param append If {@code true}, then specified string will be added to the end of the file.
     * @throws IOException Thrown if an I/O error occurs.
     */
    public static void writeStringToFile(File file, String s, String charset, boolean append) throws IOException {
        if (s == null)
            return;

        try (OutputStream out = new FileOutputStream(file, append)) {
            out.write(s.getBytes(charset));
        }
    }

    /**
     * Utility method that sets cause into exception and returns it.
     *
     * @param e Exception to set cause to and return.
     * @param cause Optional cause to set (if not {@code null}).
     * @param <E> Type of the exception.
     * @return Passed in exception with optionally set cause.
     */
    public static <E extends Throwable> E withCause(E e, @Nullable Throwable cause) {
        assert e != null;

        if (cause != null)
            e.initCause(cause);

        return e;
    }

    /**
     * Deletes file or directory with all sub-directories and files.
     *
     * @param file File or directory to delete.
     * @return {@code true} if and only if the file or directory is successfully deleted,
     *      {@code false} otherwise
     */
    public static boolean delete(@Nullable File file) {
        return file != null && delete(file.toPath());
    }

    /**
     * Converts size in bytes to human-readable size in megabytes.
     *
     * @param sizeInBytes Size of any object (file, memory region etc) in bytes.
     * @return Size converted to megabytes.
     */
    public static int sizeInMegabytes(long sizeInBytes) {
        return (int)(sizeInBytes / MB);
    }

    /**
     * Deletes file or directory with all sub-directories and files.
     *
     * @param path File or directory to delete.
     * @return {@code true} if and only if the file or directory is successfully deleted,
     *      {@code false} otherwise
     */
    public static boolean delete(Path path) {
        if (Files.isDirectory(path)) {
            try {
                try (DirectoryStream<Path> stream = Files.newDirectoryStream(path)) {
                    for (Path innerPath : stream) {
                        boolean res = delete(innerPath);

                        if (!res)
                            return false;
                    }
                }
            }
            catch (IOException e) {
                return false;
            }
        }

        if (path.toFile().getName().endsWith("jar")) {
            try {
                // Why do we do this?
                new JarFile(path.toString(), false).close();
            }
            catch (IOException ignore) {
                // Ignore it here...
            }
        }

        try {
            Files.delete(path);

            return true;
        }
        catch (IOException e) {
            return false;
        }
    }

    /**
     * @param dir Directory to create along with all non-existent parent directories.
     * @return {@code True} if directory exists (has been created or already existed),
     *      {@code false} if has not been created and does not exist.
     */
    public static boolean mkdirs(File dir) {
        assert dir != null;

        return dir.mkdirs() || dir.exists();
    }

    /**
     * Resolve project home directory based on source code base.
     *
     * @return Project home directory (or {@code null} if it cannot be resolved).
     */
    @Nullable private static String resolveProjectHome() {
        assert Thread.holdsLock(IgniteUtils.class);

        // Resolve Ignite home via environment variables.
        String ggHome0 = IgniteSystemProperties.getString(IGNITE_HOME);

        if (!F.isEmpty(ggHome0))
            return ggHome0;

        String appWorkDir = System.getProperty("user.dir");

        if (appWorkDir != null) {
            ggHome0 = findProjectHome(new File(appWorkDir));

            if (ggHome0 != null)
                return ggHome0;
        }

        URI classesUri;

        Class<IgniteUtils> cls = IgniteUtils.class;

        try {
            ProtectionDomain domain = cls.getProtectionDomain();

            // Should not happen, but to make sure our code is not broken.
            if (domain == null || domain.getCodeSource() == null || domain.getCodeSource().getLocation() == null) {
                logResolveFailed(cls, null);

                return null;
            }

            // Resolve path to class-file.
            classesUri = domain.getCodeSource().getLocation().toURI();

            // Overcome UNC path problem on Windows (http://www.tomergabel.com/JavaMishandlesUNCPathsOnWindows.aspx)
            if (isWindows() && classesUri.getAuthority() != null)
                classesUri = new URI(classesUri.toString().replace("file://", "file:/"));
        }
        catch (URISyntaxException | SecurityException e) {
            logResolveFailed(cls, e);

            return null;
        }

        File classesFile;

        try {
            classesFile = new File(classesUri);
        }
        catch (IllegalArgumentException e) {
            logResolveFailed(cls, e);

            return null;
        }

        return findProjectHome(classesFile);
    }

    /**
     * Tries to find project home starting from specified directory and moving to root.
     *
     * @param startDir First directory in search hierarchy.
     * @return Project home path or {@code null} if it wasn't found.
     */
    private static String findProjectHome(File startDir) {
        for (File cur = startDir.getAbsoluteFile(); cur != null; cur = cur.getParentFile()) {
            // Check 'cur' is project home directory.
            if (!new File(cur, "bin").isDirectory() ||
                !new File(cur, "config").isDirectory())
                continue;

            return cur.getPath();
        }

        return null;
    }

    /**
     * @param cls Class.
     * @param e Exception.
     */
    private static void logResolveFailed(Class cls, Exception e) {
        warn(null, "Failed to resolve IGNITE_HOME automatically for class codebase " +
            "[class=" + cls + (e == null ? "" : ", e=" + e.getMessage()) + ']');
    }

    /**
     * Retrieves {@code IGNITE_HOME} property. The property is retrieved from system
     * properties or from environment in that order.
     *
     * @return {@code IGNITE_HOME} property.
     */
    @Nullable public static String getIgniteHome() {
        GridTuple<String> ggHomeTup = ggHome;

        String ggHome0;

        if (ggHomeTup == null) {
            synchronized (IgniteUtils.class) {
                // Double check.
                ggHomeTup = ggHome;

                if (ggHomeTup == null) {
                    // Resolve Ignite installation home directory.
                    ggHome = F.t(ggHome0 = resolveProjectHome());

                    if (ggHome0 != null)
                        System.setProperty(IGNITE_HOME, ggHome0);
                }
                else
                    ggHome0 = ggHomeTup.get();
            }
        }
        else
            ggHome0 = ggHomeTup.get();

        return ggHome0;
    }

    /**
     * @param path Ignite home. May be {@code null}.
     */
    public static void setIgniteHome(@Nullable String path) {
        GridTuple<String> ggHomeTup = ggHome;

        String ggHome0;

        if (ggHomeTup == null) {
            synchronized (IgniteUtils.class) {
                // Double check.
                ggHomeTup = ggHome;

                if (ggHomeTup == null) {
                    if (F.isEmpty(path))
                        System.clearProperty(IGNITE_HOME);
                    else
                        System.setProperty(IGNITE_HOME, path);

                    ggHome = F.t(path);

                    return;
                }
                else
                    ggHome0 = ggHomeTup.get();
            }
        }
        else
            ggHome0 = ggHomeTup.get();

        if (ggHome0 != null && !ggHome0.equals(path)) {
            try {
                Path path0 = new File(ggHome0).toPath();

                Path path1 = new File(path).toPath();

                if (!Files.isSameFile(path0, path1))
                    throw new IgniteException("Failed to set IGNITE_HOME after it has been already resolved " +
                        "[igniteHome=" + path0 + ", newIgniteHome=" + path1 + ']');
            }
            catch (IOException ignore) {
                // Throw an exception if failed to follow symlinks.
                throw new IgniteException("Failed to set IGNITE_HOME after it has been already resolved " +
                    "[igniteHome=" + ggHome0 + ", newIgniteHome=" + path + ']');
            }
        }
    }

    /**
     * Gets file associated with path.
     * <p>
     * First check if path is relative to {@code IGNITE_HOME}.
     * If not, check if path is absolute.
     * If all checks fail, then {@code null} is returned.
     * <p>
     * See {@link #getIgniteHome()} for information on how {@code IGNITE_HOME} is retrieved.
     *
     * @param path Path to resolve.
     * @return Resolved path as file, or {@code null} if path cannot be resolved.
     */
    @Nullable public static File resolveIgnitePath(String path) {
        assert path != null;

        /*
         * 1. Check relative to IGNITE_HOME specified in configuration, if any.
         */

        String home = getIgniteHome();

        if (home != null) {
            File file = new File(home, path);

            if (file.exists())
                return file;
        }

        /*
         * 2. Check given path as absolute.
         */

        File file = new File(path);

        if (file.exists())
            return file;

        return null;
    }

    /**
     * Gets URL representing the path passed in. First the check is made if path is absolute.
     * If not, then the check is made if path is relative to {@code META-INF} folder in classpath.
     * If not, then the check is made if path is relative to ${IGNITE_HOME}.
     * If all checks fail,
     * then {@code null} is returned, otherwise URL representing path is returned.
     * <p>
     * See {@link #getIgniteHome()} for information on how {@code IGNITE_HOME} is retrieved.
     *
     * @param path Path to resolve.
     * @return Resolved path as URL, or {@code null} if path cannot be resolved.
     * @see #getIgniteHome()
     */
    @Nullable public static URL resolveIgniteUrl(String path) {
        return resolveIgniteUrl(path, true);
    }

    /**
     * Resolve Spring configuration URL.
     *
     * @param springCfgPath Spring XML configuration file path or URL. This cannot be {@code null}.
     * @return URL.
     * @throws IgniteCheckedException If failed.
     */
    public static URL resolveSpringUrl(String springCfgPath) throws IgniteCheckedException {
        A.notNull(springCfgPath, "springCfgPath");

        URL url;

        try {
            url = new URL(springCfgPath);
        }
        catch (MalformedURLException e) {
            url = U.resolveIgniteUrl(springCfgPath);

            if (url == null)
                url = resolveInClasspath(springCfgPath);

            if (url == null)
                throw new IgniteCheckedException("Spring XML configuration path is invalid: " + springCfgPath +
                    ". Note that this path should be either absolute or a relative local file system path, " +
                    "relative to META-INF in classpath or valid URL to IGNITE_HOME.", e);
        }

        return url;
    }

    /**
     * @param path Resource path.
     * @return Resource URL inside classpath or {@code null}.
     */
    @Nullable private static URL resolveInClasspath(String path) {
        ClassLoader clsLdr = Thread.currentThread().getContextClassLoader();

        if (clsLdr == null)
            return null;

        return clsLdr.getResource(path.replaceAll("\\\\", "/"));
    }

    /**
     * Gets URL representing the path passed in. First the check is made if path is absolute.
     * If not, then the check is made if path is relative to {@code META-INF} folder in classpath.
     * If not, then the check is made if path is relative to ${IGNITE_HOME}.
     * If all checks fail,
     * then {@code null} is returned, otherwise URL representing path is returned.
     * <p>
     * See {@link #getIgniteHome()} for information on how {@code IGNITE_HOME} is retrieved.
     *
     * @param path Path to resolve.
     * @param metaInf Flag to indicate whether META-INF folder should be checked or class path root.
     * @return Resolved path as URL, or {@code null} if path cannot be resolved.
     * @see #getIgniteHome()
     */
    @Nullable public static URL resolveIgniteUrl(String path, boolean metaInf) {
        File f = resolveIgnitePath(path);

        if (f != null) {
            try {
                // Note: we use that method's chain instead of File.getURL() with due
                // Sun bug http://bugs.sun.com/bugdatabase/view_bug.do?bug_id=6179468
                return f.toURI().toURL();
            }
            catch (MalformedURLException e) {
                // No-op.
            }
        }

        ClassLoader clsLdr = Thread.currentThread().getContextClassLoader();

        if (clsLdr != null) {
            String locPath = (metaInf ? "META-INF/" : "") + path.replaceAll("\\\\", "/");

            return clsLdr.getResource(locPath);
        }
        else
            return null;
    }

    /**
     * Converts byte array to hex string.
     *
     * @param arr Array of bytes.
     * @return Hex string.
     */
    public static String byteArray2HexString(byte[] arr) {
        return byteArray2HexString(arr, true);
    }

    /**
     * Converts byte array to hex string.
     *
     * @param arr Array of bytes.
     * @param toUpper If {@code true} returns upper cased result.
     * @return Hex string.
     */
    public static String byteArray2HexString(byte[] arr, boolean toUpper) {
        StringBuilder sb = new StringBuilder(arr.length << 1);

        for (byte b : arr)
            addByteAsHex(sb, b);

        return toUpper ? sb.toString().toUpperCase() : sb.toString();
    }

    /**
     * @param sb String builder.
     * @param b Byte to add in hexadecimal format.
     */
    private static void addByteAsHex(StringBuilder sb, byte b) {
        sb.append(Integer.toHexString(MASK & b >>> 4)).append(Integer.toHexString(MASK & b));
    }

    /**
     * Checks for containment of the value in the array.
     * Both array cells and value may be {@code null}. Two {@code null}s are considered equal.
     *
     * @param arr Array of objects.
     * @param val Value to check for containment inside of array.
     * @param vals Additional values.
     * @return {@code true} if contains object, {@code false} otherwise.
     */
    public static boolean containsObjectArray(@Nullable Object[] arr, Object val, @Nullable Object... vals) {
        if (arr == null || arr.length == 0)
            return false;

        for (Object o : arr) {
            if (F.eq(o, val))
                return true;

            if (vals != null && vals.length > 0)
                for (Object v : vals)
                    if (F.eq(o, v))
                        return true;
        }

        return false;
    }

    /**
     * Checks for containment of the value in the array.
     *
     * @param arr Array of objects.
     * @param val Value to check for containment inside of array.
     * @return {@code true} if contains object, {@code false} otherwise.
     */
    public static boolean containsIntArray(int[] arr, int val) {
        assert arr != null;

        if (arr.length == 0)
            return false;

        for (int i : arr)
            if (i == val)
                return true;

        return false;
    }

    /**
     * Checks for containment of given string value in the specified array.
     * Array's cells and string value can be {@code null}. Tow {@code null}s are considered equal.
     *
     * @param arr Array of strings.
     * @param val Value to check for containment inside of array.
     * @param ignoreCase Ignoring case if {@code true}.
     * @return {@code true} if contains string, {@code false} otherwise.
     */
    public static boolean containsStringArray(String[] arr, @Nullable String val, boolean ignoreCase) {
        assert arr != null;

        for (String s : arr) {
            // If both are nulls, then they are equal.
            if (s == null && val == null)
                return true;

            // Only one is null and the other one isn't.
            if (s == null || val == null)
                continue;

            // Both are not nulls.
            if (ignoreCase) {
                if (s.equalsIgnoreCase(val))
                    return true;
            }
            else if (s.equals(val))
                return true;
        }

        return false;
    }

    /**
     * Checks for containment of given string value in the specified collection.
     * Collection elements and string value can be {@code null}. Tow {@code null}s are considered equal.
     *
     * @param c Array of strings.
     * @param val Value to check for containment inside of array.
     * @param ignoreCase Ignoring case if {@code true}.
     * @return {@code true} if contains string, {@code false} otherwise.
     */
    public static boolean containsStringCollection(Iterable<String> c, @Nullable String val, boolean ignoreCase) {
        assert c != null;

        for (String s : c) {
            // If both are nulls, then they are equal.
            if (s == null && val == null)
                return true;

            // Only one is null and the other one isn't.
            if (s == null || val == null)
                continue;

            // Both are not nulls.
            if (ignoreCase) {
                if (s.equalsIgnoreCase(val))
                    return true;
            }
            else if (s.equals(val))
                return true;
        }

        return false;
    }

    /**
     * Closes given resource logging possible checked exception.
     *
     * @param rsrc Resource to close. If it's {@code null} - it's no-op.
     * @param log Logger to log possible checked exception with (optional).
     */
    public static void close(@Nullable AutoCloseable rsrc, @Nullable IgniteLogger log) {
        if (rsrc != null) {
            try {
                rsrc.close();
            }
            catch (Exception e) {
                warn(log, "Failed to close resource: " + e.getMessage(), e);
            }
        }
    }

    /**
     * Closes given socket logging possible checked exception.
     *
     * @param sock Socket to close. If it's {@code null} - it's no-op.
     * @param log Logger to log possible checked exception with (optional).
     */
    public static void close(@Nullable Socket sock, @Nullable IgniteLogger log) {
        if (sock == null)
            return;

        try {
            // Closing output and input first to avoid tls 1.3 incompatibility
            // https://bugs.openjdk.java.net/browse/JDK-8208526
            if (!sock.isOutputShutdown())
                sock.shutdownOutput();
            if (!sock.isInputShutdown())
                sock.shutdownInput();
        }
        catch (ClosedChannelException | SocketException ex) {
            LT.warn(log, "Failed to shutdown socket", ex);
        }
        catch (Exception e) {
            warn(log, "Failed to shutdown socket: " + e.getMessage(), e);
        }

        try {
            sock.close();
        }
        catch (ClosedChannelException | SocketException ex) {
            LT.warn(log, "Failed to close socket", ex);
        }
        catch (Exception e) {
            warn(log, "Failed to close socket: " + e.getMessage(), e);
        }
    }

    /**
     * Closes given resource suppressing possible checked exception.
     *
     * @param rsrc Resource to close. If it's {@code null} - it's no-op.
     * @param e Suppressor exception
     */
    public static void closeWithSuppressingException(@Nullable AutoCloseable rsrc, @NotNull Exception e) {
        if (rsrc != null)
            try {
                rsrc.close();
            }
            catch (Exception suppressed) {
                e.addSuppressed(suppressed);
            }
    }

    /**
     * Quietly closes given resource ignoring possible checked exception.
     *
     * @param rsrc Resource to close. If it's {@code null} - it's no-op.
     */
    public static void closeQuiet(@Nullable AutoCloseable rsrc) {
        if (rsrc != null)
            try {
                rsrc.close();
            }
            catch (Exception ignored) {
                // No-op.
            }
    }

    /**
     * Closes given resource logging possible checked exceptions.
     *
     * @param rsrc Resource to close. If it's {@code null} - it's no-op.
     * @param log Logger to log possible checked exception with (optional).
     */
    public static void close(@Nullable SelectionKey rsrc, @Nullable IgniteLogger log) {
        if (rsrc != null)
            // This apply will automatically deregister the selection key as well.
            close(rsrc.channel(), log);
    }

    /**
     * Quietly closes given resource ignoring possible checked exceptions.
     *
     * @param rsrc Resource to close. If it's {@code null} - it's no-op.
     */
    public static void closeQuiet(@Nullable SelectionKey rsrc) {
        if (rsrc != null)
            // This apply will automatically deregister the selection key as well.
            closeQuiet(rsrc.channel());
    }

    /**
     * Closes given resource.
     *
     * @param rsrc Resource to close. If it's {@code null} - it's no-op.
     */
    public static void close(@Nullable DatagramSocket rsrc) {
        if (rsrc != null)
            rsrc.close();
    }

    /**
     * Closes given resource logging possible checked exception.
     *
     * @param rsrc Resource to close. If it's {@code null} - it's no-op.
     * @param log Logger to log possible checked exception with (optional).
     */
    public static void close(@Nullable Selector rsrc, @Nullable IgniteLogger log) {
        if (rsrc != null)
            try {
                if (rsrc.isOpen())
                    rsrc.close();
            }
            catch (IOException e) {
                warn(log, "Failed to close resource: " + e.getMessage());
            }
    }

    /**
     * Quietly closes given resource ignoring possible checked exception.
     *
     * @param rsrc Resource to close. If it's {@code null} - it's no-op.
     */
    public static void closeQuiet(@Nullable Selector rsrc) {
        if (rsrc != null)
            try {
                if (rsrc.isOpen())
                    rsrc.close();
            }
            catch (IOException ignored) {
                // No-op.
            }
    }

    /**
     * Closes given resource logging possible checked exception.
     *
     * @param rsrc Resource to close. If it's {@code null} - it's no-op.
     * @param log Logger to log possible checked exception with (optional).
     */
    public static void close(@Nullable Context rsrc, @Nullable IgniteLogger log) {
        if (rsrc != null)
            try {
                rsrc.close();
            }
            catch (NamingException e) {
                warn(log, "Failed to close resource: " + e.getMessage());
            }
    }

    /**
     * Quietly closes given resource ignoring possible checked exception.
     *
     * @param rsrc Resource to close. If it's {@code null} - it's no-op.
     */
    public static void closeQuiet(@Nullable Context rsrc) {
        if (rsrc != null)
            try {
                rsrc.close();
            }
            catch (NamingException ignored) {
                // No-op.
            }
    }

    /**
     * Closes class loader logging possible checked exception.
     *
     * @param clsLdr Class loader. If it's {@code null} - it's no-op.
     * @param log Logger to log possible checked exception with (optional).
     */
    public static void close(@Nullable URLClassLoader clsLdr, @Nullable IgniteLogger log) {
        if (clsLdr != null) {
            try {
                clsLdr.close();
            }
            catch (Exception e) {
                warn(log, "Failed to close resource: " + e.getMessage());
            }
        }
    }

    /**
     * Quietly closes given {@link Socket} ignoring possible checked exception.
     *
     * @param sock Socket to close. If it's {@code null} - it's no-op.
     */
    public static void closeQuiet(@Nullable Socket sock) {
        if (sock == null)
            return;

        try {
            // Avoid tls 1.3 incompatibility https://bugs.openjdk.java.net/browse/JDK-8208526
            sock.shutdownOutput();
            sock.shutdownInput();
        }
        catch (Exception ignored) {
            // No-op.
        }

        try {
            sock.close();
        }
        catch (Exception ignored) {
            // No-op.
        }
    }

    /**
     * Quietly releases file lock ignoring all possible exceptions.
     *
     * @param lock File lock. If it's {@code null} - it's no-op.
     */
    public static void releaseQuiet(@Nullable FileLock lock) {
        if (lock != null)
            try {
                lock.release();
            }
            catch (Exception ignored) {
                // No-op.
            }
    }

    /**
     * Rollbacks JDBC connection logging possible checked exception.
     *
     * @param rsrc JDBC connection to rollback. If connection is {@code null}, it's no-op.
     * @param log Logger to log possible checked exception with (optional).
     */
    public static void rollbackConnection(@Nullable Connection rsrc, @Nullable IgniteLogger log) {
        if (rsrc != null)
            try {
                rsrc.rollback();
            }
            catch (SQLException e) {
                warn(log, "Failed to rollback JDBC connection: " + e.getMessage());
            }
    }

    /**
     * Depending on whether or not log is provided and quiet mode is enabled logs given messages as
     * quiet message or normal log WARN message in {@code org.apache.ignite.CourtesyConfigNotice}
     * category. If {@code log} is {@code null} or in QUIET mode it will add {@code (courtesy)}
     * prefix to the message.
     *
     * @param log Optional logger to use when QUIET mode is not enabled.
     * @param msg Message to log.
     */
    public static void courtesy(@Nullable IgniteLogger log, Object msg) {
        assert msg != null;

        String s = msg.toString();

        courtesy(log, s, s);
    }

    /**
     * Depending on whether or not log is provided and quiet mode is enabled logs given messages as
     * quiet message or normal log WARN message in {@code org.apache.ignite.CourtesyConfigNotice}
     * category. If {@code log} is {@code null} or in QUIET mode it will add {@code (courtesy)}
     * prefix to the message.
     *
     * @param log Optional logger to use when QUIET mode is not enabled.
     * @param longMsg Message to log using normal logger.
     * @param shortMsg Message to log using quiet logger.
     */
    public static void courtesy(@Nullable IgniteLogger log, Object longMsg, Object shortMsg) {
        assert longMsg != null;
        assert shortMsg != null;

        if (log != null)
            log.getLogger(IgniteConfiguration.COURTESY_LOGGER_NAME).warning(compact(longMsg.toString()));
        else
            X.println("[" + SHORT_DATE_FMT.format(Instant.now()) + "] (courtesy) " +
                compact(shortMsg.toString()));
    }

    /**
     * Depending on whether or not log is provided and quiet mode is enabled logs given
     * messages as quiet message or normal log WARN message. If {@code log} is {@code null}
     * or in QUIET mode it will add {@code (wrn)} prefix to the message.
     *
     * @param log Optional logger to use when QUIET mode is not enabled.
     * @param msg Message to log.
     */
    public static void warn(@Nullable IgniteLogger log, Object msg) {
        assert msg != null;

        String s = msg.toString();

        warn(log, s, null);
    }

    /**
     * Logs warning message in both verbose and quiet modes.
     *
     * @param log Logger to use.
     * @param msg Message to log.
     */
    public static void quietAndWarn(IgniteLogger log, Object msg) {
        quietAndWarn(log, msg, msg);
    }

    /**
     * Logs warning message in both verbose and quiet modes.
     *
     * @param log Logger to use.
     * @param shortMsg Short message.
     * @param msg Message to log.
     */
    public static void quietAndWarn(IgniteLogger log, Object msg, Object shortMsg) {
        warn(log, msg);

        if (log.isQuiet())
            quiet(false, shortMsg);
    }

    /**
     * Logs warning message in both verbose and quiet modes.
     *
     * @param log Logger to use.
     * @param msg Message to log.
     * @param e Optional exception.
     */
    public static void quietAndWarn(IgniteLogger log, Object msg, @Nullable Throwable e) {
        warn(log, msg, e);

        if (log.isQuiet())
            quiet(false, msg);
    }

    /**
     * Depending on whether or not log is provided and quiet mode is enabled logs given
     * messages as quiet message or normal log ERROR message. If {@code log} is {@code null}
     * or in QUIET mode it will add {@code (err)} prefix to the message.
     *
     * @param log Optional logger to use when QUIET mode is not enabled.
     * @param msg Message to log.
     */
    public static void error(@Nullable IgniteLogger log, Object msg) {
        assert msg != null;

        if (msg instanceof Throwable) {
            Throwable t = (Throwable)msg;

            error(log, t.getMessage(), t);
        }
        else {
            String s = msg.toString();

            error(log, s, s, null);
        }
    }

    /**
     * Depending on whether or not log is provided and quiet mode is enabled logs given
     * messages as quiet message or normal log WARN message. If {@code log} is {@code null}
     * or in QUIET mode it will add {@code (wrn)} prefix to the message.
     *
     * @param log Optional logger to use when QUIET mode is not enabled.
     * @param msg Message to log using normal logger.
     * @param e Optional exception.
     */
    public static void warn(@Nullable IgniteLogger log, Object msg, @Nullable Throwable e) {
        assert msg != null;

        if (log != null)
            log.warning(compact(msg.toString()), e);
        else {
            X.println("[" + SHORT_DATE_FMT.format(Instant.now()) + "] (wrn) " +
                    compact(msg.toString()));

            if (e != null)
                e.printStackTrace(System.err);
            else
                X.printerrln();
        }
    }

    /**
     * Depending on whether or not log is provided and quiet mode is enabled logs given
     * messages as quiet message or normal log WARN message with {@link IgniteLogger#DEV_ONLY DEV_ONLY} marker.
     * If {@code log} is {@code null} or in QUIET mode it will add {@code (wrn)} prefix to the message.
     * If property {@link IgniteSystemProperties#IGNITE_DEV_ONLY_LOGGING_DISABLED IGNITE_DEV_ONLY_LOGGING_DISABLED}
     * is set to true, the message will not be logged.
     *
     * @param log Optional logger to use when QUIET mode is not enabled.
     * @param msg Message to log.
     */
    public static void warnDevOnly(@Nullable IgniteLogger log, Object msg) {
        assert msg != null;

        // don't log message if DEV_ONLY messages are disabled
        if (devOnlyLogDisabled)
            return;

        if (log != null)
            log.warning(IgniteLogger.DEV_ONLY, compact(msg.toString()), null);
        else
            X.println("[" + SHORT_DATE_FMT.format(Instant.now()) + "] (wrn) " +
                compact(msg.toString()));
    }

    /**
     * Depending on whether or not log is provided and quiet mode is enabled logs given
     * messages as quiet message or normal log INFO message.
     * <p>
     * <b>NOTE:</b> unlike the normal logging when INFO level may not be enabled and
     * therefore no logging will happen - using this method the log will be written
     * always either via INFO log or quiet mode.
     * <p>
     * <b>USE IT APPROPRIATELY.</b>
     *
     * @param log Optional logger to use when QUIET mode is not enabled.
     * @param longMsg Message to log using normal logger.
     * @param shortMsg Message to log using quiet logger.
     */
    public static void log(@Nullable IgniteLogger log, Object longMsg, Object shortMsg) {
        assert longMsg != null;
        assert shortMsg != null;

        if (log != null) {
            if (log.isInfoEnabled())
                log.info(compact(longMsg.toString()));
        }
        else
            quiet(false, shortMsg);
    }

    /**
     * Resolves work directory.
     * @param cfg Ignite configuration.
     */
    public static void initWorkDir(IgniteConfiguration cfg) throws IgniteCheckedException {
        String igniteHome = cfg.getIgniteHome();

        // Set Ignite home.
        if (igniteHome == null)
            igniteHome = U.getIgniteHome();

        String userProvidedWorkDir = cfg.getWorkDirectory();

        // Correctly resolve work directory and set it back to configuration.
        cfg.setWorkDirectory(U.workDirectory(userProvidedWorkDir, igniteHome));
    }

    /**
     * @param cfg Ignite configuration.
     * @param app Application name.
     * @return Initialized logger.
     * @throws IgniteCheckedException If failed.
     */
    public static IgniteLogger initLogger(IgniteConfiguration cfg, String app) throws IgniteCheckedException {
        return initLogger(
            cfg.getGridLogger(),
            app,
            cfg.getNodeId() != null ? cfg.getNodeId() : UUID.randomUUID(),
            cfg.getWorkDirectory()
        );
    }

    /**
     * @param cfgLog Configured logger.
     * @param app Application name.
     * @param workDir Work directory.
     * @return Initialized logger.
     * @throws IgniteCheckedException If failed.
     */
    @SuppressWarnings("ErrorNotRethrown")
    public static IgniteLogger initLogger(
        @Nullable IgniteLogger cfgLog,
        @Nullable String app,
        UUID nodeId,
        String workDir
    ) throws IgniteCheckedException {
        try {
            Exception log4jInitErr = null;

            if (cfgLog == null) {
                Class<?> log4jCls;

                try {
                    log4jCls = Class.forName("org.apache.ignite.logger.log4j2.Log4J2Logger");
                }
                catch (ClassNotFoundException | NoClassDefFoundError ignored) {
                    log4jCls = null;
                }

                if (log4jCls != null) {
                    try {
                        URL url = U.resolveIgniteUrl("config/ignite-log4j.xml");

                        if (url == null) {
                            File cfgFile = new File("config/ignite-log4j.xml");

                            if (!cfgFile.exists())
                                cfgFile = new File("../config/ignite-log4j.xml");

                            if (cfgFile.exists()) {
                                try {
                                    url = cfgFile.toURI().toURL();
                                }
                                catch (MalformedURLException ignore) {
                                    // No-op.
                                }
                            }
                        }

                        if (url != null) {
                            boolean configured = (Boolean)log4jCls.getMethod("isConfigured").invoke(null);

                            if (configured)
                                url = null;
                        }

                        if (url != null) {
                            Constructor<?> ctor = log4jCls.getConstructor(URL.class);

                            cfgLog = (IgniteLogger)ctor.newInstance(url);
                        }
                        else
                            cfgLog = (IgniteLogger)log4jCls.newInstance();
                    }
                    catch (Exception e) {
                        log4jInitErr = e;
                    }
                }

                if (log4jCls == null || log4jInitErr != null)
                    cfgLog = new JavaLogger();
            }

            // Special handling for Java logger which requires work directory.
            if (cfgLog instanceof JavaLogger)
                ((JavaLogger)cfgLog).setWorkDirectory(workDir);

            // Set node IDs for all file appenders.
            if (cfgLog instanceof LoggerNodeIdAndApplicationAware)
                ((LoggerNodeIdAndApplicationAware)cfgLog).setApplicationAndNode(app, nodeId);
            else if (cfgLog instanceof LoggerNodeIdAware)
                ((LoggerNodeIdAware)cfgLog).setNodeId(nodeId);

            if (log4jInitErr != null)
                U.warn(cfgLog, "Failed to initialize Log4J2Logger (falling back to standard java logging): "
                    + log4jInitErr.getCause());

            return cfgLog;
        }
        catch (Exception e) {
            throw new IgniteCheckedException("Failed to create logger.", e);
        }
    }

    /**
     * Depending on whether or not log is provided and quiet mode is enabled logs given
     * messages as quiet message or normal log INF0 message.
     * <p>
     * <b>NOTE:</b> unlike the normal logging when INFO level may not be enabled and
     * therefore no logging will happen - using this method the log will be written
     * always either via INFO log or quiet mode.
     * <p>
     * <b>USE IT APPROPRIATELY.</b>
     *
     * @param log Optional logger to use when QUIET mode is not enabled.
     * @param msg Message to log.
     */
    public static void log(@Nullable IgniteLogger log, Object msg) {
        assert msg != null;

        String s = msg.toString();

        log(log, s, s);
    }

    /**
     * Depending on whether or not log is provided and quiet mode is enabled logs given
     * messages as quiet message or normal log ERROR message. If {@code log} is {@code null}
     * or in QUIET mode it will add {@code (err)} prefix to the message.
     *
     * @param log Optional logger to use when QUIET mode is not enabled.
     * @param longMsg Message to log using normal logger.
     * @param shortMsg Message to log using quiet logger.
     * @param e Optional exception.
     */
    public static void error(@Nullable IgniteLogger log, Object longMsg, Object shortMsg, @Nullable Throwable e) {
        assert longMsg != null;
        assert shortMsg != null;

        if (log != null) {
            if (e == null)
                log.error(compact(longMsg.toString()));
            else
                log.error(compact(longMsg.toString()), e);
        }
        else {
            X.printerr("[" + SHORT_DATE_FMT.format(Instant.now()) + "] (err) " +
                compact(shortMsg.toString()));

            if (e != null)
                e.printStackTrace(System.err);
            else
                X.printerrln();
        }
    }

    /**
     * Shortcut for {@link #error(org.apache.ignite.IgniteLogger, Object, Object, Throwable)}.
     *
     * @param log Optional logger.
     * @param shortMsg Message to log using quiet logger.
     * @param e Optional exception.
     */
    public static void error(@Nullable IgniteLogger log, Object shortMsg, @Nullable Throwable e) {
        assert shortMsg != null;

        String s = shortMsg.toString();

        error(log, s, s, e);
    }

    /**
     *
     * @param err Whether to print to {@code System.err}.
     * @param objs Objects to log in quiet mode.
     */
    public static void quiet(boolean err, Object... objs) {
        assert objs != null;

        String time = SHORT_DATE_FMT.format(Instant.now());

        SB sb = new SB();

        for (Object obj : objs)
            sb.a('[').a(time).a("] ").a(obj.toString()).a(NL);

        PrintStream ps = err ? System.err : System.out;

        ps.print(compact(sb.toString()));
    }

    /**
     *
     * @param err Whether to print to {@code System.err}.
     * @param multiline Multiple lines string to print.
     */
    public static void quietMultipleLines(boolean err, String multiline) {
        assert multiline != null;

        quiet(err, multiline.split(NL));
    }

    /**
     * Prints out the message in quiet and info modes.
     *
     * @param log Logger.
     * @param msg Message to print.
     */
    public static void quietAndInfo(IgniteLogger log, String msg) {
        if (log.isQuiet())
            U.quiet(false, msg);

        if (log.isInfoEnabled())
            log.info(msg);
    }

    /**
     * Quietly rollbacks JDBC connection ignoring possible checked exception.
     *
     * @param rsrc JDBC connection to rollback. If connection is {@code null}, it's no-op.
     */
    public static void rollbackConnectionQuiet(@Nullable Connection rsrc) {
        if (rsrc != null)
            try {
                rsrc.rollback();
            }
            catch (SQLException ignored) {
                // No-op.
            }
    }

    /**
     * Constructs JMX object name with given properties.
     * Map with ordered {@code groups} used for proper object name construction.
     *
     * @param igniteInstanceName Ignite instance name.
     * @param grp Name of the group.
     * @param name Name of mbean.
     * @return JMX object name.
     * @throws MalformedObjectNameException Thrown in case of any errors.
     */
    public static ObjectName makeMBeanName(@Nullable String igniteInstanceName, @Nullable String grp, String name)
        throws MalformedObjectNameException {
        SB sb = new SB(JMX_DOMAIN + ':');

        appendClassLoaderHash(sb);

        appendJvmId(sb);

        if (igniteInstanceName != null && !igniteInstanceName.isEmpty())
            sb.a("igniteInstanceName=").a(igniteInstanceName).a(',');

        if (grp != null)
            sb.a("group=").a(escapeObjectNameValue(grp)).a(',');

        sb.a("name=").a(escapeObjectNameValue(name));

        return new ObjectName(sb.toString());
    }

    /**
     * @param sb Sb.
     */
    private static void appendClassLoaderHash(SB sb) {
        if (getBoolean(IGNITE_MBEAN_APPEND_CLASS_LOADER_ID, DFLT_MBEAN_APPEND_CLASS_LOADER_ID)) {
            String clsLdrHash = Integer.toHexString(Ignite.class.getClassLoader().hashCode());

            sb.a("clsLdr=").a(clsLdrHash).a(',');
        }
    }

    /**
     * @param sb Sb.
     */
    private static void appendJvmId(SB sb) {
        if (getBoolean(IGNITE_MBEAN_APPEND_JVM_ID)) {
            String jvmId = ManagementFactory.getRuntimeMXBean().getName();

            sb.a("jvmId=").a(jvmId).a(',');
        }
    }

    /**
     * Mask component name to make sure that it is not {@code null}.
     *
     * @param name Component name to mask, possibly {@code null}.
     * @return Component name.
     */
    public static String maskName(@Nullable String name) {
        return name == null ? "default" : name;
    }

    /**
     * Escapes the given string to be used as a value in the ObjectName syntax.
     *
     * @param s A string to be escape.
     * @return An escaped string.
     */
    private static String escapeObjectNameValue(String s) {
        if (alphanumericUnderscore(s))
            return s;

        return '\"' + s.replaceAll("[\\\\\"?*]", "\\\\$0") + '\"';
    }

    /**
     * @param s String to check.
     * @return {@code true} if given string contains only alphanumeric and underscore symbols.
     */
    public static boolean alphanumericUnderscore(String s) {
        return ALPHANUMERIC_UNDERSCORE_PATTERN.matcher(s).matches();
    }

    /**
     * Registers MBean with the server.
     *
     * @param <T> Type of mbean.
     * @param mbeanSrv MBean server.
     * @param igniteInstanceName Ignite instance name.
     * @param grp Name of the group.
     * @param name Name of mbean.
     * @param impl MBean implementation.
     * @param itf MBean interface.
     * @return JMX object name.
     * @throws MBeanRegistrationException if MBeans are disabled.
     * @throws JMException If MBean creation failed.
     */
    public static <T> ObjectName registerMBean(
        MBeanServer mbeanSrv,
        @Nullable String igniteInstanceName,
        @Nullable String grp,
        String name, T impl,
        @Nullable Class<T> itf
    ) throws JMException {
        return registerMBean(mbeanSrv, makeMBeanName(igniteInstanceName, grp, name), impl, itf);
    }

    /**
     * Registers MBean with the server.
     *
     * @param <T> Type of mbean.
     * @param mbeanSrv MBean server.
     * @param name MBean object name.
     * @param impl MBean implementation.
     * @param itf MBean interface.
     * @return JMX object name.
     * @throws MBeanRegistrationException if MBeans are disabled.
     * @throws JMException If MBean creation failed.
     * @throws IgniteException If MBean creation are not allowed.
     */
    public static <T> ObjectName registerMBean(MBeanServer mbeanSrv, ObjectName name, T impl, Class<T> itf)
        throws JMException {
        if (IGNITE_MBEANS_DISABLED)
            throw new MBeanRegistrationException(new IgniteIllegalStateException("MBeans are disabled."));

        assert mbeanSrv != null;
        assert name != null;
        assert itf != null;

        DynamicMBean mbean;

        if (impl instanceof DynamicMBean) {
            mbean = (DynamicMBean)impl;
        }
        else {
            mbean = new IgniteStandardMXBean(impl, itf);

            mbean.getMBeanInfo();
        }

        return mbeanSrv.registerMBean(mbean, name).getObjectName();
    }

    /**
     * Convenience method that interrupts a given thread if it's not {@code null}.
     *
     * @param t Thread to interrupt.
     */
    public static void interrupt(@Nullable Thread t) {
        if (t != null)
            t.interrupt();
    }

    /**
     * Convenience method that interrupts a given thread if it's not {@code null}.
     *
     * @param workers Threads to interrupt.
     */
    public static void interrupt(Iterable<? extends Thread> workers) {
        if (workers != null)
            for (Thread worker : workers)
                worker.interrupt();
    }

    /**
     * Waits for completion of a given thread. If thread is {@code null} then
     * this method returns immediately returning {@code true}
     *
     * @param t Thread to join.
     * @param log Logger for logging errors.
     * @return {@code true} if thread has finished, {@code false} otherwise.
     */
    public static boolean join(@Nullable Thread t, @Nullable IgniteLogger log) {
        return join(t, log, 0);
    }

    /**
     * Waits for completion of a given thread. If thread is {@code null} then
     * this method returns immediately returning {@code true}
     *
     * @param t Thread to join.
     * @param log Logger for logging errors.
     * @param timeout Join timeout.
     * @return {@code true} if thread has finished, {@code false} otherwise.
     */
    public static boolean join(@Nullable Thread t, @Nullable IgniteLogger log, long timeout) {
        if (t != null) {
            try {
                t.join(timeout);

                return !t.isAlive();
            }
            catch (InterruptedException ignore) {
                warn(log, "Got interrupted while waiting for completion of a thread: " + t);

                Thread.currentThread().interrupt();

                return false;
            }
        }

        return true;
    }

    /**
     * Waits for completion of a given threads. If thread is {@code null} then
     * this method returns immediately returning {@code true}
     *
     * @param workers Thread to join.
     * @param log Logger for logging errors.
     * @return {@code true} if thread has finished, {@code false} otherwise.
     */
    public static boolean joinThreads(Iterable<? extends Thread> workers, @Nullable IgniteLogger log) {
        boolean retval = true;

        if (workers != null)
            for (Thread worker : workers)
                if (!join(worker, log))
                    retval = false;

        return retval;
    }

    /**
     * Starts given threads.
     *
     * @param threads Threads to start.
     */
    public static void startThreads(Iterable<? extends Thread> threads) {
        if (threads != null) {
            for (Thread thread : threads) {
                if (thread != null)
                    thread.start();
            }
        }
    }

    /**
     * Cancels given runnable.
     *
     * @param w Worker to cancel - it's no-op if runnable is {@code null}.
     */
    public static void cancel(@Nullable GridWorker w) {
        if (w != null)
            w.cancel();
    }

    /**
     * Cancels collection of runnables.
     *
     * @param ws Collection of workers - it's no-op if collection is {@code null}.
     */
    public static void cancel(Iterable<? extends GridWorker> ws) {
        if (ws != null)
            for (GridWorker w : ws)
                w.cancel();
    }

    /**
     * Joins runnable.
     *
     * @param w Worker to join.
     * @param log The logger to possible exception.
     * @return {@code true} if worker has not been interrupted, {@code false} if it was interrupted.
     */
    public static boolean join(@Nullable GridWorker w, @Nullable IgniteLogger log) {
        if (w != null)
            try {
                w.join();
            }
            catch (InterruptedException ignore) {
                warn(log, "Got interrupted while waiting for completion of runnable: " + w);

                Thread.currentThread().interrupt();

                return false;
            }

        return true;
    }

    /**
     * Joins given collection of runnables.
     *
     * @param ws Collection of workers to join.
     * @param log The logger to possible exceptions.
     * @return {@code true} if none of the worker have been interrupted,
     *      {@code false} if at least one was interrupted.
     */
    public static boolean join(Iterable<? extends GridWorker> ws, IgniteLogger log) {
        boolean retval = true;

        if (ws != null)
            for (GridWorker w : ws)
                if (!join(w, log))
                    retval = false;

        return retval;
    }

    /**
     * Shutdowns given {@code ExecutorService} and wait for executor service to stop.
     *
     * @param owner The ExecutorService owner.
     * @param exec ExecutorService to shutdown.
     * @param log The logger to possible exceptions and warnings.
     */
    public static void shutdownNow(Class<?> owner, @Nullable ExecutorService exec, @Nullable IgniteLogger log) {
        if (exec != null) {
            List<Runnable> tasks = exec.shutdownNow();

            if (!F.isEmpty(tasks))
                U.warn(log, "Runnable tasks outlived thread pool executor service [owner=" + getSimpleName(owner) +
                    ", tasks=" + tasks + ']');

            try {
                exec.awaitTermination(Long.MAX_VALUE, TimeUnit.MILLISECONDS);
            }
            catch (InterruptedException ignored) {
                warn(log, "Got interrupted while waiting for executor service to stop.");

                exec.shutdownNow();

                // Preserve interrupt status.
                Thread.currentThread().interrupt();
            }
        }
    }

    /**
     * Creates appropriate empty projection exception.
     *
     * @return Empty projection exception.
     */
    public static ClusterGroupEmptyCheckedException emptyTopologyException() {
        return new ClusterGroupEmptyCheckedException("Cluster group is empty.");
    }

    /**
     * Writes UUIDs to output stream. This method is meant to be used by
     * implementations of {@link Externalizable} interface.
     *
     * @param out Output stream.
     * @param col UUIDs to write.
     * @throws IOException If write failed.
     */
    public static void writeUuids(DataOutput out, @Nullable Collection<UUID> col) throws IOException {
        if (col != null) {
            out.writeInt(col.size());

            for (UUID id : col)
                writeUuid(out, id);
        }
        else
            out.writeInt(-1);
    }

    /**
     * Reads UUIDs from input stream. This method is meant to be used by
     * implementations of {@link Externalizable} interface.
     *
     * @param in Input stream.
     * @return Read UUIDs.
     * @throws IOException If read failed.
     */
    @Nullable public static List<UUID> readUuids(DataInput in) throws IOException {
        int size = in.readInt();

        // Check null flag.
        if (size == -1)
            return null;

        List<UUID> col = new ArrayList<>(size);

        for (int i = 0; i < size; i++)
            col.add(readUuid(in));

        return col;
    }

    /**
     * Writes Ignite UUIDs to output stream. This method is meant to be used by
     * implementations of {@link Externalizable} interface.
     *
     * @param out Output stream.
     * @param col Ignite UUIDs to write.
     * @throws IOException If write failed.
     */
    public static void writeIgniteUuids(DataOutput out, @Nullable Collection<IgniteUuid> col) throws IOException {
        if (col != null) {
            out.writeBoolean(true);

            out.writeInt(col.size());

            for (IgniteUuid id : col)
                writeIgniteUuid(out, id);
        }
        else
            out.writeBoolean(false);
    }

    /**
     * Reads Ignite UUIDs from input stream. This method is meant to be used by
     * implementations of {@link Externalizable} interface.
     *
     * @param in Input stream.
     * @return Read Ignite UUIDs.
     * @throws IOException If read failed.
     */
    @Nullable public static List<IgniteUuid> readIgniteUuids(DataInput in) throws IOException {
        List<IgniteUuid> col = null;

        // Check null flag.
        if (in.readBoolean()) {
            int size = in.readInt();

            col = new ArrayList<>(size);

            for (int i = 0; i < size; i++)
                col.add(readIgniteUuid(in));
        }

        return col;
    }

    /**
     * Writes UUID to output stream. This method is meant to be used by
     * implementations of {@link Externalizable} interface.
     *
     * @param out Output stream.
     * @param uid UUID to write.
     * @throws IOException If write failed.
     */
    public static void writeUuid(DataOutput out, UUID uid) throws IOException {
        // Write null flag.
        out.writeBoolean(uid == null);

        if (uid != null) {
            out.writeLong(uid.getMostSignificantBits());
            out.writeLong(uid.getLeastSignificantBits());
        }
    }

    /**
     * Reads UUID from input stream. This method is meant to be used by
     * implementations of {@link Externalizable} interface.
     *
     * @param in Input stream.
     * @return Read UUID.
     * @throws IOException If read failed.
     */
    @Nullable public static UUID readUuid(DataInput in) throws IOException {
        // If UUID is not null.
        if (!in.readBoolean()) {
            long most = in.readLong();
            long least = in.readLong();

            return IgniteUuidCache.onIgniteUuidRead(new UUID(most, least));
        }

        return null;
    }

    /**
     * Writes UUID to binary writer.
     *
     * @param out Output Binary writer.
     * @param uid UUID to write.
     * @throws IOException If write failed.
     */
    public static void writeUuid(BinaryRawWriter out, UUID uid) {
        // Write null flag.
        if (uid != null) {
            out.writeBoolean(true);

            out.writeLong(uid.getMostSignificantBits());
            out.writeLong(uid.getLeastSignificantBits());
        }
        else
            out.writeBoolean(false);
    }

    /**
     * Reads UUID from binary reader.
     *
     * @param in Binary reader.
     * @return Read UUID.
     * @throws IOException If read failed.
     */
    @Nullable public static UUID readUuid(BinaryRawReader in) {
        // If UUID is not null.
        if (in.readBoolean()) {
            long most = in.readLong();
            long least = in.readLong();

            return new UUID(most, least);
        }
        else
            return null;
    }

    /**
     * Writes {@link org.apache.ignite.lang.IgniteUuid} to output stream. This method is meant to be used by
     * implementations of {@link Externalizable} interface.
     *
     * @param out Output stream.
     * @param uid UUID to write.
     * @throws IOException If write failed.
     */
    public static void writeIgniteUuid(DataOutput out, IgniteUuid uid) throws IOException {
        // Write null flag.
        out.writeBoolean(uid == null);

        if (uid != null) {
            out.writeLong(uid.globalId().getMostSignificantBits());
            out.writeLong(uid.globalId().getLeastSignificantBits());

            out.writeLong(uid.localId());
        }
    }

    /**
     * Reads {@link org.apache.ignite.lang.IgniteUuid} from input stream. This method is meant to be used by
     * implementations of {@link Externalizable} interface.
     *
     * @param in Input stream.
     * @return Read UUID.
     * @throws IOException If read failed.
     */
    @Nullable public static IgniteUuid readIgniteUuid(DataInput in) throws IOException {
        // If UUID is not null.
        if (!in.readBoolean()) {
            long most = in.readLong();
            long least = in.readLong();

            UUID globalId = IgniteUuidCache.onIgniteUuidRead(new UUID(most, least));

            long locId = in.readLong();

            return new IgniteUuid(globalId, locId);
        }

        return null;
    }

    /**
     * Converts {@link IgniteUuid} to bytes.
     *
     * @param uuid {@link IgniteUuid} to convert.
     * @return Bytes.
     */
    public static byte[] igniteUuidToBytes(IgniteUuid uuid) {
        assert uuid != null;

        byte[] out = new byte[24];

        igniteUuidToBytes(uuid, out, 0);

        return out;
    }

    /**
     * Converts {@link IgniteUuid} to bytes.
     *
     * @param uuid {@link IgniteUuid} to convert.
     * @param out Output array to write to.
     * @param off Offset from which to write.
     */
    public static void igniteUuidToBytes(IgniteUuid uuid, byte[] out, int off) {
        assert uuid != null;

        longToBytes(uuid.globalId().getMostSignificantBits(), out, off);
        longToBytes(uuid.globalId().getLeastSignificantBits(), out, off + 8);
        longToBytes(uuid.localId(), out, off + 16);
    }

    /**
     * Converts bytes to {@link IgniteUuid}.
     *
     * @param in Input byte array.
     * @param off Offset from which start reading.
     * @return {@link IgniteUuid} instance.
     */
    public static IgniteUuid bytesToIgniteUuid(byte[] in, int off) {
        long most = bytesToLong(in, off);
        long least = bytesToLong(in, off + 8);
        long locId = bytesToLong(in, off + 16);

        return new IgniteUuid(IgniteUuidCache.onIgniteUuidRead(new UUID(most, least)), locId);
    }

    /**
     * Writes boolean array to output stream accounting for <tt>null</tt> values.
     *
     * @param out Output stream to write to.
     * @param arr Array to write, possibly <tt>null</tt>.
     * @throws IOException If write failed.
     */
    public static void writeBooleanArray(DataOutput out, @Nullable boolean[] arr) throws IOException {
        if (arr == null)
            out.writeInt(-1);
        else {
            out.writeInt(arr.length);

            for (boolean b : arr)
                out.writeBoolean(b);
        }
    }

    /**
     * Writes int array to output stream accounting for <tt>null</tt> values.
     *
     * @param out Output stream to write to.
     * @param arr Array to write, possibly <tt>null</tt>.
     * @throws IOException If write failed.
     */
    public static void writeIntArray(DataOutput out, @Nullable int[] arr) throws IOException {
        if (arr == null)
            out.writeInt(-1);
        else {
            out.writeInt(arr.length);

            for (int b : arr)
                out.writeInt(b);
        }
    }

    /**
     * Writes long array to output stream.
     *
     * @param out Output stream to write to.
     * @param arr Array to write.
     * @throws IOException If write failed.
     */
    public static void writeLongArray(DataOutput out, @Nullable long[] arr) throws IOException {
        if (arr == null)
            out.writeInt(-1);
        else {
            out.writeInt(arr.length);

            for (long b : arr)
                out.writeLong(b);
        }
    }

    /**
     * Reads boolean array from input stream accounting for <tt>null</tt> values.
     *
     * @param in Stream to read from.
     * @return Read byte array, possibly <tt>null</tt>.
     * @throws IOException If read failed.
     */
    @Nullable public static boolean[] readBooleanArray(DataInput in) throws IOException {
        int len = in.readInt();

        if (len == -1)
            return null; // Value "-1" indicates null.

        boolean[] res = new boolean[len];

        for (int i = 0; i < len; i++)
            res[i] = in.readBoolean();

        return res;
    }

    /**
     * Reads int array from input stream accounting for <tt>null</tt> values.
     *
     * @param in Stream to read from.
     * @return Read byte array, possibly <tt>null</tt>.
     * @throws IOException If read failed.
     */
    @Nullable public static int[] readIntArray(DataInput in) throws IOException {
        int len = in.readInt();

        if (len == -1)
            return null; // Value "-1" indicates null.

        int[] res = new int[len];

        for (int i = 0; i < len; i++)
            res[i] = in.readInt();

        return res;
    }

    /**
     * Reads long array from input stream.
     *
     * @param in Stream to read from.
     * @return Read long array, possibly <tt>null</tt>.
     * @throws IOException If read failed.
     */
    @Nullable public static long[] readLongArray(DataInput in) throws IOException {
        int len = in.readInt();

        if (len == -1)
            return null; // Value "-1" indicates null.

        long[] res = new long[len];

        for (int i = 0; i < len; i++)
            res[i] = in.readLong();

        return res;
    }

    /**
     * Calculates hash code for the given byte buffers contents. Compatible with {@link Arrays#hashCode(byte[])}
     * with the same content. Does not change buffers positions.
     *
     * @param bufs Byte buffers.
     * @return Hash code.
     */
    public static int hashCode(ByteBuffer... bufs) {
        int res = 1;

        for (ByteBuffer buf : bufs) {
            int pos = buf.position();

            while (buf.hasRemaining())
                res = 31 * res + buf.get();

            buf.position(pos);
        }

        return res;
    }

    /**
     * @param out Output.
     * @param map Map to write.
     * @throws IOException If write failed.
     */
    public static void writeMap(ObjectOutput out, Map<?, ?> map) throws IOException {
        if (map != null) {
            out.writeInt(map.size());

            for (Map.Entry<?, ?> e : map.entrySet()) {
                out.writeObject(e.getKey());
                out.writeObject(e.getValue());
            }
        }
        else
            out.writeInt(-1);
    }

    /**
     *
     * @param in Input.
     * @return Read map.
     * @throws IOException If de-serialization failed.
     * @throws ClassNotFoundException If deserialized class could not be found.
     */
    @Nullable public static <K, V> Map<K, V> readMap(ObjectInput in) throws IOException, ClassNotFoundException {
        int size = in.readInt();

        if (size == -1)
            return null;

        Map<K, V> map = new HashMap<>(size, 1.0f);

        for (int i = 0; i < size; i++)
            map.put((K)in.readObject(), (V)in.readObject());

        return map;
    }

    /**
     * Calculate a hashCode for an array.
     *
     * @param obj Object.
     */
    public static int hashCode(Object obj) {
        if (obj == null)
            return 0;

        if (obj.getClass().isArray()) {
            if (obj instanceof byte[])
                return Arrays.hashCode((byte[])obj);
            if (obj instanceof short[])
                return Arrays.hashCode((short[])obj);
            if (obj instanceof int[])
                return Arrays.hashCode((int[])obj);
            if (obj instanceof long[])
                return Arrays.hashCode((long[])obj);
            if (obj instanceof float[])
                return Arrays.hashCode((float[])obj);
            if (obj instanceof double[])
                return Arrays.hashCode((double[])obj);
            if (obj instanceof char[])
                return Arrays.hashCode((char[])obj);
            if (obj instanceof boolean[])
                return Arrays.hashCode((boolean[])obj);

            int result = 1;

            for (Object element : (Object[])obj)
                result = 31 * result + hashCode(element);

            return result;
        }
        else
            return obj.hashCode();
    }

    /**
     * @param in Input.
     * @return Read map.
     * @throws IOException If de-serialization failed.
     * @throws ClassNotFoundException If deserialized class could not be found.
     */
    @Nullable public static <K, V> TreeMap<K, V> readTreeMap(
        ObjectInput in) throws IOException, ClassNotFoundException {
        int size = in.readInt();

        if (size == -1)
            return null;

        TreeMap<K, V> map = new TreeMap<>();

        for (int i = 0; i < size; i++)
            map.put((K)in.readObject(), (V)in.readObject());

        return map;
    }

    /**
     * Read hash map.
     *
     * @param in Input.
     * @return Read map.
     * @throws IOException If de-serialization failed.
     * @throws ClassNotFoundException If deserialized class could not be found.
     */
    @Nullable public static <K, V> HashMap<K, V> readHashMap(ObjectInput in)
        throws IOException, ClassNotFoundException {
        int size = in.readInt();

        // Check null flag.
        if (size == -1)
            return null;

        HashMap<K, V> map = U.newHashMap(size);

        for (int i = 0; i < size; i++)
            map.put((K)in.readObject(), (V)in.readObject());

        return map;
    }

    /**
     *
     * @param in Input.
     * @return Read map.
     * @throws IOException If de-serialization failed.
     * @throws ClassNotFoundException If deserialized class could not be found.
     */
    @Nullable public static <K, V> LinkedHashMap<K, V> readLinkedMap(ObjectInput in)
        throws IOException, ClassNotFoundException {
        int size = in.readInt();

        // Check null flag.
        if (size == -1)
            return null;

        LinkedHashMap<K, V> map = new LinkedHashMap<>(size, 1.0f);

        for (int i = 0; i < size; i++)
            map.put((K)in.readObject(), (V)in.readObject());

        return map;
    }

    /**
     * @param out Output.
     * @param map Map to write.
     * @throws IOException If write failed.
     */
    public static void writeIntKeyMap(ObjectOutput out, Map<Integer, ?> map) throws IOException {
        if (map != null) {
            out.writeInt(map.size());

            for (Map.Entry<Integer, ?> e : map.entrySet()) {
                out.writeInt(e.getKey());
                out.writeObject(e.getValue());
            }
        }
        else
            out.writeInt(-1);
    }

    /**
     * @param in Input.
     * @return Read map.
     * @throws IOException If de-serialization failed.
     * @throws ClassNotFoundException If deserialized class could not be found.
     */
    @Nullable public static <V> Map<Integer, V> readIntKeyMap(ObjectInput in) throws IOException,
        ClassNotFoundException {
        int size = in.readInt();

        // Check null flag.
        if (size == -1)
            return null;

        Map<Integer, V> map = new HashMap<>(size, 1.0f);

        for (int i = 0; i < size; i++)
            map.put(in.readInt(), (V)in.readObject());

        return map;
    }

    /**
     * @param out Output.
     * @param map Map to write.
     * @throws IOException If write failed.
     */
    public static void writeIntKeyIntValueMap(DataOutput out, Map<Integer, Integer> map) throws IOException {
        if (map != null) {
            out.writeBoolean(true);

            out.writeInt(map.size());

            for (Map.Entry<Integer, Integer> e : map.entrySet()) {
                out.writeInt(e.getKey());
                out.writeInt(e.getValue());
            }
        }
        else
            out.writeBoolean(false);
    }

    /**
     * @param in Input.
     * @return Read map.
     * @throws IOException If de-serialization failed.
     */
    @Nullable public static Map<Integer, Integer> readIntKeyIntValueMap(DataInput in) throws IOException {
        Map<Integer, Integer> map = null;

        // Check null flag.
        if (in.readBoolean()) {
            int size = in.readInt();

            map = new HashMap<>(size, 1.0f);

            for (int i = 0; i < size; i++)
                map.put(in.readInt(), in.readInt());
        }

        return map;
    }

    /**
     * @param in Input.
     * @return Deserialized list.
     * @throws IOException If deserialization failed.
     * @throws ClassNotFoundException If deserialized class could not be found.
     */
    @Nullable public static <E> List<E> readList(ObjectInput in) throws IOException, ClassNotFoundException {
        int size = in.readInt();

        // Check null flag.
        if (size == -1)
            return null;

        List<E> col = new ArrayList<>(size);

        for (int i = 0; i < size; i++)
            col.add((E)in.readObject());

        return col;
    }

    /**
     * @param in Input.
     * @return Deserialized list.
     * @throws IOException If deserialization failed.
     */
    @Nullable public static List<Integer> readIntList(DataInput in) throws IOException {
        int size = in.readInt();

        // Check null flag.
        if (size == -1)
            return null;

        List<Integer> col = new ArrayList<>(size);

        for (int i = 0; i < size; i++)
            col.add(in.readInt());

        return col;
    }

    /**
     * @param in Input.
     * @return Deserialized set.
     * @throws IOException If deserialization failed.
     * @throws ClassNotFoundException If deserialized class could not be found.
     */
    @SuppressWarnings({"unchecked"})
    @Nullable public static <E> Set<E> readSet(ObjectInput in) throws IOException, ClassNotFoundException {
        int size = in.readInt();

        // Check null flag.
        if (size == -1)
            return null;

        Set<E> set = new HashSet(size, 1.0f);

        for (int i = 0; i < size; i++)
            set.add((E)in.readObject());

        return set;
    }

    /**
     * @param in Input.
     * @return Deserialized set.
     * @throws IOException If deserialization failed.
     */
    @Nullable public static Set<Integer> readIntSet(DataInput in) throws IOException {
        int size = in.readInt();

        // Check null flag.
        if (size == -1)
            return null;

        Set<Integer> set = new HashSet<>(size, 1.0f);

        for (int i = 0; i < size; i++)
            set.add(in.readInt());

        return set;
    }

    /**
     * Writes string to output stream accounting for {@code null} values.
     * <p>
     * Limitation for max string lenght of {@link #UTF_BYTE_LIMIT} bytes is caused by {@link ObjectOutputStream#writeUTF}
     * used under the hood to perform an actual write.
     * </p>
     * <p>
     * If longer string is passes a {@link UTFDataFormatException} exception will be thrown.
     * </p>
     * <p>
     * To write longer strings use one of two options:
     * <ul>
     *     <li>
     *         {@link #writeLongString(DataOutput, String)} writes string as is converting it into binary array of UTF-8
     *         encoded characters.
     *         To read the value back {@link #readLongString(DataInput)} should be used.
     *     </li>
     *     <li>
     *         {@link #writeCutString(DataOutput, String)} cuts passed string to {@link #UTF_BYTE_LIMIT} bytes
     *         and then writes them without converting to byte array.
     *         No exceptions will be thrown for string of any length; written string can be read back with regular
     *         {@link #readString(DataInput)} method.
     *     </li>
     * </ul>
     * </p>
     *
     * @param out Output stream to write to.
     * @param s String to write, possibly {@code null}.
     * @throws IOException If write failed.
     */
    public static void writeString(DataOutput out, String s) throws IOException {
        // Write null flag.
        out.writeBoolean(s == null);

        if (s != null)
            out.writeUTF(s);
    }

    /**
     * Reads string from input stream accounting for {@code null} values.
     *
     * Method enables to read strings shorter than {@link #UTF_BYTE_LIMIT} bytes in UTF-8 otherwise an exception will be thrown.
     *
     * Strings written by {@link #writeString(DataOutput, String)} or {@link #writeCutString(DataOutput, String)}
     * can be read by this method.
     *
     * @see #writeString(DataOutput, String) for more information about writing strings.
     *
     * @param in Stream to read from.
     * @return Read string, possibly {@code null}.
     * @throws IOException If read failed.
     */
    @Nullable public static String readString(DataInput in) throws IOException {
        // If value is not null, then read it. Otherwise return null.
        return !in.readBoolean() ? in.readUTF() : null;
    }

    /**
     * Writes enum to output stream accounting for {@code null} values.
     * Note: method writes only one byte for every enum. Therefore, this method
     * only for Enums with maximum count of values equals to 128.
     *
     * @param out Output stream to write to.
     * @param e Enum value to write, possibly {@code null}.
     * @throws IOException If write failed.
     */
    public static <E extends Enum<E>> void writeEnum(DataOutput out, E e) throws IOException {
        out.writeByte(e == null ? -1 : e.ordinal());
    }

    /** */
    public static <E extends Enum<E>> E readEnum(DataInput in, Class<E> enumCls) throws IOException {
        byte ordinal = in.readByte();

        if (ordinal == (byte)-1)
            return null;

        int idx = ordinal & 0xFF;

        E[] values = enumCls.getEnumConstants();

        return idx < values.length ? values[idx] : null;
    }

    /**
     * Gets collection value by index.
     *
     * @param vals Collection of values.
     * @param idx Index of value in the collection.
     * @param <T> Type of collection values.
     * @return Value at the given index.
     */
    public static <T> T getByIndex(Collection<T> vals, int idx) {
        assert idx < vals.size();

        int i = 0;

        for (T val : vals) {
            if (idx == i)
                return val;

            i++;
        }

        assert false : "Should never be reached.";

        return null;
    }

    /**
     * Gets annotation for a class.
     *
     * @param <T> Type of annotation to return.
     * @param cls Class to get annotation from.
     * @param annCls Annotation to get.
     * @return Instance of annotation, or {@code null} if not found.
     */
    @Nullable public static <T extends Annotation> T getAnnotation(Class<?> cls, Class<T> annCls) {
        if (cls == Object.class)
            return null;

        T ann = cls.getAnnotation(annCls);

        if (ann != null)
            return ann;

        for (Class<?> itf : cls.getInterfaces()) {
            ann = getAnnotation(itf, annCls); // Recursion.

            if (ann != null)
                return ann;
        }

        if (!cls.isInterface()) {
            ann = getAnnotation(cls.getSuperclass(), annCls);

            if (ann != null)
                return ann;
        }

        return null;
    }

    /**
     * Gets declared annotation for a class.
     *
     * @param <T> Type of annotation to return.
     * @param cls Class to get annotation from.
     * @param annCls Annotation to get.
     * @return Instance of annotation, or {@code null} if not found.
     */
    @Nullable public static <T extends Annotation> T getDeclaredAnnotation(Class<?> cls, Class<T> annCls) {
        if (cls == Object.class)
            return null;

        return cls.getDeclaredAnnotation(annCls);
    }

    /**
     * Indicates if class has given declared annotation.
     *
     * @param <T> Annotation type.
     * @param cls Class to get annotation from.
     * @param annCls Annotation to get.
     * @return {@code true} if class has annotation or {@code false} otherwise.
     */
    public static <T extends Annotation> boolean hasDeclaredAnnotation(Class<?> cls, Class<T> annCls) {
        return getDeclaredAnnotation(cls, annCls) != null;
    }

    /**
     * Indicates if class has given annotation.
     *
     * @param o Object to get annotation from.
     * @param annCls Annotation to get.
     * @return {@code true} if class has annotation or {@code false} otherwise.
     */
    public static <T extends Annotation> boolean hasDeclaredAnnotation(Object o, Class<T> annCls) {
        return o != null && hasDeclaredAnnotation(o.getClass(), annCls);
    }

    /**
     * Indicates if class has given annotation.
     *
     * @param <T> Annotation type.
     * @param cls Class to get annotation from.
     * @param annCls Annotation to get.
     * @return {@code true} if class has annotation or {@code false} otherwise.
     */
    public static <T extends Annotation> boolean hasAnnotation(Class<?> cls, Class<T> annCls) {
        return getAnnotation(cls, annCls) != null;
    }

    /**
     * Indicates if class has given annotation.
     *
     * @param o Object to get annotation from.
     * @param annCls Annotation to get.
     * @return {@code true} if class has annotation or {@code false} otherwise.
     */
    public static <T extends Annotation> boolean hasAnnotation(Object o, Class<T> annCls) {
        return o != null && hasAnnotation(o.getClass(), annCls);
    }

    /**
     * Provides all interfaces of {@code cls} including inherited ones. Excludes duplicated ones in case of multiple
     * inheritance.
     *
     * @param cls Class to search for interfaces.
     * @return Collection of interfaces of {@code cls}.
     */
    public static Collection<Class<?>> allInterfaces(Class<?> cls) {
        Set<Class<?>> interfaces = new HashSet<>();

        while (cls != null) {
            interfaces.addAll(Arrays.asList(cls.getInterfaces()));

            cls = cls.getSuperclass();
        }

        return interfaces;
    }

    /**
     * Gets simple class name taking care of empty names.
     *
     * @param cls Class to get the name for.
     * @return Simple class name.
     */
    public static String getSimpleName(Class<?> cls) {
        String name = cls.getSimpleName();

        if (F.isEmpty(name))
            name = cls.getName().substring(cls.getPackage().getName().length() + 1);

        return name;
    }

    /**
     * Checks if the map passed in is contained in base map.
     *
     * @param base Base map.
     * @param map Map to check.
     * @return {@code True} if all entries within map are contained in base map,
     *      {@code false} otherwise.
     */
    public static boolean containsAll(Map<?, ?> base, Map<?, ?> map) {
        assert base != null;
        assert map != null;

        for (Map.Entry<?, ?> entry : map.entrySet())
            if (base.containsKey(entry.getKey())) {
                Object val = base.get(entry.getKey());

                if (val == null && entry.getValue() == null)
                    continue;

                if (val == null || entry.getValue() == null || !val.equals(entry.getValue()))
                    // Mismatch found.
                    return false;
            }
            else
                return false;

        // All entries in 'map' are contained in base map.
        return true;
    }

    /**
     * Gets task name for the given task class.
     *
     * @param taskCls Task class.
     * @return Either task name from class annotation (see {@link org.apache.ignite.compute.ComputeTaskName}})
     *      or task class name if there is no annotation.
     */
    public static String getTaskName(Class<? extends ComputeTask<?, ?>> taskCls) {
        ComputeTaskName nameAnn = getAnnotation(taskCls, ComputeTaskName.class);

        return nameAnn == null ? taskCls.getName() : nameAnn.value();
    }

    /**
     * Gets resource name.
     * Returns a task name if it is a Compute task or a class name otherwise.
     *
     * @param rscCls Class of resource.
     * @return Name of resource.
     */
    public static String getResourceName(Class rscCls) {
        if (ComputeTask.class.isAssignableFrom(rscCls))
            return getTaskName(rscCls);

        return rscCls.getName();
    }

    /**
     * Creates SPI attribute name by adding prefix to the attribute name.
     * Prefix is an SPI name + '.'.
     *
     * @param spi SPI.
     * @param attrName attribute name.
     * @return SPI attribute name.
     */
    public static String spiAttribute(IgniteSpi spi, String attrName) {
        assert spi != null;
        assert spi.getName() != null;

        return spi.getName() + '.' + attrName;
    }

    /**
     * Gets resource path for the class.
     *
     * @param clsName Class name.
     * @return Resource name for the class.
     */
    public static String classNameToResourceName(String clsName) {
        return clsName.replaceAll("\\.", "/") + ".class";
    }

    /**
     * Gets runtime MBean.
     *
     * @return Runtime MBean.
     */
    public static RuntimeMXBean getRuntimeMx() {
        return ManagementFactory.getRuntimeMXBean();
    }

    /**
     * Gets threading MBean.
     *
     * @return Threading MBean.
     */
    public static ThreadMXBean getThreadMx() {
        return ManagementFactory.getThreadMXBean();
    }

    /**
     * Gets OS MBean.
     * @return OS MBean.
     */
    public static OperatingSystemMXBean getOsMx() {
        return ManagementFactory.getOperatingSystemMXBean();
    }

    /**
     * Gets memory MBean.
     *
     * @return Memory MBean.
     */
    public static MemoryMXBean getMemoryMx() {
        return ManagementFactory.getMemoryMXBean();
    }

    /**
     * Gets amount of RAM memory available on this machine.
     *
     * @return Total amount of memory in bytes or -1 if any exception happened.
     */
    public static long getTotalMemoryAvailable() {
        MBeanServer mBeanSrv = ManagementFactory.getPlatformMBeanServer();

        Object attr;

        try {
            attr = mBeanSrv.getAttribute(
                    ObjectName.getInstance("java.lang", "type", "OperatingSystem"),
                    "TotalPhysicalMemorySize");
        }
        catch (Exception e) {
            return -1;
        }

        return (attr instanceof Long) ? (Long)attr : -1;
    }

    /**
     * Gets compilation MBean.
     *
     * @return Compilation MBean.
     */
    public static CompilationMXBean getCompilerMx() {
        return ManagementFactory.getCompilationMXBean();
    }

    /**
     * Tries to detect user class from passed in object inspecting
     * collections, arrays or maps.
     *
     * @param obj Object.
     * @return First non-JDK or deployment aware class or passed in object class.
     */
    public static Class<?> detectClass(Object obj) {
        assert obj != null;

        if (obj instanceof GridPeerDeployAware)
            return ((GridPeerDeployAware)obj).deployClass();

        if (U.isPrimitiveArray(obj))
            return obj.getClass();

        if (!U.isJdk(obj.getClass()))
            return obj.getClass();

        if (obj instanceof Iterable<?>) {
            Object o = F.first((Iterable<?>)obj);

            // No point to continue, if null.
            return o != null ? o.getClass() : obj.getClass();
        }

        if (obj instanceof Map) {
            Map.Entry<?, ?> e = F.firstEntry((Map<?, ?>)obj);

            if (e != null) {
                Object k = e.getKey();

                if (k != null && !U.isJdk(k.getClass()))
                    return k.getClass();

                Object v = e.getValue();

                return v != null ? v.getClass() : obj.getClass();
            }
        }

        if (obj.getClass().isArray()) {
            int len = Array.getLength(obj);

            if (len > 0) {
                Object o = Array.get(obj, 0);

                return o != null ? o.getClass() : obj.getClass();
            }
            else
                return obj.getClass().getComponentType();
        }

        return obj.getClass();
    }

    /**
     * Detects class loader for given class.
     * <p>
     * This method will first check if {@link Thread#getContextClassLoader()} is appropriate.
     * If yes, then context class loader will be returned, otherwise
     * the {@link Class#getClassLoader()} will be returned.
     *
     * @param cls Class to find class loader for.
     * @return Class loader for given class (never {@code null}).
     */
    public static ClassLoader detectClassLoader(Class<?> cls) {
        return GridClassLoaderCache.classLoader(cls);
    }

    /**
     * Detects class loader for given object's class.
     *
     * @param obj Object to find class loader for class of.
     * @return Class loader for given object (possibly {@code null}).
     */
    @Nullable public static ClassLoader detectObjectClassLoader(@Nullable Object obj) {
        if (obj == null)
            return null;

        if (obj instanceof GridPeerDeployAware)
            return ((GridPeerDeployAware)obj).classLoader();

        return detectClassLoader(obj.getClass());
    }

    /**
     * Tests whether or not given class is loadable provided class loader.
     *
     * @param clsName Class name to test.
     * @param ldr Class loader to test with. If {@code null} - we'll use system class loader instead.
     *      If System class loader is not set - this method will return {@code false}.
     * @return {@code True} if class is loadable, {@code false} otherwise.
     */
    public static boolean isLoadableBy(String clsName, @Nullable ClassLoader ldr) {
        assert clsName != null;

        if (ldr == null)
            ldr = gridClassLoader;

        String lambdaParent = U.lambdaEnclosingClassName(clsName);

        try {
            ldr.loadClass(lambdaParent == null ? clsName : lambdaParent);

            return true;
        }
        catch (ClassNotFoundException ignore) {
            return false;
        }
    }

    /**
     * Gets the peer deploy aware instance for the object with the widest class loader.
     * If collection is {@code null}, empty or contains only {@code null}s - the peer
     * deploy aware object based on system class loader will be returned.
     *
     * @param c Collection.
     * @return Peer deploy aware object from this collection with the widest class loader.
     * @throws IllegalArgumentException Thrown in case when common class loader for all
     *      elements in this collection cannot be found. In such case - peer deployment
     *      is not possible.
     */
    public static GridPeerDeployAware peerDeployAware0(@Nullable Iterable<?> c) {
        if (!F.isEmpty(c)) {
            assert c != null;

            // We need to find common classloader for all elements AND the collection itself
            Collection<Object> tmpC = new ArrayList<>();

            for (Object e : c)
                tmpC.add(e);

            tmpC.add(c);

            boolean notAllNulls = false;

            for (Object obj : tmpC) {
                if (obj != null) {
                    notAllNulls = true;

                    if (hasCommonClassLoader(obj, tmpC))
                        return obj == c ? peerDeployAware(obj) : peerDeployAware0(obj);
                }
            }

            // If all are nulls - don't throw an exception.
            if (notAllNulls)
                throw new IllegalArgumentException("Failed to find common class loader for all elements in " +
                    "given collection. Peer deployment cannot be performed for such collection.");
        }

        return peerDeployAware(c);
    }

    /**
     * Check if all elements from the collection could be loaded with the same classloader as the given object.
     *
     * @param obj base object.
     * @param c collection to check elements from.
     * @return {@code true} if all elements could be loaded with {@code obj}'s classloader, {@code false} otherwise
     */
    private static boolean hasCommonClassLoader(Object obj, Iterable<?> c) {
        assert obj != null;
        assert c != null;

        ClassLoader ldr = obj instanceof GridPeerDeployAware ?
            ((GridPeerDeployAware)obj).classLoader() : detectClassLoader(obj.getClass());

        boolean found = true;

        for (Object obj2 : c) {
            if (obj2 == null || obj2 == obj)
                continue;

            // Obj2 class name.
            String clsName = obj2 instanceof GridPeerDeployAware ?
                ((GridPeerDeployAware)obj2).deployClass().getName() : obj2.getClass().getName();

            if (!isLoadableBy(clsName, ldr)) {
                found = false;

                break;
            }
        }

        return found;
    }

    /**
     * Gets the peer deploy aware instance for the object with the widest class loader.
     * If array is {@code null}, empty or contains only {@code null}s - the peer
     * deploy aware object based on system class loader will be returned.
     *
     * @param c Objects.
     * @return Peer deploy aware object from this array with the widest class loader.
     * @throws IllegalArgumentException Thrown in case when common class loader for all
     *      elements in this array cannot be found. In such case - peer deployment
     *      is not possible.
     */
    @SuppressWarnings({"ZeroLengthArrayAllocation"})
    public static GridPeerDeployAware peerDeployAware0(@Nullable Object... c) {
        if (!F.isEmpty(c)) {
            assert c != null;

            boolean notAllNulls = false;

            for (Object obj : c) {
                if (obj != null) {
                    notAllNulls = true;

                    ClassLoader ldr = obj instanceof GridPeerDeployAware ?
                        ((GridPeerDeployAware)obj).classLoader() : obj.getClass().getClassLoader();

                    boolean found = true;

                    for (Object obj2 : c) {
                        if (obj2 == null || obj2 == obj)
                            continue;

                        // Obj2 class name.
                        String clsName = obj2 instanceof GridPeerDeployAware ?
                            ((GridPeerDeployAware)obj2).deployClass().getName() : obj2.getClass().getName();

                        if (!isLoadableBy(clsName, ldr)) {
                            found = false;

                            break;
                        }
                    }

                    if (found)
                        return peerDeployAware0(obj);
                }
            }

            // If all are nulls - don't throw an exception.
            if (notAllNulls)
                throw new IllegalArgumentException("Failed to find common class loader for all elements in " +
                    "given collection. Peer deployment cannot be performed for such collection.");
        }

        return peerDeployAware(new Object[0]);
    }

    /**
     * Creates an instance of {@link GridPeerDeployAware} for object.
     *
     * Checks, if the object is an instance of collection or object
     * array.
     *
     * @param obj Object to deploy.
     * @return {@link GridPeerDeployAware} instance for given object.
     */
    public static GridPeerDeployAware peerDeployAware0(Object obj) {
        if (obj instanceof Iterable)
            return peerDeployAware0((Iterable)obj);

        if (obj.getClass().isArray() && !U.isPrimitiveArray(obj))
            return peerDeployAware0((Object[])obj);

        return peerDeployAware(obj);
    }

    /**
     * Creates an instance of {@link GridPeerDeployAware} for object.
     *
     * @param obj Object to deploy.
     * @return {@link GridPeerDeployAware} instance for given object.
     */
    public static GridPeerDeployAware peerDeployAware(Object obj) {
        assert obj != null;

        if (obj instanceof GridPeerDeployAware)
            return (GridPeerDeployAware)obj;

        final Class<?> cls = obj instanceof Class ? (Class)obj : obj.getClass();

        return new GridPeerDeployAware() {
            /** */
            private ClassLoader ldr;

            @Override public Class<?> deployClass() {
                return cls;
            }

            @Override public ClassLoader classLoader() {
                if (ldr == null)
                    ldr = detectClassLoader(cls);

                return ldr;
            }
        };
    }

    /**
     * Unwraps top level user class for wrapped objects.
     *
     * @param obj Object to check.
     * @return Top level user class.
     */
    public static GridPeerDeployAware detectPeerDeployAware(GridPeerDeployAware obj) {
        GridPeerDeployAware p = nestedPeerDeployAware(obj, true, new GridLeanIdentitySet<>());

        // Pass in obj.getClass() to avoid infinite recursion.
        return p != null ? p : peerDeployAware(obj.getClass());
    }

    /**
     * Gets peer deploy class if there is any {@link GridPeerDeployAware} within reach.
     *
     * @param obj Object to check.
     * @param top Indicates whether object is top level or a nested field.
     * @param processed Set of processed objects to avoid infinite recursion.
     * @return Peer deploy class, or {@code null} if one could not be found.
     */
    @Nullable private static GridPeerDeployAware nestedPeerDeployAware(Object obj, boolean top, Set<Object> processed) {
        // Avoid infinite recursion.
        if (!processed.add(obj))
            return null;

        if (obj instanceof GridPeerDeployAware) {
            GridPeerDeployAware p = (GridPeerDeployAware)obj;

            if (!top && p.deployClass() != null)
                return p;

            for (Class<?> cls = obj.getClass(); !cls.equals(Object.class); cls = cls.getSuperclass()) {
                // Cache by class name instead of class to avoid infinite growth of the
                // caching map in case of multiple redeployment of the same class.
                IgniteBiTuple<Class<?>, Collection<Field>> tup = p2pFields.get(cls.getName());

                boolean cached = tup != null && tup.get1().equals(cls);

                Iterable<Field> fields = cached ? tup.get2() : Arrays.asList(cls.getDeclaredFields());

                if (!cached) {
                    tup = new IgniteBiTuple<>();

                    tup.set1(cls);
                }

                for (Field f : fields)
                    // Special handling for anonymous classes.
                    if (cached || f.getName().startsWith("this$") || f.getName().startsWith("val$")) {
                        if (!cached) {
                            f.setAccessible(true);

                            if (tup.get2() == null)
                                tup.set2(new LinkedList<Field>());

                            tup.get2().add(f);
                        }

                        try {
                            Object o = f.get(obj);

                            if (o != null) {
                                // Recursion.
                                p = nestedPeerDeployAware(o, false, processed);

                                if (p != null) {
                                    if (!cached)
                                        // Potentially replace identical value
                                        // stored by another thread.
                                        p2pFields.put(cls.getName(), tup);

                                    return p;
                                }
                            }
                        }
                        catch (IllegalAccessException ignored) {
                            return null;
                        }
                    }
            }
        }
        // Don't go into internal Ignite structures.
        else if (isIgnite(obj.getClass()))
            return null;
        else if (obj instanceof Iterable)
            for (Object o : (Iterable<?>)obj) {
                // Recursion.
                GridPeerDeployAware p = nestedPeerDeployAware(o, false, processed);

                if (p != null)
                    return p;
            }
        else if (obj.getClass().isArray()) {
            Class<?> type = obj.getClass().getComponentType();

            // We don't care about primitives or internal JDK types.
            if (!type.isPrimitive() && !isJdk(type)) {
                Object[] arr = (Object[])obj;

                for (Object o : arr) {
                    // Recursion.
                    GridPeerDeployAware p = nestedPeerDeployAware(o, false, processed);

                    if (p != null)
                        return p;
                }
            }
        }

        return null;
    }

    /**
     * Checks if given class is of {@code Ignite} type.
     *
     * @param cls Class to check.
     * @return {@code True} if given class is of {@code Ignite} type.
     */
    public static boolean isIgnite(Class<?> cls) {
        String name = cls.getName();

        return name.startsWith("org.apache.ignite") || name.startsWith("org.jsr166");
    }

    /**
     * Checks if given class is of {@code Grid} type.
     *
     * @param cls Class to check.
     * @return {@code True} if given class is of {@code Grid} type.
     */
    public static boolean isGrid(Class<?> cls) {
        return cls.getName().startsWith("org.apache.ignite.internal");
    }

    /**
     * Replaces all occurrences of {@code org.apache.ignite.} with {@code o.a.i.},
     * {@code org.apache.ignite.internal.} with {@code o.a.i.i.},
     * {@code org.apache.ignite.internal.visor.} with {@code o.a.i.i.v.} and
     *
     * @param s String to replace in.
     * @return Replaces string.
     */
    public static String compact(String s) {
        return s.replace("org.apache.ignite.internal.visor.", "o.a.i.i.v.").
            replace("org.apache.ignite.internal.", "o.a.i.i.").
            replace("org.apache.ignite.", "o.a.i.");
    }

    /**
     * Check if given class is of JDK type.
     *
     * @param cls Class to check.
     * @return {@code True} if object is JDK type.
     */
    public static boolean isJdk(Class<?> cls) {
        if (cls.isPrimitive())
            return true;

        String s = cls.getName();

        return s.startsWith("java.") || s.startsWith("javax.");
    }

    /**
     * Check if given class represents a Enum.
     *
     * @param cls Class to check.
     * @return {@code True} if this is a Enum class.
     */
    public static boolean isEnum(Class cls) {
        if (cls.isEnum())
            return true;

        Class sCls = cls.getSuperclass();

        return sCls != null && sCls.isEnum();
    }

    /**
     * Converts {@link InterruptedException} to {@link IgniteCheckedException}.
     *
     * @param mux Mux to wait on.
     * @throws IgniteInterruptedCheckedException If interrupted.
     */
    @SuppressWarnings({"WaitNotInLoop"})
    public static void wait(Object mux) throws IgniteInterruptedCheckedException {
        try {
            mux.wait();
        }
        catch (InterruptedException e) {
            Thread.currentThread().interrupt();

            throw new IgniteInterruptedCheckedException(e);
        }
    }

    /**
     * Unzip file to folder.
     *
     * @param zipFile ZIP file.
     * @param toDir Directory to unzip file content.
     * @param log Grid logger.
     * @throws IOException In case of error.
     */
    @SuppressWarnings({"ResultOfMethodCallIgnored"})
    public static void unzip(File zipFile, File toDir, @Nullable IgniteLogger log) throws IOException {
        ZipFile zip = null;

        try {
            zip = new ZipFile(zipFile);

            for (ZipEntry entry : asIterable(zip.entries())) {
                if (entry.isDirectory()) {
                    // Assume directories are stored parents first then children.
                    new File(toDir, entry.getName()).mkdirs();

                    continue;
                }

                InputStream in = null;
                OutputStream out = null;

                try {
                    in = zip.getInputStream(entry);

                    File outFile = new File(toDir, entry.getName());

                    if (!outFile.getParentFile().exists())
                        outFile.getParentFile().mkdirs();

                    out = new BufferedOutputStream(new FileOutputStream(outFile));

                    copy(in, out);
                }
                finally {
                    close(in, log);
                    close(out, log);
                }
            }
        }
        finally {
            if (zip != null)
                zip.close();
        }
    }

    /**
     * @return {@code True} if assertions enabled.
     */
    public static boolean assertionsEnabled() {
        return assertionsEnabled;
    }

    /**
     * Gets OS JDK string.
     *
     * @return OS JDK string.
     */
    public static String osJdkString() {
        return osJdkStr;
    }

    /**
     * Gets OS string.
     *
     * @return OS string.
     */
    public static String osString() {
        return osStr;
    }

    /**
     * Gets JDK string.
     *
     * @return JDK string.
     */
    public static String jdkString() {
        return jdkStr;
    }

    /**
     * Indicates whether current OS is Linux flavor.
     *
     * @return {@code true} if current OS is Linux - {@code false} otherwise.
     */
    public static boolean isLinux() {
        return linux;
    }

    /**
     * Gets JDK name.
     * @return JDK name.
     */
    public static String jdkName() {
        return jdkName;
    }

    /**
     * Gets JDK vendor.
     *
     * @return JDK vendor.
     */
    public static String jdkVendor() {
        return jdkVendor;
    }

    /**
     * Gets JDK version.
     *
     * @return JDK version.
     */
    public static String jdkVersion() {
        return jdkVer;
    }

    /**
     * Gets OS CPU-architecture.
     *
     * @return OS CPU-architecture.
     */
    public static String osArchitecture() {
        return osArch;
    }

    /**
     * Gets underlying OS name.
     *
     * @return Underlying OS name.
     */
    public static String osName() {
        return osName;
    }

    /**
     * Gets underlying OS version.
     *
     * @return Underlying OS version.
     */
    public static String osVersion() {
        return osVer;
    }

    /**
     * Indicates whether current OS is Mac OS.
     *
     * @return {@code true} if current OS is Mac OS - {@code false} otherwise.
     */
    public static boolean isMacOs() {
        return mac;
    }

    /**
     * @return {@code True} if current OS is RedHat.
     */
    public static boolean isRedHat() {
        return redHat;
    }

    /**
     * Indicates whether current OS is Netware.
     *
     * @return {@code true} if current OS is Netware - {@code false} otherwise.
     */
    public static boolean isNetWare() {
        return netware;
    }

    /**
     * Indicates whether current OS is Solaris.
     *
     * @return {@code true} if current OS is Solaris (SPARC or x86) - {@code false} otherwise.
     */
    public static boolean isSolaris() {
        return solaris;
    }

    /**
     * Indicates whether current OS is Solaris on Spark box.
     *
     * @return {@code true} if current OS is Solaris SPARC - {@code false} otherwise.
     */
    public static boolean isSolarisSparc() {
        return solaris && sparc;
    }

    /**
     * Indicates whether current OS is Solaris on x86 box.
     *
     * @return {@code true} if current OS is Solaris x86 - {@code false} otherwise.
     */
    public static boolean isSolarisX86() {
        return solaris && x86;
    }

    /**
     * Indicates whether current OS is UNIX flavor.
     *
     * @return {@code true} if current OS is UNIX - {@code false} otherwise.
     */
    public static boolean isUnix() {
        return unix;
    }

    /**
     * Indicates whether current OS is Windows.
     *
     * @return {@code true} if current OS is Windows (any versions) - {@code false} otherwise.
     */
    public static boolean isWindows() {
        return win7 || win8 || win81 || winXp || win95 || win98 || winNt || win2k ||
            win2003 || win2008 || winVista || unknownWin;
    }

    /**
     * Indicates whether current OS is Windows Vista.
     *
     * @return {@code true} if current OS is Windows Vista - {@code false} otherwise.
     */
    public static boolean isWindowsVista() {
        return winVista;
    }

    /**
     * Indicates whether current OS is Windows 7.
     *
     * @return {@code true} if current OS is Windows 7 - {@code false} otherwise.
     */
    public static boolean isWindows7() {
        return win7;
    }

    /**
     * Indicates whether current OS is Windows 8.
     *
     * @return {@code true} if current OS is Windows 8 - {@code false} otherwise.
     */
    public static boolean isWindows8() {
        return win8;
    }

    /**
     * Indicates whether current OS is Windows 8.1.
     *
     * @return {@code true} if current OS is Windows 8.1 - {@code false} otherwise.
     */
    public static boolean isWindows81() {
        return win81;
    }

    /**
     * Indicates whether current OS is Windows 2000.
     *
     * @return {@code true} if current OS is Windows 2000 - {@code false} otherwise.
     */
    public static boolean isWindows2k() {
        return win2k;
    }

    /**
     * Indicates whether current OS is Windows Server 2003.
     *
     * @return {@code true} if current OS is Windows Server 2003 - {@code false} otherwise.
     */
    public static boolean isWindows2003() {
        return win2003;
    }

    /**
     * Indicates whether current OS is Windows Server 2008.
     *
     * @return {@code true} if current OS is Windows Server 2008 - {@code false} otherwise.
     */
    public static boolean isWindows2008() {
        return win2008;
    }

    /**
     * Indicates whether current OS is Windows 95.
     *
     * @return {@code true} if current OS is Windows 95 - {@code false} otherwise.
     */
    public static boolean isWindows95() {
        return win95;
    }

    /**
     * Indicates whether current OS is Windows 98.
     *
     * @return {@code true} if current OS is Windows 98 - {@code false} otherwise.
     */
    public static boolean isWindows98() {
        return win98;
    }

    /**
     * Indicates whether current OS is Windows NT.
     *
     * @return {@code true} if current OS is Windows NT - {@code false} otherwise.
     */
    public static boolean isWindowsNt() {
        return winNt;
    }

    /**
     * Indicates whether current OS is Windows XP.
     *
     * @return {@code true} if current OS is Windows XP- {@code false} otherwise.
     */
    public static boolean isWindowsXp() {
        return winXp;
    }

    /**
     * Gets JVM specification name.
     *
     * @return JVM specification name.
     */
    public static String jvmSpec() {
        return jvmSpecName;
    }

    /**
     * Gets JVM implementation version.
     *
     * @return JVM implementation version.
     */
    public static String jvmVersion() {
        return jvmImplVer;
    }

    /**
     * Gets JVM implementation vendor.
     *
     * @return JVM implementation vendor.
     */
    public static String jvmVendor() {
        return jvmImplVendor;
    }

    /**
     * Gets JVM implementation name.
     *
     * @return JVM implementation name.
     */
    public static String jvmName() {
        return jvmImplName;
    }

    /**
     * Does a best effort to detect if we a running on a 32-bit JVM.
     *
     * @return {@code true} if detected that we are running on a 32-bit JVM.
     */
    public static boolean jvm32Bit() {
        return jvm32Bit;
    }

    /**
     * Compare java implementation version
     *
     * @param v1 - java implementation version
     * @param v2 - java implementation version
     * @return the value {@code 0} if {@code v1 == v2};
     *         a value less than {@code 0} if {@code v1 < v2}; and
     *         a value greater than {@code 0} if {@code v1 > v2}
     */
    public static int compareVersionNumbers(@Nullable String v1, @Nullable String v2) {
        if (v1 == null && v2 == null)
            return 0;

        if (v1 == null)
            return -1;

        if (v2 == null)
            return 1;

        String[] part1 = v1.split("[\\.\\_\\-]");
        String[] part2 = v2.split("[\\.\\_\\-]");
        int idx = 0;

        for (; idx < part1.length && idx < part2.length; idx++) {
            String p1 = part1[idx];
            String p2 = part2[idx];

            int cmp = (p1.matches("\\d+") && p2.matches("\\d+"))
                ? Integer.valueOf(p1).compareTo(Integer.valueOf(p2)) : p1.compareTo(p2);

            if (cmp != 0)
                return cmp;
        }

        if (part1.length == part2.length)
            return 0;
        else
            return part1.length > idx ? 1 : -1;
    }

    /**
     * Gets node product version based on node attributes.
     *
     * @param node Node to get version from.
     * @return Version object.
     */
    public static IgniteProductVersion productVersion(ClusterNode node) {
        String verStr = node.attribute(ATTR_BUILD_VER);
        String buildDate = node.attribute(ATTR_BUILD_DATE);

        if (buildDate != null)
            verStr += '-' + buildDate;

        return IgniteProductVersion.fromString(verStr);
    }

    /**
     * Compare running Java Runtime version with {@code v}
     *
     * @param v - java implementation version
     * @return {@code true} if running on Java Runtime version greater than {@code v}
     */
    public static boolean isJavaVersionAtLeast(String v) {
        return compareVersionNumbers(javaRtVer, v) >= 0;
    }

    /**
     * Gets Java Runtime name.
     *
     * @return Java Runtime name.
     */
    public static String jreName() {
        return javaRtName;
    }

    /**
     * Gets Java Runtime version.
     *
     * @return Java Runtime version.
     */
    public static String jreVersion() {
        return javaRtVer;
    }

    /**
     * Get major Java version from string.
     *
     * @param verStr Version string.
     * @return Major version or zero if failed to resolve.
     */
    public static int majorJavaVersion(String verStr) {
        if (F.isEmpty(verStr))
            return 0;

        try {
            String[] parts = verStr.split("\\.");

            int major = Integer.parseInt(parts[0]);

            if (parts.length == 1)
                return major;

            int minor = Integer.parseInt(parts[1]);

            return major == 1 ? minor : major;
        }
        catch (Exception e) {
            return 0;
        }
    }

    /**
     * Indicates whether HotSpot VM is used.
     *
     * @return {@code true} if current JVM implementation is a Sun HotSpot VM, {@code false} otherwise.
     */
    public static boolean isHotSpot() {
        return jvmImplName.contains("Java HotSpot(TM)");
    }

    /**
     * Sets thread context class loader to the given loader, executes the closure, and then
     * resets thread context class loader to its initial value.
     *
     * @param ldr Class loader to run the closure under.
     * @param c Callable to run.
     * @param <R> Return type.
     * @return Return value.
     * @throws IgniteCheckedException If call failed.
     */
    @Nullable public static <R> R wrapThreadLoader(ClassLoader ldr, Callable<R> c) throws IgniteCheckedException {
        Thread curThread = Thread.currentThread();

        // Get original context class loader.
        ClassLoader ctxLdr = curThread.getContextClassLoader();

        try {
            curThread.setContextClassLoader(ldr);

            return c.call();
        }
        catch (IgniteCheckedException | RuntimeException e) {
            throw e;
        }
        catch (Exception e) {
            throw new IgniteCheckedException(e);
        }
        finally {
            // Set the original class loader back.
            curThread.setContextClassLoader(ctxLdr);
        }
    }

    /**
     * Sets thread context class loader to the given loader, executes the closure, and then
     * resets thread context class loader to its initial value.
     *
     * @param ldr Class loader to run the closure under.
     * @param c Closure to run.
     * @param <R> Return type.
     * @return Return value.
     */
    @Nullable public static <R> R wrapThreadLoader(ClassLoader ldr, IgniteOutClosure<R> c) {
        Thread curThread = Thread.currentThread();

        // Get original context class loader.
        ClassLoader ctxLdr = curThread.getContextClassLoader();

        try {
            curThread.setContextClassLoader(ldr);

            return c.apply();
        }
        finally {
            // Set the original class loader back.
            curThread.setContextClassLoader(ctxLdr);
        }
    }

    /**
     * Sets thread context class loader to the given loader, executes the closure, and then
     * resets thread context class loader to its initial value.
     *
     * @param ldr Class loader to run the closure under.
     * @param c Closure to run.
     */
    public static void wrapThreadLoader(ClassLoader ldr, Runnable c) {
        Thread curThread = Thread.currentThread();

        // Get original context class loader.
        ClassLoader ctxLdr = curThread.getContextClassLoader();

        try {
            curThread.setContextClassLoader(ldr);

            c.run();
        }
        finally {
            // Set the original class loader back.
            curThread.setContextClassLoader(ctxLdr);
        }
    }

    /**
     * Short node representation.
     *
     * @param n Grid node.
     * @return Short string representing the node.
     */
    public static String toShortString(ClusterNode n) {
        return "ClusterNode [id=" + n.id() + ", order=" + n.order() + ", addr=" + n.addresses() +
            ", daemon=" + n.isDaemon() + ']';
    }

    /**
     * Short node representation.
     *
     * @param ns Grid nodes.
     * @return Short string representing the node.
     */
    public static String toShortString(Collection<? extends ClusterNode> ns) {
        SB sb = new SB("Grid nodes [cnt=" + ns.size());

        for (ClusterNode n : ns)
            sb.a(", ").a(toShortString(n));

        return sb.a(']').toString();
    }

    /**
     * Get string representation of an object properly catching all exceptions.
     *
     * @param obj Object.
     * @return Result or {@code null}.
     */
    @Nullable public static String toStringSafe(@Nullable Object obj) {
        if (obj == null)
            return null;
        else {
            try {
                return obj.toString();
            }
            catch (Exception e) {
                try {
                    return "Failed to convert object to string: " + e.getMessage();
                }
                catch (Exception e0) {
                    return "Failed to convert object to string (error message is not available)";
                }
            }
        }
    }

    /**
     * Converts collection of integers into array.
     *
     * @param c Collection of integers.
     * @return Integer array.
     */
    public static int[] toIntArray(@Nullable Collection<Integer> c) {
        if (c == null || c.isEmpty())
            return EMPTY_INTS;

        int[] arr = new int[c.size()];

        int idx = 0;

        for (Integer i : c)
            arr[idx++] = i;

        return arr;
    }

    /**
     * @param arr1 Array 1.
     * @param arr2 Array 2.
     */
    public static int[] addAll(int[] arr1, int[] arr2) {
        int[] all = new int[arr1.length + arr2.length];

        System.arraycopy(arr1, 0, all, 0, arr1.length);
        System.arraycopy(arr2, 0, all, arr1.length, arr2.length);

        return all;
    }

    /**
     * Converts array of integers into list.
     *
     * @param arr Array of integers.
     * @param p Optional predicate array.
     * @return List of integers.
     */
    public static List<Integer> toIntList(@Nullable int[] arr, IgnitePredicate<Integer>... p) {
        if (arr == null || arr.length == 0)
            return Collections.emptyList();

        List<Integer> ret = new ArrayList<>(arr.length);

        if (F.isEmpty(p))
            for (int i : arr)
                ret.add(i);
        else {
            for (int i : arr)
                if (F.isAll(i, p))
                    ret.add(i);
        }

        return ret;
    }

    /**
     * Converts collection of integers into array.
     *
     * @param c Collection of integers.
     * @return Integer array.
     */
    public static long[] toLongArray(@Nullable Collection<Long> c) {
        if (c == null || c.isEmpty())
            return EMPTY_LONGS;

        long[] arr = new long[c.size()];

        int idx = 0;

        for (Long l : c)
            arr[idx++] = l;

        return arr;
    }

    /**
     * Converts array of longs into list.
     *
     * @param arr Array of longs.
     * @return List of longs.
     */
    public static List<Long> toLongList(@Nullable long[] arr) {
        if (arr == null || arr.length == 0)
            return Collections.emptyList();

        List<Long> ret = new ArrayList<>(arr.length);

        for (long l : arr)
            ret.add(l);

        return ret;
    }

    /**
     * Copies all elements from collection to array and asserts that
     * array is big enough to hold the collection. This method should
     * always be preferred to {@link Collection#toArray(Object[])}
     * method.
     *
     * @param c Collection to convert to array.
     * @param arr Array to populate.
     * @param <T> Element type.
     * @return Passed in array.
     */
    public static <T> T[] toArray(Collection<? extends T> c, T[] arr) {
        T[] a = c.toArray(arr);

        assert a == arr;

        return arr;
    }

    /**
     * Swaps two objects in array.
     *
     * @param arr Array.
     * @param a Index of the first object.
     * @param b Index of the second object.
     */
    public static void swap(Object[] arr, int a, int b) {
        Object tmp = arr[a];
        arr[a] = arr[b];
        arr[b] = tmp;
    }

    /**
     * Returns array which is the union of two arrays
     * (array of elements contained in any of provided arrays).
     * <p/>
     * Note: arrays must be increasing.
     *
     * @param a First array.
     * @param aLen Length of prefix {@code a}.
     * @param b Second array.
     * @param bLen Length of prefix {@code b}.
     * @return Increasing array which is union of {@code a} and {@code b}.
     */
    public static int[] unique(int[] a, int aLen, int[] b, int bLen) {
        assert a != null;
        assert b != null;
        assert isIncreasingArray(a, aLen);
        assert isIncreasingArray(b, bLen);

        int[] res = new int[aLen + bLen];
        int resLen = 0;

        int i = 0;
        int j = 0;

        while (i < aLen && j < bLen) {
            if (a[i] == b[j])
                i++;
            else if (a[i] < b[j])
                res[resLen++] = a[i++];
            else
                res[resLen++] = b[j++];
        }

        while (i < aLen)
            res[resLen++] = a[i++];

        while (j < bLen)
            res[resLen++] = b[j++];

        return copyIfExceeded(res, resLen);
    }

    /**
     * Returns array which is the difference between two arrays
     * (array of elements contained in first array but not contained in second).
     * <p/>
     * Note: arrays must be increasing.
     *
     * @param a First array.
     * @param aLen Length of prefix {@code a}.
     * @param b Second array.
     * @param bLen Length of prefix {@code b}.
     * @return Increasing array which is difference between {@code a} and {@code b}.
     */
    public static int[] difference(int[] a, int aLen, int[] b, int bLen) {
        assert a != null;
        assert b != null;
        assert isIncreasingArray(a, aLen);
        assert isIncreasingArray(b, bLen);

        int[] res = new int[aLen];
        int resLen = 0;

        int i = 0;
        int j = 0;

        while (i < aLen && j < bLen) {
            if (a[i] == b[j])
                i++;
            else if (a[i] < b[j])
                res[resLen++] = a[i++];
            else
                j++;
        }

        while (i < aLen)
            res[resLen++] = a[i++];

        return copyIfExceeded(res, resLen);
    }

    /**
     * Checks if array prefix increases.
     *
     * @param arr Array.
     * @param len Prefix length.
     * @return {@code True} if {@code arr} from 0 to ({@code len} - 1) increases.
     */
    public static boolean isIncreasingArray(int[] arr, int len) {
        assert arr != null;
        assert 0 <= len && len <= arr.length;

        if (arr.length == 0)
            return true;

        for (int i = 1; i < len; i++) {
            if (arr[i - 1] >= arr[i])
                return false;
        }

        return true;
    }

    /**
     * Checks if array prefix do not decreases.
     *
     * @param arr Array.
     * @param len Prefix length.
     * @return {@code True} if {@code arr} from 0 to ({@code len} - 1) do not decreases.
     */
    public static boolean isNonDecreasingArray(int[] arr, int len) {
        assert arr != null;
        assert 0 <= len && len <= arr.length;

        if (arr.length == 0)
            return true;

        for (int i = 1; i < len; i++) {
            if (arr[i - 1] > arr[i])
                return false;
        }

        return true;
    }

    /**
     * Copies array only if array length greater than needed length.
     *
     * @param arr Array.
     * @param len Prefix length.
     * @return Old array if length of {@code arr} is equals to {@code len},
     *      otherwise copy of array.
     */
    public static int[] copyIfExceeded(int[] arr, int len) {
        assert arr != null;
        assert 0 <= len && len <= arr.length;

        return len == arr.length ? arr : Arrays.copyOf(arr, len);
    }

    /**
     *
     * @param t Tokenizer.
     * @param str Input string.
     * @param date Date.
     * @return Next token.
     * @throws IgniteCheckedException Thrown in case of any errors.
     */
    private static boolean checkNextToken(StringTokenizer t, String str, String date) throws IgniteCheckedException {
        try {
            if (t.nextToken().equals(str))
                return true;
            else
                throw new IgniteCheckedException("Invalid date format: " + date);
        }
        catch (NoSuchElementException ignored) {
            return false;
        }
    }

    /**
     * Adds values to collection and returns the same collection to allow chaining.
     *
     * @param c Collection to add values to.
     * @param vals Values.
     * @param <V> Value type.
     * @return Passed in collection.
     */
    public static <V, C extends Collection<? super V>> C addAll(C c, V... vals) {
        Collections.addAll(c, vals);

        return c;
    }

    /**
     * Adds values to collection and returns the same collection to allow chaining.
     *
     * @param m Map to add entries to.
     * @param entries Entries.
     * @param <K> Key type.
     * @param <V> Value type.
     * @param <M> Map type.
     * @return Passed in collection.
     */
    public static <K, V, M extends Map<K, V>> M addAll(M m, Map.Entry<K, V>... entries) {
        for (Map.Entry<K, V> e : entries)
            m.put(e.getKey(), e.getValue());

        return m;
    }

    /**
     * Adds values to collection and returns the same collection to allow chaining.
     *
     * @param m Map to add entries to.
     * @param entries Entries.
     * @param <K> Key type.
     * @param <V> Value type.
     * @param <M> Map type.
     * @return Passed in collection.
     */
    public static <K, V, M extends Map<K, V>> M addAll(M m, IgniteBiTuple<K, V>... entries) {
        for (IgniteBiTuple<K, V> t : entries)
            m.put(t.get1(), t.get2());

        return m;
    }

    /**
     * Utility method creating {@link JMException} with given cause. Keeps only the error message to avoid
     * deserialization failure on remote side due to the other class path.
     *
     * @param e Cause exception.
     * @return Newly created {@link JMException}.
     */
    public static JMException jmException(Throwable e) {
        return new JMException(e.getMessage());
    }

    /**
     * Unwraps closure exceptions.
     *
     * @param t Exception.
     * @return Unwrapped exception.
     */
    public static Exception unwrap(Throwable t) {
        assert t != null;

        while (true) {
            if (t instanceof Error)
                throw (Error)t;

            if (t instanceof GridClosureException) {
                t = ((GridClosureException)t).unwrap();

                continue;
            }

            return (Exception)t;
        }
    }

    /**
     * Casts the passed {@code Throwable t} to {@link IgniteCheckedException}.<br>
     * If {@code t} is a {@link GridClosureException}, it is unwrapped and then cast to {@link IgniteCheckedException}.
     * If {@code t} is an {@link IgniteCheckedException}, it is returned.
     * If {@code t} is not a {@link IgniteCheckedException}, a new {@link IgniteCheckedException} caused by {@code t}
     * is returned.
     *
     * @param t Throwable to cast.
     * @return {@code t} cast to {@link IgniteCheckedException}.
     */
    public static IgniteCheckedException cast(Throwable t) {
        assert t != null;

        t = unwrap(t);

        return t instanceof IgniteCheckedException
            ? (IgniteCheckedException)t
            : new IgniteCheckedException(t);
    }

    /**
     * Checks if class loader is an internal P2P class loader.
     *
     * @param o Object to check.
     * @return {@code True} if P2P class loader.
     */
    public static boolean p2pLoader(Object o) {
        return o != null && p2pLoader(o.getClass().getClassLoader());
    }

    /**
     * Checks if class loader is an internal P2P class loader.
     *
     * @param ldr Class loader to check.
     * @return {@code True} if P2P class loader.
     */
    public static boolean p2pLoader(ClassLoader ldr) {
        return ldr instanceof GridDeploymentInfo;
    }

    /**
     * Returns Deployment class loader id if method was invoked in the job context
     * (it may be the context of a cache's operation which was triggered by the distributed job)
     * or {@code null} if no context was found or Deployment is switched off.
     *
     * @param ctx Kernal context.
     * @return Deployment class loader id or {@code null}.
     */
    public static IgniteUuid contextDeploymentClassLoaderId(GridKernalContext ctx) {
        if (ctx == null || !ctx.deploy().enabled())
            return null;

        if (ctx.job() != null && ctx.job().currentDeployment() != null)
            return ctx.job().currentDeployment().classLoaderId();

        if (ctx.cache() != null && ctx.cache().context() != null)
            return ctx.cache().context().deploy().locLoaderId();

        return null;
    }

    /**
     * Gets that deployment class loader matching by the specific id, or {@code null}
     * if the class loader was not found.
     *
     * @param ctx Kernal context.
     * @param ldrId Class loader id.
     * @return Deployment class loader or {@code null}.
     */
    public static ClassLoader deploymentClassLoader(GridKernalContext ctx, IgniteUuid ldrId) {
        if (ldrId == null || !ctx.deploy().enabled())
            return null;

        GridDeployment dep = ctx.deploy().getDeployment(ldrId);

        return dep == null ? null : dep.classLoader();
    }

    /**
     * Restores a deployment context for cache deployment.
     *
     * @param ctx Kernal context.
     * @param ldrId Class loader id.
     */
    public static void restoreDeploymentContext(GridKernalContext ctx, IgniteUuid ldrId) {
        if (ctx.deploy().enabled() && ldrId != null) {
            GridDeployment dep = ctx.deploy().getDeployment(ldrId);

            if (dep != null) {
                try {
                    ctx.cache().context().deploy().p2pContext(
                        dep.classLoaderId().globalId(),
                        dep.classLoaderId(),
                        dep.userVersion(),
                        dep.deployMode(),
                        dep.participants()
                    );
                }
                catch (IgnitePeerToPeerClassLoadingException e) {
                    ctx.log(ctx.cache().context().deploy().getClass())
                        .error("Could not restore P2P context [ldrId=" + ldrId + ']', e);
                }
            }
        }
    }

    /**
     * @param ctx Kernal context.
     * @return Closure that converts node ID to a node.
     */
    public static IgniteClosure<UUID, ClusterNode> id2Node(final GridKernalContext ctx) {
        assert ctx != null;

        return new C1<UUID, ClusterNode>() {
            @Nullable @Override public ClusterNode apply(UUID id) {
                return ctx.discovery().node(id);
            }
        };
    }

    /**
     * Dumps stack for given thread.
     *
     * @param t Thread to dump stack for.
     *
     * @deprecated Calls to this method should never be committed to master.
     */
    @Deprecated
    public static void dumpStack(Thread t) {
        dumpStack(t, System.err);
    }

    /**
     * Dumps stack for given thread.
     *
     * @param t Thread to dump stack for.
     * @param s {@code PrintStream} to use for output.
     *
     * @deprecated Calls to this method should never be committed to master.
     */
    @SuppressWarnings({"SynchronizationOnLocalVariableOrMethodParameter"})
    @Deprecated
    public static void dumpStack(Thread t, PrintStream s) {
        synchronized (s) {
            s.println("Dumping stack trace for thread: " + t);

            for (StackTraceElement trace : t.getStackTrace())
                s.println("\tat " + trace);
        }
    }

    /**
     * Checks if object is a primitive array.
     *
     * @param obj Object to check.
     * @return {@code True} if Object is primitive array.
     */
    public static boolean isPrimitiveArray(Object obj) {
        if (obj == null)
            return false;

        Class<?> cls = obj.getClass();

        return cls.isArray() && cls.getComponentType().isPrimitive();
    }

    /**
     * @param cls Class.
     * @return {@code True} if given class represents a primitive or a primitive wrapper class.
     *
     */
    public static boolean isPrimitiveOrWrapper(Class<?> cls) {
        return cls.isPrimitive() ||
            Boolean.class.equals(cls) ||
            Byte.class.equals(cls) ||
            Character.class.equals(cls) ||
            Short.class.equals(cls) ||
            Integer.class.equals(cls) ||
            Long.class.equals(cls) ||
            Float.class.equals(cls) ||
            Double.class.equals(cls) ||
            Void.class.equals(cls);
    }

    /**
     * Awaits for condition.
     *
     * @param cond Condition to await for.
     * @throws IgniteInterruptedCheckedException Wrapped {@link InterruptedException}
     */
    public static void await(Condition cond) throws IgniteInterruptedCheckedException {
        try {
            cond.await();
        }
        catch (InterruptedException e) {
            Thread.currentThread().interrupt();

            throw new IgniteInterruptedCheckedException(e);
        }
    }

    /**
     * Awaits for condition ignoring interrupts.
     *
     * @param cond Condition to await for.
     */
    public static void awaitQuiet(Condition cond) {
        cond.awaitUninterruptibly();
    }

    /**
     * Awaits for condition.
     *
     * @param cond Condition to await for.
     * @param time The maximum time to wait,
     * @param unit The unit of the {@code time} argument.
     * @return {@code false} if the waiting time detectably elapsed before return from the method, else {@code true}
     * @throws IgniteInterruptedCheckedException Wrapped {@link InterruptedException}
     */
    public static boolean await(Condition cond, long time, TimeUnit unit) throws IgniteInterruptedCheckedException {
        try {
            return cond.await(time, unit);
        }
        catch (InterruptedException e) {
            Thread.currentThread().interrupt();

            throw new IgniteInterruptedCheckedException(e);
        }
    }

    /**
     * Awaits for the latch.
     *
     * @param latch Latch to wait for.
     * @throws IgniteInterruptedCheckedException Wrapped {@link InterruptedException}.
     */
    public static void await(CountDownLatch latch) throws IgniteInterruptedCheckedException {
        try {
            if (latch.getCount() > 0)
                latch.await();
        }
        catch (InterruptedException e) {
            Thread.currentThread().interrupt();

            throw new IgniteInterruptedCheckedException(e);
        }
    }

    /**
     * Awaits for the latch.
     *
     * @param latch Latch to wait for.
     * @param timeout Maximum time to wait.
     * @param unit Time unit for timeout.
     * @return {@code True} if the count reached zero and {@code false}
     *      if the waiting time elapsed before the count reached zero.
     * @throws IgniteInterruptedCheckedException Wrapped {@link InterruptedException}.
     */
    public static boolean await(CountDownLatch latch, long timeout, TimeUnit unit)
        throws IgniteInterruptedCheckedException {
        try {
            return latch.await(timeout, unit);
        }
        catch (InterruptedException e) {
            Thread.currentThread().interrupt();

            throw new IgniteInterruptedCheckedException(e);
        }
    }

    /**
     * Awaits for the latch until it is counted down,
     * ignoring interruptions.
     * <p>
     * If calling thread was interrupted, interrupted status will be
     * recovered prior to return.
     *
     * @param latch Latch to wait for.
     */
    public static void awaitQuiet(CountDownLatch latch) {
        boolean interrupted = false;

        while (true) {
            try {
                latch.await();

                break;
            }
            catch (InterruptedException ignored) {
                interrupted = true;
            }
        }

        if (interrupted)
            Thread.currentThread().interrupt();
    }

    /**
     * Awaits for the barrier ignoring interruptions.
     * <p>
     * If calling thread was interrupted, interrupted status will be recovered prior to return. If the barrier is
     * already broken, return immediately without throwing any exceptions.
     *
     * @param barrier Barrier to wait for.
     */
    public static void awaitQuiet(CyclicBarrier barrier) {
        boolean interrupted = false;

        while (true) {
            try {
                barrier.await();

                break;
            }
            catch (InterruptedException ignored) {
                interrupted = true;
            }
            catch (BrokenBarrierException ignored) {
                break;
            }
        }

        if (interrupted)
            Thread.currentThread().interrupt();
    }

    /**
     * Returns URLs of class loader
     *
     * @param clsLdr Class loader.
     */
    public static URL[] classLoaderUrls(ClassLoader clsLdr) {
        if (clsLdr == null)
            return EMPTY_URL_ARR;
        else if (clsLdr instanceof URLClassLoader)
            return ((URLClassLoader)clsLdr).getURLs();
        else if (bltClsLdrCls != null && urlClsLdrField != null && bltClsLdrCls.isAssignableFrom(clsLdr.getClass())) {
            try {
                synchronized (urlClsLdrField) {
                    // Backup accessible field state.
                    boolean accessible = urlClsLdrField.isAccessible();

                    try {
                        if (!accessible)
                            urlClsLdrField.setAccessible(true);

                        Object ucp = urlClsLdrField.get(clsLdr);

                        if (ucp instanceof URLClassLoader)
                            return ((URLClassLoader)ucp).getURLs();
                        else if (clsURLClassPath != null && clsURLClassPath.isInstance(ucp))
                            return (URL[])mthdURLClassPathGetUrls.invoke(ucp);
                        else
                            throw new RuntimeException("Unknown classloader: " + clsLdr.getClass());
                    }
                    finally {
                        // Recover accessible field state.
                        if (!accessible)
                            urlClsLdrField.setAccessible(false);
                    }
                }
            }
            catch (InvocationTargetException | IllegalAccessException e) {
                e.printStackTrace(System.err);

                return EMPTY_URL_ARR;
            }
        }
        else
            return EMPTY_URL_ARR;
    }

    /** */
    @Nullable private static Class defaultClassLoaderClass() {
        try {
            return Class.forName("jdk.internal.loader.BuiltinClassLoader");
        }
        catch (ClassNotFoundException e) {
            return null;
        }
    }

    /** */
    @Nullable private static Field urlClassLoaderField() {
        try {
            Class cls = defaultClassLoaderClass();

            return cls == null ? null : cls.getDeclaredField("ucp");
        }
        catch (NoSuchFieldException e) {
            return null;
        }
    }

    /**
     * Sleeps for given number of milliseconds.
     *
     * @param ms Time to sleep.
     * @throws IgniteInterruptedCheckedException Wrapped {@link InterruptedException}.
     */
    public static void sleep(long ms) throws IgniteInterruptedCheckedException {
        try {
            Thread.sleep(ms);
        }
        catch (InterruptedException e) {
            Thread.currentThread().interrupt();

            throw new IgniteInterruptedCheckedException(e);
        }
    }

    /**
     * Joins worker.
     *
     * @param w Worker.
     * @throws IgniteInterruptedCheckedException Wrapped {@link InterruptedException}.
     */
    public static void join(GridWorker w) throws IgniteInterruptedCheckedException {
        try {
            if (w != null)
                w.join();
        }
        catch (InterruptedException e) {
            Thread.currentThread().interrupt();

            throw new IgniteInterruptedCheckedException(e);
        }
    }

    /**
     * Gets result from the given future with right exception handling.
     *
     * @param fut Future.
     * @return Future result.
     * @throws IgniteCheckedException If failed.
     */
    public static <T> T get(Future<T> fut) throws IgniteCheckedException {
        try {
            return fut.get();
        }
        catch (ExecutionException e) {
            throw new IgniteCheckedException(e.getCause());
        }
        catch (InterruptedException e) {
            Thread.currentThread().interrupt();

            throw new IgniteInterruptedCheckedException(e);
        }
        catch (CancellationException e) {
            throw new IgniteCheckedException(e);
        }
    }

    /**
     * Joins thread.
     *
     * @param t Thread.
     * @throws org.apache.ignite.internal.IgniteInterruptedCheckedException Wrapped {@link InterruptedException}.
     */
    public static void join(@Nullable Thread t) throws IgniteInterruptedCheckedException {
        if (t == null)
            return;

        try {
            t.join();
        }
        catch (InterruptedException e) {
            Thread.currentThread().interrupt();

            throw new IgniteInterruptedCheckedException(e);
        }
    }

    /**
     * Acquires a permit from provided semaphore.
     *
     * @param sem Semaphore.
     * @throws org.apache.ignite.internal.IgniteInterruptedCheckedException Wrapped {@link InterruptedException}.
     */
    public static void acquire(Semaphore sem) throws IgniteInterruptedCheckedException {
        try {
            sem.acquire();
        }
        catch (InterruptedException e) {
            Thread.currentThread().interrupt();

            throw new IgniteInterruptedCheckedException(e);
        }
    }

    /**
     * Tries to acquire a permit from provided semaphore during {@code timeout}.
     *
     * @param sem Semaphore.
     * @param timeout The maximum time to wait.
     * @param unit The unit of the {@code time} argument.
     * @throws org.apache.ignite.internal.IgniteInterruptedCheckedException Wrapped {@link InterruptedException}.
     * @return {@code True} if acquires a permit, {@code false} another.
     */
    public static boolean tryAcquire(Semaphore sem, long timeout, TimeUnit unit)
        throws IgniteInterruptedCheckedException {
        try {
            return sem.tryAcquire(timeout, unit);
        }
        catch (InterruptedException e) {
            Thread.currentThread().interrupt();

            throw new IgniteInterruptedCheckedException(e);
        }
    }

    /**
     * Gets cache attributes for the node.
     *
     * @param n Node to get cache attributes for.
     * @return Array of cache attributes for the node.
     */
    public static GridCacheAttributes[] cacheAttributes(ClusterNode n) {
        return n.attribute(ATTR_CACHE);
    }

    /**
     * Checks if given node has near cache enabled for the specified
     * partitioned cache.
     *
     * @param n Node.
     * @param cacheName Cache name.
     * @return {@code true} if given node has near cache enabled for the
     *      specified partitioned cache.
     */
    public static boolean hasNearCache(ClusterNode n, String cacheName) {
        GridCacheAttributes[] caches = n.attribute(ATTR_CACHE);

        if (caches != null)
            for (GridCacheAttributes attrs : caches)
                if (F.eq(cacheName, attrs.cacheName()))
                    return attrs.nearCacheEnabled();

        return false;
    }

    /**
     * Adds listener to asynchronously log errors.
     *
     * @param f Future to listen to.
     * @param log Logger.
     */
    public static void asyncLogError(IgniteInternalFuture<?> f, final IgniteLogger log) {
        if (f != null)
            f.listen(new CI1<IgniteInternalFuture<?>>() {
                @Override public void apply(IgniteInternalFuture<?> f) {
                    try {
                        f.get();
                    }
                    catch (IgniteCheckedException e) {
                        U.error(log, "Failed to execute future: " + f, e);
                    }
                }
            });
    }

    /**
     * Converts collection of nodes to collection of node IDs.
     *
     * @param nodes Nodes.
     * @return Node IDs.
     */
    public static Collection<UUID> nodeIds(@Nullable Collection<? extends ClusterNode> nodes) {
        return F.viewReadOnly(nodes, F.node2id());
    }

    /**
     * Converts collection of Grid instances to collection of node IDs.
     *
     * @param grids Grids.
     * @return Node IDs.
     */
    public static Collection<UUID> gridIds(@Nullable Collection<? extends Ignite> grids) {
        return F.viewReadOnly(grids, new C1<Ignite, UUID>() {
            @Override public UUID apply(Ignite g) {
                return g.cluster().localNode().id();
            }
        });
    }

    /**
     * Converts collection of Grid instances to collection of grid names.
     *
     * @param grids Grids.
     * @return Grid names.
     */
    public static Collection<String> grids2names(@Nullable Collection<? extends Ignite> grids) {
        return F.viewReadOnly(grids, new C1<Ignite, String>() {
            @Override public String apply(Ignite g) {
                return g.name();
            }
        });
    }

    /**
     * Converts collection of grid nodes to collection of grid names.
     *
     * @param nodes Nodes.
     * @return Grid names.
     */
    public static Collection<String> nodes2names(@Nullable Collection<? extends ClusterNode> nodes) {
        return F.viewReadOnly(nodes, new C1<ClusterNode, String>() {
            @Override public String apply(ClusterNode n) {
                return G.ignite(n.id()).name();
            }
        });
    }

    /**
     * Adds cause to the end of cause chain.
     *
     * @param e Error to add cause to.
     * @param cause Cause to add.
     * @param log Logger to log failure when cause can not be added.
     * @return {@code True} if cause was added.
     */
    public static boolean addLastCause(@Nullable Throwable e, @Nullable Throwable cause, IgniteLogger log) {
        if (e == null || cause == null)
            return false;

        for (Throwable t = e; t != null; t = t.getCause()) {
            if (t == cause)
                return false;

            if (t.getCause() == null || t.getCause() == t) {
                try {
                    t.initCause(cause);
                }
                catch (IllegalStateException ignored) {
                    error(log, "Failed to add cause to the end of cause chain (cause is printed here but will " +
                        "not be propagated to callee): " + e,
                        "Failed to add cause to the end of cause chain: " + e, cause);
                }

                return true;
            }
        }

        return false;
    }

    /**
     * @return {@code line.separator} system property.
     */
    public static String nl() {
        return NL;
    }

    /**
     * Initializes logger into/from log reference passed in.
     *
     * @param ctx Context.
     * @param logRef Log reference.
     * @param obj Object to get logger for.
     * @return Logger for the object.
     */
    public static IgniteLogger logger(GridKernalContext ctx, AtomicReference<IgniteLogger> logRef, Object obj) {
        IgniteLogger log = logRef.get();

        if (log == null) {
            logRef.compareAndSet(null, ctx.log(obj.getClass()));

            log = logRef.get();
        }

        return log;
    }

    /**
     * Initializes logger into/from log reference passed in.
     *
     * @param ctx Context.
     * @param logRef Log reference.
     * @param cls Class to get logger for.
     * @return Logger for the object.
     */
    public static IgniteLogger logger(GridKernalContext ctx, AtomicReference<IgniteLogger> logRef, Class<?> cls) {
        IgniteLogger log = logRef.get();

        if (log == null) {
            logRef.compareAndSet(null, ctx.log(cls));

            log = logRef.get();
        }

        return log;
    }

    /**
     * @param hash Hash code of the object to put.
     * @param concurLvl Concurrency level.
     * @return Segment index.
     */
    public static int concurrentMapSegment(int hash, int concurLvl) {
        hash += (hash << 15) ^ 0xffffcd7d;
        hash ^= (hash >>> 10);
        hash += (hash << 3);
        hash ^= (hash >>> 6);
        hash += (hash << 2) + (hash << 14);

        int shift = 0;
        int size = 1;

        while (size < concurLvl) {
            ++shift;
            size <<= 1;
        }

        int segmentShift = 32 - shift;
        int segmentMask = size - 1;

        return (hash >>> segmentShift) & segmentMask;
    }

    /**
     * @param map Map.
     */
    public static <K, V> void printConcurrentHashMapInfo(ConcurrentHashMap<K, V> map) {
        assert map != null;

        Object[] segs = field(map, "segments");

        X.println("Concurrent map stats [identityHash= " + System.identityHashCode(map) +
            ", segsCnt=" + segs.length + ']');

        int emptySegsCnt = 0;

        int totalCollisions = 0;

        for (int i = 0; i < segs.length; i++) {
            int segCnt = IgniteUtils.<Integer>field(segs[i], "count");

            if (segCnt == 0) {
                emptySegsCnt++;

                continue;
            }

            Object[] tab = field(segs[i], "table");

            int tabLen = tab.length;

            X.println("    Segment-" + i + " [count=" + segCnt + ", len=" + tabLen + ']');

            // Group buckets by entries count.
            Map<Integer, Integer> bucketsStats = new TreeMap<>();

            for (Object entry : tab) {
                int cnt = 0;

                while (entry != null) {
                    cnt++;

                    entry = field(entry, "next");
                }

                Integer bucketCnt = bucketsStats.get(cnt);

                if (bucketCnt == null)
                    bucketCnt = 0;

                bucketCnt++;

                bucketsStats.put(cnt, bucketCnt);

                if (cnt > 1)
                    totalCollisions += (cnt - 1);
            }

            for (Map.Entry<Integer, Integer> e : bucketsStats.entrySet())
                X.println("        Buckets with count " + e.getKey() + ": " + e.getValue());
        }

        X.println("    Map summary [emptySegs=" + emptySegsCnt + ", collisions=" + totalCollisions + ']');
    }

    /**
     * Gets field value.
     *
     * @param obj Object.
     * @param fieldName Field name.
     * @return Field value.
     */
    public static <T> T field(Object obj, String fieldName) {
        assert obj != null;
        assert fieldName != null;

        try {
            for (Class cls = obj.getClass(); cls != Object.class; cls = cls.getSuperclass()) {
                for (Field field : cls.getDeclaredFields()) {
                    if (field.getName().equals(fieldName)) {
                        field.setAccessible(true);

                        return (T)field.get(obj);
                    }
                }
            }
        }
        catch (Exception e) {
            throw new IgniteException("Failed to get field value [fieldName=" + fieldName + ", obj=" + obj + ']', e);
        }

        throw new IgniteException("Failed to get field value [fieldName=" + fieldName + ", obj=" + obj + ']');
    }

    /**
     * Check that field exist.
     *
     * @param obj Object.
     * @param fieldName Field name.
     * @return Boolean flag.
     */
    public static boolean hasField(Object obj, String fieldName) {
        try {
            field(obj, fieldName);

            return true;
        }
        catch (IgniteException e) {
            return false;
        }
    }

    /**
     * Gets object field offset.
     *
     * @param cls Object class.
     * @param fieldName Field name.
     * @return Field offset.
     */
    public static long fieldOffset(Class<?> cls, String fieldName) {
        try {
            return objectFieldOffset(cls.getDeclaredField(fieldName));
        }
        catch (NoSuchFieldException e) {
            throw new IllegalStateException(e);
        }
    }

    /**
     * @param cls Class to check.
     * @return {@code True} if class is final.
     */
    public static boolean isFinal(Class<?> cls) {
        return Modifier.isFinal(cls.getModifiers());
    }

    /**
     * Gets field value.
     *
     * @param cls Class.
     * @param fieldName Field name.
     * @return Field value.
     * @throws IgniteCheckedException If static field with given name cannot be retreived.
     */
    public static <T> T field(Class<?> cls, String fieldName) throws IgniteCheckedException {
        assert cls != null;
        assert fieldName != null;

        try {
            for (Class c = cls; cls != Object.class; cls = cls.getSuperclass()) {
                for (Field field : c.getDeclaredFields()) {
                    if (field.getName().equals(fieldName)) {
                        if (!Modifier.isStatic(field.getModifiers()))
                            throw new IgniteCheckedException("Failed to get class field (field is not static) [cls=" +
                                cls + ", fieldName=" + fieldName + ']');

                        boolean accessible = field.isAccessible();

                        T val;

                        try {
                            field.setAccessible(true);

                            val = (T)field.get(null);
                        }
                        finally {
                            if (!accessible)
                                field.setAccessible(false);
                        }

                        return val;
                    }
                }
            }
        }
        catch (Exception e) {
            throw new IgniteCheckedException("Failed to get field value [fieldName=" + fieldName + ", cls=" + cls + ']',
                e);
        }

        throw new IgniteCheckedException("Failed to get field value (field was not found) [fieldName=" + fieldName +
            ", cls=" + cls + ']');
    }

    /**
     * Invokes method.
     *
     * @param cls Object.
     * @param obj Object.
     * @param mtdName Field name.
     * @param params Parameters.
     * @return Field value.
     * @throws IgniteCheckedException If static field with given name cannot be retreived.
     */
    public static <T> T invoke(@Nullable Class<?> cls, @Nullable Object obj, String mtdName,
        Object... params) throws IgniteCheckedException {
        assert cls != null || obj != null;
        assert mtdName != null;

        try {
            for (cls = cls != null ? cls : obj.getClass(); cls != Object.class; cls = cls.getSuperclass()) {
                Method mtd = null;

                for (Method declaredMtd : cls.getDeclaredMethods()) {
                    if (declaredMtd.getName().equals(mtdName)) {
                        if (mtd == null)
                            mtd = declaredMtd;
                        else
                            throw new IgniteCheckedException("Failed to invoke (ambigous method name) [mtdName=" +
                                mtdName + ", cls=" + cls + ']');
                    }
                }

                if (mtd == null)
                    continue;

                boolean accessible = mtd.isAccessible();

                T res;

                try {
                    mtd.setAccessible(true);

                    res = (T)mtd.invoke(obj, params);
                }
                finally {
                    if (!accessible)
                        mtd.setAccessible(false);
                }

                return res;
            }
        }
        catch (Exception e) {
            throw new IgniteCheckedException("Failed to invoke [mtdName=" + mtdName + ", cls=" + cls + ']',
                e);
        }

        throw new IgniteCheckedException("Failed to invoke (method was not found) [mtdName=" + mtdName +
            ", cls=" + cls + ']');
    }

    /**
     * Invokes method.
     *
     * @param cls Object.
     * @param obj Object.
     * @param mtdName Field name.
     * @param paramTypes Parameter types.
     * @param params Parameters.
     * @return Field value.
     * @throws IgniteCheckedException If static field with given name cannot be retrieved.
     */
    public static <T> T invoke(@Nullable Class<?> cls, @Nullable Object obj, String mtdName,
        Class[] paramTypes, Object... params) throws IgniteCheckedException {
        assert cls != null || obj != null;
        assert mtdName != null;

        try {
            for (cls = cls != null ? cls : obj.getClass(); cls != Object.class; cls = cls.getSuperclass()) {
                Method mtd;

                try {
                    mtd = cls.getDeclaredMethod(mtdName, paramTypes);
                }
                catch (NoSuchMethodException ignored) {
                    continue;
                }

                boolean accessible = mtd.isAccessible();

                T res;

                try {
                    mtd.setAccessible(true);

                    res = (T)mtd.invoke(obj, params);
                }
                finally {
                    if (!accessible)
                        mtd.setAccessible(false);
                }

                return res;
            }
        }
        catch (Exception e) {
            throw new IgniteCheckedException("Failed to invoke [mtdName=" + mtdName + ", cls=" + cls + ']',
                e);
        }

        throw new IgniteCheckedException("Failed to invoke (method was not found) [mtdName=" + mtdName +
            ", cls=" + cls + ']');
    }

    /**
     * Gets property value.
     *
     * @param obj Object.
     * @param propName Property name.
     * @return Field value.
     */
    public static <T> T property(Object obj, String propName) {
        assert obj != null;
        assert propName != null;

        try {
            Method m;

            try {
                m = obj.getClass().getMethod("get" + capitalFirst(propName));
            }
            catch (NoSuchMethodException ignored) {
                m = obj.getClass().getMethod("is" + capitalFirst(propName));
            }

            assert F.isEmpty(m.getParameterTypes());

            boolean accessible = m.isAccessible();

            try {
                m.setAccessible(true);

                return (T)m.invoke(obj);
            }
            finally {
                m.setAccessible(accessible);
            }
        }
        catch (Exception e) {
            throw new IgniteException(
                "Failed to get property value [property=" + propName + ", obj=" + obj + ']', e);
        }
    }

    /**
     * Gets static field value.
     *
     * @param cls Class.
     * @param fieldName Field name.
     * @return Field value.
     * @throws IgniteCheckedException If failed.
     */
    public static <T> T staticField(Class<?> cls, String fieldName) throws IgniteCheckedException {
        assert cls != null;
        assert fieldName != null;

        try {
            for (Field field : cls.getDeclaredFields())
                if (field.getName().equals(fieldName)) {
                    boolean accessible = field.isAccessible();

                    if (!accessible)
                        field.setAccessible(true);

                    T val = (T)field.get(null);

                    if (!accessible)
                        field.setAccessible(false);

                    return val;
                }
        }
        catch (Exception e) {
            throw new IgniteCheckedException("Failed to get field value [fieldName=" + fieldName + ", cls=" + cls + ']', e);
        }

        throw new IgniteCheckedException("Failed to get field value [fieldName=" + fieldName + ", cls=" + cls + ']');
    }

    /**
     * Capitalizes the first character of the given string.
     *
     * @param str String.
     * @return String with capitalized first character.
     */
    private static String capitalFirst(@Nullable String str) {
        return str == null ? null :
            str.isEmpty() ? "" : Character.toUpperCase(str.charAt(0)) + str.substring(1);
    }

    /**
     * Checks whether property is one added by Visor when node is started via remote SSH session.
     *
     * @param name Property name to check.
     * @return {@code True} if property is Visor node startup property, {@code false} otherwise.
     */
    public static boolean isVisorNodeStartProperty(String name) {
        return IGNITE_SSH_HOST.equals(name) || IGNITE_SSH_USER_NAME.equals(name);
    }

    /**
     * Checks whether property is one required by Visor to work correctly.
     *
     * @param name Property name to check.
     * @return {@code True} if property is required by Visor, {@code false} otherwise.
     */
    public static boolean isVisorRequiredProperty(String name) {
        return "java.version".equals(name) || "java.vm.name".equals(name) || "os.arch".equals(name) ||
            "os.name".equals(name) || "os.version".equals(name);
    }

    /**
     * Adds no-op console handler for root java logger.
     *
     * @return Removed handlers.
     */
    public static Collection<Handler> addJavaNoOpLogger() {
        Collection<Handler> savedHnds = new ArrayList<>();

        Logger log = Logger.getLogger("");

        for (Handler h : log.getHandlers()) {
            log.removeHandler(h);

            savedHnds.add(h);
        }

        ConsoleHandler hnd = new ConsoleHandler();

        hnd.setLevel(Level.OFF);

        log.addHandler(hnd);

        return savedHnds;
    }

    /**
     * Removes previously added no-op handler for root java logger.
     *
     * @param rmvHnds Previously removed handlers.
     */
    public static void removeJavaNoOpLogger(Collection<Handler> rmvHnds) {
        Logger log = Logger.getLogger("");

        for (Handler h : log.getHandlers())
            log.removeHandler(h);

        if (!F.isEmpty(rmvHnds)) {
            for (Handler h : rmvHnds)
                log.addHandler(h);
        }
    }

    /**
     * Attaches node ID to log file name.
     *
     * @param nodeId Node ID.
     * @param fileName File name.
     * @return File name with node ID.
     */
    @SuppressWarnings("IfMayBeConditional")
    public static String nodeIdLogFileName(UUID nodeId, String fileName) {
        assert nodeId != null;
        assert fileName != null;

        fileName = GridFilenameUtils.separatorsToSystem(fileName);

        int dot = fileName.lastIndexOf('.');

        if (dot < 0 || dot == fileName.length() - 1)
            return fileName + '-' + U.id8(nodeId);
        else
            return fileName.substring(0, dot) + '-' + U.id8(nodeId) + fileName.substring(dot);
    }

    /**
     * Substitutes log directory with a custom one.
     *
     * @param dir Directory.
     * @param fileName Original path.
     * @return New path.
     */
    public static String customDirectoryLogFileName(@Nullable String dir, String fileName) {
        assert fileName != null;

        if (dir == null)
            return fileName;

        int sep = fileName.lastIndexOf(File.separator);

        return dir + (sep < 0 ? File.separator + fileName : fileName.substring(sep));
    }

    /**
     * Creates string for log output.
     *
     * @param msg Message to start string.
     * @param args Even length array where the odd elements are parameter names
     *      and even elements are parameter values.
     * @return Log message, formatted as recommended by Ignite guidelines.
     */
    public static String fl(String msg, Object... args) {
        assert args.length % 2 == 0;

        StringBuilder sb = new StringBuilder(msg);

        if (args.length > 0) {
            sb.append(" [");

            for (int i = 0; i < args.length / 2; i++) {
                sb.append(args[i * 2]).append('=').append(args[i * 2 + 1]);
                sb.append(", ");
            }

            sb.delete(sb.length() - 2, sb.length());
            sb.append(']');
        }

        return sb.toString();
    }

    /**
     * Round up the argument to the next highest power of 2;
     *
     * @param v Value to round up.
     * @return Next closest power of 2.
     */
    public static int nextPowerOf2(int v) {
        A.ensure(v >= 0, "v must not be negative");

        if (v == 0)
            return 1;

        return 1 << (32 - Integer.numberOfLeadingZeros(v - 1));
    }

    /**
     * Gets absolute value for integer. If integer is {@link Integer#MIN_VALUE}, then {@code 0} is returned.
     *
     * @param i Integer.
     * @return Absolute value.
     */
    public static int safeAbs(int i) {
        i = Math.abs(i);

        return i < 0 ? 0 : i;
    }

    /**
     * Gets absolute value for long. If argument is {@link Long#MIN_VALUE}, then {@code 0} is returned.
     *
     * @param i Argument.
     * @return Absolute value.
     */
    public static long safeAbs(long i) {
        i = Math.abs(i);

        return i < 0 ? 0 : i;
    }

    /**
     * When {@code long} value given is positive returns that value, otherwise returns provided default value.
     *
     * @param i Input value.
     * @param dflt Default value.
     * @return {@code i} if {@code i > 0} and {@code dflt} otherwise.
     */
    public static long ensurePositive(long i, long dflt) {
        return i <= 0 ? dflt : i;
    }

    /**
     * Gets wrapper class for a primitive type.
     *
     * @param cls Class. If {@code null}, method is no-op.
     * @return Wrapper class or original class if it is non-primitive.
     */
    @Nullable public static Class<?> box(@Nullable Class<?> cls) {
        if (cls == null)
            return null;

        if (!cls.isPrimitive())
            return cls;

        return boxedClsMap.get(cls);
    }

    /**
     * Gets class for provided name. Accepts primitive types names.
     *
     * @param clsName Class name.
     * @param ldr Class loader.
     * @return Class.
     * @throws ClassNotFoundException If class not found.
     */
    public static Class<?> forName(String clsName, @Nullable ClassLoader ldr) throws ClassNotFoundException {
        return U.forName(clsName, ldr, null, GridBinaryMarshaller.USE_CACHE.get());
    }

    /**
     * Gets class for provided name. Accepts primitive types names.
     *
     * @param clsName Class name.
     * @param ldr Class loader.
     * @return Class.
     * @throws ClassNotFoundException If class not found.
     */
    public static Class<?> forName(
        String clsName,
        @Nullable ClassLoader ldr,
        IgnitePredicate<String> clsFilter
    ) throws ClassNotFoundException {
        return forName(clsName, ldr, clsFilter, GridBinaryMarshaller.USE_CACHE.get());
    }

    /**
     * Gets class for provided name. Accepts primitive types names.
     *
     * @param clsName Class name.
     * @param ldr Class loader.
     * @param useCache If true class loader and result should be cached internally, false otherwise.
     * @return Class.
     * @throws ClassNotFoundException If class not found.
     */
    public static Class<?> forName(
        String clsName,
        @Nullable ClassLoader ldr,
        IgnitePredicate<String> clsFilter,
        boolean useCache
    ) throws ClassNotFoundException {
        assert clsName != null;

        Class<?> cls = primitiveMap.get(clsName);

        if (cls != null)
            return cls;

        if (ldr != null) {
            if (ldr instanceof ClassCache)
                return ((ClassCache)ldr).getFromCache(clsName);
            else if (!useCache) {
                cls = Class.forName(clsName, true, ldr);

                return cls;
            }
        }
        else
            ldr = gridClassLoader;

        if (!useCache) {
            cls = Class.forName(clsName, true, ldr);

            return cls;
        }

        ConcurrentMap<String, Class> ldrMap = classCache.get(ldr);

        if (ldrMap == null) {
            ConcurrentMap<String, Class> old = classCache.putIfAbsent(ldr, ldrMap = new ConcurrentHashMap<>());

            if (old != null)
                ldrMap = old;
        }

        cls = ldrMap.get(clsName);

        if (cls == null) {
            if (clsFilter != null && !clsFilter.apply(clsName))
                throw new ClassNotFoundException("Deserialization of class " + clsName + " is disallowed.");

            // Avoid class caching inside Class.forName
            if (ldr instanceof CacheClassLoaderMarker)
                cls = ldr.loadClass(clsName);
            else
                cls = Class.forName(clsName, true, ldr);

            Class old = ldrMap.putIfAbsent(clsName, cls);

            if (old != null)
                cls = old;
        }

        return cls;
    }

    /**
     * Clears class associated with provided class loader from class cache.
     *
     * @param ldr Class loader.
     * @param clsName Class name of clearing class.
     */
    public static void clearClassFromClassCache(ClassLoader ldr, String clsName) {
        ConcurrentMap<String, Class> map = classCache.get(ldr);

        if (map != null)
            map.remove(clsName);
    }

    /**
     * Clears class cache for provided loader.
     *
     * @param ldr Class loader.
     */
    public static void clearClassCache(ClassLoader ldr) {
        classCache.remove(ldr);
    }

    /**
     * Completely clears class cache.
     */
    public static void clearClassCache() {
        classCache.clear();
    }

    /**
     * Applies a supplemental hash function to a given hashCode, which
     * defends against poor quality hash functions.  This is critical
     * because ConcurrentHashMap uses power-of-two length hash tables,
     * that otherwise encounter collisions for hashCodes that do not
     * differ in lower or upper bits.
     * <p>
     * This function has been taken from Java 8 ConcurrentHashMap with
     * slightly modifications.
     *
     * @param h Value to hash.
     * @return Hash value.
     */
    public static int hash(int h) {
        // Spread bits to regularize both segment and index locations,
        // using variant of single-word Wang/Jenkins hash.
        h += (h << 15) ^ 0xffffcd7d;
        h ^= (h >>> 10);
        h += (h << 3);
        h ^= (h >>> 6);
        h += (h << 2) + (h << 14);

        return h ^ (h >>> 16);
    }

    /**
     * Applies a supplemental hash function to a given hashCode, which
     * defends against poor quality hash functions.  This is critical
     * because ConcurrentHashMap uses power-of-two length hash tables,
     * that otherwise encounter collisions for hashCodes that do not
     * differ in lower or upper bits.
     * <p>
     * This function has been taken from Java 8 ConcurrentHashMap with
     * slightly modifications.
     *
     * @param key Value to hash.
     * @return Hash value.
     */
    public static int hash(Object key) {
        return hash(key.hashCode());
    }

    /**
     * A primitive override of {@link #hash(Object)} to avoid unnecessary boxing.
     *
     * @param key Value to hash.
     * @return Hash value.
     */
    public static int hash(long key) {
        int val = (int)(key ^ (key >>> 32));

        return hash(val);
    }

    /**
     * @return PID of the current JVM or {@code -1} if it can't be determined.
     */
    public static int jvmPid() {
        // Should be something like this: 1160@mbp.local
        String name = ManagementFactory.getRuntimeMXBean().getName();

        try {
            int idx = name.indexOf('@');

            return idx > 0 ? Integer.parseInt(name.substring(0, idx)) : -1;
        }
        catch (NumberFormatException ignored) {
            return -1;
        }
    }

    /**
     * @return Input arguments passed to the JVM which does not include the arguments to the <tt>main</tt> method.
     */
    public static List<String> jvmArgs() {
        return ManagementFactory.getRuntimeMXBean().getInputArguments();
    }

    /**
     * As long as array copying uses JVM-private API, which is not guaranteed
     * to be available on all JVM, this method should be called to ensure
     * logic could work properly.
     *
     * @return {@code True} if unsafe copying can work on the current JVM or
     *      {@code false} if it can't.
     */
    @SuppressWarnings("TypeParameterExtendsFinalClass")
    private static boolean unsafeByteArrayCopyAvailable() {
        try {
            Class<? extends Unsafe> unsafeCls = Unsafe.class;

            unsafeCls.getMethod("copyMemory", Object.class, long.class, Object.class, long.class, long.class);

            return true;
        }
        catch (Exception ignored) {
            return false;
        }
    }

    /**
     * @param src Buffer to copy from (length included).
     * @param off Offset in source buffer.
     * @param resBuf Result buffer.
     * @param resOff Result offset.
     * @param len Length.
     * @return Number of bytes overwritten in {@code bytes} array.
     */
    public static int arrayCopy(byte[] src, int off, byte[] resBuf, int resOff, int len) {
        assert resBuf.length >= resOff + len;

        if (UNSAFE_BYTE_ARR_CP)
            GridUnsafe.copyMemory(src, GridUnsafe.BYTE_ARR_OFF + off, resBuf, GridUnsafe.BYTE_ARR_OFF + resOff, len);
        else
            System.arraycopy(src, off, resBuf, resOff, len);

        return resOff + len;
    }

    /**
     * @param addrs Node's addresses.
     * @return A string compatible with {@link ClusterNode#consistentId()} requirements.
     */
    public static String consistentId(Collection<String> addrs) {
        assert !F.isEmpty(addrs);

        StringBuilder sb = new StringBuilder();

        for (String addr : addrs)
            sb.append(addr).append(',');

        sb.delete(sb.length() - 1, sb.length());

        return sb.toString();
    }

    /**
     * @param addrs Node's addresses.
     * @param port Port discovery number.
     * @return A string compatible with {@link ClusterNode#consistentId()} requirements.
     */
    public static String consistentId(Collection<String> addrs, int port) {
        assert !F.isEmpty(addrs);

        return consistentId(addrs) + ':' + port;
    }

    /**
     * Masks name for a valid directory path.
     *
     * @param name Name.
     * @return Masked name.
     */
    public static String maskForFileName(CharSequence name) {
        StringBuilder b = new StringBuilder(name.length());

        for (int i = 0; i < name.length(); i++) {
            char c = name.charAt(i);

            if (Character.isLetterOrDigit(c))
                b.append(c);
            else
                b.append('_');
        }

        return b.toString();
    }

    /**
     * @param obj Object.
     * @return {@code True} if given object has overridden equals and hashCode method.
     */
    public static boolean overridesEqualsAndHashCode(Object obj) {
        return overridesEqualsAndHashCode(obj.getClass());
    }

    /**
     * @param cls Class.
     * @return {@code True} if given class has overridden equals and hashCode method.
     */
    public static boolean overridesEqualsAndHashCode(Class<?> cls) {
        try {
            return !Object.class.equals(cls.getMethod("equals", Object.class).getDeclaringClass()) &&
                !Object.class.equals(cls.getMethod("hashCode").getDeclaringClass());
        }
        catch (NoSuchMethodException | SecurityException ignore) {
            return true; // Ignore.
        }
    }

    /**
     * Checks if error is MAC invalid argument error which ususally requires special handling.
     *
     * @param e Exception.
     * @return {@code True} if error is invalid argument error on MAC.
     */
    public static boolean isMacInvalidArgumentError(Exception e) {
        return U.isMacOs() && e instanceof SocketException && e.getMessage() != null &&
            e.getMessage().toLowerCase().contains("invalid argument");
    }

    /**
     * Returns a first non-null value in a given array, if such is present.
     *
     * @param vals Input array.
     * @return First non-null value, or {@code null}, if array is empty or contains
     *      only nulls.
     */
    @Nullable public static <T> T firstNotNull(@Nullable T... vals) {
        if (vals == null)
            return null;

        for (T val : vals) {
            if (val != null)
                return val;
        }

        return null;
    }

    /**
     * For each object provided by the given {@link Iterable} checks if it implements
     * {@link LifecycleAware} interface and executes {@link LifecycleAware#start} method.
     *
     * @param objs Objects.
     * @throws IgniteCheckedException If {@link LifecycleAware#start} fails.
     */
    public static void startLifecycleAware(Iterable<?> objs) throws IgniteCheckedException {
        try {
            for (Object obj : objs) {
                if (obj instanceof LifecycleAware)
                    ((LifecycleAware)obj).start();
            }
        }
        catch (Exception e) {
            throw new IgniteCheckedException("Failed to start component: " + e, e);
        }
    }

    /**
     * For each object provided by the given {@link Iterable} checks if it implements {@link org.apache.ignite.lifecycle.LifecycleAware}
     * interface and executes {@link org.apache.ignite.lifecycle.LifecycleAware#stop} method.
     *
     * @param log Logger used to log error message in case of stop failure.
     * @param objs Object passed to Ignite configuration.
     */
    public static void stopLifecycleAware(IgniteLogger log, Iterable<?> objs) {
        for (Object obj : objs) {
            if (obj instanceof LifecycleAware) {
                try {
                    ((LifecycleAware)obj).stop();
                }
                catch (Exception e) {
                    U.error(log, "Failed to stop component (ignoring): " + obj, e);
                }
            }
        }
    }

    /**
     * Groups given nodes by the node's physical computer (host).
     * <p>
     * Detection of the same physical computer (host) is based on comparing set of network interface MACs.
     * If two nodes have the same set of MACs, Ignite considers these nodes running on the same
     * physical computer.
     *
     * @param nodes Nodes.
     * @return Collection of projections where each projection represents all nodes (in this projection)
     *      from a single physical computer. Result collection can be empty if this projection is empty.
     */
    public static Map<String, Collection<ClusterNode>> neighborhood(Iterable<ClusterNode> nodes) {
        Map<String, Collection<ClusterNode>> map = new HashMap<>();

        for (ClusterNode n : nodes) {
            String macs = n.attribute(ATTR_MACS);

            assert macs != null : "Missing MACs attribute: " + n;

            Collection<ClusterNode> neighbors = map.get(macs);

            if (neighbors == null)
                map.put(macs, neighbors = new ArrayList<>(2));

            neighbors.add(n);
        }

        return map;
    }

    /**
     * Returns tha list of resolved inet addresses. First addresses are resolved by host names,
     * if this attempt fails then the addresses are resolved by ip addresses.
     *
     * @param node Grid node.
     * @return Inet addresses for given addresses and host names.
     * @throws IgniteCheckedException If non of addresses can be resolved.
     */
    public static Collection<InetAddress> toInetAddresses(ClusterNode node) throws IgniteCheckedException {
        return toInetAddresses(node.addresses(), node.hostNames());
    }

    /**
     * Returns tha list of resolved inet addresses. First addresses are resolved by host names,
     * if this attempt fails then the addresses are resolved by ip addresses.
     *
     * @param addrs Addresses.
     * @param hostNames Host names.
     * @return Inet addresses for given addresses and host names.
     * @throws IgniteCheckedException If non of addresses can be resolved.
     */
    public static Collection<InetAddress> toInetAddresses(Collection<String> addrs,
        Collection<String> hostNames) throws IgniteCheckedException {
        Set<InetAddress> res = new HashSet<>(addrs.size());

        Iterator<String> hostNamesIt = hostNames.iterator();

        for (String addr : addrs) {
            String hostName = hostNamesIt.hasNext() ? hostNamesIt.next() : null;

            InetAddress inetAddr = null;

            if (!F.isEmpty(hostName)) {
                try {
                    inetAddr = InetAddress.getByName(hostName);
                }
                catch (UnknownHostException ignored) {
                }
            }

            if (inetAddr == null || inetAddr.isLoopbackAddress()) {
                try {
                    inetAddr = InetAddress.getByName(addr);
                }
                catch (UnknownHostException ignored) {
                }
            }

            if (inetAddr != null)
                res.add(inetAddr);
        }

        if (res.isEmpty())
            throw new IgniteCheckedException("Addresses can not be resolved [addr=" + addrs +
                ", hostNames=" + hostNames + ']');

        return res;
    }

    /**
     * Returns tha list of resolved socket addresses. First addresses are resolved by host names,
     * if this attempt fails then the addresses are resolved by ip addresses.
     *
     * @param node Grid node.
     * @param port Port.
     * @return Socket addresses for given addresses and host names.
     */
    public static Collection<InetSocketAddress> toSocketAddresses(ClusterNode node, int port) {
        return toSocketAddresses(node.addresses(), node.hostNames(), port);
    }

    /**
     * Returns tha list of resolved socket addresses. First addresses are resolved by host names,
     * if this attempt fails then the addresses are resolved by ip addresses.
     *
     * @param addrs Addresses.
     * @param hostNames Host names.
     * @param port Port.
     * @return Socket addresses for given addresses and host names.
     */
    public static Collection<InetSocketAddress> toSocketAddresses(Collection<String> addrs,
        Collection<String> hostNames, int port) {
        Set<InetSocketAddress> res = new HashSet<>(addrs.size());

        Iterator<String> hostNamesIt = hostNames.iterator();

        for (String addr : addrs) {
            String hostName = hostNamesIt.hasNext() ? hostNamesIt.next() : null;

            if (!F.isEmpty(hostName)) {
                InetSocketAddress inetSockAddr = createResolved(hostName, port);

                if (inetSockAddr.isUnresolved() ||
                    (!inetSockAddr.isUnresolved() && inetSockAddr.getAddress().isLoopbackAddress())
                )
                    inetSockAddr = createResolved(addr, port);

                res.add(inetSockAddr);
            }

            // Always append address because local and remote nodes may have the same hostname
            // therefore remote hostname will always be resolved to local address.
            res.add(createResolved(addr, port));
        }

        return res;
    }

    /**
     * Creates a resolved inet socket address, writing the diagnostic information into a log if operation took
     * a significant amount of time.
     *
     * @param addr Host address.
     * @param port Port value.
     * @return Resolved address.
     */
    private static InetSocketAddress createResolved(String addr, int port) {
        log.log(Level.FINE, () -> S.toString(
            "Resolving address",
            "addr", addr, false,
            "port", port, false,
            "thread", Thread.currentThread().getName(), false
        ));

        long startNanos = System.nanoTime();

        try {
            return new InetSocketAddress(addr, port);
        }
        finally {
            long endNanos = System.nanoTime();

            long duration = endNanos - startNanos;

            long threshold = U.millisToNanos(200);

            if (duration > threshold) {
                log.log(Level.FINE, new TimeoutException(), () -> S.toString(
                    "Resolving address took too much time",
                    "duration(ms)", U.nanosToMillis(duration), false,
                    "addr", addr, false,
                    "port", port, false,
                    "thread", Thread.currentThread().getName(), false
                ));
            }
        }
    }

    /**
     * Resolves all not loopback addresses and collect results.
     *
     * @param addrRslvr Address resolver.
     * @param addrs Addresses.
     * @param port Port.
     * @return Resolved socket addresses.
     * @throws IgniteSpiException If failed.
     */
    public static Collection<InetSocketAddress> resolveAddresses(
        AddressResolver addrRslvr,
        Iterable<String> addrs,
        int port
    ) throws IgniteSpiException {
        assert addrRslvr != null;

        Collection<InetSocketAddress> extAddrs = new HashSet<>();

        for (String addr : addrs) {
            InetSocketAddress sockAddr = new InetSocketAddress(addr, port);

            if (!sockAddr.isUnresolved()) {
                Collection<InetSocketAddress> extAddrs0 = resolveAddress(addrRslvr, sockAddr);

                if (extAddrs0 != null)
                    extAddrs.addAll(extAddrs0);
            }
        }

        return extAddrs;
    }

    /**
     * @param addrRslvr Address resolver.
     * @param sockAddr Addresses.
     * @return Resolved addresses.
     */
    public static Collection<InetSocketAddress> resolveAddresses(AddressResolver addrRslvr,
        Collection<InetSocketAddress> sockAddr) {
        if (addrRslvr == null)
            return sockAddr;

        Collection<InetSocketAddress> resolved = new HashSet<>();

        for (InetSocketAddress address : sockAddr)
            resolved.addAll(resolveAddress(addrRslvr, address));

        return resolved;
    }

    /**
     * @param addrRslvr Address resolver.
     * @param sockAddr Addresses.
     * @return Resolved addresses.
     */
    private static Collection<InetSocketAddress> resolveAddress(AddressResolver addrRslvr, InetSocketAddress sockAddr) {
        try {
            return addrRslvr.getExternalAddresses(sockAddr);
        }
        catch (IgniteCheckedException e) {
            throw new IgniteSpiException("Failed to get mapped external addresses " +
                "[addrRslvr=" + addrRslvr + ", addr=" + sockAddr + ']', e);
        }
    }

    /**
     * Returns string representation of node addresses.
     *
     * @param node Grid node.
     * @return String representation of addresses.
     */
    public static String addressesAsString(ClusterNode node) {
        return addressesAsString(node.addresses(), node.hostNames());
    }

    /**
     * Returns string representation of addresses.
     *
     * @param addrs Addresses.
     * @param hostNames Host names.
     * @return String representation of addresses.
     */
    public static String addressesAsString(Collection<String> addrs, Collection<String> hostNames) {
        if (F.isEmpty(addrs))
            return "";

        if (F.isEmpty(hostNames))
            return addrs.toString();

        SB sb = new SB("[");

        Iterator<String> hostNamesIt = hostNames.iterator();

        boolean first = true;

        for (String addr : addrs) {
            if (first)
                first = false;
            else
                sb.a(", ");

            String hostName = hostNamesIt.hasNext() ? hostNamesIt.next() : null;

            sb.a(hostName != null ? hostName : "").a('/').a(addr);
        }

        sb.a(']');

        return sb.toString();
    }

    /**
     * Get default work directory.
     *
     * @return Default work directory.
     */
    public static String defaultWorkDirectory() throws IgniteCheckedException {
        return workDirectory(null, null);
    }

    /**
     * Get work directory for the given user-provided work directory and Ignite home.
     *
     * @param userWorkDir Ignite work folder provided by user.
     * @param userIgniteHome Ignite home folder provided by user.
     */
    public static String workDirectory(@Nullable String userWorkDir, @Nullable String userIgniteHome)
        throws IgniteCheckedException {
        if (userIgniteHome == null)
            userIgniteHome = getIgniteHome();

        File workDir;

        if (!F.isEmpty(userWorkDir))
            workDir = new File(userWorkDir);
        else if (!F.isEmpty(IGNITE_WORK_DIR))
            workDir = new File(IGNITE_WORK_DIR);
        else if (!F.isEmpty(userIgniteHome))
            workDir = new File(userIgniteHome, DEFAULT_WORK_DIR);
        else {
            String userDir = System.getProperty("user.dir");

            if (F.isEmpty(userDir))
                throw new IgniteCheckedException(
                    "Failed to resolve Ignite work directory. Either IgniteConfiguration.setWorkDirectory or " +
                        "one of the system properties (" + IGNITE_HOME + ", " +
                        IgniteSystemProperties.IGNITE_WORK_DIR + ") must be explicitly set."
                );

            File igniteDir = new File(userDir, "ignite");

            try {
                igniteDir.mkdirs();

                File readme = new File(igniteDir, "README.txt");

                if (!readme.exists()) {
                    U.writeStringToFile(readme,
                        "This is Apache Ignite working directory that contains information that \n" +
                        "    Ignite nodes need in order to function normally.\n" +
                        "Don't delete it unless you're sure you know what you're doing.\n\n" +
                        "You can change the location of working directory with \n" +
                        "    igniteConfiguration.setWorkDirectory(location) or \n" +
                        "    <property name=\"workDirectory\" value=\"location\"/> in IgniteConfiguration <bean>.\n");
                }
            }
            catch (Exception ignore) {
                // Ignore.
            }

            workDir = new File(igniteDir, DEFAULT_WORK_DIR);
        }

        if (!workDir.isAbsolute())
            throw new IgniteCheckedException("Work directory path must be absolute: " + workDir);

        if (!mkdirs(workDir))
            throw new IgniteCheckedException("Work directory does not exist and cannot be created: " + workDir);

        if (!workDir.canRead())
            throw new IgniteCheckedException("Cannot read from work directory: " + workDir);

        if (!workDir.canWrite())
            throw new IgniteCheckedException("Cannot write to work directory: " + workDir);

        return workDir.getAbsolutePath();
    }

    /**
     * Nullifies Ignite home directory. For test purposes only.
     */
    public static void nullifyHomeDirectory() {
        ggHome = null;
    }

    /**
     * Resolves work directory.
     *
     * @param workDir Work directory.
     * @param path Path to resolve.
     * @param delIfExist Flag indicating whether to delete the specify directory or not.
     * @return Resolved work directory.
     * @throws IgniteCheckedException If failed.
     */
    public static File resolveWorkDirectory(String workDir, String path, boolean delIfExist)
        throws IgniteCheckedException {
        File dir = new File(path);

        if (!dir.isAbsolute()) {
            if (F.isEmpty(workDir))
                throw new IgniteCheckedException("Failed to resolve path (work directory has not been set): " + path);

            dir = new File(workDir, dir.getPath());
        }

        if (delIfExist && dir.exists()) {
            if (!U.delete(dir))
                throw new IgniteCheckedException("Failed to delete directory: " + dir);
        }

        if (!mkdirs(dir))
            throw new IgniteCheckedException("Directory does not exist and cannot be created: " + dir);

        if (!dir.canRead())
            throw new IgniteCheckedException("Cannot read from directory: " + dir);

        if (!dir.canWrite())
            throw new IgniteCheckedException("Cannot write to directory: " + dir);

        return dir;
    }

    /**
     * Checks if the given directory exists and attempts to create one if not.
     *
     * @param dir Directory to check.
     * @param msg Directory name for the messages.
     * @param log Optional logger to log a message that the directory has been resolved.
     * @throws IgniteCheckedException If directory does not exist and failed to create it, or if a file with
     *      the same name already exists.
     */
    public static void ensureDirectory(File dir, String msg, IgniteLogger log) throws IgniteCheckedException {
        if (!dir.exists()) {
            if (!dir.mkdirs())
                throw new IgniteCheckedException("Failed to create " + msg + ": " +
                    dir.getAbsolutePath());
        }
        else if (!dir.isDirectory())
            throw new IgniteCheckedException("Failed to initialize " + msg +
                " (a file with the same name already exists): " + dir.getAbsolutePath());

        if (log != null && log.isInfoEnabled())
            log.info("Resolved " + msg + ": " + dir.getAbsolutePath());
    }

    /**
     * Checks if the given directory exists and attempts to create one if not.
     *
     * @param dir Directory to check.
     * @param msg Directory name for the messages.
     * @param log Optional logger to log a message that the directory has been resolved.
     * @throws IgniteCheckedException If directory does not exist and failed to create it, or if a file with
     *      the same name already exists.
     */
    public static void ensureDirectory(Path dir, String msg, IgniteLogger log) throws IgniteCheckedException {
        if (!Files.exists(dir)) {
            try {
                Files.createDirectories(dir);
            }
            catch (IOException e) {
                throw new IgniteCheckedException("Failed to create " + msg + ": " + dir.toAbsolutePath(), e);
            }
        }
        else if (!Files.isDirectory(dir))
            throw new IgniteCheckedException("Failed to initialize " + msg +
                " (a file with the same name already exists): " + dir.toAbsolutePath());

        if (log != null && log.isInfoEnabled())
            log.info("Resolved " + msg + ": " + dir.toAbsolutePath());
    }

    /**
     * Creates {@code IgniteCheckedException} with the collection of suppressed exceptions.
     *
     * @param msg Message.
     * @param suppressed The collections of suppressed exceptions.
     * @return {@code IgniteCheckedException}.
     */
    public static IgniteCheckedException exceptionWithSuppressed(String msg, @Nullable Collection<Throwable> suppressed) {
        IgniteCheckedException e = new IgniteCheckedException(msg);

        if (suppressed != null) {
            for (Throwable th : suppressed)
                e.addSuppressed(th);
        }

        return e;
    }

    /**
     * Extracts full name of enclosing class from JDK8 lambda class name.
     *
     * @param clsName JDK8 lambda class name.
     * @return Full name of enclosing class for JDK8 lambda class name or
     *      {@code null} if passed in name is not related to lambda.
     */
    @Nullable public static String lambdaEnclosingClassName(String clsName) {
        int idx = clsName.indexOf("$$Lambda$");

        return idx != -1 ? clsName.substring(0, idx) : null;
    }

    /**
     * Converts a hexadecimal character to an integer.
     *
     * @param ch A character to convert to an integer digit
     * @param idx The index of the character in the source
     * @return An integer
     * @throws IgniteCheckedException Thrown if ch is an illegal hex character
     */
    public static int toDigit(char ch, int idx) throws IgniteCheckedException {
        int digit = Character.digit(ch, 16);

        if (digit == -1)
            throw new IgniteCheckedException("Illegal hexadecimal character " + ch + " at index " + idx);

        return digit;
    }

    /**
     * Gets oldest node out of collection of nodes.
     *
     * @param c Collection of nodes.
     * @return Oldest node.
     */
    public static ClusterNode oldest(Collection<ClusterNode> c, @Nullable IgnitePredicate<ClusterNode> p) {
        ClusterNode oldest = null;

        long minOrder = Long.MAX_VALUE;

        for (ClusterNode n : c) {
            if ((p == null || p.apply(n)) && n.order() < minOrder) {
                oldest = n;

                minOrder = n.order();
            }
        }

        return oldest;
    }

    /**
     * Gets youngest node out of collection of nodes.
     *
     * @param c Collection of nodes.
     * @return Youngest node.
     */
    public static ClusterNode youngest(Collection<ClusterNode> c, @Nullable IgnitePredicate<ClusterNode> p) {
        ClusterNode youngest = null;

        long maxOrder = Long.MIN_VALUE;

        for (ClusterNode n : c) {
            if ((p == null || p.apply(n)) && n.order() > maxOrder) {
                youngest = n;

                maxOrder = n.order();
            }
        }

        return youngest;
    }

    /**
     * @param ptr Address.
     * @param size Size.
     * @return Bytes.
     */
    public static byte[] copyMemory(long ptr, int size) {
        byte[] res = new byte[size];

        GridUnsafe.copyMemory(null, ptr, res, GridUnsafe.BYTE_ARR_OFF, size);

        return res;
    }

    /**
     * Returns a capacity that is sufficient to keep the map from being resized as
     * long as it grows no larger than expSize and the load factor is >= its
     * default (0.75).
     *
     * Copy pasted from guava. See com.google.common.collect.Maps#capacity(int)
     *
     * @param expSize Expected size of created map.
     * @return Capacity.
     */
    public static int capacity(int expSize) {
        if (expSize < 3)
            return expSize + 1;

        if (expSize < (1 << 30))
            return expSize + expSize / 3;

        return Integer.MAX_VALUE; // any large value
    }

    /**
     * Creates new {@link HashMap} with expected size.
     *
     * @param expSize Expected size of created map.
     * @param <K> Type of map keys.
     * @param <V> Type of map values.
     * @return New map.
     */
    public static <K, V> HashMap<K, V> newHashMap(int expSize) {
        return new HashMap<>(capacity(expSize));
    }

    /**
     * Creates new {@link LinkedHashMap} with expected size.
     *
     * @param expSize Expected size of created map.
     * @param <K> Type of map keys.
     * @param <V> Type of map values.
     * @return New map.
     */
    public static <K, V> LinkedHashMap<K, V> newLinkedHashMap(int expSize) {
        return new LinkedHashMap<>(capacity(expSize));
    }

    /**
     * Creates new {@link HashSet} with expected size.
     *
     * @param expSize Expected size of created map.
     * @param <T> Type of elements.
     * @return New set.
     */
    public static <T> HashSet<T> newHashSet(int expSize) {
        return new HashSet<>(capacity(expSize));
    }

    /**
     * Creates new {@link LinkedHashSet} with expected size.
     *
     * @param expSize Expected size of created map.
     * @param <T> Type of elements.
     * @return New set.
     */
    public static <T> LinkedHashSet<T> newLinkedHashSet(int expSize) {
        return new LinkedHashSet<>(capacity(expSize));
    }

    /**
     * Creates new map that limited by size.
     *
     * @param limit Limit for size.
     */
    public static <K, V> Map<K, V> limitedMap(int limit) {
        if (limit == 0)
            return Collections.emptyMap();

        if (limit < 5)
            return new GridLeanMap<>(limit);

        return new HashMap<>(capacity(limit), 0.75f);
    }

    /**
     * Create a map with single key-value pair.
     *
     * @param k Key.
     * @param v Value.
     * @return Map.
     */
    public static <K, V> Map<K, V> map(K k, V v) {
        GridLeanMap<K, V> map = new GridLeanMap<>(1);

        map.put(k, v);

        return map;
    }

    /**
     * Create a map with two key-value pairs.
     *
     * @param k1 Key 1.
     * @param v1 Value 1.
     * @param k2 Key 2.
     * @param v2 Value 2.
     * @return Map.
     */
    public static <K, V> Map<K, V> map(K k1, V v1, K k2, V v2) {
        GridLeanMap<K, V> map = new GridLeanMap<>(2);

        map.put(k1, v1);
        map.put(k2, v2);

        return map;
    }

    /**
     * Create a map with three key-value pairs.
     *
     * @param k1 Key 1.
     * @param v1 Value 1.
     * @param k2 Key 2.
     * @param v2 Value 2.
     * @param k3 Key 3.
     * @param v3 Value 3.
     * @return Map.
     */
    public static <K, V> Map<K, V> map(K k1, V v1, K k2, V v2, K k3, V v3) {
        GridLeanMap<K, V> map = new GridLeanMap<>(3);

        map.put(k1, v1);
        map.put(k2, v2);
        map.put(k3, v3);

        return map;
    }

    /**
     * @param col non-null collection with one element
     * @return a SingletonList containing the element in the original collection
     */
    public static <T> Collection<T> convertToSingletonList(Collection<T> col) {
        if (col.size() != 1) {
            throw new IllegalArgumentException("Unexpected collection size for singleton list, expecting 1 but was: " + col.size());
        }
        return Collections.singletonList(col.iterator().next());
    }

    /**
     * Returns comparator that sorts remote node addresses. If remote node resides on the same host, then put
     * loopback addresses first, last otherwise.
     *
     * @param sameHost {@code True} if remote node resides on the same host, {@code false} otherwise.
     * @return Comparator.
     */
    public static Comparator<InetSocketAddress> inetAddressesComparator(final boolean sameHost) {
        return new Comparator<InetSocketAddress>() {
            @Override public int compare(InetSocketAddress addr1, InetSocketAddress addr2) {
                if (addr1.isUnresolved() && addr2.isUnresolved())
                    return 0;

                if (addr1.isUnresolved() || addr2.isUnresolved())
                    return addr1.isUnresolved() ? 1 : -1;

                boolean addr1Loopback = addr1.getAddress().isLoopbackAddress();

                // No need to reorder.
                if (addr1Loopback == addr2.getAddress().isLoopbackAddress())
                    return 0;

                if (sameHost)
                    return addr1Loopback ? -1 : 1;
                else
                    return addr1Loopback ? 1 : -1;
            }
        };
    }

    /**
     * Finds a method in the class and it parents.
     *
     * Method.getMethod() does not return non-public method,
     * Method.getDeclaratedMethod() does not look at parent classes.
     *
     * @param cls The class to search,
     * @param name Name of the method.
     * @param paramTypes Method parameters.
     * @return Method or {@code null}.
     */
    @Nullable public static Method findNonPublicMethod(Class<?> cls, String name, Class<?>... paramTypes) {
        while (cls != null) {
            Method mtd = getNonPublicMethod(cls, name, paramTypes);

            if (mtd != null)
                return mtd;

            cls = cls.getSuperclass();
        }

        return null;
    }

    /**
     * Gets a method from the class.
     *
     * Method.getMethod() does not return non-public method.
     *
     * @param cls Target class.
     * @param name Name of the method.
     * @param paramTypes Method parameters.
     * @return Method or {@code null}.
     */
    @Nullable public static Method getNonPublicMethod(Class<?> cls, String name, Class<?>... paramTypes) {
        try {
            Method mtd = cls.getDeclaredMethod(name, paramTypes);

            mtd.setAccessible(true);

            return mtd;
        }
        catch (NoSuchMethodException ignored) {
            // No-op.
        }

        return null;
    }

    /**
     * Finds a non-static and non-abstract method from the class it parents.
     *
     * Method.getMethod() does not return non-public method.
     *
     * @param cls Target class.
     * @param name Name of the method.
     * @param paramTypes Method parameters.
     * @return Method or {@code null}.
     */
    @Nullable public static Method findInheritableMethod(Class<?> cls, String name, Class<?>... paramTypes) {
        Method mtd = null;

        Class<?> cls0 = cls;

        while (cls0 != null) {
            try {
                mtd = cls0.getDeclaredMethod(name, paramTypes);

                break;
            }
            catch (NoSuchMethodException e) {
                cls0 = cls0.getSuperclass();
            }
        }

        if (mtd == null)
            return null;

        mtd.setAccessible(true);

        int mods = mtd.getModifiers();

        if ((mods & (Modifier.STATIC | Modifier.ABSTRACT)) != 0)
            return null;
        else if ((mods & (Modifier.PUBLIC | Modifier.PROTECTED)) != 0)
            return mtd;
        else if ((mods & Modifier.PRIVATE) != 0)
            return cls == cls0 ? mtd : null;
        else {
            ClassLoader clsLdr = cls.getClassLoader();

            ClassLoader clsLdr0 = cls0.getClassLoader();

            return clsLdr == clsLdr0 && packageName(cls).equals(packageName(cls0)) ? mtd : null;
        }
    }

    /**
     * @param cls Class.
     * @return Package name.
     */
    private static String packageName(Class<?> cls) {
        Package pkg = cls.getPackage();

        return pkg == null ? "" : pkg.getName();
    }

    /**
     * @param cls The class to search.
     * @param name Name of a field to get.
     * @return Field or {@code null}.
     */
    @Nullable public static Field findField(Class<?> cls, String name) {
        while (cls != null) {
            try {
                Field fld = cls.getDeclaredField(name);

                if (!fld.isAccessible())
                    fld.setAccessible(true);

                return fld;
            }
            catch (NoSuchFieldException ignored) {
                // No-op.
            }

            cls = cls.getSuperclass();
        }

        return null;
    }

    /**
     * @param c Collection.
     * @param p Optional filters.
     * @return Resulting array list.
     */
    public static <T extends R, R> List<R> arrayList(Collection<T> c, @Nullable IgnitePredicate<? super T>... p) {
        assert c != null;

        return arrayList(c.iterator(), c.size(), p);
    }

    /**
     * @param c Collection.
     * @return Resulting array list.
     */
    public static <T extends R, R> List<R> arrayList(Collection<T> c) {
        assert c != null;

        return new ArrayList<R>(c);
    }

    /**
     * @param c Collection.
     * @param cap Initial capacity.
     * @param p Optional filters.
     * @return Resulting array list.
     */
    public static <T extends R, R> List<R> arrayList(Iterator<T> c, int cap,
        @Nullable IgnitePredicate<? super T>... p) {
        assert c != null;
        assert cap >= 0;

        List<R> list = new ArrayList<>(cap);

        while (c.hasNext()) {
            T t = c.next();

            if (F.isAll(t, p))
                list.add(t);
        }

        return list;
    }

    /**
     * Calculate MD5 digits.
     *
     * @param in Input stream.
     * @return Calculated MD5 digest for given input stream.
     * @throws NoSuchAlgorithmException If MD5 algorithm was not found.
     * @throws IOException If an I/O exception occurs.
     */
    public static byte[] calculateMD5Digest(@NotNull InputStream in) throws NoSuchAlgorithmException, IOException {
        MessageDigest md = MessageDigest.getInstance("MD5");
        InputStream fis = new BufferedInputStream(in);
        byte[] dataBytes = new byte[1024];

        int nread;

        while ((nread = fis.read(dataBytes)) != -1)
            md.update(dataBytes, 0, nread);

        return md.digest();
    }

    /**
     * Calculate MD5 string.
     *
     * @param in Input stream.
     * @return Calculated MD5 string for given input stream.
     * @throws NoSuchAlgorithmException If MD5 algorithm was not found.
     * @throws IOException If an I/O exception occurs.
     */
    public static String calculateMD5(InputStream in) throws NoSuchAlgorithmException, IOException {
        byte[] md5Bytes = calculateMD5Digest(in);

        // Convert the byte to hex format.
        StringBuilder sb = new StringBuilder();

        for (byte md5Byte : md5Bytes)
            sb.append(Integer.toString((md5Byte & 0xff) + 0x100, 16).substring(1));

        return sb.toString();
    }

    /**
     * Fully writes communication message to provided stream.
     *
     * @param msg Message.
     * @param out Stream to write to.
     * @param buf Byte buffer that will be passed to {@link Message#writeTo(ByteBuffer, MessageWriter)} method.
     * @param writer Message writer.
     * @return Number of written bytes.
     * @throws IOException In case of error.
     */
    public static int writeMessageFully(Message msg, OutputStream out, ByteBuffer buf,
        MessageWriter writer) throws IOException {
        assert msg != null;
        assert out != null;
        assert buf != null;
        assert buf.hasArray();

        if (writer != null)
            writer.setCurrentWriteClass(msg.getClass());

        boolean finished = false;
        int cnt = 0;

        while (!finished) {
            finished = msg.writeTo(buf, writer);

            out.write(buf.array(), 0, buf.position());

            cnt += buf.position();

            buf.clear();
        }

        return cnt;
    }

    /**
     * Throws exception with uniform error message if given parameter's assertion condition
     * is {@code false}.
     *
     * @param cond Assertion condition to check.
     * @param condDesc Description of failed condition.
     */
    public static void assertParameter(boolean cond, String condDesc) throws IgniteException {
        if (!cond)
            throw new IgniteException("Parameter failed condition check: " + condDesc);
    }

    /**
     * @param lock Lock.
     * @throws IgniteInterruptedCheckedException If interrupted.
     */
    public static void writeLock(ReadWriteLock lock) throws IgniteInterruptedCheckedException {
        try {
            lock.writeLock().lockInterruptibly();
        }
        catch (InterruptedException e) {
            Thread.currentThread().interrupt();

            throw new IgniteInterruptedCheckedException(e);
        }
    }

    /**
     * Defines which protocol version to use for
     * communication with the provided node.
     *
     * @param ctx Context.
     * @param nodeId Node ID.
     * @return Protocol version.
     * @throws IgniteCheckedException If node doesn't exist.
     */
    public static byte directProtocolVersion(GridKernalContext ctx, UUID nodeId) throws IgniteCheckedException {
        assert nodeId != null;

        ClusterNode node = ctx.discovery().node(nodeId);

        if (node == null)
            throw new IgniteCheckedException("Failed to define communication protocol version " +
                "(has node left topology?): " + nodeId);

        assert !node.isLocal();

        Byte attr = node.attribute(GridIoManager.DIRECT_PROTO_VER_ATTR);

        byte rmtProtoVer = attr != null ? attr : 1;

        if (rmtProtoVer < GridIoManager.DIRECT_PROTO_VER)
            return rmtProtoVer;
        else
            return GridIoManager.DIRECT_PROTO_VER;
    }

    /**
     * @return Whether provided method is {@code Object.hashCode()}.
     */
    public static boolean isHashCodeMethod(Method mtd) {
        return hashCodeMtd.equals(mtd);
    }

    /**
     * @return Whether provided method is {@code Object.equals(...)}.
     */
    public static boolean isEqualsMethod(Method mtd) {
        return equalsMtd.equals(mtd);
    }

    /**
     * @return Whether provided method is {@code Object.toString()}.
     */
    public static boolean isToStringMethod(Method mtd) {
        return toStringMtd.equals(mtd);
    }

    /**
     * @param threadId Thread ID.
     * @return Thread name if found.
     */
    public static String threadName(long threadId) {
        Thread[] threads = new Thread[Thread.activeCount()];

        int cnt = Thread.enumerate(threads);

        for (int i = 0; i < cnt; i++)
            if (threads[i].getId() == threadId)
                return threads[i].getName();

        return "<failed to find active thread " + threadId + '>';
    }

    /**
     * @param t0 Comparable object.
     * @param t1 Comparable object.
     * @param <T> Comparable type.
     * @return Maximal object o t0 and t1.
     */
    public static <T extends Comparable<? super T>> T max(T t0, T t1) {
        return t0.compareTo(t1) > 0 ? t0 : t1;
    }

    /**
     * Unmarshals object from the input stream using given class loader.
     * This method should not close given input stream.
     * <p/>
     * This method wraps marshaller invocations and guaranty throws {@link IgniteCheckedException} in fail case.
     *
     * @param <T> Type of unmarshalled object.
     * @param in Input stream.
     * @param clsLdr Class loader to use.
     * @return Unmarshalled object.
     * @throws IgniteCheckedException If unmarshalling failed.
     */
    public static <T> T unmarshal(Marshaller marsh, InputStream in, @Nullable ClassLoader clsLdr)
        throws IgniteCheckedException {
        assert marsh != null;
        assert in != null;

        try {
            return marsh.unmarshal(in, clsLdr);
        }
        catch (IgniteCheckedException e) {
            throw e;
        }
        catch (Exception e) {
            throw new IgniteCheckedException(e);
        }
    }

    /**
     * @param marsh Marshaller.
     * @param zipBytes Zip-compressed bytes.
     * @param clsLdr Class loader to use.
     * @return Unmarshalled object.
     * @throws IgniteCheckedException
     */
    public static <T> T unmarshalZip(Marshaller marsh, byte[] zipBytes, @Nullable ClassLoader clsLdr) throws IgniteCheckedException {
        assert marsh != null;
        assert zipBytes != null;

        try {
            ZipInputStream in = new ZipInputStream(new ByteArrayInputStream(zipBytes));

            in.getNextEntry();

            return marsh.unmarshal(in, clsLdr);
        }
        catch (IgniteCheckedException e) {
            throw e;
        }
        catch (Exception e) {
            throw new IgniteCheckedException(e);
        }
    }

    /**
     * @param zipBytes Zipped bytes.
     * @return Raw bytes.
     * @throws IgniteCheckedException If unzip resulted in error.
     */
    public static byte[] unzip(byte[] zipBytes) throws IgniteCheckedException {
        assert zipBytes != null;

        try (ByteArrayOutputStream baos = new ByteArrayOutputStream();
             ZipInputStream in = new ZipInputStream(new ByteArrayInputStream(zipBytes))) {

            in.getNextEntry();

            byte[] tmp = new byte[4 << 10];

            int size;

            while ((size = in.read(tmp)) != -1)
                baos.write(tmp, 0, size);

            return baos.toByteArray();
        }
        catch (Exception e) {
            throw new IgniteCheckedException(e);
        }
    }

    /**
     * Unmarshals object from the input stream using given class loader.
     * This method should not close given input stream.
     * <p/>
     * This method wraps marshaller invocations and guaranty throws {@link IgniteCheckedException} in fail case.
     *
     * @param <T> Type of unmarshalled object.
     * @param marsh Marshaller.
     * @param arr Byte array.
     * @param clsLdr Class loader to use.
     * @return Unmarshalled object.
     * @throws IgniteCheckedException If unmarshalling failed.
     */
    public static <T> T unmarshal(Marshaller marsh, byte[] arr, @Nullable ClassLoader clsLdr)
        throws IgniteCheckedException {
        assert marsh != null;
        assert arr != null;

        try {
            return marsh.unmarshal(arr, clsLdr);
        }
        catch (IgniteCheckedException e) {
            throw e;
        }
        catch (Exception e) {
            throw new IgniteCheckedException(e);
        }
    }

    /**
     * Unmarshals object from the input stream using given class loader.
     * This method should not close given input stream.
     * <p/>
     * This method wraps marshaller invocations and guaranty throws {@link IgniteCheckedException} in fail case.
     *
     * @param <T> Type of unmarshalled object.
     * @param ctx Kernal contex.
     * @param arr Byte array.
     * @param clsLdr Class loader to use.
     * @return Unmarshalled object.
     * @throws IgniteCheckedException If unmarshalling failed.
     */
    public static <T> T unmarshal(GridKernalContext ctx, byte[] arr, @Nullable ClassLoader clsLdr)
        throws IgniteCheckedException {
        assert ctx != null;
        assert arr != null;

        try {
            return U.unmarshal(ctx.config().getMarshaller(), arr, clsLdr);
        }
        catch (IgniteCheckedException e) {
            throw e;
        }
        catch (Exception e) {
            throw new IgniteCheckedException(e);
        }
    }

    /**
     * Unmarshals object from the input stream using given class loader.
     * This method should not close given input stream.
     * <p/>
     * This method wraps marshaller invocations and guaranty throws {@link IgniteCheckedException} in fail case.
     *
     * @param <T> Type of unmarshalled object.
     * @param ctx Kernal contex.
     * @param arr Byte array.
     * @param clsLdr Class loader to use.
     * @return Unmarshalled object.
     * @throws IgniteCheckedException If unmarshalling failed.
     */
    public static <T> T unmarshal(GridCacheSharedContext ctx, byte[] arr, @Nullable ClassLoader clsLdr)
        throws IgniteCheckedException {
        assert ctx != null;
        assert arr != null;

        try {
            return U.unmarshal(ctx.marshaller(), arr, clsLdr);
        }
        catch (IgniteCheckedException e) {
            throw e;
        }
        catch (Exception e) {
            throw new IgniteCheckedException(e);
        }
    }

    /**
     * Marshals object to byte array.
     * <p/>
     * This method wraps marshaller invocations and guaranty throws {@link IgniteCheckedException} in fail case.
     *
     * @param marsh Marshaller.
     * @param obj Object to marshal.
     * @return Byte array.
     * @throws IgniteCheckedException If marshalling failed.
     */
    public static byte[] marshal(Marshaller marsh, Object obj) throws IgniteCheckedException {
        assert marsh != null;

        try {
            return marsh.marshal(obj);
        }
        catch (IgniteCheckedException e) {
            throw e;
        }
        catch (Exception e) {
            throw new IgniteCheckedException(e);
        }
    }

    /**
     * Marshals object to byte array.
     * <p/>
     * This method wraps marshaller invocations and guaranty throws {@link IgniteCheckedException} in fail case.
     *
     * @param marsh Marshaller.
     * @param obj Object to marshal.
     * @param out Output stream.
     * @throws IgniteCheckedException If marshalling failed.
     */
    public static void marshal(Marshaller marsh, @Nullable Object obj, OutputStream out)
        throws IgniteCheckedException {
        assert marsh != null;

        try {
            marsh.marshal(obj, out);
        }
        catch (IgniteCheckedException e) {
            throw e;
        }
        catch (Exception e) {
            throw new IgniteCheckedException(e);
        }
    }

    /**
     * Marshals object to byte array. Wrap marshaller
     * <p/>
     * This method wraps marshaller invocations and guaranty throws {@link IgniteCheckedException} in fail case.
     *
     * @param ctx Kernal context.
     * @param obj Object to marshal.
     * @return Byte array.
     * @throws IgniteCheckedException If marshalling failed.
     */
    public static byte[] marshal(GridKernalContext ctx, Object obj) throws IgniteCheckedException {
        assert ctx != null;

        return marshal(ctx.config().getMarshaller(), obj);
    }

    /**
     * Marshals object to byte array. Wrap marshaller
     * <p/>
     * This method wraps marshaller invocations and guaranty throws {@link IgniteCheckedException} in fail case.
     *
     * @param ctx Cache context.
     * @param obj Object to marshal.
     * @return Byte array.
     * @throws IgniteCheckedException If marshalling failed.
     */
    public static byte[] marshal(GridCacheSharedContext ctx, Object obj) throws IgniteCheckedException {
        assert ctx != null;

        return marshal(ctx.marshaller(), obj);
    }

    /**
     * Get current Ignite name.
     *
     * @return Current Ignite name.
     */
    @Nullable public static String getCurrentIgniteName() {
        return LOC_IGNITE_NAME.get();
    }

    /**
     * Check if current Ignite name is set.
     *
     * @param name Name to check.
     * @return {@code True} if set.
     */
    @SuppressWarnings("StringEquality")
    public static boolean isCurrentIgniteNameSet(@Nullable String name) {
        return name != LOC_IGNITE_NAME_EMPTY;
    }

    /**
     * Set current Ignite name.
     *
     * @param newName New name.
     * @return Old name.
     */
    @SuppressWarnings("StringEquality")
    @Nullable public static String setCurrentIgniteName(@Nullable String newName) {
        String oldName = LOC_IGNITE_NAME.get();

        if (oldName != newName)
            LOC_IGNITE_NAME.set(newName);

        return oldName;
    }

    /**
     * Restore old Ignite name.
     *
     * @param oldName Old name.
     * @param curName Current name.
     */
    @SuppressWarnings("StringEquality")
    public static void restoreOldIgniteName(@Nullable String oldName, @Nullable String curName) {
        if (oldName != curName)
            LOC_IGNITE_NAME.set(oldName);
    }

    /**
     * Zip binary payload using default compression.
     *
     * @param bytes Byte array to compress.
     * @return Compressed bytes.
     * @throws IgniteCheckedException If failed.
     */
    public static byte[] zip(@Nullable byte[] bytes) throws IgniteCheckedException {
        return zip(bytes, Deflater.DEFAULT_COMPRESSION);
    }

    /**
     * @param bytes Byte array to compress.
     * @param compressionLevel Level of compression to encode.
     * @return Compressed bytes.
     * @throws IgniteCheckedException If failed.
     */
    public static byte[] zip(@Nullable byte[] bytes, int compressionLevel) throws IgniteCheckedException {
        try {
            if (bytes == null)
                return null;

            ByteArrayOutputStream bos = new ByteArrayOutputStream();

            try (ZipOutputStream zos = new ZipOutputStream(bos)) {
                zos.setLevel(compressionLevel);

                ZipEntry entry = new ZipEntry("");

                try {
                    entry.setSize(bytes.length);

                    zos.putNextEntry(entry);

                    zos.write(bytes);
                }
                finally {
                    zos.closeEntry();
                }
            }

            return bos.toByteArray();
        }
        catch (Exception e) {
            throw new IgniteCheckedException(e);
        }
    }

    /**
     * Serialize object to byte array.
     *
     * @param obj Object.
     * @return Serialized object.
     */
    public static byte[] toBytes(Serializable obj) {
        try (ByteArrayOutputStream bos = new ByteArrayOutputStream();
             ObjectOutputStream oos = new ObjectOutputStream(bos)) {

            oos.writeObject(obj);
            oos.flush();

            return bos.toByteArray();
        }
        catch (IOException e) {
            throw new IgniteException(e);
        }
    }

    /**
     * Deserialize object from byte array.
     *
     * @param data Serialized object.
     * @return Object.
     */
    public static <T> T fromBytes(byte[] data) {
        try (ByteArrayInputStream bis = new ByteArrayInputStream(data);
             ObjectInputStream ois = new ObjectInputStream(bis)) {

            return (T)ois.readObject();
        }
        catch (IOException | ClassNotFoundException e) {
            throw new IgniteException(e);
        }
    }

    /**
     * Get checkpoint buffer size for the given configuration.
     *
     * @param regCfg Configuration.
     * @return Checkpoint buffer size.
     */
    public static long checkpointBufferSize(DataRegionConfiguration regCfg) {
        if (!regCfg.isPersistenceEnabled())
            return 0L;

        long res = regCfg.getCheckpointPageBufferSize();

        if (res == 0L) {
            if (regCfg.getMaxSize() < GB)
                res = Math.min(DFLT_MIN_CHECKPOINTING_PAGE_BUFFER_SIZE, regCfg.getMaxSize());
            else if (regCfg.getMaxSize() < 8 * GB)
                res = regCfg.getMaxSize() / 4;
            else
                res = DFLT_MAX_CHECKPOINTING_PAGE_BUFFER_SIZE;
        }

        return res;
    }

    /**
     * Calculates maximum WAL archive size based on maximum checkpoint buffer size, if the default value of
     * {@link DataStorageConfiguration#getMaxWalArchiveSize()} is not overridden.
     *
     * @return User-set max WAL archive size of triple size of the maximum checkpoint buffer.
     */
    public static long adjustedWalHistorySize(DataStorageConfiguration dsCfg, @Nullable IgniteLogger log) {
        if (dsCfg.getMaxWalArchiveSize() != DataStorageConfiguration.UNLIMITED_WAL_ARCHIVE &&
            dsCfg.getMaxWalArchiveSize() != DataStorageConfiguration.DFLT_WAL_ARCHIVE_MAX_SIZE)
            return dsCfg.getMaxWalArchiveSize();

        // Find out the maximum checkpoint buffer size.
        long maxCpBufSize = 0;

        if (dsCfg.getDataRegionConfigurations() != null) {
            for (DataRegionConfiguration regCfg : dsCfg.getDataRegionConfigurations()) {
                long cpBufSize = checkpointBufferSize(regCfg);

                if (cpBufSize > regCfg.getMaxSize())
                    cpBufSize = regCfg.getMaxSize();

                if (cpBufSize > maxCpBufSize)
                    maxCpBufSize = cpBufSize;
            }
        }

        {
            DataRegionConfiguration regCfg = dsCfg.getDefaultDataRegionConfiguration();

            long cpBufSize = checkpointBufferSize(regCfg);

            if (cpBufSize > regCfg.getMaxSize())
                cpBufSize = regCfg.getMaxSize();

            if (cpBufSize > maxCpBufSize)
                maxCpBufSize = cpBufSize;
        }

        long adjustedWalArchiveSize = maxCpBufSize * 4;

        if (adjustedWalArchiveSize > dsCfg.getMaxWalArchiveSize()) {
            if (log != null)
                U.quietAndInfo(log, "Automatically adjusted max WAL archive size to " +
                    U.readableSize(adjustedWalArchiveSize, false) +
                    " (to override, use DataStorageConfiguration.setMaxWalArchiveSize)");

            return adjustedWalArchiveSize;
        }

        return dsCfg.getMaxWalArchiveSize();
    }

    /**
     * Return count of regular file in the directory (including in sub-directories)
     *
     * @param dir path to directory
     * @return count of regular file
     * @throws IOException sometimes
     */
    public static int fileCount(Path dir) throws IOException {
        int cnt = 0;

        try (DirectoryStream<Path> ds = Files.newDirectoryStream(dir)) {
            for (Path d : ds) {
                if (Files.isDirectory(d))
                    cnt += fileCount(d);

                else if (Files.isRegularFile(d))
                    cnt++;
            }
        }

        return cnt;
    }

    /**
     * Will calculate the size of a directory.
     *
     * If there is concurrent activity in the directory, than returned value may be wrong.
     */
    public static long dirSize(Path path) throws IgniteCheckedException {
        final AtomicLong s = new AtomicLong(0);

        try {
            Files.walkFileTree(path, new SimpleFileVisitor<Path>() {
                @Override public FileVisitResult visitFile(Path file, BasicFileAttributes attrs) {
                    s.addAndGet(attrs.size());

                    return FileVisitResult.CONTINUE;
                }

                @Override public FileVisitResult visitFileFailed(Path file, IOException exc) {
                    U.error(null, "file skipped - " + file, exc);

                    // Skip directory or file
                    return FileVisitResult.CONTINUE;
                }

                @Override public FileVisitResult postVisitDirectory(Path dir, IOException exc) {
                    if (exc != null)
                        U.error(null, "error during size calculation of directory - " + dir, exc);

                    // Ignoring
                    return FileVisitResult.CONTINUE;
                }
            });
        }
        catch (IOException e) {
            throw new IgniteCheckedException("walkFileTree will not throw IOException if the FileVisitor does not");
        }

        return s.get();
    }

    /**
     * @param path Path.
     * @param name Name.
     */
    public static Path searchFileRecursively(Path path, @NotNull final String name) throws IgniteCheckedException {
        final AtomicReference<Path> res = new AtomicReference<>();

        try {
            Files.walkFileTree(path, new SimpleFileVisitor<Path>() {
                @Override public FileVisitResult visitFile(Path file, BasicFileAttributes attrs) {
                    if (name.equals(file.getFileName().toString())) {
                        res.set(file);

                        return FileVisitResult.TERMINATE;
                    }

                    return FileVisitResult.CONTINUE;
                }

                @Override public FileVisitResult visitFileFailed(Path file, IOException exc) {
                    U.error(null, "file skipped during recursive search - " + file, exc);

                    // Ignoring.
                    return FileVisitResult.CONTINUE;
                }

                @Override public FileVisitResult postVisitDirectory(Path dir, IOException exc) {
                    if (exc != null)
                        U.error(null, "error during recursive search - " + dir, exc);

                    // Ignoring.
                    return FileVisitResult.CONTINUE;
                }
            });
        }
        catch (IOException e) {
            throw new IgniteCheckedException("walkFileTree will not throw IOException if the FileVisitor does not");
        }

        return res.get();
    }

    /**
     * Returns {@link GridIntIterator} for range of primitive integers.
     * @param start Start.
     * @param cnt Count.
     */
    public static GridIntIterator forRange(final int start, final int cnt) {
        return new GridIntIterator() {
            int c = 0;

            @Override public boolean hasNext() {
                return c < cnt;
            }

            @Override public int next() {
                return start + c++;
            }
        };
    }

    /**
     * @param x X.
     */
    public static int nearestPow2(int x) {
        return nearestPow2(x, true);
    }

    /**
     * @param x X.
     * @param less Less.
     */
    public static int nearestPow2(int x, boolean less) {
        assert x > 0 : "can not calculate for less zero";

        long y = 1;

        while (y < x) {
            if (y * 2 > Integer.MAX_VALUE)
                return (int)y;

            y *= 2;
        }

        if (less)
            y /= 2;

        return (int)y;
    }

    /**
     * Puts additional text to thread name.
     * Calls {@code enhanceThreadName(Thread.currentThread(), text)}.
     * For details see {@link #enhanceThreadName(Thread, String)}.
     *
     * @param text Text to be set in thread name in square [] braces. Does nothing if cannot find suitable braces.
     */
    public static void enhanceThreadName(String text) {
        enhanceThreadName(Thread.currentThread(), text);
    }

    /**
     * Puts additional text to thread name. It finds first square braces in thread name and
     * sets required text in them. For example, thread has name "my-thread-[]-%gridname%". After
     * calling {@code enhanceThreadName(thread, "myText")}, the name of the thread will
     * be "my-thread-[myText]-%gridname%".<br>
     * This allows to set additional mutable info to thread, like remote host IP address or so.
     *
     * @param thread Thread to be renamed, it must contain square braces in name []. Does nothing if {@code null}.
     * @param text Text to be set in thread name in square [] braces. Does nothing if cannot find suitable braces.
     */
    public static void enhanceThreadName(@Nullable Thread thread, String text) {
        if (thread == null)
            return;

        String threadName = thread.getName();

        int idxStart = threadName.indexOf('[');
        int idxEnd = threadName.indexOf(']');

        if (idxStart < 0 || idxEnd < 0 || idxStart >= idxEnd)
            return;

        StringBuilder sb = new StringBuilder(threadName.length());

        sb.append(threadName, 0, idxStart + 1);
        sb.append(text);
        sb.append(threadName, idxEnd, threadName.length());

        thread.setName(sb.toString());
    }

    /**
     * @param ctx Context.
     *
     * @return instance of current baseline topology if it exists
     */
    public static BaselineTopology getBaselineTopology(@NotNull GridKernalContext ctx) {
        return ctx.state().clusterState().baselineTopology();
    }

    /**
     * @param cctx Context.
     *
     * @return instance of current baseline topology if it exists
     */
    public static BaselineTopology getBaselineTopology(@NotNull GridCacheSharedContext cctx) {
        return getBaselineTopology(cctx.kernalContext());
    }

    /**
     * @param cctx Context.
     *
     * @return instance of current baseline topology if it exists
     */
    public static BaselineTopology getBaselineTopology(@NotNull GridCacheContext cctx) {
        return getBaselineTopology(cctx.kernalContext());
    }

    /**
     * Check that node Ignite product version is not less then specified.
     *
     * @param ver Target Ignite product version.
     * @param nodes Cluster nodes.
     * @return {@code True} if ignite product version of all nodes is not less then {@code ver}.
     */
    public static boolean isOldestNodeVersionAtLeast(IgniteProductVersion ver, Iterable<ClusterNode> nodes) {
        for (ClusterNode node : nodes) {
            if (node.version().compareToIgnoreTimestamp(ver) < 0)
                return false;
        }

        return true;
    }

    /**
     * @param addr pointer in memory
     * @param len how much byte to read (should divide 8)
     *
     * @return hex representation of memory region
     */
    public static String toHexString(long addr, int len) {
        StringBuilder sb = new StringBuilder(len * 2);

        for (int i = 0; i < len; i++) // Can not use getLong because on little-endian it produces bs.
            addByteAsHex(sb, GridUnsafe.getByte(addr + i));

        return sb.toString();
    }

    /**
     * @param buf which content should be converted to string
     *
     * @return hex representation of memory region
     */
    public static String toHexString(ByteBuffer buf) {
        StringBuilder sb = new StringBuilder(buf.capacity() * 2);

        for (int i = 0; i < buf.capacity(); i++)
            addByteAsHex(sb, buf.get(i)); // Can not use getLong because on little-endian it produces bs.

        return sb.toString();
    }

    /**
     * @param ctx Kernel context.
     * @return Random alive server node.
     */
    public static ClusterNode randomServerNode(GridKernalContext ctx) {
        Collection<ClusterNode> aliveNodes = ctx.discovery().aliveServerNodes();

        int rndIdx = RND.nextInt(aliveNodes.size()) + 1;

        int i = 0;
        ClusterNode rndNode = null;

        for (Iterator<ClusterNode> it = aliveNodes.iterator(); i < rndIdx && it.hasNext(); i++)
            rndNode = it.next();

        if (rndNode == null)
            assert rndNode != null;

        return rndNode;
    }

    /**
     * @param ctx Kernal context.
     * @param plc IO Policy.
     * @param reserved Thread to reserve.
     * @return Number of available threads in executor service for {@code plc}. If {@code plc}
     *         is invalid, return {@code 1}.
     */
    public static int availableThreadCount(GridKernalContext ctx, byte plc, int reserved) {
        IgniteConfiguration cfg = ctx.config();

        int parallelismLvl;

        switch (plc) {
            case GridIoPolicy.P2P_POOL:
                parallelismLvl = cfg.getPeerClassLoadingThreadPoolSize();

                break;

            case GridIoPolicy.SYSTEM_POOL:
                parallelismLvl = cfg.getSystemThreadPoolSize();

                break;

            case GridIoPolicy.PUBLIC_POOL:
                parallelismLvl = cfg.getPublicThreadPoolSize();

                break;

            case GridIoPolicy.MANAGEMENT_POOL:
                parallelismLvl = cfg.getManagementThreadPoolSize();

                break;

            case GridIoPolicy.UTILITY_CACHE_POOL:
                parallelismLvl = cfg.getUtilityCacheThreadPoolSize();

                break;

            case GridIoPolicy.SERVICE_POOL:
                parallelismLvl = cfg.getServiceThreadPoolSize();

                break;

            case GridIoPolicy.DATA_STREAMER_POOL:
                parallelismLvl = cfg.getDataStreamerThreadPoolSize();

                break;

            case GridIoPolicy.QUERY_POOL:
                parallelismLvl = cfg.getQueryThreadPoolSize();

                break;

            default:
                parallelismLvl = -1;
        }

        return Math.max(1, parallelismLvl - reserved);
    }

    /**
     * Execute operation on data in parallel.
     *
     * @param executorSvc Service for parallel execution.
     * @param srcDatas List of data for parallelization.
     * @param operation Logic for execution of on each item of data.
     * @param <T> Type of data.
     * @throws IgniteCheckedException if parallel execution was failed.
     */
    public static <T, R> Collection<R> doInParallel(
        ExecutorService executorSvc,
        Collection<T> srcDatas,
        IgniteThrowableFunction<T, R> operation
    ) throws IgniteCheckedException, IgniteInterruptedCheckedException {
        return doInParallel(srcDatas.size(), executorSvc, srcDatas, operation);
    }

    /**
     * Execute operation on data in parallel.
     *
     * @param parallelismLvl Number of threads on which it should be executed.
     * @param executorSvc Service for parallel execution.
     * @param srcDatas List of data for parallelization.
     * @param operation Logic for execution of on each item of data.
     * @param <T> Type of data.
     * @param <R> Type of return value.
     * @throws IgniteCheckedException if parallel execution was failed.
     */
    public static <T, R> Collection<R> doInParallel(
        int parallelismLvl,
        ExecutorService executorSvc,
        Collection<T> srcDatas,
        IgniteThrowableFunction<T, R> operation
    ) throws IgniteCheckedException, IgniteInterruptedCheckedException {
        return doInParallel(parallelismLvl, executorSvc, srcDatas, operation, false);
    }

    /**
     * Execute operation on data in parallel uninterruptibly.
     *
     * @param parallelismLvl Number of threads on which it should be executed.
     * @param executorSvc Service for parallel execution.
     * @param srcDatas List of data for parallelization.
     * @param operation Logic for execution of on each item of data.
     * @param <T> Type of data.
     * @param <R> Type of return value.
     * @throws IgniteCheckedException if parallel execution was failed.
     */
    public static <T, R> Collection<R> doInParallelUninterruptibly(
        int parallelismLvl,
        ExecutorService executorSvc,
        Collection<T> srcDatas,
        IgniteThrowableFunction<T, R> operation
    ) throws IgniteCheckedException, IgniteInterruptedCheckedException {
        return doInParallel(parallelismLvl, executorSvc, srcDatas, operation, true);
    }

    /**
     * Execute operation on data in parallel.
     *
     * @param parallelismLvl Number of threads on which it should be executed.
     * @param executorSvc Service for parallel execution.
     * @param srcDatas List of data for parallelization.
     * @param operation Logic for execution of on each item of data.
     * @param <T> Type of data.
     * @param <R> Type of return value.
     * @param uninterruptible {@code true} if a result should be awaited in any case.
     * @throws IgniteCheckedException if parallel execution was failed.
     */
    private static <T, R> Collection<R> doInParallel(
        int parallelismLvl,
        ExecutorService executorSvc,
        Collection<T> srcDatas,
        IgniteThrowableFunction<T, R> operation,
        boolean uninterruptible
    ) throws IgniteCheckedException, IgniteInterruptedCheckedException {
        if (srcDatas.isEmpty())
            return Collections.emptyList();

        int[] batchSizes = calculateOptimalBatchSizes(parallelismLvl, srcDatas.size());

        List<Batch<T, R>> batches = new ArrayList<>(batchSizes.length);

        // Set for sharing batches between executor and current thread.
        // If executor cannot perform immediately, we will execute task in the current thread.
        Set<Batch<T, R>> sharedBatchesSet = new GridConcurrentHashSet<>(batchSizes.length);

        Iterator<T> iterator = srcDatas.iterator();

        for (int idx = 0; idx < batchSizes.length; idx++) {
            int batchSize = batchSizes[idx];

            Batch<T, R> batch = new Batch<>(batchSize, uninterruptible);

            for (int i = 0; i < batchSize; i++)
                batch.addTask(iterator.next());

            batches.add(batch);
        }

        batches = batches.stream()
            .filter(batch -> !batch.tasks.isEmpty())
            // Add to set only after check that batch is not empty.
            .peek(sharedBatchesSet::add)
            // Setup future in batch for waiting result.
            .peek(batch -> batch.fut = executorSvc.submit(() -> {
                // Batch was stolen by the main stream.
                if (!sharedBatchesSet.remove(batch))
                    return null;

                Collection<R> results = new ArrayList<>(batch.tasks.size());

                for (T item : batch.tasks)
                    results.add(operation.apply(item));

                return results;
            }))
            .collect(Collectors.toList());

        Throwable error = null;

        // Stealing jobs if executor is busy and cannot process task immediately.
        // Perform batches in a current thread.
        for (Batch<T, R> batch : sharedBatchesSet) {
            // Executor steal task.
            if (!sharedBatchesSet.remove(batch))
                continue;

            Collection<R> res = new ArrayList<>(batch.tasks.size());

            try {
                for (T item : batch.tasks)
                    res.add(operation.apply(item));

                batch.result(res);
            }
            catch (Throwable e) {
                batch.result(e);
            }
        }

        // Final result collection.
        Collection<R> results = new ArrayList<>(srcDatas.size());

        for (Batch<T, R> batch : batches) {
            try {
                Throwable err = batch.error;

                if (err != null) {
                    error = addSuppressed(error, err);

                    continue;
                }

                Collection<R> res = batch.result();

                if (res != null)
                    results.addAll(res);
                else
                    assert error != null;
            }
            catch (InterruptedException e) {
                Thread.currentThread().interrupt();

                throw new IgniteInterruptedCheckedException(e);
            }
            catch (ExecutionException e) {
                error = addSuppressed(error, e.getCause());
            }
            catch (CancellationException e) {
                error = addSuppressed(error, e);
            }
        }

        if (error != null) {
            if (error instanceof IgniteCheckedException)
                throw (IgniteCheckedException)error;

            if (error instanceof RuntimeException)
                throw (RuntimeException)error;

            if (error instanceof Error)
                throw (Error)error;

            throw new IgniteCheckedException(error);
        }

        return results;
    }

    /**
     * Utility method to add the given throwable error to the given throwable root error. If the given
     * suppressed throwable is an {@code Error}, but the root error is not, will change the root to the {@code Error}.
     *
     * @param root Root error to add suppressed error to.
     * @param err Error to add.
     * @return New root error.
     */
    private static Throwable addSuppressed(Throwable root, Throwable err) {
        assert err != null;

        if (root == null)
            return err;

        if (err instanceof Error && !(root instanceof Error)) {
            err.addSuppressed(root);

            root = err;
        }
        else
            root.addSuppressed(err);

        return root;
    }

    /**
     * @return {@code true} if local node is coordinator.
     */
    public static boolean isLocalNodeCoordinator(GridDiscoveryManager discoMgr) {
        if (discoMgr.localNode().isClient() || discoMgr.localNode().isDaemon())
            return false;

        DiscoverySpi spi = discoMgr.getInjectedDiscoverySpi();

        return spi instanceof TcpDiscoverySpi
            ? ((TcpDiscoverySpi)spi).isLocalNodeCoordinator()
            : F.eq(discoMgr.localNode(), U.oldest(discoMgr.aliveServerNodes(), null));
    }

    /**
     * The batch of tasks with a batch index in global array.
     */
    private static class Batch<T, R> {
        /** List tasks. */
        private final List<T> tasks;

        /** */
        private Collection<R> result;

        /** */
        private Throwable error;

        /** */
        private Future<Collection<R>> fut;

        /** */
        private final boolean uninterruptible;

        /**
         * @param batchSize Batch size.
         * @param uninterruptible {@code true} if a result should be awaited in any case.
         */
        private Batch(int batchSize, boolean uninterruptible) {
            tasks = new ArrayList<>(batchSize);

            this.uninterruptible = uninterruptible;
        }

        /**
         * @param task Add task.
         */
        public void addTask(T task) {
            tasks.add(task);
        }

        /**
         * @param res Setup results for tasks.
         */
        public void result(Collection<R> res) {
            result = res;
        }

        /**
         * @param e Throwable if task was completed with error.
         */
        public void result(Throwable e) {
            this.error = e;
        }

        /**
         * Get tasks results.
         */
        public Collection<R> result() throws ExecutionException, InterruptedException {
            assert fut != null;

            if (result != null)
                return result;

            return uninterruptible ? getUninterruptibly(fut) : fut.get();
        }
    }

    /**
     * Split number of tasks into optimized batches.
     * @param parallelismLvl Level of parallelism.
     * @param size number of tasks to split.
     * @return array of batch sizes.
     */
    public static int[] calculateOptimalBatchSizes(int parallelismLvl, int size) {
        int[] batcheSizes = new int[Math.min(parallelismLvl, size)];

        for (int i = 0; i < size; i++)
            batcheSizes[i % batcheSizes.length]++;

        return batcheSizes;
    }

    /**
     * @param fut Future to wait for completion.
     * @throws ExecutionException If the future
     */
    private static <R> R getUninterruptibly(Future<R> fut) throws ExecutionException {
        boolean interrupted = false;

        try {
            while (true) {
                try {
                    return fut.get();
                }
                catch (InterruptedException e) {
                    interrupted = true;
                }
            }
        }
        finally {
            if (interrupted)
                Thread.currentThread().interrupt();
        }
    }

    /**
     *
     * @param r Runnable.
     * @param fut Grid future apater.
     * @return Runnable with wrapped future.
     */
    public static Runnable wrapIgniteFuture(Runnable r, GridFutureAdapter<?> fut) {
        return () -> {
            try {
                r.run();

                fut.onDone();
            }
            catch (Throwable e) {
                fut.onDone(e);

                throw e;
            }
        };
    }

    /**
     * @param key Cipher Key.
     * @param encMode Enc mode see {@link Cipher#ENCRYPT_MODE}, {@link Cipher#DECRYPT_MODE}, etc.
     */
    public static Cipher createCipher(Key key, int encMode) {
        if (key == null)
            throw new IgniteException("Cipher Key cannot be null");

        try {
            Cipher cipher = Cipher.getInstance(key.getAlgorithm());

            cipher.init(encMode, key);

            return cipher;
        }
        catch (NoSuchAlgorithmException | NoSuchPaddingException | InvalidKeyException e) {
            throw new IgniteException(e);
        }
    }

    /**
     *  Safely write buffer fully to blocking socket channel.
     *  Will throw assert if non blocking channel passed.
     *
     * @param sockCh WritableByteChannel.
     * @param buf Buffer.
     * @throws IOException IOException.
     */
    public static void writeFully(SocketChannel sockCh, ByteBuffer buf) throws IOException {
        int totalWritten = 0;

        assert sockCh.isBlocking() : "SocketChannel should be in blocking mode " + sockCh;

        while (buf.hasRemaining()) {
            int written = sockCh.write(buf);

            if (written < 0)
                throw new IOException("Error writing buffer to channel " +
                    "[written = " + written + ", buf " + buf + ", totalWritten = " + totalWritten + "]");

            totalWritten += written;
        }
    }

    /**
     * @return New identity hash set.
     */
    public static <X> Set<X> newIdentityHashSet() {
        return Collections.newSetFromMap(new IdentityHashMap<>());
    }

    /**
     * @param stripes Number of stripes.
     * @param grpId Group Id.
     * @param partId Partition Id.
     * @return Stripe idx.
     */
    public static int stripeIdx(int stripes, int grpId, int partId) {
        assert partId >= 0;

        return Math.abs((Math.abs(grpId) + partId)) % stripes;
    }

    /**
     * Check if flag set.
     *
     * @param flags Flags.
     * @param flag Flag.
     * @return {@code True} if set.
     */
    public static boolean isFlagSet(int flags, int flag) {
        return (flags & flag) == flag;
    }

    /**
     * Notifies provided {@code lsnrs} with the value {@code t}.
     *
     * @param t Consumed object.
     * @param lsnrs Listeners.
     * @param <T> Type of consumed object.
     */
    public static <T> void notifyListeners(T t, Collection<Consumer<T>> lsnrs, IgniteLogger log) {
        if (lsnrs == null)
            return;

        for (Consumer<T> lsnr : lsnrs) {
            try {
                lsnr.accept(t);
            }
            catch (Exception e) {
                U.warn(log, "Listener error", e);
            }
        }
    }

    /**
     * Stops workers from given collection and waits for their completion.
     *
     * @param workers Workers collection.
     * @param cancel Wheter should cancel workers.
     * @param log Logger.
     */
    public static void awaitForWorkersStop(
        Collection<GridWorker> workers,
        boolean cancel,
        @Nullable IgniteLogger log
    ) {
        for (GridWorker worker : workers) {
            try {
                if (cancel)
                    worker.cancel();

                worker.join();
            }
            catch (Exception e) {
                if (log != null)
                    log.warning("Failed to cancel grid runnable [" + worker.toString() + "]: " + e.getMessage());
            }
        }
    }

    /**
     * Unquote the given string.
     * @param s String.
     * @return Unquoted string.
     */
    public static String unquote(String s) {
        return s == null ? null : s.replaceAll("^\"|\"$", "");
    }

    /**
     * Writes string to output stream accounting for {@code null} values. <br/>
     *
     * This method can write string of any length, no {@link #UTF_BYTE_LIMIT} limits are applied.
     *
     * @param out Output stream to write to.
     * @param s String to write, possibly {@code null}.
     * @throws IOException If write failed.
     */
    public static void writeLongString(DataOutput out, @Nullable String s) throws IOException {
        // Write null flag.
        out.writeBoolean(isNull(s));

        if (isNull(s))
            return;

        int sLen = s.length();

        // Write string length.
        out.writeInt(sLen);

        // Write byte array.
        for (int i = 0; i < sLen; i++) {
            char c = s.charAt(i);
            int utfBytes = utfBytes(c);

            if (utfBytes == 1)
                out.writeByte((byte)c);
            else if (utfBytes == 3) {
                out.writeByte((byte)(0xE0 | (c >> 12) & 0x0F));
                out.writeByte((byte)(0x80 | (c >> 6) & 0x3F));
                out.writeByte((byte)(0x80 | (c & 0x3F)));
            }
            else {
                out.writeByte((byte)(0xC0 | ((c >> 6) & 0x1F)));
                out.writeByte((byte)(0x80 | (c & 0x3F)));
            }
        }
    }

    /**
     * Reads string from input stream accounting for {@code null} values. <br/>
     *
     * This method can read string of any length, no {@link #UTF_BYTE_LIMIT} limits are applied.
     *
     * @param in Stream to read from.
     * @return Read string, possibly {@code null}.
     * @throws IOException If read failed.
     */
    @Nullable public static String readLongString(DataInput in) throws IOException {
        // Check null value.
        if (in.readBoolean())
            return null;

        // Read string length.
        int sLen = in.readInt();

        StringBuilder strBuilder = new StringBuilder(sLen);

        // Read byte array.
        for (int i = 0, b0, b1, b2; i < sLen; i++) {
            b0 = in.readByte() & 0xff;

            switch (b0 >> 4) {
                case 0:
                case 1:
                case 2:
                case 3:
                case 4:
                case 5:
                case 6:
                case 7:   // 1 byte format: 0xxxxxxx
                    strBuilder.append((char)b0);
                    break;

                case 12:
                case 13:  // 2 byte format: 110xxxxx 10xxxxxx
                    b1 = in.readByte();

                    if ((b1 & 0xC0) != 0x80)
                        throw new UTFDataFormatException();

                    strBuilder.append((char)(((b0 & 0x1F) << 6) | (b1 & 0x3F)));
                    break;

                case 14:  // 3 byte format: 1110xxxx 10xxxxxx 10xxxxxx
                    b1 = in.readByte();
                    b2 = in.readByte();

                    if ((b1 & 0xC0) != 0x80 || (b2 & 0xC0) != 0x80)
                        throw new UTFDataFormatException();

                    strBuilder.append((char)(((b0 & 0x0F) << 12) | ((b1 & 0x3F) << 6) | (b2 & 0x3F)));
                    break;

                default:  // 10xx xxxx, 1111 xxxx
                    throw new UTFDataFormatException();
            }
        }

        return strBuilder.toString();
    }

    /**
     * Writes string to output stream accounting for {@code null} values. <br/>
     *
     * <p>
     *     Uses {@link ObjectOutputStream#writeUTF(String)} to write the string under the hood
     *     but cuts strings longer than {@link #UTF_BYTE_LIMIT} to the limit to avoid {@link UTFDataFormatException}.
     * </p>
     *
     * <p>
     *     Strings written by the method can be read by {@link #readString(DataInput)}.
     * </p>
     *
     * @see #writeString(DataOutput, String) for more information.
     *
     * @param out Output stream to write to.
     * @param s String to write, possibly {@code null}.
     * @throws IOException If write failed.
     */
    public static void writeCutString(DataOutput out, @Nullable String s) throws IOException {
        // Write null flag.
        out.writeBoolean(isNull(s));

        if (isNull(s))
            return;

        //Conversion of string to limit.
        for (int i = 0, bs = 0; i < s.length(); i++) {
            if ((bs += utfBytes(s.charAt(i))) > UTF_BYTE_LIMIT) {
                s = s.substring(0, i);
                break;
            }
        }

        out.writeUTF(s);
    }

    /**
     * Get number of bytes for {@link DataOutput#writeUTF},
     * depending on character: <br/>
     *
     * One byte - If a character <code>c</code> is in the range
     * <code>&#92;u0001</code> through <code>&#92;u007f</code>.<br/>
     *
     * Two bytes - If a character <code>c</code> is <code>&#92;u0000</code> or
     * is in the range <code>&#92;u0080</code> through <code>&#92;u07ff</code>.
     * <br/>
     *
     * Three bytes - If a character <code>c</code> is in the range
     * <code>&#92;u0800</code> through <code>uffff</code>.
     *
     * @param c Character.
     * @return Number of bytes.
     */
    public static int utfBytes(char c) {
        return (c >= 0x0001 && c <= 0x007F) ? 1 : (c > 0x07FF) ? 3 : 2;
    }

    /**
     * Broadcasts given job to nodes that match filter.
     *
     * @param kctx Kernal context.
     * @param job Ignite job.
     * @param srvrsOnly Broadcast only on server nodes.
     * @param nodeFilter Node filter.
     */
    public static IgniteFuture<Void> broadcastToNodesWithFilterAsync(
        GridKernalContext kctx,
        IgniteRunnable job,
        boolean srvrsOnly,
        IgnitePredicate<ClusterNode> nodeFilter
    ) {
        ClusterGroup cl = kctx.grid().cluster();

        if (srvrsOnly)
            cl = cl.forServers();

        ClusterGroup grp = nodeFilter != null ? cl.forPredicate(nodeFilter) : cl;

        if (grp.nodes().isEmpty())
            return new IgniteFinishedFutureImpl<>();

        IgniteCompute compute = kctx.grid().compute(grp);

        return compute.broadcastAsync(job);
    }

    /**
     * Reads string-to-string map written by {@link #writeStringMap(DataOutput, Map)}.
     *
     * @param in Data input.
     * @throws IOException If write failed.
     * @return Read result.
     */
    public static Map<String, String> readStringMap(DataInput in) throws IOException {
        int size = in.readInt();

        if (size == -1)
            return null;
        else {
            Map<String, String> map = U.newHashMap(size);

            for (int i = 0; i < size; i++)
                map.put(readUTF(in), readUTF(in));

            return map;
        }
    }

    /**
     * Writes string-to-string map to given data output.
     *
     * @param out Data output.
     * @param map Map.
     * @throws IOException If write failed.
     */
    public static void writeStringMap(DataOutput out, @Nullable Map<String, String> map) throws IOException {
        if (map != null) {
            out.writeInt(map.size());

            for (Map.Entry<String, String> e : map.entrySet()) {
                writeUTF(out, e.getKey());
                writeUTF(out, e.getValue());
            }
        }
        else
            out.writeInt(-1);
    }

    /** Maximum string length to be written at once. */
    private static final int MAX_STR_LEN = 0xFFFF / 4;

    /**
     * Write UTF string which can be {@code null}.
     *
     * @param out Output stream.
     * @param val Value.
     * @throws IOException If failed.
     */
    public static void writeUTF(DataOutput out, @Nullable String val) throws IOException {
        if (val == null)
            out.writeInt(-1);
        else {
            out.writeInt(val.length());

            if (val.length() <= MAX_STR_LEN)
                out.writeUTF(val); // Optimized write in 1 chunk.
            else {
                int written = 0;

                while (written < val.length()) {
                    int partLen = Math.min(val.length() - written, MAX_STR_LEN);

                    String part = val.substring(written, written + partLen);

                    out.writeUTF(part);

                    written += partLen;
                }
            }
        }
    }

    /**
     * Read UTF string which can be {@code null}.
     *
     * @param in Input stream.
     * @return Value.
     * @throws IOException If failed.
     */
    public static String readUTF(DataInput in) throws IOException {
        int len = in.readInt(); // May be zero.

        if (len < 0)
            return null;
        else {
            if (len <= MAX_STR_LEN)
                return in.readUTF();

            StringBuilder sb = new StringBuilder(len);

            do {
                sb.append(in.readUTF());
            }
            while (sb.length() < len);

            assert sb.length() == len;

            return sb.toString();
        }
    }

    /** Explicit class for {@code Supplier<Enumeration<NetworkInterface>>}. */
    @FunctionalInterface
    public interface InterfaceSupplier {
        /** Return collection of local network interfaces. */
        Enumeration<NetworkInterface> getInterfaces() throws SocketException;
    }

    /**
     * Converts count of bytes to a human-readable format.
     * Examples: 10 -> 10.0 B, 2048 -> 2.0 KB, etc.
     *
     * @param bytes Byte count.
     * @return Human readable format for count of bytes.
     */
    public static String humanReadableByteCount(long bytes) {
        long base = 1024L;

        int exponent = max((int)(Math.log(bytes) / Math.log(base)), 0);
        String unit = String.valueOf(BYTE_CNT_PREFIXES.charAt(exponent)).trim();

        return String.format((Locale)null, "%.1f %sB", (bytes / Math.pow(base, exponent)), unit);
    }

    /**
     * Converts duration to a human-readable format.
     * Examples: 10 -> 10ms, 6_0000 -> 6s, 65_000 -> 1m5s, (65 * 60_000 + 32_000) -> 1h5m32s, etc.
     *
     * @param millis Duration in milliseconds.
     * @return Human readable format for duration.
     */
    public static String humanReadableDuration(long millis) {
        StringBuilder sb = new StringBuilder();

        if (millis < 0) {
            sb.append('-');

            millis = -millis;
        }

        if (millis < 1_000)
            sb.append(millis).append("ms");
        else {
            long days = TimeUnit.MILLISECONDS.toDays(millis);

            if (days > 0) {
                sb.append(days).append('d');

                millis -= TimeUnit.DAYS.toMillis(days);
            }

            long hours = TimeUnit.MILLISECONDS.toHours(millis);

            if (hours > 0) {
                sb.append(hours).append('h');

                millis -= TimeUnit.HOURS.toMillis(hours);
            }

            long minutes = TimeUnit.MILLISECONDS.toMinutes(millis);

            if (minutes > 0) {
                sb.append(minutes).append('m');

                millis -= TimeUnit.MINUTES.toMillis(minutes);
            }

            long seconds = TimeUnit.MILLISECONDS.toSeconds(millis);

            if (seconds > 0)
                sb.append(seconds).append('s');
        }

        return sb.toString();
    }

    /**
     * Getting the total size of uncompressed data in zip.
     *
     * @param zip Zip file.
     * @return Total uncompressed size.
     * @throws IOException If failed.
     */
    public static long uncompressedSize(File zip) throws IOException {
        try (ZipFile zipFile = new ZipFile(zip)) {
            long size = 0;

            Enumeration<? extends ZipEntry> entries = zipFile.entries();

            while (entries.hasMoreElements())
                size += entries.nextElement().getSize();

            return size;
        }
    }

    /**
     * Maps object hash to some index between 0 and specified size via modulo operation.
     *
     * @param hash Object hash.
     * @param size Size greater than 0.
     * @return Calculated index in range [0..size).
     */
    public static int hashToIndex(int hash, int size) {
        return safeAbs(hash % size);
    }

    /**
     * Invokes {@link ServerSocket#accept()} method on the passed server socked, working around the
     * https://bugs.openjdk.java.net/browse/JDK-8247750 in the process.
     *
     * @param srvrSock Server socket.
     * @return New socket.
     * @throws IOException If an I/O error occurs when waiting for a connection.
     * @see ServerSocket#accept()
     */
    public static Socket acceptServerSocket(ServerSocket srvrSock) throws IOException {
        while (true) {
            try {
                return srvrSock.accept();
            }
            catch (SocketTimeoutException e) {
                if (srvrSock.getSoTimeout() > 0)
                    throw e;
            }
        }
    }

    /**
     * @return Language runtime.
     */
    public static String language(ClassLoader ldr) {
        boolean scala = false;
        boolean groovy = false;
        boolean clojure = false;

        for (StackTraceElement elem : Thread.currentThread().getStackTrace()) {
            String s = elem.getClassName().toLowerCase();

            if (s.contains("scala")) {
                scala = true;

                break;
            }
            else if (s.contains("groovy")) {
                groovy = true;

                break;
            }
            else if (s.contains("clojure")) {
                clojure = true;

                break;
            }
        }

        if (scala) {
            try (InputStream in = ldr.getResourceAsStream("/library.properties")) {
                Properties props = new Properties();

                if (in != null)
                    props.load(in);

                return "Scala ver. " + props.getProperty("version.number", "<unknown>");
            }
            catch (Exception ignore) {
                return "Scala ver. <unknown>";
            }
        }

        // How to get Groovy and Clojure version at runtime?!?
        return groovy ? "Groovy" : clojure ? "Clojure" : U.jdkName() + " ver. " + U.jdkVersion();
    }

    /**
     * @return {@code True} if remote JMX management is enabled - {@code false} otherwise.
     */
    public static boolean isJmxRemoteEnabled() {
        return IGNITE_JMX_REMOTE_PROPERTY != null;
    }

    /**
     * @return {@code true} if the REST processor is enabled, {@code false} the otherwise.
     */
    public static boolean isRestEnabled(IgniteConfiguration cfg) {
        boolean isClientNode = cfg.isClientMode() || cfg.isDaemon();

        // By default, rest processor doesn't start on client nodes.
        return cfg.getConnectorConfiguration() != null &&
            (!isClientNode || (isClientNode && IgniteSystemProperties.getBoolean(IGNITE_REST_START_ON_CLIENT)));
    }

    /**
     * @return {@code True} if restart mode is enabled, {@code false} otherwise.
     */
    public static boolean isRestartEnabled() {
        return IGNITE_SUCCESS_FILE_PROPERTY != null;
    }
}<|MERGE_RESOLUTION|>--- conflicted
+++ resolved
@@ -3391,8 +3391,6 @@
     }
 
     /**
-<<<<<<< HEAD
-=======
      * @param fileName File name.
      * @return Number of this file.
      */
@@ -3401,7 +3399,6 @@
     }
 
     /**
->>>>>>> bf8373dc
      * @param ext Optional extension.
      * @return Pattern to match numbered file name with the specific extension.
      */
