/*
 * Licensed to the Apache Software Foundation (ASF) under one or more
 * contributor license agreements.  See the NOTICE file distributed with
 * this work for additional information regarding copyright ownership.
 * The ASF licenses this file to You under the Apache License, Version 2.0
 * (the "License"); you may not use this file except in compliance with
 * the License.  You may obtain a copy of the License at
 *
 *      http://www.apache.org/licenses/LICENSE-2.0
 *
 * Unless required by applicable law or agreed to in writing, software
 * distributed under the License is distributed on an "AS IS" BASIS,
 * WITHOUT WARRANTIES OR CONDITIONS OF ANY KIND, either express or implied.
 * See the License for the specific language governing permissions and
 * limitations under the License.
 */

package org.apache.ignite.internal.util;

import java.io.BufferedInputStream;
import java.io.BufferedOutputStream;
import java.io.ByteArrayInputStream;
import java.io.ByteArrayOutputStream;
import java.io.DataInput;
import java.io.DataOutput;
import java.io.Externalizable;
import java.io.File;
import java.io.FileInputStream;
import java.io.FileNotFoundException;
import java.io.FileOutputStream;
import java.io.IOException;
import java.io.InputStream;
import java.io.InputStreamReader;
import java.io.ObjectInput;
import java.io.ObjectInputStream;
import java.io.ObjectOutput;
import java.io.ObjectOutputStream;
import java.io.OutputStream;
import java.io.PrintStream;
import java.io.Reader;
import java.io.Serializable;
import java.io.StringWriter;
import java.io.UTFDataFormatException;
import java.io.Writer;
import java.lang.annotation.Annotation;
import java.lang.management.CompilationMXBean;
import java.lang.management.LockInfo;
import java.lang.management.ManagementFactory;
import java.lang.management.MemoryMXBean;
import java.lang.management.MonitorInfo;
import java.lang.management.OperatingSystemMXBean;
import java.lang.management.RuntimeMXBean;
import java.lang.management.ThreadInfo;
import java.lang.management.ThreadMXBean;
import java.lang.reflect.Array;
import java.lang.reflect.Constructor;
import java.lang.reflect.Field;
import java.lang.reflect.InvocationTargetException;
import java.lang.reflect.Method;
import java.lang.reflect.Modifier;
import java.math.BigDecimal;
import java.math.MathContext;
import java.net.DatagramSocket;
import java.net.InetAddress;
import java.net.InetSocketAddress;
import java.net.MalformedURLException;
import java.net.NetworkInterface;
import java.net.Socket;
import java.net.SocketException;
import java.net.URI;
import java.net.URISyntaxException;
import java.net.URL;
import java.net.URLClassLoader;
import java.net.URLConnection;
import java.net.UnknownHostException;
import java.nio.ByteBuffer;
import java.nio.channels.FileLock;
import java.nio.channels.SelectionKey;
import java.nio.channels.Selector;
import java.nio.channels.SocketChannel;
import java.nio.charset.Charset;
import java.nio.file.DirectoryStream;
import java.nio.file.FileVisitResult;
import java.nio.file.Files;
import java.nio.file.Path;
import java.nio.file.Paths;
import java.nio.file.SimpleFileVisitor;
import java.nio.file.attribute.BasicFileAttributes;
import java.security.AccessController;
import java.security.InvalidKeyException;
import java.security.Key;
import java.security.KeyManagementException;
import java.security.MessageDigest;
import java.security.NoSuchAlgorithmException;
import java.security.PrivilegedAction;
import java.security.ProtectionDomain;
import java.security.cert.X509Certificate;
import java.sql.Connection;
import java.sql.SQLException;
import java.text.SimpleDateFormat;
import java.util.ArrayList;
import java.util.Arrays;
import java.util.Collection;
import java.util.Collections;
import java.util.Comparator;
import java.util.Date;
import java.util.Enumeration;
import java.util.HashMap;
import java.util.HashSet;
import java.util.IdentityHashMap;
import java.util.Iterator;
import java.util.LinkedHashMap;
import java.util.LinkedHashSet;
import java.util.LinkedList;
import java.util.List;
import java.util.Map;
import java.util.NoSuchElementException;
import java.util.Random;
import java.util.ServiceLoader;
import java.util.Set;
import java.util.StringTokenizer;
import java.util.TreeMap;
import java.util.UUID;
import java.util.concurrent.BrokenBarrierException;
import java.util.concurrent.Callable;
import java.util.concurrent.CancellationException;
import java.util.concurrent.ConcurrentHashMap;
import java.util.concurrent.ConcurrentMap;
import java.util.concurrent.CountDownLatch;
import java.util.concurrent.CyclicBarrier;
import java.util.concurrent.ExecutionException;
import java.util.concurrent.ExecutorService;
import java.util.concurrent.Executors;
import java.util.concurrent.Future;
import java.util.concurrent.Semaphore;
import java.util.concurrent.TimeUnit;
import java.util.concurrent.atomic.AtomicLong;
import java.util.concurrent.atomic.AtomicReference;
import java.util.concurrent.locks.Condition;
import java.util.concurrent.locks.ReadWriteLock;
import java.util.concurrent.locks.ReentrantReadWriteLock;
import java.util.function.Consumer;
import java.util.jar.JarFile;
import java.util.logging.ConsoleHandler;
import java.util.logging.Handler;
import java.util.logging.Level;
import java.util.logging.Logger;
import java.util.regex.Pattern;
import java.util.stream.Collectors;
import java.util.zip.Deflater;
import java.util.zip.ZipEntry;
import java.util.zip.ZipFile;
import java.util.zip.ZipInputStream;
import java.util.zip.ZipOutputStream;
import javax.crypto.Cipher;
import javax.crypto.NoSuchPaddingException;
import javax.management.DynamicMBean;
import javax.management.JMException;
import javax.management.MBeanRegistrationException;
import javax.management.MBeanServer;
import javax.management.MalformedObjectNameException;
import javax.management.ObjectName;
import javax.naming.Context;
import javax.naming.NamingException;
import javax.net.ssl.HostnameVerifier;
import javax.net.ssl.HttpsURLConnection;
import javax.net.ssl.SSLContext;
import javax.net.ssl.SSLSession;
import javax.net.ssl.TrustManager;
import javax.net.ssl.X509TrustManager;
import org.apache.ignite.Ignite;
import org.apache.ignite.IgniteCheckedException;
import org.apache.ignite.IgniteClientDisconnectedException;
import org.apache.ignite.IgniteCompute;
import org.apache.ignite.IgniteDeploymentException;
import org.apache.ignite.IgniteException;
import org.apache.ignite.IgniteIllegalStateException;
import org.apache.ignite.IgniteInterruptedException;
import org.apache.ignite.IgniteLogger;
import org.apache.ignite.IgniteSystemProperties;
import org.apache.ignite.binary.BinaryRawReader;
import org.apache.ignite.binary.BinaryRawWriter;
import org.apache.ignite.cluster.ClusterGroup;
import org.apache.ignite.cluster.ClusterGroupEmptyException;
import org.apache.ignite.cluster.ClusterMetrics;
import org.apache.ignite.cluster.ClusterNode;
import org.apache.ignite.cluster.ClusterTopologyException;
import org.apache.ignite.compute.ComputeTask;
import org.apache.ignite.compute.ComputeTaskCancelledException;
import org.apache.ignite.compute.ComputeTaskName;
import org.apache.ignite.compute.ComputeTaskTimeoutException;
import org.apache.ignite.configuration.AddressResolver;
import org.apache.ignite.configuration.DataRegionConfiguration;
import org.apache.ignite.configuration.DataStorageConfiguration;
import org.apache.ignite.configuration.IgniteConfiguration;
import org.apache.ignite.events.EventType;
import org.apache.ignite.internal.GridKernalContext;
import org.apache.ignite.internal.IgniteClientDisconnectedCheckedException;
import org.apache.ignite.internal.IgniteDeploymentCheckedException;
import org.apache.ignite.internal.IgniteFeatures;
import org.apache.ignite.internal.IgniteFutureCancelledCheckedException;
import org.apache.ignite.internal.IgniteFutureTimeoutCheckedException;
import org.apache.ignite.internal.IgniteInternalFuture;
import org.apache.ignite.internal.IgniteInterruptedCheckedException;
import org.apache.ignite.internal.IgniteNodeAttributes;
import org.apache.ignite.internal.cluster.ClusterGroupEmptyCheckedException;
import org.apache.ignite.internal.cluster.ClusterTopologyCheckedException;
import org.apache.ignite.internal.compute.ComputeTaskCancelledCheckedException;
import org.apache.ignite.internal.compute.ComputeTaskTimeoutCheckedException;
import org.apache.ignite.internal.events.DiscoveryCustomEvent;
import org.apache.ignite.internal.managers.communication.GridIoManager;
import org.apache.ignite.internal.managers.communication.GridIoPolicy;
import org.apache.ignite.internal.managers.deployment.GridDeploymentInfo;
import org.apache.ignite.internal.managers.discovery.GridDiscoveryManager;
import org.apache.ignite.internal.mxbean.IgniteStandardMXBean;
import org.apache.ignite.internal.processors.cache.CacheClassLoaderMarker;
import org.apache.ignite.internal.processors.cache.GridCacheAttributes;
import org.apache.ignite.internal.processors.cache.GridCacheContext;
import org.apache.ignite.internal.processors.cache.GridCacheSharedContext;
import org.apache.ignite.internal.processors.cluster.BaselineTopology;
import org.apache.ignite.internal.transactions.IgniteTxAlreadyCompletedCheckedException;
import org.apache.ignite.internal.transactions.IgniteTxDuplicateKeyCheckedException;
import org.apache.ignite.internal.transactions.IgniteTxHeuristicCheckedException;
import org.apache.ignite.internal.transactions.IgniteTxOptimisticCheckedException;
import org.apache.ignite.internal.transactions.IgniteTxRollbackCheckedException;
import org.apache.ignite.internal.transactions.IgniteTxSerializationCheckedException;
import org.apache.ignite.internal.transactions.IgniteTxTimeoutCheckedException;
import org.apache.ignite.internal.util.future.GridFutureAdapter;
import org.apache.ignite.internal.util.future.IgniteFutureImpl;
import org.apache.ignite.internal.util.io.GridFilenameUtils;
import org.apache.ignite.internal.util.ipc.shmem.IpcSharedMemoryNativeLoader;
import org.apache.ignite.internal.util.lang.GridClosureException;
import org.apache.ignite.internal.util.lang.GridPeerDeployAware;
import org.apache.ignite.internal.util.lang.GridTuple;
import org.apache.ignite.internal.util.lang.IgniteThrowableFunction;
import org.apache.ignite.internal.util.typedef.C1;
import org.apache.ignite.internal.util.typedef.CI1;
import org.apache.ignite.internal.util.typedef.F;
import org.apache.ignite.internal.util.typedef.G;
import org.apache.ignite.internal.util.typedef.P1;
import org.apache.ignite.internal.util.typedef.T2;
import org.apache.ignite.internal.util.typedef.X;
import org.apache.ignite.internal.util.typedef.internal.A;
import org.apache.ignite.internal.util.typedef.internal.SB;
import org.apache.ignite.internal.util.typedef.internal.U;
import org.apache.ignite.internal.util.worker.GridWorker;
import org.apache.ignite.lang.IgniteBiTuple;
import org.apache.ignite.lang.IgniteClosure;
import org.apache.ignite.lang.IgniteFutureCancelledException;
import org.apache.ignite.lang.IgniteFutureTimeoutException;
import org.apache.ignite.lang.IgniteOutClosure;
import org.apache.ignite.lang.IgnitePredicate;
import org.apache.ignite.lang.IgniteProductVersion;
import org.apache.ignite.lang.IgniteRunnable;
import org.apache.ignite.lang.IgniteUuid;
import org.apache.ignite.lifecycle.LifecycleAware;
import org.apache.ignite.marshaller.Marshaller;
import org.apache.ignite.plugin.PluginProvider;
import org.apache.ignite.plugin.extensions.communication.Message;
import org.apache.ignite.plugin.extensions.communication.MessageWriter;
import org.apache.ignite.spi.IgniteSpi;
import org.apache.ignite.spi.IgniteSpiException;
import org.apache.ignite.spi.discovery.DiscoverySpi;
import org.apache.ignite.spi.discovery.DiscoverySpiOrderSupport;
import org.apache.ignite.spi.discovery.tcp.TcpDiscoverySpi;
import org.apache.ignite.transactions.TransactionAlreadyCompletedException;
import org.apache.ignite.transactions.TransactionDeadlockException;
import org.apache.ignite.transactions.TransactionDuplicateKeyException;
import org.apache.ignite.transactions.TransactionHeuristicException;
import org.apache.ignite.transactions.TransactionOptimisticException;
import org.apache.ignite.transactions.TransactionRollbackException;
import org.apache.ignite.transactions.TransactionSerializationException;
import org.apache.ignite.transactions.TransactionTimeoutException;
import org.jetbrains.annotations.NotNull;
import org.jetbrains.annotations.Nullable;
import sun.misc.Unsafe;

import static java.util.Objects.isNull;
import static org.apache.ignite.IgniteSystemProperties.IGNITE_DISABLE_HOSTNAME_VERIFIER;
import static org.apache.ignite.IgniteSystemProperties.IGNITE_HOME;
import static org.apache.ignite.IgniteSystemProperties.IGNITE_LOCAL_HOST;
import static org.apache.ignite.IgniteSystemProperties.IGNITE_MBEAN_APPEND_CLASS_LOADER_ID;
import static org.apache.ignite.IgniteSystemProperties.IGNITE_MBEAN_APPEND_JVM_ID;
import static org.apache.ignite.IgniteSystemProperties.IGNITE_NO_DISCO_ORDER;
import static org.apache.ignite.IgniteSystemProperties.IGNITE_SSH_HOST;
import static org.apache.ignite.IgniteSystemProperties.IGNITE_SSH_USER_NAME;
import static org.apache.ignite.IgniteSystemProperties.getBoolean;
import static org.apache.ignite.events.EventType.EVTS_ALL;
import static org.apache.ignite.events.EventType.EVTS_ALL_MINUS_METRIC_UPDATE;
import static org.apache.ignite.events.EventType.EVT_NODE_METRICS_UPDATED;
import static org.apache.ignite.internal.IgniteNodeAttributes.ATTR_BUILD_DATE;
import static org.apache.ignite.internal.IgniteNodeAttributes.ATTR_BUILD_VER;
import static org.apache.ignite.internal.IgniteNodeAttributes.ATTR_CACHE;
import static org.apache.ignite.internal.IgniteNodeAttributes.ATTR_DATA_REGIONS_OFFHEAP_SIZE;
import static org.apache.ignite.internal.IgniteNodeAttributes.ATTR_JVM_PID;
import static org.apache.ignite.internal.IgniteNodeAttributes.ATTR_MACS;
import static org.apache.ignite.internal.util.GridUnsafe.objectFieldOffset;
import static org.apache.ignite.internal.util.GridUnsafe.putObjectVolatile;
import static org.apache.ignite.internal.util.GridUnsafe.staticFieldBase;
import static org.apache.ignite.internal.util.GridUnsafe.staticFieldOffset;

/**
 * Collection of utility methods used throughout the system.
 */
@SuppressWarnings({"UnusedReturnValue", "RedundantStringConstructorCall"})
public abstract class IgniteUtils {
    /** */
    public static final long MB = 1024L * 1024;

    /** */
    public static final long GB = 1024L * 1024 * 1024;

    /**
     * String limit in bytes for {@link DataOutput#writeUTF} and
     * {@link DataInput#readUTF()}, that use "Modified UTF-8".
     */
    public static final int UTF_BYTE_LIMIT = 65_535;

    /** Minimum checkpointing page buffer size (may be adjusted by Ignite). */
    public static final Long DFLT_MIN_CHECKPOINTING_PAGE_BUFFER_SIZE = GB / 4;

    /** Default minimum checkpointing page buffer size (may be adjusted by Ignite). */
    public static final Long DFLT_MAX_CHECKPOINTING_PAGE_BUFFER_SIZE = 2 * GB;

    /** {@code True} if {@code unsafe} should be used for array copy. */
    private static final boolean UNSAFE_BYTE_ARR_CP = unsafeByteArrayCopyAvailable();

    /** Sun-specific JDK constructor factory for objects that don't have empty constructor. */
    private static final Method CTOR_FACTORY;

    /** Sun JDK reflection factory. */
    private static final Object SUN_REFLECT_FACTORY;

    /** Public {@code java.lang.Object} no-argument constructor. */
    private static final Constructor OBJECT_CTOR;

    /** All grid event names. */
    private static final Map<Integer, String> GRID_EVT_NAMES = new HashMap<>();

    /** All grid events. */
    private static final int[] GRID_EVTS;

    /** Empty integers array. */
    public static final int[] EMPTY_INTS = new int[0];

    /** Empty  longs. */
    public static final long[] EMPTY_LONGS = new long[0];

    /** Empty  longs. */
    public static final Field[] EMPTY_FIELDS = new Field[0];

    /** System line separator. */
    private static final String NL = System.getProperty("line.separator");

    /** Default user version. */
    public static final String DFLT_USER_VERSION = "0";

    /** Lock hold message. */
    public static final String LOCK_HOLD_MESSAGE = "ReadLock held the lock more than ";

    /** Cache for {@link GridPeerDeployAware} fields to speed up reflection. */
    private static final ConcurrentMap<String, IgniteBiTuple<Class<?>, Collection<Field>>> p2pFields =
        new ConcurrentHashMap<>();

    /** Secure socket protocol to use. */
    private static final String HTTPS_PROTOCOL = "TLS";

    /** Default working directory name. */
    private static final String DEFAULT_WORK_DIR = "work";

    /** Thread dump message. */
    public static final String THREAD_DUMP_MSG = "Thread dump at ";

    /** Alphanumeric with underscore regexp pattern. */
    private static final Pattern ALPHANUMERIC_UNDERSCORE_PATTERN = Pattern.compile("^[a-zA-Z_0-9]+$");

    /** Project home directory. */
    private static volatile GridTuple<String> ggHome;

    /** OS JDK string. */
    private static String osJdkStr;

    /** OS string. */
    private static String osStr;

    /** JDK string. */
    private static String jdkStr;

    /** Indicates whether current OS is Windows 95. */
    private static boolean win95;

    /** Indicates whether current OS is Windows 98. */
    private static boolean win98;

    /** Indicates whether current OS is Windows NT. */
    private static boolean winNt;

    /** Indicates whether current OS is Windows Vista. */
    private static boolean winVista;

    /** Indicates whether current OS is Windows 7. */
    private static boolean win7;

    /** Indicates whether current OS is Windows 8. */
    private static boolean win8;

    /** Indicates whether current OS is Windows 8.1. */
    private static boolean win81;

    /** Indicates whether current OS is some version of Windows. */
    private static boolean unknownWin;

    /** Indicates whether current OS is Windows 2000. */
    private static boolean win2k;

    /** Indicates whether current OS is Windows XP. */
    private static boolean winXp;

    /** Indicates whether current OS is Windows Server 2003. */
    private static boolean win2003;

    /** Indicates whether current OS is Windows Server 2008. */
    private static boolean win2008;

    /** Indicates whether current OS is UNIX flavor. */
    private static boolean unix;

    /** Indicates whether current OS is Solaris. */
    private static boolean solaris;

    /** Indicates whether current OS is Linux flavor. */
    private static boolean linux;

    /** Indicates whether current OS is NetWare. */
    private static boolean netware;

    /** Indicates whether current OS is Mac OS. */
    private static boolean mac;

    /** Indicates whether current OS is of RedHat family. */
    private static boolean redHat;

    /** Indicates whether current OS architecture is Sun Sparc. */
    private static boolean sparc;

    /** Indicates whether current OS architecture is Intel X86. */
    private static boolean x86;

    /** Name of the underlying OS. */
    private static String osName;

    /** Version of the underlying OS. */
    private static String osVer;

    /** CPU architecture of the underlying OS. */
    private static String osArch;

    /** Name of the Java Runtime. */
    private static String javaRtName;

    /** Name of the Java Runtime version. */
    private static String javaRtVer;

    /** Name of the JDK vendor. */
    private static String jdkVendor;

    /** Name of the JDK. */
    private static String jdkName;

    /** Version of the JDK. */
    private static String jdkVer;

    /** Name of JVM specification. */
    private static String jvmSpecName;

    /** Version of JVM implementation. */
    private static String jvmImplVer;

    /** Vendor's name of JVM implementation. */
    private static String jvmImplVendor;

    /** Name of the JVM implementation. */
    private static String jvmImplName;

    /** Will be set to {@code true} if detected a 32-bit JVM. */
    private static boolean jvm32Bit;

    /** JMX domain as 'xxx.apache.ignite'. */
    public static final String JMX_DOMAIN = IgniteUtils.class.getName().substring(0, IgniteUtils.class.getName().
        indexOf('.', IgniteUtils.class.getName().indexOf('.') + 1));

    /** Network packet header. */
    public static final byte[] IGNITE_HEADER = intToBytes(0x00004747);

    /** Default buffer size = 4K. */
    private static final int BUF_SIZE = 4096;

    /** Byte bit-mask. */
    private static final int MASK = 0xf;

    /** Long date format pattern for log messages. */
    private static final SimpleDateFormat LONG_DATE_FMT = new SimpleDateFormat("MM/dd/yyyy HH:mm:ss");

    /**
     * Short date format pattern for log messages in "quiet" mode.
     * Only time is included since we don't expect "quiet" mode to be used
     * for longer runs.
     */
    private static final SimpleDateFormat SHORT_DATE_FMT = new SimpleDateFormat("HH:mm:ss");

    /** Debug date format. */
    private static final SimpleDateFormat DEBUG_DATE_FMT = new SimpleDateFormat("HH:mm:ss,SSS");

    /** Cached local host address to make sure that every time the same local host is returned. */
    private static InetAddress locHost;

    /** */
    static volatile long curTimeMillis = System.currentTimeMillis();

    /** Primitive class map. */
    private static final Map<String, Class<?>> primitiveMap = new HashMap<>(16, .5f);

    /** Boxed class map. */
    private static final Map<Class<?>, Class<?>> boxedClsMap = new HashMap<>(16, .5f);

    /** Class loader used to load Ignite. */
    private static final ClassLoader gridClassLoader = IgniteUtils.class.getClassLoader();

    /** MAC OS invalid argument socket error message. */
    public static final String MAC_INVALID_ARG_MSG = "On MAC OS you may have too many file descriptors open " +
        "(simple restart usually solves the issue)";

    /** Ignite Logging Directory. */
    public static final String IGNITE_LOG_DIR = System.getenv(IgniteSystemProperties.IGNITE_LOG_DIR);

    /** Ignite Work Directory. */
    public static final String IGNITE_WORK_DIR = System.getenv(IgniteSystemProperties.IGNITE_WORK_DIR);

    /** Random is used to get random server node to authentication from client node. */
    private static final Random RND = new Random(System.currentTimeMillis());

    /** Clock timer. */
    private static Thread timer;

    /** Grid counter. */
    static int gridCnt;

    /** Mutex. */
    static final Object mux = new Object();

    /** Exception converters. */
    private static final Map<Class<? extends IgniteCheckedException>, C1<IgniteCheckedException, IgniteException>>
        exceptionConverters;

    /** */
    private static volatile IgniteBiTuple<Collection<String>, Collection<String>> cachedLocalAddr;

    /** */
    private static volatile IgniteBiTuple<Collection<String>, Collection<String>> cachedLocalAddrAllHostNames;

    /** */
    private static final ConcurrentMap<ClassLoader, ConcurrentMap<String, Class>> classCache =
        new ConcurrentHashMap<>();

    /** */
    private static volatile Boolean hasShmem;

    /** Object.hashCode() */
    private static Method hashCodeMtd;

    /** Object.equals(...) */
    private static Method equalsMtd;

    /** Object.toString() */
    private static Method toStringMtd;

    /** Empty local Ignite name. */
    public static final String LOC_IGNITE_NAME_EMPTY = new String();

    /** Local Ignite name thread local. */
    private static final ThreadLocal<String> LOC_IGNITE_NAME = new ThreadLocal<String>() {
        @Override protected String initialValue() {
            return LOC_IGNITE_NAME_EMPTY;
        }
    };

    /** Ignite MBeans disabled flag. */
    public static boolean IGNITE_MBEANS_DISABLED =
        IgniteSystemProperties.getBoolean(IgniteSystemProperties.IGNITE_MBEANS_DISABLED);

    /** Ignite test features enabled flag. */
    public static boolean IGNITE_TEST_FEATURES_ENABLED =
        IgniteSystemProperties.getBoolean(IgniteSystemProperties.IGNITE_TEST_FEATURES_ENABLED);

    /** */
    private static final boolean assertionsEnabled;

    /** Empty URL array. */
    private static final URL[] EMPTY_URL_ARR = new URL[0];

    /** Builtin class loader class.
     *
     * Note: needs for compatibility with Java 9.
     */
    private static final Class bltClsLdrCls = defaultClassLoaderClass();

    /** Url class loader field.
     *
     * Note: needs for compatibility with Java 9.
     */
    private static final Field urlClsLdrField = urlClassLoaderField();

    /** Dev only logging disabled. */
    private static boolean devOnlyLogDisabled =
        IgniteSystemProperties.getBoolean(IgniteSystemProperties.IGNITE_DEV_ONLY_LOGGING_DISABLED);

    /** JDK9: jdk.internal.loader.URLClassPath. */
    private static Class clsURLClassPath;

    /** JDK9: URLClassPath#getURLs. */
    private static Method mthdURLClassPathGetUrls;
    
    /** Byte count prefixes. */
    private static String BYTE_CNT_PREFIXES = " KMGTPE";

    /*
     * Initializes enterprise check.
     */
    static {
        boolean assertionsEnabled0 = true;

        try {
            assert false;

            assertionsEnabled0 = false;
        }
        catch (AssertionError ignored) {
            assertionsEnabled0 = true;
        }
        finally {
            assertionsEnabled = assertionsEnabled0;
        }

        redHat = Files.exists(Paths.get("/etc/redhat-release")); // RedHat family OS (Fedora, CentOS, RedHat)

        String osName = System.getProperty("os.name");

        String osLow = osName.toLowerCase();

        // OS type detection.
        if (osLow.contains("win")) {
            if (osLow.contains("95"))
                win95 = true;
            else if (osLow.contains("98"))
                win98 = true;
            else if (osLow.contains("nt"))
                winNt = true;
            else if (osLow.contains("2000"))
                win2k = true;
            else if (osLow.contains("vista"))
                winVista = true;
            else if (osLow.contains("xp"))
                winXp = true;
            else if (osLow.contains("2003"))
                win2003 = true;
            else if (osLow.contains("2008"))
                win2008 = true;
            else if (osLow.contains("7"))
                win7 = true;
            else if (osLow.contains("8.1"))
                win81 = true;
            else if (osLow.contains("8"))
                win8 = true;
            else
                unknownWin = true;
        }
        else if (osLow.contains("netware"))
            netware = true;
        else if (osLow.contains("mac os"))
            mac = true;
        else {
            // UNIXs flavors tokens.
            for (CharSequence os : new String[] {"ix", "inux", "olaris", "un", "ux", "sco", "bsd", "att"})
                if (osLow.contains(os)) {
                    unix = true;

                    break;
                }

            // UNIX name detection.
            if (osLow.contains("olaris") || osLow.contains("sunos"))
                solaris = true;
            else if (osLow.contains("inux"))
                linux = true;
        }

        String osArch = System.getProperty("os.arch");

        String archStr = osArch.toLowerCase();

        // OS architecture detection.
        if (archStr.contains("x86"))
            x86 = true;
        else if (archStr.contains("sparc"))
            sparc = true;

        String javaRtName = System.getProperty("java.runtime.name");
        String javaRtVer = System.getProperty("java.runtime.version");
        String jdkVendor = System.getProperty("java.specification.vendor");
        String jdkName = System.getProperty("java.specification.name");
        String jdkVer = System.getProperty("java.specification.version");
        String osVer = System.getProperty("os.version");
        String jvmSpecName = System.getProperty("java.vm.specification.name");
        String jvmImplVer = System.getProperty("java.vm.version");
        String jvmImplVendor = System.getProperty("java.vm.vendor");
        String jvmImplName = System.getProperty("java.vm.name");

        // Best effort to detect a 32-bit JVM.
        String jvmArchDataModel = System.getProperty("sun.arch.data.model");

        String jdkStr = javaRtName + ' ' + javaRtVer + ' ' + jvmImplVendor + ' ' + jvmImplName + ' ' +
            jvmImplVer;

        osStr = osName + ' ' + osVer + ' ' + osArch;
        osJdkStr = osLow + ", " + jdkStr;

        // Copy auto variables to static ones.
        IgniteUtils.osName = osName;
        IgniteUtils.jdkName = jdkName;
        IgniteUtils.jdkVendor = jdkVendor;
        IgniteUtils.jdkVer = jdkVer;
        IgniteUtils.jdkStr = jdkStr;
        IgniteUtils.osVer = osVer;
        IgniteUtils.osArch = osArch;
        IgniteUtils.jvmSpecName = jvmSpecName;
        IgniteUtils.jvmImplVer = jvmImplVer;
        IgniteUtils.jvmImplVendor = jvmImplVendor;
        IgniteUtils.jvmImplName = jvmImplName;
        IgniteUtils.javaRtName = javaRtName;
        IgniteUtils.javaRtVer = javaRtVer;

        jvm32Bit = "32".equals(jvmArchDataModel);

        primitiveMap.put("byte", byte.class);
        primitiveMap.put("short", short.class);
        primitiveMap.put("int", int.class);
        primitiveMap.put("long", long.class);
        primitiveMap.put("float", float.class);
        primitiveMap.put("double", double.class);
        primitiveMap.put("char", char.class);
        primitiveMap.put("boolean", boolean.class);
        primitiveMap.put("void", void.class);

        boxedClsMap.put(byte.class, Byte.class);
        boxedClsMap.put(short.class, Short.class);
        boxedClsMap.put(int.class, Integer.class);
        boxedClsMap.put(long.class, Long.class);
        boxedClsMap.put(float.class, Float.class);
        boxedClsMap.put(double.class, Double.class);
        boxedClsMap.put(char.class, Character.class);
        boxedClsMap.put(boolean.class, Boolean.class);
        boxedClsMap.put(void.class, Void.class);

        try {
            OBJECT_CTOR = Object.class.getConstructor();
        }
        catch (NoSuchMethodException e) {
            throw withCause(new AssertionError("Object class does not have empty constructor (is JDK corrupted?)."), e);
        }

        // Constructor factory.
        Method ctorFac = null;
        Object refFac = null;

        try {
            Class<?> refFactoryCls = Class.forName("sun.reflect.ReflectionFactory");

            refFac = refFactoryCls.getMethod("getReflectionFactory").invoke(null);

            ctorFac = refFac.getClass().getMethod("newConstructorForSerialization", Class.class,
                Constructor.class);
        }
        catch (NoSuchMethodException | ClassNotFoundException | IllegalAccessException | InvocationTargetException ignored) {
            // No-op.
        }

        CTOR_FACTORY = ctorFac;
        SUN_REFLECT_FACTORY = refFac;

        // Disable hostname SSL verification for development and testing with self-signed certificates.
        if (Boolean.parseBoolean(System.getProperty(IGNITE_DISABLE_HOSTNAME_VERIFIER))) {
            HttpsURLConnection.setDefaultHostnameVerifier(new HostnameVerifier() {
                @Override public boolean verify(String hostname, SSLSession sslSes) {
                    return true;
                }
            });
        }

        // Event names initialization.
        Class<?>[] evtHolderClasses = new Class[] {EventType.class, DiscoveryCustomEvent.class};

        for (Class<?> cls : evtHolderClasses) {
            for (Field field : cls.getFields()) {
                if (Modifier.isStatic(field.getModifiers()) && field.getType().equals(int.class)) {
                    if (field.getName().startsWith("EVT_")) {
                        try {
                            int type = field.getInt(null);

                            String prev = GRID_EVT_NAMES.put(type, field.getName().substring("EVT_".length()));

                            // Check for duplicate event types.
                            assert prev == null : "Duplicate event [type=" + type + ", name1=" + prev +
                                ", name2=" + field.getName() + ']';
                        }
                        catch (IllegalAccessException e) {
                            throw new IgniteException(e);
                        }
                    }
                }
            }
        }

        // Event array initialization.
        GRID_EVTS = toIntArray(GRID_EVT_NAMES.keySet());

        // Sort for fast event lookup.
        Arrays.sort(GRID_EVTS);

        // We need to re-initialize EVTS_ALL and EVTS_ALL_MINUS_METRIC_UPDATE
        // because they may have been initialized to null before GRID_EVTS were initialized.
        if (EVTS_ALL == null || EVTS_ALL_MINUS_METRIC_UPDATE == null) {
            try {
                Field f1 = EventType.class.getDeclaredField("EVTS_ALL");
                Field f2 = EventType.class.getDeclaredField("EVTS_ALL_MINUS_METRIC_UPDATE");

                assert f1 != null;
                assert f2 != null;

                // We use unsafe operations to update static fields on interface because
                // they are treated as static final and cannot be updated via standard reflection.
                putObjectVolatile(staticFieldBase(f1), staticFieldOffset(f1), gridEvents());
                putObjectVolatile(staticFieldBase(f2), staticFieldOffset(f2), gridEvents(EVT_NODE_METRICS_UPDATED));

                assert EVTS_ALL != null;
                assert EVTS_ALL.length == GRID_EVTS.length;

                assert EVTS_ALL_MINUS_METRIC_UPDATE != null;
                assert EVTS_ALL_MINUS_METRIC_UPDATE.length == GRID_EVTS.length - 1;

                // Validate correctness.
                for (int type : GRID_EVTS) {
                    assert containsIntArray(EVTS_ALL, type);

                    if (type != EVT_NODE_METRICS_UPDATED)
                        assert containsIntArray(EVTS_ALL_MINUS_METRIC_UPDATE, type);
                }

                assert !containsIntArray(EVTS_ALL_MINUS_METRIC_UPDATE, EVT_NODE_METRICS_UPDATED);
            }
            catch (NoSuchFieldException e) {
                throw new IgniteException(e);
            }
        }

        exceptionConverters = Collections.unmodifiableMap(exceptionConverters());

        // Set the http.strictPostRedirect property to prevent redirected POST from being mapped to a GET.
        System.setProperty("http.strictPostRedirect", "true");

        for (Method mtd : Object.class.getMethods()) {
            if ("hashCode".equals(mtd.getName()))
                hashCodeMtd = mtd;
            else if ("equals".equals(mtd.getName()))
                equalsMtd = mtd;
            else if ("toString".equals(mtd.getName()))
                toStringMtd = mtd;
        }

        try {
            clsURLClassPath = Class.forName("jdk.internal.loader.URLClassPath");
            mthdURLClassPathGetUrls = clsURLClassPath.getMethod("getURLs");
        }
        catch (ReflectiveOperationException e) {
            clsURLClassPath = null;
            mthdURLClassPathGetUrls = null;
        }
    }

    /**
     * Gets IgniteClosure for an IgniteCheckedException class.
     *
     * @param clazz Class.
     * @return The IgniteClosure mapped to this exception class, or null if none.
     */
    public static C1<IgniteCheckedException, IgniteException> getExceptionConverter(Class<? extends IgniteCheckedException> clazz) {
        return exceptionConverters.get(clazz);
    }

    /**
     * Gets map with converters to convert internal checked exceptions to public API unchecked exceptions.
     *
     * @return Exception converters.
     */
    private static Map<Class<? extends IgniteCheckedException>, C1<IgniteCheckedException, IgniteException>>
        exceptionConverters() {
        Map<Class<? extends IgniteCheckedException>, C1<IgniteCheckedException, IgniteException>> m = new HashMap<>();

        m.put(IgniteInterruptedCheckedException.class, new C1<IgniteCheckedException, IgniteException>() {
            @Override public IgniteException apply(IgniteCheckedException e) {
                return new IgniteInterruptedException(e.getMessage(), (InterruptedException)e.getCause());
            }
        });

        m.put(IgniteFutureCancelledCheckedException.class, new C1<IgniteCheckedException, IgniteException>() {
            @Override public IgniteException apply(IgniteCheckedException e) {
                return new IgniteFutureCancelledException(e.getMessage(), e);
            }
        });

        m.put(IgniteFutureTimeoutCheckedException.class, new C1<IgniteCheckedException, IgniteException>() {
            @Override public IgniteException apply(IgniteCheckedException e) {
                return new IgniteFutureTimeoutException(e.getMessage(), e);
            }
        });

        m.put(ClusterGroupEmptyCheckedException.class, new C1<IgniteCheckedException, IgniteException>() {
            @Override public IgniteException apply(IgniteCheckedException e) {
                return new ClusterGroupEmptyException(e.getMessage(), e);
            }
        });

        m.put(ClusterTopologyCheckedException.class, new C1<IgniteCheckedException, IgniteException>() {
            @Override public IgniteException apply(IgniteCheckedException e) {
                ClusterTopologyException topEx = new ClusterTopologyException(e.getMessage(), e);

                ClusterTopologyCheckedException checked = (ClusterTopologyCheckedException)e;

                if (checked.retryReadyFuture() != null)
                    topEx.retryReadyFuture(new IgniteFutureImpl<>(checked.retryReadyFuture()));

                return topEx;
            }
        });

        m.put(IgniteDeploymentCheckedException.class, new C1<IgniteCheckedException, IgniteException>() {
            @Override public IgniteException apply(IgniteCheckedException e) {
                return new IgniteDeploymentException(e.getMessage(), e);
            }
        });

        m.put(ComputeTaskTimeoutCheckedException.class, new C1<IgniteCheckedException, IgniteException>() {
            @Override public IgniteException apply(IgniteCheckedException e) {
                return new ComputeTaskTimeoutException(e.getMessage(), e);
            }
        });

        m.put(ComputeTaskCancelledCheckedException.class, new C1<IgniteCheckedException, IgniteException>() {
            @Override public IgniteException apply(IgniteCheckedException e) {
                return new ComputeTaskCancelledException(e.getMessage(), e);
            }
        });

        m.put(IgniteTxRollbackCheckedException.class, new C1<IgniteCheckedException, IgniteException>() {
            @Override public IgniteException apply(IgniteCheckedException e) {
                return new TransactionRollbackException(e.getMessage(), e);
            }
        });

        m.put(IgniteTxHeuristicCheckedException.class, new C1<IgniteCheckedException, IgniteException>() {
            @Override public IgniteException apply(IgniteCheckedException e) {
                return new TransactionHeuristicException(e.getMessage(), e);
            }
        });

        m.put(IgniteTxTimeoutCheckedException.class, new C1<IgniteCheckedException, IgniteException>() {
            @Override public IgniteException apply(IgniteCheckedException e) {
                if (e.getCause() instanceof TransactionDeadlockException)
                    return new TransactionTimeoutException(e.getMessage(), e.getCause());

                return new TransactionTimeoutException(e.getMessage(), e);
            }
        });

        m.put(IgniteTxOptimisticCheckedException.class, new C1<IgniteCheckedException, IgniteException>() {
            @Override public IgniteException apply(IgniteCheckedException e) {
                return new TransactionOptimisticException(e.getMessage(), e);
            }
        });

        m.put(IgniteClientDisconnectedCheckedException.class, new C1<IgniteCheckedException, IgniteException>() {
            @Override public IgniteException apply(IgniteCheckedException e) {
                return new IgniteClientDisconnectedException(
                    ((IgniteClientDisconnectedCheckedException)e).reconnectFuture(),
                    e.getMessage(),
                    e);
            }
        });

        m.put(IgniteTxSerializationCheckedException.class, new C1<IgniteCheckedException, IgniteException>() {
            @Override public IgniteException apply(IgniteCheckedException e) {
                return new TransactionSerializationException(e.getMessage(), e);
            }
        });

        m.put(IgniteTxDuplicateKeyCheckedException.class, new C1<IgniteCheckedException, IgniteException>() {
            @Override public IgniteException apply(IgniteCheckedException e) {
                return new TransactionDuplicateKeyException(e.getMessage(), e);
            }
        });

        m.put(IgniteTxAlreadyCompletedCheckedException.class, new C1<IgniteCheckedException, IgniteException>() {
            @Override public IgniteException apply(IgniteCheckedException e) {
                return new TransactionAlreadyCompletedException(e.getMessage(), e);
            }
        });

        return m;
    }

    /**
     * Gets all plugin providers.
     *
     * @return Plugins.
     */
    public static List<PluginProvider> allPluginProviders() {
        return AccessController.doPrivileged(new PrivilegedAction<List<PluginProvider>>() {
            @Override public List<PluginProvider> run() {
                List<PluginProvider> providers = new ArrayList<>();

                ServiceLoader<PluginProvider> ldr = ServiceLoader.load(PluginProvider.class);

                for (PluginProvider provider : ldr)
                    providers.add(provider);

                return providers;
            }
        });
    }

    /**
     * Converts exception, but unlike {@link #convertException(IgniteCheckedException)}
     * does not wrap passed in exception if none suitable converter found.
     *
     * @param e Ignite checked exception.
     * @return Ignite runtime exception.
     */
    public static Exception convertExceptionNoWrap(IgniteCheckedException e) {
        C1<IgniteCheckedException, IgniteException> converter = exceptionConverters.get(e.getClass());

        if (converter != null)
            return converter.apply(e);

        if (e.getCause() instanceof IgniteException)
            return (Exception)e.getCause();

        return e;
    }

    /**
     * @param e Ignite checked exception.
     * @return Ignite runtime exception.
     */
    public static IgniteException convertException(IgniteCheckedException e) {
        IgniteClientDisconnectedException e0 = e.getCause(IgniteClientDisconnectedException.class);

        if (e0 != null) {
            assert e0.reconnectFuture() != null : e0;

            throw e0;
        }

        IgniteClientDisconnectedCheckedException disconnectedErr =
            e.getCause(IgniteClientDisconnectedCheckedException.class);

        if (disconnectedErr != null) {
            assert disconnectedErr.reconnectFuture() != null : disconnectedErr;

            e = disconnectedErr;
        }

        C1<IgniteCheckedException, IgniteException> converter = exceptionConverters.get(e.getClass());

        if (converter != null)
            return converter.apply(e);

        if (e.getCause() instanceof IgniteException)
            return (IgniteException)e.getCause();

        return new IgniteException(e.getMessage(), e);
    }

    /**
     * @return System time approximated by 10 ms.
     */
    public static long currentTimeMillis() {
        return curTimeMillis;
    }

    /**
     * Convert milliseconds time interval to nanoseconds.
     *
     * @param millis Original time interval.
     * @return Calculated time interval.
     */
    public static long millisToNanos(long millis) {
        return TimeUnit.MILLISECONDS.toNanos(millis);
    }

    /**
     * Convert nanoseconds time interval to milliseconds.
     *
     * @param nanos Original time interval.
     * @return Calculated time interval.
     */
    public static long nanosToMillis(long nanos) {
        return TimeUnit.NANOSECONDS.toMillis(nanos);
    }

    /**
     * Returns number of milliseconds passed after the given nanos timestamp.
     *
     * @param nanos Nanos timestamp.
     * @return Number of milliseconds passed after the given nanos timestamp.
     * @see System#nanoTime()
     */
    public static long millisSinceNanos(long nanos) {
        return nanosToMillis(System.nanoTime() - nanos);
    }

    /**
     * Gets nearest power of 2 larger or equal than v.
     *
     * @param v Value.
     * @return Nearest power of 2.
     */
    public static int ceilPow2(int v) {
        int i = v - 1;

        return Integer.highestOneBit(i) << 1 - (i >>> 30 ^ v >> 31);
    }

    /**
     * @param i Value.
     * @return {@code true} If the given value is power of 2 (0 is not power of 2).
     */
    public static boolean isPow2(int i) {
        return i > 0 && (i & (i - 1)) == 0;
    }

    /**
     * Return SUN specific constructor factory.
     *
     * @return SUN specific constructor factory.
     */
    @Nullable public static Method ctorFactory() {
        return CTOR_FACTORY;
    }

    /**
     * @return Empty constructor for object class.
     */
    public static Constructor objectConstructor() {
        return OBJECT_CTOR;
    }

    /**
     * SUN JDK specific reflection factory for objects without public constructor.
     *
     * @return Reflection factory for objects without public constructor.
     */
    @Nullable public static Object sunReflectionFactory() {
        return SUN_REFLECT_FACTORY;
    }

    /**
     * Gets name for given grid event type.
     *
     * @param type Event type.
     * @return Event name.
     */
    public static String gridEventName(int type) {
        String name = GRID_EVT_NAMES.get(type);

        return name != null ? name : Integer.toString(type);
    }

    /**
     * Gets all event types.
     *
     * @param excl Optional exclude events.
     * @return All events minus excluded ones.
     */
    public static int[] gridEvents(final int... excl) {
        if (F.isEmpty(excl))
            return GRID_EVTS;

        List<Integer> evts = toIntList(GRID_EVTS, new P1<Integer>() {
            @Override public boolean apply(Integer i) {
                return !containsIntArray(excl, i);
            }
        });

        return toIntArray(evts);
    }

    /**
     * @param discoSpi Discovery SPI.
     * @return {@code True} if ordering is supported.
     */
    public static boolean discoOrdered(DiscoverySpi discoSpi) {
        DiscoverySpiOrderSupport ann = getAnnotation(discoSpi.getClass(), DiscoverySpiOrderSupport.class);

        return ann != null && ann.value();
    }

    /**
     * @return Checks if disco ordering should be enforced.
     */
    public static boolean relaxDiscoveryOrdered() {
        return "true".equalsIgnoreCase(System.getProperty(IGNITE_NO_DISCO_ORDER));
    }

    /**
     * This method should be used for adding quick debug statements in code
     * while debugging. Calls to this method should never be committed to master.
     *
     * @param msg Message to debug.
     * @deprecated Calls to this method should never be committed to master.
     */
    @Deprecated
    public static void debug(Object msg) {
        X.error(debugPrefix() + msg);
    }

    /**
     * This method should be used for adding quick debug statements in code
     * while debugging. Calls to this method should never be committed to master.
     *
     * @param msg Message to debug.
     * @deprecated Calls to this method should never be committed to master.
     */
    @Deprecated
    public static void debugx(String msg) {
        X.printerrln(debugPrefix() + msg);
    }

    /**
     * This method should be used for adding quick debug statements in code
     * while debugging. Calls to this method should never be committed to master.
     *
     * @param log Logger.
     * @param msg Message to debug.
     *
     * @deprecated Calls to this method should never be committed to master.
     */
    @Deprecated
    public static void debug(IgniteLogger log, String msg) {
        log.info(msg);
    }

    /**
     * Prints stack trace of the current thread to {@code System.out}.
     *
     * @deprecated Calls to this method should never be committed to master.
     */
    @Deprecated
    public static void dumpStack() {
        dumpStack("Dumping stack.");
    }

    /**
     * Prints stack trace of the current thread to {@code System.out}.
     *
     * @param msg Message to print with the stack.
     *
     * @deprecated Calls to this method should never be committed to master.
     */
    @Deprecated
    public static void dumpStack(String msg) {
        new Exception(debugPrefix() + msg).printStackTrace(System.err);
    }

    /**
     * @param log Logger.
     * @param msg Message.
     */
    public static void dumpStack(@Nullable IgniteLogger log, String msg) {
        error(log, "Dumping stack.", new Exception(msg));
    }

    /**
     * Prints stack trace of the current thread to provided output stream.
     *
     * @param msg Message to print with the stack.
     * @param out Output to dump stack to.
     *
     * @deprecated Calls to this method should never be committed to master.
     */
    @Deprecated
    public static void dumpStack(String msg, PrintStream out) {
        new Exception(msg).printStackTrace(out);
    }

    /**
     * Prints stack trace of the current thread to provided logger.
     *
     * @param log Logger.
     * @param msg Message to print with the stack.
     *
     * @deprecated Calls to this method should never be committed to master.
     */
    @Deprecated
    public static void debugStack(IgniteLogger log, String msg) {
        log.error(msg, new Exception(debugPrefix() + msg));
    }

    /**
     * @return Common prefix for debug messages.
     */
    private static String debugPrefix() {
        return '<' + DEBUG_DATE_FMT.format(new Date(System.currentTimeMillis())) + "><DEBUG><" +
            Thread.currentThread().getName() + '>' + ' ';
    }

    /**
     * Prints heap usage.
     */
    public static void debugHeapUsage() {
        System.gc();

        Runtime runtime = Runtime.getRuntime();

        X.println('<' + DEBUG_DATE_FMT.format(new Date(System.currentTimeMillis())) + "><DEBUG><" +
            Thread.currentThread().getName() + "> Heap stats [free=" + runtime.freeMemory() / (1024 * 1024) +
            "M, total=" + runtime.totalMemory() / (1024 * 1024) + "M]");
    }

    /**
     * Gets heap size in GB rounded to specified precision.
     *
     * @param node Node.
     * @param precision Precision.
     * @return Heap size in GB.
     */
    public static double heapSize(ClusterNode node, int precision) {
        return heapSize(Collections.singleton(node), precision);
    }

    /**
     * Gets total heap size in GB rounded to specified precision.
     *
     * @param nodes Nodes.
     * @param precision Precision.
     * @return Total heap size in GB.
     */
    public static double heapSize(Iterable<ClusterNode> nodes, int precision) {
        // In bytes.
        double heap = 0.0;

        for (ClusterNode n : nodesPerJvm(nodes)) {
            ClusterMetrics m = n.metrics();

            heap += Math.max(m.getHeapMemoryInitialized(), m.getHeapMemoryMaximum());
        }

        return roundedHeapSize(heap, precision);
    }

    /**
     * Gets total offheap size in GB rounded to specified precision.
     *
     * @param nodes Nodes.
     * @param precision Precision.
     * @return Total offheap size in GB.
     */
    public static double offheapSize(Iterable<ClusterNode> nodes, int precision) {
        // In bytes.
        double totalOffheap = 0.0;

        for (ClusterNode n : nodesPerJvm(nodes)) {
            Long val = n.<Long>attribute(ATTR_DATA_REGIONS_OFFHEAP_SIZE);

            if (val != null)
                totalOffheap += val;
        }

        return roundedHeapSize(totalOffheap, precision);
    }

    /**
     * Returns one representative node for each JVM.
     *
     * @param nodes Nodes.
     * @return Collection which contains only one representative node for each JVM.
     */
    private static Iterable<ClusterNode> nodesPerJvm(Iterable<ClusterNode> nodes) {
        Map<String, ClusterNode> grpMap = new HashMap<>();

        // Group by mac addresses and pid.
        for (ClusterNode node : nodes) {
            String grpId = node.attribute(ATTR_MACS) + "|" + node.attribute(ATTR_JVM_PID);

            if (!grpMap.containsKey(grpId))
                grpMap.put(grpId, node);
        }

        return grpMap.values();
    }

    /**
     * Returns current JVM maxMemory in the same format as {@link #heapSize(ClusterNode, int)}.
     *
     * @param precision Precision.
     * @return Maximum memory size in GB.
     */
    public static double heapSize(int precision) {
        return roundedHeapSize(Runtime.getRuntime().maxMemory(), precision);
    }

    /**
     * Rounded heap size in gigabytes.
     *
     * @param heap Heap.
     * @param precision Precision.
     * @return Rounded heap size.
     */
    private static double roundedHeapSize(double heap, int precision) {
        double rounded = new BigDecimal(heap / (1024 * 1024 * 1024d)).round(new MathContext(precision)).doubleValue();

        return rounded < 0.1 ? 0.1 : rounded;
    }

    /**
     * Performs thread dump and prints all available info to the given log with WARN logging level.
     *
     * @param log Logger.
     */
    public static void dumpThreads(@Nullable IgniteLogger log) {
        dumpThreads(log, false);
    }

    /**
     * Performs thread dump and prints all available info to the given log
     * with WARN or ERROR logging level depending on {@code isErrorLevel} parameter.
     *
     * @param log Logger.
     * @param isErrorLevel {@code true} if thread dump must be printed with ERROR logging level,
     *      {@code false} if thread dump must be printed with WARN logging level.
     */
    public static void dumpThreads(@Nullable IgniteLogger log, boolean isErrorLevel) {
        ThreadMXBean mxBean = ManagementFactory.getThreadMXBean();

        final Set<Long> deadlockedThreadsIds = getDeadlockedThreadIds(mxBean);

        if (deadlockedThreadsIds.isEmpty())
            logMessage(log, "No deadlocked threads detected.", isErrorLevel);
        else
            logMessage(log, "Deadlocked threads detected (see thread dump below) " +
                "[deadlockedThreadsCnt=" + deadlockedThreadsIds.size() + ']', isErrorLevel);

        ThreadInfo[] threadInfos =
            mxBean.dumpAllThreads(mxBean.isObjectMonitorUsageSupported(), mxBean.isSynchronizerUsageSupported());

        GridStringBuilder sb = new GridStringBuilder(THREAD_DUMP_MSG)
            .a(new SimpleDateFormat("yyyy/MM/dd HH:mm:ss z").format(new Date(currentTimeMillis()))).a(NL);

        for (ThreadInfo info : threadInfos) {
            printThreadInfo(info, sb, deadlockedThreadsIds);

            sb.a(NL);

            if (info.getLockedSynchronizers() != null && info.getLockedSynchronizers().length > 0) {
                printSynchronizersInfo(info.getLockedSynchronizers(), sb);

                sb.a(NL);
            }
        }

        sb.a(NL);

        logMessage(log, sb.toString(), isErrorLevel);
    }

    /**
     * @param log Logger.
     * @param msg Message.
     * @param isErrorLevel {@code true} if message must be printed with ERROR logging level,
     *      {@code false} if message must be printed with WARN logging level.
     */
    private static void logMessage(@Nullable IgniteLogger log, String msg, boolean isErrorLevel) {
        if (isErrorLevel)
            error(log, msg);
        else
            warn(log, msg);
    }

    /**
     * Dumps stack trace of the thread to the given log at warning level.
     *
     * @param t Thread to be dumped.
     * @param log Logger.
     */
    public static void dumpThread(Thread t, @Nullable IgniteLogger log) {
        ThreadMXBean mxBean = ManagementFactory.getThreadMXBean();

        GridStringBuilder sb = new GridStringBuilder();

        printThreadInfo(mxBean.getThreadInfo(t.getId()), sb, Collections.emptySet());

        warn(log, sb.toString());
    }

    /**
     * Get deadlocks from the thread bean.
     * @param mxBean the bean
     * @return the set of deadlocked threads (may be empty Set, but never null).
     */
    private static Set<Long> getDeadlockedThreadIds(ThreadMXBean mxBean) {
        final long[] deadlockedIds = mxBean.findDeadlockedThreads();

        final Set<Long> deadlockedThreadsIds;

        if (!F.isEmpty(deadlockedIds)) {
            Set<Long> set = new HashSet<>();

            for (long id : deadlockedIds)
                set.add(id);

            deadlockedThreadsIds = Collections.unmodifiableSet(set);
        }
        else
            deadlockedThreadsIds = Collections.emptySet();

        return deadlockedThreadsIds;
    }

    /**
     * @param threadId Thread ID.
     * @param sb Builder.
     */
    public static void printStackTrace(long threadId, GridStringBuilder sb) {
        ThreadMXBean mxBean = ManagementFactory.getThreadMXBean();

        ThreadInfo threadInfo = mxBean.getThreadInfo(threadId, Integer.MAX_VALUE);

        printThreadInfo(threadInfo, sb, Collections.<Long>emptySet());
    }

    /**
     * @return Stacktrace of current thread as {@link String}.
     */
    public static String stackTrace() {
        GridStringBuilder sb = new GridStringBuilder();
        long threadId = Thread.currentThread().getId();

        printStackTrace(threadId, sb);

        return sb.toString();
    }

    /**
     * @return {@code true} if there is java level deadlock.
     */
    public static boolean deadlockPresent() {
        ThreadMXBean mxBean = ManagementFactory.getThreadMXBean();

        return !F.isEmpty(mxBean.findDeadlockedThreads());
    }

    /**
     * Prints single thread info to a buffer.
     *
     * @param threadInfo Thread info.
     * @param sb Buffer.
     */
    private static void printThreadInfo(ThreadInfo threadInfo, GridStringBuilder sb, Set<Long> deadlockedIdSet) {
        final long id = threadInfo.getThreadId();

        if (deadlockedIdSet.contains(id))
            sb.a("##### DEADLOCKED ");

        sb.a("Thread [name=\"").a(threadInfo.getThreadName())
            .a("\", id=").a(threadInfo.getThreadId())
            .a(", state=").a(threadInfo.getThreadState())
            .a(", blockCnt=").a(threadInfo.getBlockedCount())
            .a(", waitCnt=").a(threadInfo.getWaitedCount()).a("]").a(NL);

        LockInfo lockInfo = threadInfo.getLockInfo();

        if (lockInfo != null) {
            sb.a("    Lock [object=").a(lockInfo)
                .a(", ownerName=").a(threadInfo.getLockOwnerName())
                .a(", ownerId=").a(threadInfo.getLockOwnerId()).a("]").a(NL);
        }

        MonitorInfo[] monitors = threadInfo.getLockedMonitors();
        StackTraceElement[] elements = threadInfo.getStackTrace();

        for (int i = 0; i < elements.length; i++) {
            StackTraceElement e = elements[i];

            sb.a("        at ").a(e.toString());

            for (MonitorInfo monitor : monitors) {
                if (monitor.getLockedStackDepth() == i)
                    sb.a(NL).a("        - locked ").a(monitor);
            }

            sb.a(NL);
        }
    }

    /**
     * Prints Synchronizers info to a buffer.
     *
     * @param syncs Synchronizers info.
     * @param sb Buffer.
     */
    private static void printSynchronizersInfo(LockInfo[] syncs, GridStringBuilder sb) {
        sb.a("    Locked synchronizers:");

        for (LockInfo info : syncs)
            sb.a(NL).a("        ").a(info);
    }

    /**
     * Gets empty constructor for class even if the class does not have empty constructor
     * declared. This method is guaranteed to work with SUN JDK and other JDKs still need
     * to be tested.
     *
     * @param cls Class to get empty constructor for.
     * @return Empty constructor if one could be found or {@code null} otherwise.
     * @throws IgniteCheckedException If failed.
     */
    @Nullable public static Constructor<?> forceEmptyConstructor(Class<?> cls) throws IgniteCheckedException {
        Constructor<?> ctor = null;

        try {
            return cls.getDeclaredConstructor();
        }
        catch (Exception ignore) {
            Method ctorFac = ctorFactory();
            Object sunRefFac = sunReflectionFactory();

            if (ctorFac != null && sunRefFac != null)
                try {
                    ctor = (Constructor)ctorFac.invoke(sunRefFac, cls, objectConstructor());
                }
                catch (IllegalAccessException | InvocationTargetException e) {
                    throw new IgniteCheckedException("Failed to get object constructor for class: " + cls, e);
                }
        }

        return ctor;
    }

    /**
     * Gets class for the given name if it can be loaded or default given class.
     *
     * @param cls Class.
     * @param dflt Default class to return.
     * @return Class or default given class if it can't be found.
     */
    @Nullable public static Class<?> classForName(@Nullable String cls, @Nullable Class<?> dflt) {
        return classForName(cls, dflt, false);
    }

    /**
     * Gets class for the given name if it can be loaded or default given class.
     *
     * @param cls Class.
     * @param dflt Default class to return.
     * @param includePrimitiveTypes Whether class resolution should include primitive types (i.e. "int" will resolve to int.class if flag is set)
     * @return Class or default given class if it can't be found.
     */
    @Nullable public static Class<?> classForName(
        @Nullable String cls,
        @Nullable Class<?> dflt,
        boolean includePrimitiveTypes
    ) {
        Class<?> clazz;
        if (cls == null)
            clazz = dflt;
        else if (!includePrimitiveTypes || cls.length() > 7 || (clazz = primitiveMap.get(cls)) == null) {
            try {
                clazz = Class.forName(cls);
            }
            catch (ClassNotFoundException ignore) {
                clazz = dflt;
            }
        }
        return clazz;
    }

    /**
     * Creates new instance of a class only if it has an empty constructor (can be non-public).
     *
     * @param cls Class name.
     * @return Instance.
     * @throws IgniteCheckedException If failed.
     */
    @Nullable public static <T> T newInstance(String cls) throws IgniteCheckedException {
        Class<?> cls0;

        try {
            cls0 = Class.forName(cls);
        }
        catch (Exception e) {
            throw new IgniteCheckedException(e);
        }

        return (T)newInstance(cls0);
    }

    /**
     * Creates new instance of a class only if it has an empty constructor (can be non-public).
     *
     * @param cls Class to instantiate.
     * @return New instance of the class or {@code null} if empty constructor could not be assigned.
     * @throws IgniteCheckedException If failed.
     */
    @Nullable public static <T> T newInstance(Class<T> cls) throws IgniteCheckedException {
        boolean set = false;

        Constructor<T> ctor = null;

        try {
            ctor = cls.getDeclaredConstructor();

            if (ctor == null)
                return null;

            if (!ctor.isAccessible()) {
                ctor.setAccessible(true);

                set = true;
            }

            return ctor.newInstance();
        }
        catch (NoSuchMethodException e) {
            throw new IgniteCheckedException("Failed to find empty constructor for class: " + cls, e);
        }
        catch (InstantiationException | InvocationTargetException | IllegalAccessException e) {
            throw new IgniteCheckedException("Failed to create new instance for class: " + cls, e);
        }
        finally {
            if (ctor != null && set)
                ctor.setAccessible(false);
        }
    }

    /**
     * Check whether class is in classpath.
     *
     * @return {@code True} if in classpath.
     */
    public static boolean inClassPath(String clsName) {
        try {
            Class.forName(clsName);

            return true;
        }
        catch (ClassNotFoundException ignore) {
            return false;
        }
    }

    /**
     * Creates new instance of a class even if it does not have public constructor.
     *
     * @param cls Class to instantiate.
     * @return New instance of the class or {@code null} if empty constructor could not be assigned.
     * @throws IgniteCheckedException If failed.
     */
    @Nullable public static <T> T forceNewInstance(Class<?> cls) throws IgniteCheckedException {
        Constructor ctor = forceEmptyConstructor(cls);

        if (ctor == null)
            return null;

        boolean set = false;

        try {

            if (!ctor.isAccessible()) {
                ctor.setAccessible(true);

                set = true;
            }

            return (T)ctor.newInstance();
        }
        catch (InstantiationException | InvocationTargetException | IllegalAccessException e) {
            throw new IgniteCheckedException("Failed to create new instance for class: " + cls, e);
        }
        finally {
            if (set)
                ctor.setAccessible(false);
        }
    }

    /**
     * Pretty-formatting for minutes.
     *
     * @param mins Minutes to format.
     * @return Formatted presentation of minutes.
     */
    public static String formatMins(long mins) {
        assert mins >= 0;

        if (mins == 0)
            return "< 1 min";

        SB sb = new SB();

        long dd = mins / 1440; // 1440 mins = 60 mins * 24 hours

        if (dd > 0)
            sb.a(dd).a(dd == 1 ? " day " : " days ");

        mins %= 1440;

        long hh = mins / 60;

        if (hh > 0)
            sb.a(hh).a(hh == 1 ? " hour " : " hours ");

        mins %= 60;

        if (mins > 0)
            sb.a(mins).a(mins == 1 ? " min " : " mins ");

        return sb.toString().trim();
    }

    /**
     * Gets 8-character substring of UUID (for terse logging).
     *
     * @param id Input ID.
     * @return 8-character ID substring.
     */
    public static String id8(UUID id) {
        return id.toString().substring(0, 8);
    }

    /**
     * Gets 8-character substring of {@link org.apache.ignite.lang.IgniteUuid} (for terse logging).
     * The ID8 will be constructed as follows:
     * <ul>
     * <li>Take first 4 digits for global ID, i.e. {@link IgniteUuid#globalId()}.</li>
     * <li>Take last 4 digits for local ID, i.e. {@link IgniteUuid#localId()}.</li>
     * </ul>
     *
     * @param id Input ID.
     * @return 8-character representation of {@link IgniteUuid}.
     */
    public static String id8(IgniteUuid id) {
        String s = id.toString();

        return s.substring(0, 4) + s.substring(s.length() - 4);
    }

    /**
     *
     * @param len Number of characters to fill in.
     * @param ch Character to fill with.
     * @return String.
     */
    public static String filler(int len, char ch) {
        char[] a = new char[len];

        Arrays.fill(a, ch);

        return new String(a);
    }

    /**
     * Writes array to output stream.
     *
     * @param out Output stream.
     * @param arr Array to write.
     * @param <T> Array type.
     * @throws IOException If failed.
     */
    public static <T> void writeArray(ObjectOutput out, T[] arr) throws IOException {
        int len = arr == null ? 0 : arr.length;

        out.writeInt(len);

        if (arr != null && arr.length > 0)
            for (T t : arr)
                out.writeObject(t);
    }

    /**
     * Reads array from input stream.
     *
     * @param in Input stream.
     * @return Deserialized array.
     * @throws IOException If failed.
     * @throws ClassNotFoundException If class not found.
     */
    @Nullable public static Object[] readArray(ObjectInput in) throws IOException, ClassNotFoundException {
        int len = in.readInt();

        Object[] arr = null;

        if (len > 0) {
            arr = new Object[len];

            for (int i = 0; i < len; i++)
                arr[i] = in.readObject();
        }

        return arr;
    }

    /**
     * Reads array from input stream.
     *
     * @param in Input stream.
     * @return Deserialized array.
     * @throws IOException If failed.
     * @throws ClassNotFoundException If class not found.
     */
    @Nullable public static Class<?>[] readClassArray(ObjectInput in) throws IOException, ClassNotFoundException {
        int len = in.readInt();

        Class<?>[] arr = null;

        if (len > 0) {
            arr = new Class<?>[len];

            for (int i = 0; i < len; i++)
                arr[i] = (Class<?>)in.readObject();
        }

        return arr;
    }

    /**
     *
     * @param out Output.
     * @param col Set to write.
     * @throws IOException If write failed.
     */
    public static void writeCollection(ObjectOutput out, Collection<?> col) throws IOException {
        if (col != null) {
            out.writeInt(col.size());

            for (Object o : col)
                out.writeObject(o);
        }
        else
            out.writeInt(-1);
    }

    /**
     *
     * @param out Output.
     * @param col Set to write.
     * @throws IOException If write failed.
     */
    public static void writeIntCollection(DataOutput out, Collection<Integer> col) throws IOException {
        if (col != null) {
            out.writeInt(col.size());

            for (Integer i : col)
                out.writeInt(i);
        }
        else
            out.writeInt(-1);
    }

    /**
     * @param in Input.
     * @return Deserialized set.
     * @throws IOException If deserialization failed.
     * @throws ClassNotFoundException If deserialized class could not be found.
     */
    @Nullable public static <E> Collection<E> readCollection(ObjectInput in)
        throws IOException, ClassNotFoundException {
        return readList(in);
    }

    /**
     * @param in Input.
     * @return Deserialized set.
     * @throws IOException If deserialization failed.
     */
    @Nullable public static Collection<Integer> readIntCollection(DataInput in) throws IOException {
        int size = in.readInt();

        // Check null flag.
        if (size == -1)
            return null;

        Collection<Integer> col = new ArrayList<>(size);

        for (int i = 0; i < size; i++)
            col.add(in.readInt());

        return col;
    }

    /**
     *
     * @param m Map to copy.
     * @param <K> Key type.
     * @param <V> Value type
     * @return Copied map.
     */
    public static <K, V> Map<K, V> copyMap(Map<K, V> m) {
        return new HashMap<>(m);
    }

    /**
     *
     * @param m Map to seal.
     * @param <K> Key type.
     * @param <V> Value type
     * @return Sealed map.
     */
    public static <K, V> Map<K, V> sealMap(Map<K, V> m) {
        assert m != null;

        return Collections.unmodifiableMap(new HashMap<>(m));
    }

    /**
     * Seal collection.
     *
     * @param c Collection to seal.
     * @param <E> Entry type
     * @return Sealed collection.
     */
    public static <E> List<E> sealList(Collection<E> c) {
        return Collections.unmodifiableList(new ArrayList<>(c));
    }

    /**
     * Convert array to seal list.
     *
     * @param a Array for convert to seal list.
     * @param <E> Entry type
     * @return Sealed collection.
     */
    public static <E> List<E> sealList(E... a) {
        return Collections.unmodifiableList(Arrays.asList(a));
    }

    /**
     * Gets display name of the network interface this IP address belongs to.
     *
     * @param addr IP address for which to find network interface name.
     * @return Network interface name or {@code null} if can't be found.
     */
    @Nullable public static String getNetworkInterfaceName(String addr) {
        assert addr != null;

        try {
            InetAddress inetAddr = InetAddress.getByName(addr);

            for (NetworkInterface itf : asIterable(NetworkInterface.getNetworkInterfaces()))
                for (InetAddress itfAddr : asIterable(itf.getInetAddresses()))
                    if (itfAddr.equals(inetAddr))
                        return itf.getDisplayName();
        }
        catch (UnknownHostException ignore) {
            return null;
        }
        catch (SocketException ignore) {
            return null;
        }

        return null;
    }

    /**
     * Tries to resolve host by name, returning local host if input is empty.
     * This method reflects how {@link org.apache.ignite.configuration.IgniteConfiguration#getLocalHost()} should
     * be handled in most places.
     *
     * @param hostName Hostname or {@code null} if local host should be returned.
     * @return Address of given host or of localhost.
     * @throws IOException If attempt to get local host failed.
     */
    public static InetAddress resolveLocalHost(@Nullable String hostName) throws IOException {
        return F.isEmpty(hostName) ?
            // Should default to InetAddress#anyLocalAddress which is package-private.
            new InetSocketAddress(0).getAddress() :
            InetAddress.getByName(hostName);
    }

    /**
     * Determines whether current local host is different from previously cached.
     *
     * @return {@code true} or {@code false} depending on whether or not local host
     *      has changed from the cached value.
     * @throws IOException If attempt to get local host failed.
     */
    public static synchronized boolean isLocalHostChanged() throws IOException {
        InetAddress locHost0 = locHost;

        return locHost0 != null && !resetLocalHost().equals(locHost0);
    }

    /**
     * @param addrs Addresses.
     * @return List of reachable addresses.
     */
    public static List<InetAddress> filterReachable(Collection<InetAddress> addrs) {
        if (addrs.isEmpty())
            return Collections.emptyList();

        final int reachTimeout = 2000;

        if (addrs.size() == 1) {
            InetAddress addr = F.first(addrs);

            if (reachable(addr, reachTimeout))
                return Collections.singletonList(addr);

            return Collections.emptyList();
        }

        final List<InetAddress> res = new ArrayList<>(addrs.size());

        Collection<Future<?>> futs = new ArrayList<>(addrs.size());

        ExecutorService executor = Executors.newFixedThreadPool(Math.min(10, addrs.size()));

        try {
            for (final InetAddress addr : addrs) {
                futs.add(executor.submit(new Runnable() {
                    @Override public void run() {
                        if (reachable(addr, reachTimeout)) {
                            synchronized (res) {
                                res.add(addr);
                            }
                        }
                    }
                }));
            }

            for (Future<?> fut : futs) {
                try {
                    fut.get();
                }
                catch (InterruptedException e) {
                    Thread.currentThread().interrupt();

                    throw new IgniteException("Thread has been interrupted.", e);
                }
                catch (ExecutionException e) {
                    throw new IgniteException(e);
                }
            }
        }
        finally {
            executor.shutdown();
        }

        return res;
    }

    /**
     * Returns host names consistent with {@link #resolveLocalHost(String)}. So when it returns
     * a common address this method returns single host name, and when a wildcard address passed
     * this method tries to collect addresses of all available interfaces.
     *
     * @param locAddr Local address to resolve.
     * @return Resolved available addresses of given local address.
     * @throws IOException If failed.
     * @throws IgniteCheckedException If no network interfaces found.
     */
    public static IgniteBiTuple<Collection<String>, Collection<String>> resolveLocalAddresses(InetAddress locAddr)
        throws IOException, IgniteCheckedException {
        return resolveLocalAddresses(locAddr, false);
    }

    /**
     * Returns host names consistent with {@link #resolveLocalHost(String)}. So when it returns
     * a common address this method returns single host name, and when a wildcard address passed
     * this method tries to collect addresses of all available interfaces.
     *
     * @param locAddr Local address to resolve.
     * @param allHostNames If {@code true} then include host names for all addresses.
     * @return Resolved available addresses and host names of given local address.
     * @throws IOException If failed.
     * @throws IgniteCheckedException If no network interfaces found.
     */
    public static IgniteBiTuple<Collection<String>, Collection<String>> resolveLocalAddresses(InetAddress locAddr,
        boolean allHostNames) throws IOException, IgniteCheckedException {
        assert locAddr != null;

        Collection<String> addrs = new ArrayList<>();
        Collection<String> hostNames = new ArrayList<>();

        if (locAddr.isAnyLocalAddress()) {
            IgniteBiTuple<Collection<String>, Collection<String>> res =
                allHostNames ? cachedLocalAddrAllHostNames : cachedLocalAddr;

            if (res == null) {
                List<InetAddress> locAddrs = new ArrayList<>();

                for (NetworkInterface itf : asIterable(NetworkInterface.getNetworkInterfaces())) {
                    for (InetAddress addr : asIterable(itf.getInetAddresses())) {
                        if (!addr.isLinkLocalAddress())
                            locAddrs.add(addr);
                    }
                }

                locAddrs = filterReachable(locAddrs);

                for (InetAddress addr : locAddrs)
                    addresses(addr, addrs, hostNames, allHostNames);

                if (F.isEmpty(addrs))
                    throw new IgniteCheckedException("No network addresses found (is networking enabled?).");

                res = F.t(addrs, hostNames);

                if (allHostNames)
                    cachedLocalAddrAllHostNames = res;
                else
                    cachedLocalAddr = res;
            }

            return res;
        }

        addresses(locAddr, addrs, hostNames, allHostNames);

        return F.t(addrs, hostNames);
    }

    /**
     * @param addr Address.
     * @param addrs Addresses.
     * @param allHostNames If {@code true} then include host names for all addresses.
     * @param hostNames Host names.
     */
    private static void addresses(InetAddress addr, Collection<String> addrs, Collection<String> hostNames,
        boolean allHostNames) {
        String hostName = addr.getHostName();

        String ipAddr = addr.getHostAddress();

        addrs.add(ipAddr);

        if (allHostNames)
            hostNames.add(hostName);
        else if (!F.isEmpty(hostName) && !addr.isLoopbackAddress())
            hostNames.add(hostName);
    }

    /**
     * Gets local host. Implementation will first attempt to get a non-loopback
     * address. If that fails, then loopback address will be returned.
     * <p>
     * Note that this method is synchronized to make sure that local host
     * initialization happens only once.
     *
     * @return Address representing local host.
     * @throws IOException If attempt to get local host failed.
     */
    public static synchronized InetAddress getLocalHost() throws IOException {
        if (locHost == null)
            // Cache it.
            resetLocalHost();

        return locHost;
    }

    /**
     * @return Local host.
     * @throws IOException If attempt to get local host failed.
     */
    private static synchronized InetAddress resetLocalHost() throws IOException {
        locHost = null;

        String sysLocHost = IgniteSystemProperties.getString(IGNITE_LOCAL_HOST);

        if (sysLocHost != null)
            sysLocHost = sysLocHost.trim();

        if (!F.isEmpty(sysLocHost))
            locHost = InetAddress.getByName(sysLocHost);
        else {
            List<NetworkInterface> itfs = new ArrayList<>();

            for (NetworkInterface itf : asIterable(NetworkInterface.getNetworkInterfaces()))
                itfs.add(itf);

            Collections.sort(itfs, new Comparator<NetworkInterface>() {
                @Override public int compare(NetworkInterface itf1, NetworkInterface itf2) {
                    // Interfaces whose name starts with 'e' should go first.
                    return itf1.getName().compareTo(itf2.getName());
                }
            });

            // It should not take longer than 2 seconds to reach
            // local address on any network.
            int reachTimeout = 2000;

            for (NetworkInterface itf : itfs) {
                boolean found = false;

                for (InetAddress addr : asIterable(itf.getInetAddresses())) {
                    if (!addr.isLoopbackAddress() && !addr.isLinkLocalAddress() && reachable(itf, addr, reachTimeout)) {
                        locHost = addr;

                        found = true;

                        break;
                    }
                }

                if (found)
                    break;
            }
        }

        if (locHost == null)
            locHost = InetAddress.getLocalHost();

        return locHost;
    }

    /**
     * Checks if address can be reached using three argument InetAddress.isReachable() version.
     *
     * @param itf Network interface to use for test.
     * @param addr Address to check.
     * @param reachTimeout Timeout for the check.
     * @return {@code True} if address is reachable.
     */
    public static boolean reachable(NetworkInterface itf, InetAddress addr, int reachTimeout) {
        try {
            return addr.isReachable(itf, 0, reachTimeout);
        }
        catch (IOException ignore) {
            return false;
        }
    }

    /**
     * Checks if address can be reached using one argument InetAddress.isReachable() version.
     *
     * @param addr Address to check.
     * @param reachTimeout Timeout for the check.
     * @return {@code True} if address is reachable.
     */
    public static boolean reachable(InetAddress addr, int reachTimeout) {
        try {
            return addr.isReachable(reachTimeout);
        }
        catch (IOException ignore) {
            return false;
        }
    }

    /**
     * @param loc Local node.
     * @param rmt Remote node.
     * @return Whether given nodes have the same macs.
     */
    public static boolean sameMacs(ClusterNode loc, ClusterNode rmt) {
        assert loc != null;
        assert rmt != null;

        String locMacs = loc.attribute(IgniteNodeAttributes.ATTR_MACS);
        String rmtMacs = rmt.attribute(IgniteNodeAttributes.ATTR_MACS);

        return locMacs != null && locMacs.equals(rmtMacs);
    }

    /**
     * Gets a list of all local non-loopback IPs known to this JVM.
     * Note that this will include both IPv4 and IPv6 addresses (even if one "resolves"
     * into another). Loopbacks will be skipped.
     *
     * @return List of all known local IPs (empty list if no addresses available).
     */
    public static synchronized Collection<String> allLocalIps() {
        List<String> ips = new ArrayList<>(4);

        try {
            Enumeration<NetworkInterface> itfs = NetworkInterface.getNetworkInterfaces();

            if (itfs != null) {
                for (NetworkInterface itf : asIterable(itfs)) {
                    if (!itf.isLoopback()) {
                        Enumeration<InetAddress> addrs = itf.getInetAddresses();

                        for (InetAddress addr : asIterable(addrs)) {
                            String hostAddr = addr.getHostAddress();

                            if (!addr.isLoopbackAddress() && !ips.contains(hostAddr))
                                ips.add(hostAddr);
                        }
                    }
                }
            }
        }
        catch (SocketException ignore) {
            return Collections.emptyList();
        }

        Collections.sort(ips);

        return ips;
    }

    /**
     * Checks if the address is local.
     *
     * @param addr Address for check.
     * @return true if address is local, otherwise false
     */
    public static boolean isLocalAddress(InetAddress addr) {
        // Check if the address is a valid special local or loop back
        if (addr.isAnyLocalAddress() || addr.isLoopbackAddress())
            return true;

        // Check if the address is defined on any interface
        try {
            return NetworkInterface.getByInetAddress(addr) != null;
        }
        catch (SocketException e) {
            return false;
        }
    }

    /**
     * Gets a list of all local enabled MACs known to this JVM. It
     * is using hardware address of the network interface that is not guaranteed to be
     * MAC addresses (but in most cases it is).
     * <p>
     * Note that if network interface is disabled - its MAC won't be included. All
     * local network interfaces are probed including loopbacks. Virtual interfaces
     * (sub-interfaces) are skipped.
     * <p>
     * Note that on linux getHardwareAddress() can return null from time to time
     * if NetworkInterface.getHardwareAddress() method is called from many threads.
     *
     * @return List of all known enabled local MACs or empty list
     *      if no MACs could be found.
     */
    public static synchronized Collection<String> allLocalMACs() {
        List<String> macs = new ArrayList<>(3);

        try {
            Enumeration<NetworkInterface> itfs = NetworkInterface.getNetworkInterfaces();

            if (itfs != null) {
                for (NetworkInterface itf : asIterable(itfs)) {
                    byte[] hwAddr = itf.getHardwareAddress();

                    // Loopback produces empty MAC.
                    if (hwAddr != null && hwAddr.length > 0) {
                        String mac = byteArray2HexString(hwAddr);

                        if (!macs.contains(mac))
                            macs.add(mac);
                    }
                }
            }
        }
        catch (SocketException ignore) {
            return Collections.emptyList();
        }

        Collections.sort(macs);

        return macs;
    }

    /**
     * Downloads resource by URL.
     *
     * @param url URL to download.
     * @param file File where downloaded resource should be stored.
     * @return File where downloaded resource should be stored.
     * @throws IOException If error occurred.
     */
    public static File downloadUrl(URL url, File file) throws IOException {
        assert url != null;
        assert file != null;

        InputStream in = null;
        OutputStream out = null;

        try {
            URLConnection conn = url.openConnection();

            if (conn instanceof HttpsURLConnection) {
                HttpsURLConnection https = (HttpsURLConnection)conn;

                https.setHostnameVerifier(new DeploymentHostnameVerifier());

                SSLContext ctx = SSLContext.getInstance(HTTPS_PROTOCOL);

                ctx.init(null, getTrustManagers(), null);

                // Initialize socket factory.
                https.setSSLSocketFactory(ctx.getSocketFactory());
            }

            in = conn.getInputStream();

            if (in == null)
                throw new IOException("Failed to open connection: " + url.toString());

            out = new BufferedOutputStream(new FileOutputStream(file));

            copy(in, out);
        }
        catch (NoSuchAlgorithmException | KeyManagementException e) {
            throw new IOException("Failed to open HTTPs connection [url=" + url.toString() + ", msg=" + e + ']', e);
        }
        finally {
            close(in, null);
            close(out, null);
        }

        return file;
    }

    /**
     * Construct array with one trust manager which don't reject input certificates.
     *
     * @return Array with one X509TrustManager implementation of trust manager.
     */
    private static TrustManager[] getTrustManagers() {
        return new TrustManager[] {
            new X509TrustManager() {
                @Nullable @Override public X509Certificate[] getAcceptedIssuers() {
                    return null;
                }

                @Override public void checkClientTrusted(X509Certificate[] certs, String authType) {
                    /* No-op. */
                }

                @Override public void checkServerTrusted(X509Certificate[] certs, String authType) {
                    /* No-op. */
                }
            }
        };
    }

    /**
     * Replace password in URI string with a single '*' character.
     * <p>
     * Parses given URI by applying &quot;.*://(.*:.*)@.*&quot;
     * regular expression pattern and than if URI matches it
     * replaces password strings between '/' and '@' with '*'.
     *
     * @param uri URI which password should be replaced.
     * @return Converted URI string
     */
    @Nullable public static String hidePassword(@Nullable String uri) {
        if (uri == null)
            return null;

        if (Pattern.matches(".*://(.*:.*)@.*", uri)) {
            int userInfoLastIdx = uri.indexOf('@');

            assert userInfoLastIdx != -1;

            String str = uri.substring(0, userInfoLastIdx);

            int userInfoStartIdx = str.lastIndexOf('/');

            str = str.substring(userInfoStartIdx + 1);

            String[] params = str.split(";");

            StringBuilder builder = new StringBuilder();

            for (int i = 0; i < params.length; i++) {
                int idx;

                if ((idx = params[i].indexOf(':')) != -1)
                    params[i] = params[i].substring(0, idx + 1) + '*';

                builder.append(params[i]);

                if (i != params.length - 1)
                    builder.append(';');
            }

            return new StringBuilder(uri).replace(userInfoStartIdx + 1, userInfoLastIdx,
                builder.toString()).toString();
        }

        return uri;
    }

    /**
     * @return Class loader used to load Ignite itself.
     */
    public static ClassLoader gridClassLoader() {
        return gridClassLoader;
    }

    /**
     * @return ClassLoader at IgniteConfiguration in case it is not null or
     * ClassLoader used to start Ignite.
     */
    public static ClassLoader resolveClassLoader(IgniteConfiguration cfg) {
        return resolveClassLoader(null, cfg);
    }

    /**
     * @return ClassLoader passed as param in case it is not null or
     * ClassLoader at IgniteConfiguration in case it is not null or
     * ClassLoader used to start Ignite.
     */
    public static ClassLoader resolveClassLoader(ClassLoader ldr, IgniteConfiguration cfg) {
        assert cfg != null;

        return (ldr != null && ldr != gridClassLoader) ?
            ldr :
            cfg.getClassLoader() != null ?
                cfg.getClassLoader() :
                gridClassLoader;
    }

    /**
     * @param parent Parent to find.
     * @param ldr Loader to check.
     * @return {@code True} if parent found.
     */
    public static boolean hasParent(@Nullable ClassLoader parent, ClassLoader ldr) {
        if (parent != null) {
            for (; ldr != null; ldr = ldr.getParent()) {
                if (ldr.equals(parent))
                    return true;
            }

            return false;
        }

        return true;
    }

    /**
     * Writes collection of byte arrays to data output.
     *
     * @param out Output to write to.
     * @param bytes Collection with byte arrays.
     * @throws java.io.IOException If write failed.
     */
    public static void writeBytesCollection(DataOutput out, Collection<byte[]> bytes) throws IOException {
        if (bytes != null) {
            out.writeInt(bytes.size());

            for (byte[] b : bytes)
                writeByteArray(out, b);
        }
        else
            out.writeInt(-1);
    }

    /**
     * Reads collection of byte arrays from data input.
     *
     * @param in Data input to read from.
     * @return List of byte arrays.
     * @throws java.io.IOException If read failed.
     */
    public static List<byte[]> readBytesList(DataInput in) throws IOException {
        int size = in.readInt();

        if (size < 0)
            return null;

        List<byte[]> res = new ArrayList<>(size);

        for (int i = 0; i < size; i++)
            res.add(readByteArray(in));

        return res;
    }

    /**
     * Writes byte array to output stream accounting for <tt>null</tt> values.
     *
     * @param out Output stream to write to.
     * @param arr Array to write, possibly <tt>null</tt>.
     * @throws java.io.IOException If write failed.
     */
    public static void writeByteArray(DataOutput out, @Nullable byte[] arr) throws IOException {
        if (arr == null)
            out.writeInt(-1);
        else {
            out.writeInt(arr.length);

            out.write(arr);
        }
    }

    /**
     * Writes byte array to output stream accounting for <tt>null</tt> values.
     *
     * @param out Output stream to write to.
     * @param arr Array to write, possibly <tt>null</tt>.
     * @throws java.io.IOException If write failed.
     */
    public static void writeByteArray(DataOutput out, @Nullable byte[] arr, int maxLen) throws IOException {
        if (arr == null)
            out.writeInt(-1);
        else {
            int len = Math.min(arr.length, maxLen);

            out.writeInt(len);

            out.write(arr, 0, len);
        }
    }

    /**
     * Reads byte array from input stream accounting for <tt>null</tt> values.
     *
     * @param in Stream to read from.
     * @return Read byte array, possibly <tt>null</tt>.
     * @throws java.io.IOException If read failed.
     */
    @Nullable public static byte[] readByteArray(DataInput in) throws IOException {
        int len = in.readInt();

        if (len == -1)
            return null; // Value "-1" indicates null.

        byte[] res = new byte[len];

        in.readFully(res);

        return res;
    }

    /**
     * Reads byte array from given buffers (changing buffer positions).
     *
     * @param bufs Byte buffers.
     * @return Byte array.
     */
    public static byte[] readByteArray(ByteBuffer... bufs) {
        assert !F.isEmpty(bufs);

        int size = 0;

        for (ByteBuffer buf : bufs)
            size += buf.remaining();

        byte[] res = new byte[size];

        int off = 0;

        for (ByteBuffer buf : bufs) {
            int len = buf.remaining();

            if (len != 0) {
                buf.get(res, off, len);

                off += len;
            }
        }

        assert off == res.length;

        return res;
    }

    /**
     * // FIXME: added for DR dataCenterIds, review if it is needed after GG-6879.
     *
     * @param out Output.
     * @param col Set to write.
     * @throws java.io.IOException If write failed.
     */
    public static void writeByteCollection(DataOutput out, Collection<Byte> col) throws IOException {
        if (col != null) {
            out.writeInt(col.size());

            for (Byte i : col)
                out.writeByte(i);
        }
        else
            out.writeInt(-1);
    }

    /**
     * // FIXME: added for DR dataCenterIds, review if it is needed after GG-6879.
     *
     * @param in Input.
     * @return Deserialized list.
     * @throws java.io.IOException If deserialization failed.
     */
    @Nullable public static List<Byte> readByteList(DataInput in) throws IOException {
        int size = in.readInt();

        // Check null flag.
        if (size == -1)
            return null;

        List<Byte> col = new ArrayList<>(size);

        for (int i = 0; i < size; i++)
            col.add(in.readByte());

        return col;
    }

    /**
     * Join byte arrays into single one.
     *
     * @param bufs list of byte arrays to concatenate.
     * @return Concatenated byte's array.
     */
    public static byte[] join(byte[]... bufs) {
        int size = 0;
        for (byte[] buf : bufs) {
            size += buf.length;
        }

        byte[] res = new byte[size];
        int position = 0;
        for (byte[] buf : bufs) {
            arrayCopy(buf, 0, res, position, buf.length);
            position += buf.length;
        }

        return res;
    }

    /**
     * Converts byte array to formatted string. If calling:
     * <pre name="code" class="java">
     * ...
     * byte[] data = {10, 20, 30, 40, 50, 60, 70, 80, 90};
     *
     * U.byteArray2String(data, "0x%02X", ",0x%02X")
     * ...
     * </pre>
     * the result will be:
     * <pre name="code" class="java">
     * ...
     * 0x0A, 0x14, 0x1E, 0x28, 0x32, 0x3C, 0x46, 0x50, 0x5A
     * ...
     * </pre>
     *
     * @param arr Array of byte.
     * @param hdrFmt C-style string format for the first element.
     * @param bodyFmt C-style string format for second and following elements, if any.
     * @return String with converted bytes.
     */
    public static String byteArray2String(byte[] arr, String hdrFmt, String bodyFmt) {
        assert arr != null;
        assert hdrFmt != null;
        assert bodyFmt != null;

        SB sb = new SB();

        sb.a('{');

        boolean first = true;

        for (byte b : arr)
            if (first) {
                sb.a(String.format(hdrFmt, b));

                first = false;
            }
            else
                sb.a(String.format(bodyFmt, b));

        sb.a('}');

        return sb.toString();
    }

    /**
     * Convert string with hex values to byte array.
     *
     * @param hex Hexadecimal string to convert.
     * @return array of bytes defined as hex in string.
     * @throws IllegalArgumentException If input character differs from certain hex characters.
     */
    public static byte[] hexString2ByteArray(String hex) throws IllegalArgumentException {
        // If Hex string has odd character length.
        if (hex.length() % 2 != 0)
            hex = '0' + hex;

        char[] chars = hex.toCharArray();

        byte[] bytes = new byte[chars.length / 2];

        int byteCnt = 0;

        for (int i = 0; i < chars.length; i += 2) {
            int newByte = 0;

            newByte |= hexCharToByte(chars[i]);

            newByte <<= 4;

            newByte |= hexCharToByte(chars[i + 1]);

            bytes[byteCnt] = (byte)newByte;

            byteCnt++;
        }

        return bytes;
    }

    /**
     * Gets a hex string representation of the given long value.
     *
     * @param val Value to convert to string.
     * @return Hex string.
     */
    public static String hexLong(long val) {
        return new SB().appendHex(val).toString();
    }

    /**
     * Gets a hex string representation of the given long value.
     *
     * @param val Value to convert to string.
     * @return Hex string.
     */
    public static String hexInt(int val) {
        return new SB().appendHex(val).toString();
    }

    /**
     * Return byte value for certain character.
     *
     * @param ch Character
     * @return Byte value.
     * @throws IllegalArgumentException If input character differ from certain hex characters.
     */
    private static byte hexCharToByte(char ch) throws IllegalArgumentException {
        switch (ch) {
            case '0':
            case '1':
            case '2':
            case '3':
            case '4':
            case '5':
            case '6':
            case '7':
            case '8':
            case '9':
                return (byte)(ch - '0');

            case 'a':
            case 'A':
                return 0xa;

            case 'b':
            case 'B':
                return 0xb;

            case 'c':
            case 'C':
                return 0xc;

            case 'd':
            case 'D':
                return 0xd;

            case 'e':
            case 'E':
                return 0xe;

            case 'f':
            case 'F':
                return 0xf;

            default:
                throw new IllegalArgumentException("Hex decoding wrong input character [character=" + ch + ']');
        }
    }

    /**
     * Converts primitive double to byte array.
     *
     * @param d Double to convert.
     * @return Byte array.
     */
    public static byte[] doubleToBytes(double d) {
        return longToBytes(Double.doubleToLongBits(d));
    }

    /**
     * Converts primitive {@code double} type to byte array and stores
     * it in the specified byte array.
     *
     * @param d Double to convert.
     * @param bytes Array of bytes.
     * @param off Offset.
     * @return New offset.
     */
    public static int doubleToBytes(double d, byte[] bytes, int off) {
        return longToBytes(Double.doubleToLongBits(d), bytes, off);
    }

    /**
     * Converts primitive float to byte array.
     *
     * @param f Float to convert.
     * @return Array of bytes.
     */
    public static byte[] floatToBytes(float f) {
        return intToBytes(Float.floatToIntBits(f));
    }

    /**
     * Converts primitive float to byte array.
     *
     * @param f Float to convert.
     * @param bytes Array of bytes.
     * @param off Offset.
     * @return New offset.
     */
    public static int floatToBytes(float f, byte[] bytes, int off) {
        return intToBytes(Float.floatToIntBits(f), bytes, off);
    }

    /**
     * Converts primitive {@code long} type to byte array.
     *
     * @param l Long value.
     * @return Array of bytes.
     */
    public static byte[] longToBytes(long l) {
        return GridClientByteUtils.longToBytes(l);
    }

    /**
     * Converts primitive {@code long} type to byte array and stores it in specified
     * byte array.
     *
     * @param l Long value.
     * @param bytes Array of bytes.
     * @param off Offset in {@code bytes} array.
     * @return Number of bytes overwritten in {@code bytes} array.
     */
    public static int longToBytes(long l, byte[] bytes, int off) {
        return off + GridClientByteUtils.longToBytes(l, bytes, off);
    }

    /**
     * Converts primitive {@code int} type to byte array.
     *
     * @param i Integer value.
     * @return Array of bytes.
     */
    public static byte[] intToBytes(int i) {
        return GridClientByteUtils.intToBytes(i);
    }

    /**
     * Converts primitive {@code int} type to byte array and stores it in specified
     * byte array.
     *
     * @param i Integer value.
     * @param bytes Array of bytes.
     * @param off Offset in {@code bytes} array.
     * @return Number of bytes overwritten in {@code bytes} array.
     */
    public static int intToBytes(int i, byte[] bytes, int off) {
        return off + GridClientByteUtils.intToBytes(i, bytes, off);
    }

    /**
     * Converts primitive {@code short} type to byte array.
     *
     * @param s Short value.
     * @return Array of bytes.
     */
    public static byte[] shortToBytes(short s) {
        return GridClientByteUtils.shortToBytes(s);
    }

    /**
     * Converts primitive {@code short} type to byte array and stores it in specified
     * byte array.
     *
     * @param s Short value.
     * @param bytes Array of bytes.
     * @param off Offset in {@code bytes} array.
     * @return Number of bytes overwritten in {@code bytes} array.
     */
    public static int shortToBytes(short s, byte[] bytes, int off) {
        return off + GridClientByteUtils.shortToBytes(s, bytes, off);
    }

    /**
     * Encodes {@link java.util.UUID} into a sequence of bytes using the {@link java.nio.ByteBuffer},
     * storing the result into a new byte array.
     *
     * @param uuid Unique identifier.
     * @param arr Byte array to fill with result.
     * @param off Offset in {@code arr}.
     * @return Number of bytes overwritten in {@code bytes} array.
     */
    public static int uuidToBytes(@Nullable UUID uuid, byte[] arr, int off) {
        return off + GridClientByteUtils.uuidToBytes(uuid, arr, off);
    }

    /**
     * Converts an UUID to byte array.
     *
     * @param uuid UUID value.
     * @return Encoded into byte array {@link java.util.UUID}.
     */
    public static byte[] uuidToBytes(@Nullable UUID uuid) {
        return GridClientByteUtils.uuidToBytes(uuid);
    }

    /**
     * Constructs {@code short} from byte array.
     *
     * @param bytes Array of bytes.
     * @param off Offset in {@code bytes} array.
     * @return Short value.
     */
    public static short bytesToShort(byte[] bytes, int off) {
        assert bytes != null;

        int bytesCnt = Short.SIZE >> 3;

        if (off + bytesCnt > bytes.length)
            // Just use the remainder.
            bytesCnt = bytes.length - off;

        short res = 0;

        for (int i = 0; i < bytesCnt; i++) {
            int shift = bytesCnt - i - 1 << 3;

            res |= (0xffL & bytes[off++]) << shift;
        }

        return res;
    }

    /**
     * Constructs {@code int} from byte array.
     *
     * @param bytes Array of bytes.
     * @param off Offset in {@code bytes} array.
     * @return Integer value.
     */
    public static int bytesToInt(byte[] bytes, int off) {
        assert bytes != null;

        int bytesCnt = Integer.SIZE >> 3;

        if (off + bytesCnt > bytes.length)
            // Just use the remainder.
            bytesCnt = bytes.length - off;

        int res = 0;

        for (int i = 0; i < bytesCnt; i++) {
            int shift = bytesCnt - i - 1 << 3;

            res |= (0xffL & bytes[off++]) << shift;
        }

        return res;
    }

    /**
     * Constructs {@code long} from byte array.
     *
     * @param bytes Array of bytes.
     * @param off Offset in {@code bytes} array.
     * @return Long value.
     */
    public static long bytesToLong(byte[] bytes, int off) {
        assert bytes != null;

        int bytesCnt = Long.SIZE >> 3;

        if (off + bytesCnt > bytes.length)
            bytesCnt = bytes.length - off;

        long res = 0;

        for (int i = 0; i < bytesCnt; i++) {
            int shift = bytesCnt - i - 1 << 3;

            res |= (0xffL & bytes[off++]) << shift;
        }

        return res;
    }

    /**
     * Reads an {@link java.util.UUID} form byte array.
     * If given array contains all 0s then {@code null} will be returned.
     *
     * @param bytes array of bytes.
     * @param off Offset in {@code bytes} array.
     * @return UUID value or {@code null}.
     */
    public static UUID bytesToUuid(byte[] bytes, int off) {
        return GridClientByteUtils.bytesToUuid(bytes, off);
    }

    /**
     * Constructs double from byte array.
     *
     * @param bytes Byte array.
     * @param off Offset in {@code bytes} array.
     * @return Double value.
     */
    public static double bytesToDouble(byte[] bytes, int off) {
        return Double.longBitsToDouble(bytesToLong(bytes, off));
    }

    /**
     * Constructs float from byte array.
     *
     * @param bytes Byte array.
     * @param off Offset in {@code bytes} array.
     * @return Float value.
     */
    public static float bytesToFloat(byte[] bytes, int off) {
        return Float.intBitsToFloat(bytesToInt(bytes, off));
    }

    /**
     * Compares fragments of byte arrays.
     *
     * @param a First array.
     * @param aOff First array offset.
     * @param b Second array.
     * @param bOff Second array offset.
     * @param len Length of fragments.
     * @return {@code true} if fragments are equal, {@code false} otherwise.
     */
    public static boolean bytesEqual(byte[] a, int aOff, byte[] b, int bOff, int len) {
        if (aOff + len > a.length || bOff + len > b.length)
            return false;
        else {
            for (int i = 0; i < len; i++)
                if (a[aOff + i] != b[bOff + i])
                    return false;

            return true;
        }
    }

    /**
     * Converts an array of characters representing hexidecimal values into an
     * array of bytes of those same values. The returned array will be half the
     * length of the passed array, as it takes two characters to represent any
     * given byte. An exception is thrown if the passed char array has an odd
     * number of elements.
     *
     * @param data An array of characters containing hexidecimal digits
     * @return A byte array containing binary data decoded from
     *         the supplied char array.
     * @throws IgniteCheckedException Thrown if an odd number or illegal of characters is supplied.
     */
    public static byte[] decodeHex(char[] data) throws IgniteCheckedException {
        int len = data.length;

        if ((len & 0x01) != 0)
            throw new IgniteCheckedException("Odd number of characters.");

        byte[] out = new byte[len >> 1];

        // Two characters form the hex value.
        for (int i = 0, j = 0; j < len; i++) {
            int f = toDigit(data[j], j) << 4;

            j++;

            f |= toDigit(data[j], j);

            j++;

            out[i] = (byte)(f & 0xFF);
        }

        return out;
    }

    /**
     * @param bytes Number of bytes to display.
     * @param si If {@code true}, then unit base is 1000, otherwise unit base is 1024.
     * @return Formatted size.
     */
    public static String readableSize(long bytes, boolean si) {
        int unit = si ? 1000 : 1024;

        if (bytes < unit)
            return bytes + " B";

        int exp = (int)(Math.log(bytes) / Math.log(unit));

        String pre = (si ? "kMGTPE" : "KMGTPE").charAt(exp - 1) + (si ? "" : "i");

        return String.format("%.1f %sB", bytes / Math.pow(unit, exp), pre);
    }

    /**
     * Verifier always returns successful result for any host.
     */
    private static class DeploymentHostnameVerifier implements HostnameVerifier {
        /** {@inheritDoc} */
        @Override public boolean verify(String hostname, SSLSession ses) {
            // Remote host trusted by default.
            return true;
        }
    }

    /**
     * Makes a {@code '+---+'} dash line.
     *
     * @param len Length of the dash line to make.
     * @return Dash line.
     */
    public static String dash(int len) {
        char[] dash = new char[len];

        Arrays.fill(dash, '-');

        dash[0] = dash[len - 1] = '+';

        return new String(dash);
    }

    /**
     * Creates space filled string of given length.
     *
     * @param len Number of spaces.
     * @return Space filled string of given length.
     */
    public static String pad(int len) {
        char[] dash = new char[len];

        Arrays.fill(dash, ' ');

        return new String(dash);
    }

    /**
     * Formats system time in milliseconds for printing in logs.
     *
     * @param sysTime System time.
     * @return Formatted time string.
     */
    public static String format(long sysTime) {
        return LONG_DATE_FMT.format(new java.util.Date(sysTime));
    }

    /**
     * Converts enumeration to iterable so it can be used in {@code foreach} construct.
     *
     * @param <T> Types of instances for iteration.
     * @param e Enumeration to convert.
     * @return Iterable over the given enumeration.
     */
    public static <T> Iterable<T> asIterable(final Enumeration<T> e) {
        return new Iterable<T>() {
            @Override public Iterator<T> iterator() {
                return new Iterator<T>() {
                    @Override public boolean hasNext() {
                        return e.hasMoreElements();
                    }

                    @Override public T next() {
                        return e.nextElement();
                    }

                    @Override public void remove() {
                        throw new UnsupportedOperationException();
                    }
                };
            }
        };
    }

    /**
     * Copy source file (or folder) to destination file (or folder). Supported source & destination:
     * <ul>
     * <li>File to File</li>
     * <li>File to Folder</li>
     * <li>Folder to Folder (Copy the content of the directory and not the directory itself)</li>
     * </ul>
     *
     * @param src Source file or folder.
     * @param dest Destination file or folder.
     * @param overwrite Whether or not overwrite existing files and folders.
     * @throws IOException Thrown if an I/O error occurs.
     */
    public static void copy(File src, File dest, boolean overwrite) throws IOException {
        assert src != null;
        assert dest != null;

        /*
         * Supported source & destination:
         * ===============================
         * 1. File -> File
         * 2. File -> Directory
         * 3. Directory -> Directory
         */

        // Source must exist.
        if (!src.exists())
            throw new FileNotFoundException("Source can't be found: " + src);

        // Check that source and destination are not the same.
        if (src.getAbsoluteFile().equals(dest.getAbsoluteFile()))
            throw new IOException("Source and destination are the same [src=" + src + ", dest=" + dest + ']');

        if (dest.exists()) {
            if (!dest.isDirectory() && !overwrite)
                throw new IOException("Destination already exists: " + dest);

            if (!dest.canWrite())
                throw new IOException("Destination is not writable:" + dest);
        }
        else {
            File parent = dest.getParentFile();

            if (parent != null && !parent.exists())
                // Ignore any errors here.
                // We will get errors when we'll try to open the file stream.
                //noinspection ResultOfMethodCallIgnored
                parent.mkdirs();

            // If source is a directory, we should create destination directory.
            if (src.isDirectory())
                //noinspection ResultOfMethodCallIgnored
                dest.mkdir();
        }

        if (src.isDirectory()) {
            // In this case we have Directory -> Directory.
            // Note that we copy the content of the directory and not the directory itself.

            File[] files = src.listFiles();

            for (File file : files) {
                if (file.isDirectory()) {
                    File dir = new File(dest, file.getName());

                    if (!dir.exists() && !dir.mkdirs())
                        throw new IOException("Can't create directory: " + dir);

                    copy(file, dir, overwrite);
                }
                else
                    copy(file, dest, overwrite);
            }
        }
        else {
            // In this case we have File -> File or File -> Directory.
            File file = dest.exists() && dest.isDirectory() ? new File(dest, src.getName()) : dest;

            if (!overwrite && file.exists())
                throw new IOException("Destination already exists: " + file);

            FileInputStream in = null;
            FileOutputStream out = null;

            try {
                in = new FileInputStream(src);
                out = new FileOutputStream(file);

                copy(in, out);
            }
            finally {
                if (in != null)
                    in.close();

                if (out != null) {
                    out.getFD().sync();

                    out.close();
                }
            }
        }
    }

    /**
     * Starts clock timer if grid is first.
     */
    public static void onGridStart() {
        synchronized (mux) {
            if (gridCnt == 0) {
                assert timer == null;

                timer = new Thread(new Runnable() {
                    @SuppressWarnings({"BusyWait"})
                    @Override public void run() {
                        while (true) {
                            curTimeMillis = System.currentTimeMillis();

                            try {
                                Thread.sleep(10);
                            }
                            catch (InterruptedException ignored) {
                                break;
                            }
                        }
                    }
                }, "ignite-clock");

                timer.setDaemon(true);

                timer.setPriority(10);

                timer.start();
            }

            ++gridCnt;
        }
    }

    /**
     * Stops clock timer if all nodes into JVM were stopped.
     * @throws InterruptedException If interrupted.
     */
    public static void onGridStop() throws InterruptedException {
        synchronized (mux) {
            // Grid start may fail and onGridStart() does not get called.
            if (gridCnt == 0)
                return;

            --gridCnt;

            Thread timer0 = timer;

            if (gridCnt == 0 && timer0 != null) {
                timer = null;

                timer0.interrupt();

                timer0.join();
            }
        }
    }

    /**
     * Copies input byte stream to output byte stream.
     *
     * @param in Input byte stream.
     * @param out Output byte stream.
     * @return Number of the copied bytes.
     * @throws IOException Thrown if an I/O error occurs.
     */
    public static int copy(InputStream in, OutputStream out) throws IOException {
        assert in != null;
        assert out != null;

        byte[] buf = new byte[BUF_SIZE];

        int cnt = 0;

        for (int n; (n = in.read(buf)) > 0; ) {
            out.write(buf, 0, n);

            cnt += n;
        }

        return cnt;
    }

    /**
     * Copies input character stream to output character stream.
     *
     * @param in Input character stream.
     * @param out Output character stream.
     * @return Number of the copied characters.
     * @throws IOException Thrown if an I/O error occurs.
     */
    public static int copy(Reader in, Writer out) throws IOException {
        assert in != null;
        assert out != null;

        char[] buf = new char[BUF_SIZE];

        int cnt = 0;

        for (int n; (n = in.read(buf)) > 0; ) {
            out.write(buf, 0, n);

            cnt += n;
        }

        return cnt;
    }

    /**
     * Writes string to file.
     *
     * @param file File.
     * @param s String to write.
     * @throws IOException Thrown if an I/O error occurs.
     */
    public static void writeStringToFile(File file, String s) throws IOException {
        writeStringToFile(file, s, Charset.defaultCharset().toString(), false);
    }

    /**
     * Writes string to file.
     *
     * @param file File.
     * @param s String to write.
     * @param charset Encoding.
     * @throws IOException Thrown if an I/O error occurs.
     */
    public static void writeStringToFile(File file, String s, String charset) throws IOException {
        writeStringToFile(file, s, charset, false);
    }

    /**
     * Reads file to string using specified charset.
     *
     * @param fileName File name.
     * @param charset File charset.
     * @return File content.
     * @throws IOException If error occurred.
     */
    public static String readFileToString(String fileName, String charset) throws IOException {
        try (Reader input = new InputStreamReader(new FileInputStream(fileName), charset)) {
            StringWriter output = new StringWriter();

            char[] buf = new char[4096];

            int n;

            while ((n = input.read(buf)) != -1)
                output.write(buf, 0, n);

            return output.toString();
        }
    }

    /**
     * Writes string to file.
     *
     * @param file File.
     * @param s String to write.
     * @param charset Encoding.
     * @param append If {@code true}, then specified string will be added to the end of the file.
     * @throws IOException Thrown if an I/O error occurs.
     */
    public static void writeStringToFile(File file, String s, String charset, boolean append) throws IOException {
        if (s == null)
            return;

        try (OutputStream out = new FileOutputStream(file, append)) {
            out.write(s.getBytes(charset));
        }
    }

    /**
     * Utility method that sets cause into exception and returns it.
     *
     * @param e Exception to set cause to and return.
     * @param cause Optional cause to set (if not {@code null}).
     * @param <E> Type of the exception.
     * @return Passed in exception with optionally set cause.
     */
    public static <E extends Throwable> E withCause(E e, @Nullable Throwable cause) {
        assert e != null;

        if (cause != null)
            e.initCause(cause);

        return e;
    }

    /**
     * Deletes file or directory with all sub-directories and files.
     *
     * @param file File or directory to delete.
     * @return {@code true} if and only if the file or directory is successfully deleted,
     *      {@code false} otherwise
     */
    public static boolean delete(@Nullable File file) {
        return file != null && delete(file.toPath());
    }

    /**
     * Converts size in bytes to human-readable size in megabytes.
     *
     * @param sizeInBytes Size of any object (file, memory region etc) in bytes.
     * @return Size converted to megabytes.
     */
    public static int sizeInMegabytes(long sizeInBytes) {
        return (int)(sizeInBytes / MB);
    }

    /**
     * Deletes file or directory with all sub-directories and files.
     *
     * @param path File or directory to delete.
     * @return {@code true} if and only if the file or directory is successfully deleted,
     *      {@code false} otherwise
     */
    public static boolean delete(Path path) {
        if (Files.isDirectory(path)) {
            try {
                try (DirectoryStream<Path> stream = Files.newDirectoryStream(path)) {
                    for (Path innerPath : stream) {
                        boolean res = delete(innerPath);

                        if (!res)
                            return false;
                    }
                }
            } catch (IOException e) {
                return false;
            }
        }

        if (path.toFile().getName().endsWith("jar")) {
            try {
                // Why do we do this?
                new JarFile(path.toString(), false).close();
            }
            catch (IOException ignore) {
                // Ignore it here...
            }
        }

        try {
            Files.delete(path);

            return true;
        } catch (IOException e) {
            return false;
        }
    }

    /**
     * @param dir Directory to create along with all non-existent parent directories.
     * @return {@code True} if directory exists (has been created or already existed),
     *      {@code false} if has not been created and does not exist.
     */
    public static boolean mkdirs(File dir) {
        assert dir != null;

        return dir.mkdirs() || dir.exists();
    }

    /**
     * Resolve project home directory based on source code base.
     *
     * @return Project home directory (or {@code null} if it cannot be resolved).
     */
    @Nullable private static String resolveProjectHome() {
        assert Thread.holdsLock(IgniteUtils.class);

        // Resolve Ignite home via environment variables.
        String ggHome0 = IgniteSystemProperties.getString(IGNITE_HOME);

        if (!F.isEmpty(ggHome0))
            return ggHome0;

        String appWorkDir = System.getProperty("user.dir");

        if (appWorkDir != null) {
            ggHome0 = findProjectHome(new File(appWorkDir));

            if (ggHome0 != null)
                return ggHome0;
        }

        URI classesUri;

        Class<IgniteUtils> cls = IgniteUtils.class;

        try {
            ProtectionDomain domain = cls.getProtectionDomain();

            // Should not happen, but to make sure our code is not broken.
            if (domain == null || domain.getCodeSource() == null || domain.getCodeSource().getLocation() == null) {
                logResolveFailed(cls, null);

                return null;
            }

            // Resolve path to class-file.
            classesUri = domain.getCodeSource().getLocation().toURI();

            // Overcome UNC path problem on Windows (http://www.tomergabel.com/JavaMishandlesUNCPathsOnWindows.aspx)
            if (isWindows() && classesUri.getAuthority() != null)
                classesUri = new URI(classesUri.toString().replace("file://", "file:/"));
        }
        catch (URISyntaxException | SecurityException e) {
            logResolveFailed(cls, e);

            return null;
        }

        File classesFile;

        try {
            classesFile = new File(classesUri);
        }
        catch (IllegalArgumentException e) {
            logResolveFailed(cls, e);

            return null;
        }

        return findProjectHome(classesFile);
    }

    /**
     * Tries to find project home starting from specified directory and moving to root.
     *
     * @param startDir First directory in search hierarchy.
     * @return Project home path or {@code null} if it wasn't found.
     */
    private static String findProjectHome(File startDir) {
        for (File cur = startDir.getAbsoluteFile(); cur != null; cur = cur.getParentFile()) {
            // Check 'cur' is project home directory.
            if (!new File(cur, "bin").isDirectory() ||
                !new File(cur, "config").isDirectory())
                continue;

            return cur.getPath();
        }

        return null;
    }

    /**
     * @param cls Class.
     * @param e Exception.
     */
    private static void logResolveFailed(Class cls, Exception e) {
        warn(null, "Failed to resolve IGNITE_HOME automatically for class codebase " +
            "[class=" + cls + (e == null ? "" : ", e=" + e.getMessage()) + ']');
    }

    /**
     * Retrieves {@code IGNITE_HOME} property. The property is retrieved from system
     * properties or from environment in that order.
     *
     * @return {@code IGNITE_HOME} property.
     */
    @Nullable public static String getIgniteHome() {
        GridTuple<String> ggHomeTup = ggHome;

        String ggHome0;

        if (ggHomeTup == null) {
            synchronized (IgniteUtils.class) {
                // Double check.
                ggHomeTup = ggHome;

                if (ggHomeTup == null) {
                    // Resolve Ignite installation home directory.
                    ggHome = F.t(ggHome0 = resolveProjectHome());

                    if (ggHome0 != null)
                        System.setProperty(IGNITE_HOME, ggHome0);
                }
                else
                    ggHome0 = ggHomeTup.get();
            }
        }
        else
            ggHome0 = ggHomeTup.get();

        return ggHome0;
    }

    /**
     * @param path Ignite home. May be {@code null}.
     */
    public static void setIgniteHome(@Nullable String path) {
        GridTuple<String> ggHomeTup = ggHome;

        String ggHome0;

        if (ggHomeTup == null) {
            synchronized (IgniteUtils.class) {
                // Double check.
                ggHomeTup = ggHome;

                if (ggHomeTup == null) {
                    if (F.isEmpty(path))
                        System.clearProperty(IGNITE_HOME);
                    else
                        System.setProperty(IGNITE_HOME, path);

                    ggHome = F.t(path);

                    return;
                }
                else
                    ggHome0 = ggHomeTup.get();
            }
        }
        else
            ggHome0 = ggHomeTup.get();

        if (ggHome0 != null && !ggHome0.equals(path)) {
            try {
                Path path0 = new File(ggHome0).toPath();

                Path path1 = new File(path).toPath();

                if (!Files.isSameFile(path0, path1))
                    throw new IgniteException("Failed to set IGNITE_HOME after it has been already resolved " +
                        "[igniteHome=" + path0 + ", newIgniteHome=" + path1 + ']');
            }
            catch (IOException ignore) {
                // Throw an exception if failed to follow symlinks.
                throw new IgniteException("Failed to set IGNITE_HOME after it has been already resolved " +
                    "[igniteHome=" + ggHome0 + ", newIgniteHome=" + path + ']');
            }
        }
    }

    /**
     * Gets file associated with path.
     * <p>
     * First check if path is relative to {@code IGNITE_HOME}.
     * If not, check if path is absolute.
     * If all checks fail, then {@code null} is returned.
     * <p>
     * See {@link #getIgniteHome()} for information on how {@code IGNITE_HOME} is retrieved.
     *
     * @param path Path to resolve.
     * @return Resolved path as file, or {@code null} if path cannot be resolved.
     */
    @Nullable public static File resolveIgnitePath(String path) {
        assert path != null;

        /*
         * 1. Check relative to IGNITE_HOME specified in configuration, if any.
         */

        String home = getIgniteHome();

        if (home != null) {
            File file = new File(home, path);

            if (file.exists())
                return file;
        }

        /*
         * 2. Check given path as absolute.
         */

        File file = new File(path);

        if (file.exists())
            return file;

        return null;
    }

    /**
     * Gets URL representing the path passed in. First the check is made if path is absolute.
     * If not, then the check is made if path is relative to {@code META-INF} folder in classpath.
     * If not, then the check is made if path is relative to ${IGNITE_HOME}.
     * If all checks fail,
     * then {@code null} is returned, otherwise URL representing path is returned.
     * <p>
     * See {@link #getIgniteHome()} for information on how {@code IGNITE_HOME} is retrieved.
     *
     * @param path Path to resolve.
     * @return Resolved path as URL, or {@code null} if path cannot be resolved.
     * @see #getIgniteHome()
     */
    @Nullable public static URL resolveIgniteUrl(String path) {
        return resolveIgniteUrl(path, true);
    }

    /**
     * Resolve Spring configuration URL.
     *
     * @param springCfgPath Spring XML configuration file path or URL. This cannot be {@code null}.
     * @return URL.
     * @throws IgniteCheckedException If failed.
     */
    public static URL resolveSpringUrl(String springCfgPath) throws IgniteCheckedException {
        A.notNull(springCfgPath, "springCfgPath");

        URL url;

        try {
            url = new URL(springCfgPath);
        }
        catch (MalformedURLException e) {
            url = resolveIgniteUrl(springCfgPath);

            if (url == null)
                url = resolveInClasspath(springCfgPath);

            if (url == null)
                throw new IgniteCheckedException("Spring XML configuration path is invalid: " + springCfgPath +
                    ". Note that this path should be either absolute or a relative local file system path, " +
                    "relative to META-INF in classpath or valid URL to IGNITE_HOME.", e);
        }

        return url;
    }

    /**
     * @param path Resource path.
     * @return Resource URL inside classpath or {@code null}.
     */
    @Nullable private static URL resolveInClasspath(String path) {
        ClassLoader clsLdr = Thread.currentThread().getContextClassLoader();

        if (clsLdr == null)
            return null;

        return clsLdr.getResource(path.replaceAll("\\\\", "/"));
    }

    /**
     * Gets URL representing the path passed in. First the check is made if path is absolute.
     * If not, then the check is made if path is relative to {@code META-INF} folder in classpath.
     * If not, then the check is made if path is relative to ${IGNITE_HOME}.
     * If all checks fail,
     * then {@code null} is returned, otherwise URL representing path is returned.
     * <p>
     * See {@link #getIgniteHome()} for information on how {@code IGNITE_HOME} is retrieved.
     *
     * @param path Path to resolve.
     * @param metaInf Flag to indicate whether META-INF folder should be checked or class path root.
     * @return Resolved path as URL, or {@code null} if path cannot be resolved.
     * @see #getIgniteHome()
     */
    @Nullable public static URL resolveIgniteUrl(String path, boolean metaInf) {
        File f = resolveIgnitePath(path);

        if (f != null) {
            try {
                // Note: we use that method's chain instead of File.getURL() with due
                // Sun bug http://bugs.sun.com/bugdatabase/view_bug.do?bug_id=6179468
                return f.toURI().toURL();
            }
            catch (MalformedURLException e) {
                // No-op.
            }
        }

        ClassLoader clsLdr = Thread.currentThread().getContextClassLoader();

        if (clsLdr != null) {
            String locPath = (metaInf ? "META-INF/" : "") + path.replaceAll("\\\\", "/");

            return clsLdr.getResource(locPath);
        }
        else
            return null;
    }

    /**
     * Converts byte array to hex string.
     *
     * @param arr Array of bytes.
     * @return Hex string.
     */
    public static String byteArray2HexString(byte[] arr) {
        StringBuilder sb = new StringBuilder(arr.length << 1);

        for (byte b : arr)
            addByteAsHex(sb, b);

        return sb.toString().toUpperCase();
    }

    /**
     * @param sb String builder.
     * @param b Byte to add in hexadecimal format.
     */
    private static void addByteAsHex(StringBuilder sb, byte b) {
        sb.append(Integer.toHexString(MASK & b >>> 4)).append(Integer.toHexString(MASK & b));
    }

    /**
     * Checks for containment of the value in the array.
     * Both array cells and value may be {@code null}. Two {@code null}s are considered equal.
     *
     * @param arr Array of objects.
     * @param val Value to check for containment inside of array.
     * @param vals Additional values.
     * @return {@code true} if contains object, {@code false} otherwise.
     */
    public static boolean containsObjectArray(@Nullable Object[] arr, Object val, @Nullable Object... vals) {
        if (arr == null || arr.length == 0)
            return false;

        for (Object o : arr) {
            if (F.eq(o, val))
                return true;

            if (vals != null && vals.length > 0)
                for (Object v : vals)
                    if (F.eq(o, v))
                        return true;
        }

        return false;
    }

    /**
     * Checks for containment of the value in the array.
     *
     * @param arr Array of objects.
     * @param val Value to check for containment inside of array.
     * @return {@code true} if contains object, {@code false} otherwise.
     */
    public static boolean containsIntArray(int[] arr, int val) {
        assert arr != null;

        if (arr.length == 0)
            return false;

        for (int i : arr)
            if (i == val)
                return true;

        return false;
    }

    /**
     * Checks for containment of given string value in the specified array.
     * Array's cells and string value can be {@code null}. Tow {@code null}s are considered equal.
     *
     * @param arr Array of strings.
     * @param val Value to check for containment inside of array.
     * @param ignoreCase Ignoring case if {@code true}.
     * @return {@code true} if contains string, {@code false} otherwise.
     */
    public static boolean containsStringArray(String[] arr, @Nullable String val, boolean ignoreCase) {
        assert arr != null;

        for (String s : arr) {
            // If both are nulls, then they are equal.
            if (s == null && val == null)
                return true;

            // Only one is null and the other one isn't.
            if (s == null || val == null)
                continue;

            // Both are not nulls.
            if (ignoreCase) {
                if (s.equalsIgnoreCase(val))
                    return true;
            }
            else if (s.equals(val))
                return true;
        }

        return false;
    }

    /**
     * Checks for containment of given string value in the specified collection.
     * Collection elements and string value can be {@code null}. Tow {@code null}s are considered equal.
     *
     * @param c Array of strings.
     * @param val Value to check for containment inside of array.
     * @param ignoreCase Ignoring case if {@code true}.
     * @return {@code true} if contains string, {@code false} otherwise.
     */
    public static boolean containsStringCollection(Iterable<String> c, @Nullable String val, boolean ignoreCase) {
        assert c != null;

        for (String s : c) {
            // If both are nulls, then they are equal.
            if (s == null && val == null)
                return true;

            // Only one is null and the other one isn't.
            if (s == null || val == null)
                continue;

            // Both are not nulls.
            if (ignoreCase) {
                if (s.equalsIgnoreCase(val))
                    return true;
            }
            else if (s.equals(val))
                return true;
        }

        return false;
    }

    /**
     * Closes given resource logging possible checked exception.
     *
     * @param rsrc Resource to close. If it's {@code null} - it's no-op.
     * @param log Logger to log possible checked exception with (optional).
     */
    public static void close(@Nullable AutoCloseable rsrc, @Nullable IgniteLogger log) {
        if (rsrc != null) {
            try {
                rsrc.close();
            }
            catch (Exception e) {
                warn(log, "Failed to close resource: " + e.getMessage(), e);
            }
        }
    }

    /**
     * Closes given resource suppressing possible checked exception.
     *
     * @param rsrc Resource to close. If it's {@code null} - it's no-op.
     * @param e Suppressor exception
     */
    public static void closeWithSuppressingException(@Nullable AutoCloseable rsrc, @NotNull Exception e) {
        if (rsrc != null)
            try {
                rsrc.close();
            }
            catch (Exception suppressed) {
               e.addSuppressed(suppressed);
            }
    }

    /**
     * Quietly closes given resource ignoring possible checked exception.
     *
     * @param rsrc Resource to close. If it's {@code null} - it's no-op.
     */
    public static void closeQuiet(@Nullable AutoCloseable rsrc) {
        if (rsrc != null)
            try {
                rsrc.close();
            }
            catch (Exception ignored) {
                // No-op.
            }
    }

    /**
     * Closes given resource logging possible checked exceptions.
     *
     * @param rsrc Resource to close. If it's {@code null} - it's no-op.
     * @param log Logger to log possible checked exception with (optional).
     */
    public static void close(@Nullable SelectionKey rsrc, @Nullable IgniteLogger log) {
        if (rsrc != null)
            // This apply will automatically deregister the selection key as well.
            close(rsrc.channel(), log);
    }

    /**
     * Quietly closes given resource ignoring possible checked exceptions.
     *
     * @param rsrc Resource to close. If it's {@code null} - it's no-op.
     */
    public static void closeQuiet(@Nullable SelectionKey rsrc) {
        if (rsrc != null)
            // This apply will automatically deregister the selection key as well.
            closeQuiet(rsrc.channel());
    }

    /**
     * Closes given resource.
     *
     * @param rsrc Resource to close. If it's {@code null} - it's no-op.
     */
    public static void close(@Nullable DatagramSocket rsrc) {
        if (rsrc != null)
            rsrc.close();
    }

    /**
     * Closes given resource logging possible checked exception.
     *
     * @param rsrc Resource to close. If it's {@code null} - it's no-op.
     * @param log Logger to log possible checked exception with (optional).
     */
    public static void close(@Nullable Selector rsrc, @Nullable IgniteLogger log) {
        if (rsrc != null)
            try {
                if (rsrc.isOpen())
                    rsrc.close();
            }
            catch (IOException e) {
                warn(log, "Failed to close resource: " + e.getMessage());
            }
    }

    /**
     * Quietly closes given resource ignoring possible checked exception.
     *
     * @param rsrc Resource to close. If it's {@code null} - it's no-op.
     */
    public static void closeQuiet(@Nullable Selector rsrc) {
        if (rsrc != null)
            try {
                if (rsrc.isOpen())
                    rsrc.close();
            }
            catch (IOException ignored) {
                // No-op.
            }
    }

    /**
     * Closes given resource logging possible checked exception.
     *
     * @param rsrc Resource to close. If it's {@code null} - it's no-op.
     * @param log Logger to log possible checked exception with (optional).
     */
    public static void close(@Nullable Context rsrc, @Nullable IgniteLogger log) {
        if (rsrc != null)
            try {
                rsrc.close();
            }
            catch (NamingException e) {
                warn(log, "Failed to close resource: " + e.getMessage());
            }
    }

    /**
     * Quietly closes given resource ignoring possible checked exception.
     *
     * @param rsrc Resource to close. If it's {@code null} - it's no-op.
     */
    public static void closeQuiet(@Nullable Context rsrc) {
        if (rsrc != null)
            try {
                rsrc.close();
            }
            catch (NamingException ignored) {
                // No-op.
            }
    }

    /**
     * Closes class loader logging possible checked exception.
     *
     * @param clsLdr Class loader. If it's {@code null} - it's no-op.
     * @param log Logger to log possible checked exception with (optional).
     */
    public static void close(@Nullable URLClassLoader clsLdr, @Nullable IgniteLogger log) {
        if (clsLdr != null) {
            try {
                clsLdr.close();
            }
            catch (Exception e) {
                warn(log, "Failed to close resource: " + e.getMessage());
            }
        }
    }

    /**
     * Quietly closes given {@link Socket} ignoring possible checked exception.
     *
     * @param sock Socket to close. If it's {@code null} - it's no-op.
     */
    public static void closeQuiet(@Nullable Socket sock) {
        if (sock == null)
            return;

        try {
            // Avoid java 12 bug see https://bugs.openjdk.java.net/browse/JDK-8219658
            sock.shutdownOutput();
            sock.shutdownInput();
        }
        catch (Exception ignored) {
            // No-op.
        }

        try {
            sock.close();
        }
        catch (Exception ignored) {
            // No-op.
        }
    }

    /**
     * Quietly releases file lock ignoring all possible exceptions.
     *
     * @param lock File lock. If it's {@code null} - it's no-op.
     */
    public static void releaseQuiet(@Nullable FileLock lock) {
        if (lock != null)
            try {
                lock.release();
            }
            catch (Exception ignored) {
                // No-op.
            }
    }

    /**
     * Rollbacks JDBC connection logging possible checked exception.
     *
     * @param rsrc JDBC connection to rollback. If connection is {@code null}, it's no-op.
     * @param log Logger to log possible checked exception with (optional).
     */
    public static void rollbackConnection(@Nullable Connection rsrc, @Nullable IgniteLogger log) {
        if (rsrc != null)
            try {
                rsrc.rollback();
            }
            catch (SQLException e) {
                warn(log, "Failed to rollback JDBC connection: " + e.getMessage());
            }
    }

    /**
     * Depending on whether or not log is provided and quiet mode is enabled logs given messages as
     * quiet message or normal log WARN message in {@code org.apache.ignite.CourtesyConfigNotice}
     * category. If {@code log} is {@code null} or in QUIET mode it will add {@code (courtesy)}
     * prefix to the message.
     *
     * @param log Optional logger to use when QUIET mode is not enabled.
     * @param msg Message to log.
     */
    public static void courtesy(@Nullable IgniteLogger log, Object msg) {
        assert msg != null;

        String s = msg.toString();

        courtesy(log, s, s);
    }

    /**
     * Depending on whether or not log is provided and quiet mode is enabled logs given messages as
     * quiet message or normal log WARN message in {@code org.apache.ignite.CourtesyConfigNotice}
     * category. If {@code log} is {@code null} or in QUIET mode it will add {@code (courtesy)}
     * prefix to the message.
     *
     * @param log Optional logger to use when QUIET mode is not enabled.
     * @param longMsg Message to log using normal logger.
     * @param shortMsg Message to log using quiet logger.
     */
    public static void courtesy(@Nullable IgniteLogger log, Object longMsg, Object shortMsg) {
        assert longMsg != null;
        assert shortMsg != null;

        if (log != null)
            log.getLogger(IgniteConfiguration.COURTESY_LOGGER_NAME).warning(compact(longMsg.toString()));
        else
            X.println("[" + SHORT_DATE_FMT.format(new java.util.Date()) + "] (courtesy) " +
                compact(shortMsg.toString()));
    }

    /**
     * Depending on whether or not log is provided and quiet mode is enabled logs given
     * messages as quiet message or normal log WARN message. If {@code log} is {@code null}
     * or in QUIET mode it will add {@code (wrn)} prefix to the message.
     *
     * @param log Optional logger to use when QUIET mode is not enabled.
     * @param msg Message to log.
     */
    public static void warn(@Nullable IgniteLogger log, Object msg) {
        assert msg != null;

        String s = msg.toString();

        warn(log, s, null);
    }

    /**
     * Logs warning message in both verbose and quiet modes.
     *
     * @param log Logger to use.
     * @param msg Message to log.
     */
    public static void quietAndWarn(IgniteLogger log, Object msg) {
        quietAndWarn(log, msg, msg);
    }

    /**
     * Logs warning message in both verbose and quiet modes.
     *
     * @param log Logger to use.
     * @param shortMsg Short message.
     * @param msg Message to log.
     */
    public static void quietAndWarn(IgniteLogger log, Object msg, Object shortMsg) {
        warn(log, msg);

        if (log.isQuiet())
            quiet(false, shortMsg);
    }

    /**
     * Logs warning message in both verbose and quiet modes.
     *
     * @param log Logger to use.
     * @param msg Message to log.
     * @param e Optional exception.
     */
    public static void quietAndWarn(IgniteLogger log, Object msg, @Nullable Throwable e) {
        warn(log, msg, e);

        if (log.isQuiet())
            quiet(false, msg);
    }

    /**
     * Depending on whether or not log is provided and quiet mode is enabled logs given
     * messages as quiet message or normal log ERROR message. If {@code log} is {@code null}
     * or in QUIET mode it will add {@code (err)} prefix to the message.
     *
     * @param log Optional logger to use when QUIET mode is not enabled.
     * @param msg Message to log.
     */
    public static void error(@Nullable IgniteLogger log, Object msg) {
        assert msg != null;

        if (msg instanceof Throwable) {
            Throwable t = (Throwable)msg;

            error(log, t.getMessage(), t);
        }
        else {
            String s = msg.toString();

            error(log, s, s, null);
        }
    }

    /**
     * Depending on whether or not log is provided and quiet mode is enabled logs given
     * messages as quiet message or normal log WARN message. If {@code log} is {@code null}
     * or in QUIET mode it will add {@code (wrn)} prefix to the message.
     *
     * @param log Optional logger to use when QUIET mode is not enabled.
     * @param msg Message to log using normal logger.
     * @param e Optional exception.
     */
    public static void warn(@Nullable IgniteLogger log, Object msg, @Nullable Throwable e) {
        assert msg != null;

        if (log != null)
            log.warning(compact(msg.toString()), e);
        else {
            X.println("[" + SHORT_DATE_FMT.format(new java.util.Date()) + "] (wrn) " +
                    compact(msg.toString()));

            if (e != null)
                e.printStackTrace(System.err);
            else
                X.printerrln();
        }
    }

    /**
     * Depending on whether or not log is provided and quiet mode is enabled logs given
     * messages as quiet message or normal log WARN message with {@link IgniteLogger#DEV_ONLY DEV_ONLY} marker.
     * If {@code log} is {@code null} or in QUIET mode it will add {@code (wrn)} prefix to the message.
     * If property {@link IgniteSystemProperties#IGNITE_DEV_ONLY_LOGGING_DISABLED IGNITE_DEV_ONLY_LOGGING_DISABLED}
     * is set to true, the message will not be logged.
     *
     * @param log Optional logger to use when QUIET mode is not enabled.
     * @param msg Message to log.
     */
    public static void warnDevOnly(@Nullable IgniteLogger log, Object msg) {
        assert msg != null;

        // don't log message if DEV_ONLY messages are disabled
        if (devOnlyLogDisabled)
            return;

        if (log != null)
            log.warning(IgniteLogger.DEV_ONLY, compact(msg.toString()), null);
        else
            X.println("[" + SHORT_DATE_FMT.format(new java.util.Date()) + "] (wrn) " +
                compact(msg.toString()));
    }

    /**
     * Depending on whether or not log is provided and quiet mode is enabled logs given
     * messages as quiet message or normal log INFO message.
     * <p>
     * <b>NOTE:</b> unlike the normal logging when INFO level may not be enabled and
     * therefore no logging will happen - using this method the log will be written
     * always either via INFO log or quiet mode.
     * <p>
     * <b>USE IT APPROPRIATELY.</b>
     *
     * @param log Optional logger to use when QUIET mode is not enabled.
     * @param longMsg Message to log using normal logger.
     * @param shortMsg Message to log using quiet logger.
     */
    public static void log(@Nullable IgniteLogger log, Object longMsg, Object shortMsg) {
        assert longMsg != null;
        assert shortMsg != null;

        if (log != null) {
            if (log.isInfoEnabled())
                log.info(compact(longMsg.toString()));
        }
        else
            quiet(false, shortMsg);
    }

    /**
     * Depending on whether or not log is provided and quiet mode is enabled logs given
     * messages as quiet message or normal log INF0 message.
     * <p>
     * <b>NOTE:</b> unlike the normal logging when INFO level may not be enabled and
     * therefore no logging will happen - using this method the log will be written
     * always either via INFO log or quiet mode.
     * <p>
     * <b>USE IT APPROPRIATELY.</b>
     *
     * @param log Optional logger to use when QUIET mode is not enabled.
     * @param msg Message to log.
     */
    public static void log(@Nullable IgniteLogger log, Object msg) {
        assert msg != null;

        String s = msg.toString();

        log(log, s, s);
    }

    /**
     * Depending on whether or not log is provided and quiet mode is enabled logs given
     * messages as quiet message or normal log ERROR message. If {@code log} is {@code null}
     * or in QUIET mode it will add {@code (err)} prefix to the message.
     *
     * @param log Optional logger to use when QUIET mode is not enabled.
     * @param longMsg Message to log using normal logger.
     * @param shortMsg Message to log using quiet logger.
     * @param e Optional exception.
     */
    public static void error(@Nullable IgniteLogger log, Object longMsg, Object shortMsg, @Nullable Throwable e) {
        assert longMsg != null;
        assert shortMsg != null;

        if (log != null) {
            if (e == null)
                log.error(compact(longMsg.toString()));
            else
                log.error(compact(longMsg.toString()), e);
        }
        else {
            X.printerr("[" + SHORT_DATE_FMT.format(new java.util.Date()) + "] (err) " +
                compact(shortMsg.toString()));

            if (e != null)
                e.printStackTrace(System.err);
            else
                X.printerrln();
        }
    }

    /**
     * Shortcut for {@link #error(org.apache.ignite.IgniteLogger, Object, Object, Throwable)}.
     *
     * @param log Optional logger.
     * @param shortMsg Message to log using quiet logger.
     * @param e Optional exception.
     */
    public static void error(@Nullable IgniteLogger log, Object shortMsg, @Nullable Throwable e) {
        assert shortMsg != null;

        String s = shortMsg.toString();

        error(log, s, s, e);
    }

    /**
     *
     * @param err Whether to print to {@code System.err}.
     * @param objs Objects to log in quiet mode.
     */
    public static void quiet(boolean err, Object... objs) {
        assert objs != null;

        String time = SHORT_DATE_FMT.format(new java.util.Date());

        SB sb = new SB();

        for (Object obj : objs)
            sb.a('[').a(time).a("] ").a(obj.toString()).a(NL);

        PrintStream ps = err ? System.err : System.out;

        ps.print(compact(sb.toString()));
    }

    /**
     *
     * @param err Whether to print to {@code System.err}.
     * @param multiline Multiple lines string to print.
     */
    public static void quietMultipleLines(boolean err, String multiline) {
        assert multiline != null;

        quiet(err, multiline.split(NL));
    }

    /**
     * Prints out the message in quiet and info modes.
     *
     * @param log Logger.
     * @param msg Message to print.
     */
    public static void quietAndInfo(IgniteLogger log, String msg) {
        if (log.isQuiet())
            quiet(false, msg);

        if (log.isInfoEnabled())
            log.info(msg);
    }

    /**
     * Quietly rollbacks JDBC connection ignoring possible checked exception.
     *
     * @param rsrc JDBC connection to rollback. If connection is {@code null}, it's no-op.
     */
    public static void rollbackConnectionQuiet(@Nullable Connection rsrc) {
        if (rsrc != null)
            try {
                rsrc.rollback();
            }
            catch (SQLException ignored) {
                // No-op.
            }
    }

    /**
     * Constructs JMX object name with given properties.
     * Map with ordered {@code groups} used for proper object name construction.
     *
     * @param igniteInstanceName Ignite instance name.
     * @param grp Name of the group.
     * @param name Name of mbean.
     * @return JMX object name.
     * @throws MalformedObjectNameException Thrown in case of any errors.
     */
    public static ObjectName makeMBeanName(@Nullable String igniteInstanceName, @Nullable String grp, String name)
        throws MalformedObjectNameException {
        SB sb = new SB(JMX_DOMAIN + ':');

        appendClassLoaderHash(sb);

        appendJvmId(sb);

        if (igniteInstanceName != null && !igniteInstanceName.isEmpty())
            sb.a("igniteInstanceName=").a(igniteInstanceName).a(',');

        if (grp != null)
            sb.a("group=").a(escapeObjectNameValue(grp)).a(',');

        sb.a("name=").a(escapeObjectNameValue(name));

        return new ObjectName(sb.toString());
    }

    /**
     * @param sb Sb.
     */
    private static void appendClassLoaderHash(SB sb) {
        if (getBoolean(IGNITE_MBEAN_APPEND_CLASS_LOADER_ID, true)) {
            String clsLdrHash = Integer.toHexString(Ignite.class.getClassLoader().hashCode());

            sb.a("clsLdr=").a(clsLdrHash).a(',');
        }
    }

    /**
     * @param sb Sb.
     */
    private static void appendJvmId(SB sb) {
        if (getBoolean(IGNITE_MBEAN_APPEND_JVM_ID)) {
            String jvmId = ManagementFactory.getRuntimeMXBean().getName();

            sb.a("jvmId=").a(jvmId).a(',');
        }
    }

    /**
     * Mask component name to make sure that it is not {@code null}.
     *
     * @param name Component name to mask, possibly {@code null}.
     * @return Component name.
     */
    public static String maskName(@Nullable String name) {
        return name == null ? "default" : name;
    }

    /**
     * Escapes the given string to be used as a value in the ObjectName syntax.
     *
     * @param s A string to be escape.
     * @return An escaped string.
     */
    private static String escapeObjectNameValue(String s) {
        if (alphanumericUnderscore(s))
            return s;

        return '\"' + s.replaceAll("[\\\\\"?*]", "\\\\$0") + '\"';
    }

    /**
     * @param s String to check.
     * @return {@code true} if given string contains only alphanumeric and underscore symbols.
     */
    public static boolean alphanumericUnderscore(String s) {
        return ALPHANUMERIC_UNDERSCORE_PATTERN.matcher(s).matches();
    }

    /**
     * Registers MBean with the server.
     *
     * @param <T> Type of mbean.
     * @param mbeanSrv MBean server.
     * @param igniteInstanceName Ignite instance name.
     * @param grp Name of the group.
     * @param name Name of mbean.
     * @param impl MBean implementation.
     * @param itf MBean interface.
     * @return JMX object name.
     * @throws MBeanRegistrationException if MBeans are disabled.
     * @throws JMException If MBean creation failed.
     */
    public static <T> ObjectName registerMBean(
        MBeanServer mbeanSrv,
        @Nullable String igniteInstanceName,
        @Nullable String grp,
        String name, T impl,
        @Nullable Class<T> itf
    ) throws JMException {
        return registerMBean(mbeanSrv, makeMBeanName(igniteInstanceName, grp, name), impl, itf);
    }

    /**
     * Registers MBean with the server.
     *
     * @param <T> Type of mbean.
     * @param mbeanSrv MBean server.
     * @param name MBean object name.
     * @param impl MBean implementation.
     * @param itf MBean interface.
     * @return JMX object name.
     * @throws MBeanRegistrationException if MBeans are disabled.
     * @throws JMException If MBean creation failed.
     * @throws IgniteException If MBean creation are not allowed.
     */
    public static <T> ObjectName registerMBean(MBeanServer mbeanSrv, ObjectName name, T impl, Class<T> itf)
        throws JMException {
        if (IGNITE_MBEANS_DISABLED)
            throw new MBeanRegistrationException(new IgniteIllegalStateException("MBeans are disabled."));

        assert mbeanSrv != null;
        assert name != null;
        assert itf != null;

        DynamicMBean mbean;

        if (impl instanceof DynamicMBean) {
            mbean = (DynamicMBean)impl;
        }
        else {
            mbean = new IgniteStandardMXBean(impl, itf);

            mbean.getMBeanInfo();
        }

        return mbeanSrv.registerMBean(mbean, name).getObjectName();
    }

    /**
     * Convenience method that interrupts a given thread if it's not {@code null}.
     *
     * @param t Thread to interrupt.
     */
    public static void interrupt(@Nullable Thread t) {
        if (t != null)
            t.interrupt();
    }

    /**
     * Convenience method that interrupts a given thread if it's not {@code null}.
     *
     * @param workers Threads to interrupt.
     */
    public static void interrupt(Iterable<? extends Thread> workers) {
        if (workers != null)
            for (Thread worker : workers)
                worker.interrupt();
    }

    /**
     * Waits for completion of a given thread. If thread is {@code null} then
     * this method returns immediately returning {@code true}
     *
     * @param t Thread to join.
     * @param log Logger for logging errors.
     * @return {@code true} if thread has finished, {@code false} otherwise.
     */
    public static boolean join(@Nullable Thread t, @Nullable IgniteLogger log) {
        return join(t, log, 0);
    }

    /**
     * Waits for completion of a given thread. If thread is {@code null} then
     * this method returns immediately returning {@code true}
     *
     * @param t Thread to join.
     * @param log Logger for logging errors.
     * @param timeout Join timeout.
     * @return {@code true} if thread has finished, {@code false} otherwise.
     */
    public static boolean join(@Nullable Thread t, @Nullable IgniteLogger log, long timeout) {
        if (t != null) {
            try {
                t.join(timeout);

                return !t.isAlive();
            }
            catch (InterruptedException ignore) {
                warn(log, "Got interrupted while waiting for completion of a thread: " + t);

                Thread.currentThread().interrupt();

                return false;
            }
        }

        return true;
    }

    /**
     * Waits for completion of a given threads. If thread is {@code null} then
     * this method returns immediately returning {@code true}
     *
     * @param workers Thread to join.
     * @param log Logger for logging errors.
     * @return {@code true} if thread has finished, {@code false} otherwise.
     */
    public static boolean joinThreads(Iterable<? extends Thread> workers, @Nullable IgniteLogger log) {
        boolean retval = true;

        if (workers != null)
            for (Thread worker : workers)
                if (!join(worker, log))
                    retval = false;

        return retval;
    }

    /**
     * Starts given threads.
     *
     * @param threads Threads to start.
     */
    public static void startThreads(Iterable<? extends Thread> threads) {
        if (threads != null) {
            for (Thread thread : threads) {
                if (thread != null)
                    thread.start();
            }
        }
    }

    /**
     * Cancels given runnable.
     *
     * @param w Worker to cancel - it's no-op if runnable is {@code null}.
     */
    public static void cancel(@Nullable GridWorker w) {
        if (w != null)
            w.cancel();
    }

    /**
     * Cancels collection of runnables.
     *
     * @param ws Collection of workers - it's no-op if collection is {@code null}.
     */
    public static void cancel(Iterable<? extends GridWorker> ws) {
        if (ws != null)
            for (GridWorker w : ws)
                w.cancel();
    }

    /**
     * Joins runnable.
     *
     * @param w Worker to join.
     * @param log The logger to possible exception.
     * @return {@code true} if worker has not been interrupted, {@code false} if it was interrupted.
     */
    public static boolean join(@Nullable GridWorker w, @Nullable IgniteLogger log) {
        if (w != null)
            try {
                w.join();
            }
            catch (InterruptedException ignore) {
                warn(log, "Got interrupted while waiting for completion of runnable: " + w);

                Thread.currentThread().interrupt();

                return false;
            }

        return true;
    }

    /**
     * Joins given collection of runnables.
     *
     * @param ws Collection of workers to join.
     * @param log The logger to possible exceptions.
     * @return {@code true} if none of the worker have been interrupted,
     *      {@code false} if at least one was interrupted.
     */
    public static boolean join(Iterable<? extends GridWorker> ws, IgniteLogger log) {
        boolean retval = true;

        if (ws != null)
            for (GridWorker w : ws)
                if (!join(w, log))
                    retval = false;

        return retval;
    }

    /**
     * Shutdowns given {@code ExecutorService} and wait for executor service to stop.
     *
     * @param owner The ExecutorService owner.
     * @param exec ExecutorService to shutdown.
     * @param log The logger to possible exceptions and warnings.
     */
    public static void shutdownNow(Class<?> owner, @Nullable ExecutorService exec, @Nullable IgniteLogger log) {
        if (exec != null) {
            List<Runnable> tasks = exec.shutdownNow();

            if (!F.isEmpty(tasks))
                warn(log, "Runnable tasks outlived thread pool executor service [owner=" + getSimpleName(owner) +
                    ", tasks=" + tasks + ']');

            try {
                exec.awaitTermination(Long.MAX_VALUE, TimeUnit.MILLISECONDS);
            }
            catch (InterruptedException ignored) {
                warn(log, "Got interrupted while waiting for executor service to stop.");

                exec.shutdownNow();

                // Preserve interrupt status.
                Thread.currentThread().interrupt();
            }
        }
    }

    /**
     * Creates appropriate empty projection exception.
     *
     * @return Empty projection exception.
     */
    public static ClusterGroupEmptyCheckedException emptyTopologyException() {
        return new ClusterGroupEmptyCheckedException("Cluster group is empty.");
    }

    /**
     * Writes UUIDs to output stream. This method is meant to be used by
     * implementations of {@link Externalizable} interface.
     *
     * @param out Output stream.
     * @param col UUIDs to write.
     * @throws IOException If write failed.
     */
    public static void writeUuids(DataOutput out, @Nullable Collection<UUID> col) throws IOException {
        if (col != null) {
            out.writeInt(col.size());

            for (UUID id : col)
                writeUuid(out, id);
        }
        else
            out.writeInt(-1);
    }

    /**
     * Reads UUIDs from input stream. This method is meant to be used by
     * implementations of {@link Externalizable} interface.
     *
     * @param in Input stream.
     * @return Read UUIDs.
     * @throws IOException If read failed.
     */
    @Nullable public static List<UUID> readUuids(DataInput in) throws IOException {
        int size = in.readInt();

        // Check null flag.
        if (size == -1)
            return null;

        List<UUID> col = new ArrayList<>(size);

        for (int i = 0; i < size; i++)
            col.add(readUuid(in));

        return col;
    }

    /**
     * Writes Ignite UUIDs to output stream. This method is meant to be used by
     * implementations of {@link Externalizable} interface.
     *
     * @param out Output stream.
     * @param col Ignite UUIDs to write.
     * @throws IOException If write failed.
     */
    public static void writeIgniteUuids(DataOutput out, @Nullable Collection<IgniteUuid> col) throws IOException {
        if (col != null) {
            out.writeBoolean(true);

            out.writeInt(col.size());

            for (IgniteUuid id : col)
                writeIgniteUuid(out, id);
        }
        else
            out.writeBoolean(false);
    }

    /**
     * Reads Ignite UUIDs from input stream. This method is meant to be used by
     * implementations of {@link Externalizable} interface.
     *
     * @param in Input stream.
     * @return Read Ignite UUIDs.
     * @throws IOException If read failed.
     */
    @Nullable public static List<IgniteUuid> readIgniteUuids(DataInput in) throws IOException {
        List<IgniteUuid> col = null;

        // Check null flag.
        if (in.readBoolean()) {
            int size = in.readInt();

            col = new ArrayList<>(size);

            for (int i = 0; i < size; i++)
                col.add(readIgniteUuid(in));
        }

        return col;
    }

    /**
     * Writes UUID to output stream. This method is meant to be used by
     * implementations of {@link Externalizable} interface.
     *
     * @param out Output stream.
     * @param uid UUID to write.
     * @throws IOException If write failed.
     */
    public static void writeUuid(DataOutput out, UUID uid) throws IOException {
        // Write null flag.
        out.writeBoolean(uid == null);

        if (uid != null) {
            out.writeLong(uid.getMostSignificantBits());
            out.writeLong(uid.getLeastSignificantBits());
        }
    }

    /**
     * Reads UUID from input stream. This method is meant to be used by
     * implementations of {@link Externalizable} interface.
     *
     * @param in Input stream.
     * @return Read UUID.
     * @throws IOException If read failed.
     */
    @Nullable public static UUID readUuid(DataInput in) throws IOException {
        // If UUID is not null.
        if (!in.readBoolean()) {
            long most = in.readLong();
            long least = in.readLong();

            return IgniteUuidCache.onIgniteUuidRead(new UUID(most, least));
        }

        return null;
    }

    /**
     * Writes UUID to binary writer.
     *
     * @param out Output Binary writer.
     * @param uid UUID to write.
     * @throws IOException If write failed.
     */
    public static void writeUuid(BinaryRawWriter out, UUID uid) {
        // Write null flag.
        if (uid != null) {
            out.writeBoolean(true);

            out.writeLong(uid.getMostSignificantBits());
            out.writeLong(uid.getLeastSignificantBits());
        }
        else
            out.writeBoolean(false);
    }

    /**
     * Reads UUID from binary reader.
     *
     * @param in Binary reader.
     * @return Read UUID.
     * @throws IOException If read failed.
     */
    @Nullable public static UUID readUuid(BinaryRawReader in) {
        // If UUID is not null.
        if (in.readBoolean()) {
            long most = in.readLong();
            long least = in.readLong();

            return new UUID(most, least);
        }
        else
            return null;
    }

    /**
     * Writes {@link org.apache.ignite.lang.IgniteUuid} to output stream. This method is meant to be used by
     * implementations of {@link Externalizable} interface.
     *
     * @param out Output stream.
     * @param uid UUID to write.
     * @throws IOException If write failed.
     */
    public static void writeIgniteUuid(DataOutput out, IgniteUuid uid) throws IOException {
        // Write null flag.
        out.writeBoolean(uid == null);

        if (uid != null) {
            out.writeLong(uid.globalId().getMostSignificantBits());
            out.writeLong(uid.globalId().getLeastSignificantBits());

            out.writeLong(uid.localId());
        }
    }

    /**
     * Reads {@link org.apache.ignite.lang.IgniteUuid} from input stream. This method is meant to be used by
     * implementations of {@link Externalizable} interface.
     *
     * @param in Input stream.
     * @return Read UUID.
     * @throws IOException If read failed.
     */
    @Nullable public static IgniteUuid readIgniteUuid(DataInput in) throws IOException {
        // If UUID is not null.
        if (!in.readBoolean()) {
            long most = in.readLong();
            long least = in.readLong();

            UUID globalId = IgniteUuidCache.onIgniteUuidRead(new UUID(most, least));

            long locId = in.readLong();

            return new IgniteUuid(globalId, locId);
        }

        return null;
    }

    /**
     * Converts {@link IgniteUuid} to bytes.
     *
     * @param uuid {@link IgniteUuid} to convert.
     * @return Bytes.
     */
    public static byte[] igniteUuidToBytes(IgniteUuid uuid) {
        assert uuid != null;

        byte[] out = new byte[24];

        igniteUuidToBytes(uuid, out, 0);

        return out;
    }

    /**
     * Converts {@link IgniteUuid} to bytes.
     *
     * @param uuid {@link IgniteUuid} to convert.
     * @param out Output array to write to.
     * @param off Offset from which to write.
     */
    public static void igniteUuidToBytes(IgniteUuid uuid, byte[] out, int off) {
        assert uuid != null;

        longToBytes(uuid.globalId().getMostSignificantBits(), out, off);
        longToBytes(uuid.globalId().getLeastSignificantBits(), out, off + 8);
        longToBytes(uuid.localId(), out, off + 16);
    }

    /**
     * Converts bytes to {@link IgniteUuid}.
     *
     * @param in Input byte array.
     * @param off Offset from which start reading.
     * @return {@link IgniteUuid} instance.
     */
    public static IgniteUuid bytesToIgniteUuid(byte[] in, int off) {
        long most = bytesToLong(in, off);
        long least = bytesToLong(in, off + 8);
        long locId = bytesToLong(in, off + 16);

        return new IgniteUuid(IgniteUuidCache.onIgniteUuidRead(new UUID(most, least)), locId);
    }

    /**
     * Writes boolean array to output stream accounting for <tt>null</tt> values.
     *
     * @param out Output stream to write to.
     * @param arr Array to write, possibly <tt>null</tt>.
     * @throws IOException If write failed.
     */
    public static void writeBooleanArray(DataOutput out, @Nullable boolean[] arr) throws IOException {
        if (arr == null)
            out.writeInt(-1);
        else {
            out.writeInt(arr.length);

            for (boolean b : arr)
                out.writeBoolean(b);
        }
    }

    /**
     * Writes int array to output stream accounting for <tt>null</tt> values.
     *
     * @param out Output stream to write to.
     * @param arr Array to write, possibly <tt>null</tt>.
     * @throws IOException If write failed.
     */
    public static void writeIntArray(DataOutput out, @Nullable int[] arr) throws IOException {
        if (arr == null)
            out.writeInt(-1);
        else {
            out.writeInt(arr.length);

            for (int b : arr)
                out.writeInt(b);
        }
    }

    /**
     * Reads boolean array from input stream accounting for <tt>null</tt> values.
     *
     * @param in Stream to read from.
     * @return Read byte array, possibly <tt>null</tt>.
     * @throws IOException If read failed.
     */
    @Nullable public static boolean[] readBooleanArray(DataInput in) throws IOException {
        int len = in.readInt();

        if (len == -1)
            return null; // Value "-1" indicates null.

        boolean[] res = new boolean[len];

        for (int i = 0; i < len; i++)
            res[i] = in.readBoolean();

        return res;
    }

    /**
     * Reads int array from input stream accounting for <tt>null</tt> values.
     *
     * @param in Stream to read from.
     * @return Read byte array, possibly <tt>null</tt>.
     * @throws IOException If read failed.
     */
    @Nullable public static int[] readIntArray(DataInput in) throws IOException {
        int len = in.readInt();

        if (len == -1)
            return null; // Value "-1" indicates null.

        int[] res = new int[len];

        for (int i = 0; i < len; i++)
            res[i] = in.readInt();

        return res;
    }

    /**
     * Calculates hash code for the given byte buffers contents. Compatible with {@link Arrays#hashCode(byte[])}
     * with the same content. Does not change buffers positions.
     *
     * @param bufs Byte buffers.
     * @return Hash code.
     */
    public static int hashCode(ByteBuffer... bufs) {
        int res = 1;

        for (ByteBuffer buf : bufs) {
            int pos = buf.position();

            while (buf.hasRemaining())
                res = 31 * res + buf.get();

            buf.position(pos);
        }

        return res;
    }

    /**
     * @param out Output.
     * @param map Map to write.
     * @throws IOException If write failed.
     */
    public static void writeMap(ObjectOutput out, Map<?, ?> map) throws IOException {
        if (map != null) {
            out.writeInt(map.size());

            for (Map.Entry<?, ?> e : map.entrySet()) {
                out.writeObject(e.getKey());
                out.writeObject(e.getValue());
            }
        }
        else
            out.writeInt(-1);
    }

    /**
     *
     * @param in Input.
     * @return Read map.
     * @throws IOException If de-serialization failed.
     * @throws ClassNotFoundException If deserialized class could not be found.
     */
    @Nullable public static <K, V> Map<K, V> readMap(ObjectInput in) throws IOException, ClassNotFoundException {
        int size = in.readInt();

        if (size == -1)
            return null;

        Map<K, V> map = new HashMap<>(size, 1.0f);

        for (int i = 0; i < size; i++)
            map.put((K)in.readObject(), (V)in.readObject());

        return map;
    }

    /**
     * Calculate a hashCode for an array.
     *
     * @param obj Object.
     */
    public static int hashCode(Object obj) {
        if (obj == null)
            return 0;

        if (obj.getClass().isArray()) {
            if (obj instanceof byte[])
                return Arrays.hashCode((byte[])obj);
            if (obj instanceof short[])
                return Arrays.hashCode((short[])obj);
            if (obj instanceof int[])
                return Arrays.hashCode((int[])obj);
            if (obj instanceof long[])
                return Arrays.hashCode((long[])obj);
            if (obj instanceof float[])
                return Arrays.hashCode((float[])obj);
            if (obj instanceof double[])
                return Arrays.hashCode((double[])obj);
            if (obj instanceof char[])
                return Arrays.hashCode((char[])obj);
            if (obj instanceof boolean[])
                return Arrays.hashCode((boolean[])obj);

            int result = 1;

            for (Object element : (Object[])obj)
                result = 31 * result + hashCode(element);

            return result;
        }
        else
            return obj.hashCode();
    }

    /**
     * @param in Input.
     * @return Read map.
     * @throws IOException If de-serialization failed.
     * @throws ClassNotFoundException If deserialized class could not be found.
     */
    @Nullable public static <K, V> TreeMap<K, V> readTreeMap(
        ObjectInput in) throws IOException, ClassNotFoundException {
        int size = in.readInt();

        if (size == -1)
            return null;

        TreeMap<K, V> map = new TreeMap<>();

        for (int i = 0; i < size; i++)
            map.put((K)in.readObject(), (V)in.readObject());

        return map;
    }

    /**
     * Read hash map.
     *
     * @param in Input.
     * @return Read map.
     * @throws IOException If de-serialization failed.
     * @throws ClassNotFoundException If deserialized class could not be found.
     */
    @Nullable public static <K, V> HashMap<K, V> readHashMap(ObjectInput in)
        throws IOException, ClassNotFoundException {
        int size = in.readInt();

        // Check null flag.
        if (size == -1)
            return null;

        HashMap<K, V> map = newHashMap(size);

        for (int i = 0; i < size; i++)
            map.put((K)in.readObject(), (V)in.readObject());

        return map;
    }

    /**
     *
     * @param in Input.
     * @return Read map.
     * @throws IOException If de-serialization failed.
     * @throws ClassNotFoundException If deserialized class could not be found.
     */
    @Nullable public static <K, V> LinkedHashMap<K, V> readLinkedMap(ObjectInput in)
        throws IOException, ClassNotFoundException {
        int size = in.readInt();

        // Check null flag.
        if (size == -1)
            return null;

        LinkedHashMap<K, V> map = new LinkedHashMap<>(size, 1.0f);

        for (int i = 0; i < size; i++)
            map.put((K)in.readObject(), (V)in.readObject());

        return map;
    }

    /**
     * @param out Output.
     * @param map Map to write.
     * @throws IOException If write failed.
     */
    public static void writeIntKeyMap(ObjectOutput out, Map<Integer, ?> map) throws IOException {
        if (map != null) {
            out.writeInt(map.size());

            for (Map.Entry<Integer, ?> e : map.entrySet()) {
                out.writeInt(e.getKey());
                out.writeObject(e.getValue());
            }
        }
        else
            out.writeInt(-1);
    }

    /**
     * @param in Input.
     * @return Read map.
     * @throws IOException If de-serialization failed.
     * @throws ClassNotFoundException If deserialized class could not be found.
     */
    @Nullable public static <V> Map<Integer, V> readIntKeyMap(ObjectInput in) throws IOException,
        ClassNotFoundException {
        int size = in.readInt();

        // Check null flag.
        if (size == -1)
            return null;

        Map<Integer, V> map = new HashMap<>(size, 1.0f);

        for (int i = 0; i < size; i++)
            map.put(in.readInt(), (V)in.readObject());

        return map;
    }

    /**
     * @param out Output.
     * @param map Map to write.
     * @throws IOException If write failed.
     */
    public static void writeIntKeyIntValueMap(DataOutput out, Map<Integer, Integer> map) throws IOException {
        if (map != null) {
            out.writeBoolean(true);

            out.writeInt(map.size());

            for (Map.Entry<Integer, Integer> e : map.entrySet()) {
                out.writeInt(e.getKey());
                out.writeInt(e.getValue());
            }
        }
        else
            out.writeBoolean(false);
    }

    /**
     * @param in Input.
     * @return Read map.
     * @throws IOException If de-serialization failed.
     */
    @Nullable public static Map<Integer, Integer> readIntKeyIntValueMap(DataInput in) throws IOException {
        Map<Integer, Integer> map = null;

        // Check null flag.
        if (in.readBoolean()) {
            int size = in.readInt();

            map = new HashMap<>(size, 1.0f);

            for (int i = 0; i < size; i++)
                map.put(in.readInt(), in.readInt());
        }

        return map;
    }

    /**
     * @param in Input.
     * @return Deserialized list.
     * @throws IOException If deserialization failed.
     * @throws ClassNotFoundException If deserialized class could not be found.
     */
    @Nullable public static <E> List<E> readList(ObjectInput in) throws IOException, ClassNotFoundException {
        int size = in.readInt();

        // Check null flag.
        if (size == -1)
            return null;

        List<E> col = new ArrayList<>(size);

        for (int i = 0; i < size; i++)
            col.add((E)in.readObject());

        return col;
    }

    /**
     * @param in Input.
     * @return Deserialized list.
     * @throws IOException If deserialization failed.
     */
    @Nullable public static List<Integer> readIntList(DataInput in) throws IOException {
        int size = in.readInt();

        // Check null flag.
        if (size == -1)
            return null;

        List<Integer> col = new ArrayList<>(size);

        for (int i = 0; i < size; i++)
            col.add(in.readInt());

        return col;
    }

    /**
     * @param in Input.
     * @return Deserialized set.
     * @throws IOException If deserialization failed.
     * @throws ClassNotFoundException If deserialized class could not be found.
     */
    @SuppressWarnings({"unchecked"})
    @Nullable public static <E> Set<E> readSet(ObjectInput in) throws IOException, ClassNotFoundException {
        int size = in.readInt();

        // Check null flag.
        if (size == -1)
            return null;

        Set<E> set = new HashSet(size, 1.0f);

        for (int i = 0; i < size; i++)
            set.add((E)in.readObject());

        return set;
    }

    /**
     * @param in Input.
     * @return Deserialized set.
     * @throws IOException If deserialization failed.
     */
    @Nullable public static Set<Integer> readIntSet(DataInput in) throws IOException {
        int size = in.readInt();

        // Check null flag.
        if (size == -1)
            return null;

        Set<Integer> set = new HashSet<>(size, 1.0f);

        for (int i = 0; i < size; i++)
            set.add(in.readInt());

        return set;
    }

    /**
     * Writes string to output stream accounting for {@code null} values.
     * <p>
     * Limitation for max string lenght of {@link #UTF_BYTE_LIMIT} bytes is caused by {@link ObjectOutputStream#writeUTF}
     * used under the hood to perform an actual write.
     * </p>
     * <p>
     * If longer string is passes a {@link UTFDataFormatException} exception will be thrown.
     * </p>
     * <p>
     * To write longer strings use one of two options:
     * <ul>
     *     <li>
     *         {@link #writeLongString(DataOutput, String)} writes string as is converting it into binary array of UTF-8
     *         encoded characters.
     *         To read the value back {@link #readLongString(DataInput)} should be used.
     *     </li>
     *     <li>
     *         {@link #writeCutString(DataOutput, String)} cuts passed string to {@link #UTF_BYTE_LIMIT} bytes
     *         and then writes them without converting to byte array.
     *         No exceptions will be thrown for string of any length; written string can be read back with regular
     *         {@link #readString(DataInput)} method.
     *     </li>
     * </ul>
     * </p>
     *
     * @param out Output stream to write to.
     * @param s String to write, possibly {@code null}.
     * @throws IOException If write failed.
     */
    public static void writeString(DataOutput out, String s) throws IOException {
        // Write null flag.
        out.writeBoolean(s == null);

        if (s != null)
            out.writeUTF(s);
    }

    /**
     * Reads string from input stream accounting for {@code null} values.
     *
     * Method enables to read strings shorter than {@link #UTF_BYTE_LIMIT} bytes in UTF-8 otherwise an exception will be thrown.
     *
     * Strings written by {@link #writeString(DataOutput, String)} or {@link #writeCutString(DataOutput, String)}
     * can be read by this method.
     *
     * @see #writeString(DataOutput, String) for more information about writing strings.
     *
     * @param in Stream to read from.
     * @return Read string, possibly {@code null}.
     * @throws IOException If read failed.
     */
    @Nullable public static String readString(DataInput in) throws IOException {
        // If value is not null, then read it. Otherwise return null.
        return !in.readBoolean() ? in.readUTF() : null;
    }

    /**
     * Writes enum to output stream accounting for {@code null} values.
     * Note: method writes only one byte for every enum. Therefore, this method
     * only for Enums with maximum count of values equals to 128.
     *
     * @param out Output stream to write to.
     * @param e Enum value to write, possibly {@code null}.
     * @throws IOException If write failed.
     */
    public static <E extends Enum> void writeEnum(DataOutput out, E e) throws IOException {
        out.writeByte(e == null ? -1 : e.ordinal());
    }

    /**
     * Gets collection value by index.
     *
     * @param vals Collection of values.
     * @param idx Index of value in the collection.
     * @param <T> Type of collection values.
     * @return Value at the given index.
     */
    public static <T> T getByIndex(Collection<T> vals, int idx) {
        assert idx < vals.size();

        int i = 0;

        for (T val : vals) {
            if (idx == i)
                return val;

            i++;
        }

        assert false : "Should never be reached.";

        return null;
    }

    /**
     * Gets annotation for a class.
     *
     * @param <T> Type of annotation to return.
     * @param cls Class to get annotation from.
     * @param annCls Annotation to get.
     * @return Instance of annotation, or {@code null} if not found.
     */
    @Nullable public static <T extends Annotation> T getAnnotation(Class<?> cls, Class<T> annCls) {
        if (cls == Object.class)
            return null;

        T ann = cls.getAnnotation(annCls);

        if (ann != null)
            return ann;

        for (Class<?> itf : cls.getInterfaces()) {
            ann = getAnnotation(itf, annCls); // Recursion.

            if (ann != null)
                return ann;
        }

        if (!cls.isInterface()) {
            ann = getAnnotation(cls.getSuperclass(), annCls);

            if (ann != null)
                return ann;
        }

        return null;
    }

    /**
     * Gets declared annotation for a class.
     *
     * @param <T> Type of annotation to return.
     * @param cls Class to get annotation from.
     * @param annCls Annotation to get.
     * @return Instance of annotation, or {@code null} if not found.
     */
    @Nullable public static <T extends Annotation> T getDeclaredAnnotation(Class<?> cls, Class<T> annCls) {
        if (cls == Object.class)
            return null;

        return cls.getDeclaredAnnotation(annCls);
    }

    /**
     * Indicates if class has given declared annotation.
     *
     * @param <T> Annotation type.
     * @param cls Class to get annotation from.
     * @param annCls Annotation to get.
     * @return {@code true} if class has annotation or {@code false} otherwise.
     */
    public static <T extends Annotation> boolean hasDeclaredAnnotation(Class<?> cls, Class<T> annCls) {
        return getDeclaredAnnotation(cls, annCls) != null;
    }

    /**
     * Indicates if class has given annotation.
     *
     * @param o Object to get annotation from.
     * @param annCls Annotation to get.
     * @return {@code true} if class has annotation or {@code false} otherwise.
     */
    public static <T extends Annotation> boolean hasDeclaredAnnotation(Object o, Class<T> annCls) {
        return o != null && hasDeclaredAnnotation(o.getClass(), annCls);
    }

    /**
     * Indicates if class has given annotation.
     *
     * @param <T> Annotation type.
     * @param cls Class to get annotation from.
     * @param annCls Annotation to get.
     * @return {@code true} if class has annotation or {@code false} otherwise.
     */
    public static <T extends Annotation> boolean hasAnnotation(Class<?> cls, Class<T> annCls) {
        return getAnnotation(cls, annCls) != null;
    }

    /**
     * Indicates if class has given annotation.
     *
     * @param o Object to get annotation from.
     * @param annCls Annotation to get.
     * @return {@code true} if class has annotation or {@code false} otherwise.
     */
    public static <T extends Annotation> boolean hasAnnotation(Object o, Class<T> annCls) {
        return o != null && hasAnnotation(o.getClass(), annCls);
    }

    /**
     * Gets simple class name taking care of empty names.
     *
     * @param cls Class to get the name for.
     * @return Simple class name.
     */
    public static String getSimpleName(Class<?> cls) {
        String name = cls.getSimpleName();

        if (F.isEmpty(name))
            name = cls.getName().substring(cls.getPackage().getName().length() + 1);

        return name;
    }

    /**
     * Checks if the map passed in is contained in base map.
     *
     * @param base Base map.
     * @param map Map to check.
     * @return {@code True} if all entries within map are contained in base map,
     *      {@code false} otherwise.
     */
    public static boolean containsAll(Map<?, ?> base, Map<?, ?> map) {
        assert base != null;
        assert map != null;

        for (Map.Entry<?, ?> entry : map.entrySet())
            if (base.containsKey(entry.getKey())) {
                Object val = base.get(entry.getKey());

                if (val == null && entry.getValue() == null)
                    continue;

                if (val == null || entry.getValue() == null || !val.equals(entry.getValue()))
                    // Mismatch found.
                    return false;
            }
            else
                return false;

        // All entries in 'map' are contained in base map.
        return true;
    }

    /**
     * Gets task name for the given task class.
     *
     * @param taskCls Task class.
     * @return Either task name from class annotation (see {@link org.apache.ignite.compute.ComputeTaskName}})
     *      or task class name if there is no annotation.
     */
    public static String getTaskName(Class<? extends ComputeTask<?, ?>> taskCls) {
        ComputeTaskName nameAnn = getAnnotation(taskCls, ComputeTaskName.class);

        return nameAnn == null ? taskCls.getName() : nameAnn.value();
    }

    /**
     * Creates SPI attribute name by adding prefix to the attribute name.
     * Prefix is an SPI name + '.'.
     *
     * @param spi SPI.
     * @param attrName attribute name.
     * @return SPI attribute name.
     */
    public static String spiAttribute(IgniteSpi spi, String attrName) {
        assert spi != null;
        assert spi.getName() != null;

        return spi.getName() + '.' + attrName;
    }

    /**
     * Gets resource path for the class.
     *
     * @param clsName Class name.
     * @return Resource name for the class.
     */
    public static String classNameToResourceName(String clsName) {
        return clsName.replaceAll("\\.", "/") + ".class";
    }

    /**
     * Gets runtime MBean.
     *
     * @return Runtime MBean.
     */
    public static RuntimeMXBean getRuntimeMx() {
        return ManagementFactory.getRuntimeMXBean();
    }

    /**
     * Gets threading MBean.
     *
     * @return Threading MBean.
     */
    public static ThreadMXBean getThreadMx() {
        return ManagementFactory.getThreadMXBean();
    }

    /**
     * Gets OS MBean.
     * @return OS MBean.
     */
    public static OperatingSystemMXBean getOsMx() {
        return ManagementFactory.getOperatingSystemMXBean();
    }

    /**
     * Gets memory MBean.
     *
     * @return Memory MBean.
     */
    public static MemoryMXBean getMemoryMx() {
        return ManagementFactory.getMemoryMXBean();
    }

    /**
     * Gets amount of RAM memory available on this machine.
     *
     * @return Total amount of memory in bytes or -1 if any exception happened.
     */
    public static long getTotalMemoryAvailable() {
        MBeanServer mBeanSrv = ManagementFactory.getPlatformMBeanServer();

        Object attr;

        try {
            attr = mBeanSrv.getAttribute(
                    ObjectName.getInstance("java.lang", "type", "OperatingSystem"),
                    "TotalPhysicalMemorySize");
        }
        catch (Exception e) {
            return -1;
        }

        return (attr instanceof Long) ? (Long) attr : -1;
    }

    /**
     * Gets compilation MBean.
     *
     * @return Compilation MBean.
     */
    public static CompilationMXBean getCompilerMx() {
        return ManagementFactory.getCompilationMXBean();
    }

    /**
     * Tries to detect user class from passed in object inspecting
     * collections, arrays or maps.
     *
     * @param obj Object.
     * @return First non-JDK or deployment aware class or passed in object class.
     */
    public static Class<?> detectClass(Object obj) {
        assert obj != null;

        if (obj instanceof GridPeerDeployAware)
            return ((GridPeerDeployAware)obj).deployClass();

        if (isPrimitiveArray(obj))
            return obj.getClass();

        if (!isJdk(obj.getClass()))
            return obj.getClass();

        if (obj instanceof Iterable<?>) {
            Object o = F.first((Iterable<?>)obj);

            // No point to continue, if null.
            return o != null ? o.getClass() : obj.getClass();
        }

        if (obj instanceof Map) {
            Map.Entry<?, ?> e = F.firstEntry((Map<?, ?>)obj);

            if (e != null) {
                Object k = e.getKey();

                if (k != null && !isJdk(k.getClass()))
                    return k.getClass();

                Object v = e.getValue();

                return v != null ? v.getClass() : obj.getClass();
            }
        }

        if (obj.getClass().isArray()) {
            int len = Array.getLength(obj);

            if (len > 0) {
                Object o = Array.get(obj, 0);

                return o != null ? o.getClass() : obj.getClass();
            }
            else
                return obj.getClass().getComponentType();
        }

        return obj.getClass();
    }

    /**
     * Detects class loader for given class.
     * <p>
     * This method will first check if {@link Thread#getContextClassLoader()} is appropriate.
     * If yes, then context class loader will be returned, otherwise
     * the {@link Class#getClassLoader()} will be returned.
     *
     * @param cls Class to find class loader for.
     * @return Class loader for given class (never {@code null}).
     */
    public static ClassLoader detectClassLoader(Class<?> cls) {
        return GridClassLoaderCache.classLoader(cls);
    }

    /**
     * Detects class loader for given object's class.
     *
     * @param obj Object to find class loader for class of.
     * @return Class loader for given object (possibly {@code null}).
     */
    @Nullable public static ClassLoader detectObjectClassLoader(@Nullable Object obj) {
        if (obj == null)
            return null;

        if (obj instanceof GridPeerDeployAware)
            return ((GridPeerDeployAware)obj).classLoader();

        return detectClassLoader(obj.getClass());
    }

    /**
     * Tests whether or not given class is loadable provided class loader.
     *
     * @param clsName Class name to test.
     * @param ldr Class loader to test with. If {@code null} - we'll use system class loader instead.
     *      If System class loader is not set - this method will return {@code false}.
     * @return {@code True} if class is loadable, {@code false} otherwise.
     */
    public static boolean isLoadableBy(String clsName, @Nullable ClassLoader ldr) {
        assert clsName != null;

        if (ldr == null)
            ldr = gridClassLoader;

        String lambdaParent = lambdaEnclosingClassName(clsName);

        try {
            ldr.loadClass(lambdaParent == null ? clsName : lambdaParent);

            return true;
        }
        catch (ClassNotFoundException ignore) {
            return false;
        }
    }

    /**
     * Gets the peer deploy aware instance for the object with the widest class loader.
     * If collection is {@code null}, empty or contains only {@code null}s - the peer
     * deploy aware object based on system class loader will be returned.
     *
     * @param c Collection.
     * @return Peer deploy aware object from this collection with the widest class loader.
     * @throws IllegalArgumentException Thrown in case when common class loader for all
     *      elements in this collection cannot be found. In such case - peer deployment
     *      is not possible.
     */
    public static GridPeerDeployAware peerDeployAware0(@Nullable Iterable<?> c) {
        if (!F.isEmpty(c)) {
            assert c != null;

            // We need to find common classloader for all elements AND the collection itself
            Collection<Object> tmpC = new ArrayList<>();

            for (Object e : c)
                tmpC.add(e);

            tmpC.add(c);

            boolean notAllNulls = false;

            for (Object obj : tmpC) {
                if (obj != null) {
                    notAllNulls = true;

                    if (hasCommonClassLoader(obj, tmpC))
                        return obj == c ? peerDeployAware(obj) : peerDeployAware0(obj);
                }
            }

            // If all are nulls - don't throw an exception.
            if (notAllNulls)
                throw new IllegalArgumentException("Failed to find common class loader for all elements in " +
                    "given collection. Peer deployment cannot be performed for such collection.");
        }

        return peerDeployAware(c);
    }

    /**
     * Check if all elements from the collection could be loaded with the same classloader as the given object.
     *
     * @param obj base object.
     * @param c collection to check elements from.
     * @return {@code true} if all elements could be loaded with {@code obj}'s classloader, {@code false} otherwise
     */
    private static boolean hasCommonClassLoader(Object obj, Iterable<?> c) {
        assert obj != null;
        assert c != null;

        ClassLoader ldr = obj instanceof GridPeerDeployAware ?
            ((GridPeerDeployAware)obj).classLoader() : detectClassLoader(obj.getClass());

        boolean found = true;

        for (Object obj2 : c) {
            if (obj2 == null || obj2 == obj)
                continue;

            // Obj2 class name.
            String clsName = obj2 instanceof GridPeerDeployAware ?
                ((GridPeerDeployAware)obj2).deployClass().getName() : obj2.getClass().getName();

            if (!isLoadableBy(clsName, ldr)) {
                found = false;

                break;
            }
        }

        return found;
    }

    /**
     * Gets the peer deploy aware instance for the object with the widest class loader.
     * If array is {@code null}, empty or contains only {@code null}s - the peer
     * deploy aware object based on system class loader will be returned.
     *
     * @param c Objects.
     * @return Peer deploy aware object from this array with the widest class loader.
     * @throws IllegalArgumentException Thrown in case when common class loader for all
     *      elements in this array cannot be found. In such case - peer deployment
     *      is not possible.
     */
    @SuppressWarnings({"ZeroLengthArrayAllocation"})
    public static GridPeerDeployAware peerDeployAware0(@Nullable Object... c) {
        if (!F.isEmpty(c)) {
            assert c != null;

            boolean notAllNulls = false;

            for (Object obj : c) {
                if (obj != null) {
                    notAllNulls = true;

                    ClassLoader ldr = obj instanceof GridPeerDeployAware ?
                        ((GridPeerDeployAware)obj).classLoader() : obj.getClass().getClassLoader();

                    boolean found = true;

                    for (Object obj2 : c) {
                        if (obj2 == null || obj2 == obj)
                            continue;

                        // Obj2 class name.
                        String clsName = obj2 instanceof GridPeerDeployAware ?
                            ((GridPeerDeployAware)obj2).deployClass().getName() : obj2.getClass().getName();

                        if (!isLoadableBy(clsName, ldr)) {
                            found = false;

                            break;
                        }
                    }

                    if (found)
                        return peerDeployAware0(obj);
                }
            }

            // If all are nulls - don't throw an exception.
            if (notAllNulls)
                throw new IllegalArgumentException("Failed to find common class loader for all elements in " +
                    "given collection. Peer deployment cannot be performed for such collection.");
        }

        return peerDeployAware(new Object[0]);
    }

    /**
     * Creates an instance of {@link GridPeerDeployAware} for object.
     *
     * Checks, if the object is an instance of collection or object
     * array.
     *
     * @param obj Object to deploy.
     * @return {@link GridPeerDeployAware} instance for given object.
     */
    public static GridPeerDeployAware peerDeployAware0(Object obj) {
        if (obj instanceof Iterable)
            return peerDeployAware0((Iterable)obj);

        if (obj.getClass().isArray() && !isPrimitiveArray(obj))
            return peerDeployAware0((Object[])obj);

        return peerDeployAware(obj);
    }

    /**
     * Creates an instance of {@link GridPeerDeployAware} for object.
     *
     * @param obj Object to deploy.
     * @return {@link GridPeerDeployAware} instance for given object.
     */
    public static GridPeerDeployAware peerDeployAware(Object obj) {
        assert obj != null;

        if (obj instanceof GridPeerDeployAware)
            return (GridPeerDeployAware)obj;

        final Class<?> cls = obj instanceof Class ? (Class)obj : obj.getClass();

        return new GridPeerDeployAware() {
            /** */
            private ClassLoader ldr;

            @Override public Class<?> deployClass() {
                return cls;
            }

            @Override public ClassLoader classLoader() {
                if (ldr == null)
                    ldr = detectClassLoader(cls);

                return ldr;
            }
        };
    }

    /**
     * Unwraps top level user class for wrapped objects.
     *
     * @param obj Object to check.
     * @return Top level user class.
     */
    public static GridPeerDeployAware detectPeerDeployAware(GridPeerDeployAware obj) {
        GridPeerDeployAware p = nestedPeerDeployAware(obj, true, new GridLeanIdentitySet<>());

        // Pass in obj.getClass() to avoid infinite recursion.
        return p != null ? p : peerDeployAware(obj.getClass());
    }

    /**
     * Gets peer deploy class if there is any {@link GridPeerDeployAware} within reach.
     *
     * @param obj Object to check.
     * @param top Indicates whether object is top level or a nested field.
     * @param processed Set of processed objects to avoid infinite recursion.
     * @return Peer deploy class, or {@code null} if one could not be found.
     */
    @Nullable private static GridPeerDeployAware nestedPeerDeployAware(Object obj, boolean top, Set<Object> processed) {
        // Avoid infinite recursion.
        if (!processed.add(obj))
            return null;

        if (obj instanceof GridPeerDeployAware) {
            GridPeerDeployAware p = (GridPeerDeployAware)obj;

            if (!top && p.deployClass() != null)
                return p;

            for (Class<?> cls = obj.getClass(); !cls.equals(Object.class); cls = cls.getSuperclass()) {
                // Cache by class name instead of class to avoid infinite growth of the
                // caching map in case of multiple redeployment of the same class.
                IgniteBiTuple<Class<?>, Collection<Field>> tup = p2pFields.get(cls.getName());

                boolean cached = tup != null && tup.get1().equals(cls);

                Iterable<Field> fields = cached ? tup.get2() : Arrays.asList(cls.getDeclaredFields());

                if (!cached) {
                    tup = new IgniteBiTuple<>();

                    tup.set1(cls);
                }

                for (Field f : fields)
                    // Special handling for anonymous classes.
                    if (cached || f.getName().startsWith("this$") || f.getName().startsWith("val$")) {
                        if (!cached) {
                            f.setAccessible(true);

                            if (tup.get2() == null)
                                tup.set2(new LinkedList<Field>());

                            tup.get2().add(f);
                        }

                        try {
                            Object o = f.get(obj);

                            if (o != null) {
                                // Recursion.
                                p = nestedPeerDeployAware(o, false, processed);

                                if (p != null) {
                                    if (!cached)
                                        // Potentially replace identical value
                                        // stored by another thread.
                                        p2pFields.put(cls.getName(), tup);

                                    return p;
                                }
                            }
                        }
                        catch (IllegalAccessException ignored) {
                            return null;
                        }
                    }
            }
        }
        // Don't go into internal Ignite structures.
        else if (isIgnite(obj.getClass()))
            return null;
        else if (obj instanceof Iterable)
            for (Object o : (Iterable<?>)obj) {
                // Recursion.
                GridPeerDeployAware p = nestedPeerDeployAware(o, false, processed);

                if (p != null)
                    return p;
            }
        else if (obj.getClass().isArray()) {
            Class<?> type = obj.getClass().getComponentType();

            // We don't care about primitives or internal JDK types.
            if (!type.isPrimitive() && !isJdk(type)) {
                Object[] arr = (Object[])obj;

                for (Object o : arr) {
                    // Recursion.
                    GridPeerDeployAware p = nestedPeerDeployAware(o, false, processed);

                    if (p != null)
                        return p;
                }
            }
        }

        return null;
    }

    /**
     * Checks if given class is of {@code Ignite} type.
     *
     * @param cls Class to check.
     * @return {@code True} if given class is of {@code Ignite} type.
     */
    public static boolean isIgnite(Class<?> cls) {
        String name = cls.getName();

        return name.startsWith("org.apache.ignite") || name.startsWith("org.jsr166");
    }

    /**
     * Checks if given class is of {@code Grid} type.
     *
     * @param cls Class to check.
     * @return {@code True} if given class is of {@code Grid} type.
     */
    public static boolean isGrid(Class<?> cls) {
        return cls.getName().startsWith("org.apache.ignite.internal");
    }

    /**
     * Replaces all occurrences of {@code org.apache.ignite.} with {@code o.a.i.},
     * {@code org.apache.ignite.internal.} with {@code o.a.i.i.},
     * {@code org.apache.ignite.internal.visor.} with {@code o.a.i.i.v.} and
     * {@code org.apache.ignite.scalar.} with {@code o.a.i.s.}.
     *
     * @param s String to replace in.
     * @return Replaces string.
     */
    public static String compact(String s) {
        return s.replace("org.apache.ignite.internal.visor.", "o.a.i.i.v.").
            replace("org.apache.ignite.internal.", "o.a.i.i.").
            replace("org.apache.ignite.scalar.", "o.a.i.s.").
            replace("org.apache.ignite.", "o.a.i.");
    }

    /**
     * Check if given class is of JDK type.
     *
     * @param cls Class to check.
     * @return {@code True} if object is JDK type.
     */
    public static boolean isJdk(Class<?> cls) {
        if (cls.isPrimitive())
            return true;

        String s = cls.getName();

        return s.startsWith("java.") || s.startsWith("javax.");
    }

    /**
     * Check if given class represents a Enum.
     *
     * @param cls Class to check.
     * @return {@code True} if this is a Enum class.
     */
    public static boolean isEnum(Class cls) {
        if (cls.isEnum())
            return true;

        Class sCls = cls.getSuperclass();

        return sCls != null && sCls.isEnum();
    }

    /**
     * Converts {@link InterruptedException} to {@link IgniteCheckedException}.
     *
     * @param mux Mux to wait on.
     * @throws IgniteInterruptedCheckedException If interrupted.
     */
    @SuppressWarnings({"WaitNotInLoop"})
    public static void wait(Object mux) throws IgniteInterruptedCheckedException {
        try {
            mux.wait();
        }
        catch (InterruptedException e) {
            Thread.currentThread().interrupt();

            throw new IgniteInterruptedCheckedException(e);
        }
    }

    /**
     * Unzip file to folder.
     *
     * @param zipFile ZIP file.
     * @param toDir Directory to unzip file content.
     * @param log Grid logger.
     * @throws IOException In case of error.
     */
    @SuppressWarnings({"ResultOfMethodCallIgnored"})
    public static void unzip(File zipFile, File toDir, @Nullable IgniteLogger log) throws IOException {
        ZipFile zip = null;

        try {
            zip = new ZipFile(zipFile);

            for (ZipEntry entry : asIterable(zip.entries())) {
                if (entry.isDirectory()) {
                    // Assume directories are stored parents first then children.
                    new File(toDir, entry.getName()).mkdirs();

                    continue;
                }

                InputStream in = null;
                OutputStream out = null;

                try {
                    in = zip.getInputStream(entry);

                    File outFile = new File(toDir, entry.getName());

                    if (!outFile.getParentFile().exists())
                        outFile.getParentFile().mkdirs();

                    out = new BufferedOutputStream(new FileOutputStream(outFile));

                    copy(in, out);
                }
                finally {
                    close(in, log);
                    close(out, log);
                }
            }
        }
        finally {
            if (zip != null)
                zip.close();
        }
    }

    /**
     * @return {@code True} if assertions enabled.
     */
    public static boolean assertionsEnabled() {
        return assertionsEnabled;
    }

    /**
     * Gets OS JDK string.
     *
     * @return OS JDK string.
     */
    public static String osJdkString() {
        return osJdkStr;
    }

    /**
     * Gets OS string.
     *
     * @return OS string.
     */
    public static String osString() {
        return osStr;
    }

    /**
     * Gets JDK string.
     *
     * @return JDK string.
     */
    public static String jdkString() {
        return jdkStr;
    }

    /**
     * Indicates whether current OS is Linux flavor.
     *
     * @return {@code true} if current OS is Linux - {@code false} otherwise.
     */
    public static boolean isLinux() {
        return linux;
    }

    /**
     * Gets JDK name.
     * @return JDK name.
     */
    public static String jdkName() {
        return jdkName;
    }

    /**
     * Gets JDK vendor.
     *
     * @return JDK vendor.
     */
    public static String jdkVendor() {
        return jdkVendor;
    }

    /**
     * Gets JDK version.
     *
     * @return JDK version.
     */
    public static String jdkVersion() {
        return jdkVer;
    }

    /**
     * Gets OS CPU-architecture.
     *
     * @return OS CPU-architecture.
     */
    public static String osArchitecture() {
        return osArch;
    }

    /**
     * Gets underlying OS name.
     *
     * @return Underlying OS name.
     */
    public static String osName() {
        return osName;
    }

    /**
     * Gets underlying OS version.
     *
     * @return Underlying OS version.
     */
    public static String osVersion() {
        return osVer;
    }

    /**
     * Indicates whether current OS is Mac OS.
     *
     * @return {@code true} if current OS is Mac OS - {@code false} otherwise.
     */
    public static boolean isMacOs() {
        return mac;
    }

    /**
     * @return {@code True} if current OS is RedHat.
     */
    public static boolean isRedHat() {
        return redHat;
    }

    /**
     * Indicates whether current OS is Netware.
     *
     * @return {@code true} if current OS is Netware - {@code false} otherwise.
     */
    public static boolean isNetWare() {
        return netware;
    }

    /**
     * Indicates whether current OS is Solaris.
     *
     * @return {@code true} if current OS is Solaris (SPARC or x86) - {@code false} otherwise.
     */
    public static boolean isSolaris() {
        return solaris;
    }

    /**
     * Indicates whether current OS is Solaris on Spark box.
     *
     * @return {@code true} if current OS is Solaris SPARC - {@code false} otherwise.
     */
    public static boolean isSolarisSparc() {
        return solaris && sparc;
    }

    /**
     * Indicates whether current OS is Solaris on x86 box.
     *
     * @return {@code true} if current OS is Solaris x86 - {@code false} otherwise.
     */
    public static boolean isSolarisX86() {
        return solaris && x86;
    }

    /**
     * Indicates whether current OS is UNIX flavor.
     *
     * @return {@code true} if current OS is UNIX - {@code false} otherwise.
     */
    public static boolean isUnix() {
        return unix;
    }

    /**
     * Indicates whether current OS is Windows.
     *
     * @return {@code true} if current OS is Windows (any versions) - {@code false} otherwise.
     */
    public static boolean isWindows() {
        return win7 || win8 || win81 || winXp || win95 || win98 || winNt || win2k ||
            win2003 || win2008 || winVista || unknownWin;
    }

    /**
     * Indicates whether current OS is Windows Vista.
     *
     * @return {@code true} if current OS is Windows Vista - {@code false} otherwise.
     */
    public static boolean isWindowsVista() {
        return winVista;
    }

    /**
     * Indicates whether current OS is Windows 7.
     *
     * @return {@code true} if current OS is Windows 7 - {@code false} otherwise.
     */
    public static boolean isWindows7() {
        return win7;
    }

    /**
     * Indicates whether current OS is Windows 8.
     *
     * @return {@code true} if current OS is Windows 8 - {@code false} otherwise.
     */
    public static boolean isWindows8() {
        return win8;
    }

    /**
     * Indicates whether current OS is Windows 8.1.
     *
     * @return {@code true} if current OS is Windows 8.1 - {@code false} otherwise.
     */
    public static boolean isWindows81() {
        return win81;
    }

    /**
     * Indicates whether current OS is Windows 2000.
     *
     * @return {@code true} if current OS is Windows 2000 - {@code false} otherwise.
     */
    public static boolean isWindows2k() {
        return win2k;
    }

    /**
     * Indicates whether current OS is Windows Server 2003.
     *
     * @return {@code true} if current OS is Windows Server 2003 - {@code false} otherwise.
     */
    public static boolean isWindows2003() {
        return win2003;
    }

    /**
     * Indicates whether current OS is Windows Server 2008.
     *
     * @return {@code true} if current OS is Windows Server 2008 - {@code false} otherwise.
     */
    public static boolean isWindows2008() {
        return win2008;
    }

    /**
     * Indicates whether current OS is Windows 95.
     *
     * @return {@code true} if current OS is Windows 95 - {@code false} otherwise.
     */
    public static boolean isWindows95() {
        return win95;
    }

    /**
     * Indicates whether current OS is Windows 98.
     *
     * @return {@code true} if current OS is Windows 98 - {@code false} otherwise.
     */
    public static boolean isWindows98() {
        return win98;
    }

    /**
     * Indicates whether current OS is Windows NT.
     *
     * @return {@code true} if current OS is Windows NT - {@code false} otherwise.
     */
    public static boolean isWindowsNt() {
        return winNt;
    }

    /**
     * Indicates whether current OS is Windows XP.
     *
     * @return {@code true} if current OS is Windows XP- {@code false} otherwise.
     */
    public static boolean isWindowsXp() {
        return winXp;
    }

    /**
     * Gets JVM specification name.
     *
     * @return JVM specification name.
     */
    public static String jvmSpec() {
        return jvmSpecName;
    }

    /**
     * Gets JVM implementation version.
     *
     * @return JVM implementation version.
     */
    public static String jvmVersion() {
        return jvmImplVer;
    }

    /**
     * Gets JVM implementation vendor.
     *
     * @return JVM implementation vendor.
     */
    public static String jvmVendor() {
        return jvmImplVendor;
    }

    /**
     * Gets JVM implementation name.
     *
     * @return JVM implementation name.
     */
    public static String jvmName() {
        return jvmImplName;
    }

    /**
     * Does a best effort to detect if we a running on a 32-bit JVM.
     *
     * @return {@code true} if detected that we are running on a 32-bit JVM.
     */
    public static boolean jvm32Bit() {
        return jvm32Bit;
    }

    /**
     * Compare java implementation version
     *
     * @param v1 - java implementation version
     * @param v2 - java implementation version
     * @return the value {@code 0} if {@code v1 == v2};
     *         a value less than {@code 0} if {@code v1 < v2}; and
     *         a value greater than {@code 0} if {@code v1 > v2}
     */
    public static int compareVersionNumbers(@Nullable String v1, @Nullable String v2) {
        if (v1 == null && v2 == null)
            return 0;

        if (v1 == null)
            return -1;

        if (v2 == null)
            return 1;

        String[] part1 = v1.split("[\\.\\_\\-]");
        String[] part2 = v2.split("[\\.\\_\\-]");
        int idx = 0;

        for (; idx < part1.length && idx < part2.length; idx++) {
            String p1 = part1[idx];
            String p2 = part2[idx];

            int cmp = (p1.matches("\\d+") && p2.matches("\\d+"))
                ? Integer.valueOf(p1).compareTo(Integer.valueOf(p2)) : p1.compareTo(p2);

            if (cmp != 0)
                return cmp;
        }

        if (part1.length == part2.length)
            return 0;
        else
            return part1.length > idx ? 1 : -1;
    }

    /**
     * Gets node product version based on node attributes.
     *
     * @param node Node to get version from.
     * @return Version object.
     */
    public static IgniteProductVersion productVersion(ClusterNode node) {
        String verStr = node.attribute(ATTR_BUILD_VER);
        String buildDate = node.attribute(ATTR_BUILD_DATE);

        if (buildDate != null)
            verStr += '-' + buildDate;

        return IgniteProductVersion.fromString(verStr);
    }

    /**
     * Compare running Java Runtime version with {@code v}
     *
     * @param v - java implementation version
     * @return {@code true} if running on Java Runtime version greater than {@code v}
     */
    public static boolean isJavaVersionAtLeast(String v) {
        return compareVersionNumbers(javaRtVer, v) >= 0;
    }

    /**
     * Gets Java Runtime name.
     *
     * @return Java Runtime name.
     */
    public static String jreName() {
        return javaRtName;
    }

    /**
     * Gets Java Runtime version.
     *
     * @return Java Runtime version.
     */
    public static String jreVersion() {
        return javaRtVer;
    }

    /**
     * Get major Java version from string.
     *
     * @param verStr Version string.
     * @return Major version or zero if failed to resolve.
     */
    public static int majorJavaVersion(String verStr) {
        if (F.isEmpty(verStr))
            return 0;

        try {
            String[] parts = verStr.split("\\.");

            int major = Integer.parseInt(parts[0]);

            if (parts.length == 1)
                return major;

            int minor = Integer.parseInt(parts[1]);

            return major == 1 ? minor : major;
        }
        catch (Exception e) {
            return 0;
        }
    }

    /**
     * Indicates whether HotSpot VM is used.
     *
     * @return {@code true} if current JVM implementation is a Sun HotSpot VM, {@code false} otherwise.
     */
    public static boolean isHotSpot() {
        return jvmImplName.contains("Java HotSpot(TM)");
    }

    /**
     * Sets thread context class loader to the given loader, executes the closure, and then
     * resets thread context class loader to its initial value.
     *
     * @param ldr Class loader to run the closure under.
     * @param c Callable to run.
     * @param <R> Return type.
     * @return Return value.
     * @throws IgniteCheckedException If call failed.
     */
    @Nullable public static <R> R wrapThreadLoader(ClassLoader ldr, Callable<R> c) throws IgniteCheckedException {
        Thread curThread = Thread.currentThread();

        // Get original context class loader.
        ClassLoader ctxLdr = curThread.getContextClassLoader();

        try {
            curThread.setContextClassLoader(ldr);

            return c.call();
        }
        catch (IgniteCheckedException | RuntimeException e) {
            throw e;
        }
        catch (Exception e) {
            throw new IgniteCheckedException(e);
        }
        finally {
            // Set the original class loader back.
            curThread.setContextClassLoader(ctxLdr);
        }
    }

    /**
     * Sets thread context class loader to the given loader, executes the closure, and then
     * resets thread context class loader to its initial value.
     *
     * @param ldr Class loader to run the closure under.
     * @param c Closure to run.
     * @param <R> Return type.
     * @return Return value.
     */
    @Nullable public static <R> R wrapThreadLoader(ClassLoader ldr, IgniteOutClosure<R> c) {
        Thread curThread = Thread.currentThread();

        // Get original context class loader.
        ClassLoader ctxLdr = curThread.getContextClassLoader();

        try {
            curThread.setContextClassLoader(ldr);

            return c.apply();
        }
        finally {
            // Set the original class loader back.
            curThread.setContextClassLoader(ctxLdr);
        }
    }

    /**
     * Sets thread context class loader to the given loader, executes the closure, and then
     * resets thread context class loader to its initial value.
     *
     * @param ldr Class loader to run the closure under.
     * @param c Closure to run.
     */
    public static void wrapThreadLoader(ClassLoader ldr, Runnable c) {
        Thread curThread = Thread.currentThread();

        // Get original context class loader.
        ClassLoader ctxLdr = curThread.getContextClassLoader();

        try {
            curThread.setContextClassLoader(ldr);

            c.run();
        }
        finally {
            // Set the original class loader back.
            curThread.setContextClassLoader(ctxLdr);
        }
    }

    /**
     * Short node representation.
     *
     * @param n Grid node.
     * @return Short string representing the node.
     */
    public static String toShortString(ClusterNode n) {
        return "ClusterNode [id=" + n.id() + ", order=" + n.order() + ", addr=" + n.addresses() +
            ", daemon=" + n.isDaemon() + ']';
    }

    /**
     * Short node representation.
     *
     * @param ns Grid nodes.
     * @return Short string representing the node.
     */
    public static String toShortString(Collection<? extends ClusterNode> ns) {
        SB sb = new SB("Grid nodes [cnt=" + ns.size());

        for (ClusterNode n : ns)
            sb.a(", ").a(toShortString(n));

        return sb.a(']').toString();
    }

    /**
     * Get string representation of an object properly catching all exceptions.
     *
     * @param obj Object.
     * @return Result or {@code null}.
     */
    @Nullable public static String toStringSafe(@Nullable Object obj) {
        if (obj == null)
            return null;
        else {
            try {
                return obj.toString();
            }
            catch (Exception e) {
                try {
                    return "Failed to convert object to string: " + e.getMessage();
                }
                catch (Exception e0) {
                    return "Failed to convert object to string (error message is not available)";
                }
            }
        }
    }

    /**
     * Converts collection of integers into array.
     *
     * @param c Collection of integers.
     * @return Integer array.
     */
    public static int[] toIntArray(@Nullable Collection<Integer> c) {
        if (c == null || c.isEmpty())
            return EMPTY_INTS;

        int[] arr = new int[c.size()];

        int idx = 0;

        for (Integer i : c)
            arr[idx++] = i;

        return arr;
    }

    /**
     * @param arr1 Array 1.
     * @param arr2 Array 2.
     */
    public static int[] addAll(int[] arr1, int[] arr2) {
        int[] all = new int[arr1.length + arr2.length];

        System.arraycopy(arr1, 0, all, 0, arr1.length);
        System.arraycopy(arr2, 0, all, arr1.length, arr2.length);

        return all;
    }

    /**
     * Converts array of integers into list.
     *
     * @param arr Array of integers.
     * @param p Optional predicate array.
     * @return List of integers.
     */
    public static List<Integer> toIntList(@Nullable int[] arr, IgnitePredicate<Integer>... p) {
        if (arr == null || arr.length == 0)
            return Collections.emptyList();

        List<Integer> ret = new ArrayList<>(arr.length);

        if (F.isEmpty(p))
            for (int i : arr)
                ret.add(i);
        else {
            for (int i : arr)
                if (F.isAll(i, p))
                    ret.add(i);
        }

        return ret;
    }

    /**
     * Converts collection of integers into array.
     *
     * @param c Collection of integers.
     * @return Integer array.
     */
    public static long[] toLongArray(@Nullable Collection<Long> c) {
        if (c == null || c.isEmpty())
            return EMPTY_LONGS;

        long[] arr = new long[c.size()];

        int idx = 0;

        for (Long l : c)
            arr[idx++] = l;

        return arr;
    }

    /**
     * Converts array of longs into list.
     *
     * @param arr Array of longs.
     * @return List of longs.
     */
    public static List<Long> toLongList(@Nullable long[] arr) {
        if (arr == null || arr.length == 0)
            return Collections.emptyList();

        List<Long> ret = new ArrayList<>(arr.length);

        for (long l : arr)
            ret.add(l);

        return ret;
    }

    /**
     * Copies all elements from collection to array and asserts that
     * array is big enough to hold the collection. This method should
     * always be preferred to {@link Collection#toArray(Object[])}
     * method.
     *
     * @param c Collection to convert to array.
     * @param arr Array to populate.
     * @param <T> Element type.
     * @return Passed in array.
     */
    public static <T> T[] toArray(Collection<? extends T> c, T[] arr) {
        T[] a = c.toArray(arr);

        assert a == arr;

        return arr;
    }

    /**
     * Swaps two objects in array.
     *
     * @param arr Array.
     * @param a Index of the first object.
     * @param b Index of the second object.
     */
    public static void swap(Object[] arr, int a, int b) {
        Object tmp = arr[a];
        arr[a] = arr[b];
        arr[b] = tmp;
    }

    /**
     * Returns array which is the union of two arrays
     * (array of elements contained in any of provided arrays).
     * <p/>
     * Note: arrays must be increasing.
     *
     * @param a First array.
     * @param aLen Length of prefix {@code a}.
     * @param b Second array.
     * @param bLen Length of prefix {@code b}.
     * @return Increasing array which is union of {@code a} and {@code b}.
     */
    public static int[] unique(int[] a, int aLen, int[] b, int bLen) {
        assert a != null;
        assert b != null;
        assert isIncreasingArray(a, aLen);
        assert isIncreasingArray(b, bLen);

        int[] res = new int[aLen + bLen];
        int resLen = 0;

        int i = 0;
        int j = 0;

        while (i < aLen && j < bLen) {
            if (a[i] == b[j])
                i++;
            else if (a[i] < b[j])
                res[resLen++] = a[i++];
            else
                res[resLen++] = b[j++];
        }

        while (i < aLen)
            res[resLen++] = a[i++];

        while (j < bLen)
            res[resLen++] = b[j++];

        return copyIfExceeded(res, resLen);
    }

    /**
     * Returns array which is the difference between two arrays
     * (array of elements contained in first array but not contained in second).
     * <p/>
     * Note: arrays must be increasing.
     *
     * @param a First array.
     * @param aLen Length of prefix {@code a}.
     * @param b Second array.
     * @param bLen Length of prefix {@code b}.
     * @return Increasing array which is difference between {@code a} and {@code b}.
     */
    public static int[] difference(int[] a, int aLen, int[] b, int bLen) {
        assert a != null;
        assert b != null;
        assert isIncreasingArray(a, aLen);
        assert isIncreasingArray(b, bLen);

        int[] res = new int[aLen];
        int resLen = 0;

        int i = 0;
        int j = 0;

        while (i < aLen && j < bLen) {
            if (a[i] == b[j])
                i++;
            else if (a[i] < b[j])
                res[resLen++] = a[i++];
            else
                j++;
        }

        while (i < aLen)
            res[resLen++] = a[i++];

        return copyIfExceeded(res, resLen);
    }

    /**
     * Checks if array prefix increases.
     *
     * @param arr Array.
     * @param len Prefix length.
     * @return {@code True} if {@code arr} from 0 to ({@code len} - 1) increases.
     */
    public static boolean isIncreasingArray(int[] arr, int len) {
        assert arr != null;
        assert 0 <= len && len <= arr.length;

        if (arr.length == 0)
            return true;

        for (int i = 1; i < len; i++) {
            if (arr[i - 1] >= arr[i])
                return false;
        }

        return true;
    }

    /**
     * Checks if array prefix do not decreases.
     *
     * @param arr Array.
     * @param len Prefix length.
     * @return {@code True} if {@code arr} from 0 to ({@code len} - 1) do not decreases.
     */
    public static boolean isNonDecreasingArray(int[] arr, int len) {
        assert arr != null;
        assert 0 <= len && len <= arr.length;

        if (arr.length == 0)
            return true;

        for (int i = 1; i < len; i++) {
            if (arr[i - 1] > arr[i])
                return false;
        }

        return true;
    }

    /**
     * Copies array only if array length greater than needed length.
     *
     * @param arr Array.
     * @param len Prefix length.
     * @return Old array if length of {@code arr} is equals to {@code len},
     *      otherwise copy of array.
     */
    public static int[] copyIfExceeded(int[] arr, int len) {
        assert arr != null;
        assert 0 <= len && len <= arr.length;

        return len == arr.length ? arr : Arrays.copyOf(arr, len);
    }

    /**
     *
     * @param t Tokenizer.
     * @param str Input string.
     * @param date Date.
     * @return Next token.
     * @throws IgniteCheckedException Thrown in case of any errors.
     */
    private static boolean checkNextToken(StringTokenizer t, String str, String date) throws IgniteCheckedException {
        try {
            if (t.nextToken().equals(str))
                return true;
            else
                throw new IgniteCheckedException("Invalid date format: " + date);
        }
        catch (NoSuchElementException ignored) {
            return false;
        }
    }

    /**
     * Adds values to collection and returns the same collection to allow chaining.
     *
     * @param c Collection to add values to.
     * @param vals Values.
     * @param <V> Value type.
     * @return Passed in collection.
     */
    public static <V, C extends Collection<? super V>> C addAll(C c, V... vals) {
        Collections.addAll(c, vals);

        return c;
    }

    /**
     * Adds values to collection and returns the same collection to allow chaining.
     *
     * @param m Map to add entries to.
     * @param entries Entries.
     * @param <K> Key type.
     * @param <V> Value type.
     * @param <M> Map type.
     * @return Passed in collection.
     */
    public static <K, V, M extends Map<K, V>> M addAll(M m, Map.Entry<K, V>... entries) {
        for (Map.Entry<K, V> e : entries)
            m.put(e.getKey(), e.getValue());

        return m;
    }

    /**
     * Adds values to collection and returns the same collection to allow chaining.
     *
     * @param m Map to add entries to.
     * @param entries Entries.
     * @param <K> Key type.
     * @param <V> Value type.
     * @param <M> Map type.
     * @return Passed in collection.
     */
    public static <K, V, M extends Map<K, V>> M addAll(M m, IgniteBiTuple<K, V>... entries) {
        for (IgniteBiTuple<K, V> t : entries)
            m.put(t.get1(), t.get2());

        return m;
    }

    /**
     * Utility method creating {@link JMException} with given cause.
     *
     * @param e Cause exception.
     * @return Newly created {@link JMException}.
     */
    public static JMException jmException(Throwable e) {
        JMException x = new JMException();

        x.initCause(e);

        return x;
    }

    /**
     * Unwraps closure exceptions.
     *
     * @param t Exception.
     * @return Unwrapped exception.
     */
    public static Exception unwrap(Throwable t) {
        assert t != null;

        while (true) {
            if (t instanceof Error)
                throw (Error)t;

            if (t instanceof GridClosureException) {
                t = ((GridClosureException)t).unwrap();

                continue;
            }

            return (Exception)t;
        }
    }

    /**
     * Casts the passed {@code Throwable t} to {@link IgniteCheckedException}.<br>
     * If {@code t} is a {@link GridClosureException}, it is unwrapped and then cast to {@link IgniteCheckedException}.
     * If {@code t} is an {@link IgniteCheckedException}, it is returned.
     * If {@code t} is not a {@link IgniteCheckedException}, a new {@link IgniteCheckedException} caused by {@code t}
     * is returned.
     *
     * @param t Throwable to cast.
     * @return {@code t} cast to {@link IgniteCheckedException}.
     */
    public static IgniteCheckedException cast(Throwable t) {
        assert t != null;

        t = unwrap(t);

        return t instanceof IgniteCheckedException
            ? (IgniteCheckedException)t
            : new IgniteCheckedException(t);
    }

    /**
     * Checks if class loader is an internal P2P class loader.
     *
     * @param o Object to check.
     * @return {@code True} if P2P class loader.
     */
    public static boolean p2pLoader(Object o) {
        return o != null && p2pLoader(o.getClass().getClassLoader());
    }

    /**
     * Checks if class loader is an internal P2P class loader.
     *
     * @param ldr Class loader to check.
     * @return {@code True} if P2P class loader.
     */
    public static boolean p2pLoader(ClassLoader ldr) {
        return ldr instanceof GridDeploymentInfo;
    }

    /**
     * Formats passed date with specified pattern.
     *
     * @param date Date to format.
     * @param ptrn Pattern.
     * @return Formatted date.
     */
    public static String format(Date date, String ptrn) {
        java.text.DateFormat format = new java.text.SimpleDateFormat(ptrn);

        return format.format(date);
    }

    /**
     * @param ctx Kernal context.
     * @return Closure that converts node ID to a node.
     */
    public static IgniteClosure<UUID, ClusterNode> id2Node(final GridKernalContext ctx) {
        assert ctx != null;

        return new C1<UUID, ClusterNode>() {
            @Nullable @Override public ClusterNode apply(UUID id) {
                return ctx.discovery().node(id);
            }
        };
    }

    /**
     * Dumps stack for given thread.
     *
     * @param t Thread to dump stack for.
     *
     * @deprecated Calls to this method should never be committed to master.
     */
    @Deprecated
    public static void dumpStack(Thread t) {
        dumpStack(t, System.err);
    }

    /**
     * Dumps stack for given thread.
     *
     * @param t Thread to dump stack for.
     * @param s {@code PrintStream} to use for output.
     *
     * @deprecated Calls to this method should never be committed to master.
     */
    @SuppressWarnings({"SynchronizationOnLocalVariableOrMethodParameter"})
    @Deprecated
    public static void dumpStack(Thread t, PrintStream s) {
        synchronized (s) {
            s.println("Dumping stack trace for thread: " + t);

            for (StackTraceElement trace : t.getStackTrace())
                s.println("\tat " + trace);
        }
    }

    /**
     * Checks if object is a primitive array.
     *
     * @param obj Object to check.
     * @return {@code True} if Object is primitive array.
     */
    public static boolean isPrimitiveArray(Object obj) {
        Class<?> cls = obj.getClass();

        return cls.isArray() && cls.getComponentType().isPrimitive();
    }

    /**
     * @param cls Class.
     * @return {@code True} if given class represents a primitive or a primitive wrapper class.
     *
     */
    public static boolean isPrimitiveOrWrapper(Class<?> cls) {
        return cls.isPrimitive() ||
            Boolean.class.equals(cls) ||
            Byte.class.equals(cls) ||
            Character.class.equals(cls) ||
            Short.class.equals(cls) ||
            Integer.class.equals(cls) ||
            Long.class.equals(cls) ||
            Float.class.equals(cls) ||
            Double.class.equals(cls) ||
            Void.class.equals(cls);
    }

    /**
     * Awaits for condition.
     *
     * @param cond Condition to await for.
     * @throws IgniteInterruptedCheckedException Wrapped {@link InterruptedException}
     */
    public static void await(Condition cond) throws IgniteInterruptedCheckedException {
        try {
            cond.await();
        }
        catch (InterruptedException e) {
            Thread.currentThread().interrupt();

            throw new IgniteInterruptedCheckedException(e);
        }
    }

    /**
     * Awaits for condition ignoring interrupts.
     *
     * @param cond Condition to await for.
     */
    public static void awaitQuiet(Condition cond) {
        cond.awaitUninterruptibly();
    }

    /**
     * Awaits for condition.
     *
     * @param cond Condition to await for.
     * @param time The maximum time to wait,
     * @param unit The unit of the {@code time} argument.
     * @return {@code false} if the waiting time detectably elapsed before return from the method, else {@code true}
     * @throws IgniteInterruptedCheckedException Wrapped {@link InterruptedException}
     */
    public static boolean await(Condition cond, long time, TimeUnit unit) throws IgniteInterruptedCheckedException {
        try {
            return cond.await(time, unit);
        }
        catch (InterruptedException e) {
            Thread.currentThread().interrupt();

            throw new IgniteInterruptedCheckedException(e);
        }
    }

    /**
     * Awaits for the latch.
     *
     * @param latch Latch to wait for.
     * @throws IgniteInterruptedCheckedException Wrapped {@link InterruptedException}.
     */
    public static void await(CountDownLatch latch) throws IgniteInterruptedCheckedException {
        try {
            if (latch.getCount() > 0)
                latch.await();
        }
        catch (InterruptedException e) {
            Thread.currentThread().interrupt();

            throw new IgniteInterruptedCheckedException(e);
        }
    }

    /**
     * Awaits for the latch.
     *
     * @param latch Latch to wait for.
     * @param timeout Maximum time to wait.
     * @param unit Time unit for timeout.
     * @return {@code True} if the count reached zero and {@code false}
     *      if the waiting time elapsed before the count reached zero.
     * @throws IgniteInterruptedCheckedException Wrapped {@link InterruptedException}.
     */
    public static boolean await(CountDownLatch latch, long timeout, TimeUnit unit)
        throws IgniteInterruptedCheckedException {
        try {
            return latch.await(timeout, unit);
        }
        catch (InterruptedException e) {
            Thread.currentThread().interrupt();

            throw new IgniteInterruptedCheckedException(e);
        }
    }

    /**
     * Awaits for the latch until it is counted down,
     * ignoring interruptions.
     * <p>
     * If calling thread was interrupted, interrupted status will be
     * recovered prior to return.
     *
     * @param latch Latch to wait for.
     */
    public static void awaitQuiet(CountDownLatch latch) {
        boolean interrupted = false;

        while (true) {
            try {
                latch.await();

                break;
            }
            catch (InterruptedException ignored) {
                interrupted = true;
            }
        }

        if (interrupted)
            Thread.currentThread().interrupt();
    }

    /**
     * Awaits for the barrier ignoring interruptions.
     * <p>
     * If calling thread was interrupted, interrupted status will be recovered prior to return. If the barrier is
     * already broken, return immediately without throwing any exceptions.
     *
     * @param barrier Barrier to wait for.
     */
    public static void awaitQuiet(CyclicBarrier barrier) {
        boolean interrupted = false;

        while (true) {
            try {
                barrier.await();

                break;
            }
            catch (InterruptedException ignored) {
                interrupted = true;
            }
            catch (BrokenBarrierException ignored) {
                break;
            }
        }

        if (interrupted)
            Thread.currentThread().interrupt();
    }

    /**
     * Returns URLs of class loader
     *
     * @param clsLdr Class loader.
     */
    public static URL[] classLoaderUrls(ClassLoader clsLdr) {
        if (clsLdr == null)
            return EMPTY_URL_ARR;
        else if (clsLdr instanceof URLClassLoader)
            return ((URLClassLoader)clsLdr).getURLs();
        else if (bltClsLdrCls != null && urlClsLdrField != null && bltClsLdrCls.isAssignableFrom(clsLdr.getClass())) {
            try {
                synchronized (urlClsLdrField) {
                    // Backup accessible field state.
                    boolean accessible = urlClsLdrField.isAccessible();

                    try {
                        if (!accessible)
                            urlClsLdrField.setAccessible(true);

                        Object ucp = urlClsLdrField.get(clsLdr);

                        if (ucp instanceof URLClassLoader)
                            return ((URLClassLoader)ucp).getURLs();
                        else if (clsURLClassPath != null && clsURLClassPath.isInstance(ucp))
                            return (URL[])mthdURLClassPathGetUrls.invoke(ucp);
                        else
                            throw new RuntimeException("Unknown classloader: " + clsLdr.getClass());
                    }
                    finally {
                        // Recover accessible field state.
                        if (!accessible)
                            urlClsLdrField.setAccessible(false);
                    }
                }
            }
            catch (InvocationTargetException | IllegalAccessException e) {
                e.printStackTrace(System.err);

                return EMPTY_URL_ARR;
            }
        }
        else
            return EMPTY_URL_ARR;
    }

    /** */
    @Nullable private static Class defaultClassLoaderClass() {
        try {
            return Class.forName("jdk.internal.loader.BuiltinClassLoader");
        }
        catch (ClassNotFoundException e) {
            return null;
        }
    }

    /** */
    @Nullable private static Field urlClassLoaderField() {
        try {
            Class cls = defaultClassLoaderClass();

            return cls == null ? null : cls.getDeclaredField("ucp");
        }
        catch (NoSuchFieldException e) {
            return null;
        }
    }

    /**
     * Sleeps for given number of milliseconds.
     *
     * @param ms Time to sleep.
     * @throws IgniteInterruptedCheckedException Wrapped {@link InterruptedException}.
     */
    public static void sleep(long ms) throws IgniteInterruptedCheckedException {
        try {
            Thread.sleep(ms);
        }
        catch (InterruptedException e) {
            Thread.currentThread().interrupt();

            throw new IgniteInterruptedCheckedException(e);
        }
    }

    /**
     * Joins worker.
     *
     * @param w Worker.
     * @throws IgniteInterruptedCheckedException Wrapped {@link InterruptedException}.
     */
    public static void join(GridWorker w) throws IgniteInterruptedCheckedException {
        try {
            if (w != null)
                w.join();
        }
        catch (InterruptedException e) {
            Thread.currentThread().interrupt();

            throw new IgniteInterruptedCheckedException(e);
        }
    }

    /**
     * Gets result from the given future with right exception handling.
     *
     * @param fut Future.
     * @return Future result.
     * @throws IgniteCheckedException If failed.
     */
    public static <T> T get(Future<T> fut) throws IgniteCheckedException {
        try {
            return fut.get();
        }
        catch (ExecutionException e) {
            throw new IgniteCheckedException(e.getCause());
        }
        catch (InterruptedException e) {
            Thread.currentThread().interrupt();

            throw new IgniteInterruptedCheckedException(e);
        }
        catch (CancellationException e) {
            throw new IgniteCheckedException(e);
        }
    }

    /**
     * Joins thread.
     *
     * @param t Thread.
     * @throws org.apache.ignite.internal.IgniteInterruptedCheckedException Wrapped {@link InterruptedException}.
     */
    public static void join(@Nullable Thread t) throws IgniteInterruptedCheckedException {
        if (t == null)
            return;

        try {
            t.join();
        }
        catch (InterruptedException e) {
            Thread.currentThread().interrupt();

            throw new IgniteInterruptedCheckedException(e);
        }
    }

    /**
     * Acquires a permit from provided semaphore.
     *
     * @param sem Semaphore.
     * @throws org.apache.ignite.internal.IgniteInterruptedCheckedException Wrapped {@link InterruptedException}.
     */
    public static void acquire(Semaphore sem) throws IgniteInterruptedCheckedException {
        try {
            sem.acquire();
        }
        catch (InterruptedException e) {
            Thread.currentThread().interrupt();

            throw new IgniteInterruptedCheckedException(e);
        }
    }

    /**
     * Tries to acquire a permit from provided semaphore during {@code timeout}.
     *
     * @param sem Semaphore.
     * @param timeout The maximum time to wait.
     * @param unit The unit of the {@code time} argument.
     * @throws org.apache.ignite.internal.IgniteInterruptedCheckedException Wrapped {@link InterruptedException}.
     * @return {@code True} if acquires a permit, {@code false} another.
     */
    public static boolean tryAcquire(Semaphore sem, long timeout, TimeUnit unit)
        throws IgniteInterruptedCheckedException {
        try {
            return sem.tryAcquire(timeout, unit);
        }
        catch (InterruptedException e) {
            Thread.currentThread().interrupt();

            throw new IgniteInterruptedCheckedException(e);
        }
    }

    /**
     * Gets cache attributes for the node.
     *
     * @param n Node to get cache attributes for.
     * @return Array of cache attributes for the node.
     */
    public static GridCacheAttributes[] cacheAttributes(ClusterNode n) {
        return n.attribute(ATTR_CACHE);
    }

    /**
     * Checks if given node has near cache enabled for the specified
     * partitioned cache.
     *
     * @param n Node.
     * @param cacheName Cache name.
     * @return {@code true} if given node has near cache enabled for the
     *      specified partitioned cache.
     */
    public static boolean hasNearCache(ClusterNode n, String cacheName) {
        GridCacheAttributes[] caches = n.attribute(ATTR_CACHE);

        if (caches != null)
            for (GridCacheAttributes attrs : caches)
                if (F.eq(cacheName, attrs.cacheName()))
                    return attrs.nearCacheEnabled();

        return false;
    }

    /**
     * Adds listener to asynchronously log errors.
     *
     * @param f Future to listen to.
     * @param log Logger.
     */
    public static void asyncLogError(IgniteInternalFuture<?> f, final IgniteLogger log) {
        if (f != null)
            f.listen(new CI1<IgniteInternalFuture<?>>() {
                @Override public void apply(IgniteInternalFuture<?> f) {
                    try {
                        f.get();
                    }
                    catch (IgniteCheckedException e) {
                        error(log, "Failed to execute future: " + f, e);
                    }
                }
            });
    }

    /**
     * Converts collection of nodes to collection of node IDs.
     *
     * @param nodes Nodes.
     * @return Node IDs.
     */
    public static Collection<UUID> nodeIds(@Nullable Collection<? extends ClusterNode> nodes) {
        return F.viewReadOnly(nodes, F.node2id());
    }

    /**
     * Converts collection of Grid instances to collection of node IDs.
     *
     * @param grids Grids.
     * @return Node IDs.
     */
    public static Collection<UUID> gridIds(@Nullable Collection<? extends Ignite> grids) {
        return F.viewReadOnly(grids, new C1<Ignite, UUID>() {
            @Override public UUID apply(Ignite g) {
                return g.cluster().localNode().id();
            }
        });
    }

    /**
     * Converts collection of Grid instances to collection of grid names.
     *
     * @param grids Grids.
     * @return Grid names.
     */
    public static Collection<String> grids2names(@Nullable Collection<? extends Ignite> grids) {
        return F.viewReadOnly(grids, new C1<Ignite, String>() {
            @Override public String apply(Ignite g) {
                return g.name();
            }
        });
    }

    /**
     * Converts collection of grid nodes to collection of grid names.
     *
     * @param nodes Nodes.
     * @return Grid names.
     */
    public static Collection<String> nodes2names(@Nullable Collection<? extends ClusterNode> nodes) {
        return F.viewReadOnly(nodes, new C1<ClusterNode, String>() {
            @Override public String apply(ClusterNode n) {
                return G.ignite(n.id()).name();
            }
        });
    }

    /**
     * Adds cause to the end of cause chain.
     *
     * @param e Error to add cause to.
     * @param cause Cause to add.
     * @param log Logger to log failure when cause can not be added.
     * @return {@code True} if cause was added.
     */
    public static boolean addLastCause(@Nullable Throwable e, @Nullable Throwable cause, IgniteLogger log) {
        if (e == null || cause == null)
            return false;

        for (Throwable t = e; t != null; t = t.getCause()) {
            if (t == cause)
                return false;

            if (t.getCause() == null || t.getCause() == t) {
                try {
                    t.initCause(cause);
                }
                catch (IllegalStateException ignored) {
                    error(log, "Failed to add cause to the end of cause chain (cause is printed here but will " +
                        "not be propagated to callee): " + e,
                        "Failed to add cause to the end of cause chain: " + e, cause);
                }

                return true;
            }
        }

        return false;
    }

    /**
     * @return {@code line.separator} system property.
     */
    public static String nl() {
        return NL;
    }

    /**
     * Initializes logger into/from log reference passed in.
     *
     * @param ctx Context.
     * @param logRef Log reference.
     * @param obj Object to get logger for.
     * @return Logger for the object.
     */
    public static IgniteLogger logger(GridKernalContext ctx, AtomicReference<IgniteLogger> logRef, Object obj) {
        IgniteLogger log = logRef.get();

        if (log == null) {
            logRef.compareAndSet(null, ctx.log(obj.getClass()));

            log = logRef.get();
        }

        return log;
    }

    /**
     * Initializes logger into/from log reference passed in.
     *
     * @param ctx Context.
     * @param logRef Log reference.
     * @param cls Class to get logger for.
     * @return Logger for the object.
     */
    public static IgniteLogger logger(GridKernalContext ctx, AtomicReference<IgniteLogger> logRef, Class<?> cls) {
        IgniteLogger log = logRef.get();

        if (log == null) {
            logRef.compareAndSet(null, ctx.log(cls));

            log = logRef.get();
        }

        return log;
    }

    /**
     * @param hash Hash code of the object to put.
     * @param concurLvl Concurrency level.
     * @return Segment index.
     */
    public static int concurrentMapSegment(int hash, int concurLvl) {
        hash += (hash << 15) ^ 0xffffcd7d;
        hash ^= (hash >>> 10);
        hash += (hash << 3);
        hash ^= (hash >>> 6);
        hash += (hash << 2) + (hash << 14);

        int shift = 0;
        int size = 1;

        while (size < concurLvl) {
            ++shift;
            size <<= 1;
        }

        int segmentShift = 32 - shift;
        int segmentMask = size - 1;

        return (hash >>> segmentShift) & segmentMask;
    }

    /**
     * @param map Map.
     */
    public static <K, V> void printConcurrentHashMapInfo(ConcurrentHashMap<K, V> map) {
        assert map != null;

        Object[] segs = field(map, "segments");

        X.println("Concurrent map stats [identityHash= " + System.identityHashCode(map) +
            ", segsCnt=" + segs.length + ']');

        int emptySegsCnt = 0;

        int totalCollisions = 0;

        for (int i = 0; i < segs.length; i++) {
            int segCnt = IgniteUtils.<Integer>field(segs[i], "count");

            if (segCnt == 0) {
                emptySegsCnt++;

                continue;
            }

            Object[] tab = field(segs[i], "table");

            int tabLen = tab.length;

            X.println("    Segment-" + i + " [count=" + segCnt + ", len=" + tabLen + ']');

            // Group buckets by entries count.
            Map<Integer, Integer> bucketsStats = new TreeMap<>();

            for (Object entry : tab) {
                int cnt = 0;

                while (entry != null) {
                    cnt++;

                    entry = field(entry, "next");
                }

                Integer bucketCnt = bucketsStats.get(cnt);

                if (bucketCnt == null)
                    bucketCnt = 0;

                bucketCnt++;

                bucketsStats.put(cnt, bucketCnt);

                if (cnt > 1)
                    totalCollisions += (cnt - 1);
            }

            for (Map.Entry<Integer, Integer> e : bucketsStats.entrySet())
                X.println("        Buckets with count " + e.getKey() + ": " + e.getValue());
        }

        X.println("    Map summary [emptySegs=" + emptySegsCnt + ", collisions=" + totalCollisions + ']');
    }

    /**
     * Gets field value.
     *
     * @param obj Object.
     * @param fieldName Field name.
     * @return Field value.
     */
    public static <T> T field(Object obj, String fieldName) {
        assert obj != null;
        assert fieldName != null;

        try {
            for (Class cls = obj.getClass(); cls != Object.class; cls = cls.getSuperclass()) {
                for (Field field : cls.getDeclaredFields()) {
                    if (field.getName().equals(fieldName)) {
                        field.setAccessible(true);

                        return (T)field.get(obj);
                    }
                }
            }
        }
        catch (Exception e) {
            throw new IgniteException("Failed to get field value [fieldName=" + fieldName + ", obj=" + obj + ']', e);
        }

        throw new IgniteException("Failed to get field value [fieldName=" + fieldName + ", obj=" + obj + ']');
    }

    /**
     * Check that field exist.
     *
     * @param obj Object.
     * @param fieldName Field name.
     * @return Boolean flag.
     */
    public static boolean hasField(Object obj, String fieldName) {
        try {
            field(obj, fieldName);

            return true;
        }
        catch (IgniteException e) {
            return false;
        }
    }

    /**
     * Gets object field offset.
     *
     * @param cls Object class.
     * @param fieldName Field name.
     * @return Field offset.
     */
    public static long fieldOffset(Class<?> cls, String fieldName) {
        try {
            return objectFieldOffset(cls.getDeclaredField(fieldName));
        }
        catch (NoSuchFieldException e) {
            throw new IllegalStateException(e);
        }
    }

    /**
     * @param cls Class to check.
     * @return {@code True} if class is final.
     */
    public static boolean isFinal(Class<?> cls) {
        return Modifier.isFinal(cls.getModifiers());
    }

    /**
     * Gets field value.
     *
     * @param cls Class.
     * @param fieldName Field name.
     * @return Field value.
     * @throws IgniteCheckedException If static field with given name cannot be retreived.
     */
    public static <T> T field(Class<?> cls, String fieldName) throws IgniteCheckedException {
        assert cls != null;
        assert fieldName != null;

        try {
            for (Class c = cls; cls != Object.class; cls = cls.getSuperclass()) {
                for (Field field : c.getDeclaredFields()) {
                    if (field.getName().equals(fieldName)) {
                        if (!Modifier.isStatic(field.getModifiers()))
                            throw new IgniteCheckedException("Failed to get class field (field is not static) [cls=" +
                                cls + ", fieldName=" + fieldName + ']');

                        boolean accessible = field.isAccessible();

                        T val;

                        try {
                            field.setAccessible(true);

                            val = (T)field.get(null);
                        }
                        finally {
                            if (!accessible)
                                field.setAccessible(false);
                        }

                        return val;
                    }
                }
            }
        }
        catch (Exception e) {
            throw new IgniteCheckedException("Failed to get field value [fieldName=" + fieldName + ", cls=" + cls + ']',
                e);
        }

        throw new IgniteCheckedException("Failed to get field value (field was not found) [fieldName=" + fieldName +
            ", cls=" + cls + ']');
    }

    /**
     * Invokes method.
     *
     * @param cls Object.
     * @param obj Object.
     * @param mtdName Field name.
     * @param params Parameters.
     * @return Field value.
     * @throws IgniteCheckedException If static field with given name cannot be retreived.
     */
    public static <T> T invoke(@Nullable Class<?> cls, @Nullable Object obj, String mtdName,
        Object... params) throws IgniteCheckedException {
        assert cls != null || obj != null;
        assert mtdName != null;

        try {
            for (cls = cls != null ? cls : obj.getClass(); cls != Object.class; cls = cls.getSuperclass()) {
                Method mtd = null;

                for (Method declaredMtd : cls.getDeclaredMethods()) {
                    if (declaredMtd.getName().equals(mtdName)) {
                        if (mtd == null)
                            mtd = declaredMtd;
                        else
                            throw new IgniteCheckedException("Failed to invoke (ambigous method name) [mtdName=" +
                                mtdName + ", cls=" + cls + ']');
                    }
                }

                if (mtd == null)
                    continue;

                boolean accessible = mtd.isAccessible();

                T res;

                try {
                    mtd.setAccessible(true);

                    res = (T)mtd.invoke(obj, params);
                }
                finally {
                    if (!accessible)
                        mtd.setAccessible(false);
                }

                return res;
            }
        }
        catch (Exception e) {
            throw new IgniteCheckedException("Failed to invoke [mtdName=" + mtdName + ", cls=" + cls + ']',
                e);
        }

        throw new IgniteCheckedException("Failed to invoke (method was not found) [mtdName=" + mtdName +
            ", cls=" + cls + ']');
    }

    /**
     * Invokes method.
     *
     * @param cls Object.
     * @param obj Object.
     * @param mtdName Field name.
     * @param paramTypes Parameter types.
     * @param params Parameters.
     * @return Field value.
     * @throws IgniteCheckedException If static field with given name cannot be retrieved.
     */
    public static <T> T invoke(@Nullable Class<?> cls, @Nullable Object obj, String mtdName,
        Class[] paramTypes, Object... params) throws IgniteCheckedException {
        assert cls != null || obj != null;
        assert mtdName != null;

        try {
            for (cls = cls != null ? cls : obj.getClass(); cls != Object.class; cls = cls.getSuperclass()) {
                Method mtd;

                try {
                    mtd = cls.getDeclaredMethod(mtdName, paramTypes);
                }
                catch (NoSuchMethodException ignored) {
                    continue;
                }

                boolean accessible = mtd.isAccessible();

                T res;

                try {
                    mtd.setAccessible(true);

                    res = (T)mtd.invoke(obj, params);
                }
                finally {
                    if (!accessible)
                        mtd.setAccessible(false);
                }

                return res;
            }
        }
        catch (Exception e) {
            throw new IgniteCheckedException("Failed to invoke [mtdName=" + mtdName + ", cls=" + cls + ']',
                e);
        }

        throw new IgniteCheckedException("Failed to invoke (method was not found) [mtdName=" + mtdName +
            ", cls=" + cls + ']');
    }

    /**
     * Gets property value.
     *
     * @param obj Object.
     * @param propName Property name.
     * @return Field value.
     */
    public static <T> T property(Object obj, String propName) {
        assert obj != null;
        assert propName != null;

        try {
            Method m;

            try {
                m = obj.getClass().getMethod("get" + capitalFirst(propName));
            }
            catch (NoSuchMethodException ignored) {
                m = obj.getClass().getMethod("is" + capitalFirst(propName));
            }

            assert F.isEmpty(m.getParameterTypes());

            boolean accessible = m.isAccessible();

            try {
                m.setAccessible(true);

                return (T)m.invoke(obj);
            }
            finally {
                m.setAccessible(accessible);
            }
        }
        catch (Exception e) {
            throw new IgniteException(
                "Failed to get property value [property=" + propName + ", obj=" + obj + ']', e);
        }
    }

    /**
     * Gets static field value.
     *
     * @param cls Class.
     * @param fieldName Field name.
     * @return Field value.
     * @throws IgniteCheckedException If failed.
     */
    public static <T> T staticField(Class<?> cls, String fieldName) throws IgniteCheckedException {
        assert cls != null;
        assert fieldName != null;

        try {
            for (Field field : cls.getDeclaredFields())
                if (field.getName().equals(fieldName)) {
                    boolean accessible = field.isAccessible();

                    if (!accessible)
                        field.setAccessible(true);

                    T val = (T)field.get(null);

                    if (!accessible)
                        field.setAccessible(false);

                    return val;
                }
        }
        catch (Exception e) {
            throw new IgniteCheckedException("Failed to get field value [fieldName=" + fieldName + ", cls=" + cls + ']', e);
        }

        throw new IgniteCheckedException("Failed to get field value [fieldName=" + fieldName + ", cls=" + cls + ']');
    }

    /**
     * Capitalizes the first character of the given string.
     *
     * @param str String.
     * @return String with capitalized first character.
     */
    private static String capitalFirst(@Nullable String str) {
        return str == null ? null :
            str.isEmpty() ? "" : Character.toUpperCase(str.charAt(0)) + str.substring(1);
    }

    /**
     * Checks whether property is one added by Visor when node is started via remote SSH session.
     *
     * @param name Property name to check.
     * @return {@code True} if property is Visor node startup property, {@code false} otherwise.
     */
    public static boolean isVisorNodeStartProperty(String name) {
        return IGNITE_SSH_HOST.equals(name) || IGNITE_SSH_USER_NAME.equals(name);
    }

    /**
     * Checks whether property is one required by Visor to work correctly.
     *
     * @param name Property name to check.
     * @return {@code True} if property is required by Visor, {@code false} otherwise.
     */
    public static boolean isVisorRequiredProperty(String name) {
        return "java.version".equals(name) || "java.vm.name".equals(name) || "os.arch".equals(name) ||
            "os.name".equals(name) || "os.version".equals(name);
    }

    /**
     * Adds no-op logger to remove no-appender warning.
     *
     * @return Tuple with root log and no-op appender instances. No-op appender can be {@code null}
     *      if it did not found in classpath. Notice that in this case logging is not suppressed.
     * @throws IgniteCheckedException In case of failure to add no-op logger for Log4j.
     */
    public static IgniteBiTuple<Object, Object> addLog4jNoOpLogger() throws IgniteCheckedException {
        Object rootLog;
        Object nullApp;

        try {
            // Add no-op logger to remove no-appender warning.
            Class<?> logCls = Class.forName("org.apache.log4j.Logger");

            rootLog = logCls.getMethod("getRootLogger").invoke(logCls);

            try {
                nullApp = Class.forName("org.apache.log4j.varia.NullAppender").newInstance();
            }
            catch (ClassNotFoundException ignore) {
                // Can't found log4j no-op appender in classpath (for example, log4j was added through
                // log4j-over-slf4j library. No-appender warning will not be suppressed.
                return new IgniteBiTuple<>(rootLog, null);
            }

            Class appCls = Class.forName("org.apache.log4j.Appender");

            rootLog.getClass().getMethod("addAppender", appCls).invoke(rootLog, nullApp);
        }
        catch (Exception e) {
            throw new IgniteCheckedException("Failed to add no-op logger for Log4j.", e);
        }

        return new IgniteBiTuple<>(rootLog, nullApp);
    }

    /**
     * Removes previously added no-op logger via method {@link #addLog4jNoOpLogger}.
     *
     * @param t Tuple with root log and null appender instances.
     * @throws IgniteCheckedException In case of failure to remove previously added no-op logger for Log4j.
     */
    public static void removeLog4jNoOpLogger(IgniteBiTuple<Object, Object> t) throws IgniteCheckedException {
        Object rootLog = t.get1();
        Object nullApp = t.get2();

        if (nullApp == null)
            return;

        try {
            Class appenderCls = Class.forName("org.apache.log4j.Appender");

            rootLog.getClass().getMethod("removeAppender", appenderCls).invoke(rootLog, nullApp);
        }
        catch (Exception e) {
            throw new IgniteCheckedException("Failed to remove previously added no-op logger for Log4j.", e);
        }
    }

    /**
     * Adds no-op console handler for root java logger.
     *
     * @return Removed handlers.
     */
    public static Collection<Handler> addJavaNoOpLogger() {
        Collection<Handler> savedHnds = new ArrayList<>();

        Logger log = Logger.getLogger("");

        for (Handler h : log.getHandlers()) {
            log.removeHandler(h);

            savedHnds.add(h);
        }

        ConsoleHandler hnd = new ConsoleHandler();

        hnd.setLevel(Level.OFF);

        log.addHandler(hnd);

        return savedHnds;
    }

    /**
     * Removes previously added no-op handler for root java logger.
     *
     * @param rmvHnds Previously removed handlers.
     */
    public static void removeJavaNoOpLogger(Collection<Handler> rmvHnds) {
        Logger log = Logger.getLogger("");

        for (Handler h : log.getHandlers())
            log.removeHandler(h);

        if (!F.isEmpty(rmvHnds)) {
            for (Handler h : rmvHnds)
                log.addHandler(h);
        }
    }

    /**
     * Attaches node ID to log file name.
     *
     * @param nodeId Node ID.
     * @param fileName File name.
     * @return File name with node ID.
     */
    @SuppressWarnings("IfMayBeConditional")
    public static String nodeIdLogFileName(UUID nodeId, String fileName) {
        assert nodeId != null;
        assert fileName != null;

        fileName = GridFilenameUtils.separatorsToSystem(fileName);

        int dot = fileName.lastIndexOf('.');

        if (dot < 0 || dot == fileName.length() - 1)
            return fileName + '-' + id8(nodeId);
        else
            return fileName.substring(0, dot) + '-' + id8(nodeId) + fileName.substring(dot);
    }

    /**
     * Substitutes log directory with a custom one.
     *
     * @param dir Directory.
     * @param fileName Original path.
     * @return New path.
     */
    public static String customDirectoryLogFileName(@Nullable String dir, String fileName) {
        assert fileName != null;

        if (dir == null)
            return fileName;

        int sep = fileName.lastIndexOf(File.separator);

        return dir + (sep < 0 ? File.separator + fileName : fileName.substring(sep));
    }

    /**
     * Creates string for log output.
     *
     * @param msg Message to start string.
     * @param args Even length array where the odd elements are parameter names
     *      and even elements are parameter values.
     * @return Log message, formatted as recommended by Ignite guidelines.
     */
    public static String fl(String msg, Object... args) {
        assert args.length % 2 == 0;

        StringBuilder sb = new StringBuilder(msg);

        if (args.length > 0) {
            sb.append(" [");

            for (int i = 0; i < args.length / 2; i++) {
                sb.append(args[i * 2]).append('=').append(args[i * 2 + 1]);
                sb.append(", ");
            }

            sb.delete(sb.length() - 2, sb.length());
            sb.append(']');
        }

        return sb.toString();
    }

    /**
     * Round up the argument to the next highest power of 2;
     *
     * @param v Value to round up.
     * @return Next closest power of 2.
     */
    public static int nextPowerOf2(int v) {
        A.ensure(v >= 0, "v must not be negative");

        if (v == 0)
            return 1;

        return 1 << (32 - Integer.numberOfLeadingZeros(v - 1));
    }

    /**
     * Gets absolute value for integer. If integer is {@link Integer#MIN_VALUE}, then {@code 0} is returned.
     *
     * @param i Integer.
     * @return Absolute value.
     */
    public static int safeAbs(int i) {
        i = Math.abs(i);

        return i < 0 ? 0 : i;
    }

    /**
     * Gets absolute value for long. If argument is {@link Long#MIN_VALUE}, then {@code 0} is returned.
     *
     * @param i Argument.
     * @return Absolute value.
     */
    public static long safeAbs(long i) {
        i = Math.abs(i);

        return i < 0 ? 0 : i;
    }

    /**
     * When {@code long} value given is positive returns that value, otherwise returns provided default value.
     *
     * @param i Input value.
     * @param dflt Default value.
     * @return {@code i} if {@code i > 0} and {@code dflt} otherwise.
     */
    public static long ensurePositive(long i, long dflt) {
        return i <= 0 ? dflt : i;
    }

    /**
     * Gets wrapper class for a primitive type.
     *
     * @param cls Class. If {@code null}, method is no-op.
     * @return Wrapper class or original class if it is non-primitive.
     */
    @Nullable public static Class<?> box(@Nullable Class<?> cls) {
        if (cls == null)
            return null;

        if (!cls.isPrimitive())
            return cls;

        return boxedClsMap.get(cls);
    }

    /**
     * Gets class for provided name. Accepts primitive types names.
     *
     * @param clsName Class name.
     * @param ldr Class loader.
     * @return Class.
     * @throws ClassNotFoundException If class not found.
     */
    public static Class<?> forName(String clsName, @Nullable ClassLoader ldr) throws ClassNotFoundException {
        return forName(clsName, ldr, null);
    }

    /**
     * Gets class for provided name. Accepts primitive types names.
     *
     * @param clsName Class name.
     * @param ldr Class loader.
     * @return Class.
     * @throws ClassNotFoundException If class not found.
     */
    public static Class<?> forName(String clsName, @Nullable ClassLoader ldr, IgnitePredicate<String> clsFilter) throws ClassNotFoundException {
        assert clsName != null;

        Class<?> cls = primitiveMap.get(clsName);

        if (cls != null)
            return cls;

        if (ldr != null) {
            if (ldr instanceof ClassCache)
                return ((ClassCache)ldr).getFromCache(clsName);
        }
        else
            ldr = gridClassLoader;

        ConcurrentMap<String, Class> ldrMap = classCache.get(ldr);

        if (ldrMap == null) {
            ConcurrentMap<String, Class> old = classCache.putIfAbsent(ldr, ldrMap = new ConcurrentHashMap<>());

            if (old != null)
                ldrMap = old;
        }

        cls = ldrMap.get(clsName);

        if (cls == null) {
            if (clsFilter != null && !clsFilter.apply(clsName))
                throw new RuntimeException("Deserialization of class " + clsName + " is disallowed.");

            // Avoid class caching inside Class.forName
            if (ldr instanceof CacheClassLoaderMarker)
                cls = ldr.loadClass(clsName);
            else
                cls = Class.forName(clsName, true, ldr);

            Class old = ldrMap.putIfAbsent(clsName, cls);

            if (old != null)
                cls = old;
        }

        return cls;
    }

    /**
     * Clears class associated with provided class loader from class cache.
     *
     * @param ldr Class loader.
     * @param clsName Class name of clearing class.
     */
    public static void clearClassFromClassCache(ClassLoader ldr, String clsName) {
        ConcurrentMap<String, Class> map = classCache.get(ldr);

        if (map != null)
            map.remove(clsName);
    }

    /**
     * Clears class cache for provided loader.
     *
     * @param ldr Class loader.
     */
    public static void clearClassCache(ClassLoader ldr) {
        classCache.remove(ldr);
    }

    /**
     * Completely clears class cache.
     */
    public static void clearClassCache() {
        classCache.clear();
    }

    /**
     * Applies a supplemental hash function to a given hashCode, which
     * defends against poor quality hash functions.  This is critical
     * because ConcurrentHashMap uses power-of-two length hash tables,
     * that otherwise encounter collisions for hashCodes that do not
     * differ in lower or upper bits.
     * <p>
     * This function has been taken from Java 8 ConcurrentHashMap with
     * slightly modifications.
     *
     * @param h Value to hash.
     * @return Hash value.
     */
    public static int hash(int h) {
        // Spread bits to regularize both segment and index locations,
        // using variant of single-word Wang/Jenkins hash.
        h += (h << 15) ^ 0xffffcd7d;
        h ^= (h >>> 10);
        h += (h << 3);
        h ^= (h >>> 6);
        h += (h << 2) + (h << 14);

        return h ^ (h >>> 16);
    }

    /**
     * Applies a supplemental hash function to a given hashCode, which
     * defends against poor quality hash functions.  This is critical
     * because ConcurrentHashMap uses power-of-two length hash tables,
     * that otherwise encounter collisions for hashCodes that do not
     * differ in lower or upper bits.
     * <p>
     * This function has been taken from Java 8 ConcurrentHashMap with
     * slightly modifications.
     *
     * @param key Value to hash.
     * @return Hash value.
     */
    public static int hash(Object key) {
        return hash(key.hashCode());
    }

    /**
     * A primitive override of {@link #hash(Object)} to avoid unnecessary boxing.
     *
     * @param key Value to hash.
     * @return Hash value.
     */
    public static int hash(long key) {
        int val = (int)(key ^ (key >>> 32));

        return hash(val);
    }

    /**
     * @return PID of the current JVM or {@code -1} if it can't be determined.
     */
    public static int jvmPid() {
        // Should be something like this: 1160@mbp.local
        String name = ManagementFactory.getRuntimeMXBean().getName();

        try {
            int idx = name.indexOf('@');

            return idx > 0 ? Integer.parseInt(name.substring(0, idx)) : -1;
        }
        catch (NumberFormatException ignored) {
            return -1;
        }
    }

    /**
     * @return Input arguments passed to the JVM which does not include the arguments to the <tt>main</tt> method.
     */
    public static List<String> jvmArgs() {
        return ManagementFactory.getRuntimeMXBean().getInputArguments();
    }

    /**
     * As long as array copying uses JVM-private API, which is not guaranteed
     * to be available on all JVM, this method should be called to ensure
     * logic could work properly.
     *
     * @return {@code True} if unsafe copying can work on the current JVM or
     *      {@code false} if it can't.
     */
    @SuppressWarnings("TypeParameterExtendsFinalClass")
    private static boolean unsafeByteArrayCopyAvailable() {
        try {
            Class<? extends Unsafe> unsafeCls = Unsafe.class;

            unsafeCls.getMethod("copyMemory", Object.class, long.class, Object.class, long.class, long.class);

            return true;
        }
        catch (Exception ignored) {
            return false;
        }
    }

    /**
     * @param src Buffer to copy from (length included).
     * @param off Offset in source buffer.
     * @param resBuf Result buffer.
     * @param resOff Result offset.
     * @param len Length.
     * @return Number of bytes overwritten in {@code bytes} array.
     */
    public static int arrayCopy(byte[] src, int off, byte[] resBuf, int resOff, int len) {
        assert resBuf.length >= resOff + len;

        if (UNSAFE_BYTE_ARR_CP)
            GridUnsafe.copyMemory(src, GridUnsafe.BYTE_ARR_OFF + off, resBuf, GridUnsafe.BYTE_ARR_OFF + resOff, len);
        else
            System.arraycopy(src, off, resBuf, resOff, len);

        return resOff + len;
    }

    /**
     * @param addrs Node's addresses.
     * @return A string compatible with {@link ClusterNode#consistentId()} requirements.
     */
    public static String consistentId(Collection<String> addrs) {
        assert !F.isEmpty(addrs);

        StringBuilder sb = new StringBuilder();

        for (String addr : addrs)
            sb.append(addr).append(',');

        sb.delete(sb.length() - 1, sb.length());

        return sb.toString();
    }

    /**
     * @param addrs Node's addresses.
     * @param port Port discovery number.
     * @return A string compatible with {@link ClusterNode#consistentId()} requirements.
     */
    public static String consistentId(Collection<String> addrs, int port) {
        assert !F.isEmpty(addrs);

        return consistentId(addrs) + ':' + port;
    }

    /**
     * Masks name for a valid directory path.
     *
     * @param name Name.
     * @return Masked name.
     */
    public static String maskForFileName(CharSequence name) {
        StringBuilder b = new StringBuilder(name.length());

        for (int i = 0; i < name.length(); i++) {
            char c = name.charAt(i);

            if (Character.isLetterOrDigit(c))
                b.append(c);
            else
                b.append('_');
        }

        return b.toString();
    }

    /**
     * @param obj Object.
     * @return {@code True} if given object has overridden equals and hashCode method.
     */
    public static boolean overridesEqualsAndHashCode(Object obj) {
        return overridesEqualsAndHashCode(obj.getClass());
    }

    /**
     * @param cls Class.
     * @return {@code True} if given class has overridden equals and hashCode method.
     */
    public static boolean overridesEqualsAndHashCode(Class<?> cls) {
        try {
            return !Object.class.equals(cls.getMethod("equals", Object.class).getDeclaringClass()) &&
                !Object.class.equals(cls.getMethod("hashCode").getDeclaringClass());
        }
        catch (NoSuchMethodException | SecurityException ignore) {
            return true; // Ignore.
        }
    }

    /**
     * Checks if error is MAC invalid argument error which ususally requires special handling.
     *
     * @param e Exception.
     * @return {@code True} if error is invalid argument error on MAC.
     */
    public static boolean isMacInvalidArgumentError(Exception e) {
        return isMacOs() && e instanceof SocketException && e.getMessage() != null &&
            e.getMessage().toLowerCase().contains("invalid argument");
    }

    /**
     * Returns a first non-null value in a given array, if such is present.
     *
     * @param vals Input array.
     * @return First non-null value, or {@code null}, if array is empty or contains
     *      only nulls.
     */
    @Nullable public static <T> T firstNotNull(@Nullable T... vals) {
        if (vals == null)
            return null;

        for (T val : vals) {
            if (val != null)
                return val;
        }

        return null;
    }

    /**
     * For each object provided by the given {@link Iterable} checks if it implements
     * {@link LifecycleAware} interface and executes {@link LifecycleAware#start} method.
     *
     * @param objs Objects.
     * @throws IgniteCheckedException If {@link LifecycleAware#start} fails.
     */
    public static void startLifecycleAware(Iterable<?> objs) throws IgniteCheckedException {
        try {
            for (Object obj : objs) {
                if (obj instanceof LifecycleAware)
                    ((LifecycleAware)obj).start();
            }
        }
        catch (Exception e) {
            throw new IgniteCheckedException("Failed to start component: " + e, e);
        }
    }

    /**
     * For each object provided by the given {@link Iterable} checks if it implements
     * {@link org.apache.ignite.lifecycle.LifecycleAware} interface and executes {@link org.apache.ignite.lifecycle.LifecycleAware#stop} method.
     *
     * @param log Logger used to log error message in case of stop failure.
     * @param objs Object passed to Ignite configuration.
     */
    public static void stopLifecycleAware(IgniteLogger log, Iterable<?> objs) {
        for (Object obj : objs) {
            if (obj instanceof LifecycleAware) {
                try {
                    ((LifecycleAware)obj).stop();
                }
                catch (Exception e) {
                    error(log, "Failed to stop component (ignoring): " + obj, e);
                }
            }
        }
    }

    /**
     * Groups given nodes by the node's physical computer (host).
     * <p>
     * Detection of the same physical computer (host) is based on comparing set of network interface MACs.
     * If two nodes have the same set of MACs, Ignite considers these nodes running on the same
     * physical computer.
     *
     * @param nodes Nodes.
     * @return Collection of projections where each projection represents all nodes (in this projection)
     *      from a single physical computer. Result collection can be empty if this projection is empty.
     */
    public static Map<String, Collection<ClusterNode>> neighborhood(Iterable<ClusterNode> nodes) {
        Map<String, Collection<ClusterNode>> map = new HashMap<>();

        for (ClusterNode n : nodes) {
            String macs = n.attribute(ATTR_MACS);

            assert macs != null : "Missing MACs attribute: " + n;

            Collection<ClusterNode> neighbors = map.get(macs);

            if (neighbors == null)
                map.put(macs, neighbors = new ArrayList<>(2));

            neighbors.add(n);
        }

        return map;
    }

    /**
     * Returns tha list of resolved inet addresses. First addresses are resolved by host names,
     * if this attempt fails then the addresses are resolved by ip addresses.
     *
     * @param node Grid node.
     * @return Inet addresses for given addresses and host names.
     * @throws IgniteCheckedException If non of addresses can be resolved.
     */
    public static Collection<InetAddress> toInetAddresses(ClusterNode node) throws IgniteCheckedException {
        return toInetAddresses(node.addresses(), node.hostNames());
    }

    /**
     * Returns tha list of resolved inet addresses. First addresses are resolved by host names,
     * if this attempt fails then the addresses are resolved by ip addresses.
     *
     * @param addrs Addresses.
     * @param hostNames Host names.
     * @return Inet addresses for given addresses and host names.
     * @throws IgniteCheckedException If non of addresses can be resolved.
     */
    public static Collection<InetAddress> toInetAddresses(Collection<String> addrs,
        Collection<String> hostNames) throws IgniteCheckedException {
        Set<InetAddress> res = new HashSet<>(addrs.size());

        Iterator<String> hostNamesIt = hostNames.iterator();

        for (String addr : addrs) {
            String hostName = hostNamesIt.hasNext() ? hostNamesIt.next() : null;

            InetAddress inetAddr = null;

            if (!F.isEmpty(hostName)) {
                try {
                    inetAddr = InetAddress.getByName(hostName);
                }
                catch (UnknownHostException ignored) {
                }
            }

            if (inetAddr == null || inetAddr.isLoopbackAddress()) {
                try {
                    inetAddr = InetAddress.getByName(addr);
                }
                catch (UnknownHostException ignored) {
                }
            }

            if (inetAddr != null)
                res.add(inetAddr);
        }

        if (res.isEmpty())
            throw new IgniteCheckedException("Addresses can not be resolved [addr=" + addrs +
                ", hostNames=" + hostNames + ']');

        return res;
    }

    /**
     * Returns tha list of resolved socket addresses. First addresses are resolved by host names,
     * if this attempt fails then the addresses are resolved by ip addresses.
     *
     * @param node Grid node.
     * @param port Port.
     * @return Socket addresses for given addresses and host names.
     */
    public static Collection<InetSocketAddress> toSocketAddresses(ClusterNode node, int port) {
        return toSocketAddresses(node.addresses(), node.hostNames(), port);
    }

    /**
     * Returns tha list of resolved socket addresses. First addresses are resolved by host names,
     * if this attempt fails then the addresses are resolved by ip addresses.
     *
     * @param addrs Addresses.
     * @param hostNames Host names.
     * @param port Port.
     * @return Socket addresses for given addresses and host names.
     */
    public static Collection<InetSocketAddress> toSocketAddresses(Collection<String> addrs,
        Collection<String> hostNames, int port) {
        Set<InetSocketAddress> res = new HashSet<>(addrs.size());

        Iterator<String> hostNamesIt = hostNames.iterator();

        for (String addr : addrs) {
            String hostName = hostNamesIt.hasNext() ? hostNamesIt.next() : null;

            if (!F.isEmpty(hostName)) {
                InetSocketAddress inetSockAddr = new InetSocketAddress(hostName, port);

                if (inetSockAddr.isUnresolved() || inetSockAddr.getAddress().isLoopbackAddress())
                    inetSockAddr = new InetSocketAddress(addr, port);

                res.add(inetSockAddr);
            }

            // Always append address because local and remote nodes may have the same hostname
            // therefore remote hostname will be always resolved to local address.
            res.add(new InetSocketAddress(addr, port));
        }

        return res;
    }

    /**
     * Resolves all not loopback addresses and collect results.
     *
     * @param addrRslvr Address resolver.
     * @param addrs Addresses.
     * @param port Port.
     * @return Resolved socket addresses.
     * @throws IgniteSpiException If failed.
     */
    public static Collection<InetSocketAddress> resolveAddresses(
        AddressResolver addrRslvr,
        Iterable<String> addrs,
        int port
    ) throws IgniteSpiException {
        assert addrRslvr != null;

        Collection<InetSocketAddress> extAddrs = new HashSet<>();

        for (String addr : addrs) {
            InetSocketAddress sockAddr = new InetSocketAddress(addr, port);

            if (!sockAddr.isUnresolved()) {
                Collection<InetSocketAddress> extAddrs0 = resolveAddress(addrRslvr, sockAddr);

                if (extAddrs0 != null)
                    extAddrs.addAll(extAddrs0);
            }
        }

        return extAddrs;
    }

    /**
     * @param addrRslvr Address resolver.
     * @param sockAddr Addresses.
     * @return Resolved addresses.
     */
    public static Collection<InetSocketAddress> resolveAddresses(AddressResolver addrRslvr,
        Collection<InetSocketAddress> sockAddr) {
        if (addrRslvr == null)
            return sockAddr;

        Collection<InetSocketAddress> resolved = new HashSet<>();

        for (InetSocketAddress address : sockAddr)
            resolved.addAll(resolveAddress(addrRslvr, address));

        return resolved;
    }

    /**
     * @param addrRslvr Address resolver.
     * @param sockAddr Addresses.
     * @return Resolved addresses.
     */
    private static Collection<InetSocketAddress> resolveAddress(AddressResolver addrRslvr, InetSocketAddress sockAddr) {
        try {
            return addrRslvr.getExternalAddresses(sockAddr);
        }
        catch (IgniteCheckedException e) {
            throw new IgniteSpiException("Failed to get mapped external addresses " +
                "[addrRslvr=" + addrRslvr + ", addr=" + sockAddr + ']', e);
        }
    }

    /**
     * Returns string representation of node addresses.
     *
     * @param node Grid node.
     * @return String representation of addresses.
     */
    public static String addressesAsString(ClusterNode node) {
        return addressesAsString(node.addresses(), node.hostNames());
    }

    /**
     * Returns string representation of addresses.
     *
     * @param addrs Addresses.
     * @param hostNames Host names.
     * @return String representation of addresses.
     */
    public static String addressesAsString(Collection<String> addrs, Collection<String> hostNames) {
        if (F.isEmpty(addrs))
            return "";

        if (F.isEmpty(hostNames))
            return addrs.toString();

        SB sb = new SB("[");

        Iterator<String> hostNamesIt = hostNames.iterator();

        boolean first = true;

        for (String addr : addrs) {
            if (first)
                first = false;
            else
                sb.a(", ");

            String hostName = hostNamesIt.hasNext() ? hostNamesIt.next() : null;

            sb.a(hostName != null ? hostName : "").a('/').a(addr);
        }

        sb.a(']');

        return sb.toString();
    }

    /**
     * Get default work directory.
     *
     * @return Default work directory.
     */
    public static String defaultWorkDirectory() throws IgniteCheckedException {
        return workDirectory(null, null);
    }

    /**
     * Get work directory for the given user-provided work directory and Ignite home.
     *
     * @param userWorkDir Ignite work folder provided by user.
     * @param userIgniteHome Ignite home folder provided by user.
     */
    public static String workDirectory(@Nullable String userWorkDir, @Nullable String userIgniteHome)
        throws IgniteCheckedException {
        if (userIgniteHome == null)
            userIgniteHome = getIgniteHome();

        File workDir;

        if (!F.isEmpty(userWorkDir))
            workDir = new File(userWorkDir);
        else if (!F.isEmpty(IGNITE_WORK_DIR))
            workDir = new File(IGNITE_WORK_DIR);
        else if (!F.isEmpty(userIgniteHome))
            workDir = new File(userIgniteHome, DEFAULT_WORK_DIR);
        else {
            String userDir = System.getProperty("user.dir");

            if (F.isEmpty(userDir))
                throw new IgniteCheckedException(
                    "Failed to resolve Ignite work directory. Either IgniteConfiguration.setWorkDirectory or " +
                        "one of the system properties (" + IGNITE_HOME + ", " +
                        IgniteSystemProperties.IGNITE_WORK_DIR + ") must be explicitly set."
                );

            File igniteDir = new File(userDir, "ignite");

            try {
                igniteDir.mkdirs();

                File readme = new File(igniteDir, "README.txt");

                if (!readme.exists()) {
                    writeStringToFile(readme,
                        "This is Apache Ignite working directory that contains information that \n" +
                        "    Ignite nodes need in order to function normally.\n" +
                        "Don't delete it unless you're sure you know what you're doing.\n\n" +
                        "You can change the location of working directory with \n" +
                        "    igniteConfiguration.setWorkingDirectory(location) or \n" +
                        "    <property name=\"workingDirectory\" value=\"location\"/> in IgniteConfiguration <bean>.\n");
                }
            }
            catch (Exception e) {
                // Ignore.
            }

            workDir = new File(igniteDir, DEFAULT_WORK_DIR);
        }

        if (!workDir.isAbsolute())
            throw new IgniteCheckedException("Work directory path must be absolute: " + workDir);

        if (!mkdirs(workDir))
            throw new IgniteCheckedException("Work directory does not exist and cannot be created: " + workDir);

        if (!workDir.canRead())
            throw new IgniteCheckedException("Cannot read from work directory: " + workDir);

        if (!workDir.canWrite())
            throw new IgniteCheckedException("Cannot write to work directory: " + workDir);

        return workDir.getAbsolutePath();
    }

    /**
     * Nullifies Ignite home directory. For test purposes only.
     */
    public static void nullifyHomeDirectory() {
        ggHome = null;
    }

    /**
     * Resolves work directory.
     *
     * @param workDir Work directory.
     * @param path Path to resolve.
     * @param delIfExist Flag indicating whether to delete the specify directory or not.
     * @return Resolved work directory.
     * @throws IgniteCheckedException If failed.
     */
    public static File resolveWorkDirectory(String workDir, String path, boolean delIfExist)
        throws IgniteCheckedException {
        File dir = new File(path);

        if (!dir.isAbsolute()) {
            if (F.isEmpty(workDir))
                throw new IgniteCheckedException("Failed to resolve path (work directory has not been set): " + path);

            dir = new File(workDir, dir.getPath());
        }

        if (delIfExist && dir.exists()) {
            if (!delete(dir))
                throw new IgniteCheckedException("Failed to delete directory: " + dir);
        }

        if (!mkdirs(dir))
            throw new IgniteCheckedException("Directory does not exist and cannot be created: " + dir);

        if (!dir.canRead())
            throw new IgniteCheckedException("Cannot read from directory: " + dir);

        if (!dir.canWrite())
            throw new IgniteCheckedException("Cannot write to directory: " + dir);

        return dir;
    }

    /**
     * Checks if the given directory exists and attempts to create one if not.
     *
     * @param dir Directory to check.
     * @param msg Directory name for the messages.
     * @param log Optional logger to log a message that the directory has been resolved.
     * @throws IgniteCheckedException If directory does not exist and failed to create it, or if a file with
     *      the same name already exists.
     */
    public static void ensureDirectory(File dir, String msg, IgniteLogger log) throws IgniteCheckedException {
        if (!dir.exists()) {
            if (!dir.mkdirs())
                throw new IgniteCheckedException("Failed to create " + msg + ": " +
                    dir.getAbsolutePath());
        }
        else if (!dir.isDirectory())
            throw new IgniteCheckedException("Failed to initialize " + msg +
                " (a file with the same name already exists): " + dir.getAbsolutePath());

        if (log != null && log.isInfoEnabled())
            log.info("Resolved " + msg + ": " + dir.getAbsolutePath());
    }

    /**
     * Checks if the given directory exists and attempts to create one if not.
     *
     * @param dir Directory to check.
     * @param msg Directory name for the messages.
     * @param log Optional logger to log a message that the directory has been resolved.
     * @throws IgniteCheckedException If directory does not exist and failed to create it, or if a file with
     *      the same name already exists.
     */
    public static void ensureDirectory(Path dir, String msg, IgniteLogger log) throws IgniteCheckedException {
        if (!Files.exists(dir)) {
            try {
                Files.createDirectories(dir);
            }
            catch (IOException e) {
                throw new IgniteCheckedException("Failed to create " + msg + ": " + dir.toAbsolutePath(), e);
            }
        }
        else if (!Files.isDirectory(dir))
            throw new IgniteCheckedException("Failed to initialize " + msg +
                " (a file with the same name already exists): " + dir.toAbsolutePath());

        if (log != null && log.isInfoEnabled())
            log.info("Resolved " + msg + ": " + dir.toAbsolutePath());
    }

    /**
     * Creates {@code IgniteCheckedException} with the collection of suppressed exceptions.
     *
     * @param msg Message.
     * @param suppressed The collections of suppressed exceptions.
     * @return {@code IgniteCheckedException}.
     */
    public static IgniteCheckedException exceptionWithSuppressed(String msg, @Nullable Collection<Throwable> suppressed) {
        IgniteCheckedException e = new IgniteCheckedException(msg);

        if (suppressed != null) {
            for (Throwable th : suppressed)
                e.addSuppressed(th);
        }

        return e;
    }

    /**
     * Extracts full name of enclosing class from JDK8 lambda class name.
     *
     * @param clsName JDK8 lambda class name.
     * @return Full name of enclosing class for JDK8 lambda class name or
     *      {@code null} if passed in name is not related to lambda.
     */
    @Nullable public static String lambdaEnclosingClassName(String clsName) {
        int idx = clsName.indexOf("$$Lambda$");

        return idx != -1 ? clsName.substring(0, idx) : null;
    }

    /**
     * Converts a hexadecimal character to an integer.
     *
     * @param ch A character to convert to an integer digit
     * @param idx The index of the character in the source
     * @return An integer
     * @throws IgniteCheckedException Thrown if ch is an illegal hex character
     */
    public static int toDigit(char ch, int idx) throws IgniteCheckedException {
        int digit = Character.digit(ch, 16);

        if (digit == -1)
            throw new IgniteCheckedException("Illegal hexadecimal character " + ch + " at index " + idx);

        return digit;
    }

    /**
     * Gets oldest node out of collection of nodes.
     *
     * @param c Collection of nodes.
     * @return Oldest node.
     */
    public static ClusterNode oldest(Collection<ClusterNode> c, @Nullable IgnitePredicate<ClusterNode> p) {
        ClusterNode oldest = null;

        long minOrder = Long.MAX_VALUE;

        for (ClusterNode n : c) {
            if ((p == null || p.apply(n)) && n.order() < minOrder) {
                oldest = n;

                minOrder = n.order();
            }
        }

        return oldest;
    }

    /**
     * Gets youngest node out of collection of nodes.
     *
     * @param c Collection of nodes.
     * @return Youngest node.
     */
    public static ClusterNode youngest(Collection<ClusterNode> c, @Nullable IgnitePredicate<ClusterNode> p) {
        ClusterNode youngest = null;

        long maxOrder = Long.MIN_VALUE;

        for (ClusterNode n : c) {
            if ((p == null || p.apply(n)) && n.order() > maxOrder) {
                youngest = n;

                maxOrder = n.order();
            }
        }

        return youngest;
    }

    /**
     * @param ptr Address.
     * @param size Size.
     * @return Bytes.
     */
    public static byte[] copyMemory(long ptr, int size) {
        byte[] res = new byte[size];

        GridUnsafe.copyMemory(null, ptr, res, GridUnsafe.BYTE_ARR_OFF, size);

        return res;
    }

    /**
     * Returns a capacity that is sufficient to keep the map from being resized as
     * long as it grows no larger than expSize and the load factor is >= its
     * default (0.75).
     *
     * Copy pasted from guava. See com.google.common.collect.Maps#capacity(int)
     *
     * @param expSize Expected size of created map.
     * @return Capacity.
     */
    public static int capacity(int expSize) {
        if (expSize < 3)
            return expSize + 1;

        if (expSize < (1 << 30))
            return expSize + expSize / 3;

        return Integer.MAX_VALUE; // any large value
    }

    /**
     * Creates new {@link HashMap} with expected size.
     *
     * @param expSize Expected size of created map.
     * @param <K> Type of map keys.
     * @param <V> Type of map values.
     * @return New map.
     */
    public static <K, V> HashMap<K, V> newHashMap(int expSize) {
        return new HashMap<>(capacity(expSize));
    }

    /**
     * Creates new {@link LinkedHashMap} with expected size.
     *
     * @param expSize Expected size of created map.
     * @param <K> Type of map keys.
     * @param <V> Type of map values.
     * @return New map.
     */
    public static <K, V> LinkedHashMap<K, V> newLinkedHashMap(int expSize) {
        return new LinkedHashMap<>(capacity(expSize));
    }

    /**
     * Creates new {@link HashSet} with expected size.
     *
     * @param expSize Expected size of created map.
     * @param <T> Type of elements.
     * @return New set.
     */
    public static <T> HashSet<T> newHashSet(int expSize) {
        return new HashSet<>(capacity(expSize));
    }

    /**
     * Creates new {@link LinkedHashSet} with expected size.
     *
     * @param expSize Expected size of created map.
     * @param <T> Type of elements.
     * @return New set.
     */
    public static <T> LinkedHashSet<T> newLinkedHashSet(int expSize) {
        return new LinkedHashSet<>(capacity(expSize));
    }

    /**
     * Creates new map that limited by size.
     *
     * @param limit Limit for size.
     */
    public static <K, V> Map<K, V> limitedMap(int limit) {
        if (limit == 0)
            return Collections.emptyMap();

        if (limit < 5)
            return new GridLeanMap<>(limit);

        return new HashMap<>(capacity(limit), 0.75f);
    }

    /**
     * Create a map with single key-value pair.
     *
     * @param k Key.
     * @param v Value.
     * @return Map.
     */
    public static <K, V> Map<K, V> map(K k, V v) {
        GridLeanMap<K, V> map = new GridLeanMap<>(1);

        map.put(k, v);

        return map;
    }

    /**
     * Create a map with two key-value pairs.
     *
     * @param k1 Key 1.
     * @param v1 Value 1.
     * @param k2 Key 2.
     * @param v2 Value 2.
     * @return Map.
     */
    public static <K, V> Map<K, V> map(K k1, V v1, K k2, V v2) {
        GridLeanMap<K, V> map = new GridLeanMap<>(2);

        map.put(k1, v1);
        map.put(k2, v2);

        return map;
    }

    /**
     * Create a map with three key-value pairs.
     *
     * @param k1 Key 1.
     * @param v1 Value 1.
     * @param k2 Key 2.
     * @param v2 Value 2.
     * @param k3 Key 3.
     * @param v3 Value 3.
     * @return Map.
     */
    public static <K, V> Map<K, V> map(K k1, V v1, K k2, V v2, K k3, V v3) {
        GridLeanMap<K, V> map = new GridLeanMap<>(3);

        map.put(k1, v1);
        map.put(k2, v2);
        map.put(k3, v3);

        return map;
    }

    /**
     * @param col non-null collection with one element
     * @return a SingletonList containing the element in the original collection
     */
    public static <T> Collection<T> convertToSingletonList(Collection<T> col) {
        if (col.size() != 1) {
            throw new IllegalArgumentException("Unexpected collection size for singleton list, expecting 1 but was: " + col.size());
        }
        return Collections.singletonList(col.iterator().next());
    }

    /**
     * Returns comparator that sorts remote node addresses. If remote node resides on the same host, then put
     * loopback addresses first, last otherwise.
     *
     * @param sameHost {@code True} if remote node resides on the same host, {@code false} otherwise.
     * @return Comparator.
     */
    public static Comparator<InetSocketAddress> inetAddressesComparator(final boolean sameHost) {
        return new Comparator<InetSocketAddress>() {
            @Override public int compare(InetSocketAddress addr1, InetSocketAddress addr2) {
                if (addr1.isUnresolved() && addr2.isUnresolved())
                    return 0;

                if (addr1.isUnresolved() || addr2.isUnresolved())
                    return addr1.isUnresolved() ? 1 : -1;

                boolean addr1Loopback = addr1.getAddress().isLoopbackAddress();

                // No need to reorder.
                if (addr1Loopback == addr2.getAddress().isLoopbackAddress())
                    return 0;

                if (sameHost)
                    return addr1Loopback ? -1 : 1;
                else
                    return addr1Loopback ? 1 : -1;
            }
        };
    }

    /**
     * Finds a method in the class and it parents.
     *
     * Method.getMethod() does not return non-public method,
     * Method.getDeclaratedMethod() does not look at parent classes.
     *
     * @param cls The class to search,
     * @param name Name of the method.
     * @param paramTypes Method parameters.
     * @return Method or {@code null}.
     */
    @Nullable public static Method findNonPublicMethod(Class<?> cls, String name, Class<?>... paramTypes) {
        while (cls != null) {
            Method mtd = getNonPublicMethod(cls, name, paramTypes);

            if (mtd != null)
                return mtd;

            cls = cls.getSuperclass();
        }

        return null;
    }

    /**
     * Gets a method from the class.
     *
     * Method.getMethod() does not return non-public method.
     *
     * @param cls Target class.
     * @param name Name of the method.
     * @param paramTypes Method parameters.
     * @return Method or {@code null}.
     */
    @Nullable public static Method getNonPublicMethod(Class<?> cls, String name, Class<?>... paramTypes) {
        try {
            Method mtd = cls.getDeclaredMethod(name, paramTypes);

            mtd.setAccessible(true);

            return mtd;
        }
        catch (NoSuchMethodException ignored) {
            // No-op.
        }

        return null;
    }

    /**
     * Finds a non-static and non-abstract method from the class it parents.
     *
     * Method.getMethod() does not return non-public method.
     *
     * @param cls Target class.
     * @param name Name of the method.
     * @param paramTypes Method parameters.
     * @return Method or {@code null}.
     */
    @Nullable public static Method findInheritableMethod(Class<?> cls, String name, Class<?>... paramTypes) {
        Method mtd = null;

        Class<?> cls0 = cls;

        while (cls0 != null) {
            try {
                mtd = cls0.getDeclaredMethod(name, paramTypes);

                break;
            }
            catch (NoSuchMethodException e) {
                cls0 = cls0.getSuperclass();
            }
        }

        if (mtd == null)
            return null;

        mtd.setAccessible(true);

        int mods = mtd.getModifiers();

        if ((mods & (Modifier.STATIC | Modifier.ABSTRACT)) != 0)
            return null;
        else if ((mods & (Modifier.PUBLIC | Modifier.PROTECTED)) != 0)
            return mtd;
        else if ((mods & Modifier.PRIVATE) != 0)
            return cls == cls0 ? mtd : null;
        else {
            ClassLoader clsLdr = cls.getClassLoader();

            ClassLoader clsLdr0 = cls0.getClassLoader();

            return clsLdr == clsLdr0 && packageName(cls).equals(packageName(cls0)) ? mtd : null;
        }
    }

    /**
     * @param cls Class.
     * @return Package name.
     */
    private static String packageName(Class<?> cls) {
        Package pkg = cls.getPackage();

        return pkg == null ? "" : pkg.getName();
    }

    /**
     * @param cls The class to search.
     * @param name Name of a field to get.
     * @return Field or {@code null}.
     */
    @Nullable public static Field findField(Class<?> cls, String name) {
        while (cls != null) {
            try {
                Field fld = cls.getDeclaredField(name);

                if (!fld.isAccessible())
                    fld.setAccessible(true);

                return fld;
            }
            catch (NoSuchFieldException ignored) {
                // No-op.
            }

            cls = cls.getSuperclass();
        }

        return null;
    }

    /**
     * @param c Collection.
     * @param p Optional filters.
     * @return Resulting array list.
     */
    public static <T extends R, R> List<R> arrayList(Collection<T> c, @Nullable IgnitePredicate<? super T>... p) {
        assert c != null;

        return arrayList(c.iterator(), c.size(), p);
    }

    /**
     * @param c Collection.
     * @return Resulting array list.
     */
    public static <T extends R, R> List<R> arrayList(Collection<T> c) {
        assert c != null;

        return new ArrayList<R>(c);
    }

    /**
     * @param c Collection.
     * @param cap Initial capacity.
     * @param p Optional filters.
     * @return Resulting array list.
     */
    public static <T extends R, R> List<R> arrayList(Iterator<T> c, int cap,
        @Nullable IgnitePredicate<? super T>... p) {
        assert c != null;
        assert cap >= 0;

        List<R> list = new ArrayList<>(cap);

        while (c.hasNext()) {
            T t = c.next();

            if (F.isAll(t, p))
                list.add(t);
        }

        return list;
    }

    /**
     * Calculate MD5 digits.
     *
     * @param in Input stream.
     * @return Calculated MD5 digest for given input stream.
     * @throws NoSuchAlgorithmException If MD5 algorithm was not found.
     * @throws IOException If an I/O exception occurs.
     */
    public static byte[] calculateMD5Digest(@NotNull InputStream in) throws NoSuchAlgorithmException, IOException {
        MessageDigest md = MessageDigest.getInstance("MD5");
        InputStream fis = new BufferedInputStream(in);
        byte[] dataBytes = new byte[1024];

        int nread;

        while ((nread = fis.read(dataBytes)) != -1)
            md.update(dataBytes, 0, nread);

        return md.digest();
    }

    /**
     * Calculate MD5 string.
     *
     * @param in Input stream.
     * @return Calculated MD5 string for given input stream.
     * @throws NoSuchAlgorithmException If MD5 algorithm was not found.
     * @throws IOException If an I/O exception occurs.
     */
    public static String calculateMD5(InputStream in) throws NoSuchAlgorithmException, IOException {
        byte[] md5Bytes = calculateMD5Digest(in);

        // Convert the byte to hex format.
        StringBuilder sb = new StringBuilder();

        for (byte md5Byte : md5Bytes)
            sb.append(Integer.toString((md5Byte & 0xff) + 0x100, 16).substring(1));

        return sb.toString();
    }

    /**
     * Fully writes communication message to provided stream.
     *
     * @param msg Message.
     * @param out Stream to write to.
     * @param buf Byte buffer that will be passed to {@link Message#writeTo(ByteBuffer, MessageWriter)} method.
     * @param writer Message writer.
     * @return Number of written bytes.
     * @throws IOException In case of error.
     */
    public static int writeMessageFully(Message msg, OutputStream out, ByteBuffer buf,
        MessageWriter writer) throws IOException {
        assert msg != null;
        assert out != null;
        assert buf != null;
        assert buf.hasArray();

        if (writer != null)
            writer.setCurrentWriteClass(msg.getClass());

        boolean finished = false;
        int cnt = 0;

        while (!finished) {
            finished = msg.writeTo(buf, writer);

            out.write(buf.array(), 0, buf.position());

            cnt += buf.position();

            buf.clear();
        }

        return cnt;
    }

    /**
     * Throws exception with uniform error message if given parameter's assertion condition
     * is {@code false}.
     *
     * @param cond Assertion condition to check.
     * @param condDesc Description of failed condition.
     */
    public static void assertParameter(boolean cond, String condDesc) throws IgniteException {
        if (!cond)
            throw new IgniteException("Parameter failed condition check: " + condDesc);
    }

    /**
     * @return Whether shared memory libraries exist.
     */
    public static boolean hasSharedMemory() {
        if (hasShmem == null) {
            if (isWindows())
                hasShmem = false;
            else {
                try {
                    IpcSharedMemoryNativeLoader.load(null);

                    hasShmem = true;
                }
                catch (IgniteCheckedException ignore) {
                    hasShmem = false;
                }
            }
        }

        return hasShmem;
    }

    /**
     * @param lock Lock.
     * @throws IgniteInterruptedCheckedException If interrupted.
     */
    public static void writeLock(ReadWriteLock lock) throws IgniteInterruptedCheckedException {
        try {
            lock.writeLock().lockInterruptibly();
        }
        catch (InterruptedException e) {
            Thread.currentThread().interrupt();

            throw new IgniteInterruptedCheckedException(e);
        }
    }

    /**
     * Defines which protocol version to use for
     * communication with the provided node.
     *
     * @param ctx Context.
     * @param nodeId Node ID.
     * @return Protocol version.
     * @throws IgniteCheckedException If node doesn't exist.
     */
    public static byte directProtocolVersion(GridKernalContext ctx, UUID nodeId) throws IgniteCheckedException {
        assert nodeId != null;

        ClusterNode node = ctx.discovery().node(nodeId);

        if (node == null)
            throw new IgniteCheckedException("Failed to define communication protocol version " +
                "(has node left topology?): " + nodeId);

        assert !node.isLocal();

        Byte attr = node.attribute(GridIoManager.DIRECT_PROTO_VER_ATTR);

        byte rmtProtoVer = attr != null ? attr : 1;

        if (rmtProtoVer < GridIoManager.DIRECT_PROTO_VER)
            return rmtProtoVer;
        else
            return GridIoManager.DIRECT_PROTO_VER;
    }

    /**
     * @return Whether provided method is {@code Object.hashCode()}.
     */
    public static boolean isHashCodeMethod(Method mtd) {
        return hashCodeMtd.equals(mtd);
    }

    /**
     * @return Whether provided method is {@code Object.equals(...)}.
     */
    public static boolean isEqualsMethod(Method mtd) {
        return equalsMtd.equals(mtd);
    }

    /**
     * @return Whether provided method is {@code Object.toString()}.
     */
    public static boolean isToStringMethod(Method mtd) {
        return toStringMtd.equals(mtd);
    }

    /**
     * @param threadId Thread ID.
     * @return Thread name if found.
     */
    public static String threadName(long threadId) {
        Thread[] threads = new Thread[Thread.activeCount()];

        int cnt = Thread.enumerate(threads);

        for (int i = 0; i < cnt; i++)
            if (threads[i].getId() == threadId)
                return threads[i].getName();

        return "<failed to find active thread " + threadId + '>';
    }

    /**
     * @param t0 Comparable object.
     * @param t1 Comparable object.
     * @param <T> Comparable type.
     * @return Maximal object o t0 and t1.
     */
    public static <T extends Comparable<? super T>> T max(T t0, T t1) {
        return t0.compareTo(t1) > 0 ? t0 : t1;
    }

    /**
     * Unmarshals object from the input stream using given class loader.
     * This method should not close given input stream.
     * <p/>
     * This method wraps marshaller invocations and guaranty throws {@link IgniteCheckedException} in fail case.
     *
     * @param <T> Type of unmarshalled object.
     * @param in Input stream.
     * @param clsLdr Class loader to use.
     * @return Unmarshalled object.
     * @throws IgniteCheckedException If unmarshalling failed.
     */
    public static <T> T unmarshal(Marshaller marsh, InputStream in, @Nullable ClassLoader clsLdr)
        throws IgniteCheckedException {
        assert marsh != null;
        assert in != null;

        try {
            return marsh.unmarshal(in, clsLdr);
        }
        catch (IgniteCheckedException e) {
            throw e;
        }
        catch (Exception e) {
            throw new IgniteCheckedException(e);
        }
    }

    /**
     * @param marsh Marshaller.
     * @param zipBytes Zip-compressed bytes.
     * @param clsLdr Class loader to use.
     * @return Unmarshalled object.
     * @throws IgniteCheckedException
     */
    public static <T> T unmarshalZip(Marshaller marsh, byte[] zipBytes, @Nullable ClassLoader clsLdr) throws IgniteCheckedException {
        assert marsh != null;
        assert zipBytes != null;

        try {
            ZipInputStream in = new ZipInputStream(new ByteArrayInputStream(zipBytes));

            in.getNextEntry();

            return marsh.unmarshal(in, clsLdr);
        }
        catch (IgniteCheckedException e) {
            throw e;
        }
        catch (Exception e) {
            throw new IgniteCheckedException(e);
        }
    }

    /**
     * @param zipBytes Zipped bytes.
     * @return Raw bytes.
     * @throws IgniteCheckedException If unzip resulted in error.
     */
    public static byte[] unzip(byte[] zipBytes) throws IgniteCheckedException {
        assert zipBytes != null;

        try (ByteArrayOutputStream baos = new ByteArrayOutputStream();
             ZipInputStream in = new ZipInputStream(new ByteArrayInputStream(zipBytes))) {

            in.getNextEntry();

            byte[] tmp = new byte[4 << 10];

            int size;

            while ((size = in.read(tmp)) != -1)
                baos.write(tmp, 0, size);

            return baos.toByteArray();
        }
        catch (Exception e) {
            throw new IgniteCheckedException(e);
        }
    }

    /**
     * Unmarshals object from the input stream using given class loader.
     * This method should not close given input stream.
     * <p/>
     * This method wraps marshaller invocations and guaranty throws {@link IgniteCheckedException} in fail case.
     *
     * @param <T> Type of unmarshalled object.
     * @param marsh Marshaller.
     * @param arr Byte array.
     * @param clsLdr Class loader to use.
     * @return Unmarshalled object.
     * @throws IgniteCheckedException If unmarshalling failed.
     */
    public static <T> T unmarshal(Marshaller marsh, byte[] arr, @Nullable ClassLoader clsLdr)
        throws IgniteCheckedException {
        assert marsh != null;
        assert arr != null;

        try {
            return marsh.unmarshal(arr, clsLdr);
        }
        catch (IgniteCheckedException e) {
            throw e;
        }
        catch (Exception e) {
            throw new IgniteCheckedException(e);
        }
    }

    /**
     * Unmarshals object from the input stream using given class loader.
     * This method should not close given input stream.
     * <p/>
     * This method wraps marshaller invocations and guaranty throws {@link IgniteCheckedException} in fail case.
     *
     * @param <T> Type of unmarshalled object.
     * @param ctx Kernal contex.
     * @param arr Byte array.
     * @param clsLdr Class loader to use.
     * @return Unmarshalled object.
     * @throws IgniteCheckedException If unmarshalling failed.
     */
    public static <T> T unmarshal(GridKernalContext ctx, byte[] arr, @Nullable ClassLoader clsLdr)
        throws IgniteCheckedException {
        assert ctx != null;
        assert arr != null;

        try {
            return unmarshal(ctx.config().getMarshaller(), arr, clsLdr);
        }
        catch (IgniteCheckedException e) {
            throw e;
        }
        catch (Exception e) {
            throw new IgniteCheckedException(e);
        }
    }

    /**
     * Unmarshals object from the input stream using given class loader.
     * This method should not close given input stream.
     * <p/>
     * This method wraps marshaller invocations and guaranty throws {@link IgniteCheckedException} in fail case.
     *
     * @param <T> Type of unmarshalled object.
     * @param ctx Kernal contex.
     * @param arr Byte array.
     * @param clsLdr Class loader to use.
     * @return Unmarshalled object.
     * @throws IgniteCheckedException If unmarshalling failed.
     */
    public static <T> T unmarshal(GridCacheSharedContext ctx, byte[] arr, @Nullable ClassLoader clsLdr)
        throws IgniteCheckedException {
        assert ctx != null;
        assert arr != null;

        try {
            return unmarshal(ctx.marshaller(), arr, clsLdr);
        }
        catch (IgniteCheckedException e) {
            throw e;
        }
        catch (Exception e) {
            throw new IgniteCheckedException(e);
        }
    }

    /**
     * Marshals object to byte array.
     * <p/>
     * This method wraps marshaller invocations and guaranty throws {@link IgniteCheckedException} in fail case.
     *
     * @param marsh Marshaller.
     * @param obj Object to marshal.
     * @return Byte array.
     * @throws IgniteCheckedException If marshalling failed.
     */
    public static byte[] marshal(Marshaller marsh, Object obj) throws IgniteCheckedException {
        assert marsh != null;

        try {
            return marsh.marshal(obj);
        }
        catch (IgniteCheckedException e) {
            throw e;
        }
        catch (Exception e) {
            throw new IgniteCheckedException(e);
        }
    }

    /**
     * Marshals object to byte array.
     * <p/>
     * This method wraps marshaller invocations and guaranty throws {@link IgniteCheckedException} in fail case.
     *
     * @param marsh Marshaller.
     * @param obj Object to marshal.
     * @param out Output stream.
     * @throws IgniteCheckedException If marshalling failed.
     */
    public static void marshal(Marshaller marsh, @Nullable Object obj, OutputStream out)
        throws IgniteCheckedException {
        assert marsh != null;

        try {
            marsh.marshal(obj, out);
        }
        catch (IgniteCheckedException e) {
            throw e;
        }
        catch (Exception e) {
            throw new IgniteCheckedException(e);
        }
    }

    /**
     * Marshals object to byte array. Wrap marshaller
     * <p/>
     * This method wraps marshaller invocations and guaranty throws {@link IgniteCheckedException} in fail case.
     *
     * @param ctx Kernal context.
     * @param obj Object to marshal.
     * @return Byte array.
     * @throws IgniteCheckedException If marshalling failed.
     */
    public static byte[] marshal(GridKernalContext ctx, Object obj) throws IgniteCheckedException {
        assert ctx != null;

        return marshal(ctx.config().getMarshaller(), obj);
    }

    /**
     * Marshals object to byte array. Wrap marshaller
     * <p/>
     * This method wraps marshaller invocations and guaranty throws {@link IgniteCheckedException} in fail case.
     *
     * @param ctx Cache context.
     * @param obj Object to marshal.
     * @return Byte array.
     * @throws IgniteCheckedException If marshalling failed.
     */
    public static byte[] marshal(GridCacheSharedContext ctx, Object obj) throws IgniteCheckedException {
        assert ctx != null;

        return marshal(ctx.marshaller(), obj);
    }

    /**
     * Get current Ignite name.
     *
     * @return Current Ignite name.
     */
    @Nullable public static String getCurrentIgniteName() {
        return LOC_IGNITE_NAME.get();
    }

    /**
     * Check if current Ignite name is set.
     *
     * @param name Name to check.
     * @return {@code True} if set.
     */
    @SuppressWarnings("StringEquality")
    public static boolean isCurrentIgniteNameSet(@Nullable String name) {
        return name != LOC_IGNITE_NAME_EMPTY;
    }

    /**
     * Set current Ignite name.
     *
     * @param newName New name.
     * @return Old name.
     */
    @SuppressWarnings("StringEquality")
    @Nullable public static String setCurrentIgniteName(@Nullable String newName) {
        String oldName = LOC_IGNITE_NAME.get();

        if (oldName != newName)
            LOC_IGNITE_NAME.set(newName);

        return oldName;
    }

    /**
     * Restore old Ignite name.
     *
     * @param oldName Old name.
     * @param curName Current name.
     */
    @SuppressWarnings("StringEquality")
    public static void restoreOldIgniteName(@Nullable String oldName, @Nullable String curName) {
        if (oldName != curName)
            LOC_IGNITE_NAME.set(oldName);
    }

    /**
     * Zip binary payload using default compression.
     *
     * @param bytes Byte array to compress.
     * @return Compressed bytes.
     * @throws IgniteCheckedException If failed.
     */
    public static byte[] zip(@Nullable byte[] bytes) throws IgniteCheckedException {
        return zip(bytes, Deflater.DEFAULT_COMPRESSION);
    }

    /**
     * @param bytes Byte array to compress.
     * @param compressionLevel Level of compression to encode.
     * @return Compressed bytes.
     * @throws IgniteCheckedException If failed.
     */
    public static byte[] zip(@Nullable byte[] bytes, int compressionLevel) throws IgniteCheckedException {
        try {
            if (bytes == null)
                return null;

            ByteArrayOutputStream bos = new ByteArrayOutputStream();

            try (ZipOutputStream zos = new ZipOutputStream(bos)) {
                zos.setLevel(compressionLevel);

                ZipEntry entry = new ZipEntry("");

                try {
                    entry.setSize(bytes.length);

                    zos.putNextEntry(entry);

                    zos.write(bytes);
                }
                finally {
                    zos.closeEntry();
                }
            }

            return bos.toByteArray();
        }
        catch (Exception e) {
            throw new IgniteCheckedException(e);
        }
    }

    /**
     * Serialize object to byte array.
     *
     * @param obj Object.
     * @return Serialized object.
     */
    public static byte[] toBytes(Serializable obj) {
        try (ByteArrayOutputStream bos = new ByteArrayOutputStream();
             ObjectOutputStream oos = new ObjectOutputStream(bos)) {

            oos.writeObject(obj);
            oos.flush();

            return bos.toByteArray();
        }
        catch (IOException e) {
            throw new IgniteException(e);
        }
    }

    /**
     * Deserialize object from byte array.
     *
     * @param data Serialized object.
     * @return Object.
     */
    public static <T> T fromBytes(byte[] data) {
        try (ByteArrayInputStream bis = new ByteArrayInputStream(data);
             ObjectInputStream ois = new ObjectInputStream(bis)) {

            return (T)ois.readObject();
        }
        catch (IOException | ClassNotFoundException e) {
            throw new IgniteException(e);
        }
    }

    /**
     * Get checkpoint buffer size for the given configuration.
     *
     * @param regCfg Configuration.
     * @return Checkpoint buffer size.
     */
    public static long checkpointBufferSize(DataRegionConfiguration regCfg) {
        if (!regCfg.isPersistenceEnabled())
            return 0L;

        long res = regCfg.getCheckpointPageBufferSize();

        if (res == 0L) {
            if (regCfg.getMaxSize() < GB)
                res = Math.min(DFLT_MIN_CHECKPOINTING_PAGE_BUFFER_SIZE, regCfg.getMaxSize());
            else if (regCfg.getMaxSize() < 8 * GB)
                res = regCfg.getMaxSize() / 4;
            else
                res = DFLT_MAX_CHECKPOINTING_PAGE_BUFFER_SIZE;
        }

        return res;
    }

    /**
     * Calculates maximum WAL archive size based on maximum checkpoint buffer size, if the default value of
     * {@link DataStorageConfiguration#getMaxWalArchiveSize()} is not overridden.
     *
     * @return User-set max WAL archive size of triple size of the maximum checkpoint buffer.
     */
    public static long adjustedWalHistorySize(DataStorageConfiguration dsCfg, @Nullable IgniteLogger log) {
        if (dsCfg.getMaxWalArchiveSize() != DataStorageConfiguration.DFLT_WAL_ARCHIVE_MAX_SIZE)
            return dsCfg.getMaxWalArchiveSize();

        // Find out the maximum checkpoint buffer size.
        long maxCpBufSize = 0;

        if (dsCfg.getDataRegionConfigurations() != null) {
            for (DataRegionConfiguration regCfg : dsCfg.getDataRegionConfigurations()) {
                long cpBufSize = checkpointBufferSize(regCfg);

                if (cpBufSize > regCfg.getMaxSize())
                    cpBufSize = regCfg.getMaxSize();

                if (cpBufSize > maxCpBufSize)
                    maxCpBufSize = cpBufSize;
            }
        }

        {
            DataRegionConfiguration regCfg = dsCfg.getDefaultDataRegionConfiguration();

            long cpBufSize = checkpointBufferSize(regCfg);

            if (cpBufSize > regCfg.getMaxSize())
                cpBufSize = regCfg.getMaxSize();

            if (cpBufSize > maxCpBufSize)
                maxCpBufSize = cpBufSize;
        }

        long adjustedWalArchiveSize = maxCpBufSize * 4;

        if (adjustedWalArchiveSize > dsCfg.getMaxWalArchiveSize()) {
            if (log != null)
                quietAndInfo(log, "Automatically adjusted max WAL archive size to " +
                    readableSize(adjustedWalArchiveSize, false) +
                    " (to override, use DataStorageConfiguration.setMaxWalArchiveSize)");

            return adjustedWalArchiveSize;
        }

        return dsCfg.getMaxWalArchiveSize();
    }

    /**
     * Return count of regular file in the directory (including in sub-directories)
     *
     * @param dir path to directory
     * @return count of regular file
     * @throws IOException sometimes
     */
    public static int fileCount(Path dir) throws IOException {
        int cnt = 0;

        try (DirectoryStream<Path> ds = Files.newDirectoryStream(dir)) {
            for (Path d : ds) {
                if (Files.isDirectory(d))
                    cnt += fileCount(d);

                else if (Files.isRegularFile(d))
                    cnt++;
            }
        }

        return cnt;
    }

    /**
     * Will calculate the size of a directory.
     *
     * If there is concurrent activity in the directory, than returned value may be wrong.
     */
    public static long dirSize(Path path) throws IgniteCheckedException {
        final AtomicLong s = new AtomicLong(0);

        try {
            Files.walkFileTree(path, new SimpleFileVisitor<Path>() {
                @Override public FileVisitResult visitFile(Path file, BasicFileAttributes attrs) {
                    s.addAndGet(attrs.size());

                    return FileVisitResult.CONTINUE;
                }

                @Override public FileVisitResult visitFileFailed(Path file, IOException exc) {
                    error(null, "file skipped - " + file, exc);

                    // Skip directory or file
                    return FileVisitResult.CONTINUE;
                }

                @Override public FileVisitResult postVisitDirectory(Path dir, IOException exc) {
                    if (exc != null)
                        error(null, "error during size calculation of directory - " + dir, exc);

                    // Ignoring
                    return FileVisitResult.CONTINUE;
                }
            });
        } catch (IOException e) {
            throw new IgniteCheckedException("walkFileTree will not throw IOException if the FileVisitor does not");
        }

        return s.get();
    }

    /**
     * @param path Path.
     * @param name Name.
     */
    public static Path searchFileRecursively(Path path, @NotNull final String name) throws IgniteCheckedException {
        final AtomicReference<Path> res = new AtomicReference<>();

        try {
            Files.walkFileTree(path, new SimpleFileVisitor<Path>() {
                @Override public FileVisitResult visitFile(Path file, BasicFileAttributes attrs) {
                    if (name.equals(file.getFileName().toString())) {
                        res.set(file);

                        return FileVisitResult.TERMINATE;
                    }

                    return FileVisitResult.CONTINUE;
                }

                @Override public FileVisitResult visitFileFailed(Path file, IOException exc) {
                    error(null, "file skipped during recursive search - " + file, exc);

                    // Ignoring.
                    return FileVisitResult.CONTINUE;
                }

                @Override public FileVisitResult postVisitDirectory(Path dir, IOException exc) {
                    if (exc != null)
                        error(null, "error during recursive search - " + dir, exc);

                    // Ignoring.
                    return FileVisitResult.CONTINUE;
                }
            });
        } catch (IOException e) {
            throw new IgniteCheckedException("walkFileTree will not throw IOException if the FileVisitor does not");
        }

        return res.get();
    }

    /**
     * Returns {@link GridIntIterator} for range of primitive integers.
     * @param start Start.
     * @param cnt Count.
     */
    public static GridIntIterator forRange(final int start, final int cnt) {
        return new GridIntIterator() {
            int c = 0;

            @Override public boolean hasNext() {
                return c < cnt;
            }

            @Override public int next() {
                return start + c++;
            }
        };
    }

    /**
     * @param x X.
     */
    public static int nearestPow2(int x) {
        return nearestPow2(x, true);
    }

    /**
     * @param x X.
     * @param less Less.
     */
    public static int nearestPow2(int x, boolean less) {
        assert x > 0 : "can not calculate for less zero";

        long y = 1;

        while (y < x) {
            if (y * 2 > Integer.MAX_VALUE)
                return (int)y;

            y *= 2;
        }

        if (less)
            y /= 2;

        return (int)y;
    }

    /**
     * Puts additional text to thread name.
     * Calls {@code enhanceThreadName(Thread.currentThread(), text)}.
     * For details see {@link #enhanceThreadName(Thread, String)}.
     *
     * @param text Text to be set in thread name in square [] braces. Does nothing if cannot find suitable braces.
     */
    public static void enhanceThreadName(String text) {
        enhanceThreadName(Thread.currentThread(), text);
    }

    /**
     * Puts additional text to thread name. It finds first square braces in thread name and
     * sets required text in them. For example, thread has name "my-thread-[]-%gridname%". After
     * calling {@code enhanceThreadName(thread, "myText")}, the name of the thread will
     * be "my-thread-[myText]-%gridname%".<br>
     * This allows to set additional mutable info to thread, like remote host IP address or so.
     *
     * @param thread Thread to be renamed, it must contain square braces in name []. Does nothing if {@code null}.
     * @param text Text to be set in thread name in square [] braces. Does nothing if cannot find suitable braces.
     */
    public static void enhanceThreadName(@Nullable Thread thread, String text) {
        if (thread == null)
            return;

        String threadName = thread.getName();

        int idxStart = threadName.indexOf('[');
        int idxEnd = threadName.indexOf(']');

        if (idxStart < 0 || idxEnd < 0 || idxStart >= idxEnd)
            return;

        StringBuilder sb = new StringBuilder(threadName.length());

        sb.append(threadName, 0, idxStart + 1);
        sb.append(text);
        sb.append(threadName, idxEnd, threadName.length());

        thread.setName(sb.toString());
    }

    /**
     * @param ctx Context.
     *
     * @return instance of current baseline topology if it exists
     */
    public static BaselineTopology getBaselineTopology(@NotNull GridKernalContext ctx) {
        return ctx.state().clusterState().baselineTopology();
    }

    /**
     * @param cctx Context.
     *
     * @return instance of current baseline topology if it exists
     */
    public static BaselineTopology getBaselineTopology(@NotNull GridCacheSharedContext cctx) {
        return getBaselineTopology(cctx.kernalContext());
    }

    /**
     * @param cctx Context.
     *
     * @return instance of current baseline topology if it exists
     */
    public static BaselineTopology getBaselineTopology(@NotNull GridCacheContext cctx) {
        return getBaselineTopology(cctx.kernalContext());
    }

    /**
     * Check that node Ignite product version is not less then specified.
     *
     * @param ver Target Ignite product version.
     * @param nodes Cluster nodes.
     * @return {@code True} if ignite product version of all nodes is not less then {@code ver}.
     */
    public static boolean isOldestNodeVersionAtLeast(IgniteProductVersion ver, Iterable<ClusterNode> nodes) {
        for (ClusterNode node : nodes) {
            if (node.version().compareToIgnoreTimestamp(ver) < 0)
                return false;
        }

        return true;
    }

    /**
     * @param addr pointer in memory
     * @param len how much byte to read (should divide 8)
     *
     * @return hex representation of memory region
     */
    public static String toHexString(long addr, int len) {
        StringBuilder sb = new StringBuilder(len * 2);

        for (int i = 0; i < len; i++) // Can not use getLong because on little-endian it produces bs.
            addByteAsHex(sb, GridUnsafe.getByte(addr + i));

        return sb.toString();
    }

    /**
     * @param buf which content should be converted to string
     *
     * @return hex representation of memory region
     */
    public static String toHexString(ByteBuffer buf) {
        StringBuilder sb = new StringBuilder(buf.capacity() * 2);

        for (int i = 0; i < buf.capacity(); i++)
            addByteAsHex(sb, buf.get(i)); // Can not use getLong because on little-endian it produces bs.

        return sb.toString();
    }

    /**
     * @param ctx Kernel context.
     * @return Random alive server node.
     */
    public static ClusterNode randomServerNode(GridKernalContext ctx) {
        Collection<ClusterNode> aliveNodes = ctx.discovery().aliveServerNodes();

        int rndIdx = RND.nextInt(aliveNodes.size()) + 1;

        int i = 0;
        ClusterNode rndNode = null;

        for (Iterator<ClusterNode> it = aliveNodes.iterator(); i < rndIdx && it.hasNext(); i++)
            rndNode = it.next();

        if (rndNode == null)
            assert rndNode != null;

        return rndNode;
    }

    /**
     * @param ctx Kernal context.
     * @param plc IO Policy.
     * @param reserved Thread to reserve.
     * @return Number of available threads in executor service for {@code plc}. If {@code plc}
     *         is invalid, return {@code 1}.
     */
    public static int availableThreadCount(GridKernalContext ctx, byte plc, int reserved) {
        IgniteConfiguration cfg = ctx.config();

        int parallelismLvl;

        switch (plc) {
            case GridIoPolicy.P2P_POOL:
                parallelismLvl = cfg.getPeerClassLoadingThreadPoolSize();

                break;

            case GridIoPolicy.SYSTEM_POOL:
                parallelismLvl = cfg.getSystemThreadPoolSize();

                break;

            case GridIoPolicy.PUBLIC_POOL:
                parallelismLvl = cfg.getPublicThreadPoolSize();

                break;

            case GridIoPolicy.MANAGEMENT_POOL:
                parallelismLvl = cfg.getManagementThreadPoolSize();

                break;

            case GridIoPolicy.UTILITY_CACHE_POOL:
                parallelismLvl = cfg.getUtilityCacheThreadPoolSize();

                break;

            case GridIoPolicy.SERVICE_POOL:
                parallelismLvl = cfg.getServiceThreadPoolSize();

                break;

            case GridIoPolicy.DATA_STREAMER_POOL:
                parallelismLvl = cfg.getDataStreamerThreadPoolSize();

                break;

            case GridIoPolicy.QUERY_POOL:
                parallelismLvl = cfg.getQueryThreadPoolSize();

                break;

            default:
                parallelismLvl = -1;
        }

        return Math.max(1, parallelismLvl - reserved);
    }

    /**
     * Execute operation on data in parallel.
     *
     * @param executorSvc Service for parallel execution.
     * @param srcDatas List of data for parallelization.
     * @param operation Logic for execution of on each item of data.
     * @param <T> Type of data.
     * @throws IgniteCheckedException if parallel execution was failed.
     */
    public static <T, R> Collection<R> doInParallel(
        ExecutorService executorSvc,
        Collection<T> srcDatas,
        IgniteThrowableFunction<T, R> operation
    ) throws IgniteCheckedException, IgniteInterruptedCheckedException {
        return doInParallel(srcDatas.size(), executorSvc, srcDatas, operation);
    }

    /**
     * Execute operation on data in parallel.
     *
     * @param parallelismLvl Number of threads on which it should be executed.
     * @param executorSvc Service for parallel execution.
     * @param srcDatas List of data for parallelization.
     * @param operation Logic for execution of on each item of data.
     * @param <T> Type of data.
     * @param <R> Type of return value.
     * @throws IgniteCheckedException if parallel execution was failed.
     */
    public static <T, R> Collection<R> doInParallel(
        int parallelismLvl,
        ExecutorService executorSvc,
        Collection<T> srcDatas,
        IgniteThrowableFunction<T, R> operation
    ) throws IgniteCheckedException, IgniteInterruptedCheckedException {
        return doInParallel(parallelismLvl, executorSvc, srcDatas, operation, false);
    }

    /**
     * Execute operation on data in parallel uninterruptibly.
     *
     * @param parallelismLvl Number of threads on which it should be executed.
     * @param executorSvc Service for parallel execution.
     * @param srcDatas List of data for parallelization.
     * @param operation Logic for execution of on each item of data.
     * @param <T> Type of data.
     * @param <R> Type of return value.
     * @throws IgniteCheckedException if parallel execution was failed.
     */
    public static <T, R> Collection<R> doInParallelUninterruptibly(
        int parallelismLvl,
        ExecutorService executorSvc,
        Collection<T> srcDatas,
        IgniteThrowableFunction<T, R> operation
    ) throws IgniteCheckedException, IgniteInterruptedCheckedException {
        return doInParallel(parallelismLvl, executorSvc, srcDatas, operation, true);
    }

    /**
     * Execute operation on data in parallel.
     *
     * @param parallelismLvl Number of threads on which it should be executed.
     * @param executorSvc Service for parallel execution.
     * @param srcDatas List of data for parallelization.
     * @param operation Logic for execution of on each item of data.
     * @param <T> Type of data.
     * @param <R> Type of return value.
     * @param uninterruptible {@code true} if a result should be awaited in any case.
     * @throws IgniteCheckedException if parallel execution was failed.
     */
    private static <T, R> Collection<R> doInParallel(
        int parallelismLvl,
        ExecutorService executorSvc,
        Collection<T> srcDatas,
        IgniteThrowableFunction<T, R> operation,
        boolean uninterruptible
    ) throws IgniteCheckedException, IgniteInterruptedCheckedException {
        if (srcDatas.isEmpty())
            return Collections.emptyList();

        int[] batchSizes = calculateOptimalBatchSizes(parallelismLvl, srcDatas.size());

        List<Batch<T, R>> batches = new ArrayList<>(batchSizes.length);

        // Set for sharing batches between executor and current thread.
        // If executor cannot perform immediately, we will execute task in the current thread.
        Set<Batch<T, R>> sharedBatchesSet = new GridConcurrentHashSet<>(batchSizes.length);

        Iterator<T> iterator = srcDatas.iterator();

        for (int idx = 0; idx < batchSizes.length; idx++) {
            int batchSize = batchSizes[idx];

            Batch<T, R> batch = new Batch<>(batchSize, uninterruptible);

            for (int i = 0; i < batchSize; i++)
                batch.addTask(iterator.next());

            batches.add(batch);
        }

        batches = batches.stream()
            .filter(batch -> !batch.tasks.isEmpty())
            // Add to set only after check that batch is not empty.
            .peek(sharedBatchesSet::add)
            // Setup future in batch for waiting result.
            .peek(batch -> batch.fut = executorSvc.submit(() -> {
                // Batch was stolen by the main stream.
                if (!sharedBatchesSet.remove(batch))
                    return null;

                Collection<R> results = new ArrayList<>(batch.tasks.size());

                for (T item : batch.tasks)
                    results.add(operation.apply(item));

                return results;
            }))
            .collect(Collectors.toList());

        Throwable error = null;

        // Stealing jobs if executor is busy and cannot process task immediately.
        // Perform batches in a current thread.
        for (Batch<T, R> batch : sharedBatchesSet) {
            // Executor steal task.
            if (!sharedBatchesSet.remove(batch))
                continue;

            Collection<R> res = new ArrayList<>(batch.tasks.size());

            try {
                for (T item : batch.tasks)
                    res.add(operation.apply(item));

                batch.result(res);
            }
            catch (Throwable e) {
                batch.result(e);
            }
        }

        // Final result collection.
        Collection<R> results = new ArrayList<>(srcDatas.size());

        for (Batch<T, R> batch : batches) {
            try {
                Throwable err = batch.error;

                if (err != null) {
                    error = addSuppressed(error, err);

                    continue;
                }

                Collection<R> res = batch.result();

                if (res != null)
                    results.addAll(res);
                else
                    assert error != null;
            }
            catch (InterruptedException e) {
                Thread.currentThread().interrupt();

                throw new IgniteInterruptedCheckedException(e);
            }
            catch (ExecutionException e) {
                error = addSuppressed(error, e.getCause());
            }
            catch (CancellationException e) {
                error = addSuppressed(error, e);
            }
        }

        if (error != null) {
            if (error instanceof IgniteCheckedException)
                throw (IgniteCheckedException)error;

            if (error instanceof RuntimeException)
                throw (RuntimeException)error;

            if (error instanceof Error)
                throw (Error)error;

            throw new IgniteCheckedException(error);
        }

        return results;
    }

    /**
     * Utility method to add the given throwable error to the given throwable root error. If the given
     * suppressed throwable is an {@code Error}, but the root error is not, will change the root to the {@code Error}.
     *
     * @param root Root error to add suppressed error to.
     * @param err Error to add.
     * @return New root error.
     */
    private static Throwable addSuppressed(Throwable root, Throwable err) {
        assert err != null;

        if (root == null)
            return err;

        if (err instanceof Error && !(root instanceof Error)) {
            err.addSuppressed(root);

            root = err;
        }
        else
            root.addSuppressed(err);

        return root;
    }

    /**
     * @return {@code true} if local node is coordinator.
     */
    public static boolean isLocalNodeCoordinator(GridDiscoveryManager discoMgr) {
        if (discoMgr.localNode().isClient() || discoMgr.localNode().isDaemon())
            return false;

        DiscoverySpi spi = discoMgr.getInjectedDiscoverySpi();

        return spi instanceof TcpDiscoverySpi
            ? ((TcpDiscoverySpi)spi).isLocalNodeCoordinator()
            : F.eq(discoMgr.localNode(), oldest(discoMgr.aliveServerNodes(), null));
    }

    /**
     * The batch of tasks with a batch index in global array.
     */
    private static class Batch<T,R> {
        /** List tasks. */
        private final List<T> tasks;

        /** */
        private Collection<R> result;

        /** */
        private Throwable error;

        /** */
        private Future<Collection<R>> fut;

        /** */
        private final boolean uninterruptible;

        /**
         * @param batchSize Batch size.
         * @param uninterruptible {@code true} if a result should be awaited in any case.
         */
        private Batch(int batchSize, boolean uninterruptible) {
            tasks = new ArrayList<>(batchSize);

            this.uninterruptible = uninterruptible;
        }

        /**
         * @param task Add task.
         */
        public void addTask(T task) {
            tasks.add(task);
        }

        /**
         * @param res Setup results for tasks.
         */
        public void result(Collection<R> res) {
            result = res;
        }

        /**
         * @param e Throwable if task was completed with error.
         */
        public void result(Throwable e) {
            this.error = e;
        }

        /**
         * Get tasks results.
         */
        public Collection<R> result() throws ExecutionException, InterruptedException {
            assert fut != null;

            if (result != null)
                return result;

            return uninterruptible ? getUninterruptibly(fut) : fut.get();
        }
    }

    /**
     * Split number of tasks into optimized batches.
     * @param parallelismLvl Level of parallelism.
     * @param size number of tasks to split.
     * @return array of batch sizes.
     */
    public static int[] calculateOptimalBatchSizes(int parallelismLvl, int size) {
        int[] batcheSizes = new int[Math.min(parallelismLvl, size)];

        for (int i = 0; i < size; i++)
            batcheSizes[i % batcheSizes.length]++;

        return batcheSizes;
    }

    /**
     * @param fut Future to wait for completion.
     * @throws ExecutionException If the future
     */
    private static <R> R getUninterruptibly(Future<R> fut) throws ExecutionException {
        boolean interrupted = false;

        try {
            while (true) {
                try {
                    return fut.get();
                }
                catch (InterruptedException e) {
                    interrupted = true;
                }
            }
        }
        finally {
            if (interrupted)
                Thread.currentThread().interrupt();
        }
    }

    /**
     *
     * @param r Runnable.
     * @param fut Grid future apater.
     * @return Runnable with wrapped future.
     */
    public static Runnable wrapIgniteFuture(Runnable r, GridFutureAdapter<?> fut) {
        return () -> {
            try {
                r.run();

                fut.onDone();
            }
            catch (Throwable e) {
                fut.onDone(e);

                throw e;
            }
        };
    }

    /** */
    public static class ReentrantReadWriteLockTracer extends ReentrantReadWriteLock {
        /** */
        private static final long serialVersionUID = 0L;

        /** Read lock. */
        private final ReadLockTracer readLock;

        /** Write lock. */
        private final WriteLockTracer writeLock;

        /** Lock print threshold. */
        private long readLockThreshold;

        /** */
        private IgniteLogger log;

        /**
         * @param delegate RWLock delegate.
         * @param kctx Kernal context.
         * @param readLockThreshold ReadLock threshold timeout.
         *
         */
        public ReentrantReadWriteLockTracer(ReentrantReadWriteLock delegate, GridKernalContext kctx, long readLockThreshold) {
            log = kctx.cache().context().logger(getClass());

            readLock = new ReadLockTracer(delegate, log, readLockThreshold);

            writeLock = new WriteLockTracer(delegate);

            this.readLockThreshold = readLockThreshold;
        }

        /** {@inheritDoc} */
        @Override public ReadLock readLock() {
            return readLock;
        }

        /** {@inheritDoc} */
        @Override public WriteLock writeLock() {
            return writeLock;
        }

        /** */
        public long lockWaitThreshold() {
            return readLockThreshold;
        }
    }

    /** */
    private static class ReadLockTracer extends ReentrantReadWriteLock.ReadLock {
        /** */
        private static final long serialVersionUID = 0L;

        /** Delegate. */
        private final ReentrantReadWriteLock.ReadLock delegate;

        /** */
        private static final ThreadLocal<T2<Integer, Long>> READ_LOCK_HOLDER_TS =
            ThreadLocal.withInitial(() -> new T2<>(0, 0L));

        /** */
        private IgniteLogger log;

        /** */
        private long readLockThreshold;

        /** */
        public ReadLockTracer(ReentrantReadWriteLock lock, IgniteLogger log, long readLockThreshold) {
            super(lock);

            delegate = lock.readLock();

            this.log = log;

            this.readLockThreshold = readLockThreshold;
        }

        /** */
        private void inc() {
            T2<Integer, Long> val = READ_LOCK_HOLDER_TS.get();

            int cntr = val.get1();

            if (cntr == 0)
                val.set2(currentTimeMillis());

            val.set1(++cntr);

            READ_LOCK_HOLDER_TS.set(val);
        }

        /** */
        private void dec() {
            T2<Integer, Long> val = READ_LOCK_HOLDER_TS.get();

            int cntr = val.get1();

            if (--cntr == 0) {
                long timeout = currentTimeMillis() - val.get2();

                if (timeout > readLockThreshold) {
                    GridStringBuilder sb = new GridStringBuilder();

                    sb.a(LOCK_HOLD_MESSAGE + timeout + " ms." + nl());

                    printStackTrace(Thread.currentThread().getId(), sb);

                    warn(log, sb.toString());
                }
            }

            val.set1(cntr);

            READ_LOCK_HOLDER_TS.set(val);
        }

        /** {@inheritDoc} */
        @SuppressWarnings("LockAcquiredButNotSafelyReleased")
        @Override public void lock() {
            delegate.lock();

            inc();
        }

        /** {@inheritDoc} */
        @SuppressWarnings("LockAcquiredButNotSafelyReleased")
        @Override public void lockInterruptibly() throws InterruptedException {
            delegate.lockInterruptibly();

            inc();
        }

        /** {@inheritDoc} */
        @Override public boolean tryLock() {
            if (delegate.tryLock()) {
                inc();

                return true;
            }
            else
                return false;
        }

        /** {@inheritDoc} */
        @Override public boolean tryLock(long time, @NotNull TimeUnit unit) throws InterruptedException {
            if (delegate.tryLock(time, unit)) {
                inc();

                return true;
            }
            else
                return false;
        }

        /** {@inheritDoc} */
        @Override public void unlock() {
            delegate.unlock();

            dec();
        }
    }

    /** */
    private static class WriteLockTracer extends ReentrantReadWriteLock.WriteLock {
        /** */
        private static final long serialVersionUID = 0L;

        /** */
        public WriteLockTracer(ReentrantReadWriteLock lock) {
            super(lock);
        }
    }

    /**
     * @param key Cipher Key.
     * @param encMode Enc mode see {@link Cipher#ENCRYPT_MODE}, {@link Cipher#DECRYPT_MODE}, etc.
     */
    public static Cipher createCipher(Key key, int encMode) {
        if (key == null)
            throw new IgniteException("Cipher Key cannot be null");

        try {
            Cipher cipher = Cipher.getInstance(key.getAlgorithm());

            cipher.init(encMode, key);

            return cipher;
        }
        catch (NoSuchAlgorithmException | NoSuchPaddingException | InvalidKeyException e) {
            throw new IgniteException(e);
        }
    }

    /**
     *  Safely write buffer fully to blocking socket channel.
     *  Will throw assert if non blocking channel passed.
     *
     * @param sockCh WritableByteChannel.
     * @param buf Buffer.
     * @throws IOException IOException.
     */
    public static void writeFully(SocketChannel sockCh, ByteBuffer buf) throws IOException {
        int totalWritten = 0;

        assert sockCh.isBlocking() : "SocketChannel should be in blocking mode " + sockCh;

        while (buf.hasRemaining()) {
            int written = sockCh.write(buf);

            if (written < 0)
                throw new IOException("Error writing buffer to channel " +
                    "[written = " + written + ", buf " + buf + ", totalWritten = " + totalWritten + "]");

            totalWritten += written;
        }
    }

    /**
     * @return New identity hash set.
     */
    public static <X> Set<X> newIdentityHashSet() {
        return Collections.newSetFromMap(new IdentityHashMap<>());
    }

    /**
     * @param stripes Number of stripes.
     * @param grpId Group Id.
     * @param partId Partition Id.
     * @return Stripe idx.
     */
    public static int stripeIdx(int stripes, int grpId, int partId) {
        assert partId >= 0;

        return Math.abs((Math.abs(grpId) + partId)) % stripes;
    }

    /**
     * Check if flag set.
     *
     * @param flags Flags.
     * @param flag Flag.
     * @return {@code True} if set.
     */
    public static boolean isFlagSet(int flags, int flag) {
        return (flags & flag) == flag;
    }

    /**
     * Notifies provided {@code lsnrs} with the value {@code t}.
     *
     * @param t Consumed object.
     * @param lsnrs Listeners.
     * @param <T> Type of consumed object.
     */
    public static <T> void notifyListeners(T t, Collection<Consumer<T>> lsnrs, IgniteLogger log) {
        if (lsnrs == null)
            return;

        for (Consumer<T> lsnr : lsnrs) {
            try {
                lsnr.accept(t);
            }
            catch (Exception e) {
                warn(log, "Listener error", e);
            }
        }
    }

    /**
     * Stops workers from given collection and waits for their completion.
     *
     * @param workers Workers collection.
     * @param cancel Wheter should cancel workers.
     * @param log Logger.
     */
    public static void awaitForWorkersStop(Collection<GridWorker> workers, boolean cancel, IgniteLogger log) {
        for (GridWorker worker : workers) {
            try {
                if (cancel)
                    worker.cancel();

                worker.join();
            }
            catch (Exception e) {
                log.warning(String.format("Failed to cancel grid runnable [%s]: %s", worker.toString(), e.getMessage()));
            }
        }
    }

    /**
     * Unquote the given string.
     * @param s String.
     * @return Unquoted string.
     */
    public static String unquote(String s) {
        return s == null ? null : s.replaceAll("^\"|\"$", "");
    }

    /**
     * Writes string to output stream accounting for {@code null} values. <br/>
     *
     * This method can write string of any length, no {@link #UTF_BYTE_LIMIT} limits are applied.
     *
     * @param out Output stream to write to.
     * @param s String to write, possibly {@code null}.
     * @throws IOException If write failed.
     */
    public static void writeLongString(DataOutput out, @Nullable String s) throws IOException {
        // Write null flag.
        out.writeBoolean(isNull(s));

        if (isNull(s))
            return;

        int sLen = s.length();

        // Write string length.
        out.writeInt(sLen);

        // Write byte array.
        for (int i = 0; i < sLen; i++) {
            char c = s.charAt(i);
            int utfBytes = utfBytes(c);

            if (utfBytes == 1)
                out.writeByte((byte)c);
            else if (utfBytes == 3) {
                out.writeByte((byte)(0xE0 | (c >> 12) & 0x0F));
                out.writeByte((byte)(0x80 | (c >> 6) & 0x3F));
                out.writeByte((byte)(0x80 | (c & 0x3F)));
            }
            else {
                out.writeByte((byte)(0xC0 | ((c >> 6) & 0x1F)));
                out.writeByte((byte)(0x80 | (c & 0x3F)));
            }
        }
    }

    /**
     * Reads string from input stream accounting for {@code null} values. <br/>
     *
     * This method can read string of any length, no {@link #UTF_BYTE_LIMIT} limits are applied.
     *
     * @param in Stream to read from.
     * @return Read string, possibly {@code null}.
     * @throws IOException If read failed.
     */
    @Nullable public static String readLongString(DataInput in) throws IOException {
        // Check null value.
        if (in.readBoolean())
            return null;

        // Read string length.
        int sLen = in.readInt();

        StringBuilder strBuilder = new StringBuilder(sLen);

        // Read byte array.
        for (int i = 0, b0, b1, b2; i < sLen; i++) {
            b0 = in.readByte() & 0xff;

            switch (b0 >> 4) {
                case 0:
                case 1:
                case 2:
                case 3:
                case 4:
                case 5:
                case 6:
                case 7:   // 1 byte format: 0xxxxxxx
                    strBuilder.append((char)b0);
                    break;

                case 12:
                case 13:  // 2 byte format: 110xxxxx 10xxxxxx
                    b1 = in.readByte();

                    if ((b1 & 0xC0) != 0x80)
                        throw new UTFDataFormatException();

                    strBuilder.append((char)(((b0 & 0x1F) << 6) | (b1 & 0x3F)));
                    break;

                case 14:  // 3 byte format: 1110xxxx 10xxxxxx 10xxxxxx
                    b1 = in.readByte();
                    b2 = in.readByte();

                    if ((b1 & 0xC0) != 0x80 || (b2 & 0xC0) != 0x80)
                        throw new UTFDataFormatException();

                    strBuilder.append((char)(((b0 & 0x0F) << 12) | ((b1 & 0x3F) << 6) | (b2 & 0x3F)));
                    break;

                default:  // 10xx xxxx, 1111 xxxx
                    throw new UTFDataFormatException();
            }
        }

        return strBuilder.toString();
    }

    /**
     * Writes string to output stream accounting for {@code null} values. <br/>
     *
     * <p>
     *     Uses {@link ObjectOutputStream#writeUTF(String)} to write the string under the hood
     *     but cuts strings longer than {@link #UTF_BYTE_LIMIT} to the limit to avoid {@link UTFDataFormatException}.
     * </p>
     *
     * <p>
     *     Strings written by the method can be read by {@link #readString(DataInput)}.
     * </p>
     *
     * @see #writeString(DataOutput, String) for more information.
     *
     * @param out Output stream to write to.
     * @param s String to write, possibly {@code null}.
     * @throws IOException If write failed.
     */
    public static void writeCutString(DataOutput out, @Nullable String s) throws IOException {
        // Write null flag.
        out.writeBoolean(isNull(s));

        if (isNull(s))
            return;

        //Conversion of string to limit.
        for (int i = 0, bs = 0; i < s.length(); i++) {
            if ((bs += utfBytes(s.charAt(i))) > UTF_BYTE_LIMIT) {
                s = s.substring(0, i);
                break;
            }
        }

        out.writeUTF(s);
    }

    /**
     * Get number of bytes for {@link DataOutput#writeUTF},
     * depending on character: <br/>
     *
     * One byte - If a character <code>c</code> is in the range
     * <code>&#92;u0001</code> through <code>&#92;u007f</code>.<br/>
     *
     * Two bytes - If a character <code>c</code> is <code>&#92;u0000</code> or
     * is in the range <code>&#92;u0080</code> through <code>&#92;u07ff</code>.
     * <br/>
     *
     * Three bytes - If a character <code>c</code> is in the range
     * <code>&#92;u0800</code> through <code>uffff</code>.
     *
     * @param c Character.
     * @return Number of bytes.
     */
    public static int utfBytes(char c) {
        return (c >= 0x0001 && c <= 0x007F) ? 1 : (c > 0x07FF) ? 3 : 2;
    }

    /**
     * Broadcasts given job to nodes that support ignite feature.
     *
     * @param kctx Kernal context.
     * @param job Ignite job.
     * @param srvrsOnly Broadcast only on server nodes.
     * @param feature Ignite feature.
     */
    public static void broadcastToNodesSupportingFeature(
        GridKernalContext kctx,
        IgniteRunnable job,
        boolean srvrsOnly,
        IgniteFeatures feature
    ) {
        ClusterGroup cl = kctx.grid().cluster();

        if (srvrsOnly)
            cl = cl.forServers();

        ClusterGroup grp = cl.forPredicate(node -> IgniteFeatures.nodeSupports(node, feature));

        IgniteCompute compute = kctx.grid().compute(grp);

        compute.broadcast(job);
    }

    /**
<<<<<<< HEAD
     * Converts count of bytes to a human-readable format.
     * Examples: 10 -> 10,0 B, 2048 -> 2,0 KB, etc.
     *
     * @param bytes Byte count.
     * @return Human readable format for count of bytes.
     */
    public static String humanReadableByteCount(long bytes) {
        long base = 1024L;

        int exponent = max((int)(Math.log(bytes) / Math.log(base)), 0);
        String unit = String.valueOf(BYTE_CNT_PREFIXES.charAt(exponent)).trim();

        return String.format("%.1f %sB", bytes / Math.pow(base, exponent), unit);
=======
     * Reads string-to-string map written by {@link #writeStringMap(DataOutput, Map)}.
     *
     * @param in Data input.
     * @throws IOException If write failed.
     * @return Read result.
     */
    public static Map<String, String> readStringMap(DataInput in) throws IOException {
        int size = in.readInt();

        if (size == -1)
            return null;
        else {
            Map<String, String> map = U.newHashMap(size);

            for (int i = 0; i < size; i++)
                map.put(readUTF(in), readUTF(in));

            return map;
        }
    }

    /**
     * Writes string-to-string map to given data output.
     *
     * @param out Data output.
     * @param map Map.
     * @throws IOException If write failed.
     */
    public static void writeStringMap(DataOutput out, @Nullable Map<String, String> map) throws IOException {
        if (map != null) {
            out.writeInt(map.size());

            for (Map.Entry<String, String> e : map.entrySet()) {
                writeUTF(out, e.getKey());
                writeUTF(out, e.getValue());
            }
        }
        else
            out.writeInt(-1);
    }

    /** Maximum string length to be written at once. */
    private static final int MAX_STR_LEN = 0xFFFF / 4;

    /**
     * Write UTF string which can be {@code null}.
     *
     * @param out Output stream.
     * @param val Value.
     * @throws IOException If failed.
     */
    public static void writeUTF(DataOutput out, @Nullable String val) throws IOException {
        if (val == null)
            out.writeInt(-1);
        else {
            out.writeInt(val.length());

            if (val.length() <= MAX_STR_LEN)
                out.writeUTF(val); // Optimized write in 1 chunk.
            else {
                int written = 0;

                while (written < val.length()) {
                    int partLen = Math.min(val.length() - written, MAX_STR_LEN);

                    String part = val.substring(written, written + partLen);

                    out.writeUTF(part);

                    written += partLen;
                }
            }
        }
    }

    /**
     * Read UTF string which can be {@code null}.
     *
     * @param in Input stream.
     * @return Value.
     * @throws IOException If failed.
     */
    public static String readUTF(DataInput in) throws IOException {
        int len = in.readInt(); // May be zero.

        if (len < 0)
            return null;
        else {
            if (len <= MAX_STR_LEN)
                return in.readUTF();

            StringBuilder sb = new StringBuilder(len);

            do {
                sb.append(in.readUTF());
            }
            while (sb.length() < len);

            assert sb.length() == len;

            return sb.toString();
        }
>>>>>>> da229097
    }
}<|MERGE_RESOLUTION|>--- conflicted
+++ resolved
@@ -619,7 +619,7 @@
 
     /** JDK9: URLClassPath#getURLs. */
     private static Method mthdURLClassPathGetUrls;
-    
+
     /** Byte count prefixes. */
     private static String BYTE_CNT_PREFIXES = " KMGTPE";
 
@@ -10788,7 +10788,7 @@
                 }
 
                 @Override public FileVisitResult visitFileFailed(Path file, IOException exc) {
-                    error(null, "file skipped - " + file, exc);
+                    U.error(null, "file skipped - " + file, exc);
 
                     // Skip directory or file
                     return FileVisitResult.CONTINUE;
@@ -11930,21 +11930,6 @@
     }
 
     /**
-<<<<<<< HEAD
-     * Converts count of bytes to a human-readable format.
-     * Examples: 10 -> 10,0 B, 2048 -> 2,0 KB, etc.
-     *
-     * @param bytes Byte count.
-     * @return Human readable format for count of bytes.
-     */
-    public static String humanReadableByteCount(long bytes) {
-        long base = 1024L;
-
-        int exponent = max((int)(Math.log(bytes) / Math.log(base)), 0);
-        String unit = String.valueOf(BYTE_CNT_PREFIXES.charAt(exponent)).trim();
-
-        return String.format("%.1f %sB", bytes / Math.pow(base, exponent), unit);
-=======
      * Reads string-to-string map written by {@link #writeStringMap(DataOutput, Map)}.
      *
      * @param in Data input.
@@ -12047,6 +12032,21 @@
 
             return sb.toString();
         }
->>>>>>> da229097
+    }
+
+    /**
+     * Converts count of bytes to a human-readable format.
+     * Examples: 10 -> 10,0 B, 2048 -> 2,0 KB, etc.
+     *
+     * @param bytes Byte count.
+     * @return Human readable format for count of bytes.
+     */
+    public static String humanReadableByteCount(long bytes) {
+        long base = 1024L;
+
+        int exponent = max((int)(Math.log(bytes) / Math.log(base)), 0);
+        String unit = String.valueOf(BYTE_CNT_PREFIXES.charAt(exponent)).trim();
+
+        return String.format("%.1f %sB", bytes / Math.pow(base, exponent), unit);
     }
 }