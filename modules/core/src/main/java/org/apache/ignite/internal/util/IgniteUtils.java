--- conflicted
+++ resolved
@@ -11927,116 +11927,115 @@
         compute.broadcast(job);
     }
 
-<<<<<<< HEAD
+    /**
+     * Reads string-to-string map written by {@link #writeStringMap(DataOutput, Map)}.
+     *
+     * @param in Data input.
+     * @throws IOException If write failed.
+     * @return Read result.
+     */
+    public static Map<String, String> readStringMap(DataInput in) throws IOException {
+        int size = in.readInt();
+
+        if (size == -1)
+            return null;
+        else {
+            Map<String, String> map = U.newHashMap(size);
+
+            for (int i = 0; i < size; i++)
+                map.put(readUTF(in), readUTF(in));
+
+            return map;
+        }
+    }
+
+    /**
+     * Writes string-to-string map to given data output.
+     *
+     * @param out Data output.
+     * @param map Map.
+     * @throws IOException If write failed.
+     */
+    public static void writeStringMap(DataOutput out, @Nullable Map<String, String> map) throws IOException {
+        if (map != null) {
+            out.writeInt(map.size());
+
+            for (Map.Entry<String, String> e : map.entrySet()) {
+                writeUTF(out, e.getKey());
+                writeUTF(out, e.getValue());
+            }
+        }
+        else
+            out.writeInt(-1);
+    }
+
+    /** Maximum string length to be written at once. */
+    private static final int MAX_STR_LEN = 0xFFFF / 4;
+
+    /**
+     * Write UTF string which can be {@code null}.
+     *
+     * @param out Output stream.
+     * @param val Value.
+     * @throws IOException If failed.
+     */
+    public static void writeUTF(DataOutput out, @Nullable String val) throws IOException {
+        if (val == null)
+            out.writeInt(-1);
+        else {
+            out.writeInt(val.length());
+
+            if (val.length() <= MAX_STR_LEN)
+                out.writeUTF(val); // Optimized write in 1 chunk.
+            else {
+                int written = 0;
+
+                while (written < val.length()) {
+                    int partLen = Math.min(val.length() - written, MAX_STR_LEN);
+
+                    String part = val.substring(written, written + partLen);
+
+                    out.writeUTF(part);
+
+                    written += partLen;
+                }
+            }
+        }
+    }
+
+    /**
+     * Read UTF string which can be {@code null}.
+     *
+     * @param in Input stream.
+     * @return Value.
+     * @throws IOException If failed.
+     */
+    public static String readUTF(DataInput in) throws IOException {
+        int len = in.readInt(); // May be zero.
+
+        if (len < 0)
+            return null;
+        else {
+            if (len <= MAX_STR_LEN)
+                return in.readUTF();
+
+            StringBuilder sb = new StringBuilder(len);
+
+            do {
+                sb.append(in.readUTF());
+            }
+            while (sb.length() < len);
+
+            assert sb.length() == len;
+
+            return sb.toString();
+        }
+    }
+
     /** Explicit class for {@code Supplier<Enumeration<NetworkInterface>>}. */
     @FunctionalInterface
     public interface InterfaceSupplier {
         /** Return collection of local network interfaces. */
         Enumeration<NetworkInterface> getInterfaces() throws SocketException;
-=======
-    /**
-     * Reads string-to-string map written by {@link #writeStringMap(DataOutput, Map)}.
-     *
-     * @param in Data input.
-     * @throws IOException If write failed.
-     * @return Read result.
-     */
-    public static Map<String, String> readStringMap(DataInput in) throws IOException {
-        int size = in.readInt();
-
-        if (size == -1)
-            return null;
-        else {
-            Map<String, String> map = U.newHashMap(size);
-
-            for (int i = 0; i < size; i++)
-                map.put(readUTF(in), readUTF(in));
-
-            return map;
-        }
-    }
-
-    /**
-     * Writes string-to-string map to given data output.
-     *
-     * @param out Data output.
-     * @param map Map.
-     * @throws IOException If write failed.
-     */
-    public static void writeStringMap(DataOutput out, @Nullable Map<String, String> map) throws IOException {
-        if (map != null) {
-            out.writeInt(map.size());
-
-            for (Map.Entry<String, String> e : map.entrySet()) {
-                writeUTF(out, e.getKey());
-                writeUTF(out, e.getValue());
-            }
-        }
-        else
-            out.writeInt(-1);
-    }
-
-    /** Maximum string length to be written at once. */
-    private static final int MAX_STR_LEN = 0xFFFF / 4;
-
-    /**
-     * Write UTF string which can be {@code null}.
-     *
-     * @param out Output stream.
-     * @param val Value.
-     * @throws IOException If failed.
-     */
-    public static void writeUTF(DataOutput out, @Nullable String val) throws IOException {
-        if (val == null)
-            out.writeInt(-1);
-        else {
-            out.writeInt(val.length());
-
-            if (val.length() <= MAX_STR_LEN)
-                out.writeUTF(val); // Optimized write in 1 chunk.
-            else {
-                int written = 0;
-
-                while (written < val.length()) {
-                    int partLen = Math.min(val.length() - written, MAX_STR_LEN);
-
-                    String part = val.substring(written, written + partLen);
-
-                    out.writeUTF(part);
-
-                    written += partLen;
-                }
-            }
-        }
-    }
-
-    /**
-     * Read UTF string which can be {@code null}.
-     *
-     * @param in Input stream.
-     * @return Value.
-     * @throws IOException If failed.
-     */
-    public static String readUTF(DataInput in) throws IOException {
-        int len = in.readInt(); // May be zero.
-
-        if (len < 0)
-            return null;
-        else {
-            if (len <= MAX_STR_LEN)
-                return in.readUTF();
-
-            StringBuilder sb = new StringBuilder(len);
-
-            do {
-                sb.append(in.readUTF());
-            }
-            while (sb.length() < len);
-
-            assert sb.length() == len;
-
-            return sb.toString();
-        }
->>>>>>> f28fac66
     }
 }