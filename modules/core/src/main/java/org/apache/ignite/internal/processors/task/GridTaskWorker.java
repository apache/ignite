--- conflicted
+++ resolved
@@ -1380,7 +1380,18 @@
                     if (loc)
                         ctx.job().processJobExecuteRequest(ctx.discovery().localNode(), req);
                     else {
-<<<<<<< HEAD
+                        byte plc;
+
+                        if (internal)
+                            plc = MANAGEMENT_POOL;
+                        else {
+                            Byte ctxPlc = getThreadContext(TC_IO_POLICY);
+
+                            if (ctxPlc != null)
+                                plc = ctxPlc;
+                            else
+                                plc = PUBLIC_POOL;
+                        }
 
                         // Send job execution request.
                         if (ses.getExecutorName() == null)
@@ -1395,23 +1406,6 @@
 
                             ctx.io().sendToGridTopic(node, TOPIC_JOB, req, ses.getExecutorName());
                         }
-=======
-                        byte plc;
-
-                        if (internal)
-                            plc = MANAGEMENT_POOL;
-                        else {
-                            Byte ctxPlc = getThreadContext(TC_IO_POLICY);
-
-                            if (ctxPlc != null)
-                                plc = ctxPlc;
-                            else
-                                plc = PUBLIC_POOL;
-                        }
-
-                        // Send job execution request.
-                        ctx.io().sendToGridTopic(node, TOPIC_JOB, req, plc);
->>>>>>> 9bb48ee0
 
                         if (log.isDebugEnabled())
                             log.debug("Sent job request [req=" + req + ", node=" + node + ']');
