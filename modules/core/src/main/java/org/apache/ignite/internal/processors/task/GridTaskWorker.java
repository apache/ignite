/*
 * Licensed to the Apache Software Foundation (ASF) under one or more
 * contributor license agreements.  See the NOTICE file distributed with
 * this work for additional information regarding copyright ownership.
 * The ASF licenses this file to You under the Apache License, Version 2.0
 * (the "License"); you may not use this file except in compliance with
 * the License.  You may obtain a copy of the License at
 *
 *      http://www.apache.org/licenses/LICENSE-2.0
 *
 * Unless required by applicable law or agreed to in writing, software
 * distributed under the License is distributed on an "AS IS" BASIS,
 * WITHOUT WARRANTIES OR CONDITIONS OF ANY KIND, either express or implied.
 * See the License for the specific language governing permissions and
 * limitations under the License.
 */

package org.apache.ignite.internal.processors.task;

import java.io.Serializable;
import java.util.ArrayList;
import java.util.Collection;
import java.util.Collections;
import java.util.HashMap;
import java.util.LinkedList;
import java.util.List;
import java.util.Map;
import java.util.Queue;
import java.util.UUID;
import java.util.concurrent.Callable;
import java.util.concurrent.ConcurrentLinkedDeque;
import java.util.concurrent.atomic.AtomicReference;
import org.apache.ignite.IgniteCheckedException;
import org.apache.ignite.IgniteException;
import org.apache.ignite.IgniteLogger;
import org.apache.ignite.cluster.ClusterNode;
import org.apache.ignite.cluster.ClusterTopologyException;
import org.apache.ignite.compute.ComputeJob;
import org.apache.ignite.compute.ComputeJobAfterSend;
import org.apache.ignite.compute.ComputeJobBeforeFailover;
import org.apache.ignite.compute.ComputeJobFailoverException;
import org.apache.ignite.compute.ComputeJobResult;
import org.apache.ignite.compute.ComputeJobResultPolicy;
import org.apache.ignite.compute.ComputeJobSibling;
import org.apache.ignite.compute.ComputeLoadBalancer;
import org.apache.ignite.compute.ComputeTask;
import org.apache.ignite.compute.ComputeTaskContinuousMapper;
import org.apache.ignite.compute.ComputeTaskNoResultCache;
import org.apache.ignite.compute.ComputeTaskSpis;
import org.apache.ignite.compute.ComputeUserUndeclaredException;
import org.apache.ignite.events.Event;
import org.apache.ignite.events.JobEvent;
import org.apache.ignite.events.TaskEvent;
import org.apache.ignite.internal.ComputeTaskInternalFuture;
import org.apache.ignite.internal.GridJobCancelRequest;
import org.apache.ignite.internal.GridJobExecuteRequest;
import org.apache.ignite.internal.GridJobExecuteResponse;
import org.apache.ignite.internal.GridJobResultImpl;
import org.apache.ignite.internal.GridJobSiblingImpl;
import org.apache.ignite.internal.GridKernalContext;
import org.apache.ignite.internal.GridTaskSessionImpl;
import org.apache.ignite.internal.IgniteClientDisconnectedCheckedException;
import org.apache.ignite.internal.IgniteInternalFuture;
import org.apache.ignite.internal.cluster.ClusterGroupEmptyCheckedException;
import org.apache.ignite.internal.cluster.ClusterTopologyCheckedException;
import org.apache.ignite.internal.compute.ComputeTaskTimeoutCheckedException;
import org.apache.ignite.internal.managers.deployment.GridDeployment;
import org.apache.ignite.internal.processors.affinity.AffinityTopologyVersion;
import org.apache.ignite.internal.processors.closure.AffinityTask;
import org.apache.ignite.internal.processors.security.OperationSecurityContext;
import org.apache.ignite.internal.processors.service.GridServiceNotFoundException;
import org.apache.ignite.internal.processors.timeout.GridTimeoutObject;
import org.apache.ignite.internal.util.lang.GridPlainRunnable;
import org.apache.ignite.internal.util.typedef.CO;
import org.apache.ignite.internal.util.typedef.F;
import org.apache.ignite.internal.util.typedef.X;
import org.apache.ignite.internal.util.typedef.internal.A;
import org.apache.ignite.internal.util.typedef.internal.CU;
import org.apache.ignite.internal.util.typedef.internal.LT;
import org.apache.ignite.internal.util.typedef.internal.S;
import org.apache.ignite.internal.util.typedef.internal.U;
import org.apache.ignite.internal.util.worker.GridWorker;
import org.apache.ignite.lang.IgniteInClosure;
import org.apache.ignite.lang.IgniteUuid;
import org.apache.ignite.marshaller.Marshaller;
import org.apache.ignite.marshaller.MarshallerUtils;
import org.apache.ignite.resources.TaskContinuousMapperResource;
import org.jetbrains.annotations.Nullable;

import static org.apache.ignite.compute.ComputeJobResultPolicy.FAILOVER;
import static org.apache.ignite.compute.ComputeJobResultPolicy.WAIT;
import static org.apache.ignite.events.EventType.EVT_JOB_FAILED_OVER;
import static org.apache.ignite.events.EventType.EVT_JOB_MAPPED;
import static org.apache.ignite.events.EventType.EVT_JOB_RESULTED;
import static org.apache.ignite.events.EventType.EVT_TASK_FAILED;
import static org.apache.ignite.events.EventType.EVT_TASK_FINISHED;
import static org.apache.ignite.events.EventType.EVT_TASK_REDUCED;
import static org.apache.ignite.events.EventType.EVT_TASK_STARTED;
import static org.apache.ignite.events.EventType.EVT_TASK_TIMEDOUT;
import static org.apache.ignite.internal.GridTopic.TOPIC_JOB;
import static org.apache.ignite.internal.GridTopic.TOPIC_JOB_CANCEL;
import static org.apache.ignite.internal.managers.communication.GridIoPolicy.MANAGEMENT_POOL;
import static org.apache.ignite.internal.managers.communication.GridIoPolicy.PUBLIC_POOL;
import static org.apache.ignite.internal.processors.task.GridTaskThreadContextKey.TC_IO_POLICY;
import static org.apache.ignite.internal.processors.task.GridTaskThreadContextKey.TC_NO_FAILOVER;
import static org.apache.ignite.internal.processors.task.GridTaskThreadContextKey.TC_NO_RESULT_CACHE;

/**
 * Grid task worker. Handles full task life cycle.
 * @param <T> Task argument type.
 * @param <R> Task return value type.
 */
public class GridTaskWorker<T, R> extends GridWorker implements GridTimeoutObject {
    /** Split size threshold. */
    private static final int SPLIT_WARN_THRESHOLD = 1000;

    /** Retry delay factor (ms). Retry delay = retryAttempt * RETRY_DELAY_MS */
    private static final long RETRY_DELAY_MS = 10;

    /** {@code True} for internal tasks. */
    private boolean internal;

    /** */
    private enum State {
        /** */
        WAITING,

        /** */
        REDUCING,

        /** */
        REDUCED,

        /** */
        FINISHING
    }

    /** Static logger to avoid re-creation. */
    private static final AtomicReference<IgniteLogger> logRef = new AtomicReference<>();

    /** */
    private final GridKernalContext ctx;

    /** */
    private final IgniteLogger log;

    /** */
    private final Marshaller marsh;

    /** */
    private final GridTaskSessionImpl ses;

    /** */
    private final ComputeTaskInternalFuture<R> fut;

    /** */
    private final T arg;

    /** */
    private final GridTaskEventListener evtLsnr;

    /** */
    private Map<IgniteUuid, GridJobResultImpl> jobRes;

    /** */
    private State state = State.WAITING;

    /** */
    private final GridDeployment dep;

    /** Task class. */
    private final Class<?> taskCls;

    /** Optional subgrid. */
    private final Map<GridTaskThreadContextKey, Object> thCtx;

    /** */
    private ComputeTask<T, R> task;

    /** */
    private final Queue<GridJobExecuteResponse> delayedRess = new ConcurrentLinkedDeque<>();

    /** */
    private boolean continuous;

    /** */
    private final Object mux = new Object();

    /** */
    private boolean lockRespProc = true;

    /** */
    private final boolean resCache;

    /** */
    private final boolean noFailover;

    /** */
    private final int affPartId;

    /** */
    private final String affCacheName;

    /** */
    private final int[] affCacheIds;

    /** */
    private AffinityTopologyVersion mapTopVer;

    /** */
    private int retryAttemptCnt;

    /** */
    private final UUID subjId;

    /** Continuous mapper. */
    private final ComputeTaskContinuousMapper mapper = new ComputeTaskContinuousMapper() {
        /** {@inheritDoc} */
        @Override public void send(ComputeJob job, ClusterNode node) {
            try {
                A.notNull(job, "job");
                A.notNull(node, "node");

                processMappedJobs(Collections.singletonMap(job, node));
            }
            catch (IgniteCheckedException e) {
                throw U.convertException(e);
            }
        }

        /** {@inheritDoc} */
        @Override public void send(Map<? extends ComputeJob, ClusterNode> mappedJobs) {
            try {
                A.notNull(mappedJobs, "mappedJobs");

                processMappedJobs(mappedJobs);
            }
            catch (IgniteCheckedException e) {
                throw U.convertException(e);
            }
        }

        /** {@inheritDoc} */
        @Override public void send(ComputeJob job) {
            A.notNull(job, "job");

            send(Collections.singleton(job));
        }

        /** {@inheritDoc} */
        @Override public void send(Collection<? extends ComputeJob> jobs) {
            try {
                A.notNull(jobs, "jobs");

                if (jobs.isEmpty())
                    throw new IgniteException("Empty jobs collection passed to send(...) method.");

                ComputeLoadBalancer balancer = ctx.loadBalancing().getLoadBalancer(ses, getTaskTopology());

                for (ComputeJob job : jobs) {
                    if (job == null)
                        throw new IgniteException("Null job passed to send(...) method.");

                    processMappedJobs(Collections.singletonMap(job, balancer.getBalancedNode(job, null)));
                }
            }
            catch (IgniteCheckedException e) {
                throw U.convertException(e);
            }
        }
    };

    /**
     * @param ctx Kernal context.
     * @param arg Task argument.
     * @param ses Grid task session.
     * @param fut Task future.
     * @param taskCls Task class.
     * @param task Task instance that might be null.
     * @param dep Deployed task.
     * @param evtLsnr Event listener.
     * @param thCtx Thread-local context from task processor.
     * @param subjId Subject ID.
     */
    GridTaskWorker(
        GridKernalContext ctx,
        @Nullable T arg,
        GridTaskSessionImpl ses,
        ComputeTaskInternalFuture<R> fut,
        @Nullable Class<?> taskCls,
        @Nullable ComputeTask<T, R> task,
        GridDeployment dep,
        GridTaskEventListener evtLsnr,
        @Nullable Map<GridTaskThreadContextKey, Object> thCtx,
        UUID subjId) {
        super(ctx.config().getIgniteInstanceName(), "grid-task-worker", ctx.log(GridTaskWorker.class));

        assert ses != null;
        assert fut != null;
        assert evtLsnr != null;
        assert dep != null;

        this.arg = arg;
        this.ctx = ctx;
        this.fut = fut;
        this.ses = ses;
        this.taskCls = taskCls;
        this.task = task;
        this.dep = dep;
        this.evtLsnr = evtLsnr;
        this.thCtx = thCtx;
        this.subjId = subjId;

        log = U.logger(ctx, logRef, this);

        marsh = ctx.config().getMarshaller();

        boolean noResCacheAnnotation = dep.annotation(taskCls, ComputeTaskNoResultCache.class) != null;

        Boolean noResCacheCtxFlag = getThreadContext(TC_NO_RESULT_CACHE);

        resCache = !(noResCacheAnnotation || (noResCacheCtxFlag != null && noResCacheCtxFlag));

        Boolean noFailover = getThreadContext(TC_NO_FAILOVER);

        this.noFailover = noFailover != null ? noFailover : false;

        if (task instanceof AffinityTask) {
            AffinityTask affTask = (AffinityTask)task;

            assert affTask.affinityCacheNames() != null : affTask;
            assert affTask.partition() >= 0 : affTask;

            affPartId = affTask.partition();
            affCacheName = F.first(affTask.affinityCacheNames());
            mapTopVer = affTask.topologyVersion();

            affCacheIds = new int[affTask.affinityCacheNames().size()];
            int i = 0;
            for (String cacheName : affTask.affinityCacheNames()) {
                affCacheIds[i] = CU.cacheId(cacheName);
                ++i;
            }
        }
        else {
            affPartId = -1;
            affCacheName = null;
            mapTopVer = null;
            affCacheIds = null;
        }
    }

    /**
     * Gets value from thread-local context.
     *
     * @param key Thread-local context key.
     * @return Thread-local context value, if any.
     */
    @Nullable private <V> V getThreadContext(GridTaskThreadContextKey key) {
        return thCtx == null ? null : (V)thCtx.get(key);
    }

    /**
     * @return Task session ID.
     */
    IgniteUuid getTaskSessionId() {
        return ses.getId();
    }

    /**
     * @return Task session.
     */
    public GridTaskSessionImpl getSession() {
        return ses;
    }

    /**
     * @return Task future.
     */
    ComputeTaskInternalFuture<R> getTaskFuture() {
        return fut;
    }

    /**
     * Gets property dep.
     *
     * @return Property dep.
     */
    GridDeployment getDeployment() {
        return dep;
    }

    /**
     * @return Grid task.
     */
    public ComputeTask<T, R> getTask() {
        return task;
    }

    /**
     * @param task Deployed task.
     */
    public void setTask(ComputeTask<T, R> task) {
        this.task = task;
    }

    /**
     * @return {@code True} if task is internal.
     */
    public boolean isInternal() {
        return internal;
    }

    /** {@inheritDoc} */
    @Override public IgniteUuid timeoutId() {
        return ses.getId();
    }

    /** {@inheritDoc} */
    @Override public void onTimeout() {
        synchronized (mux) {
            if (state != State.WAITING)
                return;
        }

        U.warn(log, "Task has timed out: " + ses);

        recordTaskEvent(EVT_TASK_TIMEDOUT, "Task has timed out.");

        Throwable e = new ComputeTaskTimeoutCheckedException("Task timed out (check logs for error messages): " + ses);

        finishTask(null, e);
    }

    /** {@inheritDoc} */
    @Override public long endTime() {
        return ses.getEndTime();
    }

    /**
     * @param taskCls Task class.
     * @return Task instance.
     * @throws IgniteCheckedException Thrown in case of any instantiation error.
     */
    private ComputeTask<T, R> newTask(Class<? extends ComputeTask<T, R>> taskCls) throws IgniteCheckedException {
        ComputeTask<T, R> task = dep.newInstance(taskCls);

        if (task == null)
            throw new IgniteCheckedException("Failed to instantiate task (is default constructor available?): " + taskCls);

        return task;
    }

    /**
     *
     */
    private void initializeSpis() {
        ComputeTaskSpis spis = dep.annotation(taskCls, ComputeTaskSpis.class);

        if (spis != null) {
            ses.setLoadBalancingSpi(spis.loadBalancingSpi());
            ses.setFailoverSpi(spis.failoverSpi());
            ses.setCheckpointSpi(spis.checkpointSpi());
        }
    }

    /**
     * Maps this task's jobs to nodes and sends them out.
     */
    @Override protected void body() {
        try (OperationSecurityContext c = ctx.security().withContext(subjId)) {
            evtLsnr.onTaskStarted(this);

            try {
                // Use either user task or deployed one.
                if (task == null) {
                    assert taskCls != null;
                    assert ComputeTask.class.isAssignableFrom(taskCls);

                    try {
                        task = newTask((Class<? extends ComputeTask<T, R>>)taskCls);
                    }
                    catch (IgniteCheckedException e) {
                        // If cannot instantiate task, then assign internal flag based
                        // on information available.
                        internal = dep.internalTask(null, taskCls);

                        recordTaskEvent(EVT_TASK_STARTED, "Task started.");

                        throw e;
                    }
                }

                internal = ses.isInternal();

                recordTaskEvent(EVT_TASK_STARTED, "Task started.");

                initializeSpis();

                ses.setClassLoader(dep.classLoader());

                // Nodes are ignored by affinity tasks.
                final List<ClusterNode> shuffledNodes =
                    affCacheIds == null ? getTaskTopology() : Collections.<ClusterNode>emptyList();

                // Load balancer.
                ComputeLoadBalancer balancer = ctx.loadBalancing().getLoadBalancer(ses, shuffledNodes);

                continuous = ctx.resource().isAnnotationPresent(dep, task, TaskContinuousMapperResource.class);

                if (log.isDebugEnabled())
                    log.debug("Injected task resources [continuous=" + continuous + ']');

                // Inject resources.
                ctx.resource().inject(dep, task, ses, balancer, mapper);

                Map<? extends ComputeJob, ClusterNode> mappedJobs = U.wrapThreadLoader(dep.classLoader(),
                    new Callable<Map<? extends ComputeJob, ClusterNode>>() {
                        @Override public Map<? extends ComputeJob, ClusterNode> call() {
                            return task.map(shuffledNodes, arg);
                        }
                    });

                if (log.isDebugEnabled())
                    log.debug("Mapped task jobs to nodes [jobCnt=" + (mappedJobs != null ? mappedJobs.size() : 0) +
                        ", mappedJobs=" + mappedJobs + ", ses=" + ses + ']');

                if (F.isEmpty(mappedJobs)) {
                    synchronized (mux) {
                        // Check if some jobs are sent from continuous mapper.
                        if (F.isEmpty(jobRes))
                            throw new IgniteCheckedException("Task map operation produced no mapped jobs: " + ses);
                    }
                }
                else
                    processMappedJobs(mappedJobs);

                synchronized (mux) {
                    lockRespProc = false;
                }

                processDelayedResponses();
            }
            catch (ClusterGroupEmptyCheckedException e) {
                if (log.isDebugEnabled())
                    U.warn(log, "Failed to map task jobs to nodes (topology projection is empty): " + ses);

                finishTask(null, e);
            }
            catch (IgniteException | IgniteCheckedException e) {
                if (!fut.isCancelled()) {
                    if (log.isDebugEnabled())
                        U.error(log, "Failed to map task jobs to nodes: " + ses, e);

                    finishTask(null, e);
                }
                else if (log.isDebugEnabled())
                    log.debug("Failed to map task jobs to nodes due to task cancellation: " + ses);
            }
            // Catch throwable to protect against bad user code.
            catch (Throwable e) {
                String errMsg = "Failed to map task jobs to nodes due to undeclared user exception" +
                    " [cause=" + e.getMessage() + ", ses=" + ses + "]";

            if (log.isDebugEnabled())
                U.error(log, errMsg, e);

                finishTask(null, new ComputeUserUndeclaredException(errMsg, e));

                if (e instanceof Error)
                    throw e;
            }
        }
    }

    /**
     * @param jobs Map of jobs.
     * @throws IgniteCheckedException Thrown in case of any error.
     */
    private void processMappedJobs(Map<? extends ComputeJob, ClusterNode> jobs) throws IgniteCheckedException {
        if (F.isEmpty(jobs))
            return;

        try (OperationSecurityContext c = ctx.security().withContext(subjId)) {
            List<GridJobResultImpl> jobResList = new ArrayList<>(jobs.size());

            Collection<ComputeJobSibling> sibs = new ArrayList<>(jobs.size());

            // Map jobs to nodes for computation.
            for (Map.Entry<? extends ComputeJob, ClusterNode> mappedJob : jobs.entrySet()) {
                ComputeJob job = mappedJob.getKey();
                ClusterNode node = mappedJob.getValue();

                if (job == null)
                    throw new IgniteCheckedException("Job can not be null [mappedJob=" + mappedJob + ", ses=" + ses + ']');

                if (node == null)
                    throw new IgniteCheckedException("Node can not be null [mappedJob=" + mappedJob + ", ses=" + ses + ']');

                IgniteUuid jobId = IgniteUuid.fromUuid(ctx.localNodeId());

                GridJobSiblingImpl sib = new GridJobSiblingImpl(ses.getId(), jobId, node.id(), ctx);

                jobResList.add(new GridJobResultImpl(job, jobId, node, sib));

                // Do not add siblings if result cache is disabled.
                if (resCache)
                    sibs.add(sib);

                recordJobEvent(EVT_JOB_MAPPED, jobId, node, null, "Job got mapped.");
            }

            synchronized (mux) {
                if (state != State.WAITING)
                    throw new IgniteCheckedException("Task is not in waiting state [state=" + state + ", ses=" + ses + ']');

                // Do not add siblings if result cache is disabled.
                if (resCache)
                    ses.addJobSiblings(sibs);

                if (jobRes == null)
                    jobRes = new HashMap<>();

                // Populate all remote mappedJobs into map, before mappedJobs are sent.
                // This is done to avoid race condition when we start
                // getting results while still sending out references.
                for (GridJobResultImpl res : jobResList) {
                    if (jobRes.put(res.getJobContext().getJobId(), res) != null)
                        throw new IgniteCheckedException("Duplicate job ID for remote job found: " + res.getJobContext().getJobId());

                    res.setOccupied(true);

                    if (resCache && jobRes.size() > ctx.discovery().size() && jobRes.size() % SPLIT_WARN_THRESHOLD == 0)
                        LT.warn(log, "Number of jobs in task is too large for task: " + ses.getTaskName() +
                            ". Consider reducing number of jobs or disabling job result cache with " +
                            "@ComputeTaskNoResultCache annotation.");
                }
            }

            // Set mapped flag.
            ses.onMapped();

            // Move local jobs to the end of the list, because
            // they will be invoked in current thread that will hold other
            // jobs.
            int jobResSize = jobResList.size();

            if (jobResSize > 1) {
                UUID locId = ctx.discovery().localNode().id();

                for (int i = 0; i < jobResSize; i++) {
                    UUID jobNodeId = jobResList.get(i).getNode().id();

                    if (jobNodeId.equals(locId) && i < jobResSize - 1) {
                        Collections.swap(jobResList, i, jobResSize - 1);

                        jobResSize--;
                        i--;
                    }
                }
            }

            // Send out all remote mappedJobs.
            for (GridJobResultImpl res : jobResList) {
                evtLsnr.onJobSend(this, res.getSibling());

                try {
                    sendRequest(res);
                }
                finally {
                    // Open job for processing results.
                    synchronized (mux) {
                        res.setOccupied(false);
                    }
                }
            }

            processDelayedResponses();
        }
    }

    /**
     * @return Topology for this task.
     * @throws IgniteCheckedException Thrown in case of any error.
     */
    private List<ClusterNode> getTaskTopology() throws IgniteCheckedException {
        Collection<UUID> top = ses.getTopology();

        Collection<? extends ClusterNode> subgrid = top != null ? ctx.discovery().nodes(top) : ctx.discovery().allNodes();

        int size = subgrid.size();

        if (size == 0)
            throw new ClusterGroupEmptyCheckedException("Topology projection is empty.");

        List<ClusterNode> shuffledNodes = new ArrayList<>(size);

        for (ClusterNode node : subgrid)
            shuffledNodes.add(node);

        if (shuffledNodes.size() > 1)
            // Shuffle nodes prior to giving them to user.
            Collections.shuffle(shuffledNodes);

        // Load balancer.
        return shuffledNodes;
    }

    /**
     *
     */
    private void processDelayedResponses() {
        GridJobExecuteResponse res = delayedRess.poll();

        if (res != null)
            onResponse(res);
    }

    /**
     * @param msg Job execution response.
     */
    void onResponse(GridJobExecuteResponse msg) {
        assert msg != null;

        if (fut.isDone()) {
            if (log.isDebugEnabled())
                log.debug("Ignoring job response since task has finished: " + msg);

            return;
        }

        try (OperationSecurityContext c = ctx.security().withContext(subjId)) {
            GridJobExecuteResponse res = msg;

            while (res != null) {
                GridJobResultImpl jobRes = null;

                // Flag indicating whether occupied flag for
                // job response was changed in this method apply.
                boolean selfOccupied = false;

                IgniteInternalFuture<?> affFut = null;

                boolean waitForAffTop = false;

                final GridJobExecuteResponse failoverRes = res;

                try {
                    synchronized (mux) {
                        // If task is not waiting for responses,
                        // then there is no point to proceed.
                        if (state != State.WAITING) {
                            if (log.isDebugEnabled())
                                log.debug("Ignoring response since task is already reducing or finishing [res=" + res +
                                    ", job=" + ses + ", state=" + state + ']');

                            return;
                        }

                        jobRes = this.jobRes.get(res.getJobId());

                        if (jobRes == null) {
                            if (log.isDebugEnabled())
                                U.warn(log, "Received response for unknown child job (was job presumed failed?): " + res);

                            res = delayedRess.poll();

                            // We can not return here because there can be more delayed messages in the queue.
                            continue;
                        }

                        // Only process 1st response and ignore following ones. This scenario
                        // is possible if node has left topology and and fake failure response
                        // was created from discovery listener and when sending request failed.
                        if (jobRes.hasResponse()) {
                            if (log.isDebugEnabled())
                                log.debug("Received redundant response for a job (will ignore): " + res);

                            res = delayedRess.poll();

                            // We can not return here because there can be more delayed messages in the queue.
                            continue;
                        }

                        if (!jobRes.getNode().id().equals(res.getNodeId())) {
                            if (log.isDebugEnabled())
                                log.debug("Ignoring stale response as job was already resent to other node [res=" + res +
                                    ", jobRes=" + jobRes + ']');

                            // Prevent processing 2 responses for the same job simultaneously.
                            jobRes.setOccupied(true);

                            selfOccupied = true;

                            // We can not return here because there can be more delayed messages in the queue.
                            continue;
                        }

                        if (jobRes.isOccupied()) {
                            if (log.isDebugEnabled())
                                log.debug("Adding response to delayed queue (job is either being sent or processing " +
                                    "another response): " + res);

                            delayedRess.offer(res);

                            return;
                        }

                        if (lockRespProc) {
                            delayedRess.offer(res);

                            return;
                        }

                        lockRespProc = true;

                        selfOccupied = true;

                        // Prevent processing 2 responses for the same job simultaneously.
                        jobRes.setOccupied(true);

                        // We don't keep reference to job if results are not cached.
                        if (!resCache)
                            this.jobRes.remove(res.getJobId());
                    }

                    if (res.getFakeException() != null)
                        jobRes.onResponse(null, res.getFakeException(), null, false);
                    else {
                        ClassLoader clsLdr = dep.classLoader();

                        try {
                            boolean loc = ctx.localNodeId().equals(res.getNodeId()) && !ctx.config().isMarshalLocalJobs();

                            Object res0 = loc ? res.getJobResult() : U.unmarshal(marsh, res.getJobResultBytes(),
                                U.resolveClassLoader(clsLdr, ctx.config()));

                            IgniteException ex = loc ? res.getException() :
                                U.<IgniteException>unmarshal(marsh, res.getExceptionBytes(),
                                    U.resolveClassLoader(clsLdr, ctx.config()));

                            Map<Object, Object> attrs = loc ? res.getJobAttributes() :
                                U.<Map<Object, Object>>unmarshal(marsh, res.getJobAttributesBytes(),
                                    U.resolveClassLoader(clsLdr, ctx.config()));

                            jobRes.onResponse(res0, ex, attrs, res.isCancelled());

                            if (loc)
                                ctx.resource().invokeAnnotated(dep, jobRes.getJob(), ComputeJobAfterSend.class);
                        }
                        catch (IgniteCheckedException e) {
                            if (log.isDebugEnabled())
                                U.error(log, "Error deserializing job response: " + res, e);

                            finishTask(null, e);
                        }
                    }

                    List<ComputeJobResult> results;

                    if (!resCache)
                        results = Collections.emptyList();
                    else {
                        synchronized (mux) {
                            results = getRemoteResults();
                        }
                    }

                    ComputeJobResultPolicy plc = result(jobRes, results);

                    if (plc == null) {
                        String errMsg = "Failed to obtain remote job result policy for result from ComputeTask.result(..) " +
                            "method that returned null (will fail the whole task): " + jobRes;

                        finishTask(null, new IgniteCheckedException(errMsg));

                        return;
                    }

                    boolean retry = false;
                    synchronized (mux) {
                        // If task is not waiting for responses,
                        // then there is no point to proceed.
                        if (state != State.WAITING) {
                            if (log.isDebugEnabled())
                                log.debug("Ignoring ComputeTask.result(..) value since task is already reducing or" +
                                    "finishing [res=" + res + ", job=" + ses + ", state=" + state + ']');

                            return;
                        }

                        if (res.retry()) {
                            // Retry is used only with affinity call / run.
                            assert affCacheIds != null;
                            retry = true;

                            mapTopVer = U.max(res.getRetryTopologyVersion(), ctx.cache().context().exchange().readyAffinityVersion());
                            affFut = ctx.cache().context().exchange().lastTopologyFuture();

                            if (affFut != null && !affFut.isDone()) {
                                waitForAffTop = true;

                                jobRes.resetResponse();
                            }
                        }
                        else {
                            switch (plc) {
                                // Start reducing all results received so far.
                                case REDUCE: {
                                    state = State.REDUCING;

                                    break;
                                }

                                // Keep waiting if there are more responses to come,
                                // otherwise, reduce.
                                case WAIT: {
                                    assert results.size() <= this.jobRes.size();

                                    // If there are more results to wait for.
                                    // If result cache is disabled, then we reduce
                                    // when both collections are empty.
                                    if (results.size() == this.jobRes.size()) {
                                        plc = ComputeJobResultPolicy.REDUCE;

                                        // All results are received, proceed to reduce method.
                                        state = State.REDUCING;
                                    }

                                    break;
                                }

                                case FAILOVER: {
                                    if (affCacheIds != null) {
                                        mapTopVer = ctx.cache().context().exchange().readyAffinityVersion();

                                        affFut = ctx.cache().context().exchange().lastTopologyFuture();

                                        if (affFut == null || affFut.isDone()) {
                                            affFut = null;

                                            // Need asynchronosly fetch affinity if cache is not started on node .
                                            if (affCacheName != null && ctx.cache().internalCache(affCacheName) == null) {
                                                affFut = ctx.affinity().affinityCacheFuture(affCacheName, mapTopVer);

                                                if (affFut.isDone())
                                                    affFut = null;
                                            }
                                        }
                                    }

                                    if (affFut != null) {
                                        waitForAffTop = true;

                                        jobRes.resetResponse();
                                    }
                                    else if (!failover(res, jobRes, getTaskTopology()))
                                        plc = null;

                                    break;
                                }
                            }
                        }
                    }

                    // Outside of synchronization.
                    if (retry && !waitForAffTop) {
                        // Handle retry
                        retryAttemptCnt++;

                        final long wait = retryAttemptCnt * RETRY_DELAY_MS;
                        sendRetryRequest(wait, jobRes, res);
                    }
                    else if (plc != null && !waitForAffTop && !retry) {
                        // Handle failover.
                        if (plc == FAILOVER)
                            sendFailoverRequest(jobRes);
                        else {
                            evtLsnr.onJobFinished(this, jobRes.getSibling());

                            if (plc == ComputeJobResultPolicy.REDUCE)
                                reduce(results);
                        }
                    }
                }
                catch (IgniteCheckedException e) {
                    if (log.isDebugEnabled())
                        U.error(log, "Failed to obtain topology [ses=" + ses + ", err=" + e + ']', e);

                    finishTask(null, e);

                    waitForAffTop = false;
                }
                finally {
                    // Open up job for processing responses.
                    // Only unset occupied flag, if it was
                    // set in this method.
                    if (selfOccupied) {
                        assert jobRes != null;

                        synchronized (mux) {
                            jobRes.setOccupied(false);

                            lockRespProc = false;
                        }

                        // Process delayed responses if there are any.
                        res = delayedRess.poll();
                    }
                }

<<<<<<< HEAD
                if (waitForAffTop && affFut != null) {
                    affFut.listen(new IgniteInClosure<IgniteInternalFuture<?>>() {
                        @Override public void apply(IgniteInternalFuture<?> fut0) {
                            ctx.closure().runLocalSafe(new Runnable() {
                                @Override public void run() {
                                    onResponse(failoverRes);
                                }
                            }, false);
                        }
                    });
                }
=======
            if (waitForAffTop && affFut != null) {
                affFut.listen(new IgniteInClosure<IgniteInternalFuture<?>>() {
                    @Override public void apply(IgniteInternalFuture<?> fut0) {
                        ctx.closure().runLocalSafe(new GridPlainRunnable() {
                            @Override public void run() {
                                onResponse(failoverRes);
                            }
                        }, false);
                    }
                });
>>>>>>> 4c412a8a
            }
        }
    }

    /**
     * @param waitms Waitms.
     * @param jRes Job result.
     * @param resp Job responce.
     */
    private void sendRetryRequest(final long waitms, final GridJobResultImpl jRes, final GridJobExecuteResponse resp) {
        ctx.timeout().schedule(new Runnable() {
            @Override public void run() {
                ctx.closure().runLocalSafe(new GridPlainRunnable() {
                    @Override public void run() {
                        try (OperationSecurityContext c = ctx.security().withContext(subjId)) {
                            try {
                                ClusterNode newNode = ctx.affinity().mapPartitionToNode(affCacheName, affPartId,
                                    mapTopVer);

                                if (!checkTargetNode(resp, jRes, newNode))
                                    return;

                                sendRequest(jRes);
                            }
                            catch (Exception e) {
                                if (log.isDebugEnabled())
                                    U.error(log, "Failed to re-map job or retry request [ses=" + ses + "]", e);

                                finishTask(null, e);
                            }
                        }
                    }
                }, false);
            }
        }, waitms, -1);
    }

    /**
     * @param jobRes Job result.
     * @param results Existing job results.
     * @return Job result policy.
     */
    @Nullable private ComputeJobResultPolicy result(final ComputeJobResult jobRes, final List<ComputeJobResult> results) {
        assert !Thread.holdsLock(mux);

        return U.wrapThreadLoader(dep.classLoader(), new CO<ComputeJobResultPolicy>() {
            @Nullable @Override public ComputeJobResultPolicy apply() {
                try (OperationSecurityContext c = ctx.security().withContext(subjId)) {
                    try {
                        // Obtain job result policy.
                        ComputeJobResultPolicy plc = null;

                        try {
                            plc = task.result(jobRes, results);

                            if (plc == FAILOVER && noFailover) {
                                IgniteException e = jobRes.getException();

                                if (e != null)
                                    throw e;

                                plc = WAIT;
                            }
                        }
                        finally {
                            recordJobEvent(EVT_JOB_RESULTED, jobRes.getJobContext().getJobId(),
                                jobRes.getNode(), plc, "Job got resulted with: " + plc);
                        }

                        if (log.isDebugEnabled())
                            log.debug("Obtained job result policy [policy=" + plc + ", ses=" + ses + ']');

                        return plc;
                    }
                    catch (IgniteException e) {
                        if (X.hasCause(e, ComputeJobFailoverException.class)) {
                            // Print internal exceptions only if debug is enabled.
                            if (log.isDebugEnabled())
                                U.error(log, "Failed to obtain remote job result policy for result from " +
                                    "ComputeTask.result(..) method (will fail the whole task): " + jobRes, e);
                        }
                        else if (X.hasCause(e, ComputeJobFailoverException.class)) {
                            IgniteCheckedException e0 = new IgniteCheckedException(" Job was not failed over because " +
                                "ComputeJobResultPolicy.FAILOVER was not returned from " +
                                "ComputeTask.result(...) method for job result with ComputeJobFailoverException.", e);

                            finishTask(null, e0);

                            return null;
                        }
                        else if (X.hasCause(e, GridServiceNotFoundException.class) ||
                            X.hasCause(e, ClusterTopologyCheckedException.class)) {
                            if (log.isDebugEnabled()) {
                                // Should be throttled, because GridServiceProxy continuously retry getting service.
                                LT.error(log, e, "Failed to obtain remote job result policy for result from " +
                                    "ComputeTask.result(..) method (will fail the whole task): " + jobRes);
                            }
                        }
                        else if (log.isDebugEnabled()) {
                            U.error(log, "Failed to obtain remote job result policy for result from " +
                                "ComputeTask.result(..) method (will fail the whole task): " + jobRes, e);
                        }

                        finishTask(null, e);

                        return null;
                    }
                    catch (Throwable e) {
                        String errMsg = "Failed to obtain remote job result policy for result from" +
                            "ComputeTask.result(..) method due to undeclared user exception " +
                            "(will fail the whole task): " + jobRes;

                        if (log.isDebugEnabled())
                            U.error(log, errMsg, e);

                        Throwable tmp = new ComputeUserUndeclaredException(errMsg, e);

                        // Failed to successfully obtain result policy and
                        // hence forced to fail the whole deployed task.
                        finishTask(null, tmp);

                        if (e instanceof Error)
                            throw e;

                        return null;
                    }
                }
            }
        });
    }

    /**
     * @param results Job results.
     */
    private void reduce(final List<ComputeJobResult> results) {
        R reduceRes = null;
        Throwable userE = null;

        try {
            try {
                // Reduce results.
                reduceRes = U.wrapThreadLoader(dep.classLoader(), new Callable<R>() {
                    @Nullable @Override public R call() {
                        return task.reduce(results);
                    }
                });
            }
            finally {
                synchronized (mux) {
                    assert state == State.REDUCING : "Invalid task state: " + state;

                    state = State.REDUCED;
                }
            }

            if (log.isDebugEnabled())
                log.debug(S.toString("Reduced job responses",
                    "reduceRes", reduceRes, true,
                    "ses", ses, false));

            recordTaskEvent(EVT_TASK_REDUCED, "Task reduced.");
        }
        catch (ClusterTopologyCheckedException e) {
            if (log.isDebugEnabled())
                U.warn(log, "Failed to reduce job results for task (any nodes from task topology left grid?): " + task);

            userE = e;
        }
        catch (IgniteCheckedException e) {
            if (log.isDebugEnabled())
                U.error(log, "Failed to reduce job results for task: " + task, e);

            userE = e;
        }
        // Catch Throwable to protect against bad user code.
        catch (Throwable e) {
            String errMsg = "Failed to reduce job results due to undeclared user exception [task=" + task +
                ", err=" + e + ']';

            if (log.isDebugEnabled())
                U.error(log, errMsg, e);

            userE = new ComputeUserUndeclaredException(errMsg, e);

            if (e instanceof Error)
                throw e;
        }
        finally {
            finishTask(reduceRes, userE);
        }
    }

    /**
     * @param res Execution response.
     * @param jobRes Job result.
     * @param top Topology.
     * @return {@code True} if fail-over SPI returned a new node.
     */
    private boolean failover(
        GridJobExecuteResponse res,
        GridJobResultImpl jobRes,
        Collection<? extends ClusterNode> top
    ) {
        assert Thread.holdsLock(mux);

        try {
            ctx.resource().invokeAnnotated(dep, jobRes.getJob(), ComputeJobBeforeFailover.class);

            ClusterNode node = ctx.failover().failover(ses, jobRes, new ArrayList<>(top), affPartId,
                affCacheName, mapTopVer);

            return checkTargetNode(res, jobRes, node);
        }
        // Catch Throwable to protect against bad user code.
        catch (Throwable e) {
            String errMsg = "Failed to failover job due to undeclared user exception [job=" +
                jobRes.getJob() + ", err=" + e + ']';

            if (log.isDebugEnabled())
                U.error(log, errMsg, e);

            finishTask(null, new ComputeUserUndeclaredException(errMsg, e));

            if (e instanceof Error)
                throw (Error)e;

            return false;
        }
    }

    /**
     * @param res Execution response.
     * @param jobRes Job result.
     * @param node New target node.
     * @return {@code True} if new target node is not null.
     */
    private boolean checkTargetNode(GridJobExecuteResponse res, GridJobResultImpl jobRes, ClusterNode node) {
        if (node == null) {
            String msg = "Failed to failover a job to another node (failover SPI returned null) [job=" +
                jobRes.getJob() + ", node=" + jobRes.getNode() + ']';

            if (log.isDebugEnabled())
                log.debug(msg);

            Throwable e = new ClusterTopologyCheckedException(msg, jobRes.getException());

            finishTask(null, e);

            return false;
        }

        if (log.isDebugEnabled())
            log.debug("Resolved job failover [newNode=" + node + ", oldNode=" + jobRes.getNode() +
                ", job=" + jobRes.getJob() + ", resMsg=" + res + ']');

        synchronized (mux) {
            jobRes.setNode(node);
            jobRes.resetResponse();

            if (!resCache) {
                    // Store result back in map before sending.
                    this.jobRes.put(res.getJobId(), jobRes);
            }
        }

        return true;
    }

    /**
     * @param jobRes Job result.
     */
    private void sendFailoverRequest(GridJobResultImpl jobRes) {
        // Internal failover notification.
        evtLsnr.onJobFailover(this, jobRes.getSibling(), jobRes.getNode().id());

        long timeout = ses.getEndTime() - U.currentTimeMillis();

        if (timeout > 0) {
            recordJobEvent(EVT_JOB_FAILED_OVER, jobRes.getJobContext().getJobId(),
                jobRes.getNode(), FAILOVER, "Job failed over.");

            // Send new reference to remote nodes for execution.
            sendRequest(jobRes);
        }
        else
            // Don't apply 'finishTask(..)' here as it will
            // be called from 'onTimeout(..)' callback.
            U.warn(log, "Failed to fail-over job due to task timeout: " + jobRes);
    }

    /**
     * Interrupts child jobs on remote nodes.
     */
    private void cancelChildren() {
        Collection<GridJobResultImpl> doomed = new LinkedList<>();

        synchronized (mux) {
            // Only interrupt unfinished jobs.
            if (jobRes != null)
                for (GridJobResultImpl res : jobRes.values())
                    if (!res.hasResponse())
                        doomed.add(res);
        }

        // Send cancellation request to all unfinished children.
        for (GridJobResultImpl res : doomed) {
            UUID nodeId = res.getNode().id();

            if (nodeId.equals(ctx.localNodeId()))
                // Cancel local jobs.
                ctx.job().cancelJob(ses.getId(), res.getJobContext().getJobId(), /*courtesy*/true);
            else {
                try {
                    ClusterNode node = ctx.discovery().node(nodeId);

                    if (node != null)
                        ctx.io().sendToGridTopic(node,
                            TOPIC_JOB_CANCEL,
                            new GridJobCancelRequest(ses.getId(), res.getJobContext().getJobId(), /*courtesy*/true),
                            PUBLIC_POOL);
                }
                catch (ClusterTopologyCheckedException e) {
                    if (log.isDebugEnabled())
                        log.debug("Failed to send cancel request, node failed: " + nodeId);
                }
                catch (IgniteCheckedException e) {
                    try {
                        if (!isDeadNode(nodeId))
                            U.error(log, "Failed to send cancel request to node (will ignore) [nodeId=" +
                                nodeId + ", taskName=" + ses.getTaskName() +
                                ", taskSesId=" + ses.getId() + ", jobSesId=" + res.getJobContext().getJobId() + ']', e);
                    }
                    catch (IgniteClientDisconnectedCheckedException ignored) {
                        if (log.isDebugEnabled())
                            log.debug("Failed to send cancel request to node, client disconnected [nodeId=" +
                                nodeId + ", taskName=" + ses.getTaskName() + ']');
                    }
                }
            }
        }
    }

    /**
     * @param res Job result.
     */
    private void sendRequest(ComputeJobResult res) {
        assert res != null;

        GridJobExecuteRequest req = null;

        try (OperationSecurityContext c = ctx.security().withContext(subjId)) {
            ClusterNode node = res.getNode();

            try {
                ClusterNode curNode = ctx.discovery().node(node.id());

                // Check if node exists prior to sending to avoid cases when a discovery
                // listener notified about node leaving after topology resolution. Note
                // that we make this check because we cannot count on exception being
                // thrown in case of send failure.
                if (curNode == null) {
                    if (log.isDebugEnabled()) {
                        U.warn(log, "Failed to send job request because remote node left grid (if fail-over is enabled, " +
                            "will attempt fail-over to another node) [node=" + node + ", taskName=" + ses.getTaskName() +
                            ", taskSesId=" + ses.getId() + ", jobSesId=" + res.getJobContext().getJobId() + ']');
                    }

                    ctx.resource().invokeAnnotated(dep, res.getJob(), ComputeJobAfterSend.class);

                    GridJobExecuteResponse fakeRes = new GridJobExecuteResponse(node.id(), ses.getId(),
                        res.getJobContext().getJobId(), null, null, null, null, null, null, false, null);

                    fakeRes.setFakeException(new ClusterTopologyException("Failed to send job due to node failure: " + node));

                    onResponse(fakeRes);
                }
                else {
                    long timeout = ses.getEndTime() == Long.MAX_VALUE ? Long.MAX_VALUE :
                        ses.getEndTime() - U.currentTimeMillis();

                    if (timeout > 0) {
                        boolean loc = node.id().equals(ctx.discovery().localNode().id()) &&
                            !ctx.config().isMarshalLocalJobs();

                        Map<Object, Object> sesAttrs = ses.isFullSupport() ? ses.getAttributes() : null;
                        Map<? extends Serializable, ? extends Serializable> jobAttrs =
                            (Map<? extends Serializable, ? extends Serializable>)res.getJobContext().getAttributes();

                        boolean forceLocDep = internal || !ctx.deploy().enabled();

                        try {
                            MarshallerUtils.jobReceiverVersion(node.version());

                            req = new GridJobExecuteRequest(
                                ses.getId(),
                                res.getJobContext().getJobId(),
                                ses.getTaskName(),
                                ses.getUserVersion(),
                                ses.getTaskClassName(),
                                loc ? null : U.marshal(marsh, res.getJob()),
                                loc ? res.getJob() : null,
                                ses.getStartTime(),
                                timeout,
                                ses.getTopology(),
                                loc ? ses.getTopologyPredicate() : null,
                                loc ? null : U.marshal(marsh, ses.getTopologyPredicate()),
                                loc ? null : U.marshal(marsh, ses.getJobSiblings()),
                                loc ? ses.getJobSiblings() : null,
                                loc ? null : U.marshal(marsh, sesAttrs),
                                loc ? sesAttrs : null,
                                loc ? null : U.marshal(marsh, jobAttrs),
                                loc ? jobAttrs : null,
                                ses.getCheckpointSpi(),
                                dep.classLoaderId(),
                                dep.deployMode(),
                                continuous,
                                dep.participants(),
                                forceLocDep,
                                ses.isFullSupport(),
                                internal,
                                affCacheIds,
                                affPartId,
                                mapTopVer,
                                ses.executorName());
                        }
                        finally {
                            MarshallerUtils.jobReceiverVersion(null);
                        }

                        if (loc)
                            ctx.job().processJobExecuteRequest(ctx.discovery().localNode(), req);
                        else {
                            byte plc;

                            if (internal)
                                plc = MANAGEMENT_POOL;
                            else {
                                Byte ctxPlc = getThreadContext(TC_IO_POLICY);

                                if (ctxPlc != null)
                                    plc = ctxPlc;
                                else
                                    plc = PUBLIC_POOL;
                            }

                            // Send job execution request.
                            ctx.io().sendToGridTopic(node, TOPIC_JOB, req, plc);

                            if (log.isDebugEnabled())
                                log.debug("Sent job request [req=" + req + ", node=" + node + ']');
                        }

                        if (!loc)
                            ctx.resource().invokeAnnotated(dep, res.getJob(), ComputeJobAfterSend.class);
                    }
                    else
                        U.warn(log, "Job timed out prior to sending job execution request: " + res.getJob());
                }
            }
            catch (IgniteCheckedException e) {
                IgniteException fakeErr = null;

                try {
                    boolean deadNode = e instanceof ClusterTopologyCheckedException || isDeadNode(res.getNode().id());

                    // Avoid stack trace if node has left grid.
                    if (deadNode) {
                        if (log.isDebugEnabled()) {
                            U.warn(log, "Failed to send job request because remote node left grid (if failover is enabled, " +
                                "will attempt fail-over to another node) [node=" + node + ", taskName=" + ses.getTaskName() +
                                ", taskSesId=" + ses.getId() + ", jobSesId=" + res.getJobContext().getJobId() + ']');
                        }

                        fakeErr = new ClusterTopologyException("Failed to send job due to node failure: " + node, e);
                    }
                    else if (log.isDebugEnabled())
                        U.error(log, "Failed to send job request: " + req, e);

                }
                catch (IgniteClientDisconnectedCheckedException e0) {
                    if (log.isDebugEnabled())
                        log.debug("Failed to send job request, client disconnected [node=" + node +
                            ", taskName=" + ses.getTaskName() + ", taskSesId=" + ses.getId() + ", jobSesId=" +
                            res.getJobContext().getJobId() + ']');

                    fakeErr = U.convertException(e0);
                }

                GridJobExecuteResponse fakeRes = new GridJobExecuteResponse(node.id(), ses.getId(),
                    res.getJobContext().getJobId(), null, null, null, null, null, null, false, null);

                if (fakeErr == null)
                    fakeErr = U.convertException(e);

                fakeRes.setFakeException(fakeErr);

                onResponse(fakeRes);
            }
        }
    }

    /**
     * @param nodeId Node ID.
     */
    void onNodeLeft(UUID nodeId) {
        Collection<GridJobExecuteResponse> resList = null;

        synchronized (mux) {
            // First check if job cares about future responses.
            if (state != State.WAITING)
                return;

            if (jobRes != null) {
                for (GridJobResultImpl jr : jobRes.values()) {
                    if (!jr.hasResponse() && jr.getNode().id().equals(nodeId)) {
                        if (log.isDebugEnabled())
                            log.debug("Creating fake response because node left grid [job=" + jr.getJob() +
                                ", nodeId=" + nodeId + ']');

                        // Artificial response in case if a job is waiting for a response from
                        // non-existent node.
                        GridJobExecuteResponse fakeRes = new GridJobExecuteResponse(nodeId, ses.getId(),
                            jr.getJobContext().getJobId(), null, null, null, null, null, null, false, null);

                        fakeRes.setFakeException(new ClusterTopologyException("Node has left grid: " + nodeId));

                        if (resList == null)
                            resList = new ArrayList<>();

                        resList.add(fakeRes);
                    }
                }
            }
        }

        if (resList == null)
            return;

        // Simulate responses without holding synchronization.
        for (GridJobExecuteResponse res : resList) {
            if (log.isDebugEnabled())
                log.debug("Simulating fake response from left node [res=" + res + ", nodeId=" + nodeId + ']');

            onResponse(res);
        }
    }

    /**
     * @param evtType Event type.
     * @param msg Event message.
     */
    private void recordTaskEvent(int evtType, String msg) {
        if (!internal && ctx.event().isRecordable(evtType)) {
            Event evt = new TaskEvent(
                ctx.discovery().localNode(),
                msg,
                evtType,
                ses.getId(),
                ses.getTaskName(),
                ses.getTaskClassName(),
                internal,
                subjId);

            ctx.event().record(evt);
        }
    }

    /**
     * @param evtType Event type.
     * @param jobId Job ID.
     * @param evtNode Event node.
     * @param plc Job result policy.
     * @param msg Event message.
     */
    private void recordJobEvent(int evtType, IgniteUuid jobId, ClusterNode evtNode,
        @Nullable ComputeJobResultPolicy plc, String msg) {
        if (!internal && ctx.event().isRecordable(evtType)) {
            JobEvent evt = new JobEvent();

            evt.message(msg);
            evt.node(ctx.discovery().localNode());
            evt.taskName(ses.getTaskName());
            evt.taskClassName(ses.getTaskClassName());
            evt.taskSessionId(ses.getId());
            evt.taskNode(evtNode);
            evt.jobId(jobId);
            evt.type(evtType);
            evt.taskSubjectId(subjId);
            evt.resultPolicy(plc);

            ctx.event().record(evt);
        }
    }

    /**
     * @return Collection of job results.
     */
    private List<ComputeJobResult> getRemoteResults() {
        assert Thread.holdsLock(mux);

        List<ComputeJobResult> results = new ArrayList<>(jobRes.size());

        for (GridJobResultImpl jobResult : jobRes.values())
            if (jobResult.hasResponse())
                results.add(jobResult);

        return results;
    }

    /**
     * @param res Task result.
     * @param e Exception.
     */
    void finishTask(@Nullable R res, @Nullable Throwable e) {
        finishTask(res, e, true);
    }

    /**
     * @param res Task result.
     * @param e Exception.
     * @param cancelChildren Whether to cancel children in case the task become cancelled.
     */
    void finishTask(@Nullable R res, @Nullable Throwable e, boolean cancelChildren) {
        // Avoid finishing a job more than once from
        // different threads.
        synchronized (mux) {
            if (state == State.REDUCING || state == State.FINISHING)
                return;

            state = State.FINISHING;
        }

        try {
            if (e == null)
                recordTaskEvent(EVT_TASK_FINISHED, "Task finished.");
            else
                recordTaskEvent(EVT_TASK_FAILED, "Task failed.");

            // Clean resources prior to finishing future.
            evtLsnr.onTaskFinished(this);

            if (cancelChildren)
                cancelChildren();
        }
        // Once we marked task as 'Finishing' we must complete it.
        finally {
            fut.onDone(res, e);

            ses.onDone();
        }
    }

    /**
     * Checks whether node is alive or dead.
     *
     * @param uid UID of node to check.
     * @return {@code true} if node is dead, {@code false} is node is alive.
     * @throws IgniteClientDisconnectedCheckedException if ping failed when client disconnected.
     */
    private boolean isDeadNode(UUID uid) throws IgniteClientDisconnectedCheckedException {
        return ctx.discovery().node(uid) == null || !ctx.discovery().pingNode(uid);
    }

    /** @return Affinity cache name for task. */
    public String affCacheName() {
        return affCacheName;
    }

    /** @return Affinity partition id. */
    public int affPartId() {
        return affPartId;
    }

    /** {@inheritDoc} */
    @Override public boolean equals(Object obj) {
        if (this == obj)
            return true;

        if (obj == null)
            return false;

        assert obj instanceof GridTaskWorker;

        return ses.getId().equals(((GridTaskWorker<T, R>)obj).ses.getId());
    }

    /** {@inheritDoc} */
    @Override public int hashCode() {
        return ses.getId().hashCode();
    }

    /** {@inheritDoc} */
    @Override public String toString() {
        synchronized (mux) {
            return S.toString(GridTaskWorker.class, this);
        }
    }
}<|MERGE_RESOLUTION|>--- conflicted
+++ resolved
@@ -423,7 +423,8 @@
                 return;
         }
 
-        U.warn(log, "Task has timed out: " + ses);
+        if (log.isDebugEnabled())
+            U.warn(log, "Task has timed out: " + ses);
 
         recordTaskEvent(EVT_TASK_TIMEDOUT, "Task has timed out.");
 
@@ -1009,11 +1010,10 @@
                     }
                 }
 
-<<<<<<< HEAD
                 if (waitForAffTop && affFut != null) {
                     affFut.listen(new IgniteInClosure<IgniteInternalFuture<?>>() {
                         @Override public void apply(IgniteInternalFuture<?> fut0) {
-                            ctx.closure().runLocalSafe(new Runnable() {
+                            ctx.closure().runLocalSafe(new GridPlainRunnable() {
                                 @Override public void run() {
                                     onResponse(failoverRes);
                                 }
@@ -1021,18 +1021,6 @@
                         }
                     });
                 }
-=======
-            if (waitForAffTop && affFut != null) {
-                affFut.listen(new IgniteInClosure<IgniteInternalFuture<?>>() {
-                    @Override public void apply(IgniteInternalFuture<?> fut0) {
-                        ctx.closure().runLocalSafe(new GridPlainRunnable() {
-                            @Override public void run() {
-                                onResponse(failoverRes);
-                            }
-                        }, false);
-                    }
-                });
->>>>>>> 4c412a8a
             }
         }
     }
