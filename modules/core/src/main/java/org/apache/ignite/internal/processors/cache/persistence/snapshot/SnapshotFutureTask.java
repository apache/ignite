/*
 * Licensed to the Apache Software Foundation (ASF) under one or more
 * contributor license agreements.  See the NOTICE file distributed with
 * this work for additional information regarding copyright ownership.
 * The ASF licenses this file to You under the Apache License, Version 2.0
 * (the "License"); you may not use this file except in compliance with
 * the License.  You may obtain a copy of the License at
 *
 *      http://www.apache.org/licenses/LICENSE-2.0
 *
 * Unless required by applicable law or agreed to in writing, software
 * distributed under the License is distributed on an "AS IS" BASIS,
 * WITHOUT WARRANTIES OR CONDITIONS OF ANY KIND, either express or implied.
 * See the License for the specific language governing permissions and
 * limitations under the License.
 */

package org.apache.ignite.internal.processors.cache.persistence.snapshot;

import java.io.Closeable;
import java.io.File;
import java.io.IOException;
import java.nio.ByteBuffer;
import java.nio.ByteOrder;
import java.util.ArrayList;
import java.util.Collection;
import java.util.Collections;
import java.util.HashMap;
import java.util.HashSet;
import java.util.Iterator;
import java.util.List;
import java.util.Map;
import java.util.Objects;
import java.util.Set;
import java.util.UUID;
import java.util.concurrent.CompletableFuture;
import java.util.concurrent.CopyOnWriteArrayList;
import java.util.concurrent.ExecutionException;
import java.util.concurrent.atomic.AtomicBoolean;
import java.util.concurrent.atomic.AtomicIntegerArray;
import java.util.concurrent.atomic.AtomicLong;
import java.util.concurrent.locks.Lock;
import java.util.concurrent.locks.ReadWriteLock;
import java.util.concurrent.locks.ReentrantLock;
import java.util.concurrent.locks.ReentrantReadWriteLock;
import java.util.function.BiConsumer;
import java.util.function.BooleanSupplier;
import java.util.stream.Collectors;
import org.apache.ignite.IgniteCheckedException;
import org.apache.ignite.binary.BinaryType;
import org.apache.ignite.configuration.CacheConfiguration;
import org.apache.ignite.internal.IgniteFutureCancelledCheckedException;
import org.apache.ignite.internal.IgniteInternalFuture;
import org.apache.ignite.internal.pagemem.PageIdUtils;
import org.apache.ignite.internal.pagemem.store.PageStore;
import org.apache.ignite.internal.pagemem.store.PageWriteListener;
import org.apache.ignite.internal.pagemem.wal.record.RolloverType;
import org.apache.ignite.internal.pagemem.wal.record.delta.ClusterSnapshotRecord;
import org.apache.ignite.internal.processors.cache.CacheGroupContext;
import org.apache.ignite.internal.processors.cache.GridCacheSharedContext;
import org.apache.ignite.internal.processors.cache.distributed.dht.topology.GridDhtLocalPartition;
import org.apache.ignite.internal.processors.cache.distributed.dht.topology.GridDhtPartitionState;
import org.apache.ignite.internal.processors.cache.persistence.GridCacheDatabaseSharedManager;
import org.apache.ignite.internal.processors.cache.persistence.checkpoint.CheckpointListener;
import org.apache.ignite.internal.processors.cache.persistence.file.FileIO;
import org.apache.ignite.internal.processors.cache.persistence.file.FileIOFactory;
import org.apache.ignite.internal.processors.cache.persistence.file.FilePageStoreManager;
import org.apache.ignite.internal.processors.cache.persistence.metastorage.MetaStorage;
import org.apache.ignite.internal.processors.cache.persistence.partstate.GroupPartitionId;
import org.apache.ignite.internal.processors.cache.persistence.tree.io.PageIO;
import org.apache.ignite.internal.processors.cache.persistence.wal.WALPointer;
import org.apache.ignite.internal.processors.cache.persistence.wal.crc.FastCrc;
import org.apache.ignite.internal.processors.marshaller.MappedName;
import org.apache.ignite.internal.processors.metastorage.persistence.DistributedMetaStorageImpl;
import org.apache.ignite.internal.util.future.GridFutureAdapter;
import org.apache.ignite.internal.util.lang.IgniteThrowableRunner;
import org.apache.ignite.internal.util.tostring.GridToStringExclude;
import org.apache.ignite.internal.util.typedef.F;
import org.apache.ignite.internal.util.typedef.internal.CU;
import org.apache.ignite.internal.util.typedef.internal.S;
import org.apache.ignite.internal.util.typedef.internal.U;
import org.jetbrains.annotations.Nullable;

import static org.apache.ignite.internal.pagemem.PageIdAllocator.INDEX_PARTITION;
import static org.apache.ignite.internal.processors.cache.persistence.file.FilePageStoreManager.cacheWorkDir;
import static org.apache.ignite.internal.processors.cache.persistence.file.FilePageStoreManager.getPartitionFile;
import static org.apache.ignite.internal.processors.cache.persistence.snapshot.IgniteSnapshotManager.copy;
import static org.apache.ignite.internal.processors.cache.persistence.snapshot.IgniteSnapshotManager.databaseRelativePath;
import static org.apache.ignite.internal.processors.cache.persistence.snapshot.IgniteSnapshotManager.partDeltaFile;

/**
 * The requested map of cache groups and its partitions to include into snapshot represented as <tt>Map<Integer, Set<Integer>></tt>.
 * If array of partitions is {@code null} than all OWNING partitions for given cache groups will be included into snapshot.
 * In this case if all partitions have OWNING state the index partition also will be included.
 * <p>
 * If partitions for particular cache group are not provided that they will be collected and added
 * on checkpoint under the write-lock.
 */
class SnapshotFutureTask extends AbstractSnapshotFutureTask<SnapshotFutureTaskResult> implements CheckpointListener {
    /** File page store manager for accessing cache group associated files. */
    private final FilePageStoreManager pageStore;

    /** Local buffer to perform copy-on-write operations for {@link PageStoreSerialWriter}. */
    private final ThreadLocal<ByteBuffer> locBuff;

    /**
     * The length of file size per each cache partition file.
     * Partition has value greater than zero only for partitions in OWNING state.
     * Information collected under checkpoint write lock.
     */
    private final Map<GroupPartitionId, Long> partFileLengths = new HashMap<>();

    /**
     * Map of partitions to snapshot and theirs corresponding delta PageStores.
     * Writers are pinned to the snapshot context due to controlling partition
     * processing supplier.
     */
    private final Map<GroupPartitionId, PageStoreSerialWriter> partDeltaWriters = new HashMap<>();

    /**
     * List of cache configuration senders. Each sender associated with particular cache
     * configuration file to monitor it change (e.g. via SQL add/drop column or SQL index
     * create/drop operations).
     */
    private final List<CacheConfigurationSender> ccfgSndrs = new CopyOnWriteArrayList<>();

    /** {@code true} if all metastorage data must be also included into snapshot. */
    private final boolean withMetaStorage;

    /** Cache group and corresponding partitions collected under the checkpoint write lock. */
    private final Map<Integer, Set<Integer>> processed = new HashMap<>();

    /** Checkpoint end future. */
    private final CompletableFuture<Boolean> cpEndFut = new CompletableFuture<>();

    /** Future to wait until checkpoint mark phase will be finished and snapshot tasks scheduled. */
    private final GridFutureAdapter<Void> startedFut = new GridFutureAdapter<>();

    /** Absolute path to save intermediate results of cache partitions of this node. */
    private volatile File tmpConsIdDir;

    /** Future which will be completed when task requested to be closed. Will be executed on system pool. */
    private volatile CompletableFuture<Void> closeFut;

    /** Pointer to {@link ClusterSnapshotRecord}. */
    private volatile @Nullable WALPointer snpPtr;

    /** Flag indicates that task already scheduled on checkpoint. */
    private final AtomicBoolean started = new AtomicBoolean();

    /** Estimated snapshot size in bytes. The value may grow during snapshot creation. */
    private final AtomicLong totalSize = new AtomicLong();

    /** Processed snapshot size in bytes. */
    private final AtomicLong processedSize = new AtomicLong();

    /**
     * @param cctx Shared context.
     * @param srcNodeId Node id which cause snapshot task creation.
     * @param reqId Snapshot operation request ID.
     * @param snpName Unique identifier of snapshot process.
     * @param tmpWorkDir Working directory for intermediate snapshot results.
     * @param ioFactory Factory to working with snapshot files.
     * @param snpSndr Factory which produces snapshot receiver instance.
     * @param parts Map of cache groups and its partitions to include into snapshot, if set of partitions
     * is {@code null} than all OWNING partitions for given cache groups will be included into snapshot.
     */
    public SnapshotFutureTask(
        GridCacheSharedContext<?, ?> cctx,
        UUID srcNodeId,
        UUID reqId,
        String snpName,
        File tmpWorkDir,
        FileIOFactory ioFactory,
        SnapshotSender snpSndr,
        Map<Integer, Set<Integer>> parts,
        boolean withMetaStorage,
        ThreadLocal<ByteBuffer> locBuff
    ) {
        super(cctx, srcNodeId, reqId, snpName, tmpWorkDir, ioFactory, snpSndr, parts);

        assert snpName != null : "Snapshot name cannot be empty or null.";
        assert snpSndr != null : "Snapshot sender which handles execution tasks must be not null.";
        assert snpSndr.executor() != null : "Executor service must be not null.";
        assert cctx.pageStore() instanceof FilePageStoreManager : "Snapshot task can work only with physical files.";
        assert !parts.containsKey(MetaStorage.METASTORAGE_CACHE_ID) : "The withMetaStorage must be used instead.";

        this.withMetaStorage = withMetaStorage;
        this.pageStore = (FilePageStoreManager)cctx.pageStore();
        this.locBuff = locBuff;
    }

    /**
     * @return Set of cache groups included into snapshot operation.
     */
    public Set<Integer> affectedCacheGroups() {
        return parts.keySet();
    }

    /**
     * @param th An exception which occurred during snapshot processing.
     */
    @Override public void acceptException(Throwable th) {
        if (th == null)
            return;

        if (err.compareAndSet(null, th))
            closeAsync();

        startedFut.onDone(th);

        if (!(th instanceof IgniteFutureCancelledCheckedException))
            U.error(log, "Snapshot task has accepted exception to stop", th);
    }

    /** {@inheritDoc} */
    @Override public boolean onDone(@Nullable SnapshotFutureTaskResult res, @Nullable Throwable err) {
        for (PageStoreSerialWriter writer : partDeltaWriters.values())
            U.closeQuiet(writer);

        for (CacheConfigurationSender ccfgSndr : ccfgSndrs)
            U.closeQuiet(ccfgSndr);

        snpSndr.close(err);

        if (tmpConsIdDir != null)
            U.delete(tmpConsIdDir);

        // Delete snapshot directory if no other files exists.
        try {
            if (U.fileCount(tmpSnpWorkDir.toPath()) == 0 || err != null)
                U.delete(tmpSnpWorkDir.toPath());
        }
        catch (IOException e) {
            log.error("Snapshot directory doesn't exist [snpName=" + snpName + ", dir=" + tmpSnpWorkDir + ']');
        }

        if (err != null)
            startedFut.onDone(err);

        return super.onDone(res, err);
    }

    /**
     * @return Started future.
     */
    public IgniteInternalFuture<?> started() {
        return startedFut;
    }

    /**
     * @return {@code true} if current task requested to be stopped.
     */
    private boolean stopping() {
        return err.get() != null;
    }

    /**
     * Initiates snapshot task.
     *
     * @return {@code true} if task started by this call.
     */
    @Override public boolean start() {
        if (stopping())
            return false;

        try {
            if (!started.compareAndSet(false, true))
                return false;

            tmpConsIdDir = U.resolveWorkDirectory(tmpSnpWorkDir.getAbsolutePath(),
                databaseRelativePath(cctx.kernalContext().pdsFolderResolver().resolveFolders().folderName()),
                false);

            for (Integer grpId : parts.keySet()) {
                CacheGroupContext gctx = cctx.cache().cacheGroup(grpId);

                if (gctx == null)
                    throw new IgniteCheckedException("Cache group context not found: " + grpId);

                if (!CU.isPersistentCache(gctx.config(), cctx.kernalContext().config().getDataStorageConfiguration()))
                    throw new IgniteCheckedException("In-memory cache groups are not allowed to be snapshot: " + grpId);

                // Create cache group snapshot directory on start in a single thread.
                U.ensureDirectory(cacheWorkDir(tmpConsIdDir, FilePageStoreManager.cacheDirName(gctx.config())),
                    "directory for snapshotting cache group",
                    log);
            }

            if (withMetaStorage) {
                U.ensureDirectory(cacheWorkDir(tmpConsIdDir, MetaStorage.METASTORAGE_DIR_NAME),
                    "directory for snapshotting metastorage",
                    log);
            }

            startedFut.listen(f ->
                ((GridCacheDatabaseSharedManager)cctx.database()).removeCheckpointListener(this)
            );

            // Listener will be removed right after first execution.
            ((GridCacheDatabaseSharedManager)cctx.database()).addCheckpointListener(this);

            if (log.isInfoEnabled()) {
                log.info("Snapshot operation is scheduled on local node and will be handled by the checkpoint " +
                    "listener [sctx=" + this + ", topVer=" + cctx.discovery().topologyVersionEx() + ']');
            }
        }
        catch (IgniteCheckedException e) {
            acceptException(e);

            return false;
        }

        return true;
    }

    /** {@inheritDoc} */
    @Override public void beforeCheckpointBegin(Context ctx) throws IgniteCheckedException {
        if (stopping())
            return;

        ctx.finishedStateFut().listen(f -> {
            if (f.error() == null)
                cpEndFut.complete(true);
            else
                cpEndFut.completeExceptionally(f.error());
        });

        if (withMetaStorage) {
            try {
                long start = U.currentTimeMillis();

                U.get(((DistributedMetaStorageImpl)cctx.kernalContext().distributedMetastorage()).flush());

                if (log.isInfoEnabled()) {
                    log.info("Finished waiting for all the concurrent operations over the metadata store before snapshot " +
                        "[snpName=" + snpName + ", time=" + (U.currentTimeMillis() - start) + "ms]");
                }
            }
            catch (IgniteCheckedException ignore) {
                // Flushing may be cancelled or interrupted due to the local node stopping.
            }
        }
    }

    /** {@inheritDoc} */
    @Override public void onMarkCheckpointBegin(Context ctx) {
        // Write lock is hold. Partition pages counters has been collected under write lock.
        if (stopping())
            return;

        try {
            // Here we have the following warranties:
            // 1. Checkpoint holds write acquire lock and Snapshot holds PME. Then there are not any concurrent updates.
            // 2. This record is written before the related CheckpointRecord, and is flushed with CheckpointRecord or instead it.
            if (cctx.wal() != null) {
<<<<<<< HEAD
                snpPtr = cctx.wal().log(new ClusterSnapshotRecord(snpName), RolloverType.NEXT_SEGMENT);
=======
                snpPtr = cctx.wal().log(new ClusterSnapshotRecord(snpName));
>>>>>>> f13743d8

                ctx.walFlush(true);
            }

            for (Map.Entry<Integer, Set<Integer>> e : parts.entrySet()) {
                int grpId = e.getKey();
                Set<Integer> grpParts = e.getValue();

                CacheGroupContext gctx = cctx.cache().cacheGroup(grpId);

                Iterator<GridDhtLocalPartition> iter;

                if (grpParts == null)
                    iter = gctx.topology().currentLocalPartitions().iterator();
                else {
                    if (grpParts.contains(INDEX_PARTITION)) {
                        throw new IgniteCheckedException("Index partition cannot be included into snapshot if " +
                            " set of cache group partitions has been explicitly provided [grpId=" + grpId + ']');
                    }

                    iter = F.iterator(grpParts, gctx.topology()::localPartition, false);
                }

                Set<Integer> owning = new HashSet<>();
                Set<Integer> missed = new HashSet<>();

                // Iterate over partitions in particular cache group.
                while (iter.hasNext()) {
                    GridDhtLocalPartition part = iter.next();

                    // Partition can be in MOVING\RENTING states.
                    // Index partition will be excluded if not all partition OWNING.
                    // There is no data assigned to partition, thus it haven't been created yet.
                    if (part.state() == GridDhtPartitionState.OWNING)
                        owning.add(part.id());
                    else
                        missed.add(part.id());
                }

                boolean affNode = gctx.nodeFilter() == null || gctx.nodeFilter().apply(cctx.localNode());

                if (grpParts != null) {
                    // Partition has been provided for cache group, but some of them are not in OWNING state.
                    // Exit with an error.
                    if (!missed.isEmpty()) {
                        throw new IgniteCheckedException("Snapshot operation cancelled due to " +
                            "not all of requested partitions has OWNING state on local node [grpId=" + grpId +
                            ", missed=" + S.compact(missed) + ']');
                    }
                }
                else {
                    // Partitions have not been provided for snapshot task and all partitions have
                    // OWNING state, so index partition must be included into snapshot.
                    if (!missed.isEmpty()) {
                        log.warning("All local cache group partitions in OWNING state have been included into a snapshot. " +
                            "Partitions which have different states skipped. Index partitions has also been skipped " +
                            "[snpName=" + snpName + ", grpId=" + grpId + ", missed=" + S.compact(missed) + ']');
                    }
                    else if (affNode && missed.isEmpty() && cctx.kernalContext().query().moduleEnabled())
                        owning.add(INDEX_PARTITION);
                }

                processed.put(grpId, owning);
            }

            List<CacheConfiguration<?, ?>> ccfgs = new ArrayList<>();

            for (Map.Entry<Integer, Set<Integer>> e : processed.entrySet()) {
                int grpId = e.getKey();

                CacheGroupContext gctx = cctx.cache().cacheGroup(grpId);

                if (gctx == null)
                    throw new IgniteCheckedException("Cache group is stopped : " + grpId);

                ccfgs.add(gctx.config());
                addPartitionWriters(grpId, e.getValue(), FilePageStoreManager.cacheDirName(gctx.config()));
            }

            if (withMetaStorage) {
                processed.put(MetaStorage.METASTORAGE_CACHE_ID, MetaStorage.METASTORAGE_PARTITIONS);

                addPartitionWriters(MetaStorage.METASTORAGE_CACHE_ID, MetaStorage.METASTORAGE_PARTITIONS,
                    MetaStorage.METASTORAGE_DIR_NAME);
            }

            cctx.cache().configManager().readConfigurationFiles(ccfgs,
                (ccfg, ccfgFile) -> ccfgSndrs.add(new CacheConfigurationSender(ccfg.getName(),
                    FilePageStoreManager.cacheDirName(ccfg), ccfgFile)));
        }
        catch (IgniteCheckedException e) {
            acceptException(e);
        }
    }

    /** {@inheritDoc} */
    @Override public void onCheckpointBegin(Context ctx) {
        if (stopping())
            return;

        assert !processed.isEmpty() : "Partitions to process must be collected under checkpoint mark phase";

        wrapExceptionIfStarted(() -> snpSndr.init(processed.values().stream().mapToInt(Set::size).sum()))
            .run();

        // Snapshot task can now be started since checkpoint write lock released and
        // there is no error happen on task init.
        if (!startedFut.onDone())
            return;

        // Submit all tasks for partitions and deltas processing.
        List<CompletableFuture<Void>> futs = new ArrayList<>();

        if (log.isInfoEnabled()) {
            log.info("Submit partition processing tasks to the snapshot execution pool " +
                "[map=" + compactGroupPartitions(partFileLengths.keySet()) +
                ", totalSize=" + U.humanReadableByteCount(partFileLengths.values().stream().mapToLong(v -> v).sum()) + ']');
        }

        Collection<BinaryType> binTypesCopy = cctx.kernalContext()
            .cacheObjects()
            .metadata(Collections.emptyList())
            .values();

        // Process binary meta.
        futs.add(CompletableFuture.runAsync(
            wrapExceptionIfStarted(() -> snpSndr.sendBinaryMeta(binTypesCopy)),
            snpSndr.executor()));

        List<Map<Integer, MappedName>> mappingsCopy = cctx.kernalContext()
            .marshallerContext()
            .getCachedMappings();

        // Process marshaller meta.
        futs.add(CompletableFuture.runAsync(
            wrapExceptionIfStarted(() -> snpSndr.sendMarshallerMeta(mappingsCopy)),
            snpSndr.executor()));

        // Send configuration files of all cache groups.
        for (CacheConfigurationSender ccfgSndr : ccfgSndrs)
            futs.add(CompletableFuture.runAsync(wrapExceptionIfStarted(ccfgSndr::sendCacheConfig), snpSndr.executor()));

        try {
            for (Map.Entry<Integer, Set<Integer>> e : processed.entrySet()) {
                int grpId = e.getKey();
                String cacheDirName = pageStore.cacheDirName(grpId);

                // Process partitions for a particular cache group.
                for (int partId : e.getValue()) {
                    GroupPartitionId pair = new GroupPartitionId(grpId, partId);

                    Long partLen = partFileLengths.get(pair);

                    totalSize.addAndGet(partLen);

                    CompletableFuture<Void> fut0 = CompletableFuture.runAsync(
                        wrapExceptionIfStarted(() -> {
                            snpSndr.sendPart(
                                getPartitionFile(pageStore.workDir(), cacheDirName, partId),
                                cacheDirName,
                                pair,
                                partLen);

                            // Stop partition writer.
                            partDeltaWriters.get(pair).markPartitionProcessed();

                            processedSize.addAndGet(partLen);
                        }),
                        snpSndr.executor())
                        // Wait for the completion of both futures - checkpoint end, copy partition.
                        .runAfterBothAsync(cpEndFut,
                            wrapExceptionIfStarted(() -> {
                                File delta = partDeltaWriters.get(pair).deltaFile;

                                try {
                                    // Atomically creates a new, empty delta file if and only if
                                    // a file with this name does not yet exist.
                                    delta.createNewFile();
                                }
                                catch (IOException ex) {
                                    throw new IgniteCheckedException(ex);
                                }

                                snpSndr.sendDelta(delta, cacheDirName, pair);

                                processedSize.addAndGet(delta.length());

                                boolean deleted = delta.delete();

                                assert deleted;
                            }),
                            snpSndr.executor());

                    futs.add(fut0);
                }
            }

            int futsSize = futs.size();

            CompletableFuture.allOf(futs.toArray(new CompletableFuture[futsSize]))
                .whenComplete((res, t) -> {
                    assert t == null : "Exception must never be thrown since a wrapper is used " +
                        "for each snapshot task: " + t;

                    closeAsync();
                });
        }
        catch (IgniteCheckedException e) {
            acceptException(e);
        }
    }

    /**
     * @param grpId Cache group id.
     * @param parts Set of partitions to be processed.
     * @param dirName Directory name to init.
     * @throws IgniteCheckedException If fails.
     */
    private void addPartitionWriters(int grpId, Set<Integer> parts, String dirName) throws IgniteCheckedException {
        Integer encGrpId = cctx.cache().isEncrypted(grpId) ? grpId : null;

        for (int partId : parts) {
            GroupPartitionId pair = new GroupPartitionId(grpId, partId);

            PageStore store = pageStore.getStore(grpId, partId);

            partDeltaWriters.put(pair,
                new PageStoreSerialWriter(store, partDeltaFile(cacheWorkDir(tmpConsIdDir, dirName), partId), encGrpId));

            partFileLengths.put(pair, store.size());
        }
    }

    /**
     * @param exec Runnable task to execute.
     * @return Wrapped task.
     */
    private Runnable wrapExceptionIfStarted(IgniteThrowableRunner exec) {
        return () -> {
            if (stopping())
                return;

            try {
                exec.run();
            }
            catch (Throwable t) {
                acceptException(t);
            }
        };
    }

    /**
     * @return Future which will be completed when operations truly stopped.
     */
    public synchronized CompletableFuture<Void> closeAsync() {
        if (closeFut == null) {
            Throwable err0 = err.get();

            // Zero partitions haven't to be written on disk.
            Set<GroupPartitionId> taken = partFileLengths.entrySet().stream()
                .filter(e -> e.getValue() > 0)
                .map(Map.Entry::getKey)
                .collect(Collectors.toSet());

            closeFut = CompletableFuture.runAsync(() -> onDone(new SnapshotFutureTaskResult(taken, snpPtr), err0),
                cctx.kernalContext().pools().getSystemExecutorService());
        }

        return closeFut;
    }

    /** @return Estimated snapshot size in bytes. The value may grow during snapshot creation. */
    public long totalSize() {
        return totalSize.get();
    }

    /** @return Processed snapshot size in bytes. */
    public long processedSize() {
        return processedSize.get();
    }

    /** {@inheritDoc} */
    @Override public boolean cancel() {
        super.cancel();

        try {
            closeAsync().get();
        }
        catch (InterruptedException | ExecutionException e) {
            U.error(log, "SnapshotFutureTask cancellation failed", e);

            return false;
        }

        return true;
    }

    /**
     * @param grps List of processing pairs.
     * @return Map of cache group id their partitions compacted by {@link S#compact(Collection)}.
     */
    private static Map<Integer, String> compactGroupPartitions(Collection<GroupPartitionId> grps) {
        return grps.stream()
            .collect(Collectors.groupingBy(GroupPartitionId::getGroupId,
                Collectors.mapping(GroupPartitionId::getPartitionId,
                    Collectors.toSet())))
            .entrySet()
            .stream()
            .collect(Collectors.toMap(Map.Entry::getKey, e -> S.compact(e.getValue())));
    }

    /** {@inheritDoc} */
    @Override public boolean equals(Object o) {
        if (this == o)
            return true;

        if (o == null || getClass() != o.getClass())
            return false;

        SnapshotFutureTask ctx = (SnapshotFutureTask)o;

        return snpName.equals(ctx.snpName);
    }

    /** {@inheritDoc} */
    @Override public int hashCode() {
        return Objects.hash(snpName);
    }

    /** {@inheritDoc} */
    @Override public String toString() {
        return S.toString(SnapshotFutureTask.class, this, super.toString());
    }

    /** */
    private class CacheConfigurationSender implements BiConsumer<String, File>, Closeable {
        /** Cache name associated with configuration file. */
        private final String cacheName;

        /** Cache directory associated with configuration file. */
        private final String cacheDirName;

        /** Lock for cache configuration processing. */
        private final Lock lock = new ReentrantLock();

        /** Configuration file to send. */
        private volatile File ccfgFile;

        /** {@code true} if configuration file already sent. */
        private volatile boolean sent;

        /**
         * {@code true} if an old configuration file written to the temp directory and
         * waiting to be sent.
         */
        private volatile boolean fromTemp;

        /**
         * @param ccfgFile Cache configuration to send.
         * @param cacheDirName Cache directory.
         */
        public CacheConfigurationSender(String cacheName, String cacheDirName, File ccfgFile) {
            this.cacheName = cacheName;
            this.cacheDirName = cacheDirName;
            this.ccfgFile = ccfgFile;

            cctx.cache().configManager().addConfigurationChangeListener(this);
        }

        /**
         * Send the original cache configuration file or the temp one instead saved due to
         * concurrent configuration change operation happened (e.g. SQL add/drop column).
         */
        public void sendCacheConfig() {
            lock.lock();

            try {
                snpSndr.sendCacheConfig(ccfgFile, cacheDirName);

                close0();
            }
            finally {
                lock.unlock();
            }
        }

        /** {@inheritDoc} */
        @Override public void accept(String cacheName, File ccfgFile) {
            assert ccfgFile.exists() :
                "Cache configuration file must exist [cacheName=" + cacheName +
                    ", ccfgFile=" + ccfgFile.getAbsolutePath() + ']';

            if (stopping())
                return;

            if (!cacheName.equals(this.cacheName) || sent || fromTemp)
                return;

            lock.lock();

            try {
                if (sent || fromTemp)
                    return;

                File cacheWorkDir = cacheWorkDir(tmpSnpWorkDir, cacheDirName);

                if (!U.mkdirs(cacheWorkDir))
                    throw new IOException("Unable to create temp directory to copy original configuration file: " + cacheWorkDir);

                File newCcfgFile = new File(cacheWorkDir, ccfgFile.getName());
                newCcfgFile.createNewFile();

                copy(ioFactory, ccfgFile, newCcfgFile, ccfgFile.length());

                this.ccfgFile = newCcfgFile;
                fromTemp = true;
            }
            catch (IOException e) {
                acceptException(e);
            }
            finally {
                lock.unlock();
            }
        }

        /** Close writer and remove listener. */
        private void close0() {
            sent = true;
            cctx.cache().configManager().removeConfigurationChangeListener(this);

            if (fromTemp)
                U.delete(ccfgFile);
        }

        /** {@inheritDoc} */
        @Override public void close() {
            lock.lock();

            try {
                close0();
            }
            finally {
                lock.unlock();
            }
        }
    }

    /** */
    private class PageStoreSerialWriter implements PageWriteListener, Closeable {
        /** Page store to which current writer is related to. */
        @GridToStringExclude
        private final PageStore store;

        /** Partition delta file to store delta pages into. */
        private final File deltaFile;

        /** Id of encrypted cache group. If {@code null}, no encrypted IO is used. */
        private final Integer encryptedGrpId;

        /** Busy lock to protect write operations. */
        private final ReadWriteLock lock = new ReentrantReadWriteLock();

        /** {@code true} if need the original page from PageStore instead of given buffer. */
        @GridToStringExclude
        private final BooleanSupplier checkpointComplete = () ->
            cpEndFut.isDone() && !cpEndFut.isCompletedExceptionally();

        /**
         * Array of bits. 1 - means pages written, 0 - the otherwise.
         * Size of array can be estimated only under checkpoint write lock.
         */
        private final AtomicBitSet writtenPages;

        /** IO over the underlying delta file. */
        @GridToStringExclude
        private volatile FileIO deltaFileIo;

        /** {@code true} if partition file has been copied to external resource. */
        private volatile boolean partProcessed;

        /**
         * @param store Partition page store.
         * @param deltaFile Destination file to write pages to.
         * @param encryptedGrpId Id of encrypted cache group. If {@code null}, no encrypted IO is used.
         */
        public PageStoreSerialWriter(PageStore store, File deltaFile, @Nullable Integer encryptedGrpId) {
            assert store != null;
            assert cctx.database().checkpointLockIsHeldByThread();

            this.deltaFile = deltaFile;
            this.store = store;
            // It is important to init {@link AtomicBitSet} under the checkpoint write-lock.
            // This guarantee us that no pages will be modified and it's safe to init pages
            // list which needs to be processed.
            writtenPages = new AtomicBitSet(store.pages());
            this.encryptedGrpId = encryptedGrpId;

            store.addWriteListener(this);
        }

        /**
         * @return {@code true} if writer is stopped and cannot write pages.
         */
        public boolean stopped() {
            return (checkpointComplete.getAsBoolean() && partProcessed) || stopping();
        }

        /**
         * Mark partition has been processed by another thread.
         */
        public void markPartitionProcessed() {
            lock.writeLock().lock();

            try {
                partProcessed = true;
            }
            finally {
                lock.writeLock().unlock();
            }
        }

        /** {@inheritDoc} */
        @Override public void accept(long pageId, ByteBuffer buf) {
            assert buf.position() == 0 : buf.position();
            assert buf.order() == ByteOrder.nativeOrder() : buf.order();

            if (deltaFileIo == null) {
                lock.writeLock().lock();

                try {
                    if (stopped())
                        return;

                    if (deltaFileIo == null) {
                        deltaFileIo = (encryptedGrpId == null ? ioFactory :
                            pageStore.encryptedFileIoFactory(ioFactory, encryptedGrpId)).create(deltaFile);
                    }
                }
                catch (IOException e) {
                    acceptException(e);
                }
                finally {
                    lock.writeLock().unlock();
                }
            }

            int pageIdx = -1;

            lock.readLock().lock();

            try {
                if (stopped())
                    return;

                pageIdx = PageIdUtils.pageIndex(pageId);

                if (checkpointComplete.getAsBoolean()) {
                    // Page already written.
                    if (!writtenPages.touch(pageIdx))
                        return;

                    final ByteBuffer locBuf = locBuff.get();

                    assert locBuf.capacity() == store.getPageSize();

                    locBuf.clear();

                    if (!store.read(pageId, locBuf, true))
                        return;

                    locBuf.flip();

                    writePage0(pageId, locBuf);
                }
                else {
                    // Direct buffer is needs to be written, associated checkpoint not finished yet.
                    writePage0(pageId, buf);

                    // Page marked as written to delta file, so there is no need to
                    // copy it from file when the first checkpoint associated with
                    // current snapshot task ends.
                    writtenPages.touch(pageIdx);
                }
            }
            catch (Throwable ex) {
                acceptException(new IgniteCheckedException("Error during writing pages to delta partition file " +
                    "[pageIdx=" + pageIdx + ", writer=" + this + ']', ex));
            }
            finally {
                lock.readLock().unlock();
            }
        }

        /**
         * @param pageId Page ID.
         * @param pageBuf Page buffer to write.
         * @throws IOException If page writing failed (IO error occurred).
         */
        private void writePage0(long pageId, ByteBuffer pageBuf) throws IOException {
            assert deltaFileIo != null : "Delta pages storage is not inited: " + this;
            assert pageBuf.position() == 0;
            assert pageBuf.order() == ByteOrder.nativeOrder() : "Page buffer order " + pageBuf.order()
                + " should be same with " + ByteOrder.nativeOrder();

            if (log.isDebugEnabled()) {
                log.debug("onPageWrite [pageId=" + pageId +
                    ", pageIdBuff=" + PageIO.getPageId(pageBuf) +
                    ", fileSize=" + deltaFileIo.size() +
                    ", crcBuff=" + FastCrc.calcCrc(pageBuf, pageBuf.limit()) +
                    ", crcPage=" + PageIO.getCrc(pageBuf) + ']');

                pageBuf.rewind();
            }

            // Write buffer to the end of the file.
            int len = deltaFileIo.writeFully(pageBuf);

            totalSize.addAndGet(len);
        }

        /** {@inheritDoc} */
        @Override public void close() {
            lock.writeLock().lock();

            try {
                U.closeQuiet(deltaFileIo);

                deltaFileIo = null;

                store.removeWriteListener(this);
            }
            finally {
                lock.writeLock().unlock();
            }
        }

        /** {@inheritDoc} */
        @Override public String toString() {
            return S.toString(PageStoreSerialWriter.class, this);
        }
    }

    /**
     *
     */
    private static class AtomicBitSet {
        /** Container of bits. */
        private final AtomicIntegerArray arr;

        /** Size of array of bits. */
        private final int size;

        /**
         * @param size Size of array.
         */
        public AtomicBitSet(int size) {
            this.size = size;

            arr = new AtomicIntegerArray((size + 31) >>> 5);
        }

        /**
         * @param off Bit position to change.
         * @return {@code true} if bit has been set,
         * {@code false} if bit changed by another thread or out of range.
         */
        public boolean touch(long off) {
            if (off >= size)
                return false;

            int bit = 1 << off;
            int bucket = (int)(off >>> 5);

            while (true) {
                int cur = arr.get(bucket);
                int val = cur | bit;

                if (cur == val)
                    return false;

                if (arr.compareAndSet(bucket, cur, val))
                    return true;
            }
        }
    }
}<|MERGE_RESOLUTION|>--- conflicted
+++ resolved
@@ -54,7 +54,6 @@
 import org.apache.ignite.internal.pagemem.PageIdUtils;
 import org.apache.ignite.internal.pagemem.store.PageStore;
 import org.apache.ignite.internal.pagemem.store.PageWriteListener;
-import org.apache.ignite.internal.pagemem.wal.record.RolloverType;
 import org.apache.ignite.internal.pagemem.wal.record.delta.ClusterSnapshotRecord;
 import org.apache.ignite.internal.processors.cache.CacheGroupContext;
 import org.apache.ignite.internal.processors.cache.GridCacheSharedContext;
@@ -354,11 +353,7 @@
             // 1. Checkpoint holds write acquire lock and Snapshot holds PME. Then there are not any concurrent updates.
             // 2. This record is written before the related CheckpointRecord, and is flushed with CheckpointRecord or instead it.
             if (cctx.wal() != null) {
-<<<<<<< HEAD
-                snpPtr = cctx.wal().log(new ClusterSnapshotRecord(snpName), RolloverType.NEXT_SEGMENT);
-=======
                 snpPtr = cctx.wal().log(new ClusterSnapshotRecord(snpName));
->>>>>>> f13743d8
 
                 ctx.walFlush(true);
             }
