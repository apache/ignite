/*
 * Licensed to the Apache Software Foundation (ASF) under one or more
 * contributor license agreements.  See the NOTICE file distributed with
 * this work for additional information regarding copyright ownership.
 * The ASF licenses this file to You under the Apache License, Version 2.0
 * (the "License"); you may not use this file except in compliance with
 * the License.  You may obtain a copy of the License at
 *
 *      http://www.apache.org/licenses/LICENSE-2.0
 *
 * Unless required by applicable law or agreed to in writing, software
 * distributed under the License is distributed on an "AS IS" BASIS,
 * WITHOUT WARRANTIES OR CONDITIONS OF ANY KIND, either express or implied.
 * See the License for the specific language governing permissions and
 * limitations under the License.
 */

package org.apache.ignite.internal.processors.cache.persistence.snapshot;

import java.io.Closeable;
import java.io.File;
import java.io.IOException;
import java.nio.ByteBuffer;
import java.nio.ByteOrder;
import java.util.ArrayList;
import java.util.Collection;
import java.util.HashMap;
import java.util.List;
import java.util.Map;
import java.util.Objects;
import java.util.Set;
import java.util.UUID;
import java.util.concurrent.CompletableFuture;
import java.util.concurrent.CopyOnWriteArrayList;
import java.util.concurrent.atomic.AtomicBoolean;
import java.util.concurrent.atomic.AtomicIntegerArray;
import java.util.concurrent.atomic.AtomicLong;
import java.util.concurrent.locks.Lock;
import java.util.concurrent.locks.ReadWriteLock;
import java.util.concurrent.locks.ReentrantLock;
import java.util.concurrent.locks.ReentrantReadWriteLock;
import java.util.function.BiConsumer;
import java.util.function.BooleanSupplier;
import java.util.stream.Collectors;
import org.apache.ignite.IgniteCheckedException;
import org.apache.ignite.configuration.CacheConfiguration;
import org.apache.ignite.internal.IgniteInternalFuture;
import org.apache.ignite.internal.pagemem.PageIdUtils;
import org.apache.ignite.internal.pagemem.store.PageStore;
import org.apache.ignite.internal.pagemem.store.PageWriteListener;
import org.apache.ignite.internal.pagemem.wal.record.delta.ClusterSnapshotRecord;
import org.apache.ignite.internal.processors.cache.CacheGroupContext;
import org.apache.ignite.internal.processors.cache.GridCacheSharedContext;
import org.apache.ignite.internal.processors.cache.persistence.GridCacheDatabaseSharedManager;
import org.apache.ignite.internal.processors.cache.persistence.checkpoint.CheckpointListener;
import org.apache.ignite.internal.processors.cache.persistence.file.FileIO;
import org.apache.ignite.internal.processors.cache.persistence.file.FileIOFactory;
import org.apache.ignite.internal.processors.cache.persistence.file.FilePageStoreManager;
import org.apache.ignite.internal.processors.cache.persistence.filename.NodeFileTree;
import org.apache.ignite.internal.processors.cache.persistence.filename.SnapshotFileTree;
import org.apache.ignite.internal.processors.cache.persistence.metastorage.MetaStorage;
import org.apache.ignite.internal.processors.cache.persistence.partstate.GroupPartitionId;
import org.apache.ignite.internal.processors.cache.persistence.tree.io.PageIO;
import org.apache.ignite.internal.processors.cache.persistence.wal.WALPointer;
import org.apache.ignite.internal.processors.cache.persistence.wal.crc.FastCrc;
import org.apache.ignite.internal.processors.compress.CompressionProcessor;
import org.apache.ignite.internal.processors.metastorage.persistence.DistributedMetaStorageImpl;
import org.apache.ignite.internal.util.GridUnsafe;
import org.apache.ignite.internal.util.future.GridFutureAdapter;
import org.apache.ignite.internal.util.tostring.GridToStringExclude;
import org.apache.ignite.internal.util.typedef.C3;
import org.apache.ignite.internal.util.typedef.internal.CU;
import org.apache.ignite.internal.util.typedef.internal.S;
import org.apache.ignite.internal.util.typedef.internal.U;
import org.jetbrains.annotations.Nullable;

import static org.apache.ignite.internal.processors.cache.persistence.filename.NodeFileTree.cacheStorage;
import static org.apache.ignite.internal.processors.cache.persistence.metastorage.MetaStorage.METASTORAGE_DIR_NAME;
import static org.apache.ignite.internal.processors.cache.persistence.snapshot.IgniteSnapshotManager.copy;
import static org.apache.ignite.internal.processors.cache.persistence.snapshot.IgniteSnapshotManager.partDeltaFile;
import static org.apache.ignite.internal.processors.cache.persistence.snapshot.IgniteSnapshotManager.partDeltaIndexFile;

/**
 * The requested map of cache groups and its partitions to include into snapshot represented as <tt>Map<Integer, Set<Integer>></tt>.
 * If array of partitions is {@code null} than all OWNING partitions for given cache groups will be included into snapshot.
 * In this case if all partitions have OWNING state the index partition also will be included.
 * <p>
 * If partitions for particular cache group are not provided that they will be collected and added
 * on checkpoint under the write-lock.
 */
class SnapshotFutureTask extends AbstractCreateSnapshotFutureTask implements CheckpointListener {
    /** File page store manager for accessing cache group associated files. */
    private final FilePageStoreManager pageStore;

    /** Local buffer to perform copy-on-write operations for {@link PageStoreSerialWriter}. */
    private final ThreadLocal<ByteBuffer> locBuff;

    /** Node file tree. */
    private final NodeFileTree ft;

    /** IO factory which will be used for creating snapshot delta-writers. */
    private final FileIOFactory ioFactory;

    /**
     * The length of file size per each cache partition file.
     * Partition has value greater than zero only for partitions in OWNING state.
     * Information collected under checkpoint write lock.
     */
    private final Map<GroupPartitionId, Long> partFileLengths = new HashMap<>();

    /**
     * Map of partitions to snapshot and theirs corresponding delta PageStores.
     * Writers are pinned to the snapshot context due to controlling partition
     * processing supplier.
     */
    private final Map<GroupPartitionId, PageStoreSerialWriter> partDeltaWriters = new HashMap<>();

    /**
     * List of cache configuration senders. Each sender associated with particular cache
     * configuration file to monitor it change (e.g. via SQL add/drop column or SQL index
     * create/drop operations).
     */
    private final List<CacheConfigurationSender> ccfgSndrs = new CopyOnWriteArrayList<>();

    /** {@code true} if all metastorage data must be also included into snapshot. */
    private final boolean withMetaStorage;

    /** Checkpoint end future. */
    private final CompletableFuture<Boolean> cpEndFut = new CompletableFuture<>();

    /** Future to wait until checkpoint mark phase will be finished and snapshot tasks scheduled. */
    private final GridFutureAdapter<Void> startedFut = new GridFutureAdapter<>();

    /** Pointer to {@link ClusterSnapshotRecord}. */
    private volatile @Nullable WALPointer snpPtr;

    /** Flag indicates that task already scheduled on checkpoint. */
    private final AtomicBoolean started = new AtomicBoolean();

    /** Estimated snapshot size in bytes. The value may grow during snapshot creation. */
    private final AtomicLong totalSize = new AtomicLong();

    /** Processed snapshot size in bytes. */
    private final AtomicLong processedSize = new AtomicLong();

    /** Delta writer factory. */
    private final C3<PageStore, File, Integer, PageStoreSerialWriter> deltaWriterFactory =
        cctx.snapshotMgr().sequentialWrite() ? IndexedPageStoreSerialWriter::new : PageStoreSerialWriter::new;

    /**
     * @param cctx Shared context.
     * @param srcNodeId Node id which cause snapshot task creation.
     * @param reqId Snapshot operation request ID.
     * @param sft Snapshot file tree.
     * @param ft Node file tree.
     * @param ioFactory Factory to working with snapshot files.
     * @param snpSndr Factory which produces snapshot receiver instance.
     * @param parts Map of cache groups and its partitions to include into snapshot, if set of partitions
     * is {@code null} than all OWNING partitions for given cache groups will be included into snapshot.
     */
    public SnapshotFutureTask(
        GridCacheSharedContext<?, ?> cctx,
        UUID srcNodeId,
        UUID reqId,
        SnapshotFileTree sft,
        NodeFileTree ft,
        FileIOFactory ioFactory,
        SnapshotSender snpSndr,
        Map<Integer, Set<Integer>> parts,
        boolean withMetaStorage,
        ThreadLocal<ByteBuffer> locBuff
    ) {
        super(cctx, srcNodeId, reqId, sft, snpSndr, parts);

        assert snpSndr != null : "Snapshot sender which handles execution tasks must be not null.";
        assert snpSndr.executor() != null : "Executor service must be not null.";
        assert cctx.pageStore() instanceof FilePageStoreManager : "Snapshot task can work only with physical files.";
        assert !parts.containsKey(MetaStorage.METASTORAGE_CACHE_ID) : "The withMetaStorage must be used instead.";

        this.ft = ft;
        this.ioFactory = ioFactory;
        this.withMetaStorage = withMetaStorage;
        this.pageStore = (FilePageStoreManager)cctx.pageStore();
        this.locBuff = locBuff;
    }

    /**
     * @param th An exception which occurred during snapshot processing.
     */
    @Override public void acceptException(Throwable th) {
        if (th == null)
            return;

        super.acceptException(th);

        startedFut.onDone(th);
    }

    /** {@inheritDoc} */
    @Override public boolean onDone(@Nullable SnapshotFutureTaskResult res, @Nullable Throwable err) {
        for (PageStoreSerialWriter writer : partDeltaWriters.values())
            U.closeQuiet(writer);

        for (CacheConfigurationSender ccfgSndr : ccfgSndrs)
            U.closeQuiet(ccfgSndr);

        snpSndr.close(err);

        if (sft.tempFileTree().nodeStorage().exists())
            U.delete(sft.tempFileTree().nodeStorage());

        // Delete snapshot directory if no other files exists.
        try {
            if (U.fileCount(sft.tempFileTree().root().toPath()) == 0 || err != null)
                U.delete(sft.tempFileTree().root().toPath());
        }
        catch (IOException e) {
            log.error("Snapshot directory doesn't exist [snpName=" + sft.name() + ", dir=" + sft.tempFileTree().root() + ']');
        }

        if (err != null)
            startedFut.onDone(err);

        return super.onDone(res, err);
    }

    /**
     * @return Started future.
     */
    public IgniteInternalFuture<?> started() {
        return startedFut;
    }

    /**
     * Initiates snapshot task.
     *
     * @return {@code true} if task started by this call.
     */
    @Override public boolean start() {
        if (stopping())
            return false;

        try {
            if (!started.compareAndSet(false, true))
                return false;

            U.ensureDirectory(sft.tempFileTree().nodeStorage(), "Snapshot temp node storage", log);

            for (Integer grpId : parts.keySet()) {
                CacheGroupContext gctx = cctx.cache().cacheGroup(grpId);

                if (gctx == null)
                    throw new IgniteCheckedException("Cache group context not found: " + grpId);

                if (!CU.isPersistentCache(gctx.config(), cctx.kernalContext().config().getDataStorageConfiguration()))
                    throw new IgniteCheckedException("In-memory cache groups are not allowed to be snapshot: " + grpId);

                // Create cache group snapshot directory on start in a single thread.
                U.ensureDirectory(sft.tempFileTree().cacheStorage(gctx.config()),
                    "directory for snapshotting cache group",
                    log);
            }

            if (withMetaStorage) {
<<<<<<< HEAD
                U.ensureDirectory(sft.tempFileTree().cacheStorage(MetaStorage.METASTORAGE_DIR_NAME),
=======
                U.ensureDirectory(cacheStorage(tmpConsIdDir, METASTORAGE_DIR_NAME),
>>>>>>> b70e6461
                    "directory for snapshotting metastorage",
                    log);
            }

            startedFut.listen(() ->
                ((GridCacheDatabaseSharedManager)cctx.database()).removeCheckpointListener(this)
            );

            // Listener will be removed right after first execution.
            ((GridCacheDatabaseSharedManager)cctx.database()).addCheckpointListener(this);

            if (log.isInfoEnabled()) {
                log.info("Snapshot operation is scheduled on local node and will be handled by the checkpoint " +
                    "listener [sctx=" + this + ", topVer=" + cctx.discovery().topologyVersionEx() + ']');
            }
        }
        catch (IgniteCheckedException e) {
            acceptException(e);

            return false;
        }

        return true;
    }

    /** {@inheritDoc} */
    @Override public void beforeCheckpointBegin(Context ctx) throws IgniteCheckedException {
        if (stopping())
            return;

        ctx.finishedStateFut().listen(f -> {
            if (f.error() == null)
                cpEndFut.complete(true);
            else
                cpEndFut.completeExceptionally(f.error());
        });

        if (withMetaStorage) {
            try {
                long start = U.currentTimeMillis();

                U.get(((DistributedMetaStorageImpl)cctx.kernalContext().distributedMetastorage()).flush());

                if (log.isInfoEnabled()) {
                    log.info("Finished waiting for all the concurrent operations over the metadata store before snapshot " +
                        "[snpName=" + sft.name() + ", time=" + (U.currentTimeMillis() - start) + "ms]");
                }
            }
            catch (IgniteCheckedException ignore) {
                // Flushing may be cancelled or interrupted due to the local node stopping.
            }
        }
    }

    /** {@inheritDoc} */
    @Override public void onMarkCheckpointBegin(Context ctx) {
        // Write lock is hold. Partition pages counters has been collected under write lock.
        if (stopping())
            return;

        try {
            // Here we have the following warranties:
            // 1. Checkpoint holds write acquire lock and Snapshot holds PME. Then there are not any concurrent updates.
            // 2. This record is written before the related CheckpointRecord, and is flushed with CheckpointRecord or instead it.
            if (cctx.wal() != null) {
                snpPtr = cctx.wal().log(new ClusterSnapshotRecord(sft.name()));

                ctx.walFlush(true);
            }

            processPartitions();

            List<CacheConfiguration<?, ?>> ccfgs = new ArrayList<>();

            for (Map.Entry<Integer, Set<Integer>> e : processed.entrySet()) {
                int grpId = e.getKey();

                CacheGroupContext gctx = cctx.cache().cacheGroup(grpId);

                if (gctx == null)
                    throw new IgniteCheckedException("Cache group is stopped : " + grpId);

                ccfgs.add(gctx.config());
                addPartitionWriters(grpId, e.getValue(), ft.cacheDirName(gctx.config()));
            }

            if (withMetaStorage) {
                processed.put(MetaStorage.METASTORAGE_CACHE_ID, MetaStorage.METASTORAGE_PARTITIONS);

                addPartitionWriters(MetaStorage.METASTORAGE_CACHE_ID, MetaStorage.METASTORAGE_PARTITIONS,
                    METASTORAGE_DIR_NAME);
            }

            cctx.cache().configManager().readConfigurationFiles(ccfgs,
                (ccfg, ccfgFile) -> ccfgSndrs.add(new CacheConfigurationSender(ccfg.getName(),
                    ft.cacheDirName(ccfg), ccfgFile)));
        }
        catch (IgniteCheckedException e) {
            acceptException(e);
        }
    }

    /** {@inheritDoc} */
    @Override public void onCheckpointBegin(Context ctx) {
        if (stopping())
            return;

        assert !processed.isEmpty() : "Partitions to process must be collected under checkpoint mark phase";

        wrapExceptionIfStarted(() -> snpSndr.init(processed.values().stream().mapToInt(Set::size).sum()))
            .run();

        // Snapshot task can now be started since checkpoint write lock released and
        // there is no error happen on task init.
        if (!startedFut.onDone())
            return;

        if (log.isInfoEnabled()) {
            log.info("Submit partition processing tasks to the snapshot execution pool " +
                "[map=" + groupByGroupId(partFileLengths.keySet()) +
                ", totalSize=" + U.humanReadableByteCount(partFileLengths.values().stream().mapToLong(v -> v).sum()) + ']');
        }

        saveSnapshotData();
    }

    /** {@inheritDoc} */
    @Override protected List<CompletableFuture<Void>> saveGroup(int grpId, Set<Integer> grpParts) throws IgniteCheckedException {
        String cacheDirName = cacheDirName(grpId);

        // Process partitions for a particular cache group.
        return grpParts.stream().map(partId -> {
            GroupPartitionId pair = new GroupPartitionId(grpId, partId);

            Long partLen = partFileLengths.get(pair);

            totalSize.addAndGet(partLen);

            return runAsync(() -> {
                snpSndr.sendPart(
                    ft.partitionFile(cacheDirName, partId),
                    cacheDirName,
                    pair,
                    partLen);

                // Stop partition writer.
                partDeltaWriters.get(pair).markPartitionProcessed();

                processedSize.addAndGet(partLen);

                // Wait for the completion of both futures - checkpoint end, copy partition.
            }).runAfterBothAsync(cpEndFut, wrapExceptionIfStarted(() -> {
                PageStoreSerialWriter writer = partDeltaWriters.get(pair);

                writer.close();

                File delta = writer.deltaFile;

                try {
                    // Atomically creates a new, empty delta file if and only if
                    // a file with this name does not yet exist.
                    delta.createNewFile();
                }
                catch (IOException ex) {
                    throw new IgniteCheckedException(ex);
                }

                snpSndr.sendDelta(delta, cacheDirName, pair);

                processedSize.addAndGet(delta.length());

                boolean deleted = delta.delete();

                assert deleted;

                File deltaIdx = partDeltaIndexFile(delta);

                if (deltaIdx.exists()) {
                    deleted = deltaIdx.delete();

                    assert deleted;
                }
            }), snpSndr.executor());
        }).collect(Collectors.toList());
    }

    /** {@inheritDoc} */
    @Override protected List<CompletableFuture<Void>> saveCacheConfigs() {
        // Send configuration files of all cache groups.
        return ccfgSndrs.stream()
            .map(ccfgSndr -> runAsync(ccfgSndr::sendCacheConfig))
            .collect(Collectors.toList());
    }

    /**
     * @param grpId Cache group id.
     * @param parts Set of partitions to be processed.
     * @param dirName Directory name to init.
     * @throws IgniteCheckedException If fails.
     */
    void addPartitionWriters(int grpId, Set<Integer> parts, String dirName) throws IgniteCheckedException {
        Integer encGrpId = cctx.cache().isEncrypted(grpId) ? grpId : null;

        for (int partId : parts) {
            GroupPartitionId pair = new GroupPartitionId(grpId, partId);

            PageStore store = pageStore.getStore(grpId, partId);
            File delta = partDeltaFile(sft.tempFileTree().cacheStorage(dirName), partId);

            partDeltaWriters.put(pair, deltaWriterFactory.apply(store, delta, encGrpId));

            partFileLengths.put(pair, store.size());
        }
    }

    /** {@inheritDoc} */
    @Override public synchronized CompletableFuture<Void> closeAsync() {
        if (closeFut == null) {
            Throwable err0 = err.get();

            // Zero partitions haven't to be written on disk.
            Set<GroupPartitionId> taken = partFileLengths.entrySet().stream()
                .filter(e -> e.getValue() > 0)
                .map(Map.Entry::getKey)
                .collect(Collectors.toSet());

            closeFut = CompletableFuture.runAsync(() -> onDone(new SnapshotFutureTaskResult(taken, snpPtr), err0),
                cctx.kernalContext().pools().getSystemExecutorService());
        }

        return closeFut;
    }

    /** @return Estimated snapshot size in bytes. The value may grow during snapshot creation. */
    public long totalSize() {
        return totalSize.get();
    }

    /** @return Processed snapshot size in bytes. */
    public long processedSize() {
        return processedSize.get();
    }

    /**
     * @param grps List of processing pairs.
     *
     * @return Map with cache group id's associated to corresponding partitions.
     */
    private static Map<Integer, String> groupByGroupId(Collection<GroupPartitionId> grps) {
        return grps.stream()
            .collect(Collectors.groupingBy(GroupPartitionId::getGroupId,
                Collectors.mapping(GroupPartitionId::getPartitionId,
                    Collectors.toSet())))
            .entrySet()
            .stream()
            .collect(Collectors.toMap(Map.Entry::getKey, e -> S.toStringSortedDistinct(e.getValue())));
    }

    /**
     * @param grpId Group id.
     * @return Name of cache group directory.
     * @throws IgniteCheckedException If cache group doesn't exist.
     */
    private String cacheDirName(int grpId) throws IgniteCheckedException {
        if (grpId == MetaStorage.METASTORAGE_CACHE_ID)
            return METASTORAGE_DIR_NAME;

        CacheGroupContext gctx = cctx.cache().cacheGroup(grpId);

        if (gctx == null)
            throw new IgniteCheckedException("Cache group context has not found due to the cache group is stopped.");

        return ft.cacheDirName(gctx.config());
    }

    /** {@inheritDoc} */
    @Override public boolean equals(Object o) {
        if (this == o)
            return true;

        if (o == null || getClass() != o.getClass())
            return false;

        SnapshotFutureTask ctx = (SnapshotFutureTask)o;

        return sft.name().equals(ctx.sft.name());
    }

    /** {@inheritDoc} */
    @Override public int hashCode() {
        return Objects.hash(sft.name());
    }

    /** {@inheritDoc} */
    @Override public String toString() {
        return S.toString(SnapshotFutureTask.class, this, super.toString());
    }

    /** */
    private class CacheConfigurationSender implements BiConsumer<String, File>, Closeable {
        /** Cache name associated with configuration file. */
        private final String cacheName;

        /** Cache directory associated with configuration file. */
        private final String cacheDirName;

        /** Lock for cache configuration processing. */
        private final Lock lock = new ReentrantLock();

        /** Configuration file to send. */
        private volatile File ccfgFile;

        /** {@code true} if configuration file already sent. */
        private volatile boolean sent;

        /**
         * {@code true} if an old configuration file written to the temp directory and
         * waiting to be sent.
         */
        private volatile boolean fromTemp;

        /**
         * @param ccfgFile Cache configuration to send.
         * @param cacheDirName Cache directory.
         */
        public CacheConfigurationSender(String cacheName, String cacheDirName, File ccfgFile) {
            this.cacheName = cacheName;
            this.cacheDirName = cacheDirName;
            this.ccfgFile = ccfgFile;

            cctx.cache().configManager().addConfigurationChangeListener(this);
        }

        /**
         * Send the original cache configuration file or the temp one instead saved due to
         * concurrent configuration change operation happened (e.g. SQL add/drop column).
         */
        public void sendCacheConfig() {
            lock.lock();

            try {
                snpSndr.sendCacheConfig(ccfgFile, cacheDirName);

                close0();
            }
            finally {
                lock.unlock();
            }
        }

        /** {@inheritDoc} */
        @Override public void accept(String cacheName, File ccfgFile) {
            assert ccfgFile.exists() :
                "Cache configuration file must exist [cacheName=" + cacheName +
                    ", ccfgFile=" + ccfgFile.getAbsolutePath() + ']';

            if (stopping())
                return;

            if (!cacheName.equals(this.cacheName) || sent || fromTemp)
                return;

            lock.lock();

            try {
                if (sent || fromTemp)
                    return;

                File cacheWorkDir = cacheStorage(sft.tempFileTree().root(), cacheDirName);

                if (!U.mkdirs(cacheWorkDir))
                    throw new IOException("Unable to create temp directory to copy original configuration file: " + cacheWorkDir);

                File newCcfgFile = new File(cacheWorkDir, ccfgFile.getName());
                newCcfgFile.createNewFile();

                copy(ioFactory, ccfgFile, newCcfgFile, ccfgFile.length());

                this.ccfgFile = newCcfgFile;
                fromTemp = true;
            }
            catch (IOException e) {
                acceptException(e);
            }
            finally {
                lock.unlock();
            }
        }

        /** Close writer and remove listener. */
        private void close0() {
            sent = true;
            cctx.cache().configManager().removeConfigurationChangeListener(this);

            if (fromTemp)
                U.delete(ccfgFile);
        }

        /** {@inheritDoc} */
        @Override public void close() {
            lock.lock();

            try {
                close0();
            }
            finally {
                lock.unlock();
            }
        }
    }

    /** */
    private class PageStoreSerialWriter implements PageWriteListener, Closeable {
        /** Page store to which current writer is related to. */
        @GridToStringExclude
        protected final PageStore store;

        /** Partition delta file to store delta pages into. */
        protected final File deltaFile;

        /** Id of encrypted cache group. If {@code null}, no encrypted IO is used. */
        private final Integer encryptedGrpId;

        /** Busy lock to protect write operations. */
        private final ReadWriteLock lock = new ReentrantReadWriteLock();

        /** {@code true} if need the original page from PageStore instead of given buffer. */
        @GridToStringExclude
        private final BooleanSupplier checkpointComplete = () ->
            cpEndFut.isDone() && !cpEndFut.isCompletedExceptionally();

        /**
         * Array of bits. 1 - means pages written, 0 - the otherwise.
         * Size of array can be estimated only under checkpoint write lock.
         */
        private final AtomicBitSet writtenPages;

        /** IO over the underlying delta file. */
        @GridToStringExclude
        private volatile FileIO deltaFileIo;

        /** {@code true} if partition file has been copied to external resource. */
        private volatile boolean partProcessed;

        /**
         * @param store Partition page store.
         * @param deltaFile Destination file to write pages to.
         * @param encryptedGrpId Id of encrypted cache group. If {@code null}, no encrypted IO is used.
         */
        public PageStoreSerialWriter(PageStore store, File deltaFile, @Nullable Integer encryptedGrpId) {
            assert store != null;
            assert cctx.database().checkpointLockIsHeldByThread();

            this.deltaFile = deltaFile;
            this.store = store;
            // It is important to init {@link AtomicBitSet} under the checkpoint write-lock.
            // This guarantee us that no pages will be modified and it's safe to init pages
            // list which needs to be processed.
            writtenPages = new AtomicBitSet(store.pages());
            this.encryptedGrpId = encryptedGrpId;

            store.addWriteListener(this);
        }

        /**
         * @return {@code true} if writer is stopped and cannot write pages.
         */
        public boolean stopped() {
            return (checkpointComplete.getAsBoolean() && partProcessed) || stopping();
        }

        /**
         * Mark partition has been processed by another thread.
         */
        public void markPartitionProcessed() {
            lock.writeLock().lock();

            try {
                partProcessed = true;
            }
            finally {
                lock.writeLock().unlock();
            }
        }

        /** */
        protected void init() throws IOException {
            deltaFileIo = (encryptedGrpId == null ? ioFactory :
                pageStore.encryptedFileIoFactory(ioFactory, encryptedGrpId)).create(deltaFile);
        }

        /** {@inheritDoc} */
        @Override public void accept(long pageId, ByteBuffer buf) {
            assert buf.position() == 0 : buf.position();
            assert buf.order() == ByteOrder.nativeOrder() : buf.order();

            if (deltaFileIo == null) {
                lock.writeLock().lock();

                try {
                    if (stopped())
                        return;

                    if (deltaFileIo == null)
                        init();
                }
                catch (IOException e) {
                    acceptException(e);
                }
                finally {
                    lock.writeLock().unlock();
                }
            }

            int pageIdx = -1;

            lock.readLock().lock();

            try {
                if (stopped())
                    return;

                pageIdx = PageIdUtils.pageIndex(pageId);

                if (checkpointComplete.getAsBoolean()) {
                    // Page already written.
                    if (!writtenPages.touch(pageIdx))
                        return;

                    final ByteBuffer locBuf = locBuff.get();

                    assert locBuf.capacity() == store.getPageSize();

                    locBuf.clear();

                    if (!store.read(pageId, locBuf, true))
                        return;

                    locBuf.clear();

                    writePage0(pageId, locBuf);
                }
                else {
                    // Direct buffer is needs to be written, associated checkpoint not finished yet.
                    if (PageIO.getCompressionType(GridUnsafe.bufferAddress(buf)) != CompressionProcessor.UNCOMPRESSED_PAGE) {
                        final ByteBuffer locBuf = locBuff.get();

                        assert locBuf.capacity() == store.getPageSize();

                        locBuf.clear();

                        GridUnsafe.copyOffheapOffheap(GridUnsafe.bufferAddress(buf), GridUnsafe.bufferAddress(locBuf), buf.limit());

                        locBuf.limit(locBuf.capacity());
                        locBuf.position(0);

                        buf = locBuf;
                    }

                    writePage0(pageId, buf);

                    // Page marked as written to delta file, so there is no need to
                    // copy it from file when the first checkpoint associated with
                    // current snapshot task ends.
                    writtenPages.touch(pageIdx);
                }
            }
            catch (Throwable ex) {
                acceptException(new IgniteCheckedException("Error during writing pages to delta partition file " +
                    "[pageIdx=" + pageIdx + ", writer=" + this + ']', ex));
            }
            finally {
                lock.readLock().unlock();
            }
        }

        /**
         * @param pageId Page ID.
         * @param pageBuf Page buffer to write.
         * @throws IOException If page writing failed (IO error occurred).
         */
        protected synchronized void writePage0(long pageId, ByteBuffer pageBuf) throws IOException {
            assert deltaFileIo != null : "Delta pages storage is not inited: " + this;
            assert pageBuf.position() == 0;
            assert pageBuf.order() == ByteOrder.nativeOrder() : "Page buffer order " + pageBuf.order()
                + " should be same with " + ByteOrder.nativeOrder();

            if (log.isDebugEnabled()) {
                log.debug("onPageWrite [pageId=" + pageId +
                    ", pageIdBuff=" + PageIO.getPageId(pageBuf) +
                    ", fileSize=" + deltaFileIo.size() +
                    ", crcBuff=" + FastCrc.calcCrc(pageBuf, pageBuf.limit()) +
                    ", crcPage=" + PageIO.getCrc(pageBuf) + ']');

                pageBuf.rewind();
            }

            // Write buffer to the end of the file.
            int len = deltaFileIo.writeFully(pageBuf);

            assert len == pageBuf.capacity();

            totalSize.addAndGet(len);
        }

        /** {@inheritDoc} */
        @Override public void close() {
            lock.writeLock().lock();

            try {
                U.closeQuiet(deltaFileIo);

                deltaFileIo = null;

                store.removeWriteListener(this);
            }
            finally {
                lock.writeLock().unlock();
            }
        }

        /** {@inheritDoc} */
        @Override public String toString() {
            return S.toString(PageStoreSerialWriter.class, this);
        }
    }

    /** @see IgniteSnapshotManager.DeltaSortedIterator */
    private class IndexedPageStoreSerialWriter extends PageStoreSerialWriter {
        /** Delta index file IO. */
        @GridToStringExclude
        private volatile FileIO idxIo;

        /** Buffer of page indexes written to the delta. */
        private volatile ByteBuffer pageIdxs;

        /** */
        public IndexedPageStoreSerialWriter(PageStore store, File deltaFile, @Nullable Integer encryptedGrpId) {
            super(store, deltaFile, encryptedGrpId);
        }

        /** {@inheritDoc} */
        @Override protected void init() throws IOException {
            super.init();

            idxIo = ioFactory.create(partDeltaIndexFile(deltaFile));

            pageIdxs = ByteBuffer.allocate(store.getPageSize()).order(ByteOrder.nativeOrder());

            assert pageIdxs.capacity() % 4 == 0;
        }

        /** {@inheritDoc} */
        @Override protected synchronized void writePage0(long pageId, ByteBuffer pageBuf) throws IOException {
            super.writePage0(pageId, pageBuf);

            pageIdxs.putInt(PageIdUtils.pageIndex(pageId));

            if (!pageIdxs.hasRemaining())
                flush();
        }

        /** Flush buffer with page indexes to the file. */
        private void flush() throws IOException {
            pageIdxs.flip();

            idxIo.writeFully(pageIdxs);

            pageIdxs.clear();
        }

        /** {@inheritDoc} */
        @Override public void close() {
            super.close();

            try {
                if (idxIo != null)
                    flush();
            }
            catch (IOException e) {
                acceptException(new IgniteCheckedException("Error during writing page indexes to delta " +
                    "partition index file [writer=" + this + ']', e));
            }

            U.closeQuiet(idxIo);

            idxIo = null;
        }
    }

    /**
     *
     */
    private static class AtomicBitSet {
        /** Container of bits. */
        private final AtomicIntegerArray arr;

        /** Size of array of bits. */
        private final int size;

        /**
         * @param size Size of array.
         */
        public AtomicBitSet(int size) {
            this.size = size;

            arr = new AtomicIntegerArray((size + 31) >>> 5);
        }

        /**
         * @param off Bit position to change.
         * @return {@code true} if bit has been set,
         * {@code false} if bit changed by another thread or out of range.
         */
        public boolean touch(long off) {
            if (off >= size)
                return false;

            int bit = 1 << off;
            int bucket = (int)(off >>> 5);

            while (true) {
                int cur = arr.get(bucket);
                int val = cur | bit;

                if (cur == val)
                    return false;

                if (arr.compareAndSet(bucket, cur, val))
                    return true;
            }
        }
    }
}<|MERGE_RESOLUTION|>--- conflicted
+++ resolved
@@ -262,11 +262,7 @@
             }
 
             if (withMetaStorage) {
-<<<<<<< HEAD
                 U.ensureDirectory(sft.tempFileTree().cacheStorage(MetaStorage.METASTORAGE_DIR_NAME),
-=======
-                U.ensureDirectory(cacheStorage(tmpConsIdDir, METASTORAGE_DIR_NAME),
->>>>>>> b70e6461
                     "directory for snapshotting metastorage",
                     log);
             }
