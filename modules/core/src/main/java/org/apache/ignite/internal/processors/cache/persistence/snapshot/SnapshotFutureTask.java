/*
 * Licensed to the Apache Software Foundation (ASF) under one or more
 * contributor license agreements.  See the NOTICE file distributed with
 * this work for additional information regarding copyright ownership.
 * The ASF licenses this file to You under the Apache License, Version 2.0
 * (the "License"); you may not use this file except in compliance with
 * the License.  You may obtain a copy of the License at
 *
 *      http://www.apache.org/licenses/LICENSE-2.0
 *
 * Unless required by applicable law or agreed to in writing, software
 * distributed under the License is distributed on an "AS IS" BASIS,
 * WITHOUT WARRANTIES OR CONDITIONS OF ANY KIND, either express or implied.
 * See the License for the specific language governing permissions and
 * limitations under the License.
 */

package org.apache.ignite.internal.processors.cache.persistence.snapshot;

import java.io.Closeable;
import java.io.File;
import java.io.IOException;
import java.nio.ByteBuffer;
import java.nio.ByteOrder;
import java.util.ArrayList;
import java.util.Collection;
import java.util.HashMap;
import java.util.List;
import java.util.Map;
import java.util.Objects;
import java.util.Set;
import java.util.UUID;
import java.util.concurrent.CompletableFuture;
import java.util.concurrent.CopyOnWriteArrayList;
import java.util.concurrent.atomic.AtomicBoolean;
import java.util.concurrent.atomic.AtomicIntegerArray;
import java.util.concurrent.atomic.AtomicLong;
import java.util.concurrent.locks.Lock;
import java.util.concurrent.locks.ReadWriteLock;
import java.util.concurrent.locks.ReentrantLock;
import java.util.concurrent.locks.ReentrantReadWriteLock;
import java.util.function.BiConsumer;
import java.util.function.BooleanSupplier;
import java.util.stream.Collectors;
import org.apache.ignite.IgniteCheckedException;
import org.apache.ignite.configuration.CacheConfiguration;
import org.apache.ignite.internal.IgniteInternalFuture;
import org.apache.ignite.internal.pagemem.PageIdUtils;
import org.apache.ignite.internal.pagemem.store.PageStore;
import org.apache.ignite.internal.pagemem.store.PageWriteListener;
import org.apache.ignite.internal.pagemem.wal.record.delta.ClusterSnapshotRecord;
import org.apache.ignite.internal.processors.cache.CacheGroupContext;
import org.apache.ignite.internal.processors.cache.GridCacheSharedContext;
import org.apache.ignite.internal.processors.cache.persistence.GridCacheDatabaseSharedManager;
import org.apache.ignite.internal.processors.cache.persistence.checkpoint.CheckpointListener;
import org.apache.ignite.internal.processors.cache.persistence.file.FileIO;
import org.apache.ignite.internal.processors.cache.persistence.file.FileIOFactory;
import org.apache.ignite.internal.processors.cache.persistence.file.FilePageStoreManager;
import org.apache.ignite.internal.processors.cache.persistence.metastorage.MetaStorage;
import org.apache.ignite.internal.processors.cache.persistence.partstate.GroupPartitionId;
import org.apache.ignite.internal.processors.cache.persistence.tree.io.PageIO;
import org.apache.ignite.internal.processors.cache.persistence.wal.WALPointer;
import org.apache.ignite.internal.processors.cache.persistence.wal.crc.FastCrc;
import org.apache.ignite.internal.processors.compress.CompressionProcessor;
import org.apache.ignite.internal.processors.metastorage.persistence.DistributedMetaStorageImpl;
import org.apache.ignite.internal.util.GridUnsafe;
import org.apache.ignite.internal.util.future.GridFutureAdapter;
import org.apache.ignite.internal.util.tostring.GridToStringExclude;
import org.apache.ignite.internal.util.typedef.C3;
import org.apache.ignite.internal.util.typedef.internal.CU;
import org.apache.ignite.internal.util.typedef.internal.S;
import org.apache.ignite.internal.util.typedef.internal.U;
import org.jetbrains.annotations.Nullable;

import static org.apache.ignite.internal.processors.cache.persistence.file.FilePageStoreManager.cacheWorkDir;
import static org.apache.ignite.internal.processors.cache.persistence.file.FilePageStoreManager.getPartitionFile;
import static org.apache.ignite.internal.processors.cache.persistence.snapshot.IgniteSnapshotManager.copy;
import static org.apache.ignite.internal.processors.cache.persistence.snapshot.IgniteSnapshotManager.databaseRelativePath;
import static org.apache.ignite.internal.processors.cache.persistence.snapshot.IgniteSnapshotManager.partDeltaFile;
import static org.apache.ignite.internal.processors.cache.persistence.snapshot.IgniteSnapshotManager.partDeltaIndexFile;

/**
 * The requested map of cache groups and its partitions to include into snapshot represented as <tt>Map<Integer, Set<Integer>></tt>.
 * If array of partitions is {@code null} than all OWNING partitions for given cache groups will be included into snapshot.
 * In this case if all partitions have OWNING state the index partition also will be included.
 * <p>
 * If partitions for particular cache group are not provided that they will be collected and added
 * on checkpoint under the write-lock.
 */
class SnapshotFutureTask extends AbstractCreateSnapshotFutureTask implements CheckpointListener {
    /** File page store manager for accessing cache group associated files. */
    private final FilePageStoreManager pageStore;

    /** Local buffer to perform copy-on-write operations for {@link PageStoreSerialWriter}. */
    private final ThreadLocal<ByteBuffer> locBuff;

    /** Snapshot working directory on file system. */
<<<<<<< HEAD
    protected final File tmpSnpWorkDir;

    /** IO factory which will be used for creating snapshot delta-writers. */
    protected final FileIOFactory ioFactory;
=======
    private final File tmpSnpWorkDir;

    /** IO factory which will be used for creating snapshot delta-writers. */
    private final FileIOFactory ioFactory;
>>>>>>> bd81eda1

    /**
     * The length of file size per each cache partition file.
     * Partition has value greater than zero only for partitions in OWNING state.
     * Information collected under checkpoint write lock.
     */
    private final Map<GroupPartitionId, Long> partFileLengths = new HashMap<>();

    /**
     * Map of partitions to snapshot and theirs corresponding delta PageStores.
     * Writers are pinned to the snapshot context due to controlling partition
     * processing supplier.
     */
    private final Map<GroupPartitionId, PageStoreSerialWriter> partDeltaWriters = new HashMap<>();

    /**
     * List of cache configuration senders. Each sender associated with particular cache
     * configuration file to monitor it change (e.g. via SQL add/drop column or SQL index
     * create/drop operations).
     */
    private final List<CacheConfigurationSender> ccfgSndrs = new CopyOnWriteArrayList<>();

    /** {@code true} if all metastorage data must be also included into snapshot. */
    private final boolean withMetaStorage;

    /** Checkpoint end future. */
    private final CompletableFuture<Boolean> cpEndFut = new CompletableFuture<>();

    /** Future to wait until checkpoint mark phase will be finished and snapshot tasks scheduled. */
    private final GridFutureAdapter<Void> startedFut = new GridFutureAdapter<>();

    /** Absolute path to save intermediate results of cache partitions of this node. */
    private volatile File tmpConsIdDir;

    /** Pointer to {@link ClusterSnapshotRecord}. */
    private volatile @Nullable WALPointer snpPtr;

    /** Flag indicates that task already scheduled on checkpoint. */
    private final AtomicBoolean started = new AtomicBoolean();

    /** Estimated snapshot size in bytes. The value may grow during snapshot creation. */
    private final AtomicLong totalSize = new AtomicLong();

    /** Processed snapshot size in bytes. */
    private final AtomicLong processedSize = new AtomicLong();

    /** Delta writer factory. */
    private final C3<PageStore, File, Integer, PageStoreSerialWriter> deltaWriterFactory =
        cctx.snapshotMgr().sequentialWrite() ? IndexedPageStoreSerialWriter::new : PageStoreSerialWriter::new;

    /**
     * @param cctx Shared context.
     * @param srcNodeId Node id which cause snapshot task creation.
     * @param reqId Snapshot operation request ID.
     * @param snpName Unique identifier of snapshot process.
     * @param tmpWorkDir Working directory for intermediate snapshot results.
     * @param ioFactory Factory to working with snapshot files.
     * @param snpSndr Factory which produces snapshot receiver instance.
     * @param parts Map of cache groups and its partitions to include into snapshot, if set of partitions
     * is {@code null} than all OWNING partitions for given cache groups will be included into snapshot.
     */
    public SnapshotFutureTask(
        GridCacheSharedContext<?, ?> cctx,
        UUID srcNodeId,
        UUID reqId,
        String snpName,
        File tmpWorkDir,
        FileIOFactory ioFactory,
        SnapshotSender snpSndr,
        Map<Integer, Set<Integer>> parts,
        boolean withMetaStorage,
        ThreadLocal<ByteBuffer> locBuff
    ) {
        super(cctx, srcNodeId, reqId, snpName, snpSndr, parts);

        assert snpName != null : "Snapshot name cannot be empty or null.";
        assert snpSndr != null : "Snapshot sender which handles execution tasks must be not null.";
        assert snpSndr.executor() != null : "Executor service must be not null.";
        assert cctx.pageStore() instanceof FilePageStoreManager : "Snapshot task can work only with physical files.";
        assert !parts.containsKey(MetaStorage.METASTORAGE_CACHE_ID) : "The withMetaStorage must be used instead.";

        this.tmpSnpWorkDir = new File(tmpWorkDir, snpName);
        this.ioFactory = ioFactory;
        this.withMetaStorage = withMetaStorage;
        this.pageStore = (FilePageStoreManager)cctx.pageStore();
        this.locBuff = locBuff;
    }

    /**
     * @param th An exception which occurred during snapshot processing.
     */
    @Override public void acceptException(Throwable th) {
        if (th == null)
            return;

        super.acceptException(th);

        startedFut.onDone(th);
    }

    /** {@inheritDoc} */
    @Override public boolean onDone(@Nullable SnapshotFutureTaskResult res, @Nullable Throwable err) {
        for (PageStoreSerialWriter writer : partDeltaWriters.values())
            U.closeQuiet(writer);

        for (CacheConfigurationSender ccfgSndr : ccfgSndrs)
            U.closeQuiet(ccfgSndr);

        snpSndr.close(err);

        if (tmpConsIdDir != null)
            U.delete(tmpConsIdDir);

        // Delete snapshot directory if no other files exists.
        try {
            if (U.fileCount(tmpSnpWorkDir.toPath()) == 0 || err != null)
                U.delete(tmpSnpWorkDir.toPath());
        }
        catch (IOException e) {
            log.error("Snapshot directory doesn't exist [snpName=" + snpName + ", dir=" + tmpSnpWorkDir + ']');
        }

        if (err != null)
            startedFut.onDone(err);

        return super.onDone(res, err);
    }

    /**
     * @return Started future.
     */
    public IgniteInternalFuture<?> started() {
        return startedFut;
    }

    /**
     * Initiates snapshot task.
     *
     * @return {@code true} if task started by this call.
     */
    @Override public boolean start() {
        if (stopping())
            return false;

        try {
            if (!started.compareAndSet(false, true))
                return false;

            tmpConsIdDir = U.resolveWorkDirectory(tmpSnpWorkDir.getAbsolutePath(),
                databaseRelativePath(cctx.kernalContext().pdsFolderResolver().resolveFolders().folderName()),
                false);

            for (Integer grpId : parts.keySet()) {
                CacheGroupContext gctx = cctx.cache().cacheGroup(grpId);

                if (gctx == null)
                    throw new IgniteCheckedException("Cache group context not found: " + grpId);

                if (!CU.isPersistentCache(gctx.config(), cctx.kernalContext().config().getDataStorageConfiguration()))
                    throw new IgniteCheckedException("In-memory cache groups are not allowed to be snapshot: " + grpId);

                // Create cache group snapshot directory on start in a single thread.
                U.ensureDirectory(cacheWorkDir(tmpConsIdDir, FilePageStoreManager.cacheDirName(gctx.config())),
                    "directory for snapshotting cache group",
                    log);
            }

            if (withMetaStorage) {
                U.ensureDirectory(cacheWorkDir(tmpConsIdDir, MetaStorage.METASTORAGE_DIR_NAME),
                    "directory for snapshotting metastorage",
                    log);
            }

            startedFut.listen(() ->
                ((GridCacheDatabaseSharedManager)cctx.database()).removeCheckpointListener(this)
            );

            // Listener will be removed right after first execution.
            ((GridCacheDatabaseSharedManager)cctx.database()).addCheckpointListener(this);

            if (log.isInfoEnabled()) {
                log.info("Snapshot operation is scheduled on local node and will be handled by the checkpoint " +
                    "listener [sctx=" + this + ", topVer=" + cctx.discovery().topologyVersionEx() + ']');
            }
        }
        catch (IgniteCheckedException e) {
            acceptException(e);

            return false;
        }

        return true;
    }

    /** {@inheritDoc} */
    @Override public void beforeCheckpointBegin(Context ctx) throws IgniteCheckedException {
        if (stopping())
            return;

        ctx.finishedStateFut().listen(f -> {
            if (f.error() == null)
                cpEndFut.complete(true);
            else
                cpEndFut.completeExceptionally(f.error());
        });

        if (withMetaStorage) {
            try {
                long start = U.currentTimeMillis();

                U.get(((DistributedMetaStorageImpl)cctx.kernalContext().distributedMetastorage()).flush());

                if (log.isInfoEnabled()) {
                    log.info("Finished waiting for all the concurrent operations over the metadata store before snapshot " +
                        "[snpName=" + snpName + ", time=" + (U.currentTimeMillis() - start) + "ms]");
                }
            }
            catch (IgniteCheckedException ignore) {
                // Flushing may be cancelled or interrupted due to the local node stopping.
            }
        }
    }

    /** {@inheritDoc} */
    @Override public void onMarkCheckpointBegin(Context ctx) {
        // Write lock is hold. Partition pages counters has been collected under write lock.
        if (stopping())
            return;

        try {
            // Here we have the following warranties:
            // 1. Checkpoint holds write acquire lock and Snapshot holds PME. Then there are not any concurrent updates.
            // 2. This record is written before the related CheckpointRecord, and is flushed with CheckpointRecord or instead it.
            if (cctx.wal() != null) {
                snpPtr = cctx.wal().log(new ClusterSnapshotRecord(snpName));

                ctx.walFlush(true);
            }

            processPartitions();

            List<CacheConfiguration<?, ?>> ccfgs = new ArrayList<>();

            for (Map.Entry<Integer, Set<Integer>> e : processed.entrySet()) {
                int grpId = e.getKey();

                CacheGroupContext gctx = cctx.cache().cacheGroup(grpId);

                if (gctx == null)
                    throw new IgniteCheckedException("Cache group is stopped : " + grpId);

                ccfgs.add(gctx.config());
                addPartitionWriters(grpId, e.getValue(), FilePageStoreManager.cacheDirName(gctx.config()));
            }

            if (withMetaStorage) {
                processed.put(MetaStorage.METASTORAGE_CACHE_ID, MetaStorage.METASTORAGE_PARTITIONS);

                addPartitionWriters(MetaStorage.METASTORAGE_CACHE_ID, MetaStorage.METASTORAGE_PARTITIONS,
                    MetaStorage.METASTORAGE_DIR_NAME);
            }

            cctx.cache().configManager().readConfigurationFiles(ccfgs,
                (ccfg, ccfgFile) -> ccfgSndrs.add(new CacheConfigurationSender(ccfg.getName(),
                    FilePageStoreManager.cacheDirName(ccfg), ccfgFile)));
        }
        catch (IgniteCheckedException e) {
            acceptException(e);
        }
    }

    /** {@inheritDoc} */
    @Override public void onCheckpointBegin(Context ctx) {
        if (stopping())
            return;

        assert !processed.isEmpty() : "Partitions to process must be collected under checkpoint mark phase";

        wrapExceptionIfStarted(() -> snpSndr.init(processed.values().stream().mapToInt(Set::size).sum()))
            .run();

        // Snapshot task can now be started since checkpoint write lock released and
        // there is no error happen on task init.
        if (!startedFut.onDone())
            return;

        if (log.isInfoEnabled()) {
            log.info("Submit partition processing tasks to the snapshot execution pool " +
                "[map=" + groupByGroupId(partFileLengths.keySet()) +
                ", totalSize=" + U.humanReadableByteCount(partFileLengths.values().stream().mapToLong(v -> v).sum()) + ']');
        }

        saveSnapshotData();
    }

    /** {@inheritDoc} */
    @Override protected List<CompletableFuture<Void>> saveGroup(int grpId, Set<Integer> grpParts) throws IgniteCheckedException {
        String cacheDirName = pageStore.cacheDirName(grpId);

        // Process partitions for a particular cache group.
        return grpParts.stream().map(partId -> {
            GroupPartitionId pair = new GroupPartitionId(grpId, partId);

            Long partLen = partFileLengths.get(pair);

            totalSize.addAndGet(partLen);

            return runAsync(() -> {
                snpSndr.sendPart(
                    getPartitionFile(pageStore.workDir(), cacheDirName, partId),
                    cacheDirName,
                    pair,
                    partLen);

                // Stop partition writer.
                partDeltaWriters.get(pair).markPartitionProcessed();

                processedSize.addAndGet(partLen);

                // Wait for the completion of both futures - checkpoint end, copy partition.
            }).runAfterBothAsync(cpEndFut, wrapExceptionIfStarted(() -> {
                PageStoreSerialWriter writer = partDeltaWriters.get(pair);

                writer.close();

                File delta = writer.deltaFile;

                try {
                    // Atomically creates a new, empty delta file if and only if
                    // a file with this name does not yet exist.
                    delta.createNewFile();
                }
                catch (IOException ex) {
                    throw new IgniteCheckedException(ex);
                }

                snpSndr.sendDelta(delta, cacheDirName, pair);

                processedSize.addAndGet(delta.length());

                boolean deleted = delta.delete();

                assert deleted;

                File deltaIdx = partDeltaIndexFile(delta);

                if (deltaIdx.exists()) {
                    deleted = deltaIdx.delete();

                    assert deleted;
                }
            }), snpSndr.executor());
        }).collect(Collectors.toList());
    }

    /** {@inheritDoc} */
    @Override protected List<CompletableFuture<Void>> saveCacheConfigs() {
        // Send configuration files of all cache groups.
        return ccfgSndrs.stream()
            .map(ccfgSndr -> runAsync(ccfgSndr::sendCacheConfig))
            .collect(Collectors.toList());
    }

    /**
     * @param grpId Cache group id.
     * @param parts Set of partitions to be processed.
     * @param dirName Directory name to init.
     * @throws IgniteCheckedException If fails.
     */
    void addPartitionWriters(int grpId, Set<Integer> parts, String dirName) throws IgniteCheckedException {
        Integer encGrpId = cctx.cache().isEncrypted(grpId) ? grpId : null;

        for (int partId : parts) {
            GroupPartitionId pair = new GroupPartitionId(grpId, partId);

            PageStore store = pageStore.getStore(grpId, partId);
            File delta = partDeltaFile(cacheWorkDir(tmpConsIdDir, dirName), partId);

            partDeltaWriters.put(pair, deltaWriterFactory.apply(store, delta, encGrpId));

            partFileLengths.put(pair, store.size());
        }
    }

    /** {@inheritDoc} */
    @Override public synchronized CompletableFuture<Void> closeAsync() {
        if (closeFut == null) {
            Throwable err0 = err.get();

            // Zero partitions haven't to be written on disk.
            Set<GroupPartitionId> taken = partFileLengths.entrySet().stream()
                .filter(e -> e.getValue() > 0)
                .map(Map.Entry::getKey)
                .collect(Collectors.toSet());

            closeFut = CompletableFuture.runAsync(() -> onDone(new SnapshotFutureTaskResult(taken, snpPtr), err0),
                cctx.kernalContext().pools().getSystemExecutorService());
        }

        return closeFut;
    }

    /** @return Estimated snapshot size in bytes. The value may grow during snapshot creation. */
    public long totalSize() {
        return totalSize.get();
    }

    /** @return Processed snapshot size in bytes. */
    public long processedSize() {
        return processedSize.get();
    }

    /**
     * @param grps List of processing pairs.
     *
     * @return Map with cache group id's associated to corresponding partitions.
     */
    private static Map<Integer, String> groupByGroupId(Collection<GroupPartitionId> grps) {
        return grps.stream()
            .collect(Collectors.groupingBy(GroupPartitionId::getGroupId,
                Collectors.mapping(GroupPartitionId::getPartitionId,
                    Collectors.toSet())))
            .entrySet()
            .stream()
            .collect(Collectors.toMap(Map.Entry::getKey, e -> S.toStringSortedDistinct(e.getValue())));
    }

    /** {@inheritDoc} */
    @Override public boolean equals(Object o) {
        if (this == o)
            return true;

        if (o == null || getClass() != o.getClass())
            return false;

        SnapshotFutureTask ctx = (SnapshotFutureTask)o;

        return snpName.equals(ctx.snpName);
    }

    /** {@inheritDoc} */
    @Override public int hashCode() {
        return Objects.hash(snpName);
    }

    /** {@inheritDoc} */
    @Override public String toString() {
        return S.toString(SnapshotFutureTask.class, this, super.toString());
    }

    /** */
    private class CacheConfigurationSender implements BiConsumer<String, File>, Closeable {
        /** Cache name associated with configuration file. */
        private final String cacheName;

        /** Cache directory associated with configuration file. */
        private final String cacheDirName;

        /** Lock for cache configuration processing. */
        private final Lock lock = new ReentrantLock();

        /** Configuration file to send. */
        private volatile File ccfgFile;

        /** {@code true} if configuration file already sent. */
        private volatile boolean sent;

        /**
         * {@code true} if an old configuration file written to the temp directory and
         * waiting to be sent.
         */
        private volatile boolean fromTemp;

        /**
         * @param ccfgFile Cache configuration to send.
         * @param cacheDirName Cache directory.
         */
        public CacheConfigurationSender(String cacheName, String cacheDirName, File ccfgFile) {
            this.cacheName = cacheName;
            this.cacheDirName = cacheDirName;
            this.ccfgFile = ccfgFile;

            cctx.cache().configManager().addConfigurationChangeListener(this);
        }

        /**
         * Send the original cache configuration file or the temp one instead saved due to
         * concurrent configuration change operation happened (e.g. SQL add/drop column).
         */
        public void sendCacheConfig() {
            lock.lock();

            try {
                snpSndr.sendCacheConfig(ccfgFile, cacheDirName);

                close0();
            }
            finally {
                lock.unlock();
            }
        }

        /** {@inheritDoc} */
        @Override public void accept(String cacheName, File ccfgFile) {
            assert ccfgFile.exists() :
                "Cache configuration file must exist [cacheName=" + cacheName +
                    ", ccfgFile=" + ccfgFile.getAbsolutePath() + ']';

            if (stopping())
                return;

            if (!cacheName.equals(this.cacheName) || sent || fromTemp)
                return;

            lock.lock();

            try {
                if (sent || fromTemp)
                    return;

                File cacheWorkDir = cacheWorkDir(tmpSnpWorkDir, cacheDirName);

                if (!U.mkdirs(cacheWorkDir))
                    throw new IOException("Unable to create temp directory to copy original configuration file: " + cacheWorkDir);

                File newCcfgFile = new File(cacheWorkDir, ccfgFile.getName());
                newCcfgFile.createNewFile();

                copy(ioFactory, ccfgFile, newCcfgFile, ccfgFile.length());

                this.ccfgFile = newCcfgFile;
                fromTemp = true;
            }
            catch (IOException e) {
                acceptException(e);
            }
            finally {
                lock.unlock();
            }
        }

        /** Close writer and remove listener. */
        private void close0() {
            sent = true;
            cctx.cache().configManager().removeConfigurationChangeListener(this);

            if (fromTemp)
                U.delete(ccfgFile);
        }

        /** {@inheritDoc} */
        @Override public void close() {
            lock.lock();

            try {
                close0();
            }
            finally {
                lock.unlock();
            }
        }
    }

    /** */
    private class PageStoreSerialWriter implements PageWriteListener, Closeable {
        /** Page store to which current writer is related to. */
        @GridToStringExclude
        protected final PageStore store;

        /** Partition delta file to store delta pages into. */
        protected final File deltaFile;

        /** Id of encrypted cache group. If {@code null}, no encrypted IO is used. */
        private final Integer encryptedGrpId;

        /** Busy lock to protect write operations. */
        private final ReadWriteLock lock = new ReentrantReadWriteLock();

        /** {@code true} if need the original page from PageStore instead of given buffer. */
        @GridToStringExclude
        private final BooleanSupplier checkpointComplete = () ->
            cpEndFut.isDone() && !cpEndFut.isCompletedExceptionally();

        /**
         * Array of bits. 1 - means pages written, 0 - the otherwise.
         * Size of array can be estimated only under checkpoint write lock.
         */
        private final AtomicBitSet writtenPages;

        /** IO over the underlying delta file. */
        @GridToStringExclude
        private volatile FileIO deltaFileIo;

        /** {@code true} if partition file has been copied to external resource. */
        private volatile boolean partProcessed;

        /**
         * @param store Partition page store.
         * @param deltaFile Destination file to write pages to.
         * @param encryptedGrpId Id of encrypted cache group. If {@code null}, no encrypted IO is used.
         */
        public PageStoreSerialWriter(PageStore store, File deltaFile, @Nullable Integer encryptedGrpId) {
            assert store != null;
            assert cctx.database().checkpointLockIsHeldByThread();

            this.deltaFile = deltaFile;
            this.store = store;
            // It is important to init {@link AtomicBitSet} under the checkpoint write-lock.
            // This guarantee us that no pages will be modified and it's safe to init pages
            // list which needs to be processed.
            writtenPages = new AtomicBitSet(store.pages());
            this.encryptedGrpId = encryptedGrpId;

            store.addWriteListener(this);
        }

        /**
         * @return {@code true} if writer is stopped and cannot write pages.
         */
        public boolean stopped() {
            return (checkpointComplete.getAsBoolean() && partProcessed) || stopping();
        }

        /**
         * Mark partition has been processed by another thread.
         */
        public void markPartitionProcessed() {
            lock.writeLock().lock();

            try {
                partProcessed = true;
            }
            finally {
                lock.writeLock().unlock();
            }
        }

        /** */
        protected void init() throws IOException {
            deltaFileIo = (encryptedGrpId == null ? ioFactory :
                pageStore.encryptedFileIoFactory(ioFactory, encryptedGrpId)).create(deltaFile);
        }

        /** {@inheritDoc} */
        @Override public void accept(long pageId, ByteBuffer buf) {
            assert buf.position() == 0 : buf.position();
            assert buf.order() == ByteOrder.nativeOrder() : buf.order();

            if (deltaFileIo == null) {
                lock.writeLock().lock();

                try {
                    if (stopped())
                        return;

                    if (deltaFileIo == null)
                        init();
                }
                catch (IOException e) {
                    acceptException(e);
                }
                finally {
                    lock.writeLock().unlock();
                }
            }

            int pageIdx = -1;

            lock.readLock().lock();

            try {
                if (stopped())
                    return;

                pageIdx = PageIdUtils.pageIndex(pageId);

                if (checkpointComplete.getAsBoolean()) {
                    // Page already written.
                    if (!writtenPages.touch(pageIdx))
                        return;

                    final ByteBuffer locBuf = locBuff.get();

                    assert locBuf.capacity() == store.getPageSize();

                    locBuf.clear();

                    if (!store.read(pageId, locBuf, true))
                        return;

                    locBuf.clear();

                    writePage0(pageId, locBuf);
                }
                else {
                    // Direct buffer is needs to be written, associated checkpoint not finished yet.
                    if (PageIO.getCompressionType(GridUnsafe.bufferAddress(buf)) != CompressionProcessor.UNCOMPRESSED_PAGE) {
                        final ByteBuffer locBuf = locBuff.get();

                        assert locBuf.capacity() == store.getPageSize();

                        locBuf.clear();

                        GridUnsafe.copyOffheapOffheap(GridUnsafe.bufferAddress(buf), GridUnsafe.bufferAddress(locBuf), buf.limit());

                        locBuf.limit(locBuf.capacity());
                        locBuf.position(0);

                        buf = locBuf;
                    }

                    writePage0(pageId, buf);

                    // Page marked as written to delta file, so there is no need to
                    // copy it from file when the first checkpoint associated with
                    // current snapshot task ends.
                    writtenPages.touch(pageIdx);
                }
            }
            catch (Throwable ex) {
                acceptException(new IgniteCheckedException("Error during writing pages to delta partition file " +
                    "[pageIdx=" + pageIdx + ", writer=" + this + ']', ex));
            }
            finally {
                lock.readLock().unlock();
            }
        }

        /**
         * @param pageId Page ID.
         * @param pageBuf Page buffer to write.
         * @throws IOException If page writing failed (IO error occurred).
         */
        protected synchronized void writePage0(long pageId, ByteBuffer pageBuf) throws IOException {
            assert deltaFileIo != null : "Delta pages storage is not inited: " + this;
            assert pageBuf.position() == 0;
            assert pageBuf.order() == ByteOrder.nativeOrder() : "Page buffer order " + pageBuf.order()
                + " should be same with " + ByteOrder.nativeOrder();

            if (log.isDebugEnabled()) {
                log.debug("onPageWrite [pageId=" + pageId +
                    ", pageIdBuff=" + PageIO.getPageId(pageBuf) +
                    ", fileSize=" + deltaFileIo.size() +
                    ", crcBuff=" + FastCrc.calcCrc(pageBuf, pageBuf.limit()) +
                    ", crcPage=" + PageIO.getCrc(pageBuf) + ']');

                pageBuf.rewind();
            }

            // Write buffer to the end of the file.
            int len = deltaFileIo.writeFully(pageBuf);

            assert len == pageBuf.capacity();

            totalSize.addAndGet(len);
        }

        /** {@inheritDoc} */
        @Override public void close() {
            lock.writeLock().lock();

            try {
                U.closeQuiet(deltaFileIo);

                deltaFileIo = null;

                store.removeWriteListener(this);
            }
            finally {
                lock.writeLock().unlock();
            }
        }

        /** {@inheritDoc} */
        @Override public String toString() {
            return S.toString(PageStoreSerialWriter.class, this);
        }
    }

    /** @see IgniteSnapshotManager.DeltaSortedIterator */
    private class IndexedPageStoreSerialWriter extends PageStoreSerialWriter {
        /** Delta index file IO. */
        @GridToStringExclude
        private volatile FileIO idxIo;

        /** Buffer of page indexes written to the delta. */
        private volatile ByteBuffer pageIdxs;

        /** */
        public IndexedPageStoreSerialWriter(PageStore store, File deltaFile, @Nullable Integer encryptedGrpId) {
            super(store, deltaFile, encryptedGrpId);
        }

        /** {@inheritDoc} */
        @Override protected void init() throws IOException {
            super.init();

            idxIo = ioFactory.create(partDeltaIndexFile(deltaFile));

            pageIdxs = ByteBuffer.allocate(store.getPageSize()).order(ByteOrder.nativeOrder());

            assert pageIdxs.capacity() % 4 == 0;
        }

        /** {@inheritDoc} */
        @Override protected synchronized void writePage0(long pageId, ByteBuffer pageBuf) throws IOException {
            super.writePage0(pageId, pageBuf);

            pageIdxs.putInt(PageIdUtils.pageIndex(pageId));

            if (!pageIdxs.hasRemaining())
                flush();
        }

        /** Flush buffer with page indexes to the file. */
        private void flush() throws IOException {
            pageIdxs.flip();

            idxIo.writeFully(pageIdxs);

            pageIdxs.clear();
        }

        /** {@inheritDoc} */
        @Override public void close() {
            super.close();

            try {
                if (idxIo != null)
                    flush();
            }
            catch (IOException e) {
                acceptException(new IgniteCheckedException("Error during writing page indexes to delta " +
                    "partition index file [writer=" + this + ']', e));
            }

            U.closeQuiet(idxIo);

            idxIo = null;
        }
    }

    /**
     *
     */
    private static class AtomicBitSet {
        /** Container of bits. */
        private final AtomicIntegerArray arr;

        /** Size of array of bits. */
        private final int size;

        /**
         * @param size Size of array.
         */
        public AtomicBitSet(int size) {
            this.size = size;

            arr = new AtomicIntegerArray((size + 31) >>> 5);
        }

        /**
         * @param off Bit position to change.
         * @return {@code true} if bit has been set,
         * {@code false} if bit changed by another thread or out of range.
         */
        public boolean touch(long off) {
            if (off >= size)
                return false;

            int bit = 1 << off;
            int bucket = (int)(off >>> 5);

            while (true) {
                int cur = arr.get(bucket);
                int val = cur | bit;

                if (cur == val)
                    return false;

                if (arr.compareAndSet(bucket, cur, val))
                    return true;
            }
        }
    }
}<|MERGE_RESOLUTION|>--- conflicted
+++ resolved
@@ -95,17 +95,10 @@
     private final ThreadLocal<ByteBuffer> locBuff;
 
     /** Snapshot working directory on file system. */
-<<<<<<< HEAD
-    protected final File tmpSnpWorkDir;
-
-    /** IO factory which will be used for creating snapshot delta-writers. */
-    protected final FileIOFactory ioFactory;
-=======
     private final File tmpSnpWorkDir;
 
     /** IO factory which will be used for creating snapshot delta-writers. */
     private final FileIOFactory ioFactory;
->>>>>>> bd81eda1
 
     /**
      * The length of file size per each cache partition file.
