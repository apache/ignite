--- conflicted
+++ resolved
@@ -96,9 +96,6 @@
     /** Node file tree. */
     private final NodeFileTree ft;
 
-    /** Snapshot file tree. */
-    private final SnapshotFileTree sft;
-
     /** IO factory which will be used for creating snapshot delta-writers. */
     private final FileIOFactory ioFactory;
 
@@ -180,7 +177,6 @@
         assert !parts.containsKey(MetaStorage.METASTORAGE_CACHE_ID) : "The withMetaStorage must be used instead.";
 
         this.ft = ft;
-        this.sft = sft;
         this.ioFactory = ioFactory;
         this.withMetaStorage = withMetaStorage;
         this.pageStore = (FilePageStoreManager)cctx.pageStore();
@@ -209,12 +205,7 @@
 
         snpSndr.close(err);
 
-<<<<<<< HEAD
-        if (sft.tempFileTree().nodeStorage() != null)
-            U.delete(sft.tempFileTree().nodeStorage());
-=======
         U.delete(sft.tempFileTree().nodeStorage());
->>>>>>> 7c1cedcc
 
         // Delete snapshot directory if no other files exists.
         try {
@@ -251,11 +242,8 @@
             if (!started.compareAndSet(false, true))
                 return false;
 
-<<<<<<< HEAD
-=======
             U.mkdirs(sft.tempFileTree().nodeStorage());
 
->>>>>>> 7c1cedcc
             for (Integer grpId : parts.keySet()) {
                 CacheGroupContext gctx = cctx.cache().cacheGroup(grpId);
 
@@ -647,7 +635,6 @@
                     throw new IOException("Unable to create temp directory to copy original configuration file: " + cacheWorkDir);
 
                 File newCcfgFile = new File(cacheWorkDir, ccfgFile.getName());
-
                 newCcfgFile.createNewFile();
 
                 copy(ioFactory, ccfgFile, newCcfgFile, ccfgFile.length());
