/*
 * Licensed to the Apache Software Foundation (ASF) under one or more
 * contributor license agreements.  See the NOTICE file distributed with
 * this work for additional information regarding copyright ownership.
 * The ASF licenses this file to You under the Apache License, Version 2.0
 * (the "License"); you may not use this file except in compliance with
 * the License.  You may obtain a copy of the License at
 *
 *      http://www.apache.org/licenses/LICENSE-2.0
 *
 * Unless required by applicable law or agreed to in writing, software
 * distributed under the License is distributed on an "AS IS" BASIS,
 * WITHOUT WARRANTIES OR CONDITIONS OF ANY KIND, either express or implied.
 * See the License for the specific language governing permissions and
 * limitations under the License.
 */

package org.apache.ignite.internal.binary;

import java.io.BufferedReader;
import java.io.ByteArrayInputStream;
import java.io.Externalizable;
import java.io.File;
import java.io.FileInputStream;
import java.io.IOException;
import java.io.InputStreamReader;
import java.io.ObjectInputStream;
import java.io.ObjectOutputStream;
import java.lang.reflect.Array;
import java.lang.reflect.InvocationHandler;
import java.lang.reflect.Method;
import java.lang.reflect.Modifier;
import java.lang.reflect.Proxy;
import java.math.BigDecimal;
import java.math.BigInteger;
import java.nio.charset.StandardCharsets;
import java.sql.Time;
import java.sql.Timestamp;
import java.util.ArrayList;
import java.util.Collection;
import java.util.Collections;
import java.util.Date;
import java.util.HashMap;
import java.util.HashSet;
import java.util.Iterator;
import java.util.LinkedHashMap;
import java.util.LinkedHashSet;
import java.util.LinkedList;
import java.util.Map;
import java.util.Set;
import java.util.TreeMap;
import java.util.TreeSet;
import java.util.UUID;
import java.util.concurrent.ConcurrentHashMap;
import java.util.concurrent.ConcurrentSkipListSet;
import org.apache.ignite.IgniteCheckedException;
import org.apache.ignite.IgniteException;
import org.apache.ignite.IgniteSystemProperties;
import org.apache.ignite.binary.BinaryCollectionFactory;
import org.apache.ignite.binary.BinaryInvalidTypeException;
import org.apache.ignite.binary.BinaryMapFactory;
import org.apache.ignite.binary.BinaryObject;
import org.apache.ignite.binary.BinaryObjectException;
import org.apache.ignite.binary.BinaryRawReader;
import org.apache.ignite.binary.BinaryRawWriter;
import org.apache.ignite.binary.BinaryType;
import org.apache.ignite.binary.Binarylizable;
import org.apache.ignite.internal.binary.builder.BinaryLazyValue;
import org.apache.ignite.internal.binary.streams.BinaryInputStream;
import org.apache.ignite.internal.processors.cache.CacheObjectByteArrayImpl;
import org.apache.ignite.internal.processors.cache.CacheObjectImpl;
import org.apache.ignite.internal.processors.cache.KeyCacheObjectImpl;
import org.apache.ignite.internal.processors.cacheobject.UserCacheObjectByteArrayImpl;
import org.apache.ignite.internal.processors.cacheobject.UserCacheObjectImpl;
import org.apache.ignite.internal.processors.cacheobject.UserKeyCacheObjectImpl;
import org.apache.ignite.internal.util.MutableSingletonList;
import org.apache.ignite.internal.util.typedef.F;
import org.apache.ignite.internal.util.typedef.internal.U;
import org.apache.ignite.lang.IgniteBiTuple;
import org.apache.ignite.lang.IgniteUuid;
import org.apache.ignite.platform.PlatformType;
import org.jetbrains.annotations.Nullable;

import static java.nio.charset.StandardCharsets.UTF_8;
import static org.apache.ignite.IgniteSystemProperties.IGNITE_BINARY_MARSHALLER_USE_STRING_SERIALIZATION_VER_2;
import static org.apache.ignite.internal.processors.cache.persistence.file.FilePageStoreManager.TMP_SUFFIX;

/**
 * Binary utils.
 */
public class BinaryUtils {
    /** Binary metadata file suffix. */
    public static final String METADATA_FILE_SUFFIX = ".bin";

    /**
     * Actual file name "{type_id}.classname{platform_id}".
     * Where {@code type_id} is integer type id and {@code platform_id} is byte from {@link PlatformType}
     */
    public static final String MAPPING_FILE_EXTENSION = ".classname";

    /** */
    public static final Map<Class<?>, Byte> PLAIN_CLASS_TO_FLAG = new HashMap<>();

    /** */
    public static final Map<Byte, Class<?>> FLAG_TO_CLASS = new HashMap<>();

    /** */
    public static final boolean USE_STR_SERIALIZATION_VER_2 = IgniteSystemProperties.getBoolean(
        IGNITE_BINARY_MARSHALLER_USE_STRING_SERIALIZATION_VER_2, false);

    /** Map from class to associated write replacer. */
    public static final Map<Class, BinaryWriteReplacer> CLS_TO_WRITE_REPLACER = new HashMap<>();

    /** {@code true} if serialized value of this type cannot contain references to objects. */
    private static final boolean[] PLAIN_TYPE_FLAG = new boolean[102];

    /** Binary classes. */
    private static final Collection<Class<?>> BINARY_CLS = new HashSet<>();

    /** Class for SingletonList obtained at runtime. */
    public static final Class<? extends Collection> SINGLETON_LIST_CLS = Collections.singletonList(null).getClass();

    /** Flag: user type. */
    public static final short FLAG_USR_TYP = 0x0001;

    /** Flag: only raw data exists. */
    public static final short FLAG_HAS_SCHEMA = 0x0002;

    /** Flag indicating that object has raw data. */
    public static final short FLAG_HAS_RAW = 0x0004;

    /** Flag: offsets take 1 byte. */
    public static final short FLAG_OFFSET_ONE_BYTE = 0x0008;

    /** Flag: offsets take 2 bytes. */
    public static final short FLAG_OFFSET_TWO_BYTES = 0x0010;

    /** Flag: compact footer, no field IDs. */
    public static final short FLAG_COMPACT_FOOTER = 0x0020;

    /** Flag: raw data contains .NET type information. Always 0 in Java. Keep it here for information only. */
    @SuppressWarnings("unused")
    public static final short FLAG_CUSTOM_DOTNET_TYPE = 0x0040;

    /** Offset which fits into 1 byte. */
    public static final int OFFSET_1 = 1;

    /** Offset which fits into 2 bytes. */
    public static final int OFFSET_2 = 2;

    /** Offset which fits into 4 bytes. */
    public static final int OFFSET_4 = 4;

    /** Field ID length. */
    public static final int FIELD_ID_LEN = 4;

    /** Whether to skip TreeMap/TreeSet wrapping. */
    public static final boolean WRAP_TREES =
        !IgniteSystemProperties.getBoolean(IgniteSystemProperties.IGNITE_BINARY_DONT_WRAP_TREE_STRUCTURES);

    /** Whether to sort field in binary objects (doesn't affect Binarylizable). */
    public static final boolean FIELDS_SORTED_ORDER =
        IgniteSystemProperties.getBoolean(IgniteSystemProperties.IGNITE_BINARY_SORT_OBJECT_FIELDS);

    /** Field type names. */
    private static final String[] FIELD_TYPE_NAMES;

    /** FNV1 hash offset basis. */
    private static final int FNV1_OFFSET_BASIS = 0x811C9DC5;

    /** FNV1 hash prime. */
    private static final int FNV1_PRIME = 0x01000193;

    /** File lock timeout in milliseconds. */
    private static final int FILE_LOCK_TIMEOUT_MS = 5000;

    /*
     * Static class initializer.
     */
    static {
        PLAIN_CLASS_TO_FLAG.put(Byte.class, GridBinaryMarshaller.BYTE);
        PLAIN_CLASS_TO_FLAG.put(Short.class, GridBinaryMarshaller.SHORT);
        PLAIN_CLASS_TO_FLAG.put(Integer.class, GridBinaryMarshaller.INT);
        PLAIN_CLASS_TO_FLAG.put(Long.class, GridBinaryMarshaller.LONG);
        PLAIN_CLASS_TO_FLAG.put(Float.class, GridBinaryMarshaller.FLOAT);
        PLAIN_CLASS_TO_FLAG.put(Double.class, GridBinaryMarshaller.DOUBLE);
        PLAIN_CLASS_TO_FLAG.put(Character.class, GridBinaryMarshaller.CHAR);
        PLAIN_CLASS_TO_FLAG.put(Boolean.class, GridBinaryMarshaller.BOOLEAN);
        PLAIN_CLASS_TO_FLAG.put(BigDecimal.class, GridBinaryMarshaller.DECIMAL);
        PLAIN_CLASS_TO_FLAG.put(String.class, GridBinaryMarshaller.STRING);
        PLAIN_CLASS_TO_FLAG.put(UUID.class, GridBinaryMarshaller.UUID);
        PLAIN_CLASS_TO_FLAG.put(Date.class, GridBinaryMarshaller.DATE);
        PLAIN_CLASS_TO_FLAG.put(Timestamp.class, GridBinaryMarshaller.TIMESTAMP);
        PLAIN_CLASS_TO_FLAG.put(Time.class, GridBinaryMarshaller.TIME);

        PLAIN_CLASS_TO_FLAG.put(byte[].class, GridBinaryMarshaller.BYTE_ARR);
        PLAIN_CLASS_TO_FLAG.put(short[].class, GridBinaryMarshaller.SHORT_ARR);
        PLAIN_CLASS_TO_FLAG.put(int[].class, GridBinaryMarshaller.INT_ARR);
        PLAIN_CLASS_TO_FLAG.put(long[].class, GridBinaryMarshaller.LONG_ARR);
        PLAIN_CLASS_TO_FLAG.put(float[].class, GridBinaryMarshaller.FLOAT_ARR);
        PLAIN_CLASS_TO_FLAG.put(double[].class, GridBinaryMarshaller.DOUBLE_ARR);
        PLAIN_CLASS_TO_FLAG.put(char[].class, GridBinaryMarshaller.CHAR_ARR);
        PLAIN_CLASS_TO_FLAG.put(boolean[].class, GridBinaryMarshaller.BOOLEAN_ARR);
        PLAIN_CLASS_TO_FLAG.put(BigDecimal[].class, GridBinaryMarshaller.DECIMAL_ARR);
        PLAIN_CLASS_TO_FLAG.put(String[].class, GridBinaryMarshaller.STRING_ARR);
        PLAIN_CLASS_TO_FLAG.put(UUID[].class, GridBinaryMarshaller.UUID_ARR);
        PLAIN_CLASS_TO_FLAG.put(Date[].class, GridBinaryMarshaller.DATE_ARR);
        PLAIN_CLASS_TO_FLAG.put(Timestamp[].class, GridBinaryMarshaller.TIMESTAMP_ARR);
        PLAIN_CLASS_TO_FLAG.put(Time[].class, GridBinaryMarshaller.TIME_ARR);

        for (Map.Entry<Class<?>, Byte> entry : PLAIN_CLASS_TO_FLAG.entrySet())
            FLAG_TO_CLASS.put(entry.getValue(), entry.getKey());

        PLAIN_CLASS_TO_FLAG.put(byte.class, GridBinaryMarshaller.BYTE);
        PLAIN_CLASS_TO_FLAG.put(short.class, GridBinaryMarshaller.SHORT);
        PLAIN_CLASS_TO_FLAG.put(int.class, GridBinaryMarshaller.INT);
        PLAIN_CLASS_TO_FLAG.put(long.class, GridBinaryMarshaller.LONG);
        PLAIN_CLASS_TO_FLAG.put(float.class, GridBinaryMarshaller.FLOAT);
        PLAIN_CLASS_TO_FLAG.put(double.class, GridBinaryMarshaller.DOUBLE);
        PLAIN_CLASS_TO_FLAG.put(char.class, GridBinaryMarshaller.CHAR);
        PLAIN_CLASS_TO_FLAG.put(boolean.class, GridBinaryMarshaller.BOOLEAN);

        for (byte b : new byte[] {
            GridBinaryMarshaller.BYTE, GridBinaryMarshaller.SHORT, GridBinaryMarshaller.INT, GridBinaryMarshaller.LONG,
            GridBinaryMarshaller.FLOAT, GridBinaryMarshaller.DOUBLE, GridBinaryMarshaller.CHAR, GridBinaryMarshaller.BOOLEAN,
            GridBinaryMarshaller.DECIMAL, GridBinaryMarshaller.STRING, GridBinaryMarshaller.UUID, GridBinaryMarshaller.DATE,
            GridBinaryMarshaller.TIMESTAMP, GridBinaryMarshaller.TIME, GridBinaryMarshaller.BYTE_ARR, GridBinaryMarshaller.SHORT_ARR,
            GridBinaryMarshaller.INT_ARR, GridBinaryMarshaller.LONG_ARR, GridBinaryMarshaller.FLOAT_ARR, GridBinaryMarshaller.DOUBLE_ARR,
            GridBinaryMarshaller.TIME_ARR, GridBinaryMarshaller.CHAR_ARR, GridBinaryMarshaller.BOOLEAN_ARR,
            GridBinaryMarshaller.DECIMAL_ARR, GridBinaryMarshaller.STRING_ARR, GridBinaryMarshaller.UUID_ARR, GridBinaryMarshaller.DATE_ARR,
            GridBinaryMarshaller.TIMESTAMP_ARR, GridBinaryMarshaller.ENUM, GridBinaryMarshaller.ENUM_ARR, GridBinaryMarshaller.NULL}) {

            PLAIN_TYPE_FLAG[b] = true;
        }

        BINARY_CLS.add(Byte.class);
        BINARY_CLS.add(Short.class);
        BINARY_CLS.add(Integer.class);
        BINARY_CLS.add(Long.class);
        BINARY_CLS.add(Float.class);
        BINARY_CLS.add(Double.class);
        BINARY_CLS.add(Character.class);
        BINARY_CLS.add(Boolean.class);
        BINARY_CLS.add(String.class);
        BINARY_CLS.add(UUID.class);
        BINARY_CLS.add(Date.class);
        BINARY_CLS.add(Timestamp.class);
        BINARY_CLS.add(Time.class);
        BINARY_CLS.add(BigDecimal.class);
        BINARY_CLS.add(byte[].class);
        BINARY_CLS.add(short[].class);
        BINARY_CLS.add(int[].class);
        BINARY_CLS.add(long[].class);
        BINARY_CLS.add(float[].class);
        BINARY_CLS.add(double[].class);
        BINARY_CLS.add(char[].class);
        BINARY_CLS.add(boolean[].class);
        BINARY_CLS.add(String[].class);
        BINARY_CLS.add(UUID[].class);
        BINARY_CLS.add(Date[].class);
        BINARY_CLS.add(Timestamp[].class);
        BINARY_CLS.add(Time[].class);
        BINARY_CLS.add(BigDecimal[].class);

        FIELD_TYPE_NAMES = new String[104];

        FIELD_TYPE_NAMES[GridBinaryMarshaller.BYTE] = "byte";
        FIELD_TYPE_NAMES[GridBinaryMarshaller.SHORT] = "short";
        FIELD_TYPE_NAMES[GridBinaryMarshaller.INT] = "int";
        FIELD_TYPE_NAMES[GridBinaryMarshaller.LONG] = "long";
        FIELD_TYPE_NAMES[GridBinaryMarshaller.BOOLEAN] = "boolean";
        FIELD_TYPE_NAMES[GridBinaryMarshaller.FLOAT] = "float";
        FIELD_TYPE_NAMES[GridBinaryMarshaller.DOUBLE] = "double";
        FIELD_TYPE_NAMES[GridBinaryMarshaller.CHAR] = "char";
        FIELD_TYPE_NAMES[GridBinaryMarshaller.UUID] = "UUID";
        FIELD_TYPE_NAMES[GridBinaryMarshaller.DECIMAL] = "decimal";
        FIELD_TYPE_NAMES[GridBinaryMarshaller.STRING] = "String";
        FIELD_TYPE_NAMES[GridBinaryMarshaller.DATE] = "Date";
        FIELD_TYPE_NAMES[GridBinaryMarshaller.TIMESTAMP] = "Timestamp";
        FIELD_TYPE_NAMES[GridBinaryMarshaller.TIME] = "Time";
        FIELD_TYPE_NAMES[GridBinaryMarshaller.ENUM] = "Enum";
        FIELD_TYPE_NAMES[GridBinaryMarshaller.OBJ] = "Object";
        FIELD_TYPE_NAMES[GridBinaryMarshaller.BINARY_OBJ] = "Object";
        FIELD_TYPE_NAMES[GridBinaryMarshaller.COL] = "Collection";
        FIELD_TYPE_NAMES[GridBinaryMarshaller.MAP] = "Map";
        FIELD_TYPE_NAMES[GridBinaryMarshaller.CLASS] = "Class";
        FIELD_TYPE_NAMES[GridBinaryMarshaller.BYTE_ARR] = "byte[]";
        FIELD_TYPE_NAMES[GridBinaryMarshaller.SHORT_ARR] = "short[]";
        FIELD_TYPE_NAMES[GridBinaryMarshaller.INT_ARR] = "int[]";
        FIELD_TYPE_NAMES[GridBinaryMarshaller.LONG_ARR] = "long[]";
        FIELD_TYPE_NAMES[GridBinaryMarshaller.BOOLEAN_ARR] = "boolean[]";
        FIELD_TYPE_NAMES[GridBinaryMarshaller.FLOAT_ARR] = "float[]";
        FIELD_TYPE_NAMES[GridBinaryMarshaller.DOUBLE_ARR] = "double[]";
        FIELD_TYPE_NAMES[GridBinaryMarshaller.CHAR_ARR] = "char[]";
        FIELD_TYPE_NAMES[GridBinaryMarshaller.UUID_ARR] = "UUID[]";
        FIELD_TYPE_NAMES[GridBinaryMarshaller.DECIMAL_ARR] = "decimal[]";
        FIELD_TYPE_NAMES[GridBinaryMarshaller.STRING_ARR] = "String[]";
        FIELD_TYPE_NAMES[GridBinaryMarshaller.DATE_ARR] = "Date[]";
        FIELD_TYPE_NAMES[GridBinaryMarshaller.TIMESTAMP_ARR] = "Timestamp[]";
        FIELD_TYPE_NAMES[GridBinaryMarshaller.TIME_ARR] = "Time[]";
        FIELD_TYPE_NAMES[GridBinaryMarshaller.OBJ_ARR] = "Object[]";
        FIELD_TYPE_NAMES[GridBinaryMarshaller.ENUM_ARR] = "Enum[]";
        FIELD_TYPE_NAMES[GridBinaryMarshaller.BINARY_ENUM] = "Enum";

        if (wrapTrees()) {
            CLS_TO_WRITE_REPLACER.put(TreeMap.class, new BinaryTreeMapWriteReplacer());
            CLS_TO_WRITE_REPLACER.put(TreeSet.class, new BinaryTreeSetWriteReplacer());
        }
    }

    /**
     * Check if user type flag is set.
     *
     * @param flags Flags.
     * @return {@code True} if set.
     */
    public static boolean isUserType(short flags) {
        return isFlagSet(flags, FLAG_USR_TYP);
    }

    /**
     * Check if raw-only flag is set.
     *
     * @param flags Flags.
     * @return {@code True} if set.
     */
    public static boolean hasSchema(short flags) {
        return isFlagSet(flags, FLAG_HAS_SCHEMA);
    }

    /**
     * Check if raw-only flag is set.
     *
     * @param flags Flags.
     * @return {@code True} if set.
     */
    public static boolean hasRaw(short flags) {
        return isFlagSet(flags, FLAG_HAS_RAW);
    }

    /**
     * Check if "no-field-ids" flag is set.
     *
     * @param flags Flags.
     * @return {@code True} if set.
     */
    public static boolean isCompactFooter(short flags) {
        return isFlagSet(flags, FLAG_COMPACT_FOOTER);
    }

    /**
     * Check whether particular flag is set.
     *
     * @param flags Flags.
     * @param flag Flag.
     * @return {@code True} if flag is set in flags.
     */
    public static boolean isFlagSet(short flags, short flag) {
        return (flags & flag) == flag;
    }

    /**
     * Schema initial ID.
     *
     * @return ID.
     */
    public static int schemaInitialId() {
        return FNV1_OFFSET_BASIS;
    }

    /**
     * Update schema ID when new field is added.
     *
     * @param schemaId Current schema ID.
     * @param fieldId Field ID.
     * @return New schema ID.
     */
    public static int updateSchemaId(int schemaId, int fieldId) {
        schemaId = schemaId ^ (fieldId & 0xFF);
        schemaId = schemaId * FNV1_PRIME;
        schemaId = schemaId ^ ((fieldId >> 8) & 0xFF);
        schemaId = schemaId * FNV1_PRIME;
        schemaId = schemaId ^ ((fieldId >> 16) & 0xFF);
        schemaId = schemaId * FNV1_PRIME;
        schemaId = schemaId ^ ((fieldId >> 24) & 0xFF);
        schemaId = schemaId * FNV1_PRIME;

        return schemaId;
    }

    /**
     * @param typeId Field type ID.
     * @return Field type name or {@code null} if unknown.
     */
    public static String fieldTypeName(int typeId) {
        if (typeId < 0 || typeId >= FIELD_TYPE_NAMES.length)
            return null;

        return FIELD_TYPE_NAMES[typeId];
    }

    /**
     * Write value with flag. e.g. writePlainObject(writer, (byte)77) will write two byte: {BYTE, 77}.
     *
     * @param writer W
     * @param val Value.
     */
    public static void writePlainObject(BinaryWriterExImpl writer, Object val) {
        Byte flag = PLAIN_CLASS_TO_FLAG.get(val.getClass());

        if (flag == null)
            throw new IllegalArgumentException("Can't write object with type: " + val.getClass());

        switch (flag) {
            case GridBinaryMarshaller.BYTE:
                writer.writeByte(flag);
                writer.writeByte((Byte)val);

                break;

            case GridBinaryMarshaller.SHORT:
                writer.writeByte(flag);
                writer.writeShort((Short)val);

                break;

            case GridBinaryMarshaller.INT:
                writer.writeByte(flag);
                writer.writeInt((Integer)val);

                break;

            case GridBinaryMarshaller.LONG:
                writer.writeByte(flag);
                writer.writeLong((Long)val);

                break;

            case GridBinaryMarshaller.FLOAT:
                writer.writeByte(flag);
                writer.writeFloat((Float)val);

                break;

            case GridBinaryMarshaller.DOUBLE:
                writer.writeByte(flag);
                writer.writeDouble((Double)val);

                break;

            case GridBinaryMarshaller.CHAR:
                writer.writeByte(flag);
                writer.writeChar((Character)val);

                break;

            case GridBinaryMarshaller.BOOLEAN:
                writer.writeByte(flag);
                writer.writeBoolean((Boolean)val);

                break;

            case GridBinaryMarshaller.DECIMAL:
                writer.doWriteDecimal((BigDecimal)val);

                break;

            case GridBinaryMarshaller.STRING:
                writer.doWriteString((String)val);

                break;

            case GridBinaryMarshaller.UUID:
                writer.doWriteUuid((UUID)val);

                break;

            case GridBinaryMarshaller.DATE:
                writer.doWriteDate((Date)val);

                break;

            case GridBinaryMarshaller.TIMESTAMP:
                writer.doWriteTimestamp((Timestamp)val);

                break;

            case GridBinaryMarshaller.TIME:
                writer.doWriteTime((Time)val);

                break;

            case GridBinaryMarshaller.BYTE_ARR:
                writer.doWriteByteArray((byte[])val);

                break;

            case GridBinaryMarshaller.SHORT_ARR:
                writer.doWriteShortArray((short[])val);

                break;

            case GridBinaryMarshaller.INT_ARR:
                writer.doWriteIntArray((int[])val);

                break;

            case GridBinaryMarshaller.LONG_ARR:
                writer.doWriteLongArray((long[])val);

                break;

            case GridBinaryMarshaller.FLOAT_ARR:
                writer.doWriteFloatArray((float[])val);

                break;

            case GridBinaryMarshaller.DOUBLE_ARR:
                writer.doWriteDoubleArray((double[])val);

                break;

            case GridBinaryMarshaller.CHAR_ARR:
                writer.doWriteCharArray((char[])val);

                break;

            case GridBinaryMarshaller.BOOLEAN_ARR:
                writer.doWriteBooleanArray((boolean[])val);

                break;

            case GridBinaryMarshaller.DECIMAL_ARR:
                writer.doWriteDecimalArray((BigDecimal[])val);

                break;

            case GridBinaryMarshaller.STRING_ARR:
                writer.doWriteStringArray((String[])val);

                break;

            case GridBinaryMarshaller.UUID_ARR:
                writer.doWriteUuidArray((UUID[])val);

                break;

            case GridBinaryMarshaller.DATE_ARR:
                writer.doWriteDateArray((Date[])val);

                break;

            case GridBinaryMarshaller.TIMESTAMP_ARR:
                writer.doWriteTimestampArray((Timestamp[])val);

                break;

            case GridBinaryMarshaller.TIME_ARR:
                writer.doWriteTimeArray((Time[])val);

                break;

            default:
                throw new IllegalArgumentException("Can't write object with type: " + val.getClass());
        }
    }

    /**
     * @param obj Value to unwrap.
     * @return Unwrapped value.
     */
    public static Object unwrapLazy(@Nullable Object obj) {
        if (obj instanceof BinaryLazyValue)
            return ((BinaryLazyValue)obj).value();

        return obj;
    }

    /**
     * @param delegate Iterator to delegate.
     * @return New iterator.
     */
    public static Iterator<Object> unwrapLazyIterator(final Iterator<Object> delegate) {
        return new Iterator<Object>() {
            @Override public boolean hasNext() {
                return delegate.hasNext();
            }

            @Override public Object next() {
                return unwrapLazy(delegate.next());
            }

            @Override public void remove() {
                delegate.remove();
            }
        };
    }

    /**
     * @return {@code true} if content of serialized value cannot contain references to other object.
     */
    public static boolean isPlainType(int type) {
        return type > 0 && type < PLAIN_TYPE_FLAG.length && PLAIN_TYPE_FLAG[type];
    }

    /**
     * Checks whether an array type values can or can not contain references to other object.
     *
     * @param type Array type.
     * @return {@code true} if content of serialized array value cannot contain references to other object.
     */
    public static boolean isPlainArrayType(int type) {
        return (type >= GridBinaryMarshaller.BYTE_ARR && type <= GridBinaryMarshaller.DATE_ARR)
            || type == GridBinaryMarshaller.TIMESTAMP_ARR || type == GridBinaryMarshaller.TIME_ARR;
    }

    /**
     * @param cls Class.
     * @return Binary field type.
     */
    public static byte typeByClass(Class<?> cls) {
        Byte type = PLAIN_CLASS_TO_FLAG.get(cls);

        if (type != null)
            return type;

        if (U.isEnum(cls))
            return GridBinaryMarshaller.ENUM;

        if (cls.isArray())
            return cls.getComponentType().isEnum() || cls.getComponentType() == Enum.class ?
                GridBinaryMarshaller.ENUM_ARR : GridBinaryMarshaller.OBJ_ARR;

        if (cls == BinaryArray.class)
            return GridBinaryMarshaller.OBJ_ARR;

        if (cls == BinaryEnumArray.class)
            return GridBinaryMarshaller.ENUM_ARR;

        if (isSpecialCollection(cls))
            return GridBinaryMarshaller.COL;

        if (isSpecialMap(cls))
            return GridBinaryMarshaller.MAP;

        return GridBinaryMarshaller.OBJ;
    }

    /**
     * Tells whether provided type is binary.
     *
     * @param cls Class to check.
     * @return Whether type is binary.
     */
    public static boolean isBinaryType(Class<?> cls) {
        assert cls != null;

        return BinaryObject.class.isAssignableFrom(cls) ||
            Proxy.class.isAssignableFrom(cls) ||
            BINARY_CLS.contains(cls);
    }

    /**
     * @return Whether tree structures should be wrapped.
     */
    public static boolean wrapTrees() {
        return WRAP_TREES;
    }

    /**
     * @param map Map to check.
     * @return {@code True} if this map type is supported.
     */
    public static boolean knownMap(Object map) {
        Class<?> cls = map == null ? null : map.getClass();

        return cls == HashMap.class ||
            cls == LinkedHashMap.class ||
            (!wrapTrees() && cls == TreeMap.class) ||
            cls == ConcurrentHashMap.class;
    }

    /**
     * Attempts to create a new map of the same known type. Will return null if map type is not supported.
     *
     * @param map Map.
     * @return New map of the same type or null.
     */
    public static <K, V> Map<K, V> newKnownMap(Object map) {
        Class<?> cls = map == null ? null : map.getClass();

        if (cls == HashMap.class)
            return U.newHashMap(((Map)map).size());
        else if (cls == LinkedHashMap.class)
            return U.newLinkedHashMap(((Map)map).size());
        else if (!wrapTrees() && cls == TreeMap.class)
            return new TreeMap<>(((TreeMap<Object, Object>)map).comparator());
        else if (cls == ConcurrentHashMap.class)
            return new ConcurrentHashMap<>(((Map)map).size());

        return null;
    }

    /**
     * Attempts to create a new map of the same type as {@code map} has. Otherwise returns new {@code HashMap}
     * instance.
     *
     * @param map Original map.
     * @return New map.
     */
    public static <K, V> Map<K, V> newMap(Map<K, V> map) {
        if (map instanceof LinkedHashMap)
            return U.newLinkedHashMap(map.size());
        else if (map instanceof TreeMap)
            return new TreeMap<>(((TreeMap<Object, Object>)map).comparator());
        else if (map instanceof ConcurrentHashMap)
            return new ConcurrentHashMap<>(map.size());

        return U.newHashMap(map.size());
    }

    /**
     * @param col Collection to check.
     * @return True if this is a collection of a known type.
     */
    public static boolean knownCollection(Object col) {
        Class<?> cls = col == null ? null : col.getClass();

        return cls == HashSet.class ||
            cls == LinkedHashSet.class ||
            (!wrapTrees() && cls == TreeSet.class) ||
            cls == ConcurrentSkipListSet.class ||
            cls == ArrayList.class ||
            cls == LinkedList.class ||
            cls == SINGLETON_LIST_CLS;
    }

    /**
     * @param obj Object to check.
     * @return True if this is an object of a known type.
     */
    public static boolean knownCacheObject(Object obj) {
        if (obj == null)
            return false;

        Class<?> cls = obj.getClass();

        return cls == KeyCacheObjectImpl.class ||
            cls == BinaryObjectImpl.class ||
            cls == CacheObjectImpl.class ||
            cls == CacheObjectByteArrayImpl.class ||
            cls == BinaryEnumObjectImpl.class ||
            cls == UserKeyCacheObjectImpl.class ||
            cls == UserCacheObjectImpl.class ||
            cls == UserCacheObjectByteArrayImpl.class;
    }

    /**
     * @param arr Array to check.
     * @return {@code true} if this array is of a known type.
     */
    public static boolean knownArray(Object arr) {
        if (arr == null)
            return false;

        Class<?> cls = arr.getClass();

        return cls == byte[].class || cls == short[].class || cls == int[].class || cls == long[].class ||
            cls == float[].class || cls == double[].class || cls == char[].class || cls == boolean[].class ||
            cls == String[].class || cls == UUID[].class || cls == Date[].class || cls == Timestamp[].class ||
            cls == BigDecimal[].class || cls == Time[].class;
    }

    /**
     * Attempts to create a new collection of the same known type. Will return null if collection type is unknown.
     *
     * @param col Collection.
     * @return New empty collection.
     */
    public static <V> Collection<V> newKnownCollection(Object col) {
        Class<?> cls = col == null ? null : col.getClass();

        if (cls == HashSet.class)
            return U.newHashSet(((Collection)col).size());
        else if (cls == LinkedHashSet.class)
            return U.newLinkedHashSet(((Collection)col).size());
        else if (!wrapTrees() && cls == TreeSet.class)
            return new TreeSet<>(((TreeSet<Object>)col).comparator());
        else if (cls == ConcurrentSkipListSet.class)
            return new ConcurrentSkipListSet<>(((ConcurrentSkipListSet<Object>)col).comparator());
        else if (cls == ArrayList.class)
            return new ArrayList<>(((Collection)col).size());
        else if (cls == LinkedList.class)
            return new LinkedList<>();
        else if (cls == SINGLETON_LIST_CLS)
            return new MutableSingletonList<>();

        return null;
    }

    /**
     * Attempts to create a new set of the same type as {@code set} has. Otherwise returns new {@code HashSet}
     * instance.
     *
     * @param set Original set.
     * @return New set.
     */
    public static <V> Set<V> newSet(Set<V> set) {
        if (set instanceof LinkedHashSet)
            return U.newLinkedHashSet(set.size());
        else if (set instanceof TreeSet)
            return new TreeSet<>(((TreeSet<Object>)set).comparator());
        else if (set instanceof ConcurrentSkipListSet)
            return new ConcurrentSkipListSet<>(((ConcurrentSkipListSet<Object>)set).comparator());

        return U.newHashSet(set.size());
    }

    /**
     * Check protocol version.
     *
     * @param protoVer Protocol version.
     */
    public static void checkProtocolVersion(byte protoVer) {
        if (GridBinaryMarshaller.PROTO_VER != protoVer)
            throw new BinaryObjectException("Unsupported protocol version: " + protoVer);
    }

    /**
     * Get binary object length.
     *
     * @param in Input stream.
     * @param start Start position.
     * @return Length.
     */
    public static int length(BinaryPositionReadable in, int start) {
        return in.readIntPositioned(start + GridBinaryMarshaller.TOTAL_LEN_POS);
    }

    /**
     * Get footer start of the object.
     *
     * @param in Input stream.
     * @param start Object start position inside the stream.
     * @return Footer start.
     */
    public static int footerStartRelative(BinaryPositionReadable in, int start) {
        short flags = in.readShortPositioned(start + GridBinaryMarshaller.FLAGS_POS);

        if (hasSchema(flags))
            // Schema exists, use offset.
            return in.readIntPositioned(start + GridBinaryMarshaller.SCHEMA_OR_RAW_OFF_POS);
        else
            // No schema, footer start equals to object end.
            return length(in, start);
    }

    /**
     * Get object's footer.
     *
     * @param in Input stream.
     * @param start Start position.
     * @return Footer start.
     */
    public static int footerStartAbsolute(BinaryPositionReadable in, int start) {
        return footerStartRelative(in, start) + start;
    }

    /**
     * Get object's footer.
     *
     * @param in Input stream.
     * @param start Start position.
     * @return Footer.
     */
    public static IgniteBiTuple<Integer, Integer> footerAbsolute(BinaryPositionReadable in, int start) {
        short flags = in.readShortPositioned(start + GridBinaryMarshaller.FLAGS_POS);

        int footerEnd = length(in, start);

        if (hasSchema(flags)) {
            // Schema exists.
            int footerStart = in.readIntPositioned(start + GridBinaryMarshaller.SCHEMA_OR_RAW_OFF_POS);

            if (hasRaw(flags))
                footerEnd -= 4;

            assert footerStart <= footerEnd;

            return F.t(start + footerStart, start + footerEnd);
        }
        else
            // No schema.
            return F.t(start + footerEnd, start + footerEnd);
    }

    /**
     * Get relative raw offset of the object.
     *
     * @param in Input stream.
     * @param start Object start position inside the stream.
     * @return Raw offset.
     */
    public static int rawOffsetRelative(BinaryPositionReadable in, int start) {
        short flags = in.readShortPositioned(start + GridBinaryMarshaller.FLAGS_POS);

        int len = length(in, start);

        if (hasSchema(flags)) {
            // Schema exists.
            if (hasRaw(flags))
                // Raw offset is set, it is at the very end of the object.
                return in.readIntPositioned(start + len - 4);
            else
                // Raw offset is not set, so just return schema offset.
                return in.readIntPositioned(start + GridBinaryMarshaller.SCHEMA_OR_RAW_OFF_POS);
        }
        else
            // No schema, raw offset is located on schema offset position.
            return in.readIntPositioned(start + GridBinaryMarshaller.SCHEMA_OR_RAW_OFF_POS);
    }

    /**
     * Get absolute raw offset of the object.
     *
     * @param in Input stream.
     * @param start Object start position inside the stream.
     * @return Raw offset.
     */
    public static int rawOffsetAbsolute(BinaryPositionReadable in, int start) {
        return start + rawOffsetRelative(in, start);
    }

    /**
     * Get offset length for the given flags.
     *
     * @param flags Flags.
     * @return Offset size.
     */
    public static int fieldOffsetLength(short flags) {
        if ((flags & FLAG_OFFSET_ONE_BYTE) == FLAG_OFFSET_ONE_BYTE)
            return OFFSET_1;
        else if ((flags & FLAG_OFFSET_TWO_BYTES) == FLAG_OFFSET_TWO_BYTES)
            return OFFSET_2;
        else
            return OFFSET_4;
    }

    /**
     * Get field ID length.
     *
     * @param flags Flags.
     * @return Field ID length.
     */
    public static int fieldIdLength(short flags) {
        return isCompactFooter(flags) ? 0 : FIELD_ID_LEN;
    }

    /**
     * Get relative field offset.
     *
     * @param stream Stream.
     * @param pos Position.
     * @param fieldOffsetSize Field offset size.
     * @return Relative field offset.
     */
    public static int fieldOffsetRelative(BinaryPositionReadable stream, int pos, int fieldOffsetSize) {
        int res;

        if (fieldOffsetSize == OFFSET_1)
            res = (int)stream.readBytePositioned(pos) & 0xFF;
        else if (fieldOffsetSize == OFFSET_2)
            res = (int)stream.readShortPositioned(pos) & 0xFFFF;
        else
            res = stream.readIntPositioned(pos);

        return res;
    }

    /**
     * Merge old and new metas.
     *
     * @param oldMeta Old meta.
     * @param newMeta New meta.
     * @return New meta if old meta was null, old meta if no changes detected, merged meta otherwise.
     * @throws BinaryObjectException If merge failed due to metadata conflict.
     */
    public static BinaryMetadata mergeMetadata(@Nullable BinaryMetadata oldMeta, BinaryMetadata newMeta) {
        return mergeMetadata(oldMeta, newMeta, null);
    }

    /**
     * Merge old and new metas.
     *
     * @param oldMeta Old meta.
     * @param newMeta New meta.
     * @param changedSchemas Set for holding changed schemas.
     * @return New meta if old meta was null, old meta if no changes detected, merged meta otherwise.
     * @throws BinaryObjectException If merge failed due to metadata conflict.
     */
    public static BinaryMetadata mergeMetadata(@Nullable BinaryMetadata oldMeta, BinaryMetadata newMeta,
        @Nullable Set<Integer> changedSchemas) {
        assert newMeta != null;

        if (oldMeta == null) {
            if (changedSchemas != null) {
                for (BinarySchema schema : newMeta.schemas())
                    changedSchemas.add(schema.schemaId());
            }

            return newMeta;
        }
        else {
            assert oldMeta.typeId() == newMeta.typeId();

            // Check type name.
            if (!F.eq(oldMeta.typeName(), newMeta.typeName())) {
                throw new BinaryObjectException(
                    "Two binary types have duplicate type ID [" + "typeId=" + oldMeta.typeId() +
                        ", typeName1=" + oldMeta.typeName() + ", typeName2=" + newMeta.typeName() + ']'
                );
            }

            // Check affinity field names.
            if (!F.eq(oldMeta.affinityKeyFieldName(), newMeta.affinityKeyFieldName())) {
                throw new BinaryObjectException(
                    "Binary type has different affinity key fields [" + "typeName=" + newMeta.typeName() +
                        ", affKeyFieldName1=" + oldMeta.affinityKeyFieldName() +
                        ", affKeyFieldName2=" + newMeta.affinityKeyFieldName() + ']'
                );
            }

            // Check enum flag.
            if (oldMeta.isEnum() != newMeta.isEnum()) {
                if (oldMeta.isEnum())
                    throw new BinaryObjectException("Binary type already registered as enum: " +
                        newMeta.typeName());
                else
                    throw new BinaryObjectException("Binary type already registered as non-enum: " +
                        newMeta.typeName());
            }

            // Check and merge fields.
            Map<String, BinaryFieldMetadata> mergedFields;

            if (FIELDS_SORTED_ORDER)
                mergedFields = new TreeMap<>(oldMeta.fieldsMap());
            else
                mergedFields = new LinkedHashMap<>(oldMeta.fieldsMap());

            Map<String, BinaryFieldMetadata> newFields = newMeta.fieldsMap();

            boolean changed = false;

            Map<String, Integer> mergedEnumMap = null;

            if (!F.isEmpty(newMeta.enumMap())) {
                mergedEnumMap = mergeEnumValues(oldMeta.typeName(), oldMeta.enumMap(), newMeta.enumMap());

                changed = mergedEnumMap.size() > oldMeta.enumMap().size();
            }

            for (Map.Entry<String, BinaryFieldMetadata> newField : newFields.entrySet()) {
                BinaryFieldMetadata oldFieldMeta = mergedFields.put(newField.getKey(), newField.getValue());

                if (oldFieldMeta == null)
                    changed = true;
                else {
                    String oldFieldTypeName = fieldTypeName(oldFieldMeta.typeId());
                    String newFieldTypeName = fieldTypeName(newField.getValue().typeId());

                    if (!F.eq(oldFieldTypeName, newFieldTypeName)) {
                        throw new BinaryObjectException(
                            "Type '" + oldMeta.typeName() + "' with typeId " + oldMeta.typeId()
                                + " has a different/incorrect type for field '" + newField.getKey()
                                + "'. Expected '" + oldFieldTypeName + "' but '" + newFieldTypeName
                                + "' was provided. The type of an existing field can not be changed. " +
                                "Use a different field name or follow this procedure to reuse the current name:\n" +
                                "- Delete data records that use the old field type;\n" +
                                "- Remove metadata by the command: " +
                                "'control.sh --meta remove --typeId " + oldMeta.typeId() + "'."
                        );
                    }
                }
            }

            // Check and merge schemas.
            Collection<BinarySchema> mergedSchemas = new HashSet<>(oldMeta.schemas());

            for (BinarySchema newSchema : newMeta.schemas()) {
                if (mergedSchemas.add(newSchema)) {
                    changed = true;

                    if (changedSchemas != null)
                        changedSchemas.add(newSchema.schemaId());
                }
            }

            // Return either old meta if no changes detected, or new merged meta.
            return changed ? new BinaryMetadata(oldMeta.typeId(), oldMeta.typeName(), mergedFields,
                oldMeta.affinityKeyFieldName(), mergedSchemas, oldMeta.isEnum(), mergedEnumMap) : oldMeta;
        }
    }

    /**
     * @param cls Class.
     * @return Mode.
     */
    public static BinaryWriteMode mode(Class<?> cls) {
        assert cls != null;

        // Primitives.
        if (cls == byte.class)
            return BinaryWriteMode.P_BYTE;
        else if (cls == boolean.class)
            return BinaryWriteMode.P_BOOLEAN;
        else if (cls == short.class)
            return BinaryWriteMode.P_SHORT;
        else if (cls == char.class)
            return BinaryWriteMode.P_CHAR;
        else if (cls == int.class)
            return BinaryWriteMode.P_INT;
        else if (cls == long.class)
            return BinaryWriteMode.P_LONG;
        else if (cls == float.class)
            return BinaryWriteMode.P_FLOAT;
        else if (cls == double.class)
            return BinaryWriteMode.P_DOUBLE;

        // Boxed primitives.
        else if (cls == Byte.class)
            return BinaryWriteMode.BYTE;
        else if (cls == Boolean.class)
            return BinaryWriteMode.BOOLEAN;
        else if (cls == Short.class)
            return BinaryWriteMode.SHORT;
        else if (cls == Character.class)
            return BinaryWriteMode.CHAR;
        else if (cls == Integer.class)
            return BinaryWriteMode.INT;
        else if (cls == Long.class)
            return BinaryWriteMode.LONG;
        else if (cls == Float.class)
            return BinaryWriteMode.FLOAT;
        else if (cls == Double.class)
            return BinaryWriteMode.DOUBLE;

        // The rest types.
        else if (cls == BigDecimal.class)
            return BinaryWriteMode.DECIMAL;
        else if (cls == String.class)
            return BinaryWriteMode.STRING;
        else if (cls == UUID.class)
            return BinaryWriteMode.UUID;
        else if (cls == Date.class)
            return BinaryWriteMode.DATE;
        else if (cls == Timestamp.class)
            return BinaryWriteMode.TIMESTAMP;
        else if (cls == Time.class)
            return BinaryWriteMode.TIME;
        else if (cls == byte[].class)
            return BinaryWriteMode.BYTE_ARR;
        else if (cls == short[].class)
            return BinaryWriteMode.SHORT_ARR;
        else if (cls == int[].class)
            return BinaryWriteMode.INT_ARR;
        else if (cls == long[].class)
            return BinaryWriteMode.LONG_ARR;
        else if (cls == float[].class)
            return BinaryWriteMode.FLOAT_ARR;
        else if (cls == double[].class)
            return BinaryWriteMode.DOUBLE_ARR;
        else if (cls == char[].class)
            return BinaryWriteMode.CHAR_ARR;
        else if (cls == boolean[].class)
            return BinaryWriteMode.BOOLEAN_ARR;
        else if (cls == BigDecimal[].class)
            return BinaryWriteMode.DECIMAL_ARR;
        else if (cls == String[].class)
            return BinaryWriteMode.STRING_ARR;
        else if (cls == UUID[].class)
            return BinaryWriteMode.UUID_ARR;
        else if (cls == Date[].class)
            return BinaryWriteMode.DATE_ARR;
        else if (cls == Timestamp[].class)
            return BinaryWriteMode.TIMESTAMP_ARR;
        else if (cls == Time[].class)
            return BinaryWriteMode.TIME_ARR;
        else if (cls.isArray())
            return cls.getComponentType().isEnum() ? BinaryWriteMode.ENUM_ARR : BinaryWriteMode.OBJECT_ARR;
        else if (cls == BinaryArray.class)
            return BinaryWriteMode.OBJECT_ARR;
        else if (cls == BinaryEnumArray.class)
            return BinaryWriteMode.ENUM_ARR;
        else if (cls == BinaryObjectImpl.class)
            return BinaryWriteMode.BINARY_OBJ;
        else if (Binarylizable.class.isAssignableFrom(cls))
            return BinaryWriteMode.BINARY;
        else if (isSpecialCollection(cls))
            return BinaryWriteMode.COL;
        else if (isSpecialMap(cls))
            return BinaryWriteMode.MAP;
        else if (U.isEnum(cls))
            return BinaryWriteMode.ENUM;
        else if (cls == BinaryEnumObjectImpl.class)
            return BinaryWriteMode.BINARY_ENUM;
        else if (cls == Class.class)
            return BinaryWriteMode.CLASS;
        else if (Proxy.class.isAssignableFrom(cls))
            return BinaryWriteMode.PROXY;
        else
            return BinaryWriteMode.OBJECT;
    }

    /**
     * Check if class represents a collection which must be treated specially.
     *
     * @param cls Class.
     * @return {@code True} if this is a special collection class.
     */
    public static boolean isSpecialCollection(Class cls) {
        return ArrayList.class.equals(cls) || LinkedList.class.equals(cls) || SINGLETON_LIST_CLS.equals(cls) ||
            HashSet.class.equals(cls) || LinkedHashSet.class.equals(cls);
    }

    /**
     * Check if class represents a map which must be treated specially.
     *
     * @param cls Class.
     * @return {@code True} if this is a special map class.
     */
    public static boolean isSpecialMap(Class cls) {
        return HashMap.class.equals(cls) || LinkedHashMap.class.equals(cls);
    }

    /**
     * @return Value.
     */
    public static byte[] doReadByteArray(BinaryInputStream in) {
        int len = in.readInt();

        return in.readByteArray(len);
    }

    /**
     * @return Value.
     */
    public static boolean[] doReadBooleanArray(BinaryInputStream in) {
        int len = in.readInt();

        return in.readBooleanArray(len);
    }

    /**
     * @return Value.
     */
    public static short[] doReadShortArray(BinaryInputStream in) {
        int len = in.readInt();

        return in.readShortArray(len);
    }

    /**
     * @return Value.
     */
    public static char[] doReadCharArray(BinaryInputStream in) {
        int len = in.readInt();

        return in.readCharArray(len);
    }

    /**
     * @return Value.
     */
    public static int[] doReadIntArray(BinaryInputStream in) {
        int len = in.readInt();

        return in.readIntArray(len);
    }

    /**
     * @return Value.
     */
    public static long[] doReadLongArray(BinaryInputStream in) {
        int len = in.readInt();

        return in.readLongArray(len);
    }

    /**
     * @return Value.
     */
    public static float[] doReadFloatArray(BinaryInputStream in) {
        int len = in.readInt();

        return in.readFloatArray(len);
    }

    /**
     * @return Value.
     */
    public static double[] doReadDoubleArray(BinaryInputStream in) {
        int len = in.readInt();

        return in.readDoubleArray(len);
    }

    /**
     * @return Value.
     */
    public static BigDecimal doReadDecimal(BinaryInputStream in) {
        int scale = in.readInt();
        byte[] mag = doReadByteArray(in);

        boolean negative = mag[0] < 0;

        if (negative)
            mag[0] &= 0x7F;

        BigInteger intVal = new BigInteger(mag);

        if (negative)
            intVal = intVal.negate();

        return new BigDecimal(intVal, scale);
    }

    /**
     * @return Value.
     */
    public static String doReadString(BinaryInputStream in) {
        if (!in.hasArray()) {
            byte[] arr = doReadByteArray(in);

            if (USE_STR_SERIALIZATION_VER_2)
                return utf8BytesToStr(arr, 0, arr.length);
            else
                return new String(arr, UTF_8);
        }

        int strLen = in.readInt();

        int pos = in.position();

        // String will copy necessary array part for us.
        String res;

        if (USE_STR_SERIALIZATION_VER_2) {
            res = utf8BytesToStr(in.array(), pos, strLen);
        }
        else {
            res = new String(in.array(), pos, strLen, UTF_8);
        }

        in.position(pos + strLen);

        return res;
    }

    /**
     * @return Value.
     */
    public static UUID doReadUuid(BinaryInputStream in) {
        return new UUID(in.readLong(), in.readLong());
    }

    /**
     * @return Value.
     */
    public static Date doReadDate(BinaryInputStream in) {
        long time = in.readLong();

        return new Date(time);
    }

    /**
     * @return Value.
     */
    public static Timestamp doReadTimestamp(BinaryInputStream in) {
        long time = in.readLong();
        int nanos = in.readInt();

        Timestamp ts = new Timestamp(time);

        ts.setNanos(ts.getNanos() + nanos);

        return ts;
    }

    /**
     * @return Value.
     */
    public static Time doReadTime(BinaryInputStream in) {
        long time = in.readLong();

        return new Time(time);
    }

    /**
     * @return Value.
     * @throws BinaryObjectException In case of error.
     */
    public static BigDecimal[] doReadDecimalArray(BinaryInputStream in) throws BinaryObjectException {
        int len = in.readInt();

        BigDecimal[] arr = new BigDecimal[len];

        for (int i = 0; i < len; i++) {
            byte flag = in.readByte();

            if (flag == GridBinaryMarshaller.NULL)
                arr[i] = null;
            else {
                if (flag != GridBinaryMarshaller.DECIMAL)
                    throw new BinaryObjectException("Invalid flag value: " + flag);

                arr[i] = doReadDecimal(in);
            }
        }

        return arr;
    }

    /**
     * @return Value.
     * @throws BinaryObjectException In case of error.
     */
    public static String[] doReadStringArray(BinaryInputStream in) throws BinaryObjectException {
        int len = in.readInt();

        String[] arr = new String[len];

        for (int i = 0; i < len; i++) {
            byte flag = in.readByte();

            if (flag == GridBinaryMarshaller.NULL)
                arr[i] = null;
            else {
                if (flag != GridBinaryMarshaller.STRING)
                    throw new BinaryObjectException("Invalid flag value: " + flag);

                arr[i] = doReadString(in);
            }
        }

        return arr;
    }

    /**
     * @return Value.
     * @throws BinaryObjectException In case of error.
     */
    public static UUID[] doReadUuidArray(BinaryInputStream in) throws BinaryObjectException {
        int len = in.readInt();

        UUID[] arr = new UUID[len];

        for (int i = 0; i < len; i++) {
            byte flag = in.readByte();

            if (flag == GridBinaryMarshaller.NULL)
                arr[i] = null;
            else {
                if (flag != GridBinaryMarshaller.UUID)
                    throw new BinaryObjectException("Invalid flag value: " + flag);

                arr[i] = doReadUuid(in);
            }
        }

        return arr;
    }

    /**
     * @return Value.
     * @throws BinaryObjectException In case of error.
     */
    public static Date[] doReadDateArray(BinaryInputStream in) throws BinaryObjectException {
        int len = in.readInt();

        Date[] arr = new Date[len];

        for (int i = 0; i < len; i++) {
            byte flag = in.readByte();

            if (flag == GridBinaryMarshaller.NULL)
                arr[i] = null;
            else {
                if (flag != GridBinaryMarshaller.DATE)
                    throw new BinaryObjectException("Invalid flag value: " + flag);

                arr[i] = doReadDate(in);
            }
        }

        return arr;
    }

    /**
     * @return Value.
     * @throws BinaryObjectException In case of error.
     */
    public static Timestamp[] doReadTimestampArray(BinaryInputStream in) throws BinaryObjectException {
        int len = in.readInt();

        Timestamp[] arr = new Timestamp[len];

        for (int i = 0; i < len; i++) {
            byte flag = in.readByte();

            if (flag == GridBinaryMarshaller.NULL)
                arr[i] = null;
            else {
                if (flag != GridBinaryMarshaller.TIMESTAMP)
                    throw new BinaryObjectException("Invalid flag value: " + flag);

                arr[i] = doReadTimestamp(in);
            }
        }

        return arr;
    }

    /**
     * @return Value.
     * @throws BinaryObjectException In case of error.
     */
    public static Time[] doReadTimeArray(BinaryInputStream in) throws BinaryObjectException {
        int len = in.readInt();

        Time[] arr = new Time[len];

        for (int i = 0; i < len; i++) {
            byte flag = in.readByte();

            if (flag == GridBinaryMarshaller.NULL)
                arr[i] = null;
            else {
                if (flag != GridBinaryMarshaller.TIME)
                    throw new BinaryObjectException("Invalid flag value: " + flag);

                arr[i] = doReadTime(in);
            }
        }

        return arr;
    }

    /**
     * @return Value.
     */
    public static BinaryObject doReadBinaryObject(BinaryInputStream in, BinaryContext ctx, boolean detach) {
        if (in.offheapPointer() > 0) {
            int len = in.readInt();

            int pos = in.position();

            in.position(in.position() + len);

            int start = in.readInt();

            return new BinaryObjectOffheapImpl(ctx, in.offheapPointer() + pos, start, len);
        }
        else {
            byte[] arr = doReadByteArray(in);
            int start = in.readInt();

            BinaryObjectImpl binO = new BinaryObjectImpl(ctx, arr, start);

            if (detach) {
                binO.detachAllowed(true);

                return binO.detach();
            }

            return binO;
        }
    }

    /**
     * @param in Binary input stream.
     * @param ctx Binary context.
     * @param ldr Class loader.
     * @return Class object specified at the input stream.
     * @throws BinaryObjectException If failed.
     */
    public static Class doReadClass(BinaryInputStream in, BinaryContext ctx, ClassLoader ldr)
        throws BinaryObjectException {
        return doReadClass(in, ctx, ldr, true);
    }

    /**
     * @param in Binary input stream.
     * @param ctx Binary context.
     * @param ldr Class loader.
     * @param deserialize Doesn't load the class when the flag is {@code false}. Class information is skipped.
     * @return Class object specified at the input stream if {@code deserialize == true}. Otherwise returns {@code null}
     * @throws BinaryObjectException If failed.
     */
    public static Class doReadClass(BinaryInputStream in, BinaryContext ctx, ClassLoader ldr, boolean deserialize)
        throws BinaryObjectException {
        int typeId = in.readInt();

        if (!deserialize) {
            // Skip class name at the stream.
            if (typeId == GridBinaryMarshaller.UNREGISTERED_TYPE_ID)
                doReadClassName(in);

            return null;
        }

        return doReadClass(in, ctx, ldr, typeId);
    }

    /**
     * @return Value.
     */
    @SuppressWarnings("ConstantConditions")
    public static Object doReadProxy(BinaryInputStream in, BinaryContext ctx, ClassLoader ldr,
        BinaryReaderHandlesHolder handles) {
        Class<?>[] intfs = new Class<?>[in.readInt()];

        for (int i = 0; i < intfs.length; i++)
            intfs[i] = doReadClass(in, ctx, ldr);

        InvocationHandler ih = (InvocationHandler)doReadObject(in, ctx, ldr, handles);

        return Proxy.newProxyInstance(ldr != null ? ldr : U.gridClassLoader(), intfs, ih);
    }

    /**
     * Read plain type.
     *
     * @param in Input stream.
     * @return Plain type.
     */
    private static EnumType doReadEnumType(BinaryInputStream in) {
        int typeId = in.readInt();

        if (typeId != GridBinaryMarshaller.UNREGISTERED_TYPE_ID)
            return new EnumType(typeId, null);
        else {
            String clsName = doReadClassName(in);

            return new EnumType(GridBinaryMarshaller.UNREGISTERED_TYPE_ID, clsName);
        }
    }

    /**
     * @param in Input stream.
     * @return Class name.
     */
    public static String doReadClassName(BinaryInputStream in) {
        byte flag = in.readByte();

        if (flag != GridBinaryMarshaller.STRING)
            throw new BinaryObjectException("Failed to read class name [position=" + (in.position() - 1) + ']');

        return doReadString(in);
    }

    /**
     * @param in Binary input stream.
     * @param ctx Binary context.
     * @param ldr Class loader.
     * @param typeId Type id.
     * @return Class object specified at the input stream.
     * @throws BinaryObjectException If failed.
     */
    public static Class doReadClass(BinaryInputStream in, BinaryContext ctx, ClassLoader ldr, int typeId)
        throws BinaryObjectException {
        Class cls;

        if (typeId != GridBinaryMarshaller.UNREGISTERED_TYPE_ID)
            cls = ctx.descriptorForTypeId(true, typeId, ldr, false).describedClass();
        else {
            String clsName = doReadClassName(in);
            boolean useCache = GridBinaryMarshaller.USE_CACHE.get();

            try {
                cls = U.forName(clsName, ldr, null);
            }
            catch (ClassNotFoundException e) {
                throw new BinaryInvalidTypeException("Failed to load the class: " + clsName, e);
            }

            // forces registering of class by type id, at least locally
            if (useCache)
                ctx.registerClass(cls, false, false);
        }

        return cls;
    }

    /**
     * Resolve the class.
     *
     * @param ctx Binary context.
     * @param typeId Type ID.
     * @param clsName Class name.
     * @param ldr Class loaded.
     * @return Resovled class.
     */
    public static Class resolveClass(BinaryContext ctx, int typeId, @Nullable String clsName,
        @Nullable ClassLoader ldr, boolean registerMeta) {
        Class cls;

        if (typeId != GridBinaryMarshaller.UNREGISTERED_TYPE_ID)
            cls = ctx.descriptorForTypeId(true, typeId, ldr, registerMeta).describedClass();
        else {
            try {
                cls = U.forName(clsName, ldr, null);
            }
            catch (ClassNotFoundException e) {
                throw new BinaryInvalidTypeException("Failed to load the class: " + clsName, e);
            }

            ctx.registerClass(cls, false, false);
        }

        return cls;
    }

    /**
     * Read binary enum.
     *
     * @param in Input stream.
     * @param ctx Binary context.
     * @return Enum.
     */
    public static BinaryEnumObjectImpl doReadBinaryEnum(BinaryInputStream in, BinaryContext ctx) {
        return doReadBinaryEnum(in, ctx, doReadEnumType(in));
    }

    /**
     * Read binary enum.
     *
     * @param in Input stream.
     * @param ctx Binary context.
     * @param type Plain type.
     * @return Enum.
     */
    private static BinaryEnumObjectImpl doReadBinaryEnum(BinaryInputStream in, BinaryContext ctx,
        EnumType type) {
        return new BinaryEnumObjectImpl(ctx, type.typeId, type.clsName, in.readInt());
    }

    /**
     * Read binary enum array.
     *
     * @param in Input stream.
     * @param ctx Binary context.
     * @return Enum array.
     */
    private static Object[] doReadBinaryEnumArray(BinaryInputStream in, BinaryContext ctx) {
        int len = in.readInt();

        Object[] arr = (Object[])Array.newInstance(BinaryEnumObjectImpl.class, len);

        for (int i = 0; i < len; i++) {
            byte flag = in.readByte();

            if (flag == GridBinaryMarshaller.NULL)
                arr[i] = null;
            else
                arr[i] = doReadBinaryEnum(in, ctx, doReadEnumType(in));
        }

        return arr;
    }

    /**
     * Having target class in place we simply read ordinal and create final representation.
     *
     * @param cls Enum class.
     * @param useCache True if class loader cache will be used, false otherwise.
     * @return Value.
     */
    public static Enum<?> doReadEnum(BinaryInputStream in, Class<?> cls, boolean useCache) throws BinaryObjectException {
        assert cls != null;

        if (!cls.isEnum())
            throw new BinaryObjectException("Class does not represent enum type: " + cls.getName());

        int ord = in.readInt();

        if (useCache)
            return BinaryEnumCache.get(cls, ord);
        else
            return uncachedEnumValue(cls, ord);
    }

    /**
     * Get value for the given class without any caching.
     *
     * @param cls Class.
     */
    private static <T> T uncachedEnumValue(Class<?> cls, int ord) throws BinaryObjectException {
        assert cls != null;

        if (ord >= 0) {
            Object[] vals = cls.getEnumConstants();

            if (ord < vals.length)
                return (T)vals[ord];
            else
                throw new BinaryObjectException("Failed to get enum value for ordinal (do you have correct class " +
                    "version?) [cls=" + cls.getName() + ", ordinal=" + ord + ", totalValues=" + vals.length + ']');
        }
        else
            return null;
    }

    /**
     * @param cls Enum class.
     * @return Value.
     */
    public static Object[] doReadEnumArray(BinaryInputStream in, BinaryContext ctx, ClassLoader ldr, Class<?> cls)
        throws BinaryObjectException {
        int len = in.readInt();

        Object[] arr = (Object[])Array.newInstance(cls, len);

        for (int i = 0; i < len; i++) {
            byte flag = in.readByte();

            if (flag == GridBinaryMarshaller.NULL)
                arr[i] = null;
            else
                arr[i] = doReadEnum(in, doReadClass(in, ctx, ldr), GridBinaryMarshaller.USE_CACHE.get());
        }

        return arr;
    }

    /**
     * Read object serialized using optimized marshaller.
     *
     * @return Result.
     */
    public static Object doReadOptimized(BinaryInputStream in, BinaryContext ctx, @Nullable ClassLoader clsLdr) {
        int len = in.readInt();

        ByteArrayInputStream input = new ByteArrayInputStream(in.array(), in.position(), len);

        try {
            return ctx.optimizedMarsh().unmarshal(input, U.resolveClassLoader(clsLdr, ctx.configuration()));
        }
        catch (IgniteCheckedException e) {
            throw new BinaryObjectException("Failed to unmarshal object with optimized marshaller", e);
        }
        finally {
            in.position(in.position() + len);
        }
    }

    /**
     * @return Object.
     * @throws BinaryObjectException In case of error.
     */
    @Nullable public static Object doReadObject(BinaryInputStream in, BinaryContext ctx, ClassLoader ldr,
        BinaryReaderHandlesHolder handles) throws BinaryObjectException {
        return new BinaryReaderExImpl(ctx, in, ldr, handles.handles(), false, true).deserialize();
    }

    /**
     * @return Unmarshalled value.
     * @throws BinaryObjectException In case of error.
     */
    @Nullable public static Object unmarshal(BinaryInputStream in, BinaryContext ctx, ClassLoader ldr)
        throws BinaryObjectException {
        return unmarshal(in, ctx, ldr, new BinaryReaderHandlesHolderImpl());
    }

    /**
     * @return Unmarshalled value.
     * @throws BinaryObjectException In case of error.
     */
    @Nullable public static Object unmarshal(BinaryInputStream in, BinaryContext ctx, ClassLoader ldr,
        BinaryReaderHandlesHolder handles) throws BinaryObjectException {
        return unmarshal(in, ctx, ldr, handles, false);
    }

    /**
     * @return Unmarshalled value.
     * @throws BinaryObjectException In case of error.
     */
    @Nullable public static Object unmarshal(BinaryInputStream in, BinaryContext ctx, ClassLoader ldr,
        BinaryReaderHandlesHolder handles, boolean detach) throws BinaryObjectException {
        return unmarshal(in, ctx, ldr, handles, detach, false);
    }

    /**
     * @return Unmarshalled value.
     * @throws BinaryObjectException In case of error.
     */
    @Nullable public static Object unmarshal(BinaryInputStream in, BinaryContext ctx, ClassLoader ldr,
        BinaryReaderHandlesHolder handles, boolean detach, boolean deserialize) throws BinaryObjectException {
        int start = in.position();

        byte flag = in.readByte();

        switch (flag) {
            case GridBinaryMarshaller.NULL:
                return null;

            case GridBinaryMarshaller.HANDLE: {
                int handlePos = start - in.readInt();

                Object obj = handles.getHandle(handlePos);

                if (obj == null) {
                    int retPos = in.position();

                    in.position(handlePos);

                    obj = unmarshal(in, ctx, ldr, handles, detach, deserialize);

                    in.position(retPos);
                }

                return obj;
            }

            case GridBinaryMarshaller.OBJ: {
                checkProtocolVersion(in.readByte());

                int len = length(in, start);

                BinaryObjectExImpl po;

                if (detach) {
                    // In detach mode we simply copy object's content.
                    in.position(start);

                    po = new BinaryObjectImpl(ctx, in.readByteArray(len), 0);
                }
                else {
                    if (in.offheapPointer() == 0)
                        po = new BinaryObjectImpl(ctx, in.array(), start);
                    else
                        po = new BinaryObjectOffheapImpl(ctx, in.offheapPointer(), start,
                            in.remaining() + in.position());

                    in.position(start + po.length());
                }

                handles.setHandle(po, start);

                return po;
            }

            case GridBinaryMarshaller.BYTE:
                return in.readByte();

            case GridBinaryMarshaller.SHORT:
                return in.readShort();

            case GridBinaryMarshaller.INT:
                return in.readInt();

            case GridBinaryMarshaller.LONG:
                return in.readLong();

            case GridBinaryMarshaller.FLOAT:
                return in.readFloat();

            case GridBinaryMarshaller.DOUBLE:
                return in.readDouble();

            case GridBinaryMarshaller.CHAR:
                return in.readChar();

            case GridBinaryMarshaller.BOOLEAN:
                return in.readBoolean();

            case GridBinaryMarshaller.DECIMAL:
                return doReadDecimal(in);

            case GridBinaryMarshaller.STRING:
                return doReadString(in);

            case GridBinaryMarshaller.UUID:
                return doReadUuid(in);

            case GridBinaryMarshaller.DATE:
                return doReadDate(in);

            case GridBinaryMarshaller.TIMESTAMP:
                return doReadTimestamp(in);

            case GridBinaryMarshaller.TIME:
                return doReadTime(in);

            case GridBinaryMarshaller.BYTE_ARR:
                return doReadByteArray(in);

            case GridBinaryMarshaller.SHORT_ARR:
                return doReadShortArray(in);

            case GridBinaryMarshaller.INT_ARR:
                return doReadIntArray(in);

            case GridBinaryMarshaller.LONG_ARR:
                return doReadLongArray(in);

            case GridBinaryMarshaller.FLOAT_ARR:
                return doReadFloatArray(in);

            case GridBinaryMarshaller.DOUBLE_ARR:
                return doReadDoubleArray(in);

            case GridBinaryMarshaller.CHAR_ARR:
                return doReadCharArray(in);

            case GridBinaryMarshaller.BOOLEAN_ARR:
                return doReadBooleanArray(in);

            case GridBinaryMarshaller.DECIMAL_ARR:
                return doReadDecimalArray(in);

            case GridBinaryMarshaller.STRING_ARR:
                return doReadStringArray(in);

            case GridBinaryMarshaller.UUID_ARR:
                return doReadUuidArray(in);

            case GridBinaryMarshaller.DATE_ARR:
                return doReadDateArray(in);

            case GridBinaryMarshaller.TIMESTAMP_ARR:
                return doReadTimestampArray(in);

            case GridBinaryMarshaller.TIME_ARR:
                return doReadTimeArray(in);

            case GridBinaryMarshaller.OBJ_ARR:
                if (BinaryArray.useBinaryArrays() && !deserialize)
                    return doReadBinaryArray(in, ctx, ldr, handles, detach, deserialize, false);
                else
                    return doReadObjectArray(in, ctx, ldr, handles, detach, deserialize);

            case GridBinaryMarshaller.COL:
                return doReadCollection(in, ctx, ldr, handles, detach, deserialize, null);

            case GridBinaryMarshaller.MAP:
                return doReadMap(in, ctx, ldr, handles, detach, deserialize, null);

            case GridBinaryMarshaller.BINARY_OBJ:
                return doReadBinaryObject(in, ctx, detach);

            case GridBinaryMarshaller.ENUM:
            case GridBinaryMarshaller.BINARY_ENUM:
                return doReadBinaryEnum(in, ctx, doReadEnumType(in));

            case GridBinaryMarshaller.ENUM_ARR:
                if (BinaryArray.useBinaryArrays() && !deserialize)
                    return doReadBinaryArray(in, ctx, ldr, handles, detach, deserialize, true);
                else {
                    doReadEnumType(in); // Simply skip this part as we do not need it.

                    return doReadBinaryEnumArray(in, ctx);
                }

            case GridBinaryMarshaller.CLASS:
                return doReadClass(in, ctx, ldr);

            case GridBinaryMarshaller.PROXY:
                return doReadProxy(in, ctx, ldr, handles);

            case GridBinaryMarshaller.OPTM_MARSH:
                return doReadOptimized(in, ctx, ldr);

            default:
                throw new BinaryObjectException("Invalid flag value: " + flag);
        }
    }

    /**
     * @param in Binary input stream.
     * @param ctx Binary context.
     * @param ldr Class loader.
     * @param handles Holder for handles.
     * @param detach Detach flag.
     * @param deserialize Deep flag.
     * @return Value.
     * @throws BinaryObjectException In case of error.
     */
    public static Object[] doReadObjectArray(BinaryInputStream in, BinaryContext ctx, ClassLoader ldr,
        BinaryReaderHandlesHolder handles, boolean detach, boolean deserialize) throws BinaryObjectException {
        int hPos = positionForHandle(in);

        Class compType = doReadClass(in, ctx, ldr, deserialize);

        int len = in.readInt();

        Object[] arr = (deserialize && !BinaryObject.class.isAssignableFrom(compType))
            ? (Object[])Array.newInstance(compType, len)
            : new Object[len];

        handles.setHandle(arr, hPos);

        for (int i = 0; i < len; i++) {
            Object res = deserializeOrUnmarshal(in, ctx, ldr, handles, detach, deserialize);

            if (deserialize && BinaryArray.useBinaryArrays() && res instanceof BinaryObject)
                arr[i] = ((BinaryObject)res).deserialize(ldr);
            else
                arr[i] = res;
        }

        return arr;
    }

    /**
     * @param in Binary input stream.
     * @param ctx Binary context.
     * @param ldr Class loader.
     * @param handles Holder for handles.
     * @param detach Detach flag.
     * @param deserialize Deep flag.
     * @return Value.
     * @throws BinaryObjectException In case of error.
     */
    public static BinaryArray doReadBinaryArray(BinaryInputStream in, BinaryContext ctx, ClassLoader ldr,
        BinaryReaderHandlesHolder handles, boolean detach, boolean deserialize, boolean isEnumArray) {
        int hPos = positionForHandle(in);

        int compTypeId = in.readInt();
        String compClsName = null;

        if (compTypeId == GridBinaryMarshaller.UNREGISTERED_TYPE_ID)
            compClsName = doReadClassName(in);

        int len = in.readInt();

        Object[] arr = new Object[len];

        BinaryArray res = isEnumArray
            ? new BinaryEnumArray(ctx, compTypeId, compClsName, arr)
            : new BinaryArray(ctx, compTypeId, compClsName, arr);

        handles.setHandle(res, hPos);

        for (int i = 0; i < len; i++)
            arr[i] = deserializeOrUnmarshal(in, ctx, ldr, handles, detach, deserialize);

        return res;
    }

    /**
     * @param deserialize Deep flag.
     * @param factory Collection factory.
     * @return Value.
     * @throws BinaryObjectException In case of error.
     */
    @SuppressWarnings("unchecked")
    public static Collection<?> doReadCollection(BinaryInputStream in, BinaryContext ctx, ClassLoader ldr,
        BinaryReaderHandlesHolder handles, boolean detach, boolean deserialize, BinaryCollectionFactory factory)
        throws BinaryObjectException {
        int hPos = positionForHandle(in);

        int size = in.readInt();

        assert size >= 0;

        byte colType = in.readByte();

        Collection<Object> col;

        if (factory != null)
            col = factory.create(size);
        else {
            switch (colType) {
                case GridBinaryMarshaller.ARR_LIST:
                    col = new ArrayList<>(size);

                    break;

                case GridBinaryMarshaller.LINKED_LIST:
                    col = new LinkedList<>();

                    break;

                case GridBinaryMarshaller.SINGLETON_LIST:
                    col = new MutableSingletonList<>();

                    break;

                case GridBinaryMarshaller.HASH_SET:
                    col = U.newHashSet(size);

                    break;

                case GridBinaryMarshaller.LINKED_HASH_SET:
                    col = U.newLinkedHashSet(size);

                    break;

                case GridBinaryMarshaller.USER_SET:
                    col = U.newHashSet(size);

                    break;

                case GridBinaryMarshaller.USER_COL:
                    col = new ArrayList<>(size);

                    break;

                default:
                    throw new BinaryObjectException("Invalid collection type: " + colType);
            }
        }

        handles.setHandle(col, hPos);

        for (int i = 0; i < size; i++)
            col.add(deserializeOrUnmarshal(in, ctx, ldr, handles, detach, deserialize));

        return colType == GridBinaryMarshaller.SINGLETON_LIST ? U.convertToSingletonList(col) : col;
    }

    /**
     * @param deserialize Deep flag.
     * @param factory Map factory.
     * @return Value.
     * @throws BinaryObjectException In case of error.
     */
    @SuppressWarnings("unchecked")
    public static Map<?, ?> doReadMap(BinaryInputStream in, BinaryContext ctx, ClassLoader ldr,
        BinaryReaderHandlesHolder handles, boolean detach, boolean deserialize, BinaryMapFactory factory)
        throws BinaryObjectException {
        int hPos = positionForHandle(in);

        int size = in.readInt();

        assert size >= 0;

        byte mapType = in.readByte();

        Map<Object, Object> map;

        if (factory != null)
            map = factory.create(size);
        else {
            switch (mapType) {
                case GridBinaryMarshaller.HASH_MAP:
                    map = U.newHashMap(size);

                    break;

                case GridBinaryMarshaller.LINKED_HASH_MAP:
                    map = U.newLinkedHashMap(size);

                    break;

                case GridBinaryMarshaller.USER_COL:
                    map = U.newHashMap(size);

                    break;

                default:
                    throw new BinaryObjectException("Invalid map type: " + mapType);
            }
        }

        handles.setHandle(map, hPos);

        for (int i = 0; i < size; i++) {
            Object key = deserializeOrUnmarshal(in, ctx, ldr, handles, detach, deserialize);
            Object val = deserializeOrUnmarshal(in, ctx, ldr, handles, detach, deserialize);

            map.put(key, val);
        }

        return map;
    }

    /**
     * Deserialize or unmarshal the object.
     *
     * @param deserialize Deserialize.
     * @return Result.
     */
    private static Object deserializeOrUnmarshal(BinaryInputStream in, BinaryContext ctx, ClassLoader ldr,
        BinaryReaderHandlesHolder handles, boolean detach, boolean deserialize) {
        return deserialize ? doReadObject(in, ctx, ldr, handles) : unmarshal(in, ctx, ldr, handles, detach, deserialize);
    }

    /**
     * Get position to be used for handle. We assume here that the hdr byte was read, hence subtract -1.
     *
     * @return Position for handle.
     */
    public static int positionForHandle(BinaryInputStream in) {
        return in.position() - 1;
    }

    /**
     * Check if class is binarylizable.
     *
     * @param cls Class.
     * @return {@code True} if binarylizable.
     */
    public static boolean isBinarylizable(Class cls) {
        for (Class c = cls; c != null && !c.equals(Object.class); c = c.getSuperclass()) {
            if (Binarylizable.class.isAssignableFrom(c))
                return true;
        }

        return false;
    }

    /**
     * Determines whether class contains custom Java serialization logic.
     *
     * @param cls Class.
     * @return {@code true} if custom Java serialization logic exists, {@code false} otherwise.
     */
    @SuppressWarnings("unchecked")
    public static boolean isCustomJavaSerialization(Class cls) {
        for (Class c = cls; c != null && !c.equals(Object.class); c = c.getSuperclass()) {
            if (Externalizable.class.isAssignableFrom(c))
                return true;

            try {
                Method writeObj = c.getDeclaredMethod("writeObject", ObjectOutputStream.class);
                Method readObj = c.getDeclaredMethod("readObject", ObjectInputStream.class);

                if (!Modifier.isStatic(writeObj.getModifiers()) && !Modifier.isStatic(readObj.getModifiers()) &&
                    writeObj.getReturnType() == void.class && readObj.getReturnType() == void.class)
                    return true;
            }
            catch (NoSuchMethodException ignored) {
                // No-op.
            }
        }

        return false;
    }

    /**
     * Create qualified field name.
     *
     * @param cls Class.
     * @param fieldName Field name.
     * @return Qualified field name.
     */
    public static String qualifiedFieldName(Class cls, String fieldName) {
        return cls.getName() + "." + fieldName;
    }

    /**
     * Write {@code IgniteUuid} instance.
     *
     * @param out Writer.
     * @param val Value.
     */
    public static void writeIgniteUuid(BinaryRawWriter out, @Nullable IgniteUuid val) {
        if (val != null) {
            out.writeBoolean(true);

            out.writeLong(val.globalId().getMostSignificantBits());
            out.writeLong(val.globalId().getLeastSignificantBits());
            out.writeLong(val.localId());
        }
        else
            out.writeBoolean(false);
    }

    /**
     * Read {@code IgniteUuid} instance.
     *
     * @param in Reader.
     * @return Value.
     */
    @Nullable public static IgniteUuid readIgniteUuid(BinaryRawReader in) {
        if (in.readBoolean()) {
            UUID globalId = new UUID(in.readLong(), in.readLong());

            return new IgniteUuid(globalId, in.readLong());
        }
        else
            return null;
    }

    /**
     * Reconstructs string from UTF-8 bytes.
     *
     * @param arr array Byte array.
     * @param off offset Offset in the array.
     * @param len length Byte array lenght.
     * @return string Resulting string.
     */
    public static String utf8BytesToStr(byte[] arr, int off, int len) {
        int c, charArrCnt = 0, total = off + len;
        int c2, c3;
        char[] res = new char[len];

        // try reading ascii
        while (off < total) {
            c = (int)arr[off] & 0xff;

            if (c > 127)
                break;

            off++;

            res[charArrCnt++] = (char)c;
        }

        // read other
        while (off < total) {
            c = (int)arr[off] & 0xff;

            switch (c >> 4) {
                case 0:
                case 1:
                case 2:
                case 3:
                case 4:
                case 5:
                case 6:
                case 7:
                    /* 0xxxxxxx*/
                    off++;

                    res[charArrCnt++] = (char)c;

                    break;
                case 12:
                case 13:
                    /* 110x xxxx   10xx xxxx*/
                    off += 2;

                    if (off > total)
                        throw new BinaryObjectException("Malformed input: partial character at end");

                    c2 = (int)arr[off - 1];

                    if ((c2 & 0xC0) != 0x80)
                        throw new BinaryObjectException("Malformed input around byte: " + off);

                    res[charArrCnt++] = (char)(((c & 0x1F) << 6) | (c2 & 0x3F));

                    break;
                case 14:
                    /* 1110 xxxx  10xx xxxx  10xx xxxx */
                    off += 3;

                    if (off > total)
                        throw new BinaryObjectException("Malformed input: partial character at end");

                    c2 = (int)arr[off - 2];

                    c3 = (int)arr[off - 1];

                    if (((c2 & 0xC0) != 0x80) || ((c3 & 0xC0) != 0x80))
                        throw new BinaryObjectException("Malformed input around byte: " + (off - 1));

                    res[charArrCnt++] = (char)(((c & 0x0F) << 12) |
                        ((c2 & 0x3F) << 6) | (c3 & 0x3F));

                    break;
                default:
                    /* 10xx xxxx,  1111 xxxx */
                    throw new BinaryObjectException("Malformed input around byte: " + off);
            }
        }

        return len == charArrCnt ? new String(res) : new String(res, 0, charArrCnt);
    }

    /**
     * Converts the string into UTF-8 byte array considering special symbols like the surrogates.
     *
     * @param val String to convert.
     * @return Resulting byte array.
     */
    public static byte[] strToUtf8Bytes(String val) {
        int strLen = val.length();
        int utfLen = 0;
        int c, cnt;

        // Determine length of resulting byte array.
        for (cnt = 0; cnt < strLen; cnt++) {
            c = val.charAt(cnt);

            if (c >= 0x0001 && c <= 0x007F)
                utfLen++;
            else if (c > 0x07FF)
                utfLen += 3;
            else
                utfLen += 2;
        }

        byte[] arr = new byte[utfLen];

        int position = 0;

        for (cnt = 0; cnt < strLen; cnt++) {
            c = val.charAt(cnt);

            if (c >= 0x0001 && c <= 0x007F)
                arr[position++] = (byte)c;
            else if (c > 0x07FF) {
                arr[position++] = (byte)(0xE0 | (c >> 12) & 0x0F);
                arr[position++] = (byte)(0x80 | (c >> 6) & 0x3F);
                arr[position++] = (byte)(0x80 | (c & 0x3F));
            }
            else {
                arr[position++] = (byte)(0xC0 | ((c >> 6) & 0x1F));
                arr[position++] = (byte)(0x80 | (c & 0x3F));
            }
        }

        return arr;
    }

    /**
     * Create binary type proxy.
     *
     * @param ctx Context.
     * @param obj Binary object.
     * @return Binary type proxy.
     */
    public static BinaryType typeProxy(BinaryContext ctx, BinaryObjectEx obj) {
        if (ctx == null)
            throw new BinaryObjectException("BinaryContext is not set for the object.");

        String clsName = obj instanceof BinaryEnumObjectImpl ? ((BinaryEnumObjectImpl)obj).className() : null;

        return new BinaryTypeProxy(ctx, obj.typeId(), clsName);
    }

    /**
     * Create binary type which is used by users.
     *
     * @param ctx Context.
     * @param obj Binary object.
     * @return Binary type.
     */
    public static BinaryType type(BinaryContext ctx, BinaryObjectEx obj) {
        if (ctx == null)
            throw new BinaryObjectException("BinaryContext is not set for the object.");

        return ctx.metadata(obj.typeId());
    }

    /**
     * @param typeId Type id.
     * @return Binary metadata file name.
     */
    public static String binaryMetaFileName(int typeId) {
        return typeId + METADATA_FILE_SUFFIX;
    }

    /** @param fileName Name of file with marshaller mapping information. */
    public static int mappedTypeId(String fileName) {
        try {
            return Integer.parseInt(fileName.substring(0, fileName.indexOf(MAPPING_FILE_EXTENSION)));
        }
        catch (NumberFormatException e) {
            throw new IgniteException("Reading marshaller mapping from file "
                + fileName
                + " failed; type ID is expected to be numeric.", e);
        }
    }

    /** @param fileName Name of file with marshaller mapping information. */
    public static byte mappedFilePlatformId(String fileName) {
        try {
            return Byte.parseByte(fileName.substring(fileName.length() - 1));
        }
        catch (NumberFormatException e) {
            throw new IgniteException("Reading marshaller mapping from file "
                + fileName
                + " failed; last symbol of file name is expected to be numeric.", e);
        }
    }

    /** @param file File. */
    public static String readMapping(File file) {
        try (FileInputStream in = new FileInputStream(file)) {
            try (BufferedReader reader = new BufferedReader(new InputStreamReader(in, StandardCharsets.UTF_8))) {
                if (file.length() == 0)
                    return null;

                return reader.readLine();
            }

        }
        catch (IOException ignored) {
            return null;
        }
    }

    /**
     * @param platformId Platform id.
     * @param typeId Type id.
     */
    public static String mappingFileName(byte platformId, int typeId) {
        return typeId + MAPPING_FILE_EXTENSION + platformId;
    }

    /**
     * @param f File.
<<<<<<< HEAD
     * @return {@code True} if file is marshaller mapping.
     */
    public static boolean isMappingFile(File f) {
        String fileName = f.getName();

        return fileName.indexOf(MAPPING_FILE_EXTENSION) ==
            (fileName.length() - 1 /* platform id */ - MAPPING_FILE_EXTENSION.length());
=======
     * @return {@code True} if file is regular(not temporary).
     */
    public static boolean notTmpFile(File f) {
        return !f.getName().endsWith(TMP_SUFFIX);
>>>>>>> acbf7d52
    }

    /**
     * @param fileName File name.
     * @return Type id
     * @see #binaryMetaFileName(int)
     * @see #METADATA_FILE_SUFFIX
     */
    public static int typeId(String fileName) {
<<<<<<< HEAD
        return Integer.parseInt(fileName.replace(METADATA_FILE_SUFFIX, ""));
=======
        return Integer.parseInt(fileName.substring(0, fileName.length() - METADATA_FILE_SUFFIX.length()));
>>>>>>> acbf7d52
    }

    /**
     * Get predefined write-replacer associated with class.
     *
     * @param cls Class.
     * @return Write replacer.
     */
    public static BinaryWriteReplacer writeReplacer(Class cls) {
        return cls != null ? CLS_TO_WRITE_REPLACER.get(cls) : null;
    }

    /**
     * Checks enum values mapping.
     *
     * @param typeName Name of the type.
     * @param enumValues Enum name to ordinal mapping.
     * @throws BinaryObjectException
     */
    public static void validateEnumValues(String typeName, @Nullable Map<String, Integer> enumValues)
            throws BinaryObjectException {

        if (enumValues == null)
            return;

        Map<Integer, String> tmpMap = new LinkedHashMap<>(enumValues.size());
        for (Map.Entry<String, Integer> e: enumValues.entrySet()) {

            String prevName = tmpMap.put(e.getValue(), e.getKey());

            if (prevName != null)
                throw new BinaryObjectException("Conflicting enum values. Name '" + e.getKey() +
                        "' uses ordinal value (" + e.getValue() +
                        ") that is also used for name '" + prevName +
                        "' [typeName='" + typeName + "']");
        }
    }

    /**
     * Merges enum value mappings and checks for conflicts.
     *
     * Possible conflicts:
     * - same name is used for different ordinal values.
     * - ordinal value is used more than once.
     *
     * @param typeName Name of the type.
     * @param oldValues Old enum value mapping.
     * @param newValues New enum value mapping.
     * @throws BinaryObjectException in case of name or value conflict.
     */
    public static Map<String, Integer> mergeEnumValues(String typeName,
            @Nullable Map<String, Integer> oldValues,
            Map<String, Integer> newValues)
            throws BinaryObjectException {

        assert newValues != null;

        int size = (oldValues != null) ? oldValues.size() + newValues.size() : newValues.size();

        Map<Integer, String> revMap = new LinkedHashMap<>(size);
        Map<String, Integer> mergedMap = new LinkedHashMap<>(size);

        if (oldValues != null) {
            //assuming that old values were validated earlier once.
            for (Map.Entry<String, Integer> e : oldValues.entrySet()) {
                revMap.put(e.getValue(), e.getKey());
                mergedMap.put(e.getKey(), e.getValue());
            }
        }

        for (Map.Entry<String, Integer> e: newValues.entrySet()) {
            String prevName = revMap.put(e.getValue(), e.getKey());

            if (prevName != null && !prevName.equals(e.getKey()))
                throw new BinaryObjectException("Conflicting enum values. Name '" + e.getKey() +
                        "' uses ordinal value (" + e.getValue() +
                        ") that is also used for name '" + prevName +
                        "' [typeName='" + typeName + "']");

            Integer prevVal = mergedMap.put(e.getKey(), e.getValue());

            if (prevVal != null && !prevVal.equals(e.getValue()))
                throw new BinaryObjectException("Conflicting enum values. Value (" + e.getValue() +
                        ") has name '" + e.getKey() +
                        "' that is also used for value '" + prevVal +
                        "' [typeName='" + typeName + "']");
        }

        return mergedMap;
    }

    /**
     * @param obj {@link BinaryArray} or {@code Object[]}.
     * @return Objects array.
     */
    public static Object[] rawArrayFromBinary(Object obj) {
        if (obj instanceof BinaryArray)
            // We want raw data(no deserialization).
            return ((BinaryArray)obj).array();
        else
            // This can happen even in BinaryArray.USE_TYPED_ARRAY = true.
            // In case user pass special array type to arguments, String[], for example.
            return (Object[])obj;
    }

    /** */
    public static boolean isObjectArray(Class<?> cls) {
        return Object[].class == cls || BinaryArray.class == cls || BinaryEnumArray.class == cls;
    }

    /**
     * Enum type.
     */
    private static class EnumType {
        /** Type ID. */
        private final int typeId;

        /** Class name. */
        private final String clsName;

        /**
         * Constructor.
         *
         * @param typeId Type ID.
         * @param clsName Class name.
         */
        public EnumType(int typeId, @Nullable String clsName) {
            assert typeId != GridBinaryMarshaller.UNREGISTERED_TYPE_ID && clsName == null ||
                typeId == GridBinaryMarshaller.UNREGISTERED_TYPE_ID && clsName != null;

            this.typeId = typeId;
            this.clsName = clsName;
        }
    }
}<|MERGE_RESOLUTION|>--- conflicted
+++ resolved
@@ -170,9 +170,6 @@
 
     /** FNV1 hash prime. */
     private static final int FNV1_PRIME = 0x01000193;
-
-    /** File lock timeout in milliseconds. */
-    private static final int FILE_LOCK_TIMEOUT_MS = 5000;
 
     /*
      * Static class initializer.
@@ -2605,20 +2602,10 @@
 
     /**
      * @param f File.
-<<<<<<< HEAD
-     * @return {@code True} if file is marshaller mapping.
-     */
-    public static boolean isMappingFile(File f) {
-        String fileName = f.getName();
-
-        return fileName.indexOf(MAPPING_FILE_EXTENSION) ==
-            (fileName.length() - 1 /* platform id */ - MAPPING_FILE_EXTENSION.length());
-=======
      * @return {@code True} if file is regular(not temporary).
      */
     public static boolean notTmpFile(File f) {
         return !f.getName().endsWith(TMP_SUFFIX);
->>>>>>> acbf7d52
     }
 
     /**
@@ -2628,11 +2615,7 @@
      * @see #METADATA_FILE_SUFFIX
      */
     public static int typeId(String fileName) {
-<<<<<<< HEAD
-        return Integer.parseInt(fileName.replace(METADATA_FILE_SUFFIX, ""));
-=======
         return Integer.parseInt(fileName.substring(0, fileName.length() - METADATA_FILE_SUFFIX.length()));
->>>>>>> acbf7d52
     }
 
     /**
