--- conflicted
+++ resolved
@@ -2830,7 +2830,6 @@
     }
 
     /**
-<<<<<<< HEAD
      * @param ctx Context.
      * @return Writer instance.
      */
@@ -2859,8 +2858,6 @@
     }
 
     /**
-=======
->>>>>>> 23a5157e
      * Enum type.
      */
     private static class EnumType {
