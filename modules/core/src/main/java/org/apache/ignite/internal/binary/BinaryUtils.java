/*
 * Licensed to the Apache Software Foundation (ASF) under one or more
 * contributor license agreements.  See the NOTICE file distributed with
 * this work for additional information regarding copyright ownership.
 * The ASF licenses this file to You under the Apache License, Version 2.0
 * (the "License"); you may not use this file except in compliance with
 * the License.  You may obtain a copy of the License at
 *
 *      http://www.apache.org/licenses/LICENSE-2.0
 *
 * Unless required by applicable law or agreed to in writing, software
 * distributed under the License is distributed on an "AS IS" BASIS,
 * WITHOUT WARRANTIES OR CONDITIONS OF ANY KIND, either express or implied.
 * See the License for the specific language governing permissions and
 * limitations under the License.
 */

package org.apache.ignite.internal.binary;

import java.io.ByteArrayInputStream;
import java.io.Externalizable;
import java.io.ObjectInputStream;
import java.io.ObjectOutputStream;
import java.lang.reflect.Array;
import java.lang.reflect.InvocationHandler;
import java.lang.reflect.Method;
import java.lang.reflect.Modifier;
import java.lang.reflect.Proxy;
import java.math.BigDecimal;
import java.math.BigInteger;
import java.sql.Time;
import java.sql.Timestamp;
import java.util.ArrayList;
import java.util.Collection;
import java.util.Collections;
import java.util.Date;
import java.util.HashMap;
import java.util.HashSet;
import java.util.Iterator;
import java.util.LinkedHashMap;
import java.util.LinkedHashSet;
import java.util.LinkedList;
import java.util.Map;
import java.util.Set;
import java.util.TreeMap;
import java.util.TreeSet;
import java.util.UUID;
import java.util.concurrent.ConcurrentHashMap;
import java.util.concurrent.ConcurrentSkipListSet;
import org.apache.ignite.IgniteCheckedException;
import org.apache.ignite.IgniteSystemProperties;
import org.apache.ignite.binary.BinaryCollectionFactory;
import org.apache.ignite.binary.BinaryInvalidTypeException;
import org.apache.ignite.binary.BinaryMapFactory;
import org.apache.ignite.binary.BinaryObject;
import org.apache.ignite.binary.BinaryObjectException;
import org.apache.ignite.binary.BinaryRawReader;
import org.apache.ignite.binary.BinaryRawWriter;
import org.apache.ignite.binary.BinaryType;
import org.apache.ignite.binary.Binarylizable;
import org.apache.ignite.internal.binary.builder.BinaryLazyValue;
import org.apache.ignite.internal.binary.streams.BinaryInputStream;
import org.apache.ignite.internal.processors.cache.CacheObjectByteArrayImpl;
import org.apache.ignite.internal.processors.cache.CacheObjectImpl;
import org.apache.ignite.internal.processors.cache.KeyCacheObjectImpl;
import org.apache.ignite.internal.processors.cacheobject.UserCacheObjectByteArrayImpl;
import org.apache.ignite.internal.processors.cacheobject.UserCacheObjectImpl;
import org.apache.ignite.internal.processors.cacheobject.UserKeyCacheObjectImpl;
import org.apache.ignite.internal.util.MutableSingletonList;
import org.apache.ignite.internal.util.typedef.F;
import org.apache.ignite.internal.util.typedef.internal.U;
import org.apache.ignite.lang.IgniteBiTuple;
import org.apache.ignite.lang.IgniteUuid;
import org.jetbrains.annotations.Nullable;

import static java.nio.charset.StandardCharsets.UTF_8;
import static org.apache.ignite.IgniteSystemProperties.IGNITE_BINARY_MARSHALLER_USE_STRING_SERIALIZATION_VER_2;

/**
 * Binary utils.
 */
public class BinaryUtils {
    /** */
    public static final Map<Class<?>, Byte> PLAIN_CLASS_TO_FLAG = new HashMap<>();

    /** */
    public static final Map<Byte, Class<?>> FLAG_TO_CLASS = new HashMap<>();

    /** */
    public static final boolean USE_STR_SERIALIZATION_VER_2 = IgniteSystemProperties.getBoolean(
        IGNITE_BINARY_MARSHALLER_USE_STRING_SERIALIZATION_VER_2, false);

    /** Map from class to associated write replacer. */
    public static final Map<Class, BinaryWriteReplacer> CLS_TO_WRITE_REPLACER = new HashMap<>();

    /** {@code true} if serialized value of this type cannot contain references to objects. */
    private static final boolean[] PLAIN_TYPE_FLAG = new boolean[102];

    /** Binary classes. */
    private static final Collection<Class<?>> BINARY_CLS = new HashSet<>();

    /** Class for SingletonList obtained at runtime. */
    public static final Class<? extends Collection> SINGLETON_LIST_CLS = Collections.singletonList(null).getClass();

    /** Flag: user type. */
    public static final short FLAG_USR_TYP = 0x0001;

    /** Flag: only raw data exists. */
    public static final short FLAG_HAS_SCHEMA = 0x0002;

    /** Flag indicating that object has raw data. */
    public static final short FLAG_HAS_RAW = 0x0004;

    /** Flag: offsets take 1 byte. */
    public static final short FLAG_OFFSET_ONE_BYTE = 0x0008;

    /** Flag: offsets take 2 bytes. */
    public static final short FLAG_OFFSET_TWO_BYTES = 0x0010;

    /** Flag: compact footer, no field IDs. */
    public static final short FLAG_COMPACT_FOOTER = 0x0020;

    /** Flag: raw data contains .NET type information. Always 0 in Java. Keep it here for information only. */
    @SuppressWarnings("unused")
    public static final short FLAG_CUSTOM_DOTNET_TYPE = 0x0040;

    /** Offset which fits into 1 byte. */
    public static final int OFFSET_1 = 1;

    /** Offset which fits into 2 bytes. */
    public static final int OFFSET_2 = 2;

    /** Offset which fits into 4 bytes. */
    public static final int OFFSET_4 = 4;

    /** Field ID length. */
    public static final int FIELD_ID_LEN = 4;

    /** Whether to skip TreeMap/TreeSet wrapping. */
    public static final boolean WRAP_TREES =
        !IgniteSystemProperties.getBoolean(IgniteSystemProperties.IGNITE_BINARY_DONT_WRAP_TREE_STRUCTURES);

    /** Whether to sort field in binary objects (doesn't affect Binarylizable). */
    public static final boolean FIELDS_SORTED_ORDER =
        IgniteSystemProperties.getBoolean(IgniteSystemProperties.IGNITE_BINARY_SORT_OBJECT_FIELDS);

    /** Field type names. */
    private static final String[] FIELD_TYPE_NAMES;

    /** FNV1 hash offset basis. */
    private static final int FNV1_OFFSET_BASIS = 0x811C9DC5;

    /** FNV1 hash prime. */
    private static final int FNV1_PRIME = 0x01000193;

    /*
     * Static class initializer.
     */
    static {
        PLAIN_CLASS_TO_FLAG.put(Byte.class, GridBinaryMarshaller.BYTE);
        PLAIN_CLASS_TO_FLAG.put(Short.class, GridBinaryMarshaller.SHORT);
        PLAIN_CLASS_TO_FLAG.put(Integer.class, GridBinaryMarshaller.INT);
        PLAIN_CLASS_TO_FLAG.put(Long.class, GridBinaryMarshaller.LONG);
        PLAIN_CLASS_TO_FLAG.put(Float.class, GridBinaryMarshaller.FLOAT);
        PLAIN_CLASS_TO_FLAG.put(Double.class, GridBinaryMarshaller.DOUBLE);
        PLAIN_CLASS_TO_FLAG.put(Character.class, GridBinaryMarshaller.CHAR);
        PLAIN_CLASS_TO_FLAG.put(Boolean.class, GridBinaryMarshaller.BOOLEAN);
        PLAIN_CLASS_TO_FLAG.put(BigDecimal.class, GridBinaryMarshaller.DECIMAL);
        PLAIN_CLASS_TO_FLAG.put(String.class, GridBinaryMarshaller.STRING);
        PLAIN_CLASS_TO_FLAG.put(UUID.class, GridBinaryMarshaller.UUID);
        PLAIN_CLASS_TO_FLAG.put(Date.class, GridBinaryMarshaller.DATE);
        PLAIN_CLASS_TO_FLAG.put(Timestamp.class, GridBinaryMarshaller.TIMESTAMP);
        PLAIN_CLASS_TO_FLAG.put(Time.class, GridBinaryMarshaller.TIME);

        PLAIN_CLASS_TO_FLAG.put(byte[].class, GridBinaryMarshaller.BYTE_ARR);
        PLAIN_CLASS_TO_FLAG.put(short[].class, GridBinaryMarshaller.SHORT_ARR);
        PLAIN_CLASS_TO_FLAG.put(int[].class, GridBinaryMarshaller.INT_ARR);
        PLAIN_CLASS_TO_FLAG.put(long[].class, GridBinaryMarshaller.LONG_ARR);
        PLAIN_CLASS_TO_FLAG.put(float[].class, GridBinaryMarshaller.FLOAT_ARR);
        PLAIN_CLASS_TO_FLAG.put(double[].class, GridBinaryMarshaller.DOUBLE_ARR);
        PLAIN_CLASS_TO_FLAG.put(char[].class, GridBinaryMarshaller.CHAR_ARR);
        PLAIN_CLASS_TO_FLAG.put(boolean[].class, GridBinaryMarshaller.BOOLEAN_ARR);
        PLAIN_CLASS_TO_FLAG.put(BigDecimal[].class, GridBinaryMarshaller.DECIMAL_ARR);
        PLAIN_CLASS_TO_FLAG.put(String[].class, GridBinaryMarshaller.STRING_ARR);
        PLAIN_CLASS_TO_FLAG.put(UUID[].class, GridBinaryMarshaller.UUID_ARR);
        PLAIN_CLASS_TO_FLAG.put(Date[].class, GridBinaryMarshaller.DATE_ARR);
        PLAIN_CLASS_TO_FLAG.put(Timestamp[].class, GridBinaryMarshaller.TIMESTAMP_ARR);
        PLAIN_CLASS_TO_FLAG.put(Time[].class, GridBinaryMarshaller.TIME_ARR);

        for (Map.Entry<Class<?>, Byte> entry : PLAIN_CLASS_TO_FLAG.entrySet())
            FLAG_TO_CLASS.put(entry.getValue(), entry.getKey());

        PLAIN_CLASS_TO_FLAG.put(byte.class, GridBinaryMarshaller.BYTE);
        PLAIN_CLASS_TO_FLAG.put(short.class, GridBinaryMarshaller.SHORT);
        PLAIN_CLASS_TO_FLAG.put(int.class, GridBinaryMarshaller.INT);
        PLAIN_CLASS_TO_FLAG.put(long.class, GridBinaryMarshaller.LONG);
        PLAIN_CLASS_TO_FLAG.put(float.class, GridBinaryMarshaller.FLOAT);
        PLAIN_CLASS_TO_FLAG.put(double.class, GridBinaryMarshaller.DOUBLE);
        PLAIN_CLASS_TO_FLAG.put(char.class, GridBinaryMarshaller.CHAR);
        PLAIN_CLASS_TO_FLAG.put(boolean.class, GridBinaryMarshaller.BOOLEAN);

        for (byte b : new byte[] {
            GridBinaryMarshaller.BYTE, GridBinaryMarshaller.SHORT, GridBinaryMarshaller.INT, GridBinaryMarshaller.LONG,
            GridBinaryMarshaller.FLOAT, GridBinaryMarshaller.DOUBLE, GridBinaryMarshaller.CHAR, GridBinaryMarshaller.BOOLEAN,
            GridBinaryMarshaller.DECIMAL, GridBinaryMarshaller.STRING, GridBinaryMarshaller.UUID, GridBinaryMarshaller.DATE,
            GridBinaryMarshaller.TIMESTAMP, GridBinaryMarshaller.TIME, GridBinaryMarshaller.BYTE_ARR, GridBinaryMarshaller.SHORT_ARR,
            GridBinaryMarshaller.INT_ARR, GridBinaryMarshaller.LONG_ARR, GridBinaryMarshaller.FLOAT_ARR, GridBinaryMarshaller.DOUBLE_ARR,
            GridBinaryMarshaller.TIME_ARR, GridBinaryMarshaller.CHAR_ARR, GridBinaryMarshaller.BOOLEAN_ARR,
            GridBinaryMarshaller.DECIMAL_ARR, GridBinaryMarshaller.STRING_ARR, GridBinaryMarshaller.UUID_ARR, GridBinaryMarshaller.DATE_ARR,
            GridBinaryMarshaller.TIMESTAMP_ARR, GridBinaryMarshaller.ENUM, GridBinaryMarshaller.ENUM_ARR, GridBinaryMarshaller.NULL}) {

            PLAIN_TYPE_FLAG[b] = true;
        }

        BINARY_CLS.add(Byte.class);
        BINARY_CLS.add(Short.class);
        BINARY_CLS.add(Integer.class);
        BINARY_CLS.add(Long.class);
        BINARY_CLS.add(Float.class);
        BINARY_CLS.add(Double.class);
        BINARY_CLS.add(Character.class);
        BINARY_CLS.add(Boolean.class);
        BINARY_CLS.add(String.class);
        BINARY_CLS.add(UUID.class);
        BINARY_CLS.add(Date.class);
        BINARY_CLS.add(Timestamp.class);
        BINARY_CLS.add(Time.class);
        BINARY_CLS.add(BigDecimal.class);
        BINARY_CLS.add(byte[].class);
        BINARY_CLS.add(short[].class);
        BINARY_CLS.add(int[].class);
        BINARY_CLS.add(long[].class);
        BINARY_CLS.add(float[].class);
        BINARY_CLS.add(double[].class);
        BINARY_CLS.add(char[].class);
        BINARY_CLS.add(boolean[].class);
        BINARY_CLS.add(String[].class);
        BINARY_CLS.add(UUID[].class);
        BINARY_CLS.add(Date[].class);
        BINARY_CLS.add(Timestamp[].class);
        BINARY_CLS.add(Time[].class);
        BINARY_CLS.add(BigDecimal[].class);

        FIELD_TYPE_NAMES = new String[104];

        FIELD_TYPE_NAMES[GridBinaryMarshaller.BYTE] = "byte";
        FIELD_TYPE_NAMES[GridBinaryMarshaller.SHORT] = "short";
        FIELD_TYPE_NAMES[GridBinaryMarshaller.INT] = "int";
        FIELD_TYPE_NAMES[GridBinaryMarshaller.LONG] = "long";
        FIELD_TYPE_NAMES[GridBinaryMarshaller.BOOLEAN] = "boolean";
        FIELD_TYPE_NAMES[GridBinaryMarshaller.FLOAT] = "float";
        FIELD_TYPE_NAMES[GridBinaryMarshaller.DOUBLE] = "double";
        FIELD_TYPE_NAMES[GridBinaryMarshaller.CHAR] = "char";
        FIELD_TYPE_NAMES[GridBinaryMarshaller.UUID] = "UUID";
        FIELD_TYPE_NAMES[GridBinaryMarshaller.DECIMAL] = "decimal";
        FIELD_TYPE_NAMES[GridBinaryMarshaller.STRING] = "String";
        FIELD_TYPE_NAMES[GridBinaryMarshaller.DATE] = "Date";
        FIELD_TYPE_NAMES[GridBinaryMarshaller.TIMESTAMP] = "Timestamp";
        FIELD_TYPE_NAMES[GridBinaryMarshaller.TIME] = "Time";
        FIELD_TYPE_NAMES[GridBinaryMarshaller.ENUM] = "Enum";
        FIELD_TYPE_NAMES[GridBinaryMarshaller.OBJ] = "Object";
        FIELD_TYPE_NAMES[GridBinaryMarshaller.BINARY_OBJ] = "Object";
        FIELD_TYPE_NAMES[GridBinaryMarshaller.COL] = "Collection";
        FIELD_TYPE_NAMES[GridBinaryMarshaller.MAP] = "Map";
        FIELD_TYPE_NAMES[GridBinaryMarshaller.CLASS] = "Class";
        FIELD_TYPE_NAMES[GridBinaryMarshaller.BYTE_ARR] = "byte[]";
        FIELD_TYPE_NAMES[GridBinaryMarshaller.SHORT_ARR] = "short[]";
        FIELD_TYPE_NAMES[GridBinaryMarshaller.INT_ARR] = "int[]";
        FIELD_TYPE_NAMES[GridBinaryMarshaller.LONG_ARR] = "long[]";
        FIELD_TYPE_NAMES[GridBinaryMarshaller.BOOLEAN_ARR] = "boolean[]";
        FIELD_TYPE_NAMES[GridBinaryMarshaller.FLOAT_ARR] = "float[]";
        FIELD_TYPE_NAMES[GridBinaryMarshaller.DOUBLE_ARR] = "double[]";
        FIELD_TYPE_NAMES[GridBinaryMarshaller.CHAR_ARR] = "char[]";
        FIELD_TYPE_NAMES[GridBinaryMarshaller.UUID_ARR] = "UUID[]";
        FIELD_TYPE_NAMES[GridBinaryMarshaller.DECIMAL_ARR] = "decimal[]";
        FIELD_TYPE_NAMES[GridBinaryMarshaller.STRING_ARR] = "String[]";
        FIELD_TYPE_NAMES[GridBinaryMarshaller.DATE_ARR] = "Date[]";
        FIELD_TYPE_NAMES[GridBinaryMarshaller.TIMESTAMP_ARR] = "Timestamp[]";
        FIELD_TYPE_NAMES[GridBinaryMarshaller.TIME_ARR] = "Time[]";
        FIELD_TYPE_NAMES[GridBinaryMarshaller.OBJ_ARR] = "Object[]";
        FIELD_TYPE_NAMES[GridBinaryMarshaller.ENUM_ARR] = "Enum[]";
        FIELD_TYPE_NAMES[GridBinaryMarshaller.BINARY_ENUM] = "Enum";

        if (wrapTrees()) {
            CLS_TO_WRITE_REPLACER.put(TreeMap.class, new BinaryTreeMapWriteReplacer());
            CLS_TO_WRITE_REPLACER.put(TreeSet.class, new BinaryTreeSetWriteReplacer());
        }
    }

    /**
     * Check if user type flag is set.
     *
     * @param flags Flags.
     * @return {@code True} if set.
     */
    public static boolean isUserType(short flags) {
        return isFlagSet(flags, FLAG_USR_TYP);
    }

    /**
     * Check if raw-only flag is set.
     *
     * @param flags Flags.
     * @return {@code True} if set.
     */
    public static boolean hasSchema(short flags) {
        return isFlagSet(flags, FLAG_HAS_SCHEMA);
    }

    /**
     * Check if raw-only flag is set.
     *
     * @param flags Flags.
     * @return {@code True} if set.
     */
    public static boolean hasRaw(short flags) {
        return isFlagSet(flags, FLAG_HAS_RAW);
    }

    /**
     * Check if "no-field-ids" flag is set.
     *
     * @param flags Flags.
     * @return {@code True} if set.
     */
    public static boolean isCompactFooter(short flags) {
        return isFlagSet(flags, FLAG_COMPACT_FOOTER);
    }

    /**
     * Check whether particular flag is set.
     *
     * @param flags Flags.
     * @param flag Flag.
     * @return {@code True} if flag is set in flags.
     */
    public static boolean isFlagSet(short flags, short flag) {
        return (flags & flag) == flag;
    }

    /**
     * Schema initial ID.
     *
     * @return ID.
     */
    public static int schemaInitialId() {
        return FNV1_OFFSET_BASIS;
    }

    /**
     * Update schema ID when new field is added.
     *
     * @param schemaId Current schema ID.
     * @param fieldId Field ID.
     * @return New schema ID.
     */
    public static int updateSchemaId(int schemaId, int fieldId) {
        schemaId = schemaId ^ (fieldId & 0xFF);
        schemaId = schemaId * FNV1_PRIME;
        schemaId = schemaId ^ ((fieldId >> 8) & 0xFF);
        schemaId = schemaId * FNV1_PRIME;
        schemaId = schemaId ^ ((fieldId >> 16) & 0xFF);
        schemaId = schemaId * FNV1_PRIME;
        schemaId = schemaId ^ ((fieldId >> 24) & 0xFF);
        schemaId = schemaId * FNV1_PRIME;

        return schemaId;
    }

    /**
     * @param typeId Field type ID.
     * @return Field type name or {@code null} if unknown.
     */
    public static String fieldTypeName(int typeId) {
        if (typeId < 0 || typeId >= FIELD_TYPE_NAMES.length)
            return null;

        return FIELD_TYPE_NAMES[typeId];
    }

    /**
     * Write value with flag. e.g. writePlainObject(writer, (byte)77) will write two byte: {BYTE, 77}.
     *
     * @param writer W
     * @param val Value.
     */
    public static void writePlainObject(BinaryWriterExImpl writer, Object val) {
        Byte flag = PLAIN_CLASS_TO_FLAG.get(val.getClass());

        if (flag == null)
            throw new IllegalArgumentException("Can't write object with type: " + val.getClass());

        switch (flag) {
            case GridBinaryMarshaller.BYTE:
                writer.writeByte(flag);
                writer.writeByte((Byte)val);

                break;

            case GridBinaryMarshaller.SHORT:
                writer.writeByte(flag);
                writer.writeShort((Short)val);

                break;

            case GridBinaryMarshaller.INT:
                writer.writeByte(flag);
                writer.writeInt((Integer)val);

                break;

            case GridBinaryMarshaller.LONG:
                writer.writeByte(flag);
                writer.writeLong((Long)val);

                break;

            case GridBinaryMarshaller.FLOAT:
                writer.writeByte(flag);
                writer.writeFloat((Float)val);

                break;

            case GridBinaryMarshaller.DOUBLE:
                writer.writeByte(flag);
                writer.writeDouble((Double)val);

                break;

            case GridBinaryMarshaller.CHAR:
                writer.writeByte(flag);
                writer.writeChar((Character)val);

                break;

            case GridBinaryMarshaller.BOOLEAN:
                writer.writeByte(flag);
                writer.writeBoolean((Boolean)val);

                break;

            case GridBinaryMarshaller.DECIMAL:
                writer.doWriteDecimal((BigDecimal)val);

                break;

            case GridBinaryMarshaller.STRING:
                writer.doWriteString((String)val);

                break;

            case GridBinaryMarshaller.UUID:
                writer.doWriteUuid((UUID)val);

                break;

            case GridBinaryMarshaller.DATE:
                writer.doWriteDate((Date)val);

                break;

            case GridBinaryMarshaller.TIMESTAMP:
                writer.doWriteTimestamp((Timestamp)val);

                break;

            case GridBinaryMarshaller.TIME:
                writer.doWriteTime((Time)val);

                break;

            case GridBinaryMarshaller.BYTE_ARR:
                writer.doWriteByteArray((byte[])val);

                break;

            case GridBinaryMarshaller.SHORT_ARR:
                writer.doWriteShortArray((short[])val);

                break;

            case GridBinaryMarshaller.INT_ARR:
                writer.doWriteIntArray((int[])val);

                break;

            case GridBinaryMarshaller.LONG_ARR:
                writer.doWriteLongArray((long[])val);

                break;

            case GridBinaryMarshaller.FLOAT_ARR:
                writer.doWriteFloatArray((float[])val);

                break;

            case GridBinaryMarshaller.DOUBLE_ARR:
                writer.doWriteDoubleArray((double[])val);

                break;

            case GridBinaryMarshaller.CHAR_ARR:
                writer.doWriteCharArray((char[])val);

                break;

            case GridBinaryMarshaller.BOOLEAN_ARR:
                writer.doWriteBooleanArray((boolean[])val);

                break;

            case GridBinaryMarshaller.DECIMAL_ARR:
                writer.doWriteDecimalArray((BigDecimal[])val);

                break;

            case GridBinaryMarshaller.STRING_ARR:
                writer.doWriteStringArray((String[])val);

                break;

            case GridBinaryMarshaller.UUID_ARR:
                writer.doWriteUuidArray((UUID[])val);

                break;

            case GridBinaryMarshaller.DATE_ARR:
                writer.doWriteDateArray((Date[])val);

                break;

            case GridBinaryMarshaller.TIMESTAMP_ARR:
                writer.doWriteTimestampArray((Timestamp[])val);

                break;

            case GridBinaryMarshaller.TIME_ARR:
                writer.doWriteTimeArray((Time[])val);

                break;

            default:
                throw new IllegalArgumentException("Can't write object with type: " + val.getClass());
        }
    }

    /**
     * @param obj Value to unwrap.
     * @return Unwrapped value.
     */
    public static Object unwrapLazy(@Nullable Object obj) {
        if (obj instanceof BinaryLazyValue)
            return ((BinaryLazyValue)obj).value();

        return obj;
    }

    /**
     * @param delegate Iterator to delegate.
     * @return New iterator.
     */
    public static Iterator<Object> unwrapLazyIterator(final Iterator<Object> delegate) {
        return new Iterator<Object>() {
            @Override public boolean hasNext() {
                return delegate.hasNext();
            }

            @Override public Object next() {
                return unwrapLazy(delegate.next());
            }

            @Override public void remove() {
                delegate.remove();
            }
        };
    }

    /**
     * @return {@code true} if content of serialized value cannot contain references to other object.
     */
    public static boolean isPlainType(int type) {
        return type > 0 && type < PLAIN_TYPE_FLAG.length && PLAIN_TYPE_FLAG[type];
    }

    /**
     * Checks whether an array type values can or can not contain references to other object.
     *
     * @param type Array type.
     * @return {@code true} if content of serialized array value cannot contain references to other object.
     */
    public static boolean isPlainArrayType(int type) {
        return (type >= GridBinaryMarshaller.BYTE_ARR && type <= GridBinaryMarshaller.DATE_ARR)
            || type == GridBinaryMarshaller.TIMESTAMP_ARR || type == GridBinaryMarshaller.TIME_ARR;
    }

    /**
     * @param cls Class.
     * @return Binary field type.
     */
    public static byte typeByClass(Class<?> cls) {
        Byte type = PLAIN_CLASS_TO_FLAG.get(cls);

        if (type != null)
            return type;

        if (U.isEnum(cls))
            return GridBinaryMarshaller.ENUM;

        if (cls.isArray())
            return cls.getComponentType().isEnum() || cls.getComponentType() == Enum.class ?
                GridBinaryMarshaller.ENUM_ARR : GridBinaryMarshaller.OBJ_ARR;

        if (cls == BinaryArray.class)
            return GridBinaryMarshaller.OBJ_ARR;

        if (cls == BinaryEnumArray.class)
            return GridBinaryMarshaller.ENUM_ARR;

        if (isSpecialCollection(cls))
            return GridBinaryMarshaller.COL;

        if (isSpecialMap(cls))
            return GridBinaryMarshaller.MAP;

        return GridBinaryMarshaller.OBJ;
    }

    /**
     * Tells whether provided type is binary.
     *
     * @param cls Class to check.
     * @return Whether type is binary.
     */
    public static boolean isBinaryType(Class<?> cls) {
        assert cls != null;

        return BinaryObject.class.isAssignableFrom(cls) ||
            Proxy.class.isAssignableFrom(cls) ||
            BINARY_CLS.contains(cls);
    }

    /**
     * @return Whether tree structures should be wrapped.
     */
    public static boolean wrapTrees() {
        return WRAP_TREES;
    }

    /**
     * @param map Map to check.
     * @return {@code True} if this map type is supported.
     */
    public static boolean knownMap(Object map) {
        Class<?> cls = map == null ? null : map.getClass();

        return cls == HashMap.class ||
            cls == LinkedHashMap.class ||
            (!wrapTrees() && cls == TreeMap.class) ||
            cls == ConcurrentHashMap.class;
    }

    /**
     * Attempts to create a new map of the same known type. Will return null if map type is not supported.
     *
     * @param map Map.
     * @return New map of the same type or null.
     */
    public static <K, V> Map<K, V> newKnownMap(Object map) {
        Class<?> cls = map == null ? null : map.getClass();

        if (cls == HashMap.class)
            return U.newHashMap(((Map)map).size());
        else if (cls == LinkedHashMap.class)
            return U.newLinkedHashMap(((Map)map).size());
        else if (!wrapTrees() && cls == TreeMap.class)
            return new TreeMap<>(((TreeMap<Object, Object>)map).comparator());
        else if (cls == ConcurrentHashMap.class)
            return new ConcurrentHashMap<>(((Map)map).size());

        return null;
    }

    /**
     * Attempts to create a new map of the same type as {@code map} has. Otherwise returns new {@code HashMap}
     * instance.
     *
     * @param map Original map.
     * @return New map.
     */
    public static <K, V> Map<K, V> newMap(Map<K, V> map) {
        if (map instanceof LinkedHashMap)
            return U.newLinkedHashMap(map.size());
        else if (map instanceof TreeMap)
            return new TreeMap<>(((TreeMap<Object, Object>)map).comparator());
        else if (map instanceof ConcurrentHashMap)
            return new ConcurrentHashMap<>(map.size());

        return U.newHashMap(map.size());
    }

    /**
     * @param col Collection to check.
     * @return True if this is a collection of a known type.
     */
    public static boolean knownCollection(Object col) {
        Class<?> cls = col == null ? null : col.getClass();

        return cls == HashSet.class ||
            cls == LinkedHashSet.class ||
            (!wrapTrees() && cls == TreeSet.class) ||
            cls == ConcurrentSkipListSet.class ||
            cls == ArrayList.class ||
            cls == LinkedList.class ||
            cls == SINGLETON_LIST_CLS;
    }

    /**
     * @param obj Object to check.
     * @return True if this is an object of a known type.
     */
    public static boolean knownCacheObject(Object obj) {
        if (obj == null)
            return false;

        Class<?> cls = obj.getClass();

        return cls == KeyCacheObjectImpl.class ||
            cls == BinaryObjectImpl.class ||
            cls == CacheObjectImpl.class ||
            cls == CacheObjectByteArrayImpl.class ||
            cls == BinaryEnumObjectImpl.class ||
            cls == UserKeyCacheObjectImpl.class ||
            cls == UserCacheObjectImpl.class ||
            cls == UserCacheObjectByteArrayImpl.class;
    }

    /**
     * @param arr Array to check.
     * @return {@code true} if this array is of a known type.
     */
    public static boolean knownArray(Object arr) {
        if (arr == null)
            return false;

        Class<?> cls = arr.getClass();

        return cls == byte[].class || cls == short[].class || cls == int[].class || cls == long[].class ||
            cls == float[].class || cls == double[].class || cls == char[].class || cls == boolean[].class ||
            cls == String[].class || cls == UUID[].class || cls == Date[].class || cls == Timestamp[].class ||
            cls == BigDecimal[].class || cls == Time[].class;
    }

    /**
     * Attempts to create a new collection of the same known type. Will return null if collection type is unknown.
     *
     * @param col Collection.
     * @return New empty collection.
     */
    public static <V> Collection<V> newKnownCollection(Object col) {
        Class<?> cls = col == null ? null : col.getClass();

        if (cls == HashSet.class)
            return U.newHashSet(((Collection)col).size());
        else if (cls == LinkedHashSet.class)
            return U.newLinkedHashSet(((Collection)col).size());
        else if (!wrapTrees() && cls == TreeSet.class)
            return new TreeSet<>(((TreeSet<Object>)col).comparator());
        else if (cls == ConcurrentSkipListSet.class)
            return new ConcurrentSkipListSet<>(((ConcurrentSkipListSet<Object>)col).comparator());
        else if (cls == ArrayList.class)
            return new ArrayList<>(((Collection)col).size());
        else if (cls == LinkedList.class)
            return new LinkedList<>();
        else if (cls == SINGLETON_LIST_CLS)
            return new MutableSingletonList<>();

        return null;
    }

    /**
     * Attempts to create a new set of the same type as {@code set} has. Otherwise returns new {@code HashSet}
     * instance.
     *
     * @param set Original set.
     * @return New set.
     */
    public static <V> Set<V> newSet(Set<V> set) {
        if (set instanceof LinkedHashSet)
            return U.newLinkedHashSet(set.size());
        else if (set instanceof TreeSet)
            return new TreeSet<>(((TreeSet<Object>)set).comparator());
        else if (set instanceof ConcurrentSkipListSet)
            return new ConcurrentSkipListSet<>(((ConcurrentSkipListSet<Object>)set).comparator());

        return U.newHashSet(set.size());
    }

    /**
     * Check protocol version.
     *
     * @param protoVer Protocol version.
     */
    public static void checkProtocolVersion(byte protoVer) {
        if (GridBinaryMarshaller.PROTO_VER != protoVer)
            throw new BinaryObjectException("Unsupported protocol version: " + protoVer);
    }

    /**
     * Get binary object length.
     *
     * @param in Input stream.
     * @param start Start position.
     * @return Length.
     */
    public static int length(BinaryPositionReadable in, int start) {
        return in.readIntPositioned(start + GridBinaryMarshaller.TOTAL_LEN_POS);
    }

    /**
     * Get footer start of the object.
     *
     * @param in Input stream.
     * @param start Object start position inside the stream.
     * @return Footer start.
     */
    public static int footerStartRelative(BinaryPositionReadable in, int start) {
        short flags = in.readShortPositioned(start + GridBinaryMarshaller.FLAGS_POS);

        if (hasSchema(flags))
            // Schema exists, use offset.
            return in.readIntPositioned(start + GridBinaryMarshaller.SCHEMA_OR_RAW_OFF_POS);
        else
            // No schema, footer start equals to object end.
            return length(in, start);
    }

    /**
     * Get object's footer.
     *
     * @param in Input stream.
     * @param start Start position.
     * @return Footer start.
     */
    public static int footerStartAbsolute(BinaryPositionReadable in, int start) {
        return footerStartRelative(in, start) + start;
    }

    /**
     * Get object's footer.
     *
     * @param in Input stream.
     * @param start Start position.
     * @return Footer.
     */
    public static IgniteBiTuple<Integer, Integer> footerAbsolute(BinaryPositionReadable in, int start) {
        short flags = in.readShortPositioned(start + GridBinaryMarshaller.FLAGS_POS);

        int footerEnd = length(in, start);

        if (hasSchema(flags)) {
            // Schema exists.
            int footerStart = in.readIntPositioned(start + GridBinaryMarshaller.SCHEMA_OR_RAW_OFF_POS);

            if (hasRaw(flags))
                footerEnd -= 4;

            assert footerStart <= footerEnd;

            return F.t(start + footerStart, start + footerEnd);
        }
        else
            // No schema.
            return F.t(start + footerEnd, start + footerEnd);
    }

    /**
     * Get relative raw offset of the object.
     *
     * @param in Input stream.
     * @param start Object start position inside the stream.
     * @return Raw offset.
     */
    public static int rawOffsetRelative(BinaryPositionReadable in, int start) {
        short flags = in.readShortPositioned(start + GridBinaryMarshaller.FLAGS_POS);

        int len = length(in, start);

        if (hasSchema(flags)) {
            // Schema exists.
            if (hasRaw(flags))
                // Raw offset is set, it is at the very end of the object.
                return in.readIntPositioned(start + len - 4);
            else
                // Raw offset is not set, so just return schema offset.
                return in.readIntPositioned(start + GridBinaryMarshaller.SCHEMA_OR_RAW_OFF_POS);
        }
        else
            // No schema, raw offset is located on schema offset position.
            return in.readIntPositioned(start + GridBinaryMarshaller.SCHEMA_OR_RAW_OFF_POS);
    }

    /**
     * Get absolute raw offset of the object.
     *
     * @param in Input stream.
     * @param start Object start position inside the stream.
     * @return Raw offset.
     */
    public static int rawOffsetAbsolute(BinaryPositionReadable in, int start) {
        return start + rawOffsetRelative(in, start);
    }

    /**
     * Get offset length for the given flags.
     *
     * @param flags Flags.
     * @return Offset size.
     */
    public static int fieldOffsetLength(short flags) {
        if ((flags & FLAG_OFFSET_ONE_BYTE) == FLAG_OFFSET_ONE_BYTE)
            return OFFSET_1;
        else if ((flags & FLAG_OFFSET_TWO_BYTES) == FLAG_OFFSET_TWO_BYTES)
            return OFFSET_2;
        else
            return OFFSET_4;
    }

    /**
     * Get field ID length.
     *
     * @param flags Flags.
     * @return Field ID length.
     */
    public static int fieldIdLength(short flags) {
        return isCompactFooter(flags) ? 0 : FIELD_ID_LEN;
    }

    /**
     * Get relative field offset.
     *
     * @param stream Stream.
     * @param pos Position.
     * @param fieldOffsetSize Field offset size.
     * @return Relative field offset.
     */
    public static int fieldOffsetRelative(BinaryPositionReadable stream, int pos, int fieldOffsetSize) {
        int res;

        if (fieldOffsetSize == OFFSET_1)
            res = (int)stream.readBytePositioned(pos) & 0xFF;
        else if (fieldOffsetSize == OFFSET_2)
            res = (int)stream.readShortPositioned(pos) & 0xFFFF;
        else
            res = stream.readIntPositioned(pos);

        return res;
    }

    /**
     * Merge old and new metas.
     *
     * @param oldMeta Old meta.
     * @param newMeta New meta.
     * @return New meta if old meta was null, old meta if no changes detected, merged meta otherwise.
     * @throws BinaryObjectException If merge failed due to metadata conflict.
     */
    public static BinaryMetadata mergeMetadata(@Nullable BinaryMetadata oldMeta, BinaryMetadata newMeta) {
        return mergeMetadata(oldMeta, newMeta, null);
    }

    /**
     * Merge old and new metas.
     *
     * @param oldMeta Old meta.
     * @param newMeta New meta.
     * @param changedSchemas Set for holding changed schemas.
     * @return New meta if old meta was null, old meta if no changes detected, merged meta otherwise.
     * @throws BinaryObjectException If merge failed due to metadata conflict.
     */
    public static BinaryMetadata mergeMetadata(@Nullable BinaryMetadata oldMeta, BinaryMetadata newMeta,
        @Nullable Set<Integer> changedSchemas) {
        assert newMeta != null;

        if (oldMeta == null) {
            if (changedSchemas != null) {
                for (BinarySchema schema : newMeta.schemas())
                    changedSchemas.add(schema.schemaId());
            }

            return newMeta;
        }
        else {
            assert oldMeta.typeId() == newMeta.typeId();

            // Check type name.
            if (!F.eq(oldMeta.typeName(), newMeta.typeName())) {
                throw new BinaryObjectException(
                    "Two binary types have duplicate type ID [" + "typeId=" + oldMeta.typeId() +
                        ", typeName1=" + oldMeta.typeName() + ", typeName2=" + newMeta.typeName() + ']'
                );
            }

            // Check affinity field names.
            if (!F.eq(oldMeta.affinityKeyFieldName(), newMeta.affinityKeyFieldName())) {
                throw new BinaryObjectException(
                    "Binary type has different affinity key fields [" + "typeName=" + newMeta.typeName() +
                        ", affKeyFieldName1=" + oldMeta.affinityKeyFieldName() +
                        ", affKeyFieldName2=" + newMeta.affinityKeyFieldName() + ']'
                );
            }

            // Check enum flag.
            if (oldMeta.isEnum() != newMeta.isEnum()) {
                if (oldMeta.isEnum())
                    throw new BinaryObjectException("Binary type already registered as enum: " +
                        newMeta.typeName());
                else
                    throw new BinaryObjectException("Binary type already registered as non-enum: " +
                        newMeta.typeName());
            }

            // Check and merge fields.
            Map<String, BinaryFieldMetadata> mergedFields;

            if (FIELDS_SORTED_ORDER)
                mergedFields = new TreeMap<>(oldMeta.fieldsMap());
            else
                mergedFields = new LinkedHashMap<>(oldMeta.fieldsMap());

            Map<String, BinaryFieldMetadata> newFields = newMeta.fieldsMap();

            boolean changed = false;

            Map<String, Integer> mergedEnumMap = null;

            if (!F.isEmpty(newMeta.enumMap())) {
                mergedEnumMap = mergeEnumValues(oldMeta.typeName(), oldMeta.enumMap(), newMeta.enumMap());

                changed = mergedEnumMap.size() > oldMeta.enumMap().size();
            }

            for (Map.Entry<String, BinaryFieldMetadata> newField : newFields.entrySet()) {
                BinaryFieldMetadata oldFieldMeta = mergedFields.put(newField.getKey(), newField.getValue());

                if (oldFieldMeta == null)
                    changed = true;
                else {
                    String oldFieldTypeName = fieldTypeName(oldFieldMeta.typeId());
                    String newFieldTypeName = fieldTypeName(newField.getValue().typeId());

                    if (!F.eq(oldFieldTypeName, newFieldTypeName)) {
                        throw new BinaryObjectException(
                            "Type '" + oldMeta.typeName() + "' with typeId " + oldMeta.typeId()
                                + " has a different/incorrect type for field '" + newField.getKey()
                                + "'. Expected '" + oldFieldTypeName + "' but '" + newFieldTypeName
                                + "' was provided. The type of an existing field can not be changed. " +
                                "Use a different field name or follow this procedure to reuse the current name:\n" +
                                "- Delete data records that use the old field type;\n" +
                                "- Remove metadata by the command: " +
                                "'control.sh --meta remove --typeId " + oldMeta.typeId() + "'."
                        );
                    }
                }
            }

            // Check and merge schemas.
            Collection<BinarySchema> mergedSchemas = new HashSet<>(oldMeta.schemas());

            for (BinarySchema newSchema : newMeta.schemas()) {
                if (mergedSchemas.add(newSchema)) {
                    changed = true;

                    if (changedSchemas != null)
                        changedSchemas.add(newSchema.schemaId());
                }
            }

            // Return either old meta if no changes detected, or new merged meta.
            return changed ? new BinaryMetadata(oldMeta.typeId(), oldMeta.typeName(), mergedFields,
                oldMeta.affinityKeyFieldName(), mergedSchemas, oldMeta.isEnum(), mergedEnumMap) : oldMeta;
        }
    }

    /**
     * @param cls Class.
     * @return Mode.
     */
    public static BinaryWriteMode mode(Class<?> cls) {
        assert cls != null;

        // Primitives.
        if (cls == byte.class)
            return BinaryWriteMode.P_BYTE;
        else if (cls == boolean.class)
            return BinaryWriteMode.P_BOOLEAN;
        else if (cls == short.class)
            return BinaryWriteMode.P_SHORT;
        else if (cls == char.class)
            return BinaryWriteMode.P_CHAR;
        else if (cls == int.class)
            return BinaryWriteMode.P_INT;
        else if (cls == long.class)
            return BinaryWriteMode.P_LONG;
        else if (cls == float.class)
            return BinaryWriteMode.P_FLOAT;
        else if (cls == double.class)
            return BinaryWriteMode.P_DOUBLE;

        // Boxed primitives.
        else if (cls == Byte.class)
            return BinaryWriteMode.BYTE;
        else if (cls == Boolean.class)
            return BinaryWriteMode.BOOLEAN;
        else if (cls == Short.class)
            return BinaryWriteMode.SHORT;
        else if (cls == Character.class)
            return BinaryWriteMode.CHAR;
        else if (cls == Integer.class)
            return BinaryWriteMode.INT;
        else if (cls == Long.class)
            return BinaryWriteMode.LONG;
        else if (cls == Float.class)
            return BinaryWriteMode.FLOAT;
        else if (cls == Double.class)
            return BinaryWriteMode.DOUBLE;

        // The rest types.
        else if (cls == BigDecimal.class)
            return BinaryWriteMode.DECIMAL;
        else if (cls == String.class)
            return BinaryWriteMode.STRING;
        else if (cls == UUID.class)
            return BinaryWriteMode.UUID;
        else if (cls == Date.class)
            return BinaryWriteMode.DATE;
        else if (cls == Timestamp.class)
            return BinaryWriteMode.TIMESTAMP;
        else if (cls == Time.class)
            return BinaryWriteMode.TIME;
        else if (cls == byte[].class)
            return BinaryWriteMode.BYTE_ARR;
        else if (cls == short[].class)
            return BinaryWriteMode.SHORT_ARR;
        else if (cls == int[].class)
            return BinaryWriteMode.INT_ARR;
        else if (cls == long[].class)
            return BinaryWriteMode.LONG_ARR;
        else if (cls == float[].class)
            return BinaryWriteMode.FLOAT_ARR;
        else if (cls == double[].class)
            return BinaryWriteMode.DOUBLE_ARR;
        else if (cls == char[].class)
            return BinaryWriteMode.CHAR_ARR;
        else if (cls == boolean[].class)
            return BinaryWriteMode.BOOLEAN_ARR;
        else if (cls == BigDecimal[].class)
            return BinaryWriteMode.DECIMAL_ARR;
        else if (cls == String[].class)
            return BinaryWriteMode.STRING_ARR;
        else if (cls == UUID[].class)
            return BinaryWriteMode.UUID_ARR;
        else if (cls == Date[].class)
            return BinaryWriteMode.DATE_ARR;
        else if (cls == Timestamp[].class)
            return BinaryWriteMode.TIMESTAMP_ARR;
        else if (cls == Time[].class)
            return BinaryWriteMode.TIME_ARR;
        else if (cls.isArray())
            return cls.getComponentType().isEnum() ? BinaryWriteMode.ENUM_ARR : BinaryWriteMode.OBJECT_ARR;
        else if (cls == BinaryArray.class)
            return BinaryWriteMode.OBJECT_ARR;
        else if (cls == BinaryEnumArray.class)
            return BinaryWriteMode.ENUM_ARR;
        else if (cls == BinaryObjectImpl.class)
            return BinaryWriteMode.BINARY_OBJ;
        else if (Binarylizable.class.isAssignableFrom(cls))
            return BinaryWriteMode.BINARY;
        else if (isSpecialCollection(cls))
            return BinaryWriteMode.COL;
        else if (isSpecialMap(cls))
            return BinaryWriteMode.MAP;
        else if (U.isEnum(cls))
            return BinaryWriteMode.ENUM;
        else if (cls == BinaryEnumObjectImpl.class)
            return BinaryWriteMode.BINARY_ENUM;
        else if (cls == Class.class)
            return BinaryWriteMode.CLASS;
        else if (Proxy.class.isAssignableFrom(cls))
            return BinaryWriteMode.PROXY;
        else
            return BinaryWriteMode.OBJECT;
    }

    /**
     * Check if class represents a collection which must be treated specially.
     *
     * @param cls Class.
     * @return {@code True} if this is a special collection class.
     */
    public static boolean isSpecialCollection(Class cls) {
        return ArrayList.class.equals(cls) || LinkedList.class.equals(cls) || SINGLETON_LIST_CLS.equals(cls) ||
            HashSet.class.equals(cls) || LinkedHashSet.class.equals(cls);
    }

    /**
     * Check if class represents a map which must be treated specially.
     *
     * @param cls Class.
     * @return {@code True} if this is a special map class.
     */
    public static boolean isSpecialMap(Class cls) {
        return HashMap.class.equals(cls) || LinkedHashMap.class.equals(cls);
    }

    /**
     * @return Value.
     */
    public static byte[] doReadByteArray(BinaryInputStream in) {
        int len = in.readInt();

        return in.readByteArray(len);
    }

    /**
     * @return Value.
     */
    public static boolean[] doReadBooleanArray(BinaryInputStream in) {
        int len = in.readInt();

        return in.readBooleanArray(len);
    }

    /**
     * @return Value.
     */
    public static short[] doReadShortArray(BinaryInputStream in) {
        int len = in.readInt();

        return in.readShortArray(len);
    }

    /**
     * @return Value.
     */
    public static char[] doReadCharArray(BinaryInputStream in) {
        int len = in.readInt();

        return in.readCharArray(len);
    }

    /**
     * @return Value.
     */
    public static int[] doReadIntArray(BinaryInputStream in) {
        int len = in.readInt();

        return in.readIntArray(len);
    }

    /**
     * @return Value.
     */
    public static long[] doReadLongArray(BinaryInputStream in) {
        int len = in.readInt();

        return in.readLongArray(len);
    }

    /**
     * @return Value.
     */
    public static float[] doReadFloatArray(BinaryInputStream in) {
        int len = in.readInt();

        return in.readFloatArray(len);
    }

    /**
     * @return Value.
     */
    public static double[] doReadDoubleArray(BinaryInputStream in) {
        int len = in.readInt();

        return in.readDoubleArray(len);
    }

    /**
     * @return Value.
     */
    public static BigDecimal doReadDecimal(BinaryInputStream in) {
        int scale = in.readInt();
        byte[] mag = doReadByteArray(in);

        boolean negative = mag[0] < 0;

        if (negative)
            mag[0] &= 0x7F;

        BigInteger intVal = new BigInteger(mag);

        if (negative)
            intVal = intVal.negate();

        return new BigDecimal(intVal, scale);
    }

    /**
     * @return Value.
     */
    public static String doReadString(BinaryInputStream in) {
        if (!in.hasArray()) {
            byte[] arr = doReadByteArray(in);

            if (USE_STR_SERIALIZATION_VER_2)
                return utf8BytesToStr(arr, 0, arr.length);
            else
                return new String(arr, UTF_8);
        }

        int strLen = in.readInt();

        int pos = in.position();

        // String will copy necessary array part for us.
        String res;

        if (USE_STR_SERIALIZATION_VER_2) {
            res = utf8BytesToStr(in.array(), pos, strLen);
        }
        else {
            res = new String(in.array(), pos, strLen, UTF_8);
        }

        in.position(pos + strLen);

        return res;
    }

    /**
     * @return Value.
     */
    public static UUID doReadUuid(BinaryInputStream in) {
        return new UUID(in.readLong(), in.readLong());
    }

    /**
     * @return Value.
     */
    public static Date doReadDate(BinaryInputStream in) {
        long time = in.readLong();

        return new Date(time);
    }

    /**
     * @return Value.
     */
    public static Timestamp doReadTimestamp(BinaryInputStream in) {
        long time = in.readLong();
        int nanos = in.readInt();

        Timestamp ts = new Timestamp(time);

        ts.setNanos(ts.getNanos() + nanos);

        return ts;
    }

    /**
     * @return Value.
     */
    public static Time doReadTime(BinaryInputStream in) {
        long time = in.readLong();

        return new Time(time);
    }

    /**
     * @return Value.
     * @throws BinaryObjectException In case of error.
     */
    public static BigDecimal[] doReadDecimalArray(BinaryInputStream in) throws BinaryObjectException {
        int len = in.readInt();

        BigDecimal[] arr = new BigDecimal[len];

        for (int i = 0; i < len; i++) {
            byte flag = in.readByte();

            if (flag == GridBinaryMarshaller.NULL)
                arr[i] = null;
            else {
                if (flag != GridBinaryMarshaller.DECIMAL)
                    throw new BinaryObjectException("Invalid flag value: " + flag);

                arr[i] = doReadDecimal(in);
            }
        }

        return arr;
    }

    /**
     * @return Value.
     * @throws BinaryObjectException In case of error.
     */
    public static String[] doReadStringArray(BinaryInputStream in) throws BinaryObjectException {
        int len = in.readInt();

        String[] arr = new String[len];

        for (int i = 0; i < len; i++) {
            byte flag = in.readByte();

            if (flag == GridBinaryMarshaller.NULL)
                arr[i] = null;
            else {
                if (flag != GridBinaryMarshaller.STRING)
                    throw new BinaryObjectException("Invalid flag value: " + flag);

                arr[i] = doReadString(in);
            }
        }

        return arr;
    }

    /**
     * @return Value.
     * @throws BinaryObjectException In case of error.
     */
    public static UUID[] doReadUuidArray(BinaryInputStream in) throws BinaryObjectException {
        int len = in.readInt();

        UUID[] arr = new UUID[len];

        for (int i = 0; i < len; i++) {
            byte flag = in.readByte();

            if (flag == GridBinaryMarshaller.NULL)
                arr[i] = null;
            else {
                if (flag != GridBinaryMarshaller.UUID)
                    throw new BinaryObjectException("Invalid flag value: " + flag);

                arr[i] = doReadUuid(in);
            }
        }

        return arr;
    }

    /**
     * @return Value.
     * @throws BinaryObjectException In case of error.
     */
    public static Date[] doReadDateArray(BinaryInputStream in) throws BinaryObjectException {
        int len = in.readInt();

        Date[] arr = new Date[len];

        for (int i = 0; i < len; i++) {
            byte flag = in.readByte();

            if (flag == GridBinaryMarshaller.NULL)
                arr[i] = null;
            else {
                if (flag != GridBinaryMarshaller.DATE)
                    throw new BinaryObjectException("Invalid flag value: " + flag);

                arr[i] = doReadDate(in);
            }
        }

        return arr;
    }

    /**
     * @return Value.
     * @throws BinaryObjectException In case of error.
     */
    public static Timestamp[] doReadTimestampArray(BinaryInputStream in) throws BinaryObjectException {
        int len = in.readInt();

        Timestamp[] arr = new Timestamp[len];

        for (int i = 0; i < len; i++) {
            byte flag = in.readByte();

            if (flag == GridBinaryMarshaller.NULL)
                arr[i] = null;
            else {
                if (flag != GridBinaryMarshaller.TIMESTAMP)
                    throw new BinaryObjectException("Invalid flag value: " + flag);

                arr[i] = doReadTimestamp(in);
            }
        }

        return arr;
    }

    /**
     * @return Value.
     * @throws BinaryObjectException In case of error.
     */
    public static Time[] doReadTimeArray(BinaryInputStream in) throws BinaryObjectException {
        int len = in.readInt();

        Time[] arr = new Time[len];

        for (int i = 0; i < len; i++) {
            byte flag = in.readByte();

            if (flag == GridBinaryMarshaller.NULL)
                arr[i] = null;
            else {
                if (flag != GridBinaryMarshaller.TIME)
                    throw new BinaryObjectException("Invalid flag value: " + flag);

                arr[i] = doReadTime(in);
            }
        }

        return arr;
    }

    /**
     * @return Value.
     */
    public static BinaryObject doReadBinaryObject(BinaryInputStream in, BinaryContext ctx, boolean detach) {
        if (in.offheapPointer() > 0) {
            int len = in.readInt();

            int pos = in.position();

            in.position(in.position() + len);

            int start = in.readInt();

            return new BinaryObjectOffheapImpl(ctx, in.offheapPointer() + pos, start, len);
        }
        else {
            byte[] arr = doReadByteArray(in);
            int start = in.readInt();

            BinaryObjectImpl binO = new BinaryObjectImpl(ctx, arr, start);

            if (detach) {
                binO.detachAllowed(true);

                return binO.detach();
            }

            return binO;
        }
    }

    /**
     * @param in Binary input stream.
     * @param ctx Binary context.
     * @param ldr Class loader.
     * @return Class object specified at the input stream.
     * @throws BinaryObjectException If failed.
     */
    public static Class doReadClass(BinaryInputStream in, BinaryContext ctx, ClassLoader ldr)
        throws BinaryObjectException {
        return doReadClass(in, ctx, ldr, true);
    }

    /**
     * @param in Binary input stream.
     * @param ctx Binary context.
     * @param ldr Class loader.
     * @param deserialize Doesn't load the class when the flag is {@code false}. Class information is skipped.
     * @return Class object specified at the input stream if {@code deserialize == true}. Otherwise returns {@code null}
     * @throws BinaryObjectException If failed.
     */
    public static Class doReadClass(BinaryInputStream in, BinaryContext ctx, ClassLoader ldr, boolean deserialize)
        throws BinaryObjectException {
        int typeId = in.readInt();

        if (!deserialize) {
            // Skip class name at the stream.
            if (typeId == GridBinaryMarshaller.UNREGISTERED_TYPE_ID)
                doReadClassName(in);

            return null;
        }

        return doReadClass(in, ctx, ldr, typeId);
    }

    /**
     * @return Value.
     */
    @SuppressWarnings("ConstantConditions")
    public static Object doReadProxy(BinaryInputStream in, BinaryContext ctx, ClassLoader ldr,
        BinaryReaderHandlesHolder handles) {
        Class<?>[] intfs = new Class<?>[in.readInt()];

        for (int i = 0; i < intfs.length; i++)
            intfs[i] = doReadClass(in, ctx, ldr);

        InvocationHandler ih = (InvocationHandler)doReadObject(in, ctx, ldr, handles);

        return Proxy.newProxyInstance(ldr != null ? ldr : U.gridClassLoader(), intfs, ih);
    }

    /**
     * Read plain type.
     *
     * @param in Input stream.
     * @return Plain type.
     */
    private static EnumType doReadEnumType(BinaryInputStream in) {
        int typeId = in.readInt();

        if (typeId != GridBinaryMarshaller.UNREGISTERED_TYPE_ID)
            return new EnumType(typeId, null);
        else {
            String clsName = doReadClassName(in);

            return new EnumType(GridBinaryMarshaller.UNREGISTERED_TYPE_ID, clsName);
        }
    }

    /**
     * @param in Input stream.
     * @return Class name.
     */
    public static String doReadClassName(BinaryInputStream in) {
        byte flag = in.readByte();

        if (flag != GridBinaryMarshaller.STRING)
            throw new BinaryObjectException("Failed to read class name [position=" + (in.position() - 1) + ']');

        return doReadString(in);
    }

    /**
     * @param in Binary input stream.
     * @param ctx Binary context.
     * @param ldr Class loader.
     * @param typeId Type id.
     * @return Class object specified at the input stream.
     * @throws BinaryObjectException If failed.
     */
    public static Class doReadClass(BinaryInputStream in, BinaryContext ctx, ClassLoader ldr, int typeId)
        throws BinaryObjectException {
        Class cls;

        if (typeId != GridBinaryMarshaller.UNREGISTERED_TYPE_ID)
            cls = ctx.descriptorForTypeId(true, typeId, ldr, false).describedClass();
        else {
            String clsName = doReadClassName(in);
            boolean useCache = GridBinaryMarshaller.USE_CACHE.get();

            try {
                cls = U.forName(clsName, ldr, null);
            }
            catch (ClassNotFoundException e) {
                throw new BinaryInvalidTypeException("Failed to load the class: " + clsName, e);
            }

            // forces registering of class by type id, at least locally
            if (useCache)
                ctx.registerClass(cls, false, false);
        }

        return cls;
    }

    /**
     * Resolve the class.
     *
     * @param ctx Binary context.
     * @param typeId Type ID.
     * @param clsName Class name.
     * @param ldr Class loaded.
     * @return Resovled class.
     */
    public static Class resolveClass(BinaryContext ctx, int typeId, @Nullable String clsName,
        @Nullable ClassLoader ldr, boolean registerMeta) {
        Class cls;

        if (typeId != GridBinaryMarshaller.UNREGISTERED_TYPE_ID)
            cls = ctx.descriptorForTypeId(true, typeId, ldr, registerMeta).describedClass();
        else {
            try {
                cls = U.forName(clsName, ldr, null);
            }
            catch (ClassNotFoundException e) {
                throw new BinaryInvalidTypeException("Failed to load the class: " + clsName, e);
            }

            ctx.registerClass(cls, false, false);
        }

        return cls;
    }

    /**
     * Read binary enum.
     *
     * @param in Input stream.
     * @param ctx Binary context.
     * @return Enum.
     */
    public static BinaryEnumObjectImpl doReadBinaryEnum(BinaryInputStream in, BinaryContext ctx) {
        return doReadBinaryEnum(in, ctx, doReadEnumType(in));
    }

    /**
     * Read binary enum.
     *
     * @param in Input stream.
     * @param ctx Binary context.
     * @param type Plain type.
     * @return Enum.
     */
    private static BinaryEnumObjectImpl doReadBinaryEnum(BinaryInputStream in, BinaryContext ctx,
        EnumType type) {
        return new BinaryEnumObjectImpl(ctx, type.typeId, type.clsName, in.readInt());
    }

    /**
     * Read binary enum array.
     *
     * @param in Input stream.
     * @param ctx Binary context.
     * @return Enum array.
     */
    private static Object[] doReadBinaryEnumArray(BinaryInputStream in, BinaryContext ctx) {
        int len = in.readInt();

        Object[] arr = (Object[])Array.newInstance(BinaryEnumObjectImpl.class, len);

        for (int i = 0; i < len; i++) {
            byte flag = in.readByte();

            if (flag == GridBinaryMarshaller.NULL)
                arr[i] = null;
            else
                arr[i] = doReadBinaryEnum(in, ctx, doReadEnumType(in));
        }

        return arr;
    }

    /**
     * Having target class in place we simply read ordinal and create final representation.
     *
     * @param cls Enum class.
     * @param useCache True if class loader cache will be used, false otherwise.
     * @return Value.
     */
    public static Enum<?> doReadEnum(BinaryInputStream in, Class<?> cls, boolean useCache) throws BinaryObjectException {
        assert cls != null;

        if (!cls.isEnum())
            throw new BinaryObjectException("Class does not represent enum type: " + cls.getName());

        int ord = in.readInt();

        if (useCache)
            return BinaryEnumCache.get(cls, ord);
        else
            return uncachedEnumValue(cls, ord);
    }

    /**
     * Get value for the given class without any caching.
     *
     * @param cls Class.
     */
    private static <T> T uncachedEnumValue(Class<?> cls, int ord) throws BinaryObjectException {
        assert cls != null;

        if (ord >= 0) {
            Object[] vals = cls.getEnumConstants();

            if (ord < vals.length)
                return (T)vals[ord];
            else
                throw new BinaryObjectException("Failed to get enum value for ordinal (do you have correct class " +
                    "version?) [cls=" + cls.getName() + ", ordinal=" + ord + ", totalValues=" + vals.length + ']');
        }
        else
            return null;
    }

    /**
     * @param cls Enum class.
     * @return Value.
     */
    public static Object[] doReadEnumArray(BinaryInputStream in, BinaryContext ctx, ClassLoader ldr, Class<?> cls)
        throws BinaryObjectException {
        int len = in.readInt();

        Object[] arr = (Object[])Array.newInstance(cls, len);

        for (int i = 0; i < len; i++) {
            byte flag = in.readByte();

            if (flag == GridBinaryMarshaller.NULL)
                arr[i] = null;
            else
                arr[i] = doReadEnum(in, doReadClass(in, ctx, ldr), GridBinaryMarshaller.USE_CACHE.get());
        }

        return arr;
    }

    /**
     * Read object serialized using optimized marshaller.
     *
     * @return Result.
     */
    public static Object doReadOptimized(BinaryInputStream in, BinaryContext ctx, @Nullable ClassLoader clsLdr) {
        int len = in.readInt();

        ByteArrayInputStream input = new ByteArrayInputStream(in.array(), in.position(), len);

        try {
            return ctx.optimizedMarsh().unmarshal(input, U.resolveClassLoader(clsLdr, ctx.configuration()));
        }
        catch (IgniteCheckedException e) {
            throw new BinaryObjectException("Failed to unmarshal object with optimized marshaller", e);
        }
        finally {
            in.position(in.position() + len);
        }
    }

    /**
     * @return Object.
     * @throws BinaryObjectException In case of error.
     */
    @Nullable public static Object doReadObject(BinaryInputStream in, BinaryContext ctx, ClassLoader ldr,
        BinaryReaderHandlesHolder handles) throws BinaryObjectException {
        return new BinaryReaderExImpl(ctx, in, ldr, handles.handles(), false, true).deserialize();
    }

    /**
     * @return Unmarshalled value.
     * @throws BinaryObjectException In case of error.
     */
    @Nullable public static Object unmarshal(BinaryInputStream in, BinaryContext ctx, ClassLoader ldr)
        throws BinaryObjectException {
        return unmarshal(in, ctx, ldr, new BinaryReaderHandlesHolderImpl());
    }

    /**
     * @return Unmarshalled value.
     * @throws BinaryObjectException In case of error.
     */
    @Nullable public static Object unmarshal(BinaryInputStream in, BinaryContext ctx, ClassLoader ldr,
        BinaryReaderHandlesHolder handles) throws BinaryObjectException {
        return unmarshal(in, ctx, ldr, handles, false);
    }

    /**
     * @return Unmarshalled value.
     * @throws BinaryObjectException In case of error.
     */
    @Nullable public static Object unmarshal(BinaryInputStream in, BinaryContext ctx, ClassLoader ldr,
        BinaryReaderHandlesHolder handles, boolean detach) throws BinaryObjectException {
        return unmarshal(in, ctx, ldr, handles, detach, false);
    }

    /**
     * @return Unmarshalled value.
     * @throws BinaryObjectException In case of error.
     */
    @Nullable public static Object unmarshal(BinaryInputStream in, BinaryContext ctx, ClassLoader ldr,
        BinaryReaderHandlesHolder handles, boolean detach, boolean deserialize) throws BinaryObjectException {
        int start = in.position();

        byte flag = in.readByte();

        switch (flag) {
            case GridBinaryMarshaller.NULL:
                return null;

            case GridBinaryMarshaller.HANDLE: {
                int handlePos = start - in.readInt();

                Object obj = handles.getHandle(handlePos);

                if (obj == null) {
                    int retPos = in.position();

                    in.position(handlePos);

                    obj = unmarshal(in, ctx, ldr, handles, detach, deserialize);

                    in.position(retPos);
                }

                return obj;
            }

            case GridBinaryMarshaller.OBJ: {
                Object obj = handles.getHandle(start);

                if (obj != null)
                    return obj;

                checkProtocolVersion(in.readByte());

                int len = length(in, start);

                BinaryObjectExImpl po;

                if (detach) {
                    // In detach mode we simply copy object's content.
                    in.position(start);

                    po = new BinaryObjectImpl(ctx, in.readByteArray(len), 0);
                }
                else {
                    if (in.offheapPointer() == 0)
                        po = new BinaryObjectImpl(ctx, in.array(), start);
                    else
                        po = new BinaryObjectOffheapImpl(ctx, in.offheapPointer(), start,
                            in.remaining() + in.position());

                    in.position(start + po.length());
                }

                handles.setHandle(po, start);

                return po;
            }

            case GridBinaryMarshaller.BYTE:
                return in.readByte();

            case GridBinaryMarshaller.SHORT:
                return in.readShort();

            case GridBinaryMarshaller.INT:
                return in.readInt();

            case GridBinaryMarshaller.LONG:
                return in.readLong();

            case GridBinaryMarshaller.FLOAT:
                return in.readFloat();

            case GridBinaryMarshaller.DOUBLE:
                return in.readDouble();

            case GridBinaryMarshaller.CHAR:
                return in.readChar();

            case GridBinaryMarshaller.BOOLEAN:
                return in.readBoolean();

            case GridBinaryMarshaller.DECIMAL:
                return doReadDecimal(in);

            case GridBinaryMarshaller.STRING:
                return doReadString(in);

            case GridBinaryMarshaller.UUID:
                return doReadUuid(in);

            case GridBinaryMarshaller.DATE:
                return doReadDate(in);

            case GridBinaryMarshaller.TIMESTAMP:
                return doReadTimestamp(in);

            case GridBinaryMarshaller.TIME:
                return doReadTime(in);

            case GridBinaryMarshaller.BYTE_ARR:
                return doReadByteArray(in);

            case GridBinaryMarshaller.SHORT_ARR:
                return doReadShortArray(in);

            case GridBinaryMarshaller.INT_ARR:
                return doReadIntArray(in);

            case GridBinaryMarshaller.LONG_ARR:
                return doReadLongArray(in);

            case GridBinaryMarshaller.FLOAT_ARR:
                return doReadFloatArray(in);

            case GridBinaryMarshaller.DOUBLE_ARR:
                return doReadDoubleArray(in);

            case GridBinaryMarshaller.CHAR_ARR:
                return doReadCharArray(in);

            case GridBinaryMarshaller.BOOLEAN_ARR:
                return doReadBooleanArray(in);

            case GridBinaryMarshaller.DECIMAL_ARR:
                return doReadDecimalArray(in);

            case GridBinaryMarshaller.STRING_ARR:
                return doReadStringArray(in);

            case GridBinaryMarshaller.UUID_ARR:
                return doReadUuidArray(in);

            case GridBinaryMarshaller.DATE_ARR:
                return doReadDateArray(in);

            case GridBinaryMarshaller.TIMESTAMP_ARR:
                return doReadTimestampArray(in);

            case GridBinaryMarshaller.TIME_ARR:
                return doReadTimeArray(in);

            case GridBinaryMarshaller.OBJ_ARR:
                if (BinaryArray.useBinaryArrays() && !deserialize)
                    return doReadBinaryArray(in, ctx, ldr, handles, detach, deserialize, false);
                else
                    return doReadObjectArray(in, ctx, ldr, handles, detach, deserialize);

            case GridBinaryMarshaller.COL:
                return doReadCollection(in, ctx, ldr, handles, detach, deserialize, null);

            case GridBinaryMarshaller.MAP:
                return doReadMap(in, ctx, ldr, handles, detach, deserialize, null);

            case GridBinaryMarshaller.BINARY_OBJ:
                return doReadBinaryObject(in, ctx, detach);

            case GridBinaryMarshaller.ENUM:
            case GridBinaryMarshaller.BINARY_ENUM:
                return doReadBinaryEnum(in, ctx, doReadEnumType(in));

            case GridBinaryMarshaller.ENUM_ARR:
                if (BinaryArray.useBinaryArrays() && !deserialize)
                    return doReadBinaryArray(in, ctx, ldr, handles, detach, deserialize, true);
                else {
                    doReadEnumType(in); // Simply skip this part as we do not need it.

                    return doReadBinaryEnumArray(in, ctx);
                }

            case GridBinaryMarshaller.CLASS:
                return doReadClass(in, ctx, ldr);

            case GridBinaryMarshaller.PROXY:
                return doReadProxy(in, ctx, ldr, handles);

            case GridBinaryMarshaller.OPTM_MARSH:
                return doReadOptimized(in, ctx, ldr);

            default:
                throw new BinaryObjectException("Invalid flag value: " + flag);
        }
    }

    /**
     * @param in Binary input stream.
     * @param ctx Binary context.
     * @param ldr Class loader.
     * @param handles Holder for handles.
     * @param detach Detach flag.
     * @param deserialize Deep flag.
     * @return Value.
     * @throws BinaryObjectException In case of error.
     */
    public static Object[] doReadObjectArray(BinaryInputStream in, BinaryContext ctx, ClassLoader ldr,
        BinaryReaderHandlesHolder handles, boolean detach, boolean deserialize) throws BinaryObjectException {
        int hPos = positionForHandle(in);

        Class compType = doReadClass(in, ctx, ldr, deserialize);

        int len = in.readInt();

        Object[] arr = (deserialize && !BinaryObject.class.isAssignableFrom(compType))
            ? (Object[])Array.newInstance(compType, len)
            : new Object[len];

        handles.setHandle(arr, hPos);

        for (int i = 0; i < len; i++) {
            Object res = deserializeOrUnmarshal(in, ctx, ldr, handles, detach, deserialize);

            if (deserialize && BinaryArray.useBinaryArrays() && res instanceof BinaryObject)
                arr[i] = ((BinaryObject)res).deserialize(ldr);
            else
                arr[i] = res;
        }

        return arr;
    }

    /**
     * @param in Binary input stream.
     * @param ctx Binary context.
     * @param ldr Class loader.
     * @param handles Holder for handles.
     * @param detach Detach flag.
     * @param deserialize Deep flag.
     * @return Value.
     * @throws BinaryObjectException In case of error.
     */
    public static BinaryArray doReadBinaryArray(BinaryInputStream in, BinaryContext ctx, ClassLoader ldr,
        BinaryReaderHandlesHolder handles, boolean detach, boolean deserialize, boolean isEnumArray) {
        int hPos = positionForHandle(in);

        int compTypeId = in.readInt();
        String compClsName = null;

        if (compTypeId == GridBinaryMarshaller.UNREGISTERED_TYPE_ID)
            compClsName = doReadClassName(in);

        int len = in.readInt();
<<<<<<< HEAD
        
=======

>>>>>>> 9cf06362
        Object[] arr = new Object[len];

        BinaryArray res = isEnumArray
            ? new BinaryEnumArray(ctx, compTypeId, compClsName, arr)
            : new BinaryArray(ctx, compTypeId, compClsName, arr);

        handles.setHandle(res, hPos);

        for (int i = 0; i < len; i++)
            arr[i] = deserializeOrUnmarshal(in, ctx, ldr, handles, detach, deserialize);

        return res;
    }

    /**
     * @param deserialize Deep flag.
     * @param factory Collection factory.
     * @return Value.
     * @throws BinaryObjectException In case of error.
     */
    @SuppressWarnings("unchecked")
    public static Collection<?> doReadCollection(BinaryInputStream in, BinaryContext ctx, ClassLoader ldr,
        BinaryReaderHandlesHolder handles, boolean detach, boolean deserialize, BinaryCollectionFactory factory)
        throws BinaryObjectException {
        int hPos = positionForHandle(in);

        Object obj = handles.getHandle(hPos);

        if (obj != null)
            return (Collection<?>)obj;

        int size = in.readInt();

        assert size >= 0;

        byte colType = in.readByte();

        Collection<Object> col;

        if (factory != null)
            col = factory.create(size);
        else {
            switch (colType) {
                case GridBinaryMarshaller.ARR_LIST:
                    col = new ArrayList<>(size);

                    break;

                case GridBinaryMarshaller.LINKED_LIST:
                    col = new LinkedList<>();

                    break;

                case GridBinaryMarshaller.SINGLETON_LIST:
                    col = new MutableSingletonList<>();

                    break;

                case GridBinaryMarshaller.HASH_SET:
                    col = U.newHashSet(size);

                    break;

                case GridBinaryMarshaller.LINKED_HASH_SET:
                    col = U.newLinkedHashSet(size);

                    break;

                case GridBinaryMarshaller.USER_SET:
                    col = U.newHashSet(size);

                    break;

                case GridBinaryMarshaller.USER_COL:
                    col = new ArrayList<>(size);

                    break;

                default:
                    throw new BinaryObjectException("Invalid collection type: " + colType);
            }
        }

        handles.setHandle(col, hPos);

        for (int i = 0; i < size; i++)
            col.add(deserializeOrUnmarshal(in, ctx, ldr, handles, detach, deserialize));

        return colType == GridBinaryMarshaller.SINGLETON_LIST ? U.convertToSingletonList(col) : col;
    }

    /**
     * @param deserialize Deep flag.
     * @param factory Map factory.
     * @return Value.
     * @throws BinaryObjectException In case of error.
     */
    @SuppressWarnings("unchecked")
    public static Map<?, ?> doReadMap(BinaryInputStream in, BinaryContext ctx, ClassLoader ldr,
        BinaryReaderHandlesHolder handles, boolean detach, boolean deserialize, BinaryMapFactory factory)
        throws BinaryObjectException {
        int hPos = positionForHandle(in);

        Object obj = handles.getHandle(hPos);

        if (obj != null)
            return (Map<?, ?>)obj;

        int size = in.readInt();

        assert size >= 0;

        byte mapType = in.readByte();

        Map<Object, Object> map;

        if (factory != null)
            map = factory.create(size);
        else {
            switch (mapType) {
                case GridBinaryMarshaller.HASH_MAP:
                    map = U.newHashMap(size);

                    break;

                case GridBinaryMarshaller.LINKED_HASH_MAP:
                    map = U.newLinkedHashMap(size);

                    break;

                case GridBinaryMarshaller.USER_COL:
                    map = U.newHashMap(size);

                    break;

                default:
                    throw new BinaryObjectException("Invalid map type: " + mapType);
            }
        }

        handles.setHandle(map, hPos);

        for (int i = 0; i < size; i++) {
            Object key = deserializeOrUnmarshal(in, ctx, ldr, handles, detach, deserialize);
            Object val = deserializeOrUnmarshal(in, ctx, ldr, handles, detach, deserialize);

            map.put(key, val);
        }

        return map;
    }

    /**
     * Deserialize or unmarshal the object.
     *
     * @param deserialize Deserialize.
     * @return Result.
     */
    private static Object deserializeOrUnmarshal(BinaryInputStream in, BinaryContext ctx, ClassLoader ldr,
        BinaryReaderHandlesHolder handles, boolean detach, boolean deserialize) {
        return deserialize ? doReadObject(in, ctx, ldr, handles) : unmarshal(in, ctx, ldr, handles, detach, deserialize);
    }

    /**
     * Get position to be used for handle. We assume here that the hdr byte was read, hence subtract -1.
     *
     * @return Position for handle.
     */
    public static int positionForHandle(BinaryInputStream in) {
        return in.position() - 1;
    }

    /**
     * Check if class is binarylizable.
     *
     * @param cls Class.
     * @return {@code True} if binarylizable.
     */
    public static boolean isBinarylizable(Class cls) {
        for (Class c = cls; c != null && !c.equals(Object.class); c = c.getSuperclass()) {
            if (Binarylizable.class.isAssignableFrom(c))
                return true;
        }

        return false;
    }

    /**
     * Determines whether class contains custom Java serialization logic.
     *
     * @param cls Class.
     * @return {@code true} if custom Java serialization logic exists, {@code false} otherwise.
     */
    @SuppressWarnings("unchecked")
    public static boolean isCustomJavaSerialization(Class cls) {
        for (Class c = cls; c != null && !c.equals(Object.class); c = c.getSuperclass()) {
            if (Externalizable.class.isAssignableFrom(c))
                return true;

            try {
                Method writeObj = c.getDeclaredMethod("writeObject", ObjectOutputStream.class);
                Method readObj = c.getDeclaredMethod("readObject", ObjectInputStream.class);

                if (!Modifier.isStatic(writeObj.getModifiers()) && !Modifier.isStatic(readObj.getModifiers()) &&
                    writeObj.getReturnType() == void.class && readObj.getReturnType() == void.class)
                    return true;
            }
            catch (NoSuchMethodException ignored) {
                // No-op.
            }
        }

        return false;
    }

    /**
     * Create qualified field name.
     *
     * @param cls Class.
     * @param fieldName Field name.
     * @return Qualified field name.
     */
    public static String qualifiedFieldName(Class cls, String fieldName) {
        return cls.getName() + "." + fieldName;
    }

    /**
     * Write {@code IgniteUuid} instance.
     *
     * @param out Writer.
     * @param val Value.
     */
    public static void writeIgniteUuid(BinaryRawWriter out, @Nullable IgniteUuid val) {
        if (val != null) {
            out.writeBoolean(true);

            out.writeLong(val.globalId().getMostSignificantBits());
            out.writeLong(val.globalId().getLeastSignificantBits());
            out.writeLong(val.localId());
        }
        else
            out.writeBoolean(false);
    }

    /**
     * Read {@code IgniteUuid} instance.
     *
     * @param in Reader.
     * @return Value.
     */
    @Nullable public static IgniteUuid readIgniteUuid(BinaryRawReader in) {
        if (in.readBoolean()) {
            UUID globalId = new UUID(in.readLong(), in.readLong());

            return new IgniteUuid(globalId, in.readLong());
        }
        else
            return null;
    }

    /**
     * Reconstructs string from UTF-8 bytes.
     *
     * @param arr array Byte array.
     * @param off offset Offset in the array.
     * @param len length Byte array lenght.
     * @return string Resulting string.
     */
    public static String utf8BytesToStr(byte[] arr, int off, int len) {
        int c, charArrCnt = 0, total = off + len;
        int c2, c3;
        char[] res = new char[len];

        // try reading ascii
        while (off < total) {
            c = (int)arr[off] & 0xff;

            if (c > 127)
                break;

            off++;

            res[charArrCnt++] = (char)c;
        }

        // read other
        while (off < total) {
            c = (int)arr[off] & 0xff;

            switch (c >> 4) {
                case 0:
                case 1:
                case 2:
                case 3:
                case 4:
                case 5:
                case 6:
                case 7:
                    /* 0xxxxxxx*/
                    off++;

                    res[charArrCnt++] = (char)c;

                    break;
                case 12:
                case 13:
                    /* 110x xxxx   10xx xxxx*/
                    off += 2;

                    if (off > total)
                        throw new BinaryObjectException("Malformed input: partial character at end");

                    c2 = (int)arr[off - 1];

                    if ((c2 & 0xC0) != 0x80)
                        throw new BinaryObjectException("Malformed input around byte: " + off);

                    res[charArrCnt++] = (char)(((c & 0x1F) << 6) | (c2 & 0x3F));

                    break;
                case 14:
                    /* 1110 xxxx  10xx xxxx  10xx xxxx */
                    off += 3;

                    if (off > total)
                        throw new BinaryObjectException("Malformed input: partial character at end");

                    c2 = (int)arr[off - 2];

                    c3 = (int)arr[off - 1];

                    if (((c2 & 0xC0) != 0x80) || ((c3 & 0xC0) != 0x80))
                        throw new BinaryObjectException("Malformed input around byte: " + (off - 1));

                    res[charArrCnt++] = (char)(((c & 0x0F) << 12) |
                        ((c2 & 0x3F) << 6) | (c3 & 0x3F));

                    break;
                default:
                    /* 10xx xxxx,  1111 xxxx */
                    throw new BinaryObjectException("Malformed input around byte: " + off);
            }
        }

        return len == charArrCnt ? new String(res) : new String(res, 0, charArrCnt);
    }

    /**
     * Converts the string into UTF-8 byte array considering special symbols like the surrogates.
     *
     * @param val String to convert.
     * @return Resulting byte array.
     */
    public static byte[] strToUtf8Bytes(String val) {
        int strLen = val.length();
        int utfLen = 0;
        int c, cnt;

        // Determine length of resulting byte array.
        for (cnt = 0; cnt < strLen; cnt++) {
            c = val.charAt(cnt);

            if (c >= 0x0001 && c <= 0x007F)
                utfLen++;
            else if (c > 0x07FF)
                utfLen += 3;
            else
                utfLen += 2;
        }

        byte[] arr = new byte[utfLen];

        int position = 0;

        for (cnt = 0; cnt < strLen; cnt++) {
            c = val.charAt(cnt);

            if (c >= 0x0001 && c <= 0x007F)
                arr[position++] = (byte)c;
            else if (c > 0x07FF) {
                arr[position++] = (byte)(0xE0 | (c >> 12) & 0x0F);
                arr[position++] = (byte)(0x80 | (c >> 6) & 0x3F);
                arr[position++] = (byte)(0x80 | (c & 0x3F));
            }
            else {
                arr[position++] = (byte)(0xC0 | ((c >> 6) & 0x1F));
                arr[position++] = (byte)(0x80 | (c & 0x3F));
            }
        }

        return arr;
    }

    /**
     * Create binary type proxy.
     *
     * @param ctx Context.
     * @param obj Binary object.
     * @return Binary type proxy.
     */
    public static BinaryType typeProxy(BinaryContext ctx, BinaryObjectEx obj) {
        if (ctx == null)
            throw new BinaryObjectException("BinaryContext is not set for the object.");

        String clsName = obj instanceof BinaryEnumObjectImpl ? ((BinaryEnumObjectImpl)obj).className() : null;

        return new BinaryTypeProxy(ctx, obj.typeId(), clsName);
    }

    /**
     * Create binary type which is used by users.
     *
     * @param ctx Context.
     * @param obj Binary object.
     * @return Binary type.
     */
    public static BinaryType type(BinaryContext ctx, BinaryObjectEx obj) {
        if (ctx == null)
            throw new BinaryObjectException("BinaryContext is not set for the object.");

        return ctx.metadata(obj.typeId());
    }

    /**
     * Get predefined write-replacer associated with class.
     *
     * @param cls Class.
     * @return Write replacer.
     */
    public static BinaryWriteReplacer writeReplacer(Class cls) {
        return cls != null ? CLS_TO_WRITE_REPLACER.get(cls) : null;
    }

    /**
     * Checks enum values mapping.
     *
     * @param typeName Name of the type.
     * @param enumValues Enum name to ordinal mapping.
     * @throws BinaryObjectException
     */
    public static void validateEnumValues(String typeName, @Nullable Map<String, Integer> enumValues)
            throws BinaryObjectException {

        if (enumValues == null)
            return;

        Map<Integer, String> tmpMap = new LinkedHashMap<>(enumValues.size());
        for (Map.Entry<String, Integer> e: enumValues.entrySet()) {

            String prevName = tmpMap.put(e.getValue(), e.getKey());

            if (prevName != null)
                throw new BinaryObjectException("Conflicting enum values. Name '" + e.getKey() +
                        "' uses ordinal value (" + e.getValue() +
                        ") that is also used for name '" + prevName +
                        "' [typeName='" + typeName + "']");
        }
    }

    /**
     * Merges enum value mappings and checks for conflicts.
     *
     * Possible conflicts:
     * - same name is used for different ordinal values.
     * - ordinal value is used more than once.
     *
     * @param typeName Name of the type.
     * @param oldValues Old enum value mapping.
     * @param newValues New enum value mapping.
     * @throws BinaryObjectException in case of name or value conflict.
     */
    public static Map<String, Integer> mergeEnumValues(String typeName,
            @Nullable Map<String, Integer> oldValues,
            Map<String, Integer> newValues)
            throws BinaryObjectException {

        assert newValues != null;

        int size = (oldValues != null) ? oldValues.size() + newValues.size() : newValues.size();

        Map<Integer, String> revMap = new LinkedHashMap<>(size);
        Map<String, Integer> mergedMap = new LinkedHashMap<>(size);

        if (oldValues != null) {
            //assuming that old values were validated earlier once.
            for (Map.Entry<String, Integer> e : oldValues.entrySet()) {
                revMap.put(e.getValue(), e.getKey());
                mergedMap.put(e.getKey(), e.getValue());
            }
        }

        for (Map.Entry<String, Integer> e: newValues.entrySet()) {
            String prevName = revMap.put(e.getValue(), e.getKey());

            if (prevName != null && !prevName.equals(e.getKey()))
                throw new BinaryObjectException("Conflicting enum values. Name '" + e.getKey() +
                        "' uses ordinal value (" + e.getValue() +
                        ") that is also used for name '" + prevName +
                        "' [typeName='" + typeName + "']");

            Integer prevVal = mergedMap.put(e.getKey(), e.getValue());

            if (prevVal != null && !prevVal.equals(e.getValue()))
                throw new BinaryObjectException("Conflicting enum values. Value (" + e.getValue() +
                        ") has name '" + e.getKey() +
                        "' that is also used for value '" + prevVal +
                        "' [typeName='" + typeName + "']");
        }

        return mergedMap;
    }

    /**
     * @param obj {@link BinaryArray} or {@code Object[]}.
     * @return Objects array.
     */
    public static Object[] rawArrayFromBinary(Object obj) {
        if (obj instanceof BinaryArray)
            // We want raw data(no deserialization).
            return ((BinaryArray)obj).array();
        else
            // This can happen even in BinaryArray.USE_TYPED_ARRAY = true.
            // In case user pass special array type to arguments, String[], for example.
            return (Object[])obj;
    }

    /** */
    public static boolean isObjectArray(Class<?> cls) {
        return Object[].class == cls || BinaryArray.class == cls || BinaryEnumArray.class == cls;
    }

    /**
     * Enum type.
     */
    private static class EnumType {
        /** Type ID. */
        private final int typeId;

        /** Class name. */
        private final String clsName;

        /**
         * Constructor.
         *
         * @param typeId Type ID.
         * @param clsName Class name.
         */
        public EnumType(int typeId, @Nullable String clsName) {
            assert typeId != GridBinaryMarshaller.UNREGISTERED_TYPE_ID && clsName == null ||
                typeId == GridBinaryMarshaller.UNREGISTERED_TYPE_ID && clsName != null;

            this.typeId = typeId;
            this.clsName = clsName;
        }
    }
}<|MERGE_RESOLUTION|>--- conflicted
+++ resolved
@@ -1902,11 +1902,6 @@
             }
 
             case GridBinaryMarshaller.OBJ: {
-                Object obj = handles.getHandle(start);
-
-                if (obj != null)
-                    return obj;
-
                 checkProtocolVersion(in.readByte());
 
                 int len = length(in, start);
@@ -2117,11 +2112,7 @@
             compClsName = doReadClassName(in);
 
         int len = in.readInt();
-<<<<<<< HEAD
-        
-=======
-
->>>>>>> 9cf06362
+
         Object[] arr = new Object[len];
 
         BinaryArray res = isEnumArray
@@ -2147,11 +2138,6 @@
         BinaryReaderHandlesHolder handles, boolean detach, boolean deserialize, BinaryCollectionFactory factory)
         throws BinaryObjectException {
         int hPos = positionForHandle(in);
-
-        Object obj = handles.getHandle(hPos);
-
-        if (obj != null)
-            return (Collection<?>)obj;
 
         int size = in.readInt();
 
@@ -2224,11 +2210,6 @@
         BinaryReaderHandlesHolder handles, boolean detach, boolean deserialize, BinaryMapFactory factory)
         throws BinaryObjectException {
         int hPos = positionForHandle(in);
-
-        Object obj = handles.getHandle(hPos);
-
-        if (obj != null)
-            return (Map<?, ?>)obj;
 
         int size = in.readInt();
 
