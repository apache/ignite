/*
 * Licensed to the Apache Software Foundation (ASF) under one or more
 * contributor license agreements.  See the NOTICE file distributed with
 * this work for additional information regarding copyright ownership.
 * The ASF licenses this file to You under the Apache License, Version 2.0
 * (the "License"); you may not use this file except in compliance with
 * the License.  You may obtain a copy of the License at
 *
 *      http://www.apache.org/licenses/LICENSE-2.0
 *
 * Unless required by applicable law or agreed to in writing, software
 * distributed under the License is distributed on an "AS IS" BASIS,
 * WITHOUT WARRANTIES OR CONDITIONS OF ANY KIND, either express or implied.
 * See the License for the specific language governing permissions and
 * limitations under the License.
 */

package org.apache.ignite.internal.binary;

import java.io.BufferedReader;
import java.io.ByteArrayInputStream;
import java.io.Externalizable;
import java.io.File;
import java.io.FileInputStream;
import java.io.IOException;
import java.io.InputStreamReader;
import java.io.ObjectInputStream;
import java.io.ObjectOutputStream;
import java.lang.reflect.Array;
import java.lang.reflect.InvocationHandler;
import java.lang.reflect.Method;
import java.lang.reflect.Modifier;
import java.lang.reflect.Proxy;
import java.math.BigDecimal;
import java.math.BigInteger;
import java.nio.charset.StandardCharsets;
import java.sql.Time;
import java.sql.Timestamp;
import java.util.ArrayList;
import java.util.Collection;
import java.util.Collections;
import java.util.Date;
import java.util.HashMap;
import java.util.HashSet;
import java.util.Iterator;
import java.util.LinkedHashMap;
import java.util.LinkedHashSet;
import java.util.LinkedList;
import java.util.Map;
import java.util.Objects;
import java.util.Set;
import java.util.TreeMap;
import java.util.TreeSet;
import java.util.UUID;
import java.util.concurrent.ConcurrentHashMap;
import java.util.concurrent.ConcurrentSkipListSet;
import java.util.function.Function;
import java.util.function.ToIntFunction;
import org.apache.ignite.IgniteCheckedException;
import org.apache.ignite.IgniteException;
import org.apache.ignite.IgniteSystemProperties;
import org.apache.ignite.binary.BinaryCollectionFactory;
import org.apache.ignite.binary.BinaryInvalidTypeException;
import org.apache.ignite.binary.BinaryMapFactory;
import org.apache.ignite.binary.BinaryObject;
import org.apache.ignite.binary.BinaryObjectException;
import org.apache.ignite.binary.BinaryRawReader;
import org.apache.ignite.binary.BinaryRawWriter;
import org.apache.ignite.binary.BinaryType;
import org.apache.ignite.binary.Binarylizable;
import org.apache.ignite.internal.binary.builder.BinaryLazyValue;
import org.apache.ignite.internal.binary.streams.BinaryInputStream;
import org.apache.ignite.internal.binary.streams.BinaryOutputStream;
import org.apache.ignite.internal.binary.streams.BinaryStreams;
import org.apache.ignite.internal.processors.cache.CacheObject;
import org.apache.ignite.internal.processors.cache.binary.CacheObjectBinaryProcessorImpl;
import org.apache.ignite.internal.util.GridUnsafe;
import org.apache.ignite.internal.util.MutableSingletonList;
import org.apache.ignite.internal.util.typedef.F;
import org.apache.ignite.internal.util.typedef.internal.U;
import org.apache.ignite.lang.IgniteBiTuple;
import org.apache.ignite.lang.IgniteUuid;
import org.apache.ignite.platform.PlatformType;
import org.jetbrains.annotations.Nullable;

import static java.nio.charset.StandardCharsets.UTF_8;
import static org.apache.ignite.IgniteSystemProperties.IGNITE_BINARY_MARSHALLER_USE_STRING_SERIALIZATION_VER_2;
import static org.apache.ignite.IgniteSystemProperties.IGNITE_USE_BINARY_ARRAYS;
import static org.apache.ignite.internal.util.GridUnsafe.align;

/**
 * Binary utils.
 */
public class BinaryUtils {
    /** @see IgniteSystemProperties#IGNITE_MARSHAL_BUFFERS_RECHECK */
    public static final int DFLT_MARSHAL_BUFFERS_RECHECK = 10000;

    /** @see IgniteSystemProperties#IGNITE_MARSHAL_BUFFERS_PER_THREAD_POOL_SIZE */
    public static final int DFLT_MARSHAL_BUFFERS_PER_THREAD_POOL_SIZE = 32;

    /**
     * Actual file name "{type_id}.classname{platform_id}".
     * Where {@code type_id} is integer type id and {@code platform_id} is byte from {@link PlatformType}
     */
    public static final String MAPPING_FILE_EXTENSION = ".classname";

    /** */
    public static final Map<Class<?>, Byte> PLAIN_CLASS_TO_FLAG = new HashMap<>();

    /** */
    public static final Map<Byte, Class<?>> FLAG_TO_CLASS = new HashMap<>();

    /** */
    public static final boolean USE_STR_SERIALIZATION_VER_2 = IgniteSystemProperties.getBoolean(
        IGNITE_BINARY_MARSHALLER_USE_STRING_SERIALIZATION_VER_2, false);

    /** Default value of {@link IgniteSystemProperties#IGNITE_USE_BINARY_ARRAYS}. */
    public static final boolean DFLT_IGNITE_USE_BINARY_ARRAYS = false;

    /** Value of {@link IgniteSystemProperties#IGNITE_USE_BINARY_ARRAYS}. */
    private static boolean USE_BINARY_ARRAYS =
        IgniteSystemProperties.getBoolean(IGNITE_USE_BINARY_ARRAYS, DFLT_IGNITE_USE_BINARY_ARRAYS);

    /** Map from class to associated write replacer. */
    public static final Map<Class, BinaryWriteReplacer> CLS_TO_WRITE_REPLACER = Map.of(
        TreeMap.class, new BinaryTreeMapWriteReplacer(),
        TreeSet.class, new BinaryTreeSetWriteReplacer()
    );

    /** {@code true} if serialized value of this type cannot contain references to objects. */
    private static final boolean[] PLAIN_TYPE_FLAG = new boolean[102];

    /** Binary classes. */
    private static final Collection<Class<?>> BINARY_CLS = new HashSet<>();

    /** Class for SingletonList obtained at runtime. */
    public static final Class<? extends Collection> SINGLETON_LIST_CLS = Collections.singletonList(null).getClass();

    /** Flag: user type. */
    public static final short FLAG_USR_TYP = 0x0001;

    /** Flag: only raw data exists. */
    public static final short FLAG_HAS_SCHEMA = 0x0002;

    /** Flag indicating that object has raw data. */
    public static final short FLAG_HAS_RAW = 0x0004;

    /** Flag: offsets take 1 byte. */
    public static final short FLAG_OFFSET_ONE_BYTE = 0x0008;

    /** Flag: offsets take 2 bytes. */
    public static final short FLAG_OFFSET_TWO_BYTES = 0x0010;

    /** Flag: compact footer, no field IDs. */
    public static final short FLAG_COMPACT_FOOTER = 0x0020;

    /** Flag: raw data contains .NET type information. Always 0 in Java. Keep it here for information only. */
    @SuppressWarnings("unused")
    public static final short FLAG_CUSTOM_DOTNET_TYPE = 0x0040;

    /** Offset which fits into 1 byte. */
    public static final int OFFSET_1 = 1;

    /** Offset which fits into 2 bytes. */
    public static final int OFFSET_2 = 2;

    /** Offset which fits into 4 bytes. */
    public static final int OFFSET_4 = 4;

    /** Field ID length. */
    public static final int FIELD_ID_LEN = 4;

    /** Whether to sort field in binary objects (doesn't affect Binarylizable). */
    public static boolean FIELDS_SORTED_ORDER =
        IgniteSystemProperties.getBoolean(IgniteSystemProperties.IGNITE_BINARY_SORT_OBJECT_FIELDS);

    /** Field type names. */
    private static final String[] FIELD_TYPE_NAMES;

    /** FNV1 hash offset basis. */
    private static final int FNV1_OFFSET_BASIS = 0x811C9DC5;

    /** FNV1 hash prime. */
    private static final int FNV1_PRIME = 0x01000193;

    /*
     * Static class initializer.
     */
    static {
        PLAIN_CLASS_TO_FLAG.put(Byte.class, GridBinaryMarshaller.BYTE);
        PLAIN_CLASS_TO_FLAG.put(Short.class, GridBinaryMarshaller.SHORT);
        PLAIN_CLASS_TO_FLAG.put(Integer.class, GridBinaryMarshaller.INT);
        PLAIN_CLASS_TO_FLAG.put(Long.class, GridBinaryMarshaller.LONG);
        PLAIN_CLASS_TO_FLAG.put(Float.class, GridBinaryMarshaller.FLOAT);
        PLAIN_CLASS_TO_FLAG.put(Double.class, GridBinaryMarshaller.DOUBLE);
        PLAIN_CLASS_TO_FLAG.put(Character.class, GridBinaryMarshaller.CHAR);
        PLAIN_CLASS_TO_FLAG.put(Boolean.class, GridBinaryMarshaller.BOOLEAN);
        PLAIN_CLASS_TO_FLAG.put(BigDecimal.class, GridBinaryMarshaller.DECIMAL);
        PLAIN_CLASS_TO_FLAG.put(String.class, GridBinaryMarshaller.STRING);
        PLAIN_CLASS_TO_FLAG.put(UUID.class, GridBinaryMarshaller.UUID);
        PLAIN_CLASS_TO_FLAG.put(Date.class, GridBinaryMarshaller.DATE);
        PLAIN_CLASS_TO_FLAG.put(Timestamp.class, GridBinaryMarshaller.TIMESTAMP);
        PLAIN_CLASS_TO_FLAG.put(Time.class, GridBinaryMarshaller.TIME);

        PLAIN_CLASS_TO_FLAG.put(byte[].class, GridBinaryMarshaller.BYTE_ARR);
        PLAIN_CLASS_TO_FLAG.put(short[].class, GridBinaryMarshaller.SHORT_ARR);
        PLAIN_CLASS_TO_FLAG.put(int[].class, GridBinaryMarshaller.INT_ARR);
        PLAIN_CLASS_TO_FLAG.put(long[].class, GridBinaryMarshaller.LONG_ARR);
        PLAIN_CLASS_TO_FLAG.put(float[].class, GridBinaryMarshaller.FLOAT_ARR);
        PLAIN_CLASS_TO_FLAG.put(double[].class, GridBinaryMarshaller.DOUBLE_ARR);
        PLAIN_CLASS_TO_FLAG.put(char[].class, GridBinaryMarshaller.CHAR_ARR);
        PLAIN_CLASS_TO_FLAG.put(boolean[].class, GridBinaryMarshaller.BOOLEAN_ARR);
        PLAIN_CLASS_TO_FLAG.put(BigDecimal[].class, GridBinaryMarshaller.DECIMAL_ARR);
        PLAIN_CLASS_TO_FLAG.put(String[].class, GridBinaryMarshaller.STRING_ARR);
        PLAIN_CLASS_TO_FLAG.put(UUID[].class, GridBinaryMarshaller.UUID_ARR);
        PLAIN_CLASS_TO_FLAG.put(Date[].class, GridBinaryMarshaller.DATE_ARR);
        PLAIN_CLASS_TO_FLAG.put(Timestamp[].class, GridBinaryMarshaller.TIMESTAMP_ARR);
        PLAIN_CLASS_TO_FLAG.put(Time[].class, GridBinaryMarshaller.TIME_ARR);

        for (Map.Entry<Class<?>, Byte> entry : PLAIN_CLASS_TO_FLAG.entrySet())
            FLAG_TO_CLASS.put(entry.getValue(), entry.getKey());

        PLAIN_CLASS_TO_FLAG.put(byte.class, GridBinaryMarshaller.BYTE);
        PLAIN_CLASS_TO_FLAG.put(short.class, GridBinaryMarshaller.SHORT);
        PLAIN_CLASS_TO_FLAG.put(int.class, GridBinaryMarshaller.INT);
        PLAIN_CLASS_TO_FLAG.put(long.class, GridBinaryMarshaller.LONG);
        PLAIN_CLASS_TO_FLAG.put(float.class, GridBinaryMarshaller.FLOAT);
        PLAIN_CLASS_TO_FLAG.put(double.class, GridBinaryMarshaller.DOUBLE);
        PLAIN_CLASS_TO_FLAG.put(char.class, GridBinaryMarshaller.CHAR);
        PLAIN_CLASS_TO_FLAG.put(boolean.class, GridBinaryMarshaller.BOOLEAN);

        for (byte b : new byte[] {
            GridBinaryMarshaller.BYTE, GridBinaryMarshaller.SHORT, GridBinaryMarshaller.INT, GridBinaryMarshaller.LONG,
            GridBinaryMarshaller.FLOAT, GridBinaryMarshaller.DOUBLE, GridBinaryMarshaller.CHAR, GridBinaryMarshaller.BOOLEAN,
            GridBinaryMarshaller.DECIMAL, GridBinaryMarshaller.STRING, GridBinaryMarshaller.UUID, GridBinaryMarshaller.DATE,
            GridBinaryMarshaller.TIMESTAMP, GridBinaryMarshaller.TIME, GridBinaryMarshaller.BYTE_ARR, GridBinaryMarshaller.SHORT_ARR,
            GridBinaryMarshaller.INT_ARR, GridBinaryMarshaller.LONG_ARR, GridBinaryMarshaller.FLOAT_ARR, GridBinaryMarshaller.DOUBLE_ARR,
            GridBinaryMarshaller.TIME_ARR, GridBinaryMarshaller.CHAR_ARR, GridBinaryMarshaller.BOOLEAN_ARR,
            GridBinaryMarshaller.DECIMAL_ARR, GridBinaryMarshaller.STRING_ARR, GridBinaryMarshaller.UUID_ARR, GridBinaryMarshaller.DATE_ARR,
            GridBinaryMarshaller.TIMESTAMP_ARR, GridBinaryMarshaller.ENUM, GridBinaryMarshaller.ENUM_ARR, GridBinaryMarshaller.NULL}) {

            PLAIN_TYPE_FLAG[b] = true;
        }

        BINARY_CLS.add(Byte.class);
        BINARY_CLS.add(Short.class);
        BINARY_CLS.add(Integer.class);
        BINARY_CLS.add(Long.class);
        BINARY_CLS.add(Float.class);
        BINARY_CLS.add(Double.class);
        BINARY_CLS.add(Character.class);
        BINARY_CLS.add(Boolean.class);
        BINARY_CLS.add(String.class);
        BINARY_CLS.add(UUID.class);
        BINARY_CLS.add(Date.class);
        BINARY_CLS.add(Timestamp.class);
        BINARY_CLS.add(Time.class);
        BINARY_CLS.add(BigDecimal.class);
        BINARY_CLS.add(byte[].class);
        BINARY_CLS.add(short[].class);
        BINARY_CLS.add(int[].class);
        BINARY_CLS.add(long[].class);
        BINARY_CLS.add(float[].class);
        BINARY_CLS.add(double[].class);
        BINARY_CLS.add(char[].class);
        BINARY_CLS.add(boolean[].class);
        BINARY_CLS.add(String[].class);
        BINARY_CLS.add(UUID[].class);
        BINARY_CLS.add(Date[].class);
        BINARY_CLS.add(Timestamp[].class);
        BINARY_CLS.add(Time[].class);
        BINARY_CLS.add(BigDecimal[].class);

        FIELD_TYPE_NAMES = new String[104];

        FIELD_TYPE_NAMES[GridBinaryMarshaller.BYTE] = "byte";
        FIELD_TYPE_NAMES[GridBinaryMarshaller.SHORT] = "short";
        FIELD_TYPE_NAMES[GridBinaryMarshaller.INT] = "int";
        FIELD_TYPE_NAMES[GridBinaryMarshaller.LONG] = "long";
        FIELD_TYPE_NAMES[GridBinaryMarshaller.BOOLEAN] = "boolean";
        FIELD_TYPE_NAMES[GridBinaryMarshaller.FLOAT] = "float";
        FIELD_TYPE_NAMES[GridBinaryMarshaller.DOUBLE] = "double";
        FIELD_TYPE_NAMES[GridBinaryMarshaller.CHAR] = "char";
        FIELD_TYPE_NAMES[GridBinaryMarshaller.UUID] = "UUID";
        FIELD_TYPE_NAMES[GridBinaryMarshaller.DECIMAL] = "decimal";
        FIELD_TYPE_NAMES[GridBinaryMarshaller.STRING] = "String";
        FIELD_TYPE_NAMES[GridBinaryMarshaller.DATE] = "Date";
        FIELD_TYPE_NAMES[GridBinaryMarshaller.TIMESTAMP] = "Timestamp";
        FIELD_TYPE_NAMES[GridBinaryMarshaller.TIME] = "Time";
        FIELD_TYPE_NAMES[GridBinaryMarshaller.ENUM] = "Enum";
        FIELD_TYPE_NAMES[GridBinaryMarshaller.OBJ] = "Object";
        FIELD_TYPE_NAMES[GridBinaryMarshaller.BINARY_OBJ] = "Object";
        FIELD_TYPE_NAMES[GridBinaryMarshaller.COL] = "Collection";
        FIELD_TYPE_NAMES[GridBinaryMarshaller.MAP] = "Map";
        FIELD_TYPE_NAMES[GridBinaryMarshaller.CLASS] = "Class";
        FIELD_TYPE_NAMES[GridBinaryMarshaller.BYTE_ARR] = "byte[]";
        FIELD_TYPE_NAMES[GridBinaryMarshaller.SHORT_ARR] = "short[]";
        FIELD_TYPE_NAMES[GridBinaryMarshaller.INT_ARR] = "int[]";
        FIELD_TYPE_NAMES[GridBinaryMarshaller.LONG_ARR] = "long[]";
        FIELD_TYPE_NAMES[GridBinaryMarshaller.BOOLEAN_ARR] = "boolean[]";
        FIELD_TYPE_NAMES[GridBinaryMarshaller.FLOAT_ARR] = "float[]";
        FIELD_TYPE_NAMES[GridBinaryMarshaller.DOUBLE_ARR] = "double[]";
        FIELD_TYPE_NAMES[GridBinaryMarshaller.CHAR_ARR] = "char[]";
        FIELD_TYPE_NAMES[GridBinaryMarshaller.UUID_ARR] = "UUID[]";
        FIELD_TYPE_NAMES[GridBinaryMarshaller.DECIMAL_ARR] = "decimal[]";
        FIELD_TYPE_NAMES[GridBinaryMarshaller.STRING_ARR] = "String[]";
        FIELD_TYPE_NAMES[GridBinaryMarshaller.DATE_ARR] = "Date[]";
        FIELD_TYPE_NAMES[GridBinaryMarshaller.TIMESTAMP_ARR] = "Timestamp[]";
        FIELD_TYPE_NAMES[GridBinaryMarshaller.TIME_ARR] = "Time[]";
        FIELD_TYPE_NAMES[GridBinaryMarshaller.OBJ_ARR] = "Object[]";
        FIELD_TYPE_NAMES[GridBinaryMarshaller.ENUM_ARR] = "Enum[]";
        FIELD_TYPE_NAMES[GridBinaryMarshaller.BINARY_ENUM] = "Enum";
    }

    /**
     * Check if user type flag is set.
     *
     * @param flags Flags.
     * @return {@code True} if set.
     */
    public static boolean isUserType(short flags) {
        return isFlagSet(flags, FLAG_USR_TYP);
    }

    /**
     * Check if raw-only flag is set.
     *
     * @param flags Flags.
     * @return {@code True} if set.
     */
    public static boolean hasSchema(short flags) {
        return isFlagSet(flags, FLAG_HAS_SCHEMA);
    }

    /**
     * Check if raw-only flag is set.
     *
     * @param flags Flags.
     * @return {@code True} if set.
     */
    public static boolean hasRaw(short flags) {
        return isFlagSet(flags, FLAG_HAS_RAW);
    }

    /**
     * Check if "no-field-ids" flag is set.
     *
     * @param flags Flags.
     * @return {@code True} if set.
     */
    public static boolean isCompactFooter(short flags) {
        return isFlagSet(flags, FLAG_COMPACT_FOOTER);
    }

    /**
     * Check whether particular flag is set.
     *
     * @param flags Flags.
     * @param flag Flag.
     * @return {@code True} if flag is set in flags.
     */
    public static boolean isFlagSet(short flags, short flag) {
        return (flags & flag) == flag;
    }

    /**
     * Schema initial ID.
     *
     * @return ID.
     */
    public static int schemaInitialId() {
        return FNV1_OFFSET_BASIS;
    }

    /**
     * Update schema ID when new field is added.
     *
     * @param schemaId Current schema ID.
     * @param fieldId Field ID.
     * @return New schema ID.
     */
    public static int updateSchemaId(int schemaId, int fieldId) {
        schemaId = schemaId ^ (fieldId & 0xFF);
        schemaId = schemaId * FNV1_PRIME;
        schemaId = schemaId ^ ((fieldId >> 8) & 0xFF);
        schemaId = schemaId * FNV1_PRIME;
        schemaId = schemaId ^ ((fieldId >> 16) & 0xFF);
        schemaId = schemaId * FNV1_PRIME;
        schemaId = schemaId ^ ((fieldId >> 24) & 0xFF);
        schemaId = schemaId * FNV1_PRIME;

        return schemaId;
    }

    /**
     * @param typeId Field type ID.
     * @return Field type name or {@code null} if unknown.
     */
    public static String fieldTypeName(int typeId) {
        if (typeId < 0 || typeId >= FIELD_TYPE_NAMES.length)
            return null;

        return FIELD_TYPE_NAMES[typeId];
    }

    /**
     * Write value with flag. e.g. writePlainObject(writer, (byte)77) will write two byte: {BYTE, 77}.
     *
     * @param writer W
     * @param val Value.
     */
    public static void writePlainObject(BinaryWriterEx writer, Object val) {
        Byte flag = PLAIN_CLASS_TO_FLAG.get(val.getClass());

        if (flag == null)
            throw new IllegalArgumentException("Can't write object with type: " + val.getClass());

        switch (flag) {
            case GridBinaryMarshaller.BYTE:
                writer.writeByte(flag);
                writer.writeByte((Byte)val);

                break;

            case GridBinaryMarshaller.SHORT:
                writer.writeByte(flag);
                writer.writeShort((Short)val);

                break;

            case GridBinaryMarshaller.INT:
                writer.writeByte(flag);
                writer.writeInt((Integer)val);

                break;

            case GridBinaryMarshaller.LONG:
                writer.writeByte(flag);
                writer.writeLong((Long)val);

                break;

            case GridBinaryMarshaller.FLOAT:
                writer.writeByte(flag);
                writer.writeFloat((Float)val);

                break;

            case GridBinaryMarshaller.DOUBLE:
                writer.writeByte(flag);
                writer.writeDouble((Double)val);

                break;

            case GridBinaryMarshaller.CHAR:
                writer.writeByte(flag);
                writer.writeChar((Character)val);

                break;

            case GridBinaryMarshaller.BOOLEAN:
                writer.writeByte(flag);
                writer.writeBoolean((Boolean)val);

                break;

            case GridBinaryMarshaller.DECIMAL:
                writer.writeDecimal((BigDecimal)val);

                break;

            case GridBinaryMarshaller.STRING:
                writer.writeString((String)val);

                break;

            case GridBinaryMarshaller.UUID:
                writer.writeUuid((UUID)val);

                break;

            case GridBinaryMarshaller.DATE:
                writer.writeDate((Date)val);

                break;

            case GridBinaryMarshaller.TIMESTAMP:
                writer.writeTimestamp((Timestamp)val);

                break;

            case GridBinaryMarshaller.TIME:
                writer.writeTime((Time)val);

                break;

            case GridBinaryMarshaller.BYTE_ARR:
                writer.writeByteArray((byte[])val);

                break;

            case GridBinaryMarshaller.SHORT_ARR:
                writer.writeShortArray((short[])val);

                break;

            case GridBinaryMarshaller.INT_ARR:
                writer.writeIntArray((int[])val);

                break;

            case GridBinaryMarshaller.LONG_ARR:
                writer.writeLongArray((long[])val);

                break;

            case GridBinaryMarshaller.FLOAT_ARR:
                writer.writeFloatArray((float[])val);

                break;

            case GridBinaryMarshaller.DOUBLE_ARR:
                writer.writeDoubleArray((double[])val);

                break;

            case GridBinaryMarshaller.CHAR_ARR:
                writer.writeCharArray((char[])val);

                break;

            case GridBinaryMarshaller.BOOLEAN_ARR:
                writer.writeBooleanArray((boolean[])val);

                break;

            case GridBinaryMarshaller.DECIMAL_ARR:
                writer.writeDecimalArray((BigDecimal[])val);

                break;

            case GridBinaryMarshaller.STRING_ARR:
                writer.writeStringArray((String[])val);

                break;

            case GridBinaryMarshaller.UUID_ARR:
                writer.writeUuidArray((UUID[])val);

                break;

            case GridBinaryMarshaller.DATE_ARR:
                writer.writeDateArray((Date[])val);

                break;

            case GridBinaryMarshaller.TIMESTAMP_ARR:
                writer.writeTimestampArray((Timestamp[])val);

                break;

            case GridBinaryMarshaller.TIME_ARR:
                writer.writeTimeArray((Time[])val);

                break;

            default:
                throw new IllegalArgumentException("Can't write object with type: " + val.getClass());
        }
    }

    /**
     * @param obj Value to unwrap.
     * @return Unwrapped value.
     */
    public static Object unwrapLazy(@Nullable Object obj) {
        if (obj instanceof BinaryLazyValue)
            return ((BinaryLazyValue)obj).value();

        return obj;
    }

    /**
     * @param obj Value to unwrap.
     * @return Unwrapped value.
     */
    public static Object unwrapTemporary(Object obj) {
        if (obj instanceof BinaryObjectOffheapImpl)
            return ((BinaryObjectOffheapImpl)obj).heapCopy();

        return obj;
    }

    /**
     * @param delegate Iterator to delegate.
     * @return New iterator.
     */
    public static Iterator<Object> unwrapLazyIterator(final Iterator<Object> delegate) {
        return new Iterator<Object>() {
            @Override public boolean hasNext() {
                return delegate.hasNext();
            }

            @Override public Object next() {
                return unwrapLazy(delegate.next());
            }

            @Override public void remove() {
                delegate.remove();
            }
        };
    }

    /**
     * @return {@code true} if content of serialized value cannot contain references to other object.
     */
    public static boolean isPlainType(int type) {
        return type > 0 && type < PLAIN_TYPE_FLAG.length && PLAIN_TYPE_FLAG[type];
    }

    /**
     * Checks whether an array type values can or can not contain references to other object.
     *
     * @param type Array type.
     * @return {@code true} if content of serialized array value cannot contain references to other object.
     */
    public static boolean isPlainArrayType(int type) {
        return (type >= GridBinaryMarshaller.BYTE_ARR && type <= GridBinaryMarshaller.DATE_ARR)
            || type == GridBinaryMarshaller.TIMESTAMP_ARR || type == GridBinaryMarshaller.TIME_ARR;
    }

    /**
     * @param cls Class.
     * @return Binary field type.
     */
    public static byte typeByClass(Class<?> cls) {
        Byte type = PLAIN_CLASS_TO_FLAG.get(cls);

        if (type != null)
            return type;

        if (U.isEnum(cls))
            return GridBinaryMarshaller.ENUM;

        if (cls.isArray())
            return cls.getComponentType().isEnum() || cls.getComponentType() == Enum.class ?
                GridBinaryMarshaller.ENUM_ARR : GridBinaryMarshaller.OBJ_ARR;

        if (cls == BinaryArray.class)
            return GridBinaryMarshaller.OBJ_ARR;

        if (cls == BinaryEnumArray.class)
            return GridBinaryMarshaller.ENUM_ARR;

        if (isSpecialCollection(cls))
            return GridBinaryMarshaller.COL;

        if (isSpecialMap(cls))
            return GridBinaryMarshaller.MAP;

        return GridBinaryMarshaller.OBJ;
    }

    /**
     * Tells whether provided type is binary.
     *
     * @param cls Class to check.
     * @return Whether type is binary.
     */
    public static boolean isBinaryType(Class<?> cls) {
        assert cls != null;

        return BinaryObject.class.isAssignableFrom(cls) ||
            Proxy.class.isAssignableFrom(cls) ||
            BINARY_CLS.contains(cls);
    }

    /**
     * @param map Map to check.
     * @return {@code True} if this map type is supported.
     */
    public static boolean knownMap(Object map) {
        Class<?> cls = map == null ? null : map.getClass();

        return cls == HashMap.class ||
            cls == LinkedHashMap.class ||
            cls == ConcurrentHashMap.class;
    }

    /**
     * Attempts to create a new map of the same known type. Will return null if map type is not supported.
     *
     * @param map Map.
     * @return New map of the same type or null.
     */
    public static <K, V> Map<K, V> newKnownMap(Object map) {
        Class<?> cls = map == null ? null : map.getClass();

        if (cls == HashMap.class)
            return U.newHashMap(((Map)map).size());
        else if (cls == LinkedHashMap.class)
            return U.newLinkedHashMap(((Map)map).size());
        else if (cls == ConcurrentHashMap.class)
            return new ConcurrentHashMap<>(((Map)map).size());

        return null;
    }

    /**
     * Attempts to create a new map of the same type as {@code map} has. Otherwise returns new {@code HashMap}
     * instance.
     *
     * @param map Original map.
     * @return New map.
     */
    public static <K, V> Map<K, V> newMap(Map<K, V> map) {
        if (map instanceof LinkedHashMap)
            return U.newLinkedHashMap(map.size());
        else if (map instanceof TreeMap)
            return new TreeMap<>(((TreeMap<Object, Object>)map).comparator());
        else if (map instanceof ConcurrentHashMap)
            return new ConcurrentHashMap<>(map.size());

        return U.newHashMap(map.size());
    }

    /**
     * @param col Collection to check.
     * @return True if this is a collection of a known type.
     */
    public static boolean knownCollection(Object col) {
        Class<?> cls = col == null ? null : col.getClass();

        return cls == HashSet.class ||
            cls == LinkedHashSet.class ||
            cls == ConcurrentSkipListSet.class ||
            cls == ArrayList.class ||
            cls == LinkedList.class ||
            cls == SINGLETON_LIST_CLS;
    }

    /**
     * @param obj Object to check.
     * @return True if this is an object of a known type.
     */
    public static boolean knownCacheObject(Object obj) {
        return obj instanceof CacheObject;
    }

    /**
     * @param arr Array to check.
     * @return {@code true} if this array is of a known type.
     */
    public static boolean knownArray(Object arr) {
        if (arr == null)
            return false;

        Class<?> cls = arr.getClass();

        return cls == byte[].class || cls == short[].class || cls == int[].class || cls == long[].class ||
            cls == float[].class || cls == double[].class || cls == char[].class || cls == boolean[].class ||
            cls == String[].class || cls == UUID[].class || cls == Date[].class || cls == Timestamp[].class ||
            cls == BigDecimal[].class || cls == Time[].class;
    }

    /**
     * Attempts to create a new collection of the same known type. Will return null if collection type is unknown.
     *
     * @param col Collection.
     * @return New empty collection.
     */
    public static <V> Collection<V> newKnownCollection(Object col) {
        Class<?> cls = col == null ? null : col.getClass();

        if (cls == HashSet.class)
            return U.newHashSet(((Collection)col).size());
        else if (cls == LinkedHashSet.class)
            return U.newLinkedHashSet(((Collection)col).size());
        else if (cls == ConcurrentSkipListSet.class)
            return new ConcurrentSkipListSet<>(((ConcurrentSkipListSet<Object>)col).comparator());
        else if (cls == ArrayList.class)
            return new ArrayList<>(((Collection)col).size());
        else if (cls == LinkedList.class)
            return new LinkedList<>();
        else if (cls == SINGLETON_LIST_CLS)
            return new MutableSingletonList<>();

        return null;
    }

    /**
     * Attempts to create a new set of the same type as {@code set} has. Otherwise returns new {@code HashSet}
     * instance.
     *
     * @param set Original set.
     * @return New set.
     */
    public static <V> Set<V> newSet(Set<V> set) {
        if (set instanceof LinkedHashSet)
            return U.newLinkedHashSet(set.size());
        else if (set instanceof TreeSet)
            return new TreeSet<>(((TreeSet<Object>)set).comparator());
        else if (set instanceof ConcurrentSkipListSet)
            return new ConcurrentSkipListSet<>(((ConcurrentSkipListSet<Object>)set).comparator());

        return U.newHashSet(set.size());
    }

    /**
     * Check protocol version.
     *
     * @param protoVer Protocol version.
     */
    public static void checkProtocolVersion(byte protoVer) {
        if (GridBinaryMarshaller.PROTO_VER != protoVer)
            throw new BinaryObjectException("Unsupported protocol version: " + protoVer);
    }

    /**
     * Get binary object length.
     *
     * @param in Input stream.
     * @param start Start position.
     * @return Length.
     */
    public static int length(BinaryPositionReadable in, int start) {
        return in.readIntPositioned(start + GridBinaryMarshaller.TOTAL_LEN_POS);
    }

    /** */
    public static int dataStartRelative(BinaryPositionReadable in, int start) {
        int typeId = in.readIntPositioned(start + GridBinaryMarshaller.TYPE_ID_POS);

        if (typeId == GridBinaryMarshaller.UNREGISTERED_TYPE_ID) {
            // Gets the length of the type name which is stored as string.
            int len = in.readIntPositioned(start + GridBinaryMarshaller.DFLT_HDR_LEN + /** object type */1);

            return GridBinaryMarshaller.DFLT_HDR_LEN + /** object type */1 + /** string length */ 4 + len;
        }
        else
            return GridBinaryMarshaller.DFLT_HDR_LEN;
    }

    /**
     * Get footer start of the object.
     *
     * @param in Input stream.
     * @param start Object start position inside the stream.
     * @return Footer start.
     */
    public static int footerStartRelative(BinaryPositionReadable in, int start) {
        short flags = in.readShortPositioned(start + GridBinaryMarshaller.FLAGS_POS);

        if (hasSchema(flags))
            // Schema exists, use offset.
            return in.readIntPositioned(start + GridBinaryMarshaller.SCHEMA_OR_RAW_OFF_POS);
        else
            // No schema, footer start equals to object end.
            return length(in, start);
    }

    /**
     * Get object's footer.
     *
     * @param in Input stream.
     * @param start Start position.
     * @return Footer start.
     */
    public static int footerStartAbsolute(BinaryPositionReadable in, int start) {
        return footerStartRelative(in, start) + start;
    }

    /**
     * Get object's footer.
     *
     * @param in Input stream.
     * @param start Start position.
     * @return Footer.
     */
    public static IgniteBiTuple<Integer, Integer> footerAbsolute(BinaryPositionReadable in, int start) {
        short flags = in.readShortPositioned(start + GridBinaryMarshaller.FLAGS_POS);

        int footerEnd = length(in, start);

        if (hasSchema(flags)) {
            // Schema exists.
            int footerStart = in.readIntPositioned(start + GridBinaryMarshaller.SCHEMA_OR_RAW_OFF_POS);

            if (hasRaw(flags))
                footerEnd -= 4;

            assert footerStart <= footerEnd;

            return F.t(start + footerStart, start + footerEnd);
        }
        else
            // No schema.
            return F.t(start + footerEnd, start + footerEnd);
    }

    /**
     * Get relative raw offset of the object.
     *
     * @param in Input stream.
     * @param start Object start position inside the stream.
     * @return Raw offset.
     */
    public static int rawOffsetRelative(BinaryPositionReadable in, int start) {
        short flags = in.readShortPositioned(start + GridBinaryMarshaller.FLAGS_POS);

        int len = length(in, start);

        if (hasSchema(flags)) {
            // Schema exists.
            if (hasRaw(flags))
                // Raw offset is set, it is at the very end of the object.
                return in.readIntPositioned(start + len - 4);
            else
                // Raw offset is not set, so just return schema offset.
                return in.readIntPositioned(start + GridBinaryMarshaller.SCHEMA_OR_RAW_OFF_POS);
        }
        else
            // No schema, raw offset is located on schema offset position.
            return in.readIntPositioned(start + GridBinaryMarshaller.SCHEMA_OR_RAW_OFF_POS);
    }

    /**
     * Get absolute raw offset of the object.
     *
     * @param in Input stream.
     * @param start Object start position inside the stream.
     * @return Raw offset.
     */
    public static int rawOffsetAbsolute(BinaryPositionReadable in, int start) {
        return start + rawOffsetRelative(in, start);
    }

    /**
     * Get offset length for the given flags.
     *
     * @param flags Flags.
     * @return Offset size.
     */
    public static int fieldOffsetLength(short flags) {
        if ((flags & FLAG_OFFSET_ONE_BYTE) == FLAG_OFFSET_ONE_BYTE)
            return OFFSET_1;
        else if ((flags & FLAG_OFFSET_TWO_BYTES) == FLAG_OFFSET_TWO_BYTES)
            return OFFSET_2;
        else
            return OFFSET_4;
    }

    /**
     * Get field ID length.
     *
     * @param flags Flags.
     * @return Field ID length.
     */
    public static int fieldIdLength(short flags) {
        return isCompactFooter(flags) ? 0 : FIELD_ID_LEN;
    }

    /**
     * Get relative field offset.
     *
     * @param stream Stream.
     * @param pos Position.
     * @param fieldOffsetSize Field offset size.
     * @return Relative field offset.
     */
    public static int fieldOffsetRelative(BinaryPositionReadable stream, int pos, int fieldOffsetSize) {
        int res;

        if (fieldOffsetSize == OFFSET_1)
            res = (int)stream.readBytePositioned(pos) & 0xFF;
        else if (fieldOffsetSize == OFFSET_2)
            res = (int)stream.readShortPositioned(pos) & 0xFFFF;
        else
            res = stream.readIntPositioned(pos);

        return res;
    }

    /**
     * Merge old and new metas.
     *
     * @param oldMeta Old meta.
     * @param newMeta New meta.
     * @return New meta if old meta was null, old meta if no changes detected, merged meta otherwise.
     * @throws BinaryObjectException If merge failed due to metadata conflict.
     */
    public static BinaryMetadata mergeMetadata(@Nullable BinaryMetadata oldMeta, BinaryMetadata newMeta) {
        return mergeMetadata(oldMeta, newMeta, null);
    }

    /**
     * Merge old and new metas.
     *
     * @param oldMeta Old meta.
     * @param newMeta New meta.
     * @param changedSchemas Set for holding changed schemas.
     * @return New meta if old meta was null, old meta if no changes detected, merged meta otherwise.
     * @throws BinaryObjectException If merge failed due to metadata conflict.
     */
    public static BinaryMetadata mergeMetadata(@Nullable BinaryMetadata oldMeta, BinaryMetadata newMeta,
        @Nullable Set<Integer> changedSchemas) {
        assert newMeta != null;

        if (oldMeta == null) {
            if (changedSchemas != null) {
                for (BinarySchema schema : newMeta.schemas())
                    changedSchemas.add(schema.schemaId());
            }

            return newMeta;
        }
        else {
            assert oldMeta.typeId() == newMeta.typeId();

            // Check type name.
            if (!Objects.equals(oldMeta.typeName(), newMeta.typeName())) {
                throw new BinaryObjectException(
                    "Two binary types have duplicate type ID [" + "typeId=" + oldMeta.typeId() +
                        ", typeName1=" + oldMeta.typeName() + ", typeName2=" + newMeta.typeName() + ']'
                );
            }

            // Check affinity field names.
            if (!Objects.equals(oldMeta.affinityKeyFieldName(), newMeta.affinityKeyFieldName())) {
                throw new BinaryObjectException(
                    "Binary type has different affinity key fields [" + "typeName=" + newMeta.typeName() +
                        ", affKeyFieldName1=" + oldMeta.affinityKeyFieldName() +
                        ", affKeyFieldName2=" + newMeta.affinityKeyFieldName() + ']'
                );
            }

            // Check enum flag.
            if (oldMeta.isEnum() != newMeta.isEnum()) {
                if (oldMeta.isEnum())
                    throw new BinaryObjectException("Binary type already registered as enum: " +
                        newMeta.typeName());
                else
                    throw new BinaryObjectException("Binary type already registered as non-enum: " +
                        newMeta.typeName());
            }

            // Check and merge fields.
            Map<String, BinaryFieldMetadata> mergedFields;

            if (FIELDS_SORTED_ORDER)
                mergedFields = new TreeMap<>(oldMeta.fieldsMap());
            else
                mergedFields = new LinkedHashMap<>(oldMeta.fieldsMap());

            Map<String, BinaryFieldMetadata> newFields = newMeta.fieldsMap();

            boolean changed = false;

            Map<String, Integer> mergedEnumMap = null;

            if (!F.isEmpty(newMeta.enumMap())) {
                mergedEnumMap = mergeEnumValues(oldMeta.typeName(), oldMeta.enumMap(), newMeta.enumMap());

                changed = mergedEnumMap.size() > oldMeta.enumMap().size();
            }

            for (Map.Entry<String, BinaryFieldMetadata> newField : newFields.entrySet()) {
                BinaryFieldMetadata oldFieldMeta = mergedFields.put(newField.getKey(), newField.getValue());

                if (oldFieldMeta == null)
                    changed = true;
                else {
                    String oldFieldTypeName = fieldTypeName(oldFieldMeta.typeId());
                    String newFieldTypeName = fieldTypeName(newField.getValue().typeId());

                    if (!Objects.equals(oldFieldTypeName, newFieldTypeName)) {
                        throw new BinaryObjectException(
                            "Type '" + oldMeta.typeName() + "' with typeId " + oldMeta.typeId()
                                + " has a different/incorrect type for field '" + newField.getKey()
                                + "'. Expected '" + oldFieldTypeName + "' but '" + newFieldTypeName
                                + "' was provided. The type of an existing field can not be changed. " +
                                "Use a different field name or follow this procedure to reuse the current name:\n" +
                                "- Delete data records that use the old field type;\n" +
                                "- Remove metadata by the command: " +
                                "'control.sh --meta remove --typeId " + oldMeta.typeId() + "'."
                        );
                    }
                }
            }

            // Check and merge schemas.
            Collection<BinarySchema> mergedSchemas = new HashSet<>(oldMeta.schemas());

            for (BinarySchema newSchema : newMeta.schemas()) {
                if (mergedSchemas.add(newSchema)) {
                    changed = true;

                    if (changedSchemas != null)
                        changedSchemas.add(newSchema.schemaId());
                }
            }

            // Return either old meta if no changes detected, or new merged meta.
            return changed ? new BinaryMetadata(oldMeta.typeId(), oldMeta.typeName(), mergedFields,
                oldMeta.affinityKeyFieldName(), mergedSchemas, oldMeta.isEnum(), mergedEnumMap) : oldMeta;
        }
    }

    /**
     * @param cls Class.
     * @return Mode.
     */
    public static BinaryWriteMode mode(Class<?> cls) {
        assert cls != null;

        // Primitives.
        if (cls == byte.class)
            return BinaryWriteMode.P_BYTE;
        else if (cls == boolean.class)
            return BinaryWriteMode.P_BOOLEAN;
        else if (cls == short.class)
            return BinaryWriteMode.P_SHORT;
        else if (cls == char.class)
            return BinaryWriteMode.P_CHAR;
        else if (cls == int.class)
            return BinaryWriteMode.P_INT;
        else if (cls == long.class)
            return BinaryWriteMode.P_LONG;
        else if (cls == float.class)
            return BinaryWriteMode.P_FLOAT;
        else if (cls == double.class)
            return BinaryWriteMode.P_DOUBLE;

        // Boxed primitives.
        else if (cls == Byte.class)
            return BinaryWriteMode.BYTE;
        else if (cls == Boolean.class)
            return BinaryWriteMode.BOOLEAN;
        else if (cls == Short.class)
            return BinaryWriteMode.SHORT;
        else if (cls == Character.class)
            return BinaryWriteMode.CHAR;
        else if (cls == Integer.class)
            return BinaryWriteMode.INT;
        else if (cls == Long.class)
            return BinaryWriteMode.LONG;
        else if (cls == Float.class)
            return BinaryWriteMode.FLOAT;
        else if (cls == Double.class)
            return BinaryWriteMode.DOUBLE;

        // The rest types.
        else if (cls == BigDecimal.class)
            return BinaryWriteMode.DECIMAL;
        else if (cls == String.class)
            return BinaryWriteMode.STRING;
        else if (cls == UUID.class)
            return BinaryWriteMode.UUID;
        else if (cls == Date.class)
            return BinaryWriteMode.DATE;
        else if (cls == Timestamp.class)
            return BinaryWriteMode.TIMESTAMP;
        else if (cls == Time.class)
            return BinaryWriteMode.TIME;
        else if (cls == byte[].class)
            return BinaryWriteMode.BYTE_ARR;
        else if (cls == short[].class)
            return BinaryWriteMode.SHORT_ARR;
        else if (cls == int[].class)
            return BinaryWriteMode.INT_ARR;
        else if (cls == long[].class)
            return BinaryWriteMode.LONG_ARR;
        else if (cls == float[].class)
            return BinaryWriteMode.FLOAT_ARR;
        else if (cls == double[].class)
            return BinaryWriteMode.DOUBLE_ARR;
        else if (cls == char[].class)
            return BinaryWriteMode.CHAR_ARR;
        else if (cls == boolean[].class)
            return BinaryWriteMode.BOOLEAN_ARR;
        else if (cls == BigDecimal[].class)
            return BinaryWriteMode.DECIMAL_ARR;
        else if (cls == String[].class)
            return BinaryWriteMode.STRING_ARR;
        else if (cls == UUID[].class)
            return BinaryWriteMode.UUID_ARR;
        else if (cls == Date[].class)
            return BinaryWriteMode.DATE_ARR;
        else if (cls == Timestamp[].class)
            return BinaryWriteMode.TIMESTAMP_ARR;
        else if (cls == Time[].class)
            return BinaryWriteMode.TIME_ARR;
        else if (cls.isArray())
            return cls.getComponentType().isEnum() ? BinaryWriteMode.ENUM_ARR : BinaryWriteMode.OBJECT_ARR;
        else if (cls == BinaryArray.class)
            return BinaryWriteMode.OBJECT_ARR;
        else if (cls == BinaryEnumArray.class)
            return BinaryWriteMode.ENUM_ARR;
        else if (cls == BinaryObjectImpl.class)
            return BinaryWriteMode.BINARY_OBJ;
        else if (Binarylizable.class.isAssignableFrom(cls))
            return BinaryWriteMode.BINARY;
        else if (isSpecialCollection(cls))
            return BinaryWriteMode.COL;
        else if (isSpecialMap(cls))
            return BinaryWriteMode.MAP;
        else if (U.isEnum(cls))
            return BinaryWriteMode.ENUM;
        else if (cls == BinaryEnumObjectImpl.class)
            return BinaryWriteMode.BINARY_ENUM;
        else if (cls == Class.class)
            return BinaryWriteMode.CLASS;
        else if (Proxy.class.isAssignableFrom(cls))
            return BinaryWriteMode.PROXY;
        else
            return BinaryWriteMode.OBJECT;
    }

    /**
     * Check if class represents a collection which must be treated specially.
     *
     * @param cls Class.
     * @return {@code True} if this is a special collection class.
     */
    public static boolean isSpecialCollection(Class cls) {
        return ArrayList.class.equals(cls) || LinkedList.class.equals(cls) || SINGLETON_LIST_CLS.equals(cls) ||
            HashSet.class.equals(cls) || LinkedHashSet.class.equals(cls);
    }

    /**
     * Check if class represents a map which must be treated specially.
     *
     * @param cls Class.
     * @return {@code True} if this is a special map class.
     */
    public static boolean isSpecialMap(Class cls) {
        return HashMap.class.equals(cls) || LinkedHashMap.class.equals(cls);
    }

    /**
     * @return Value.
     */
    public static byte[] doReadByteArray(BinaryInputStream in) {
        int len = in.readInt();

        return in.readByteArray(len);
    }

    /**
     * @return Value.
     */
    public static boolean[] doReadBooleanArray(BinaryInputStream in) {
        int len = in.readInt();

        return in.readBooleanArray(len);
    }

    /**
     * @return Value.
     */
    public static short[] doReadShortArray(BinaryInputStream in) {
        int len = in.readInt();

        return in.readShortArray(len);
    }

    /**
     * @return Value.
     */
    public static char[] doReadCharArray(BinaryInputStream in) {
        int len = in.readInt();

        return in.readCharArray(len);
    }

    /**
     * @return Value.
     */
    public static int[] doReadIntArray(BinaryInputStream in) {
        int len = in.readInt();

        return in.readIntArray(len);
    }

    /**
     * @return Value.
     */
    public static long[] doReadLongArray(BinaryInputStream in) {
        int len = in.readInt();

        return in.readLongArray(len);
    }

    /**
     * @return Value.
     */
    public static float[] doReadFloatArray(BinaryInputStream in) {
        int len = in.readInt();

        return in.readFloatArray(len);
    }

    /**
     * @return Value.
     */
    public static double[] doReadDoubleArray(BinaryInputStream in) {
        int len = in.readInt();

        return in.readDoubleArray(len);
    }

    /**
     * @return Value.
     */
    public static BigDecimal doReadDecimal(BinaryInputStream in) {
        int scale = in.readInt();
        byte[] mag = doReadByteArray(in);

        boolean negative = mag[0] < 0;

        if (negative)
            mag[0] &= 0x7F;

        BigInteger intVal = new BigInteger(mag);

        if (negative)
            intVal = intVal.negate();

        return new BigDecimal(intVal, scale);
    }

    /**
     * @return Value.
     */
    public static String doReadString(BinaryInputStream in) {
        if (!in.hasArray()) {
            byte[] arr = doReadByteArray(in);

            if (USE_STR_SERIALIZATION_VER_2)
                return utf8BytesToStr(arr, 0, arr.length);
            else
                return new String(arr, UTF_8);
        }

        int strLen = in.readInt();

        int pos = in.position();

        // String will copy necessary array part for us.
        String res;

        if (USE_STR_SERIALIZATION_VER_2) {
            res = utf8BytesToStr(in.array(), pos, strLen);
        }
        else {
            res = new String(in.array(), pos, strLen, UTF_8);
        }

        in.position(pos + strLen);

        return res;
    }

    /**
     * @return Value.
     */
    public static UUID doReadUuid(BinaryInputStream in) {
        return new UUID(in.readLong(), in.readLong());
    }

    /**
     * @return Value.
     */
    public static Date doReadDate(BinaryInputStream in) {
        long time = in.readLong();

        return new Date(time);
    }

    /**
     * @return Value.
     */
    public static Timestamp doReadTimestamp(BinaryInputStream in) {
        long time = in.readLong();
        int nanos = in.readInt();

        Timestamp ts = new Timestamp(time);

        ts.setNanos(ts.getNanos() + nanos);

        return ts;
    }

    /**
     * @return Value.
     */
    public static Time doReadTime(BinaryInputStream in) {
        long time = in.readLong();

        return new Time(time);
    }

    /**
     * @return Value.
     * @throws BinaryObjectException In case of error.
     */
    public static BigDecimal[] doReadDecimalArray(BinaryInputStream in) throws BinaryObjectException {
        int len = in.readInt();

        BigDecimal[] arr = new BigDecimal[len];

        for (int i = 0; i < len; i++) {
            byte flag = in.readByte();

            if (flag == GridBinaryMarshaller.NULL)
                arr[i] = null;
            else {
                if (flag != GridBinaryMarshaller.DECIMAL)
                    throw new BinaryObjectException("Invalid flag value: " + flag);

                arr[i] = doReadDecimal(in);
            }
        }

        return arr;
    }

    /**
     * @return Value.
     * @throws BinaryObjectException In case of error.
     */
    public static String[] doReadStringArray(BinaryInputStream in) throws BinaryObjectException {
        int len = in.readInt();

        String[] arr = new String[len];

        for (int i = 0; i < len; i++) {
            byte flag = in.readByte();

            if (flag == GridBinaryMarshaller.NULL)
                arr[i] = null;
            else {
                if (flag != GridBinaryMarshaller.STRING)
                    throw new BinaryObjectException("Invalid flag value: " + flag);

                arr[i] = doReadString(in);
            }
        }

        return arr;
    }

    /**
     * @return Value.
     * @throws BinaryObjectException In case of error.
     */
    public static UUID[] doReadUuidArray(BinaryInputStream in) throws BinaryObjectException {
        int len = in.readInt();

        UUID[] arr = new UUID[len];

        for (int i = 0; i < len; i++) {
            byte flag = in.readByte();

            if (flag == GridBinaryMarshaller.NULL)
                arr[i] = null;
            else {
                if (flag != GridBinaryMarshaller.UUID)
                    throw new BinaryObjectException("Invalid flag value: " + flag);

                arr[i] = doReadUuid(in);
            }
        }

        return arr;
    }

    /**
     * @return Value.
     * @throws BinaryObjectException In case of error.
     */
    public static Date[] doReadDateArray(BinaryInputStream in) throws BinaryObjectException {
        int len = in.readInt();

        Date[] arr = new Date[len];

        for (int i = 0; i < len; i++) {
            byte flag = in.readByte();

            if (flag == GridBinaryMarshaller.NULL)
                arr[i] = null;
            else {
                if (flag != GridBinaryMarshaller.DATE)
                    throw new BinaryObjectException("Invalid flag value: " + flag);

                arr[i] = doReadDate(in);
            }
        }

        return arr;
    }

    /**
     * @return Value.
     * @throws BinaryObjectException In case of error.
     */
    public static Timestamp[] doReadTimestampArray(BinaryInputStream in) throws BinaryObjectException {
        int len = in.readInt();

        Timestamp[] arr = new Timestamp[len];

        for (int i = 0; i < len; i++) {
            byte flag = in.readByte();

            if (flag == GridBinaryMarshaller.NULL)
                arr[i] = null;
            else {
                if (flag != GridBinaryMarshaller.TIMESTAMP)
                    throw new BinaryObjectException("Invalid flag value: " + flag);

                arr[i] = doReadTimestamp(in);
            }
        }

        return arr;
    }

    /**
     * @return Value.
     * @throws BinaryObjectException In case of error.
     */
    public static Time[] doReadTimeArray(BinaryInputStream in) throws BinaryObjectException {
        int len = in.readInt();

        Time[] arr = new Time[len];

        for (int i = 0; i < len; i++) {
            byte flag = in.readByte();

            if (flag == GridBinaryMarshaller.NULL)
                arr[i] = null;
            else {
                if (flag != GridBinaryMarshaller.TIME)
                    throw new BinaryObjectException("Invalid flag value: " + flag);

                arr[i] = doReadTime(in);
            }
        }

        return arr;
    }

    /**
     * @return Value.
     */
    public static BinaryObject doReadBinaryObject(BinaryInputStream in, BinaryContext ctx, boolean detach) {
        if (in.offheapPointer() > 0) {
            int len = in.readInt();

            int pos = in.position();

            in.position(in.position() + len);

            int start = in.readInt();

            return new BinaryObjectOffheapImpl(ctx, in.offheapPointer() + pos, start, len);
        }
        else {
            byte[] arr = doReadByteArray(in);
            int start = in.readInt();

            BinaryObjectImpl binO = new BinaryObjectImpl(ctx, arr, start);

            if (detach) {
                binO.detachAllowed(true);

                return binO.detach();
            }

            return binO;
        }
    }

    /**
     * @param in Binary input stream.
     * @param ctx Binary context.
     * @param ldr Class loader.
     * @return Class object specified at the input stream.
     * @throws BinaryObjectException If failed.
     */
    public static Class doReadClass(BinaryInputStream in, BinaryContext ctx, ClassLoader ldr)
        throws BinaryObjectException {
        return doReadClass(in, ctx, ldr, true);
    }

    /**
     * @param in Binary input stream.
     * @param ctx Binary context.
     * @param ldr Class loader.
     * @param deserialize Doesn't load the class when the flag is {@code false}. Class information is skipped.
     * @return Class object specified at the input stream if {@code deserialize == true}. Otherwise returns {@code null}
     * @throws BinaryObjectException If failed.
     */
    public static Class doReadClass(BinaryInputStream in, BinaryContext ctx, ClassLoader ldr, boolean deserialize)
        throws BinaryObjectException {
        int typeId = in.readInt();

        if (!deserialize) {
            // Skip class name at the stream.
            if (typeId == GridBinaryMarshaller.UNREGISTERED_TYPE_ID)
                doReadClassName(in);

            return null;
        }

        return doReadClass(in, ctx, ldr, typeId);
    }

    /**
     * @return Value.
     */
    @SuppressWarnings("ConstantConditions")
    public static Object doReadProxy(BinaryInputStream in, BinaryContext ctx, ClassLoader ldr,
        BinaryReaderHandlesHolder handles) {
        Class<?>[] intfs = new Class<?>[in.readInt()];

        for (int i = 0; i < intfs.length; i++)
            intfs[i] = doReadClass(in, ctx, ldr);

        InvocationHandler ih = (InvocationHandler)doReadObject(in, ctx, ldr, handles);

        return Proxy.newProxyInstance(ldr != null ? ldr : U.gridClassLoader(), intfs, ih);
    }

    /**
     * Read plain type.
     *
     * @param in Input stream.
     * @return Plain type.
     */
    private static EnumType doReadEnumType(BinaryInputStream in) {
        int typeId = in.readInt();

        if (typeId != GridBinaryMarshaller.UNREGISTERED_TYPE_ID)
            return new EnumType(typeId, null);
        else {
            String clsName = doReadClassName(in);

            return new EnumType(GridBinaryMarshaller.UNREGISTERED_TYPE_ID, clsName);
        }
    }

    /**
     * @param in Input stream.
     * @return Class name.
     */
    public static String doReadClassName(BinaryInputStream in) {
        byte flag = in.readByte();

        if (flag != GridBinaryMarshaller.STRING)
            throw new BinaryObjectException("Failed to read class name [position=" + (in.position() - 1) + ']');

        return doReadString(in);
    }

    /**
     * @param in Binary input stream.
     * @param ctx Binary context.
     * @param ldr Class loader.
     * @param typeId Type id.
     * @return Class object specified at the input stream.
     * @throws BinaryObjectException If failed.
     */
    public static Class doReadClass(BinaryInputStream in, BinaryContext ctx, ClassLoader ldr, int typeId)
        throws BinaryObjectException {
        Class cls;

        if (typeId != GridBinaryMarshaller.UNREGISTERED_TYPE_ID)
            cls = ctx.descriptorForTypeId(true, typeId, ldr, false).describedClass();
        else {
            String clsName = doReadClassName(in);
            boolean useCache = GridBinaryMarshaller.USE_CACHE.get();

            try {
                cls = U.forName(clsName, ldr, null);
            }
            catch (ClassNotFoundException e) {
                throw new BinaryInvalidTypeException("Failed to load the class: " + clsName, e);
            }

            // forces registering of class by type id, at least locally
            if (useCache)
                ctx.registerType(cls, false, false);
        }

        return cls;
    }

    /**
     * Resolve the class.
     *
     * @param ctx Binary context.
     * @param typeId Type ID.
     * @param clsName Class name.
     * @param ldr Class loaded.
     * @return Resovled class.
     */
    public static Class resolveClass(BinaryContext ctx, int typeId, @Nullable String clsName,
        @Nullable ClassLoader ldr, boolean registerMeta) {
        Class cls;

        if (typeId != GridBinaryMarshaller.UNREGISTERED_TYPE_ID)
            cls = ctx.descriptorForTypeId(true, typeId, ldr, registerMeta).describedClass();
        else {
            try {
                cls = U.forName(clsName, ldr, null);
            }
            catch (ClassNotFoundException e) {
                throw new BinaryInvalidTypeException("Failed to load the class: " + clsName, e);
            }

            ctx.registerType(cls, false, false);
        }

        return cls;
    }

    /**
     * Read binary enum.
     *
     * @param in Input stream.
     * @param ctx Binary context.
     * @return Enum.
     */
    public static BinaryEnumObjectImpl doReadBinaryEnum(BinaryInputStream in, BinaryContext ctx) {
        return doReadBinaryEnum(in, ctx, doReadEnumType(in));
    }

    /**
     * Read binary enum.
     *
     * @param in Input stream.
     * @param ctx Binary context.
     * @param type Plain type.
     * @return Enum.
     */
    private static BinaryEnumObjectImpl doReadBinaryEnum(BinaryInputStream in, BinaryContext ctx,
        EnumType type) {
        return new BinaryEnumObjectImpl(ctx, type.typeId, type.clsName, in.readInt());
    }

    /**
     * Read binary enum array.
     *
     * @param in Input stream.
     * @param ctx Binary context.
     * @return Enum array.
     */
    private static Object[] doReadBinaryEnumArray(BinaryInputStream in, BinaryContext ctx) {
        int len = in.readInt();

        Object[] arr = (Object[])Array.newInstance(BinaryEnumObjectImpl.class, len);

        for (int i = 0; i < len; i++) {
            byte flag = in.readByte();

            if (flag == GridBinaryMarshaller.NULL)
                arr[i] = null;
            else
                arr[i] = doReadBinaryEnum(in, ctx, doReadEnumType(in));
        }

        return arr;
    }

    /**
     * Having target class in place we simply read ordinal and create final representation.
     *
     * @param cls Enum class.
     * @param useCache True if class loader cache will be used, false otherwise.
     * @return Value.
     */
    public static Enum<?> doReadEnum(BinaryInputStream in, Class<?> cls, boolean useCache) throws BinaryObjectException {
        assert cls != null;

        if (!cls.isEnum())
            throw new BinaryObjectException("Class does not represent enum type: " + cls.getName());

        int ord = in.readInt();

        if (useCache)
            return BinaryEnumCache.get(cls, ord);
        else
            return uncachedEnumValue(cls, ord);
    }

    /**
     * Get value for the given class without any caching.
     *
     * @param cls Class.
     */
    private static <T> T uncachedEnumValue(Class<?> cls, int ord) throws BinaryObjectException {
        assert cls != null;

        if (ord >= 0) {
            Object[] vals = cls.getEnumConstants();

            if (ord < vals.length)
                return (T)vals[ord];
            else
                throw new BinaryObjectException("Failed to get enum value for ordinal (do you have correct class " +
                    "version?) [cls=" + cls.getName() + ", ordinal=" + ord + ", totalValues=" + vals.length + ']');
        }
        else
            return null;
    }

    /**
     * @param cls Enum class.
     * @return Value.
     */
    public static Object[] doReadEnumArray(BinaryInputStream in, BinaryContext ctx, ClassLoader ldr, Class<?> cls)
        throws BinaryObjectException {
        int len = in.readInt();

        Object[] arr = (Object[])Array.newInstance(cls, len);

        for (int i = 0; i < len; i++) {
            byte flag = in.readByte();

            if (flag == GridBinaryMarshaller.NULL)
                arr[i] = null;
            else
                arr[i] = doReadEnum(in, doReadClass(in, ctx, ldr), GridBinaryMarshaller.USE_CACHE.get());
        }

        return arr;
    }

    /**
     * Read object serialized using optimized marshaller.
     *
     * @return Result.
     */
    public static Object doReadOptimized(BinaryInputStream in, BinaryContext ctx, @Nullable ClassLoader clsLdr) {
        int len = in.readInt();

        ByteArrayInputStream input = new ByteArrayInputStream(in.array(), in.position(), len);

        try {
            return ctx.optimizedMarsh().unmarshal(input, U.resolveClassLoader(clsLdr, ctx.configuration()));
        }
        catch (IgniteCheckedException e) {
            throw new BinaryObjectException("Failed to unmarshal object with optimized marshaller", e);
        }
        finally {
            in.position(in.position() + len);
        }
    }

    /**
     * @return Object.
     * @throws BinaryObjectException In case of error.
     */
    @Nullable public static Object doReadObject(BinaryInputStream in, BinaryContext ctx, ClassLoader ldr,
        BinaryReaderHandlesHolder handles) throws BinaryObjectException {
        return reader(ctx, in, ldr, handles.handles(), false, true).deserialize();
    }

    /**
     * @return Unmarshalled value.
     * @throws BinaryObjectException In case of error.
     */
    @Nullable public static Object unmarshal(BinaryInputStream in, BinaryContext ctx, ClassLoader ldr)
        throws BinaryObjectException {
        return unmarshal(in, ctx, ldr, new BinaryReaderHandlesHolderImpl());
    }

    /**
     * @return Unmarshalled value.
     * @throws BinaryObjectException In case of error.
     */
    @Nullable public static Object unmarshal(BinaryInputStream in, BinaryContext ctx, ClassLoader ldr,
        BinaryReaderHandlesHolder handles) throws BinaryObjectException {
        return unmarshal(in, ctx, ldr, handles, false);
    }

    /**
     * @return Unmarshalled value.
     * @throws BinaryObjectException In case of error.
     */
    @Nullable public static Object unmarshal(BinaryInputStream in, BinaryContext ctx, ClassLoader ldr,
        BinaryReaderHandlesHolder handles, boolean detach) throws BinaryObjectException {
        return unmarshal(in, ctx, ldr, handles, detach, false);
    }

    /**
     * @return Unmarshalled value.
     * @throws BinaryObjectException In case of error.
     */
    @Nullable public static Object unmarshal(BinaryInputStream in, BinaryContext ctx, ClassLoader ldr,
        BinaryReaderHandlesHolder handles, boolean detach, boolean deserialize) throws BinaryObjectException {
        int start = in.position();

        byte flag = in.readByte();

        switch (flag) {
            case GridBinaryMarshaller.NULL:
                return null;

            case GridBinaryMarshaller.HANDLE: {
                int handlePos = start - in.readInt();

                Object obj = handles.getHandle(handlePos);

                if (obj == null) {
                    int retPos = in.position();

                    in.position(handlePos);

                    obj = unmarshal(in, ctx, ldr, handles, detach, deserialize);

                    in.position(retPos);
                }

                return obj;
            }

            case GridBinaryMarshaller.OBJ: {
                checkProtocolVersion(in.readByte());

                int len = length(in, start);

                BinaryObjectExImpl po;

                if (detach) {
                    BinaryObjectImpl binObj = new BinaryObjectImpl(ctx, in.array(), start);

                    binObj.detachAllowed(true);

                    po = binObj.detach(!handles.isEmpty());
                }
                else {
                    if (in.offheapPointer() == 0)
                        po = new BinaryObjectImpl(ctx, in.array(), start);
                    else
                        po = new BinaryObjectOffheapImpl(ctx, in.offheapPointer(), start,
                            in.remaining() + in.position());
                }

                in.position(start + len);

                handles.setHandle(po, start);

                return po;
            }

            case GridBinaryMarshaller.BYTE:
                return in.readByte();

            case GridBinaryMarshaller.SHORT:
                return in.readShort();

            case GridBinaryMarshaller.INT:
                return in.readInt();

            case GridBinaryMarshaller.LONG:
                return in.readLong();

            case GridBinaryMarshaller.FLOAT:
                return in.readFloat();

            case GridBinaryMarshaller.DOUBLE:
                return in.readDouble();

            case GridBinaryMarshaller.CHAR:
                return in.readChar();

            case GridBinaryMarshaller.BOOLEAN:
                return in.readBoolean();

            case GridBinaryMarshaller.DECIMAL:
                return doReadDecimal(in);

            case GridBinaryMarshaller.STRING:
                return doReadString(in);

            case GridBinaryMarshaller.UUID:
                return doReadUuid(in);

            case GridBinaryMarshaller.DATE:
                return doReadDate(in);

            case GridBinaryMarshaller.TIMESTAMP:
                return doReadTimestamp(in);

            case GridBinaryMarshaller.TIME:
                return doReadTime(in);

            case GridBinaryMarshaller.BYTE_ARR:
                return doReadByteArray(in);

            case GridBinaryMarshaller.SHORT_ARR:
                return doReadShortArray(in);

            case GridBinaryMarshaller.INT_ARR:
                return doReadIntArray(in);

            case GridBinaryMarshaller.LONG_ARR:
                return doReadLongArray(in);

            case GridBinaryMarshaller.FLOAT_ARR:
                return doReadFloatArray(in);

            case GridBinaryMarshaller.DOUBLE_ARR:
                return doReadDoubleArray(in);

            case GridBinaryMarshaller.CHAR_ARR:
                return doReadCharArray(in);

            case GridBinaryMarshaller.BOOLEAN_ARR:
                return doReadBooleanArray(in);

            case GridBinaryMarshaller.DECIMAL_ARR:
                return doReadDecimalArray(in);

            case GridBinaryMarshaller.STRING_ARR:
                return doReadStringArray(in);

            case GridBinaryMarshaller.UUID_ARR:
                return doReadUuidArray(in);

            case GridBinaryMarshaller.DATE_ARR:
                return doReadDateArray(in);

            case GridBinaryMarshaller.TIMESTAMP_ARR:
                return doReadTimestampArray(in);

            case GridBinaryMarshaller.TIME_ARR:
                return doReadTimeArray(in);

            case GridBinaryMarshaller.OBJ_ARR:
                if (useBinaryArrays() && !deserialize)
                    return doReadBinaryArray(in, ctx, ldr, handles, detach, deserialize, false);
                else
                    return doReadObjectArray(in, ctx, ldr, handles, detach, deserialize);

            case GridBinaryMarshaller.COL:
                return doReadCollection(in, ctx, ldr, handles, detach, deserialize, null);

            case GridBinaryMarshaller.MAP:
                return doReadMap(in, ctx, ldr, handles, detach, deserialize, null);

            case GridBinaryMarshaller.BINARY_OBJ:
                return doReadBinaryObject(in, ctx, detach);

            case GridBinaryMarshaller.ENUM:
            case GridBinaryMarshaller.BINARY_ENUM:
                return doReadBinaryEnum(in, ctx, doReadEnumType(in));

            case GridBinaryMarshaller.ENUM_ARR:
                if (useBinaryArrays() && !deserialize)
                    return doReadBinaryArray(in, ctx, ldr, handles, detach, deserialize, true);
                else {
                    doReadEnumType(in); // Simply skip this part as we do not need it.

                    return doReadBinaryEnumArray(in, ctx);
                }

            case GridBinaryMarshaller.CLASS:
                return doReadClass(in, ctx, ldr);

            case GridBinaryMarshaller.PROXY:
                return doReadProxy(in, ctx, ldr, handles);

            case GridBinaryMarshaller.OPTM_MARSH:
                return doReadOptimized(in, ctx, ldr);

            default:
                throw new BinaryObjectException("Invalid flag value: " + flag);
        }
    }

    /**
     * @param in Binary input stream.
     * @param ctx Binary context.
     * @param ldr Class loader.
     * @param handles Holder for handles.
     * @param detach Detach flag.
     * @param deserialize Deep flag.
     * @return Value.
     * @throws BinaryObjectException In case of error.
     */
    public static Object[] doReadObjectArray(BinaryInputStream in, BinaryContext ctx, ClassLoader ldr,
        BinaryReaderHandlesHolder handles, boolean detach, boolean deserialize) throws BinaryObjectException {
        int hPos = positionForHandle(in);

        Class compType = doReadClass(in, ctx, ldr, deserialize);

        int len = in.readInt();

        Object[] arr = (deserialize && !BinaryObject.class.isAssignableFrom(compType))
            ? (Object[])Array.newInstance(compType, len)
            : new Object[len];

        handles.setHandle(arr, hPos);

        for (int i = 0; i < len; i++) {
            Object res = deserializeOrUnmarshal(in, ctx, ldr, handles, detach, deserialize);

            if (deserialize && useBinaryArrays() && res instanceof BinaryObject)
                arr[i] = ((BinaryObject)res).deserialize(ldr);
            else
                arr[i] = res;
        }

        return arr;
    }

    /**
     * @param in Binary input stream.
     * @param ctx Binary context.
     * @param ldr Class loader.
     * @param handles Holder for handles.
     * @param detach Detach flag.
     * @param deserialize Deep flag.
     * @return Value.
     * @throws BinaryObjectException In case of error.
     */
    public static BinaryArray doReadBinaryArray(BinaryInputStream in, BinaryContext ctx, ClassLoader ldr,
        BinaryReaderHandlesHolder handles, boolean detach, boolean deserialize, boolean isEnumArray) {
        int hPos = positionForHandle(in);

        int compTypeId = in.readInt();
        String compClsName = null;

        if (compTypeId == GridBinaryMarshaller.UNREGISTERED_TYPE_ID)
            compClsName = doReadClassName(in);

        int len = in.readInt();

        Object[] arr = new Object[len];

        BinaryArray res = isEnumArray
            ? new BinaryEnumArray(ctx, compTypeId, compClsName, arr)
            : new BinaryArray(ctx, compTypeId, compClsName, arr);

        handles.setHandle(res, hPos);

        for (int i = 0; i < len; i++)
            arr[i] = deserializeOrUnmarshal(in, ctx, ldr, handles, detach, deserialize);

        return res;
    }

    /**
     * @param deserialize Deep flag.
     * @param factory Collection factory.
     * @return Value.
     * @throws BinaryObjectException In case of error.
     */
    @SuppressWarnings("unchecked")
    public static Collection<?> doReadCollection(BinaryInputStream in, BinaryContext ctx, ClassLoader ldr,
        BinaryReaderHandlesHolder handles, boolean detach, boolean deserialize, BinaryCollectionFactory factory)
        throws BinaryObjectException {
        int hPos = positionForHandle(in);

        int size = in.readInt();

        assert size >= 0;

        byte colType = in.readByte();

        Collection<Object> col;

        if (factory != null)
            col = factory.create(size);
        else {
            switch (colType) {
                case GridBinaryMarshaller.ARR_LIST:
                    col = new ArrayList<>(size);

                    break;

                case GridBinaryMarshaller.LINKED_LIST:
                    col = new LinkedList<>();

                    break;

                case GridBinaryMarshaller.SINGLETON_LIST:
                    col = new MutableSingletonList<>();

                    break;

                case GridBinaryMarshaller.HASH_SET:
                    col = U.newHashSet(size);

                    break;

                case GridBinaryMarshaller.LINKED_HASH_SET:
                    col = U.newLinkedHashSet(size);

                    break;

                case GridBinaryMarshaller.USER_SET:
                    col = U.newHashSet(size);

                    break;

                case GridBinaryMarshaller.USER_COL:
                    col = new ArrayList<>(size);

                    break;

                default:
                    throw new BinaryObjectException("Invalid collection type: " + colType);
            }
        }

        handles.setHandle(col, hPos);

        for (int i = 0; i < size; i++)
            col.add(deserializeOrUnmarshal(in, ctx, ldr, handles, detach, deserialize));

        return colType == GridBinaryMarshaller.SINGLETON_LIST ? U.convertToSingletonList(col) : col;
    }

    /**
     * @param deserialize Deep flag.
     * @param factory Map factory.
     * @return Value.
     * @throws BinaryObjectException In case of error.
     */
    @SuppressWarnings("unchecked")
    public static Map<?, ?> doReadMap(BinaryInputStream in, BinaryContext ctx, ClassLoader ldr,
        BinaryReaderHandlesHolder handles, boolean detach, boolean deserialize, BinaryMapFactory factory)
        throws BinaryObjectException {
        int hPos = positionForHandle(in);

        int size = in.readInt();

        assert size >= 0;

        byte mapType = in.readByte();

        Map<Object, Object> map;

        if (factory != null)
            map = factory.create(size);
        else {
            switch (mapType) {
                case GridBinaryMarshaller.HASH_MAP:
                    map = U.newHashMap(size);

                    break;

                case GridBinaryMarshaller.LINKED_HASH_MAP:
                    map = U.newLinkedHashMap(size);

                    break;

                case GridBinaryMarshaller.USER_COL:
                    map = U.newHashMap(size);

                    break;

                default:
                    throw new BinaryObjectException("Invalid map type: " + mapType);
            }
        }

        handles.setHandle(map, hPos);

        for (int i = 0; i < size; i++) {
            Object key = deserializeOrUnmarshal(in, ctx, ldr, handles, detach, deserialize);
            Object val = deserializeOrUnmarshal(in, ctx, ldr, handles, detach, deserialize);

            map.put(key, val);
        }

        return map;
    }

    /**
     * Deserialize or unmarshal the object.
     *
     * @param deserialize Deserialize.
     * @return Result.
     */
    private static Object deserializeOrUnmarshal(BinaryInputStream in, BinaryContext ctx, ClassLoader ldr,
        BinaryReaderHandlesHolder handles, boolean detach, boolean deserialize) {
        return deserialize ? doReadObject(in, ctx, ldr, handles) : unmarshal(in, ctx, ldr, handles, detach, deserialize);
    }

    /**
     * Get position to be used for handle. We assume here that the hdr byte was read, hence subtract -1.
     *
     * @return Position for handle.
     */
    public static int positionForHandle(BinaryInputStream in) {
        return in.position() - 1;
    }

    /**
     * Check if class is binarylizable.
     *
     * @param cls Class.
     * @return {@code True} if binarylizable.
     */
    public static boolean isBinarylizable(Class cls) {
        for (Class c = cls; c != null && !c.equals(Object.class); c = c.getSuperclass()) {
            if (Binarylizable.class.isAssignableFrom(c))
                return true;
        }

        return false;
    }

    /**
     * Determines whether class contains custom Java serialization logic.
     *
     * @param cls Class.
     * @return {@code true} if custom Java serialization logic exists, {@code false} otherwise.
     */
    @SuppressWarnings("unchecked")
    public static boolean isCustomJavaSerialization(Class cls) {
        for (Class c = cls; c != null && !c.equals(Object.class); c = c.getSuperclass()) {
            if (Externalizable.class.isAssignableFrom(c))
                return true;

            try {
                Method writeObj = c.getDeclaredMethod("writeObject", ObjectOutputStream.class);
                Method readObj = c.getDeclaredMethod("readObject", ObjectInputStream.class);

                if (!Modifier.isStatic(writeObj.getModifiers()) && !Modifier.isStatic(readObj.getModifiers()) &&
                    writeObj.getReturnType() == void.class && readObj.getReturnType() == void.class)
                    return true;
            }
            catch (NoSuchMethodException ignored) {
                // No-op.
            }
        }

        return false;
    }

    /**
     * Create qualified field name.
     *
     * @param cls Class.
     * @param fieldName Field name.
     * @return Qualified field name.
     */
    public static String qualifiedFieldName(Class cls, String fieldName) {
        return cls.getName() + "." + fieldName;
    }

    /**
     * Write {@code IgniteUuid} instance.
     *
     * @param out Writer.
     * @param val Value.
     */
    public static void writeIgniteUuid(BinaryRawWriter out, @Nullable IgniteUuid val) {
        if (val != null) {
            out.writeBoolean(true);

            out.writeLong(val.globalId().getMostSignificantBits());
            out.writeLong(val.globalId().getLeastSignificantBits());
            out.writeLong(val.localId());
        }
        else
            out.writeBoolean(false);
    }

    /**
     * Read {@code IgniteUuid} instance.
     *
     * @param in Reader.
     * @return Value.
     */
    @Nullable public static IgniteUuid readIgniteUuid(BinaryRawReader in) {
        if (in.readBoolean()) {
            UUID globalId = new UUID(in.readLong(), in.readLong());

            return new IgniteUuid(globalId, in.readLong());
        }
        else
            return null;
    }

    /**
     * Reconstructs string from UTF-8 bytes.
     *
     * @param arr array Byte array.
     * @param off offset Offset in the array.
     * @param len length Byte array lenght.
     * @return string Resulting string.
     */
    public static String utf8BytesToStr(byte[] arr, int off, int len) {
        int c, charArrCnt = 0, total = off + len;
        int c2, c3;
        char[] res = new char[len];

        // try reading ascii
        while (off < total) {
            c = (int)arr[off] & 0xff;

            if (c > 127)
                break;

            off++;

            res[charArrCnt++] = (char)c;
        }

        // read other
        while (off < total) {
            c = (int)arr[off] & 0xff;

            switch (c >> 4) {
                case 0:
                case 1:
                case 2:
                case 3:
                case 4:
                case 5:
                case 6:
                case 7:
                    /* 0xxxxxxx*/
                    off++;

                    res[charArrCnt++] = (char)c;

                    break;
                case 12:
                case 13:
                    /* 110x xxxx   10xx xxxx*/
                    off += 2;

                    if (off > total)
                        throw new BinaryObjectException("Malformed input: partial character at end");

                    c2 = (int)arr[off - 1];

                    if ((c2 & 0xC0) != 0x80)
                        throw new BinaryObjectException("Malformed input around byte: " + off);

                    res[charArrCnt++] = (char)(((c & 0x1F) << 6) | (c2 & 0x3F));

                    break;
                case 14:
                    /* 1110 xxxx  10xx xxxx  10xx xxxx */
                    off += 3;

                    if (off > total)
                        throw new BinaryObjectException("Malformed input: partial character at end");

                    c2 = (int)arr[off - 2];

                    c3 = (int)arr[off - 1];

                    if (((c2 & 0xC0) != 0x80) || ((c3 & 0xC0) != 0x80))
                        throw new BinaryObjectException("Malformed input around byte: " + (off - 1));

                    res[charArrCnt++] = (char)(((c & 0x0F) << 12) |
                        ((c2 & 0x3F) << 6) | (c3 & 0x3F));

                    break;
                default:
                    /* 10xx xxxx,  1111 xxxx */
                    throw new BinaryObjectException("Malformed input around byte: " + off);
            }
        }

        return len == charArrCnt ? new String(res) : new String(res, 0, charArrCnt);
    }

    /**
     * Converts the string into UTF-8 byte array considering special symbols like the surrogates.
     *
     * @param val String to convert.
     * @return Resulting byte array.
     */
    public static byte[] strToUtf8Bytes(String val) {
        int strLen = val.length();
        int utfLen = 0;
        int c, cnt;

        // Determine length of resulting byte array.
        for (cnt = 0; cnt < strLen; cnt++) {
            c = val.charAt(cnt);

            if (c >= 0x0001 && c <= 0x007F)
                utfLen++;
            else if (c > 0x07FF)
                utfLen += 3;
            else
                utfLen += 2;
        }

        byte[] arr = new byte[utfLen];

        int position = 0;

        for (cnt = 0; cnt < strLen; cnt++) {
            c = val.charAt(cnt);

            if (c >= 0x0001 && c <= 0x007F)
                arr[position++] = (byte)c;
            else if (c > 0x07FF) {
                arr[position++] = (byte)(0xE0 | (c >> 12) & 0x0F);
                arr[position++] = (byte)(0x80 | (c >> 6) & 0x3F);
                arr[position++] = (byte)(0x80 | (c & 0x3F));
            }
            else {
                arr[position++] = (byte)(0xC0 | ((c >> 6) & 0x1F));
                arr[position++] = (byte)(0x80 | (c & 0x3F));
            }
        }

        return arr;
    }

    /**
     * Create binary type proxy.
     *
     * @param ctx Context.
     * @param obj Binary object.
     * @return Binary type proxy.
     */
    public static BinaryType typeProxy(BinaryContext ctx, BinaryObjectEx obj) {
        if (ctx == null)
            throw new BinaryObjectException("BinaryContext is not set for the object.");

        String clsName = obj instanceof BinaryEnumObjectImpl ? ((BinaryEnumObjectImpl)obj).className() : null;

        return new BinaryTypeProxy(ctx, obj.typeId(), clsName);
    }

    /**
     * Create binary type which is used by users.
     *
     * @param ctx Context.
     * @param obj Binary object.
     * @return Binary type.
     */
    public static BinaryType type(BinaryContext ctx, BinaryObjectEx obj) {
        if (ctx == null)
            throw new BinaryObjectException("BinaryContext is not set for the object.");

        return ctx.metadata(obj.typeId());
    }

    /** @param fileName Name of file with marshaller mapping information. */
    public static int mappedTypeId(String fileName) {
        try {
            return Integer.parseInt(fileName.substring(0, fileName.indexOf(MAPPING_FILE_EXTENSION)));
        }
        catch (NumberFormatException e) {
            throw new IgniteException("Reading marshaller mapping from file "
                + fileName
                + " failed; type ID is expected to be numeric.", e);
        }
    }

    /** @param fileName Name of file with marshaller mapping information. */
    public static byte mappedFilePlatformId(String fileName) {
        try {
            return Byte.parseByte(fileName.substring(fileName.length() - 1));
        }
        catch (NumberFormatException e) {
            throw new IgniteException("Reading marshaller mapping from file "
                + fileName
                + " failed; last symbol of file name is expected to be numeric.", e);
        }
    }

    /** @param file File. */
    public static String readMapping(File file) {
        try (FileInputStream in = new FileInputStream(file)) {
            try (BufferedReader reader = new BufferedReader(new InputStreamReader(in, StandardCharsets.UTF_8))) {
                if (file.length() == 0)
                    return null;

                return reader.readLine();
            }

        }
        catch (IOException ignored) {
            return null;
        }
    }

    /**
     * @param platformId Platform id.
     * @param typeId Type id.
     */
    public static String mappingFileName(byte platformId, int typeId) {
        return typeId + MAPPING_FILE_EXTENSION + platformId;
    }

    /**
     * Get predefined write-replacer associated with class.
     *
     * @param cls Class.
     * @return Write replacer.
     */
    public static BinaryWriteReplacer writeReplacer(Class cls) {
        return cls != null ? CLS_TO_WRITE_REPLACER.get(cls) : null;
    }

    /**
     * Checks enum values mapping.
     *
     * @param typeName Name of the type.
     * @param enumValues Enum name to ordinal mapping.
     * @throws BinaryObjectException
     */
    public static void validateEnumValues(String typeName, @Nullable Map<String, Integer> enumValues)
            throws BinaryObjectException {

        if (enumValues == null)
            return;

        Map<Integer, String> tmpMap = new LinkedHashMap<>(enumValues.size());
        for (Map.Entry<String, Integer> e: enumValues.entrySet()) {

            String prevName = tmpMap.put(e.getValue(), e.getKey());

            if (prevName != null)
                throw new BinaryObjectException("Conflicting enum values. Name '" + e.getKey() +
                        "' uses ordinal value (" + e.getValue() +
                        ") that is also used for name '" + prevName +
                        "' [typeName='" + typeName + "']");
        }
    }

    /**
     * Merges enum value mappings and checks for conflicts.
     *
     * Possible conflicts:
     * - same name is used for different ordinal values.
     * - ordinal value is used more than once.
     *
     * @param typeName Name of the type.
     * @param oldValues Old enum value mapping.
     * @param newValues New enum value mapping.
     * @throws BinaryObjectException in case of name or value conflict.
     */
    public static Map<String, Integer> mergeEnumValues(String typeName,
            @Nullable Map<String, Integer> oldValues,
            Map<String, Integer> newValues)
            throws BinaryObjectException {

        assert newValues != null;

        int size = (oldValues != null) ? oldValues.size() + newValues.size() : newValues.size();

        Map<Integer, String> revMap = new LinkedHashMap<>(size);
        Map<String, Integer> mergedMap = new LinkedHashMap<>(size);

        if (oldValues != null) {
            //assuming that old values were validated earlier once.
            for (Map.Entry<String, Integer> e : oldValues.entrySet()) {
                revMap.put(e.getValue(), e.getKey());
                mergedMap.put(e.getKey(), e.getValue());
            }
        }

        for (Map.Entry<String, Integer> e: newValues.entrySet()) {
            String prevName = revMap.put(e.getValue(), e.getKey());

            if (prevName != null && !prevName.equals(e.getKey()))
                throw new BinaryObjectException("Conflicting enum values. Name '" + e.getKey() +
                        "' uses ordinal value (" + e.getValue() +
                        ") that is also used for name '" + prevName +
                        "' [typeName='" + typeName + "']");

            Integer prevVal = mergedMap.put(e.getKey(), e.getValue());

            if (prevVal != null && !prevVal.equals(e.getValue()))
                throw new BinaryObjectException("Conflicting enum values. Value (" + e.getValue() +
                        ") has name '" + e.getKey() +
                        "' that is also used for value '" + prevVal +
                        "' [typeName='" + typeName + "']");
        }

        return mergedMap;
    }

    /**
     * @param obj {@link BinaryArray} or {@code Object[]}.
     * @return Objects array.
     */
    public static Object[] rawArrayFromBinary(Object obj) {
        if (isBinaryArray(obj))
            // We want raw data(no deserialization).
            return ((BinaryObjectEx)obj).array();
        else
            // This can happen even in BinaryArray.USE_TYPED_ARRAY = true.
            // In case user pass special array type to arguments, String[], for example.
            return (Object[])obj;
    }

    /** */
    public static boolean isObjectArray(Class<?> cls) {
        return Object[].class == cls || BinaryArray.class == cls || BinaryEnumArray.class == cls;
    }

    /** @return Type name of the specified object. If {@link BinaryObject} was specified its type will be returned. */
    public static String typeName(Object obj) {
        return obj instanceof BinaryObject
            ? ((BinaryObject)obj).type().typeName()
            : obj == null ? null : obj.getClass().getSimpleName();
    }

    /**
     * Clears binary caches.
     */
    public static void clearCache() {
        BinaryEnumCache.clear();
    }

    /**
     * Gets the schema.
     *
     * @param cacheObjProc Cache object processor.
     * @param typeId Type id.
     * @param schemaId Schema id.
     */
    public static int[] getSchema(CacheObjectBinaryProcessorImpl cacheObjProc, int typeId, int schemaId) {
        assert cacheObjProc != null;

        BinarySchemaRegistry schemaReg = cacheObjProc.binaryContext().schemaRegistry(typeId);
        BinarySchema schema = schemaReg.schema(schemaId);

        if (schema == null) {
            BinaryTypeImpl meta = (BinaryTypeImpl)cacheObjProc.metadata(typeId);

            if (meta != null) {
                for (BinarySchema typeSchema : meta.metadata().schemas()) {
                    if (schemaId == typeSchema.schemaId()) {
                        schema = typeSchema;
                        break;
                    }
                }
            }

            if (schema != null)
                schemaReg.addSchema(schemaId, schema);
        }

        return schema == null ? null : schema.fieldIds();
    }

    /**
     * @return Unwrap function for object size calculation.
     */
    public static Map<Class<?>, Function<Object, Object>> unwrapFuncForSizeCalc() {
        return Map.of(
            BinaryArray.class, bo -> ((BinaryArray)bo).array(),
            BinaryEnumArray.class, bo -> ((BinaryArray)bo).array()
        );
    }

    /**
     * @return Map of function returning size of the object.
     */
    public static Map<Class<?>, ToIntFunction<Object>> sizeProviders() {
        return Map.of(
            BinaryObjectOffheapImpl.class, obj -> 0, // No extra heap memory.
            BinaryObjectImpl.class, new ToIntFunction<>() {
                private final long byteArrOffset = GridUnsafe.arrayBaseOffset(byte[].class);

                @Override public int applyAsInt(Object bo) {
                    return (int)align(byteArrOffset + ((BinaryObjectImpl)bo).bytes().length);
                }
            },
            BinaryEnumObjectImpl.class, bo -> ((BinaryObject)bo).size()
        );
    }

    /**
     * @param val Value to check.
     * @return {@code True} if {@code val} instance of {@link BinaryEnumArray}.
     */
    public static boolean isBinaryEnumArray(Object val) {
        return val instanceof BinaryEnumArray;
    }

    /**
     * Creates reader instance.
     *
     * @param ctx Context.
     * @param in Input stream.
     * @param ldr Class loader.
     * @param forUnmarshal {@code True} if reader is needed to unmarshal object.
     */
    public static BinaryReaderEx reader(BinaryContext ctx, BinaryInputStream in, ClassLoader ldr, boolean forUnmarshal) {
        return new BinaryReaderExImpl(ctx, in, ldr, forUnmarshal);
    }

    /**
     * Creates reader instance.
     *
     * @param ctx Context.
     * @param in Input stream.
     * @param ldr Class loader.
     * @param hnds Context.
     * @param forUnmarshal {@code True} if reader is need to unmarshal object.
     */
    public static BinaryReaderEx reader(BinaryContext ctx,
                                        BinaryInputStream in,
                                        ClassLoader ldr,
                                        @Nullable BinaryReaderHandles hnds,
                                        boolean forUnmarshal) {
        return new BinaryReaderExImpl(ctx, in, ldr, hnds, forUnmarshal);
    }

    /**
     * Constructor.
     *
     * @param ctx Context.
     * @param in Input stream.
     * @param ldr Class loader.
     * @param hnds Context.
     * @param skipHdrCheck Whether to skip header check.
     * @param forUnmarshal {@code True} if reader is need to unmarshal object.
     */
    public static BinaryReaderEx reader(BinaryContext ctx,
                                        BinaryInputStream in,
                                        ClassLoader ldr,
                                        @Nullable BinaryReaderHandles hnds,
                                        boolean skipHdrCheck,
                                        boolean forUnmarshal) {
        return new BinaryReaderExImpl(ctx, in, ldr, hnds, skipHdrCheck, forUnmarshal);
    }

    /**
     * @param ctx Context.
     * @return Writer instance.
     */
    public static BinaryWriterEx writer(BinaryContext ctx) {
        BinaryThreadLocalContext locCtx = BinaryThreadLocalContext.get();

        return new BinaryWriterExImpl(ctx, BinaryStreams.outputStream((int)U.KB, locCtx.chunk()), locCtx.schemaHolder(), null);
    }

    /**
     * @param ctx Context.
     * @param out Output stream.
     * @return Writer instance.
     */
    public static BinaryWriterEx writer(BinaryContext ctx, BinaryOutputStream out) {
        return new BinaryWriterExImpl(ctx, out, BinaryThreadLocalContext.get().schemaHolder(), null);
    }

    /**
     * @param ctx Context.
     * @param out Output stream.
     * @return Writer instance.
     */
    public static BinaryWriterEx writer(BinaryContext ctx, BinaryOutputStream out, BinaryWriterSchemaHolder schema) {
        return new BinaryWriterExImpl(ctx, out, schema, null);
    }

    /**
     * @return Instance of caching handler.
     */
    public static BinaryMetadataHandler cachingMetadataHandler() {
        return BinaryCachingMetadataHandler.create();
    }

    /**
     * @param val Value to check.
     * @return {@code True} if {@code val} instance of {@link BinaryArray}.
     */
    public static boolean isBinaryArray(Object val) {
        return val instanceof BinaryArray;
    }

<<<<<<< HEAD
    /**
     * @param val Value to check.
     * @return {@code True} if {@code val} instance of {@link BinaryObjectExImpl}.
     */
    public static boolean isBinaryObjectExImpl(Object val) {
        return val instanceof BinaryObjectExImpl;
    }

=======
>>>>>>> 006f95ac
    /** @return {@code True} if typed arrays should be used, {@code false} otherwise. */
    public static boolean useBinaryArrays() {
        return USE_BINARY_ARRAYS;
    }

    /**
     * Initialize {@link #USE_BINARY_ARRAYS} value with
     * {@link IgniteSystemProperties#IGNITE_USE_BINARY_ARRAYS} system property value.
     *
     * This method invoked using reflection in tests.
     */
    public static void initUseBinaryArrays() {
        USE_BINARY_ARRAYS = IgniteSystemProperties.getBoolean(IGNITE_USE_BINARY_ARRAYS, DFLT_IGNITE_USE_BINARY_ARRAYS);
    }

    /**
<<<<<<< HEAD
     * @param fieldId Field id.
     * @return {@link BinaryObjectExImpl#field(int)} value or {@code null} if object not instance of {@link BinaryObjectExImpl}.
     */
    public static Object field(Object obj, int fieldId) {
        if(!(obj instanceof BinaryObjectExImpl))
            return null;

        return ((BinaryObjectExImpl)obj).field(fieldId);
    }

    /**
=======
>>>>>>> 006f95ac
     * Enum type.
     */
    private static class EnumType {
        /** Type ID. */
        private final int typeId;

        /** Class name. */
        private final String clsName;

        /**
         * Constructor.
         *
         * @param typeId Type ID.
         * @param clsName Class name.
         */
        public EnumType(int typeId, @Nullable String clsName) {
            assert typeId != GridBinaryMarshaller.UNREGISTERED_TYPE_ID && clsName == null ||
                typeId == GridBinaryMarshaller.UNREGISTERED_TYPE_ID && clsName != null;

            this.typeId = typeId;
            this.clsName = clsName;
        }
    }
}<|MERGE_RESOLUTION|>--- conflicted
+++ resolved
@@ -2874,23 +2874,20 @@
 
     /**
      * @param val Value to check.
+     * @return {@code True} if {@code val} instance of {@link BinaryObjectExImpl}.
+     */
+    public static boolean isBinaryObjectExImpl(Object val) {
+        return val instanceof BinaryObjectExImpl;
+    }
+
+    /**
+     * @param val Value to check.
      * @return {@code True} if {@code val} instance of {@link BinaryArray}.
      */
     public static boolean isBinaryArray(Object val) {
         return val instanceof BinaryArray;
     }
 
-<<<<<<< HEAD
-    /**
-     * @param val Value to check.
-     * @return {@code True} if {@code val} instance of {@link BinaryObjectExImpl}.
-     */
-    public static boolean isBinaryObjectExImpl(Object val) {
-        return val instanceof BinaryObjectExImpl;
-    }
-
-=======
->>>>>>> 006f95ac
     /** @return {@code True} if typed arrays should be used, {@code false} otherwise. */
     public static boolean useBinaryArrays() {
         return USE_BINARY_ARRAYS;
@@ -2907,7 +2904,6 @@
     }
 
     /**
-<<<<<<< HEAD
      * @param fieldId Field id.
      * @return {@link BinaryObjectExImpl#field(int)} value or {@code null} if object not instance of {@link BinaryObjectExImpl}.
      */
@@ -2919,8 +2915,6 @@
     }
 
     /**
-=======
->>>>>>> 006f95ac
      * Enum type.
      */
     private static class EnumType {
