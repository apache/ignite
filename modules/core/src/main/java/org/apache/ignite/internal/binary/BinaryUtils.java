/*
 * Licensed to the Apache Software Foundation (ASF) under one or more
 * contributor license agreements.  See the NOTICE file distributed with
 * this work for additional information regarding copyright ownership.
 * The ASF licenses this file to You under the Apache License, Version 2.0
 * (the "License"); you may not use this file except in compliance with
 * the License.  You may obtain a copy of the License at
 *
 *      http://www.apache.org/licenses/LICENSE-2.0
 *
 * Unless required by applicable law or agreed to in writing, software
 * distributed under the License is distributed on an "AS IS" BASIS,
 * WITHOUT WARRANTIES OR CONDITIONS OF ANY KIND, either express or implied.
 * See the License for the specific language governing permissions and
 * limitations under the License.
 */

package org.apache.ignite.internal.binary;

import java.io.BufferedReader;
import java.io.ByteArrayInputStream;
import java.io.Externalizable;
import java.io.File;
import java.io.FileInputStream;
import java.io.IOException;
import java.io.InputStreamReader;
import java.io.ObjectInputStream;
import java.io.ObjectOutputStream;
import java.lang.reflect.Array;
import java.lang.reflect.InvocationHandler;
import java.lang.reflect.Method;
import java.lang.reflect.Modifier;
import java.lang.reflect.Proxy;
import java.math.BigDecimal;
import java.math.BigInteger;
import java.nio.charset.StandardCharsets;
import java.sql.Time;
import java.sql.Timestamp;
import java.util.ArrayList;
import java.util.Collection;
import java.util.Collections;
import java.util.Date;
import java.util.HashMap;
import java.util.HashSet;
import java.util.Iterator;
import java.util.LinkedHashMap;
import java.util.LinkedHashSet;
import java.util.LinkedList;
import java.util.Map;
import java.util.Objects;
import java.util.Set;
import java.util.TreeMap;
import java.util.TreeSet;
import java.util.UUID;
import java.util.concurrent.ConcurrentHashMap;
import java.util.concurrent.ConcurrentSkipListSet;
import java.util.function.Function;
import java.util.function.ToIntFunction;
import org.apache.ignite.IgniteCheckedException;
import org.apache.ignite.IgniteException;
import org.apache.ignite.IgniteSystemProperties;
import org.apache.ignite.binary.BinaryCollectionFactory;
import org.apache.ignite.binary.BinaryInvalidTypeException;
import org.apache.ignite.binary.BinaryMapFactory;
import org.apache.ignite.binary.BinaryObject;
import org.apache.ignite.binary.BinaryObjectException;
import org.apache.ignite.binary.BinaryRawReader;
import org.apache.ignite.binary.BinaryRawWriter;
import org.apache.ignite.binary.BinaryType;
import org.apache.ignite.binary.Binarylizable;
import org.apache.ignite.internal.binary.builder.BinaryLazyValue;
import org.apache.ignite.internal.binary.streams.BinaryInputStream;
import org.apache.ignite.internal.binary.streams.BinaryOutputStream;
import org.apache.ignite.internal.binary.streams.BinaryStreams;
import org.apache.ignite.internal.processors.cache.CacheObject;
import org.apache.ignite.internal.processors.cache.binary.CacheObjectBinaryProcessorImpl;
import org.apache.ignite.internal.util.GridUnsafe;
import org.apache.ignite.internal.util.MutableSingletonList;
import org.apache.ignite.internal.util.typedef.F;
import org.apache.ignite.internal.util.typedef.internal.U;
import org.apache.ignite.lang.IgniteBiTuple;
import org.apache.ignite.lang.IgniteUuid;
import org.apache.ignite.platform.PlatformType;
import org.jetbrains.annotations.Nullable;

import static java.nio.charset.StandardCharsets.UTF_8;
import static org.apache.ignite.IgniteSystemProperties.IGNITE_BINARY_MARSHALLER_USE_STRING_SERIALIZATION_VER_2;
<<<<<<< HEAD
import static org.apache.ignite.IgniteSystemProperties.IGNITE_USE_BINARY_ARRAYS;
import static org.apache.ignite.internal.processors.cache.persistence.filename.NodeFileTree.FILE_SUFFIX;
=======
>>>>>>> 0c100549
import static org.apache.ignite.internal.util.GridUnsafe.align;

/**
 * Binary utils.
 */
public class BinaryUtils {
    /** @see IgniteSystemProperties#IGNITE_MARSHAL_BUFFERS_RECHECK */
    public static final int DFLT_MARSHAL_BUFFERS_RECHECK = 10000;

    /** @see IgniteSystemProperties#IGNITE_MARSHAL_BUFFERS_PER_THREAD_POOL_SIZE */
    public static final int DFLT_MARSHAL_BUFFERS_PER_THREAD_POOL_SIZE = 32;

    /**
     * Actual file name "{type_id}.classname{platform_id}".
     * Where {@code type_id} is integer type id and {@code platform_id} is byte from {@link PlatformType}
     */
    public static final String MAPPING_FILE_EXTENSION = ".classname";

    /** */
    public static final Map<Class<?>, Byte> PLAIN_CLASS_TO_FLAG = new HashMap<>();

    /** */
    public static final Map<Byte, Class<?>> FLAG_TO_CLASS = new HashMap<>();

    /** */
    public static final boolean USE_STR_SERIALIZATION_VER_2 = IgniteSystemProperties.getBoolean(
        IGNITE_BINARY_MARSHALLER_USE_STRING_SERIALIZATION_VER_2, false);

    /** Default value of {@link IgniteSystemProperties#IGNITE_USE_BINARY_ARRAYS}. */
    public static final boolean DFLT_IGNITE_USE_BINARY_ARRAYS = false;

    /** Value of {@link IgniteSystemProperties#IGNITE_USE_BINARY_ARRAYS}. */
    private static boolean USE_BINARY_ARRAYS =
        IgniteSystemProperties.getBoolean(IGNITE_USE_BINARY_ARRAYS, DFLT_IGNITE_USE_BINARY_ARRAYS);

    /** Map from class to associated write replacer. */
    public static final Map<Class, BinaryWriteReplacer> CLS_TO_WRITE_REPLACER = Map.of(
        TreeMap.class, new BinaryTreeMapWriteReplacer(),
        TreeSet.class, new BinaryTreeSetWriteReplacer()
    );

    /** {@code true} if serialized value of this type cannot contain references to objects. */
    private static final boolean[] PLAIN_TYPE_FLAG = new boolean[102];

    /** Binary classes. */
    private static final Collection<Class<?>> BINARY_CLS = new HashSet<>();

    /** Class for SingletonList obtained at runtime. */
    public static final Class<? extends Collection> SINGLETON_LIST_CLS = Collections.singletonList(null).getClass();

    /** Flag: user type. */
    public static final short FLAG_USR_TYP = 0x0001;

    /** Flag: only raw data exists. */
    public static final short FLAG_HAS_SCHEMA = 0x0002;

    /** Flag indicating that object has raw data. */
    public static final short FLAG_HAS_RAW = 0x0004;

    /** Flag: offsets take 1 byte. */
    public static final short FLAG_OFFSET_ONE_BYTE = 0x0008;

    /** Flag: offsets take 2 bytes. */
    public static final short FLAG_OFFSET_TWO_BYTES = 0x0010;

    /** Flag: compact footer, no field IDs. */
    public static final short FLAG_COMPACT_FOOTER = 0x0020;

    /** Flag: raw data contains .NET type information. Always 0 in Java. Keep it here for information only. */
    @SuppressWarnings("unused")
    public static final short FLAG_CUSTOM_DOTNET_TYPE = 0x0040;

    /** Offset which fits into 1 byte. */
    public static final int OFFSET_1 = 1;

    /** Offset which fits into 2 bytes. */
    public static final int OFFSET_2 = 2;

    /** Offset which fits into 4 bytes. */
    public static final int OFFSET_4 = 4;

    /** Field ID length. */
    public static final int FIELD_ID_LEN = 4;

    /** Whether to sort field in binary objects (doesn't affect Binarylizable). */
    public static boolean FIELDS_SORTED_ORDER =
        IgniteSystemProperties.getBoolean(IgniteSystemProperties.IGNITE_BINARY_SORT_OBJECT_FIELDS);

    /** Field type names. */
    private static final String[] FIELD_TYPE_NAMES;

    /** FNV1 hash offset basis. */
    private static final int FNV1_OFFSET_BASIS = 0x811C9DC5;

    /** FNV1 hash prime. */
    private static final int FNV1_PRIME = 0x01000193;

    /*
     * Static class initializer.
     */
    static {
        PLAIN_CLASS_TO_FLAG.put(Byte.class, GridBinaryMarshaller.BYTE);
        PLAIN_CLASS_TO_FLAG.put(Short.class, GridBinaryMarshaller.SHORT);
        PLAIN_CLASS_TO_FLAG.put(Integer.class, GridBinaryMarshaller.INT);
        PLAIN_CLASS_TO_FLAG.put(Long.class, GridBinaryMarshaller.LONG);
        PLAIN_CLASS_TO_FLAG.put(Float.class, GridBinaryMarshaller.FLOAT);
        PLAIN_CLASS_TO_FLAG.put(Double.class, GridBinaryMarshaller.DOUBLE);
        PLAIN_CLASS_TO_FLAG.put(Character.class, GridBinaryMarshaller.CHAR);
        PLAIN_CLASS_TO_FLAG.put(Boolean.class, GridBinaryMarshaller.BOOLEAN);
        PLAIN_CLASS_TO_FLAG.put(BigDecimal.class, GridBinaryMarshaller.DECIMAL);
        PLAIN_CLASS_TO_FLAG.put(String.class, GridBinaryMarshaller.STRING);
        PLAIN_CLASS_TO_FLAG.put(UUID.class, GridBinaryMarshaller.UUID);
        PLAIN_CLASS_TO_FLAG.put(Date.class, GridBinaryMarshaller.DATE);
        PLAIN_CLASS_TO_FLAG.put(Timestamp.class, GridBinaryMarshaller.TIMESTAMP);
        PLAIN_CLASS_TO_FLAG.put(Time.class, GridBinaryMarshaller.TIME);

        PLAIN_CLASS_TO_FLAG.put(byte[].class, GridBinaryMarshaller.BYTE_ARR);
        PLAIN_CLASS_TO_FLAG.put(short[].class, GridBinaryMarshaller.SHORT_ARR);
        PLAIN_CLASS_TO_FLAG.put(int[].class, GridBinaryMarshaller.INT_ARR);
        PLAIN_CLASS_TO_FLAG.put(long[].class, GridBinaryMarshaller.LONG_ARR);
        PLAIN_CLASS_TO_FLAG.put(float[].class, GridBinaryMarshaller.FLOAT_ARR);
        PLAIN_CLASS_TO_FLAG.put(double[].class, GridBinaryMarshaller.DOUBLE_ARR);
        PLAIN_CLASS_TO_FLAG.put(char[].class, GridBinaryMarshaller.CHAR_ARR);
        PLAIN_CLASS_TO_FLAG.put(boolean[].class, GridBinaryMarshaller.BOOLEAN_ARR);
        PLAIN_CLASS_TO_FLAG.put(BigDecimal[].class, GridBinaryMarshaller.DECIMAL_ARR);
        PLAIN_CLASS_TO_FLAG.put(String[].class, GridBinaryMarshaller.STRING_ARR);
        PLAIN_CLASS_TO_FLAG.put(UUID[].class, GridBinaryMarshaller.UUID_ARR);
        PLAIN_CLASS_TO_FLAG.put(Date[].class, GridBinaryMarshaller.DATE_ARR);
        PLAIN_CLASS_TO_FLAG.put(Timestamp[].class, GridBinaryMarshaller.TIMESTAMP_ARR);
        PLAIN_CLASS_TO_FLAG.put(Time[].class, GridBinaryMarshaller.TIME_ARR);

        for (Map.Entry<Class<?>, Byte> entry : PLAIN_CLASS_TO_FLAG.entrySet())
            FLAG_TO_CLASS.put(entry.getValue(), entry.getKey());

        PLAIN_CLASS_TO_FLAG.put(byte.class, GridBinaryMarshaller.BYTE);
        PLAIN_CLASS_TO_FLAG.put(short.class, GridBinaryMarshaller.SHORT);
        PLAIN_CLASS_TO_FLAG.put(int.class, GridBinaryMarshaller.INT);
        PLAIN_CLASS_TO_FLAG.put(long.class, GridBinaryMarshaller.LONG);
        PLAIN_CLASS_TO_FLAG.put(float.class, GridBinaryMarshaller.FLOAT);
        PLAIN_CLASS_TO_FLAG.put(double.class, GridBinaryMarshaller.DOUBLE);
        PLAIN_CLASS_TO_FLAG.put(char.class, GridBinaryMarshaller.CHAR);
        PLAIN_CLASS_TO_FLAG.put(boolean.class, GridBinaryMarshaller.BOOLEAN);

        for (byte b : new byte[] {
            GridBinaryMarshaller.BYTE, GridBinaryMarshaller.SHORT, GridBinaryMarshaller.INT, GridBinaryMarshaller.LONG,
            GridBinaryMarshaller.FLOAT, GridBinaryMarshaller.DOUBLE, GridBinaryMarshaller.CHAR, GridBinaryMarshaller.BOOLEAN,
            GridBinaryMarshaller.DECIMAL, GridBinaryMarshaller.STRING, GridBinaryMarshaller.UUID, GridBinaryMarshaller.DATE,
            GridBinaryMarshaller.TIMESTAMP, GridBinaryMarshaller.TIME, GridBinaryMarshaller.BYTE_ARR, GridBinaryMarshaller.SHORT_ARR,
            GridBinaryMarshaller.INT_ARR, GridBinaryMarshaller.LONG_ARR, GridBinaryMarshaller.FLOAT_ARR, GridBinaryMarshaller.DOUBLE_ARR,
            GridBinaryMarshaller.TIME_ARR, GridBinaryMarshaller.CHAR_ARR, GridBinaryMarshaller.BOOLEAN_ARR,
            GridBinaryMarshaller.DECIMAL_ARR, GridBinaryMarshaller.STRING_ARR, GridBinaryMarshaller.UUID_ARR, GridBinaryMarshaller.DATE_ARR,
            GridBinaryMarshaller.TIMESTAMP_ARR, GridBinaryMarshaller.ENUM, GridBinaryMarshaller.ENUM_ARR, GridBinaryMarshaller.NULL}) {

            PLAIN_TYPE_FLAG[b] = true;
        }

        BINARY_CLS.add(Byte.class);
        BINARY_CLS.add(Short.class);
        BINARY_CLS.add(Integer.class);
        BINARY_CLS.add(Long.class);
        BINARY_CLS.add(Float.class);
        BINARY_CLS.add(Double.class);
        BINARY_CLS.add(Character.class);
        BINARY_CLS.add(Boolean.class);
        BINARY_CLS.add(String.class);
        BINARY_CLS.add(UUID.class);
        BINARY_CLS.add(Date.class);
        BINARY_CLS.add(Timestamp.class);
        BINARY_CLS.add(Time.class);
        BINARY_CLS.add(BigDecimal.class);
        BINARY_CLS.add(byte[].class);
        BINARY_CLS.add(short[].class);
        BINARY_CLS.add(int[].class);
        BINARY_CLS.add(long[].class);
        BINARY_CLS.add(float[].class);
        BINARY_CLS.add(double[].class);
        BINARY_CLS.add(char[].class);
        BINARY_CLS.add(boolean[].class);
        BINARY_CLS.add(String[].class);
        BINARY_CLS.add(UUID[].class);
        BINARY_CLS.add(Date[].class);
        BINARY_CLS.add(Timestamp[].class);
        BINARY_CLS.add(Time[].class);
        BINARY_CLS.add(BigDecimal[].class);

        FIELD_TYPE_NAMES = new String[104];

        FIELD_TYPE_NAMES[GridBinaryMarshaller.BYTE] = "byte";
        FIELD_TYPE_NAMES[GridBinaryMarshaller.SHORT] = "short";
        FIELD_TYPE_NAMES[GridBinaryMarshaller.INT] = "int";
        FIELD_TYPE_NAMES[GridBinaryMarshaller.LONG] = "long";
        FIELD_TYPE_NAMES[GridBinaryMarshaller.BOOLEAN] = "boolean";
        FIELD_TYPE_NAMES[GridBinaryMarshaller.FLOAT] = "float";
        FIELD_TYPE_NAMES[GridBinaryMarshaller.DOUBLE] = "double";
        FIELD_TYPE_NAMES[GridBinaryMarshaller.CHAR] = "char";
        FIELD_TYPE_NAMES[GridBinaryMarshaller.UUID] = "UUID";
        FIELD_TYPE_NAMES[GridBinaryMarshaller.DECIMAL] = "decimal";
        FIELD_TYPE_NAMES[GridBinaryMarshaller.STRING] = "String";
        FIELD_TYPE_NAMES[GridBinaryMarshaller.DATE] = "Date";
        FIELD_TYPE_NAMES[GridBinaryMarshaller.TIMESTAMP] = "Timestamp";
        FIELD_TYPE_NAMES[GridBinaryMarshaller.TIME] = "Time";
        FIELD_TYPE_NAMES[GridBinaryMarshaller.ENUM] = "Enum";
        FIELD_TYPE_NAMES[GridBinaryMarshaller.OBJ] = "Object";
        FIELD_TYPE_NAMES[GridBinaryMarshaller.BINARY_OBJ] = "Object";
        FIELD_TYPE_NAMES[GridBinaryMarshaller.COL] = "Collection";
        FIELD_TYPE_NAMES[GridBinaryMarshaller.MAP] = "Map";
        FIELD_TYPE_NAMES[GridBinaryMarshaller.CLASS] = "Class";
        FIELD_TYPE_NAMES[GridBinaryMarshaller.BYTE_ARR] = "byte[]";
        FIELD_TYPE_NAMES[GridBinaryMarshaller.SHORT_ARR] = "short[]";
        FIELD_TYPE_NAMES[GridBinaryMarshaller.INT_ARR] = "int[]";
        FIELD_TYPE_NAMES[GridBinaryMarshaller.LONG_ARR] = "long[]";
        FIELD_TYPE_NAMES[GridBinaryMarshaller.BOOLEAN_ARR] = "boolean[]";
        FIELD_TYPE_NAMES[GridBinaryMarshaller.FLOAT_ARR] = "float[]";
        FIELD_TYPE_NAMES[GridBinaryMarshaller.DOUBLE_ARR] = "double[]";
        FIELD_TYPE_NAMES[GridBinaryMarshaller.CHAR_ARR] = "char[]";
        FIELD_TYPE_NAMES[GridBinaryMarshaller.UUID_ARR] = "UUID[]";
        FIELD_TYPE_NAMES[GridBinaryMarshaller.DECIMAL_ARR] = "decimal[]";
        FIELD_TYPE_NAMES[GridBinaryMarshaller.STRING_ARR] = "String[]";
        FIELD_TYPE_NAMES[GridBinaryMarshaller.DATE_ARR] = "Date[]";
        FIELD_TYPE_NAMES[GridBinaryMarshaller.TIMESTAMP_ARR] = "Timestamp[]";
        FIELD_TYPE_NAMES[GridBinaryMarshaller.TIME_ARR] = "Time[]";
        FIELD_TYPE_NAMES[GridBinaryMarshaller.OBJ_ARR] = "Object[]";
        FIELD_TYPE_NAMES[GridBinaryMarshaller.ENUM_ARR] = "Enum[]";
        FIELD_TYPE_NAMES[GridBinaryMarshaller.BINARY_ENUM] = "Enum";
    }

    /**
     * Check if user type flag is set.
     *
     * @param flags Flags.
     * @return {@code True} if set.
     */
    public static boolean isUserType(short flags) {
        return isFlagSet(flags, FLAG_USR_TYP);
    }

    /**
     * Check if raw-only flag is set.
     *
     * @param flags Flags.
     * @return {@code True} if set.
     */
    public static boolean hasSchema(short flags) {
        return isFlagSet(flags, FLAG_HAS_SCHEMA);
    }

    /**
     * Check if raw-only flag is set.
     *
     * @param flags Flags.
     * @return {@code True} if set.
     */
    public static boolean hasRaw(short flags) {
        return isFlagSet(flags, FLAG_HAS_RAW);
    }

    /**
     * Check if "no-field-ids" flag is set.
     *
     * @param flags Flags.
     * @return {@code True} if set.
     */
    public static boolean isCompactFooter(short flags) {
        return isFlagSet(flags, FLAG_COMPACT_FOOTER);
    }

    /**
     * Check whether particular flag is set.
     *
     * @param flags Flags.
     * @param flag Flag.
     * @return {@code True} if flag is set in flags.
     */
    public static boolean isFlagSet(short flags, short flag) {
        return (flags & flag) == flag;
    }

    /**
     * Schema initial ID.
     *
     * @return ID.
     */
    public static int schemaInitialId() {
        return FNV1_OFFSET_BASIS;
    }

    /**
     * Update schema ID when new field is added.
     *
     * @param schemaId Current schema ID.
     * @param fieldId Field ID.
     * @return New schema ID.
     */
    public static int updateSchemaId(int schemaId, int fieldId) {
        schemaId = schemaId ^ (fieldId & 0xFF);
        schemaId = schemaId * FNV1_PRIME;
        schemaId = schemaId ^ ((fieldId >> 8) & 0xFF);
        schemaId = schemaId * FNV1_PRIME;
        schemaId = schemaId ^ ((fieldId >> 16) & 0xFF);
        schemaId = schemaId * FNV1_PRIME;
        schemaId = schemaId ^ ((fieldId >> 24) & 0xFF);
        schemaId = schemaId * FNV1_PRIME;

        return schemaId;
    }

    /**
     * @param typeId Field type ID.
     * @return Field type name or {@code null} if unknown.
     */
    public static String fieldTypeName(int typeId) {
        if (typeId < 0 || typeId >= FIELD_TYPE_NAMES.length)
            return null;

        return FIELD_TYPE_NAMES[typeId];
    }

    /**
     * Write value with flag. e.g. writePlainObject(writer, (byte)77) will write two byte: {BYTE, 77}.
     *
     * @param writer W
     * @param val Value.
     */
    public static void writePlainObject(BinaryWriterEx writer, Object val) {
        Byte flag = PLAIN_CLASS_TO_FLAG.get(val.getClass());

        if (flag == null)
            throw new IllegalArgumentException("Can't write object with type: " + val.getClass());

        switch (flag) {
            case GridBinaryMarshaller.BYTE:
                writer.writeByte(flag);
                writer.writeByte((Byte)val);

                break;

            case GridBinaryMarshaller.SHORT:
                writer.writeByte(flag);
                writer.writeShort((Short)val);

                break;

            case GridBinaryMarshaller.INT:
                writer.writeByte(flag);
                writer.writeInt((Integer)val);

                break;

            case GridBinaryMarshaller.LONG:
                writer.writeByte(flag);
                writer.writeLong((Long)val);

                break;

            case GridBinaryMarshaller.FLOAT:
                writer.writeByte(flag);
                writer.writeFloat((Float)val);

                break;

            case GridBinaryMarshaller.DOUBLE:
                writer.writeByte(flag);
                writer.writeDouble((Double)val);

                break;

            case GridBinaryMarshaller.CHAR:
                writer.writeByte(flag);
                writer.writeChar((Character)val);

                break;

            case GridBinaryMarshaller.BOOLEAN:
                writer.writeByte(flag);
                writer.writeBoolean((Boolean)val);

                break;

            case GridBinaryMarshaller.DECIMAL:
                writer.writeDecimal((BigDecimal)val);

                break;

            case GridBinaryMarshaller.STRING:
                writer.writeString((String)val);

                break;

            case GridBinaryMarshaller.UUID:
                writer.writeUuid((UUID)val);

                break;

            case GridBinaryMarshaller.DATE:
                writer.writeDate((Date)val);

                break;

            case GridBinaryMarshaller.TIMESTAMP:
                writer.writeTimestamp((Timestamp)val);

                break;

            case GridBinaryMarshaller.TIME:
                writer.writeTime((Time)val);

                break;

            case GridBinaryMarshaller.BYTE_ARR:
                writer.writeByteArray((byte[])val);

                break;

            case GridBinaryMarshaller.SHORT_ARR:
                writer.writeShortArray((short[])val);

                break;

            case GridBinaryMarshaller.INT_ARR:
                writer.writeIntArray((int[])val);

                break;

            case GridBinaryMarshaller.LONG_ARR:
                writer.writeLongArray((long[])val);

                break;

            case GridBinaryMarshaller.FLOAT_ARR:
                writer.writeFloatArray((float[])val);

                break;

            case GridBinaryMarshaller.DOUBLE_ARR:
                writer.writeDoubleArray((double[])val);

                break;

            case GridBinaryMarshaller.CHAR_ARR:
                writer.writeCharArray((char[])val);

                break;

            case GridBinaryMarshaller.BOOLEAN_ARR:
                writer.writeBooleanArray((boolean[])val);

                break;

            case GridBinaryMarshaller.DECIMAL_ARR:
                writer.writeDecimalArray((BigDecimal[])val);

                break;

            case GridBinaryMarshaller.STRING_ARR:
                writer.writeStringArray((String[])val);

                break;

            case GridBinaryMarshaller.UUID_ARR:
                writer.writeUuidArray((UUID[])val);

                break;

            case GridBinaryMarshaller.DATE_ARR:
                writer.writeDateArray((Date[])val);

                break;

            case GridBinaryMarshaller.TIMESTAMP_ARR:
                writer.writeTimestampArray((Timestamp[])val);

                break;

            case GridBinaryMarshaller.TIME_ARR:
                writer.writeTimeArray((Time[])val);

                break;

            default:
                throw new IllegalArgumentException("Can't write object with type: " + val.getClass());
        }
    }

    /**
     * @param obj Value to unwrap.
     * @return Unwrapped value.
     */
    public static Object unwrapLazy(@Nullable Object obj) {
        if (obj instanceof BinaryLazyValue)
            return ((BinaryLazyValue)obj).value();

        return obj;
    }

    /**
     * @param obj Value to unwrap.
     * @return Unwrapped value.
     */
    public static Object unwrapTemporary(Object obj) {
        if (obj instanceof BinaryObjectOffheapImpl)
            return ((BinaryObjectOffheapImpl)obj).heapCopy();

        return obj;
    }

    /**
     * @param delegate Iterator to delegate.
     * @return New iterator.
     */
    public static Iterator<Object> unwrapLazyIterator(final Iterator<Object> delegate) {
        return new Iterator<Object>() {
            @Override public boolean hasNext() {
                return delegate.hasNext();
            }

            @Override public Object next() {
                return unwrapLazy(delegate.next());
            }

            @Override public void remove() {
                delegate.remove();
            }
        };
    }

    /**
     * @return {@code true} if content of serialized value cannot contain references to other object.
     */
    public static boolean isPlainType(int type) {
        return type > 0 && type < PLAIN_TYPE_FLAG.length && PLAIN_TYPE_FLAG[type];
    }

    /**
     * Checks whether an array type values can or can not contain references to other object.
     *
     * @param type Array type.
     * @return {@code true} if content of serialized array value cannot contain references to other object.
     */
    public static boolean isPlainArrayType(int type) {
        return (type >= GridBinaryMarshaller.BYTE_ARR && type <= GridBinaryMarshaller.DATE_ARR)
            || type == GridBinaryMarshaller.TIMESTAMP_ARR || type == GridBinaryMarshaller.TIME_ARR;
    }

    /**
     * @param cls Class.
     * @return Binary field type.
     */
    public static byte typeByClass(Class<?> cls) {
        Byte type = PLAIN_CLASS_TO_FLAG.get(cls);

        if (type != null)
            return type;

        if (U.isEnum(cls))
            return GridBinaryMarshaller.ENUM;

        if (cls.isArray())
            return cls.getComponentType().isEnum() || cls.getComponentType() == Enum.class ?
                GridBinaryMarshaller.ENUM_ARR : GridBinaryMarshaller.OBJ_ARR;

        if (cls == BinaryArray.class)
            return GridBinaryMarshaller.OBJ_ARR;

        if (cls == BinaryEnumArray.class)
            return GridBinaryMarshaller.ENUM_ARR;

        if (isSpecialCollection(cls))
            return GridBinaryMarshaller.COL;

        if (isSpecialMap(cls))
            return GridBinaryMarshaller.MAP;

        return GridBinaryMarshaller.OBJ;
    }

    /**
     * Tells whether provided type is binary.
     *
     * @param cls Class to check.
     * @return Whether type is binary.
     */
    public static boolean isBinaryType(Class<?> cls) {
        assert cls != null;

        return BinaryObject.class.isAssignableFrom(cls) ||
            Proxy.class.isAssignableFrom(cls) ||
            BINARY_CLS.contains(cls);
    }

    /**
     * @param map Map to check.
     * @return {@code True} if this map type is supported.
     */
    public static boolean knownMap(Object map) {
        Class<?> cls = map == null ? null : map.getClass();

        return cls == HashMap.class ||
            cls == LinkedHashMap.class ||
            cls == ConcurrentHashMap.class;
    }

    /**
     * Attempts to create a new map of the same known type. Will return null if map type is not supported.
     *
     * @param map Map.
     * @return New map of the same type or null.
     */
    public static <K, V> Map<K, V> newKnownMap(Object map) {
        Class<?> cls = map == null ? null : map.getClass();

        if (cls == HashMap.class)
            return U.newHashMap(((Map)map).size());
        else if (cls == LinkedHashMap.class)
            return U.newLinkedHashMap(((Map)map).size());
        else if (cls == ConcurrentHashMap.class)
            return new ConcurrentHashMap<>(((Map)map).size());

        return null;
    }

    /**
     * Attempts to create a new map of the same type as {@code map} has. Otherwise returns new {@code HashMap}
     * instance.
     *
     * @param map Original map.
     * @return New map.
     */
    public static <K, V> Map<K, V> newMap(Map<K, V> map) {
        if (map instanceof LinkedHashMap)
            return U.newLinkedHashMap(map.size());
        else if (map instanceof TreeMap)
            return new TreeMap<>(((TreeMap<Object, Object>)map).comparator());
        else if (map instanceof ConcurrentHashMap)
            return new ConcurrentHashMap<>(map.size());

        return U.newHashMap(map.size());
    }

    /**
     * @param col Collection to check.
     * @return True if this is a collection of a known type.
     */
    public static boolean knownCollection(Object col) {
        Class<?> cls = col == null ? null : col.getClass();

        return cls == HashSet.class ||
            cls == LinkedHashSet.class ||
            cls == ConcurrentSkipListSet.class ||
            cls == ArrayList.class ||
            cls == LinkedList.class ||
            cls == SINGLETON_LIST_CLS;
    }

    /**
     * @param obj Object to check.
     * @return True if this is an object of a known type.
     */
    public static boolean knownCacheObject(Object obj) {
        return obj instanceof CacheObject;
    }

    /**
     * @param arr Array to check.
     * @return {@code true} if this array is of a known type.
     */
    public static boolean knownArray(Object arr) {
        if (arr == null)
            return false;

        Class<?> cls = arr.getClass();

        return cls == byte[].class || cls == short[].class || cls == int[].class || cls == long[].class ||
            cls == float[].class || cls == double[].class || cls == char[].class || cls == boolean[].class ||
            cls == String[].class || cls == UUID[].class || cls == Date[].class || cls == Timestamp[].class ||
            cls == BigDecimal[].class || cls == Time[].class;
    }

    /**
     * Attempts to create a new collection of the same known type. Will return null if collection type is unknown.
     *
     * @param col Collection.
     * @return New empty collection.
     */
    public static <V> Collection<V> newKnownCollection(Object col) {
        Class<?> cls = col == null ? null : col.getClass();

        if (cls == HashSet.class)
            return U.newHashSet(((Collection)col).size());
        else if (cls == LinkedHashSet.class)
            return U.newLinkedHashSet(((Collection)col).size());
        else if (cls == ConcurrentSkipListSet.class)
            return new ConcurrentSkipListSet<>(((ConcurrentSkipListSet<Object>)col).comparator());
        else if (cls == ArrayList.class)
            return new ArrayList<>(((Collection)col).size());
        else if (cls == LinkedList.class)
            return new LinkedList<>();
        else if (cls == SINGLETON_LIST_CLS)
            return new MutableSingletonList<>();

        return null;
    }

    /**
     * Attempts to create a new set of the same type as {@code set} has. Otherwise returns new {@code HashSet}
     * instance.
     *
     * @param set Original set.
     * @return New set.
     */
    public static <V> Set<V> newSet(Set<V> set) {
        if (set instanceof LinkedHashSet)
            return U.newLinkedHashSet(set.size());
        else if (set instanceof TreeSet)
            return new TreeSet<>(((TreeSet<Object>)set).comparator());
        else if (set instanceof ConcurrentSkipListSet)
            return new ConcurrentSkipListSet<>(((ConcurrentSkipListSet<Object>)set).comparator());

        return U.newHashSet(set.size());
    }

    /**
     * Check protocol version.
     *
     * @param protoVer Protocol version.
     */
    public static void checkProtocolVersion(byte protoVer) {
        if (GridBinaryMarshaller.PROTO_VER != protoVer)
            throw new BinaryObjectException("Unsupported protocol version: " + protoVer);
    }

    /**
     * Get binary object length.
     *
     * @param in Input stream.
     * @param start Start position.
     * @return Length.
     */
    public static int length(BinaryPositionReadable in, int start) {
        return in.readIntPositioned(start + GridBinaryMarshaller.TOTAL_LEN_POS);
    }

    /** */
    public static int dataStartRelative(BinaryPositionReadable in, int start) {
        int typeId = in.readIntPositioned(start + GridBinaryMarshaller.TYPE_ID_POS);

        if (typeId == GridBinaryMarshaller.UNREGISTERED_TYPE_ID) {
            // Gets the length of the type name which is stored as string.
            int len = in.readIntPositioned(start + GridBinaryMarshaller.DFLT_HDR_LEN + /** object type */1);

            return GridBinaryMarshaller.DFLT_HDR_LEN + /** object type */1 + /** string length */ 4 + len;
        }
        else
            return GridBinaryMarshaller.DFLT_HDR_LEN;
    }

    /**
     * Get footer start of the object.
     *
     * @param in Input stream.
     * @param start Object start position inside the stream.
     * @return Footer start.
     */
    public static int footerStartRelative(BinaryPositionReadable in, int start) {
        short flags = in.readShortPositioned(start + GridBinaryMarshaller.FLAGS_POS);

        if (hasSchema(flags))
            // Schema exists, use offset.
            return in.readIntPositioned(start + GridBinaryMarshaller.SCHEMA_OR_RAW_OFF_POS);
        else
            // No schema, footer start equals to object end.
            return length(in, start);
    }

    /**
     * Get object's footer.
     *
     * @param in Input stream.
     * @param start Start position.
     * @return Footer start.
     */
    public static int footerStartAbsolute(BinaryPositionReadable in, int start) {
        return footerStartRelative(in, start) + start;
    }

    /**
     * Get object's footer.
     *
     * @param in Input stream.
     * @param start Start position.
     * @return Footer.
     */
    public static IgniteBiTuple<Integer, Integer> footerAbsolute(BinaryPositionReadable in, int start) {
        short flags = in.readShortPositioned(start + GridBinaryMarshaller.FLAGS_POS);

        int footerEnd = length(in, start);

        if (hasSchema(flags)) {
            // Schema exists.
            int footerStart = in.readIntPositioned(start + GridBinaryMarshaller.SCHEMA_OR_RAW_OFF_POS);

            if (hasRaw(flags))
                footerEnd -= 4;

            assert footerStart <= footerEnd;

            return F.t(start + footerStart, start + footerEnd);
        }
        else
            // No schema.
            return F.t(start + footerEnd, start + footerEnd);
    }

    /**
     * Get relative raw offset of the object.
     *
     * @param in Input stream.
     * @param start Object start position inside the stream.
     * @return Raw offset.
     */
    public static int rawOffsetRelative(BinaryPositionReadable in, int start) {
        short flags = in.readShortPositioned(start + GridBinaryMarshaller.FLAGS_POS);

        int len = length(in, start);

        if (hasSchema(flags)) {
            // Schema exists.
            if (hasRaw(flags))
                // Raw offset is set, it is at the very end of the object.
                return in.readIntPositioned(start + len - 4);
            else
                // Raw offset is not set, so just return schema offset.
                return in.readIntPositioned(start + GridBinaryMarshaller.SCHEMA_OR_RAW_OFF_POS);
        }
        else
            // No schema, raw offset is located on schema offset position.
            return in.readIntPositioned(start + GridBinaryMarshaller.SCHEMA_OR_RAW_OFF_POS);
    }

    /**
     * Get absolute raw offset of the object.
     *
     * @param in Input stream.
     * @param start Object start position inside the stream.
     * @return Raw offset.
     */
    public static int rawOffsetAbsolute(BinaryPositionReadable in, int start) {
        return start + rawOffsetRelative(in, start);
    }

    /**
     * Get offset length for the given flags.
     *
     * @param flags Flags.
     * @return Offset size.
     */
    public static int fieldOffsetLength(short flags) {
        if ((flags & FLAG_OFFSET_ONE_BYTE) == FLAG_OFFSET_ONE_BYTE)
            return OFFSET_1;
        else if ((flags & FLAG_OFFSET_TWO_BYTES) == FLAG_OFFSET_TWO_BYTES)
            return OFFSET_2;
        else
            return OFFSET_4;
    }

    /**
     * Get field ID length.
     *
     * @param flags Flags.
     * @return Field ID length.
     */
    public static int fieldIdLength(short flags) {
        return isCompactFooter(flags) ? 0 : FIELD_ID_LEN;
    }

    /**
     * Get relative field offset.
     *
     * @param stream Stream.
     * @param pos Position.
     * @param fieldOffsetSize Field offset size.
     * @return Relative field offset.
     */
    public static int fieldOffsetRelative(BinaryPositionReadable stream, int pos, int fieldOffsetSize) {
        int res;

        if (fieldOffsetSize == OFFSET_1)
            res = (int)stream.readBytePositioned(pos) & 0xFF;
        else if (fieldOffsetSize == OFFSET_2)
            res = (int)stream.readShortPositioned(pos) & 0xFFFF;
        else
            res = stream.readIntPositioned(pos);

        return res;
    }

    /**
     * Merge old and new metas.
     *
     * @param oldMeta Old meta.
     * @param newMeta New meta.
     * @return New meta if old meta was null, old meta if no changes detected, merged meta otherwise.
     * @throws BinaryObjectException If merge failed due to metadata conflict.
     */
    public static BinaryMetadata mergeMetadata(@Nullable BinaryMetadata oldMeta, BinaryMetadata newMeta) {
        return mergeMetadata(oldMeta, newMeta, null);
    }

    /**
     * Merge old and new metas.
     *
     * @param oldMeta Old meta.
     * @param newMeta New meta.
     * @param changedSchemas Set for holding changed schemas.
     * @return New meta if old meta was null, old meta if no changes detected, merged meta otherwise.
     * @throws BinaryObjectException If merge failed due to metadata conflict.
     */
    public static BinaryMetadata mergeMetadata(@Nullable BinaryMetadata oldMeta, BinaryMetadata newMeta,
        @Nullable Set<Integer> changedSchemas) {
        assert newMeta != null;

        if (oldMeta == null) {
            if (changedSchemas != null) {
                for (BinarySchema schema : newMeta.schemas())
                    changedSchemas.add(schema.schemaId());
            }

            return newMeta;
        }
        else {
            assert oldMeta.typeId() == newMeta.typeId();

            // Check type name.
            if (!Objects.equals(oldMeta.typeName(), newMeta.typeName())) {
                throw new BinaryObjectException(
                    "Two binary types have duplicate type ID [" + "typeId=" + oldMeta.typeId() +
                        ", typeName1=" + oldMeta.typeName() + ", typeName2=" + newMeta.typeName() + ']'
                );
            }

            // Check affinity field names.
            if (!Objects.equals(oldMeta.affinityKeyFieldName(), newMeta.affinityKeyFieldName())) {
                throw new BinaryObjectException(
                    "Binary type has different affinity key fields [" + "typeName=" + newMeta.typeName() +
                        ", affKeyFieldName1=" + oldMeta.affinityKeyFieldName() +
                        ", affKeyFieldName2=" + newMeta.affinityKeyFieldName() + ']'
                );
            }

            // Check enum flag.
            if (oldMeta.isEnum() != newMeta.isEnum()) {
                if (oldMeta.isEnum())
                    throw new BinaryObjectException("Binary type already registered as enum: " +
                        newMeta.typeName());
                else
                    throw new BinaryObjectException("Binary type already registered as non-enum: " +
                        newMeta.typeName());
            }

            // Check and merge fields.
            Map<String, BinaryFieldMetadata> mergedFields;

            if (FIELDS_SORTED_ORDER)
                mergedFields = new TreeMap<>(oldMeta.fieldsMap());
            else
                mergedFields = new LinkedHashMap<>(oldMeta.fieldsMap());

            Map<String, BinaryFieldMetadata> newFields = newMeta.fieldsMap();

            boolean changed = false;

            Map<String, Integer> mergedEnumMap = null;

            if (!F.isEmpty(newMeta.enumMap())) {
                mergedEnumMap = mergeEnumValues(oldMeta.typeName(), oldMeta.enumMap(), newMeta.enumMap());

                changed = mergedEnumMap.size() > oldMeta.enumMap().size();
            }

            for (Map.Entry<String, BinaryFieldMetadata> newField : newFields.entrySet()) {
                BinaryFieldMetadata oldFieldMeta = mergedFields.put(newField.getKey(), newField.getValue());

                if (oldFieldMeta == null)
                    changed = true;
                else {
                    String oldFieldTypeName = fieldTypeName(oldFieldMeta.typeId());
                    String newFieldTypeName = fieldTypeName(newField.getValue().typeId());

                    if (!Objects.equals(oldFieldTypeName, newFieldTypeName)) {
                        throw new BinaryObjectException(
                            "Type '" + oldMeta.typeName() + "' with typeId " + oldMeta.typeId()
                                + " has a different/incorrect type for field '" + newField.getKey()
                                + "'. Expected '" + oldFieldTypeName + "' but '" + newFieldTypeName
                                + "' was provided. The type of an existing field can not be changed. " +
                                "Use a different field name or follow this procedure to reuse the current name:\n" +
                                "- Delete data records that use the old field type;\n" +
                                "- Remove metadata by the command: " +
                                "'control.sh --meta remove --typeId " + oldMeta.typeId() + "'."
                        );
                    }
                }
            }

            // Check and merge schemas.
            Collection<BinarySchema> mergedSchemas = new HashSet<>(oldMeta.schemas());

            for (BinarySchema newSchema : newMeta.schemas()) {
                if (mergedSchemas.add(newSchema)) {
                    changed = true;

                    if (changedSchemas != null)
                        changedSchemas.add(newSchema.schemaId());
                }
            }

            // Return either old meta if no changes detected, or new merged meta.
            return changed ? new BinaryMetadata(oldMeta.typeId(), oldMeta.typeName(), mergedFields,
                oldMeta.affinityKeyFieldName(), mergedSchemas, oldMeta.isEnum(), mergedEnumMap) : oldMeta;
        }
    }

    /**
     * @param cls Class.
     * @return Mode.
     */
    public static BinaryWriteMode mode(Class<?> cls) {
        assert cls != null;

        // Primitives.
        if (cls == byte.class)
            return BinaryWriteMode.P_BYTE;
        else if (cls == boolean.class)
            return BinaryWriteMode.P_BOOLEAN;
        else if (cls == short.class)
            return BinaryWriteMode.P_SHORT;
        else if (cls == char.class)
            return BinaryWriteMode.P_CHAR;
        else if (cls == int.class)
            return BinaryWriteMode.P_INT;
        else if (cls == long.class)
            return BinaryWriteMode.P_LONG;
        else if (cls == float.class)
            return BinaryWriteMode.P_FLOAT;
        else if (cls == double.class)
            return BinaryWriteMode.P_DOUBLE;

        // Boxed primitives.
        else if (cls == Byte.class)
            return BinaryWriteMode.BYTE;
        else if (cls == Boolean.class)
            return BinaryWriteMode.BOOLEAN;
        else if (cls == Short.class)
            return BinaryWriteMode.SHORT;
        else if (cls == Character.class)
            return BinaryWriteMode.CHAR;
        else if (cls == Integer.class)
            return BinaryWriteMode.INT;
        else if (cls == Long.class)
            return BinaryWriteMode.LONG;
        else if (cls == Float.class)
            return BinaryWriteMode.FLOAT;
        else if (cls == Double.class)
            return BinaryWriteMode.DOUBLE;

        // The rest types.
        else if (cls == BigDecimal.class)
            return BinaryWriteMode.DECIMAL;
        else if (cls == String.class)
            return BinaryWriteMode.STRING;
        else if (cls == UUID.class)
            return BinaryWriteMode.UUID;
        else if (cls == Date.class)
            return BinaryWriteMode.DATE;
        else if (cls == Timestamp.class)
            return BinaryWriteMode.TIMESTAMP;
        else if (cls == Time.class)
            return BinaryWriteMode.TIME;
        else if (cls == byte[].class)
            return BinaryWriteMode.BYTE_ARR;
        else if (cls == short[].class)
            return BinaryWriteMode.SHORT_ARR;
        else if (cls == int[].class)
            return BinaryWriteMode.INT_ARR;
        else if (cls == long[].class)
            return BinaryWriteMode.LONG_ARR;
        else if (cls == float[].class)
            return BinaryWriteMode.FLOAT_ARR;
        else if (cls == double[].class)
            return BinaryWriteMode.DOUBLE_ARR;
        else if (cls == char[].class)
            return BinaryWriteMode.CHAR_ARR;
        else if (cls == boolean[].class)
            return BinaryWriteMode.BOOLEAN_ARR;
        else if (cls == BigDecimal[].class)
            return BinaryWriteMode.DECIMAL_ARR;
        else if (cls == String[].class)
            return BinaryWriteMode.STRING_ARR;
        else if (cls == UUID[].class)
            return BinaryWriteMode.UUID_ARR;
        else if (cls == Date[].class)
            return BinaryWriteMode.DATE_ARR;
        else if (cls == Timestamp[].class)
            return BinaryWriteMode.TIMESTAMP_ARR;
        else if (cls == Time[].class)
            return BinaryWriteMode.TIME_ARR;
        else if (cls.isArray())
            return cls.getComponentType().isEnum() ? BinaryWriteMode.ENUM_ARR : BinaryWriteMode.OBJECT_ARR;
        else if (cls == BinaryArray.class)
            return BinaryWriteMode.OBJECT_ARR;
        else if (cls == BinaryEnumArray.class)
            return BinaryWriteMode.ENUM_ARR;
        else if (cls == BinaryObjectImpl.class)
            return BinaryWriteMode.BINARY_OBJ;
        else if (Binarylizable.class.isAssignableFrom(cls))
            return BinaryWriteMode.BINARY;
        else if (isSpecialCollection(cls))
            return BinaryWriteMode.COL;
        else if (isSpecialMap(cls))
            return BinaryWriteMode.MAP;
        else if (U.isEnum(cls))
            return BinaryWriteMode.ENUM;
        else if (cls == BinaryEnumObjectImpl.class)
            return BinaryWriteMode.BINARY_ENUM;
        else if (cls == Class.class)
            return BinaryWriteMode.CLASS;
        else if (Proxy.class.isAssignableFrom(cls))
            return BinaryWriteMode.PROXY;
        else
            return BinaryWriteMode.OBJECT;
    }

    /**
     * Check if class represents a collection which must be treated specially.
     *
     * @param cls Class.
     * @return {@code True} if this is a special collection class.
     */
    public static boolean isSpecialCollection(Class cls) {
        return ArrayList.class.equals(cls) || LinkedList.class.equals(cls) || SINGLETON_LIST_CLS.equals(cls) ||
            HashSet.class.equals(cls) || LinkedHashSet.class.equals(cls);
    }

    /**
     * Check if class represents a map which must be treated specially.
     *
     * @param cls Class.
     * @return {@code True} if this is a special map class.
     */
    public static boolean isSpecialMap(Class cls) {
        return HashMap.class.equals(cls) || LinkedHashMap.class.equals(cls);
    }

    /**
     * @return Value.
     */
    public static byte[] doReadByteArray(BinaryInputStream in) {
        int len = in.readInt();

        return in.readByteArray(len);
    }

    /**
     * @return Value.
     */
    public static boolean[] doReadBooleanArray(BinaryInputStream in) {
        int len = in.readInt();

        return in.readBooleanArray(len);
    }

    /**
     * @return Value.
     */
    public static short[] doReadShortArray(BinaryInputStream in) {
        int len = in.readInt();

        return in.readShortArray(len);
    }

    /**
     * @return Value.
     */
    public static char[] doReadCharArray(BinaryInputStream in) {
        int len = in.readInt();

        return in.readCharArray(len);
    }

    /**
     * @return Value.
     */
    public static int[] doReadIntArray(BinaryInputStream in) {
        int len = in.readInt();

        return in.readIntArray(len);
    }

    /**
     * @return Value.
     */
    public static long[] doReadLongArray(BinaryInputStream in) {
        int len = in.readInt();

        return in.readLongArray(len);
    }

    /**
     * @return Value.
     */
    public static float[] doReadFloatArray(BinaryInputStream in) {
        int len = in.readInt();

        return in.readFloatArray(len);
    }

    /**
     * @return Value.
     */
    public static double[] doReadDoubleArray(BinaryInputStream in) {
        int len = in.readInt();

        return in.readDoubleArray(len);
    }

    /**
     * @return Value.
     */
    public static BigDecimal doReadDecimal(BinaryInputStream in) {
        int scale = in.readInt();
        byte[] mag = doReadByteArray(in);

        boolean negative = mag[0] < 0;

        if (negative)
            mag[0] &= 0x7F;

        BigInteger intVal = new BigInteger(mag);

        if (negative)
            intVal = intVal.negate();

        return new BigDecimal(intVal, scale);
    }

    /**
     * @return Value.
     */
    public static String doReadString(BinaryInputStream in) {
        if (!in.hasArray()) {
            byte[] arr = doReadByteArray(in);

            if (USE_STR_SERIALIZATION_VER_2)
                return utf8BytesToStr(arr, 0, arr.length);
            else
                return new String(arr, UTF_8);
        }

        int strLen = in.readInt();

        int pos = in.position();

        // String will copy necessary array part for us.
        String res;

        if (USE_STR_SERIALIZATION_VER_2) {
            res = utf8BytesToStr(in.array(), pos, strLen);
        }
        else {
            res = new String(in.array(), pos, strLen, UTF_8);
        }

        in.position(pos + strLen);

        return res;
    }

    /**
     * @return Value.
     */
    public static UUID doReadUuid(BinaryInputStream in) {
        return new UUID(in.readLong(), in.readLong());
    }

    /**
     * @return Value.
     */
    public static Date doReadDate(BinaryInputStream in) {
        long time = in.readLong();

        return new Date(time);
    }

    /**
     * @return Value.
     */
    public static Timestamp doReadTimestamp(BinaryInputStream in) {
        long time = in.readLong();
        int nanos = in.readInt();

        Timestamp ts = new Timestamp(time);

        ts.setNanos(ts.getNanos() + nanos);

        return ts;
    }

    /**
     * @return Value.
     */
    public static Time doReadTime(BinaryInputStream in) {
        long time = in.readLong();

        return new Time(time);
    }

    /**
     * @return Value.
     * @throws BinaryObjectException In case of error.
     */
    public static BigDecimal[] doReadDecimalArray(BinaryInputStream in) throws BinaryObjectException {
        int len = in.readInt();

        BigDecimal[] arr = new BigDecimal[len];

        for (int i = 0; i < len; i++) {
            byte flag = in.readByte();

            if (flag == GridBinaryMarshaller.NULL)
                arr[i] = null;
            else {
                if (flag != GridBinaryMarshaller.DECIMAL)
                    throw new BinaryObjectException("Invalid flag value: " + flag);

                arr[i] = doReadDecimal(in);
            }
        }

        return arr;
    }

    /**
     * @return Value.
     * @throws BinaryObjectException In case of error.
     */
    public static String[] doReadStringArray(BinaryInputStream in) throws BinaryObjectException {
        int len = in.readInt();

        String[] arr = new String[len];

        for (int i = 0; i < len; i++) {
            byte flag = in.readByte();

            if (flag == GridBinaryMarshaller.NULL)
                arr[i] = null;
            else {
                if (flag != GridBinaryMarshaller.STRING)
                    throw new BinaryObjectException("Invalid flag value: " + flag);

                arr[i] = doReadString(in);
            }
        }

        return arr;
    }

    /**
     * @return Value.
     * @throws BinaryObjectException In case of error.
     */
    public static UUID[] doReadUuidArray(BinaryInputStream in) throws BinaryObjectException {
        int len = in.readInt();

        UUID[] arr = new UUID[len];

        for (int i = 0; i < len; i++) {
            byte flag = in.readByte();

            if (flag == GridBinaryMarshaller.NULL)
                arr[i] = null;
            else {
                if (flag != GridBinaryMarshaller.UUID)
                    throw new BinaryObjectException("Invalid flag value: " + flag);

                arr[i] = doReadUuid(in);
            }
        }

        return arr;
    }

    /**
     * @return Value.
     * @throws BinaryObjectException In case of error.
     */
    public static Date[] doReadDateArray(BinaryInputStream in) throws BinaryObjectException {
        int len = in.readInt();

        Date[] arr = new Date[len];

        for (int i = 0; i < len; i++) {
            byte flag = in.readByte();

            if (flag == GridBinaryMarshaller.NULL)
                arr[i] = null;
            else {
                if (flag != GridBinaryMarshaller.DATE)
                    throw new BinaryObjectException("Invalid flag value: " + flag);

                arr[i] = doReadDate(in);
            }
        }

        return arr;
    }

    /**
     * @return Value.
     * @throws BinaryObjectException In case of error.
     */
    public static Timestamp[] doReadTimestampArray(BinaryInputStream in) throws BinaryObjectException {
        int len = in.readInt();

        Timestamp[] arr = new Timestamp[len];

        for (int i = 0; i < len; i++) {
            byte flag = in.readByte();

            if (flag == GridBinaryMarshaller.NULL)
                arr[i] = null;
            else {
                if (flag != GridBinaryMarshaller.TIMESTAMP)
                    throw new BinaryObjectException("Invalid flag value: " + flag);

                arr[i] = doReadTimestamp(in);
            }
        }

        return arr;
    }

    /**
     * @return Value.
     * @throws BinaryObjectException In case of error.
     */
    public static Time[] doReadTimeArray(BinaryInputStream in) throws BinaryObjectException {
        int len = in.readInt();

        Time[] arr = new Time[len];

        for (int i = 0; i < len; i++) {
            byte flag = in.readByte();

            if (flag == GridBinaryMarshaller.NULL)
                arr[i] = null;
            else {
                if (flag != GridBinaryMarshaller.TIME)
                    throw new BinaryObjectException("Invalid flag value: " + flag);

                arr[i] = doReadTime(in);
            }
        }

        return arr;
    }

    /**
     * @return Value.
     */
    public static BinaryObject doReadBinaryObject(BinaryInputStream in, BinaryContext ctx, boolean detach) {
        if (in.offheapPointer() > 0) {
            int len = in.readInt();

            int pos = in.position();

            in.position(in.position() + len);

            int start = in.readInt();

            return new BinaryObjectOffheapImpl(ctx, in.offheapPointer() + pos, start, len);
        }
        else {
            byte[] arr = doReadByteArray(in);
            int start = in.readInt();

            BinaryObjectImpl binO = new BinaryObjectImpl(ctx, arr, start);

            if (detach) {
                binO.detachAllowed(true);

                return binO.detach();
            }

            return binO;
        }
    }

    /**
     * @param in Binary input stream.
     * @param ctx Binary context.
     * @param ldr Class loader.
     * @return Class object specified at the input stream.
     * @throws BinaryObjectException If failed.
     */
    public static Class doReadClass(BinaryInputStream in, BinaryContext ctx, ClassLoader ldr)
        throws BinaryObjectException {
        return doReadClass(in, ctx, ldr, true);
    }

    /**
     * @param in Binary input stream.
     * @param ctx Binary context.
     * @param ldr Class loader.
     * @param deserialize Doesn't load the class when the flag is {@code false}. Class information is skipped.
     * @return Class object specified at the input stream if {@code deserialize == true}. Otherwise returns {@code null}
     * @throws BinaryObjectException If failed.
     */
    public static Class doReadClass(BinaryInputStream in, BinaryContext ctx, ClassLoader ldr, boolean deserialize)
        throws BinaryObjectException {
        int typeId = in.readInt();

        if (!deserialize) {
            // Skip class name at the stream.
            if (typeId == GridBinaryMarshaller.UNREGISTERED_TYPE_ID)
                doReadClassName(in);

            return null;
        }

        return doReadClass(in, ctx, ldr, typeId);
    }

    /**
     * @return Value.
     */
    @SuppressWarnings("ConstantConditions")
    public static Object doReadProxy(BinaryInputStream in, BinaryContext ctx, ClassLoader ldr,
        BinaryReaderHandlesHolder handles) {
        Class<?>[] intfs = new Class<?>[in.readInt()];

        for (int i = 0; i < intfs.length; i++)
            intfs[i] = doReadClass(in, ctx, ldr);

        InvocationHandler ih = (InvocationHandler)doReadObject(in, ctx, ldr, handles);

        return Proxy.newProxyInstance(ldr != null ? ldr : U.gridClassLoader(), intfs, ih);
    }

    /**
     * Read plain type.
     *
     * @param in Input stream.
     * @return Plain type.
     */
    private static EnumType doReadEnumType(BinaryInputStream in) {
        int typeId = in.readInt();

        if (typeId != GridBinaryMarshaller.UNREGISTERED_TYPE_ID)
            return new EnumType(typeId, null);
        else {
            String clsName = doReadClassName(in);

            return new EnumType(GridBinaryMarshaller.UNREGISTERED_TYPE_ID, clsName);
        }
    }

    /**
     * @param in Input stream.
     * @return Class name.
     */
    public static String doReadClassName(BinaryInputStream in) {
        byte flag = in.readByte();

        if (flag != GridBinaryMarshaller.STRING)
            throw new BinaryObjectException("Failed to read class name [position=" + (in.position() - 1) + ']');

        return doReadString(in);
    }

    /**
     * @param in Binary input stream.
     * @param ctx Binary context.
     * @param ldr Class loader.
     * @param typeId Type id.
     * @return Class object specified at the input stream.
     * @throws BinaryObjectException If failed.
     */
    public static Class doReadClass(BinaryInputStream in, BinaryContext ctx, ClassLoader ldr, int typeId)
        throws BinaryObjectException {
        Class cls;

        if (typeId != GridBinaryMarshaller.UNREGISTERED_TYPE_ID)
            cls = ctx.descriptorForTypeId(true, typeId, ldr, false).describedClass();
        else {
            String clsName = doReadClassName(in);
            boolean useCache = GridBinaryMarshaller.USE_CACHE.get();

            try {
                cls = U.forName(clsName, ldr, null);
            }
            catch (ClassNotFoundException e) {
                throw new BinaryInvalidTypeException("Failed to load the class: " + clsName, e);
            }

            // forces registering of class by type id, at least locally
            if (useCache)
                ctx.registerType(cls, false, false);
        }

        return cls;
    }

    /**
     * Resolve the class.
     *
     * @param ctx Binary context.
     * @param typeId Type ID.
     * @param clsName Class name.
     * @param ldr Class loaded.
     * @return Resovled class.
     */
    public static Class resolveClass(BinaryContext ctx, int typeId, @Nullable String clsName,
        @Nullable ClassLoader ldr, boolean registerMeta) {
        Class cls;

        if (typeId != GridBinaryMarshaller.UNREGISTERED_TYPE_ID)
            cls = ctx.descriptorForTypeId(true, typeId, ldr, registerMeta).describedClass();
        else {
            try {
                cls = U.forName(clsName, ldr, null);
            }
            catch (ClassNotFoundException e) {
                throw new BinaryInvalidTypeException("Failed to load the class: " + clsName, e);
            }

            ctx.registerType(cls, false, false);
        }

        return cls;
    }

    /**
     * Read binary enum.
     *
     * @param in Input stream.
     * @param ctx Binary context.
     * @return Enum.
     */
    public static BinaryEnumObjectImpl doReadBinaryEnum(BinaryInputStream in, BinaryContext ctx) {
        return doReadBinaryEnum(in, ctx, doReadEnumType(in));
    }

    /**
     * Read binary enum.
     *
     * @param in Input stream.
     * @param ctx Binary context.
     * @param type Plain type.
     * @return Enum.
     */
    private static BinaryEnumObjectImpl doReadBinaryEnum(BinaryInputStream in, BinaryContext ctx,
        EnumType type) {
        return new BinaryEnumObjectImpl(ctx, type.typeId, type.clsName, in.readInt());
    }

    /**
     * Read binary enum array.
     *
     * @param in Input stream.
     * @param ctx Binary context.
     * @return Enum array.
     */
    private static Object[] doReadBinaryEnumArray(BinaryInputStream in, BinaryContext ctx) {
        int len = in.readInt();

        Object[] arr = (Object[])Array.newInstance(BinaryEnumObjectImpl.class, len);

        for (int i = 0; i < len; i++) {
            byte flag = in.readByte();

            if (flag == GridBinaryMarshaller.NULL)
                arr[i] = null;
            else
                arr[i] = doReadBinaryEnum(in, ctx, doReadEnumType(in));
        }

        return arr;
    }

    /**
     * Having target class in place we simply read ordinal and create final representation.
     *
     * @param cls Enum class.
     * @param useCache True if class loader cache will be used, false otherwise.
     * @return Value.
     */
    public static Enum<?> doReadEnum(BinaryInputStream in, Class<?> cls, boolean useCache) throws BinaryObjectException {
        assert cls != null;

        if (!cls.isEnum())
            throw new BinaryObjectException("Class does not represent enum type: " + cls.getName());

        int ord = in.readInt();

        if (useCache)
            return BinaryEnumCache.get(cls, ord);
        else
            return uncachedEnumValue(cls, ord);
    }

    /**
     * Get value for the given class without any caching.
     *
     * @param cls Class.
     */
    private static <T> T uncachedEnumValue(Class<?> cls, int ord) throws BinaryObjectException {
        assert cls != null;

        if (ord >= 0) {
            Object[] vals = cls.getEnumConstants();

            if (ord < vals.length)
                return (T)vals[ord];
            else
                throw new BinaryObjectException("Failed to get enum value for ordinal (do you have correct class " +
                    "version?) [cls=" + cls.getName() + ", ordinal=" + ord + ", totalValues=" + vals.length + ']');
        }
        else
            return null;
    }

    /**
     * @param cls Enum class.
     * @return Value.
     */
    public static Object[] doReadEnumArray(BinaryInputStream in, BinaryContext ctx, ClassLoader ldr, Class<?> cls)
        throws BinaryObjectException {
        int len = in.readInt();

        Object[] arr = (Object[])Array.newInstance(cls, len);

        for (int i = 0; i < len; i++) {
            byte flag = in.readByte();

            if (flag == GridBinaryMarshaller.NULL)
                arr[i] = null;
            else
                arr[i] = doReadEnum(in, doReadClass(in, ctx, ldr), GridBinaryMarshaller.USE_CACHE.get());
        }

        return arr;
    }

    /**
     * Read object serialized using optimized marshaller.
     *
     * @return Result.
     */
    public static Object doReadOptimized(BinaryInputStream in, BinaryContext ctx, @Nullable ClassLoader clsLdr) {
        int len = in.readInt();

        ByteArrayInputStream input = new ByteArrayInputStream(in.array(), in.position(), len);

        try {
            return ctx.optimizedMarsh().unmarshal(input, U.resolveClassLoader(clsLdr, ctx.configuration()));
        }
        catch (IgniteCheckedException e) {
            throw new BinaryObjectException("Failed to unmarshal object with optimized marshaller", e);
        }
        finally {
            in.position(in.position() + len);
        }
    }

    /**
     * @return Object.
     * @throws BinaryObjectException In case of error.
     */
    @Nullable public static Object doReadObject(BinaryInputStream in, BinaryContext ctx, ClassLoader ldr,
        BinaryReaderHandlesHolder handles) throws BinaryObjectException {
        return reader(ctx, in, ldr, handles.handles(), false, true).deserialize();
    }

    /**
     * @return Unmarshalled value.
     * @throws BinaryObjectException In case of error.
     */
    @Nullable public static Object unmarshal(BinaryInputStream in, BinaryContext ctx, ClassLoader ldr)
        throws BinaryObjectException {
        return unmarshal(in, ctx, ldr, new BinaryReaderHandlesHolderImpl());
    }

    /**
     * @return Unmarshalled value.
     * @throws BinaryObjectException In case of error.
     */
    @Nullable public static Object unmarshal(BinaryInputStream in, BinaryContext ctx, ClassLoader ldr,
        BinaryReaderHandlesHolder handles) throws BinaryObjectException {
        return unmarshal(in, ctx, ldr, handles, false);
    }

    /**
     * @return Unmarshalled value.
     * @throws BinaryObjectException In case of error.
     */
    @Nullable public static Object unmarshal(BinaryInputStream in, BinaryContext ctx, ClassLoader ldr,
        BinaryReaderHandlesHolder handles, boolean detach) throws BinaryObjectException {
        return unmarshal(in, ctx, ldr, handles, detach, false);
    }

    /**
     * @return Unmarshalled value.
     * @throws BinaryObjectException In case of error.
     */
    @Nullable public static Object unmarshal(BinaryInputStream in, BinaryContext ctx, ClassLoader ldr,
        BinaryReaderHandlesHolder handles, boolean detach, boolean deserialize) throws BinaryObjectException {
        int start = in.position();

        byte flag = in.readByte();

        switch (flag) {
            case GridBinaryMarshaller.NULL:
                return null;

            case GridBinaryMarshaller.HANDLE: {
                int handlePos = start - in.readInt();

                Object obj = handles.getHandle(handlePos);

                if (obj == null) {
                    int retPos = in.position();

                    in.position(handlePos);

                    obj = unmarshal(in, ctx, ldr, handles, detach, deserialize);

                    in.position(retPos);
                }

                return obj;
            }

            case GridBinaryMarshaller.OBJ: {
                checkProtocolVersion(in.readByte());

                int len = length(in, start);

                BinaryObjectExImpl po;

                if (detach) {
                    BinaryObjectImpl binObj = new BinaryObjectImpl(ctx, in.array(), start);

                    binObj.detachAllowed(true);

                    po = binObj.detach(!handles.isEmpty());
                }
                else {
                    if (in.offheapPointer() == 0)
                        po = new BinaryObjectImpl(ctx, in.array(), start);
                    else
                        po = new BinaryObjectOffheapImpl(ctx, in.offheapPointer(), start,
                            in.remaining() + in.position());
                }

                in.position(start + len);

                handles.setHandle(po, start);

                return po;
            }

            case GridBinaryMarshaller.BYTE:
                return in.readByte();

            case GridBinaryMarshaller.SHORT:
                return in.readShort();

            case GridBinaryMarshaller.INT:
                return in.readInt();

            case GridBinaryMarshaller.LONG:
                return in.readLong();

            case GridBinaryMarshaller.FLOAT:
                return in.readFloat();

            case GridBinaryMarshaller.DOUBLE:
                return in.readDouble();

            case GridBinaryMarshaller.CHAR:
                return in.readChar();

            case GridBinaryMarshaller.BOOLEAN:
                return in.readBoolean();

            case GridBinaryMarshaller.DECIMAL:
                return doReadDecimal(in);

            case GridBinaryMarshaller.STRING:
                return doReadString(in);

            case GridBinaryMarshaller.UUID:
                return doReadUuid(in);

            case GridBinaryMarshaller.DATE:
                return doReadDate(in);

            case GridBinaryMarshaller.TIMESTAMP:
                return doReadTimestamp(in);

            case GridBinaryMarshaller.TIME:
                return doReadTime(in);

            case GridBinaryMarshaller.BYTE_ARR:
                return doReadByteArray(in);

            case GridBinaryMarshaller.SHORT_ARR:
                return doReadShortArray(in);

            case GridBinaryMarshaller.INT_ARR:
                return doReadIntArray(in);

            case GridBinaryMarshaller.LONG_ARR:
                return doReadLongArray(in);

            case GridBinaryMarshaller.FLOAT_ARR:
                return doReadFloatArray(in);

            case GridBinaryMarshaller.DOUBLE_ARR:
                return doReadDoubleArray(in);

            case GridBinaryMarshaller.CHAR_ARR:
                return doReadCharArray(in);

            case GridBinaryMarshaller.BOOLEAN_ARR:
                return doReadBooleanArray(in);

            case GridBinaryMarshaller.DECIMAL_ARR:
                return doReadDecimalArray(in);

            case GridBinaryMarshaller.STRING_ARR:
                return doReadStringArray(in);

            case GridBinaryMarshaller.UUID_ARR:
                return doReadUuidArray(in);

            case GridBinaryMarshaller.DATE_ARR:
                return doReadDateArray(in);

            case GridBinaryMarshaller.TIMESTAMP_ARR:
                return doReadTimestampArray(in);

            case GridBinaryMarshaller.TIME_ARR:
                return doReadTimeArray(in);

            case GridBinaryMarshaller.OBJ_ARR:
                if (useBinaryArrays() && !deserialize)
                    return doReadBinaryArray(in, ctx, ldr, handles, detach, deserialize, false);
                else
                    return doReadObjectArray(in, ctx, ldr, handles, detach, deserialize);

            case GridBinaryMarshaller.COL:
                return doReadCollection(in, ctx, ldr, handles, detach, deserialize, null);

            case GridBinaryMarshaller.MAP:
                return doReadMap(in, ctx, ldr, handles, detach, deserialize, null);

            case GridBinaryMarshaller.BINARY_OBJ:
                return doReadBinaryObject(in, ctx, detach);

            case GridBinaryMarshaller.ENUM:
            case GridBinaryMarshaller.BINARY_ENUM:
                return doReadBinaryEnum(in, ctx, doReadEnumType(in));

            case GridBinaryMarshaller.ENUM_ARR:
                if (useBinaryArrays() && !deserialize)
                    return doReadBinaryArray(in, ctx, ldr, handles, detach, deserialize, true);
                else {
                    doReadEnumType(in); // Simply skip this part as we do not need it.

                    return doReadBinaryEnumArray(in, ctx);
                }

            case GridBinaryMarshaller.CLASS:
                return doReadClass(in, ctx, ldr);

            case GridBinaryMarshaller.PROXY:
                return doReadProxy(in, ctx, ldr, handles);

            case GridBinaryMarshaller.OPTM_MARSH:
                return doReadOptimized(in, ctx, ldr);

            default:
                throw new BinaryObjectException("Invalid flag value: " + flag);
        }
    }

    /**
     * @param in Binary input stream.
     * @param ctx Binary context.
     * @param ldr Class loader.
     * @param handles Holder for handles.
     * @param detach Detach flag.
     * @param deserialize Deep flag.
     * @return Value.
     * @throws BinaryObjectException In case of error.
     */
    public static Object[] doReadObjectArray(BinaryInputStream in, BinaryContext ctx, ClassLoader ldr,
        BinaryReaderHandlesHolder handles, boolean detach, boolean deserialize) throws BinaryObjectException {
        int hPos = positionForHandle(in);

        Class compType = doReadClass(in, ctx, ldr, deserialize);

        int len = in.readInt();

        Object[] arr = (deserialize && !BinaryObject.class.isAssignableFrom(compType))
            ? (Object[])Array.newInstance(compType, len)
            : new Object[len];

        handles.setHandle(arr, hPos);

        for (int i = 0; i < len; i++) {
            Object res = deserializeOrUnmarshal(in, ctx, ldr, handles, detach, deserialize);

            if (deserialize && useBinaryArrays() && res instanceof BinaryObject)
                arr[i] = ((BinaryObject)res).deserialize(ldr);
            else
                arr[i] = res;
        }

        return arr;
    }

    /**
     * @param in Binary input stream.
     * @param ctx Binary context.
     * @param ldr Class loader.
     * @param handles Holder for handles.
     * @param detach Detach flag.
     * @param deserialize Deep flag.
     * @return Value.
     * @throws BinaryObjectException In case of error.
     */
    public static BinaryArray doReadBinaryArray(BinaryInputStream in, BinaryContext ctx, ClassLoader ldr,
        BinaryReaderHandlesHolder handles, boolean detach, boolean deserialize, boolean isEnumArray) {
        int hPos = positionForHandle(in);

        int compTypeId = in.readInt();
        String compClsName = null;

        if (compTypeId == GridBinaryMarshaller.UNREGISTERED_TYPE_ID)
            compClsName = doReadClassName(in);

        int len = in.readInt();

        Object[] arr = new Object[len];

        BinaryArray res = isEnumArray
            ? new BinaryEnumArray(ctx, compTypeId, compClsName, arr)
            : new BinaryArray(ctx, compTypeId, compClsName, arr);

        handles.setHandle(res, hPos);

        for (int i = 0; i < len; i++)
            arr[i] = deserializeOrUnmarshal(in, ctx, ldr, handles, detach, deserialize);

        return res;
    }

    /**
     * @param deserialize Deep flag.
     * @param factory Collection factory.
     * @return Value.
     * @throws BinaryObjectException In case of error.
     */
    @SuppressWarnings("unchecked")
    public static Collection<?> doReadCollection(BinaryInputStream in, BinaryContext ctx, ClassLoader ldr,
        BinaryReaderHandlesHolder handles, boolean detach, boolean deserialize, BinaryCollectionFactory factory)
        throws BinaryObjectException {
        int hPos = positionForHandle(in);

        int size = in.readInt();

        assert size >= 0;

        byte colType = in.readByte();

        Collection<Object> col;

        if (factory != null)
            col = factory.create(size);
        else {
            switch (colType) {
                case GridBinaryMarshaller.ARR_LIST:
                    col = new ArrayList<>(size);

                    break;

                case GridBinaryMarshaller.LINKED_LIST:
                    col = new LinkedList<>();

                    break;

                case GridBinaryMarshaller.SINGLETON_LIST:
                    col = new MutableSingletonList<>();

                    break;

                case GridBinaryMarshaller.HASH_SET:
                    col = U.newHashSet(size);

                    break;

                case GridBinaryMarshaller.LINKED_HASH_SET:
                    col = U.newLinkedHashSet(size);

                    break;

                case GridBinaryMarshaller.USER_SET:
                    col = U.newHashSet(size);

                    break;

                case GridBinaryMarshaller.USER_COL:
                    col = new ArrayList<>(size);

                    break;

                default:
                    throw new BinaryObjectException("Invalid collection type: " + colType);
            }
        }

        handles.setHandle(col, hPos);

        for (int i = 0; i < size; i++)
            col.add(deserializeOrUnmarshal(in, ctx, ldr, handles, detach, deserialize));

        return colType == GridBinaryMarshaller.SINGLETON_LIST ? U.convertToSingletonList(col) : col;
    }

    /**
     * @param deserialize Deep flag.
     * @param factory Map factory.
     * @return Value.
     * @throws BinaryObjectException In case of error.
     */
    @SuppressWarnings("unchecked")
    public static Map<?, ?> doReadMap(BinaryInputStream in, BinaryContext ctx, ClassLoader ldr,
        BinaryReaderHandlesHolder handles, boolean detach, boolean deserialize, BinaryMapFactory factory)
        throws BinaryObjectException {
        int hPos = positionForHandle(in);

        int size = in.readInt();

        assert size >= 0;

        byte mapType = in.readByte();

        Map<Object, Object> map;

        if (factory != null)
            map = factory.create(size);
        else {
            switch (mapType) {
                case GridBinaryMarshaller.HASH_MAP:
                    map = U.newHashMap(size);

                    break;

                case GridBinaryMarshaller.LINKED_HASH_MAP:
                    map = U.newLinkedHashMap(size);

                    break;

                case GridBinaryMarshaller.USER_COL:
                    map = U.newHashMap(size);

                    break;

                default:
                    throw new BinaryObjectException("Invalid map type: " + mapType);
            }
        }

        handles.setHandle(map, hPos);

        for (int i = 0; i < size; i++) {
            Object key = deserializeOrUnmarshal(in, ctx, ldr, handles, detach, deserialize);
            Object val = deserializeOrUnmarshal(in, ctx, ldr, handles, detach, deserialize);

            map.put(key, val);
        }

        return map;
    }

    /**
     * Deserialize or unmarshal the object.
     *
     * @param deserialize Deserialize.
     * @return Result.
     */
    private static Object deserializeOrUnmarshal(BinaryInputStream in, BinaryContext ctx, ClassLoader ldr,
        BinaryReaderHandlesHolder handles, boolean detach, boolean deserialize) {
        return deserialize ? doReadObject(in, ctx, ldr, handles) : unmarshal(in, ctx, ldr, handles, detach, deserialize);
    }

    /**
     * Get position to be used for handle. We assume here that the hdr byte was read, hence subtract -1.
     *
     * @return Position for handle.
     */
    public static int positionForHandle(BinaryInputStream in) {
        return in.position() - 1;
    }

    /**
     * Check if class is binarylizable.
     *
     * @param cls Class.
     * @return {@code True} if binarylizable.
     */
    public static boolean isBinarylizable(Class cls) {
        for (Class c = cls; c != null && !c.equals(Object.class); c = c.getSuperclass()) {
            if (Binarylizable.class.isAssignableFrom(c))
                return true;
        }

        return false;
    }

    /**
     * Determines whether class contains custom Java serialization logic.
     *
     * @param cls Class.
     * @return {@code true} if custom Java serialization logic exists, {@code false} otherwise.
     */
    @SuppressWarnings("unchecked")
    public static boolean isCustomJavaSerialization(Class cls) {
        for (Class c = cls; c != null && !c.equals(Object.class); c = c.getSuperclass()) {
            if (Externalizable.class.isAssignableFrom(c))
                return true;

            try {
                Method writeObj = c.getDeclaredMethod("writeObject", ObjectOutputStream.class);
                Method readObj = c.getDeclaredMethod("readObject", ObjectInputStream.class);

                if (!Modifier.isStatic(writeObj.getModifiers()) && !Modifier.isStatic(readObj.getModifiers()) &&
                    writeObj.getReturnType() == void.class && readObj.getReturnType() == void.class)
                    return true;
            }
            catch (NoSuchMethodException ignored) {
                // No-op.
            }
        }

        return false;
    }

    /**
     * Create qualified field name.
     *
     * @param cls Class.
     * @param fieldName Field name.
     * @return Qualified field name.
     */
    public static String qualifiedFieldName(Class cls, String fieldName) {
        return cls.getName() + "." + fieldName;
    }

    /**
     * Write {@code IgniteUuid} instance.
     *
     * @param out Writer.
     * @param val Value.
     */
    public static void writeIgniteUuid(BinaryRawWriter out, @Nullable IgniteUuid val) {
        if (val != null) {
            out.writeBoolean(true);

            out.writeLong(val.globalId().getMostSignificantBits());
            out.writeLong(val.globalId().getLeastSignificantBits());
            out.writeLong(val.localId());
        }
        else
            out.writeBoolean(false);
    }

    /**
     * Read {@code IgniteUuid} instance.
     *
     * @param in Reader.
     * @return Value.
     */
    @Nullable public static IgniteUuid readIgniteUuid(BinaryRawReader in) {
        if (in.readBoolean()) {
            UUID globalId = new UUID(in.readLong(), in.readLong());

            return new IgniteUuid(globalId, in.readLong());
        }
        else
            return null;
    }

    /**
     * Reconstructs string from UTF-8 bytes.
     *
     * @param arr array Byte array.
     * @param off offset Offset in the array.
     * @param len length Byte array lenght.
     * @return string Resulting string.
     */
    public static String utf8BytesToStr(byte[] arr, int off, int len) {
        int c, charArrCnt = 0, total = off + len;
        int c2, c3;
        char[] res = new char[len];

        // try reading ascii
        while (off < total) {
            c = (int)arr[off] & 0xff;

            if (c > 127)
                break;

            off++;

            res[charArrCnt++] = (char)c;
        }

        // read other
        while (off < total) {
            c = (int)arr[off] & 0xff;

            switch (c >> 4) {
                case 0:
                case 1:
                case 2:
                case 3:
                case 4:
                case 5:
                case 6:
                case 7:
                    /* 0xxxxxxx*/
                    off++;

                    res[charArrCnt++] = (char)c;

                    break;
                case 12:
                case 13:
                    /* 110x xxxx   10xx xxxx*/
                    off += 2;

                    if (off > total)
                        throw new BinaryObjectException("Malformed input: partial character at end");

                    c2 = (int)arr[off - 1];

                    if ((c2 & 0xC0) != 0x80)
                        throw new BinaryObjectException("Malformed input around byte: " + off);

                    res[charArrCnt++] = (char)(((c & 0x1F) << 6) | (c2 & 0x3F));

                    break;
                case 14:
                    /* 1110 xxxx  10xx xxxx  10xx xxxx */
                    off += 3;

                    if (off > total)
                        throw new BinaryObjectException("Malformed input: partial character at end");

                    c2 = (int)arr[off - 2];

                    c3 = (int)arr[off - 1];

                    if (((c2 & 0xC0) != 0x80) || ((c3 & 0xC0) != 0x80))
                        throw new BinaryObjectException("Malformed input around byte: " + (off - 1));

                    res[charArrCnt++] = (char)(((c & 0x0F) << 12) |
                        ((c2 & 0x3F) << 6) | (c3 & 0x3F));

                    break;
                default:
                    /* 10xx xxxx,  1111 xxxx */
                    throw new BinaryObjectException("Malformed input around byte: " + off);
            }
        }

        return len == charArrCnt ? new String(res) : new String(res, 0, charArrCnt);
    }

    /**
     * Converts the string into UTF-8 byte array considering special symbols like the surrogates.
     *
     * @param val String to convert.
     * @return Resulting byte array.
     */
    public static byte[] strToUtf8Bytes(String val) {
        int strLen = val.length();
        int utfLen = 0;
        int c, cnt;

        // Determine length of resulting byte array.
        for (cnt = 0; cnt < strLen; cnt++) {
            c = val.charAt(cnt);

            if (c >= 0x0001 && c <= 0x007F)
                utfLen++;
            else if (c > 0x07FF)
                utfLen += 3;
            else
                utfLen += 2;
        }

        byte[] arr = new byte[utfLen];

        int position = 0;

        for (cnt = 0; cnt < strLen; cnt++) {
            c = val.charAt(cnt);

            if (c >= 0x0001 && c <= 0x007F)
                arr[position++] = (byte)c;
            else if (c > 0x07FF) {
                arr[position++] = (byte)(0xE0 | (c >> 12) & 0x0F);
                arr[position++] = (byte)(0x80 | (c >> 6) & 0x3F);
                arr[position++] = (byte)(0x80 | (c & 0x3F));
            }
            else {
                arr[position++] = (byte)(0xC0 | ((c >> 6) & 0x1F));
                arr[position++] = (byte)(0x80 | (c & 0x3F));
            }
        }

        return arr;
    }

    /**
     * Create binary type proxy.
     *
     * @param ctx Context.
     * @param obj Binary object.
     * @return Binary type proxy.
     */
    public static BinaryType typeProxy(BinaryContext ctx, BinaryObjectEx obj) {
        if (ctx == null)
            throw new BinaryObjectException("BinaryContext is not set for the object.");

        String clsName = obj instanceof BinaryEnumObjectImpl ? ((BinaryEnumObjectImpl)obj).className() : null;

        return new BinaryTypeProxy(ctx, obj.typeId(), clsName);
    }

    /**
     * Create binary type which is used by users.
     *
     * @param ctx Context.
     * @param obj Binary object.
     * @return Binary type.
     */
    public static BinaryType type(BinaryContext ctx, BinaryObjectEx obj) {
        if (ctx == null)
            throw new BinaryObjectException("BinaryContext is not set for the object.");

        return ctx.metadata(obj.typeId());
    }

    /** @param fileName Name of file with marshaller mapping information. */
    public static int mappedTypeId(String fileName) {
        try {
            return Integer.parseInt(fileName.substring(0, fileName.indexOf(MAPPING_FILE_EXTENSION)));
        }
        catch (NumberFormatException e) {
            throw new IgniteException("Reading marshaller mapping from file "
                + fileName
                + " failed; type ID is expected to be numeric.", e);
        }
    }

    /** @param fileName Name of file with marshaller mapping information. */
    public static byte mappedFilePlatformId(String fileName) {
        try {
            return Byte.parseByte(fileName.substring(fileName.length() - 1));
        }
        catch (NumberFormatException e) {
            throw new IgniteException("Reading marshaller mapping from file "
                + fileName
                + " failed; last symbol of file name is expected to be numeric.", e);
        }
    }

    /** @param file File. */
    public static String readMapping(File file) {
        try (FileInputStream in = new FileInputStream(file)) {
            try (BufferedReader reader = new BufferedReader(new InputStreamReader(in, StandardCharsets.UTF_8))) {
                if (file.length() == 0)
                    return null;

                return reader.readLine();
            }

        }
        catch (IOException ignored) {
            return null;
        }
    }

    /**
     * @param platformId Platform id.
     * @param typeId Type id.
     */
    public static String mappingFileName(byte platformId, int typeId) {
        return typeId + MAPPING_FILE_EXTENSION + platformId;
    }

    /**
     * Get predefined write-replacer associated with class.
     *
     * @param cls Class.
     * @return Write replacer.
     */
    public static BinaryWriteReplacer writeReplacer(Class cls) {
        return cls != null ? CLS_TO_WRITE_REPLACER.get(cls) : null;
    }

    /**
     * Checks enum values mapping.
     *
     * @param typeName Name of the type.
     * @param enumValues Enum name to ordinal mapping.
     * @throws BinaryObjectException
     */
    public static void validateEnumValues(String typeName, @Nullable Map<String, Integer> enumValues)
            throws BinaryObjectException {

        if (enumValues == null)
            return;

        Map<Integer, String> tmpMap = new LinkedHashMap<>(enumValues.size());
        for (Map.Entry<String, Integer> e: enumValues.entrySet()) {

            String prevName = tmpMap.put(e.getValue(), e.getKey());

            if (prevName != null)
                throw new BinaryObjectException("Conflicting enum values. Name '" + e.getKey() +
                        "' uses ordinal value (" + e.getValue() +
                        ") that is also used for name '" + prevName +
                        "' [typeName='" + typeName + "']");
        }
    }

    /**
     * Merges enum value mappings and checks for conflicts.
     *
     * Possible conflicts:
     * - same name is used for different ordinal values.
     * - ordinal value is used more than once.
     *
     * @param typeName Name of the type.
     * @param oldValues Old enum value mapping.
     * @param newValues New enum value mapping.
     * @throws BinaryObjectException in case of name or value conflict.
     */
    public static Map<String, Integer> mergeEnumValues(String typeName,
            @Nullable Map<String, Integer> oldValues,
            Map<String, Integer> newValues)
            throws BinaryObjectException {

        assert newValues != null;

        int size = (oldValues != null) ? oldValues.size() + newValues.size() : newValues.size();

        Map<Integer, String> revMap = new LinkedHashMap<>(size);
        Map<String, Integer> mergedMap = new LinkedHashMap<>(size);

        if (oldValues != null) {
            //assuming that old values were validated earlier once.
            for (Map.Entry<String, Integer> e : oldValues.entrySet()) {
                revMap.put(e.getValue(), e.getKey());
                mergedMap.put(e.getKey(), e.getValue());
            }
        }

        for (Map.Entry<String, Integer> e: newValues.entrySet()) {
            String prevName = revMap.put(e.getValue(), e.getKey());

            if (prevName != null && !prevName.equals(e.getKey()))
                throw new BinaryObjectException("Conflicting enum values. Name '" + e.getKey() +
                        "' uses ordinal value (" + e.getValue() +
                        ") that is also used for name '" + prevName +
                        "' [typeName='" + typeName + "']");

            Integer prevVal = mergedMap.put(e.getKey(), e.getValue());

            if (prevVal != null && !prevVal.equals(e.getValue()))
                throw new BinaryObjectException("Conflicting enum values. Value (" + e.getValue() +
                        ") has name '" + e.getKey() +
                        "' that is also used for value '" + prevVal +
                        "' [typeName='" + typeName + "']");
        }

        return mergedMap;
    }

    /**
     * @param obj {@link BinaryArray} or {@code Object[]}.
     * @return Objects array.
     */
    public static Object[] rawArrayFromBinary(Object obj) {
        if (isBinaryArray(obj))
            // We want raw data(no deserialization).
            return ((BinaryArray)obj).array();
        else
            // This can happen even in BinaryArray.USE_TYPED_ARRAY = true.
            // In case user pass special array type to arguments, String[], for example.
            return (Object[])obj;
    }

    /** */
    public static boolean isObjectArray(Class<?> cls) {
        return Object[].class == cls || BinaryArray.class == cls || BinaryEnumArray.class == cls;
    }

    /** @return Type name of the specified object. If {@link BinaryObject} was specified its type will be returned. */
    public static String typeName(Object obj) {
        return obj instanceof BinaryObject
            ? ((BinaryObject)obj).type().typeName()
            : obj == null ? null : obj.getClass().getSimpleName();
    }

    /**
     * Clears binary caches.
     */
    public static void clearCache() {
        BinaryEnumCache.clear();
    }

    /**
     * Gets the schema.
     *
     * @param cacheObjProc Cache object processor.
     * @param typeId Type id.
     * @param schemaId Schema id.
     */
    public static int[] getSchema(CacheObjectBinaryProcessorImpl cacheObjProc, int typeId, int schemaId) {
        assert cacheObjProc != null;

        BinarySchemaRegistry schemaReg = cacheObjProc.binaryContext().schemaRegistry(typeId);
        BinarySchema schema = schemaReg.schema(schemaId);

        if (schema == null) {
            BinaryTypeImpl meta = (BinaryTypeImpl)cacheObjProc.metadata(typeId);

            if (meta != null) {
                for (BinarySchema typeSchema : meta.metadata().schemas()) {
                    if (schemaId == typeSchema.schemaId()) {
                        schema = typeSchema;
                        break;
                    }
                }
            }

            if (schema != null)
                schemaReg.addSchema(schemaId, schema);
        }

        return schema == null ? null : schema.fieldIds();
    }

    /**
     * @return Unwrap function for object size calculation.
     */
    public static Map<Class<?>, Function<Object, Object>> unwrapFuncForSizeCalc() {
        return Map.of(
            BinaryArray.class, bo -> ((BinaryArray)bo).array(),
            BinaryEnumArray.class, bo -> ((BinaryArray)bo).array()
        );
    }

    /**
     * @return Map of function returning size of the object.
     */
    public static Map<Class<?>, ToIntFunction<Object>> sizeProviders() {
        return Map.of(
            BinaryObjectOffheapImpl.class, obj -> 0, // No extra heap memory.
            BinaryObjectImpl.class, new ToIntFunction<>() {
                private final long byteArrOffset = GridUnsafe.arrayBaseOffset(byte[].class);

                @Override public int applyAsInt(Object bo) {
                    return (int)align(byteArrOffset + ((BinaryObjectImpl)bo).array().length);
                }
            },
            BinaryEnumObjectImpl.class, bo -> ((BinaryObject)bo).size()
        );
    }

    /**
     * @param val Value to check.
     * @return {@code True} if {@code val} instance of {@link BinaryEnumArray}.
     */
    public static boolean isBinaryEnumArray(Object val) {
        return val instanceof BinaryEnumArray;
    }

    /**
<<<<<<< HEAD
     * @param val Value to check.
     * @return {@code True} if {@code val} instance of {@link BinaryArray}.
     */
    public static boolean isBinaryArray(Object val) {
        return val instanceof BinaryArray;
    }

    /** @return {@code True} if typed arrays should be used, {@code false} otherwise. */
    public static boolean useBinaryArrays() {
        return USE_BINARY_ARRAYS;
    }

    /**
     * Initialize {@link #USE_BINARY_ARRAYS} value with
     * {@link IgniteSystemProperties#IGNITE_USE_BINARY_ARRAYS} system property value.
     *
     * This method invoked using reflection in tests.
     */
    public static void initUseBinaryArrays() {
        USE_BINARY_ARRAYS = IgniteSystemProperties.getBoolean(IGNITE_USE_BINARY_ARRAYS, DFLT_IGNITE_USE_BINARY_ARRAYS);
=======
     * Creates reader instance.
     *
     * @param ctx Context.
     * @param in Input stream.
     * @param ldr Class loader.
     * @param forUnmarshal {@code True} if reader is needed to unmarshal object.
     */
    public static BinaryReaderEx reader(BinaryContext ctx, BinaryInputStream in, ClassLoader ldr, boolean forUnmarshal) {
        return new BinaryReaderExImpl(ctx, in, ldr, forUnmarshal);
    }

    /**
     * Creates reader instance.
     *
     * @param ctx Context.
     * @param in Input stream.
     * @param ldr Class loader.
     * @param hnds Context.
     * @param forUnmarshal {@code True} if reader is need to unmarshal object.
     */
    public static BinaryReaderEx reader(BinaryContext ctx,
                                        BinaryInputStream in,
                                        ClassLoader ldr,
                                        @Nullable BinaryReaderHandles hnds,
                                        boolean forUnmarshal) {
        return new BinaryReaderExImpl(ctx, in, ldr, hnds, forUnmarshal);
    }

    /**
     * Constructor.
     *
     * @param ctx Context.
     * @param in Input stream.
     * @param ldr Class loader.
     * @param hnds Context.
     * @param skipHdrCheck Whether to skip header check.
     * @param forUnmarshal {@code True} if reader is need to unmarshal object.
     */
    public static BinaryReaderEx reader(BinaryContext ctx,
                                        BinaryInputStream in,
                                        ClassLoader ldr,
                                        @Nullable BinaryReaderHandles hnds,
                                        boolean skipHdrCheck,
                                        boolean forUnmarshal) {
        return new BinaryReaderExImpl(ctx, in, ldr, hnds, skipHdrCheck, forUnmarshal);
    }

    /**
     * @param ctx Context.
     * @return Writer instance.
     */
    public static BinaryWriterEx writer(BinaryContext ctx) {
        BinaryThreadLocalContext locCtx = BinaryThreadLocalContext.get();

        return new BinaryWriterExImpl(ctx, BinaryStreams.outputStream((int)U.KB, locCtx.chunk()), locCtx.schemaHolder(), null);
    }

    /**
     * @param ctx Context.
     * @param out Output stream.
     * @return Writer instance.
     */
    public static BinaryWriterEx writer(BinaryContext ctx, BinaryOutputStream out) {
        return new BinaryWriterExImpl(ctx, out, BinaryThreadLocalContext.get().schemaHolder(), null);
    }

    /**
     * @param ctx Context.
     * @param out Output stream.
     * @return Writer instance.
     */
    public static BinaryWriterEx writer(BinaryContext ctx, BinaryOutputStream out, BinaryWriterSchemaHolder schema) {
        return new BinaryWriterExImpl(ctx, out, schema, null);
    }

    /**
     * @return Instance of caching handler.
     */
    public static BinaryMetadataHandler cachingMetadataHandler() {
        return BinaryCachingMetadataHandler.create();
>>>>>>> 0c100549
    }

    /**
     * Enum type.
     */
    private static class EnumType {
        /** Type ID. */
        private final int typeId;

        /** Class name. */
        private final String clsName;

        /**
         * Constructor.
         *
         * @param typeId Type ID.
         * @param clsName Class name.
         */
        public EnumType(int typeId, @Nullable String clsName) {
            assert typeId != GridBinaryMarshaller.UNREGISTERED_TYPE_ID && clsName == null ||
                typeId == GridBinaryMarshaller.UNREGISTERED_TYPE_ID && clsName != null;

            this.typeId = typeId;
            this.clsName = clsName;
        }
    }
}<|MERGE_RESOLUTION|>--- conflicted
+++ resolved
@@ -85,11 +85,8 @@
 
 import static java.nio.charset.StandardCharsets.UTF_8;
 import static org.apache.ignite.IgniteSystemProperties.IGNITE_BINARY_MARSHALLER_USE_STRING_SERIALIZATION_VER_2;
-<<<<<<< HEAD
 import static org.apache.ignite.IgniteSystemProperties.IGNITE_USE_BINARY_ARRAYS;
 import static org.apache.ignite.internal.processors.cache.persistence.filename.NodeFileTree.FILE_SUFFIX;
-=======
->>>>>>> 0c100549
 import static org.apache.ignite.internal.util.GridUnsafe.align;
 
 /**
@@ -2794,28 +2791,6 @@
     }
 
     /**
-<<<<<<< HEAD
-     * @param val Value to check.
-     * @return {@code True} if {@code val} instance of {@link BinaryArray}.
-     */
-    public static boolean isBinaryArray(Object val) {
-        return val instanceof BinaryArray;
-    }
-
-    /** @return {@code True} if typed arrays should be used, {@code false} otherwise. */
-    public static boolean useBinaryArrays() {
-        return USE_BINARY_ARRAYS;
-    }
-
-    /**
-     * Initialize {@link #USE_BINARY_ARRAYS} value with
-     * {@link IgniteSystemProperties#IGNITE_USE_BINARY_ARRAYS} system property value.
-     *
-     * This method invoked using reflection in tests.
-     */
-    public static void initUseBinaryArrays() {
-        USE_BINARY_ARRAYS = IgniteSystemProperties.getBoolean(IGNITE_USE_BINARY_ARRAYS, DFLT_IGNITE_USE_BINARY_ARRAYS);
-=======
      * Creates reader instance.
      *
      * @param ctx Context.
@@ -2896,7 +2871,29 @@
      */
     public static BinaryMetadataHandler cachingMetadataHandler() {
         return BinaryCachingMetadataHandler.create();
->>>>>>> 0c100549
+    }
+
+    /**
+     * @param val Value to check.
+     * @return {@code True} if {@code val} instance of {@link BinaryArray}.
+     */
+    public static boolean isBinaryArray(Object val) {
+        return val instanceof BinaryArray;
+    }
+
+    /** @return {@code True} if typed arrays should be used, {@code false} otherwise. */
+    public static boolean useBinaryArrays() {
+        return USE_BINARY_ARRAYS;
+    }
+
+    /**
+     * Initialize {@link #USE_BINARY_ARRAYS} value with
+     * {@link IgniteSystemProperties#IGNITE_USE_BINARY_ARRAYS} system property value.
+     *
+     * This method invoked using reflection in tests.
+     */
+    public static void initUseBinaryArrays() {
+        USE_BINARY_ARRAYS = IgniteSystemProperties.getBoolean(IGNITE_USE_BINARY_ARRAYS, DFLT_IGNITE_USE_BINARY_ARRAYS);
     }
 
     /**
