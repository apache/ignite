/*
 * Licensed to the Apache Software Foundation (ASF) under one or more
 * contributor license agreements.  See the NOTICE file distributed with
 * this work for additional information regarding copyright ownership.
 * The ASF licenses this file to You under the Apache License, Version 2.0
 * (the "License"); you may not use this file except in compliance with
 * the License.  You may obtain a copy of the License at
 *
 *      http://www.apache.org/licenses/LICENSE-2.0
 *
 * Unless required by applicable law or agreed to in writing, software
 * distributed under the License is distributed on an "AS IS" BASIS,
 * WITHOUT WARRANTIES OR CONDITIONS OF ANY KIND, either express or implied.
 * See the License for the specific language governing permissions and
 * limitations under the License.
 */

package org.apache.ignite.internal.binary;

import java.io.BufferedReader;
import java.io.ByteArrayInputStream;
import java.io.Externalizable;
import java.io.File;
import java.io.FileInputStream;
import java.io.IOException;
import java.io.InputStreamReader;
import java.io.ObjectInputStream;
import java.io.ObjectOutputStream;
import java.lang.reflect.Array;
import java.lang.reflect.InvocationHandler;
import java.lang.reflect.Method;
import java.lang.reflect.Modifier;
import java.lang.reflect.Proxy;
import java.math.BigDecimal;
import java.math.BigInteger;
import java.nio.charset.StandardCharsets;
import java.sql.Time;
import java.sql.Timestamp;
import java.util.ArrayList;
import java.util.Collection;
import java.util.Collections;
import java.util.Date;
import java.util.HashMap;
import java.util.HashSet;
import java.util.Iterator;
import java.util.LinkedHashMap;
import java.util.LinkedHashSet;
import java.util.LinkedList;
import java.util.Map;
import java.util.Objects;
import java.util.Set;
import java.util.TreeMap;
import java.util.TreeSet;
import java.util.UUID;
import java.util.concurrent.ConcurrentHashMap;
import java.util.concurrent.ConcurrentSkipListSet;
import java.util.function.Function;
import java.util.function.ToIntFunction;
import org.apache.ignite.IgniteCheckedException;
import org.apache.ignite.IgniteException;
import org.apache.ignite.IgniteSystemProperties;
import org.apache.ignite.binary.BinaryCollectionFactory;
import org.apache.ignite.binary.BinaryInvalidTypeException;
import org.apache.ignite.binary.BinaryMapFactory;
import org.apache.ignite.binary.BinaryObject;
import org.apache.ignite.binary.BinaryObjectException;
import org.apache.ignite.binary.BinaryRawReader;
import org.apache.ignite.binary.BinaryRawWriter;
import org.apache.ignite.binary.BinaryType;
import org.apache.ignite.binary.Binarylizable;
import org.apache.ignite.internal.binary.builder.BinaryLazyValue;
import org.apache.ignite.internal.binary.streams.BinaryInputStream;
import org.apache.ignite.internal.binary.streams.BinaryOutputStream;
import org.apache.ignite.internal.binary.streams.BinaryStreams;
import org.apache.ignite.internal.processors.cache.CacheObject;
import org.apache.ignite.internal.processors.cache.binary.CacheObjectBinaryProcessorImpl;
import org.apache.ignite.internal.util.GridUnsafe;
import org.apache.ignite.internal.util.MutableSingletonList;
import org.apache.ignite.internal.util.typedef.F;
import org.apache.ignite.internal.util.typedef.internal.U;
import org.apache.ignite.lang.IgniteBiTuple;
import org.apache.ignite.lang.IgniteUuid;
import org.apache.ignite.platform.PlatformType;
import org.jetbrains.annotations.Nullable;

import static java.nio.charset.StandardCharsets.UTF_8;
import static org.apache.ignite.IgniteSystemProperties.IGNITE_BINARY_MARSHALLER_USE_STRING_SERIALIZATION_VER_2;
import static org.apache.ignite.internal.util.GridUnsafe.align;

/**
 * Binary utils.
 */
public class BinaryUtils {
    /** @see IgniteSystemProperties#IGNITE_MARSHAL_BUFFERS_RECHECK */
    public static final int DFLT_MARSHAL_BUFFERS_RECHECK = 10000;

    /** @see IgniteSystemProperties#IGNITE_MARSHAL_BUFFERS_PER_THREAD_POOL_SIZE */
    public static final int DFLT_MARSHAL_BUFFERS_PER_THREAD_POOL_SIZE = 32;

    /**
     * Actual file name "{type_id}.classname{platform_id}".
     * Where {@code type_id} is integer type id and {@code platform_id} is byte from {@link PlatformType}
     */
    public static final String MAPPING_FILE_EXTENSION = ".classname";

    /** */
    public static final Map<Class<?>, Byte> PLAIN_CLASS_TO_FLAG = new HashMap<>();

    /** */
    public static final Map<Byte, Class<?>> FLAG_TO_CLASS = new HashMap<>();

    /** */
    public static final boolean USE_STR_SERIALIZATION_VER_2 = IgniteSystemProperties.getBoolean(
        IGNITE_BINARY_MARSHALLER_USE_STRING_SERIALIZATION_VER_2, false);

    /** Map from class to associated write replacer. */
    public static final Map<Class, BinaryWriteReplacer> CLS_TO_WRITE_REPLACER = Map.of(
        TreeMap.class, new BinaryTreeMapWriteReplacer(),
        TreeSet.class, new BinaryTreeSetWriteReplacer()
    );

    /** {@code true} if serialized value of this type cannot contain references to objects. */
    private static final boolean[] PLAIN_TYPE_FLAG = new boolean[102];

    /** Binary classes. */
    private static final Collection<Class<?>> BINARY_CLS = new HashSet<>();

    /** Class for SingletonList obtained at runtime. */
    public static final Class<? extends Collection> SINGLETON_LIST_CLS = Collections.singletonList(null).getClass();

    /** Flag: user type. */
    public static final short FLAG_USR_TYP = 0x0001;

    /** Flag: only raw data exists. */
    public static final short FLAG_HAS_SCHEMA = 0x0002;

    /** Flag indicating that object has raw data. */
    public static final short FLAG_HAS_RAW = 0x0004;

    /** Flag: offsets take 1 byte. */
    public static final short FLAG_OFFSET_ONE_BYTE = 0x0008;

    /** Flag: offsets take 2 bytes. */
    public static final short FLAG_OFFSET_TWO_BYTES = 0x0010;

    /** Flag: compact footer, no field IDs. */
    public static final short FLAG_COMPACT_FOOTER = 0x0020;

    /** Flag: raw data contains .NET type information. Always 0 in Java. Keep it here for information only. */
    @SuppressWarnings("unused")
    public static final short FLAG_CUSTOM_DOTNET_TYPE = 0x0040;

    /** Offset which fits into 1 byte. */
    public static final int OFFSET_1 = 1;

    /** Offset which fits into 2 bytes. */
    public static final int OFFSET_2 = 2;

    /** Offset which fits into 4 bytes. */
    public static final int OFFSET_4 = 4;

    /** Field ID length. */
    public static final int FIELD_ID_LEN = 4;

    /** Whether to sort field in binary objects (doesn't affect Binarylizable). */
    public static boolean FIELDS_SORTED_ORDER =
        IgniteSystemProperties.getBoolean(IgniteSystemProperties.IGNITE_BINARY_SORT_OBJECT_FIELDS);

    /** Field type names. */
    private static final String[] FIELD_TYPE_NAMES;

    /** FNV1 hash offset basis. */
    private static final int FNV1_OFFSET_BASIS = 0x811C9DC5;

    /** FNV1 hash prime. */
    private static final int FNV1_PRIME = 0x01000193;

    /*
     * Static class initializer.
     */
    static {
        PLAIN_CLASS_TO_FLAG.put(Byte.class, GridBinaryMarshaller.BYTE);
        PLAIN_CLASS_TO_FLAG.put(Short.class, GridBinaryMarshaller.SHORT);
        PLAIN_CLASS_TO_FLAG.put(Integer.class, GridBinaryMarshaller.INT);
        PLAIN_CLASS_TO_FLAG.put(Long.class, GridBinaryMarshaller.LONG);
        PLAIN_CLASS_TO_FLAG.put(Float.class, GridBinaryMarshaller.FLOAT);
        PLAIN_CLASS_TO_FLAG.put(Double.class, GridBinaryMarshaller.DOUBLE);
        PLAIN_CLASS_TO_FLAG.put(Character.class, GridBinaryMarshaller.CHAR);
        PLAIN_CLASS_TO_FLAG.put(Boolean.class, GridBinaryMarshaller.BOOLEAN);
        PLAIN_CLASS_TO_FLAG.put(BigDecimal.class, GridBinaryMarshaller.DECIMAL);
        PLAIN_CLASS_TO_FLAG.put(String.class, GridBinaryMarshaller.STRING);
        PLAIN_CLASS_TO_FLAG.put(UUID.class, GridBinaryMarshaller.UUID);
        PLAIN_CLASS_TO_FLAG.put(Date.class, GridBinaryMarshaller.DATE);
        PLAIN_CLASS_TO_FLAG.put(Timestamp.class, GridBinaryMarshaller.TIMESTAMP);
        PLAIN_CLASS_TO_FLAG.put(Time.class, GridBinaryMarshaller.TIME);

        PLAIN_CLASS_TO_FLAG.put(byte[].class, GridBinaryMarshaller.BYTE_ARR);
        PLAIN_CLASS_TO_FLAG.put(short[].class, GridBinaryMarshaller.SHORT_ARR);
        PLAIN_CLASS_TO_FLAG.put(int[].class, GridBinaryMarshaller.INT_ARR);
        PLAIN_CLASS_TO_FLAG.put(long[].class, GridBinaryMarshaller.LONG_ARR);
        PLAIN_CLASS_TO_FLAG.put(float[].class, GridBinaryMarshaller.FLOAT_ARR);
        PLAIN_CLASS_TO_FLAG.put(double[].class, GridBinaryMarshaller.DOUBLE_ARR);
        PLAIN_CLASS_TO_FLAG.put(char[].class, GridBinaryMarshaller.CHAR_ARR);
        PLAIN_CLASS_TO_FLAG.put(boolean[].class, GridBinaryMarshaller.BOOLEAN_ARR);
        PLAIN_CLASS_TO_FLAG.put(BigDecimal[].class, GridBinaryMarshaller.DECIMAL_ARR);
        PLAIN_CLASS_TO_FLAG.put(String[].class, GridBinaryMarshaller.STRING_ARR);
        PLAIN_CLASS_TO_FLAG.put(UUID[].class, GridBinaryMarshaller.UUID_ARR);
        PLAIN_CLASS_TO_FLAG.put(Date[].class, GridBinaryMarshaller.DATE_ARR);
        PLAIN_CLASS_TO_FLAG.put(Timestamp[].class, GridBinaryMarshaller.TIMESTAMP_ARR);
        PLAIN_CLASS_TO_FLAG.put(Time[].class, GridBinaryMarshaller.TIME_ARR);

        for (Map.Entry<Class<?>, Byte> entry : PLAIN_CLASS_TO_FLAG.entrySet())
            FLAG_TO_CLASS.put(entry.getValue(), entry.getKey());

        PLAIN_CLASS_TO_FLAG.put(byte.class, GridBinaryMarshaller.BYTE);
        PLAIN_CLASS_TO_FLAG.put(short.class, GridBinaryMarshaller.SHORT);
        PLAIN_CLASS_TO_FLAG.put(int.class, GridBinaryMarshaller.INT);
        PLAIN_CLASS_TO_FLAG.put(long.class, GridBinaryMarshaller.LONG);
        PLAIN_CLASS_TO_FLAG.put(float.class, GridBinaryMarshaller.FLOAT);
        PLAIN_CLASS_TO_FLAG.put(double.class, GridBinaryMarshaller.DOUBLE);
        PLAIN_CLASS_TO_FLAG.put(char.class, GridBinaryMarshaller.CHAR);
        PLAIN_CLASS_TO_FLAG.put(boolean.class, GridBinaryMarshaller.BOOLEAN);

        for (byte b : new byte[] {
            GridBinaryMarshaller.BYTE, GridBinaryMarshaller.SHORT, GridBinaryMarshaller.INT, GridBinaryMarshaller.LONG,
            GridBinaryMarshaller.FLOAT, GridBinaryMarshaller.DOUBLE, GridBinaryMarshaller.CHAR, GridBinaryMarshaller.BOOLEAN,
            GridBinaryMarshaller.DECIMAL, GridBinaryMarshaller.STRING, GridBinaryMarshaller.UUID, GridBinaryMarshaller.DATE,
            GridBinaryMarshaller.TIMESTAMP, GridBinaryMarshaller.TIME, GridBinaryMarshaller.BYTE_ARR, GridBinaryMarshaller.SHORT_ARR,
            GridBinaryMarshaller.INT_ARR, GridBinaryMarshaller.LONG_ARR, GridBinaryMarshaller.FLOAT_ARR, GridBinaryMarshaller.DOUBLE_ARR,
            GridBinaryMarshaller.TIME_ARR, GridBinaryMarshaller.CHAR_ARR, GridBinaryMarshaller.BOOLEAN_ARR,
            GridBinaryMarshaller.DECIMAL_ARR, GridBinaryMarshaller.STRING_ARR, GridBinaryMarshaller.UUID_ARR, GridBinaryMarshaller.DATE_ARR,
            GridBinaryMarshaller.TIMESTAMP_ARR, GridBinaryMarshaller.ENUM, GridBinaryMarshaller.ENUM_ARR, GridBinaryMarshaller.NULL}) {

            PLAIN_TYPE_FLAG[b] = true;
        }

        BINARY_CLS.add(Byte.class);
        BINARY_CLS.add(Short.class);
        BINARY_CLS.add(Integer.class);
        BINARY_CLS.add(Long.class);
        BINARY_CLS.add(Float.class);
        BINARY_CLS.add(Double.class);
        BINARY_CLS.add(Character.class);
        BINARY_CLS.add(Boolean.class);
        BINARY_CLS.add(String.class);
        BINARY_CLS.add(UUID.class);
        BINARY_CLS.add(Date.class);
        BINARY_CLS.add(Timestamp.class);
        BINARY_CLS.add(Time.class);
        BINARY_CLS.add(BigDecimal.class);
        BINARY_CLS.add(byte[].class);
        BINARY_CLS.add(short[].class);
        BINARY_CLS.add(int[].class);
        BINARY_CLS.add(long[].class);
        BINARY_CLS.add(float[].class);
        BINARY_CLS.add(double[].class);
        BINARY_CLS.add(char[].class);
        BINARY_CLS.add(boolean[].class);
        BINARY_CLS.add(String[].class);
        BINARY_CLS.add(UUID[].class);
        BINARY_CLS.add(Date[].class);
        BINARY_CLS.add(Timestamp[].class);
        BINARY_CLS.add(Time[].class);
        BINARY_CLS.add(BigDecimal[].class);

        FIELD_TYPE_NAMES = new String[104];

        FIELD_TYPE_NAMES[GridBinaryMarshaller.BYTE] = "byte";
        FIELD_TYPE_NAMES[GridBinaryMarshaller.SHORT] = "short";
        FIELD_TYPE_NAMES[GridBinaryMarshaller.INT] = "int";
        FIELD_TYPE_NAMES[GridBinaryMarshaller.LONG] = "long";
        FIELD_TYPE_NAMES[GridBinaryMarshaller.BOOLEAN] = "boolean";
        FIELD_TYPE_NAMES[GridBinaryMarshaller.FLOAT] = "float";
        FIELD_TYPE_NAMES[GridBinaryMarshaller.DOUBLE] = "double";
        FIELD_TYPE_NAMES[GridBinaryMarshaller.CHAR] = "char";
        FIELD_TYPE_NAMES[GridBinaryMarshaller.UUID] = "UUID";
        FIELD_TYPE_NAMES[GridBinaryMarshaller.DECIMAL] = "decimal";
        FIELD_TYPE_NAMES[GridBinaryMarshaller.STRING] = "String";
        FIELD_TYPE_NAMES[GridBinaryMarshaller.DATE] = "Date";
        FIELD_TYPE_NAMES[GridBinaryMarshaller.TIMESTAMP] = "Timestamp";
        FIELD_TYPE_NAMES[GridBinaryMarshaller.TIME] = "Time";
        FIELD_TYPE_NAMES[GridBinaryMarshaller.ENUM] = "Enum";
        FIELD_TYPE_NAMES[GridBinaryMarshaller.OBJ] = "Object";
        FIELD_TYPE_NAMES[GridBinaryMarshaller.BINARY_OBJ] = "Object";
        FIELD_TYPE_NAMES[GridBinaryMarshaller.COL] = "Collection";
        FIELD_TYPE_NAMES[GridBinaryMarshaller.MAP] = "Map";
        FIELD_TYPE_NAMES[GridBinaryMarshaller.CLASS] = "Class";
        FIELD_TYPE_NAMES[GridBinaryMarshaller.BYTE_ARR] = "byte[]";
        FIELD_TYPE_NAMES[GridBinaryMarshaller.SHORT_ARR] = "short[]";
        FIELD_TYPE_NAMES[GridBinaryMarshaller.INT_ARR] = "int[]";
        FIELD_TYPE_NAMES[GridBinaryMarshaller.LONG_ARR] = "long[]";
        FIELD_TYPE_NAMES[GridBinaryMarshaller.BOOLEAN_ARR] = "boolean[]";
        FIELD_TYPE_NAMES[GridBinaryMarshaller.FLOAT_ARR] = "float[]";
        FIELD_TYPE_NAMES[GridBinaryMarshaller.DOUBLE_ARR] = "double[]";
        FIELD_TYPE_NAMES[GridBinaryMarshaller.CHAR_ARR] = "char[]";
        FIELD_TYPE_NAMES[GridBinaryMarshaller.UUID_ARR] = "UUID[]";
        FIELD_TYPE_NAMES[GridBinaryMarshaller.DECIMAL_ARR] = "decimal[]";
        FIELD_TYPE_NAMES[GridBinaryMarshaller.STRING_ARR] = "String[]";
        FIELD_TYPE_NAMES[GridBinaryMarshaller.DATE_ARR] = "Date[]";
        FIELD_TYPE_NAMES[GridBinaryMarshaller.TIMESTAMP_ARR] = "Timestamp[]";
        FIELD_TYPE_NAMES[GridBinaryMarshaller.TIME_ARR] = "Time[]";
        FIELD_TYPE_NAMES[GridBinaryMarshaller.OBJ_ARR] = "Object[]";
        FIELD_TYPE_NAMES[GridBinaryMarshaller.ENUM_ARR] = "Enum[]";
        FIELD_TYPE_NAMES[GridBinaryMarshaller.BINARY_ENUM] = "Enum";
    }

    /**
     * Check if user type flag is set.
     *
     * @param flags Flags.
     * @return {@code True} if set.
     */
    public static boolean isUserType(short flags) {
        return isFlagSet(flags, FLAG_USR_TYP);
    }

    /**
     * Check if raw-only flag is set.
     *
     * @param flags Flags.
     * @return {@code True} if set.
     */
    public static boolean hasSchema(short flags) {
        return isFlagSet(flags, FLAG_HAS_SCHEMA);
    }

    /**
     * Check if raw-only flag is set.
     *
     * @param flags Flags.
     * @return {@code True} if set.
     */
    public static boolean hasRaw(short flags) {
        return isFlagSet(flags, FLAG_HAS_RAW);
    }

    /**
     * Check if "no-field-ids" flag is set.
     *
     * @param flags Flags.
     * @return {@code True} if set.
     */
    public static boolean isCompactFooter(short flags) {
        return isFlagSet(flags, FLAG_COMPACT_FOOTER);
    }

    /**
     * Check whether particular flag is set.
     *
     * @param flags Flags.
     * @param flag Flag.
     * @return {@code True} if flag is set in flags.
     */
    public static boolean isFlagSet(short flags, short flag) {
        return (flags & flag) == flag;
    }

    /**
     * Schema initial ID.
     *
     * @return ID.
     */
    public static int schemaInitialId() {
        return FNV1_OFFSET_BASIS;
    }

    /**
     * Update schema ID when new field is added.
     *
     * @param schemaId Current schema ID.
     * @param fieldId Field ID.
     * @return New schema ID.
     */
    public static int updateSchemaId(int schemaId, int fieldId) {
        schemaId = schemaId ^ (fieldId & 0xFF);
        schemaId = schemaId * FNV1_PRIME;
        schemaId = schemaId ^ ((fieldId >> 8) & 0xFF);
        schemaId = schemaId * FNV1_PRIME;
        schemaId = schemaId ^ ((fieldId >> 16) & 0xFF);
        schemaId = schemaId * FNV1_PRIME;
        schemaId = schemaId ^ ((fieldId >> 24) & 0xFF);
        schemaId = schemaId * FNV1_PRIME;

        return schemaId;
    }

    /**
     * @param typeId Field type ID.
     * @return Field type name or {@code null} if unknown.
     */
    public static String fieldTypeName(int typeId) {
        if (typeId < 0 || typeId >= FIELD_TYPE_NAMES.length)
            return null;

        return FIELD_TYPE_NAMES[typeId];
    }

    /**
     * Write value with flag. e.g. writePlainObject(writer, (byte)77) will write two byte: {BYTE, 77}.
     *
     * @param writer W
     * @param val Value.
     */
    public static void writePlainObject(BinaryWriterEx writer, Object val) {
        Byte flag = PLAIN_CLASS_TO_FLAG.get(val.getClass());

        if (flag == null)
            throw new IllegalArgumentException("Can't write object with type: " + val.getClass());

        switch (flag) {
            case GridBinaryMarshaller.BYTE:
                writer.writeByte(flag);
                writer.writeByte((Byte)val);

                break;

            case GridBinaryMarshaller.SHORT:
                writer.writeByte(flag);
                writer.writeShort((Short)val);

                break;

            case GridBinaryMarshaller.INT:
                writer.writeByte(flag);
                writer.writeInt((Integer)val);

                break;

            case GridBinaryMarshaller.LONG:
                writer.writeByte(flag);
                writer.writeLong((Long)val);

                break;

            case GridBinaryMarshaller.FLOAT:
                writer.writeByte(flag);
                writer.writeFloat((Float)val);

                break;

            case GridBinaryMarshaller.DOUBLE:
                writer.writeByte(flag);
                writer.writeDouble((Double)val);

                break;

            case GridBinaryMarshaller.CHAR:
                writer.writeByte(flag);
                writer.writeChar((Character)val);

                break;

            case GridBinaryMarshaller.BOOLEAN:
                writer.writeByte(flag);
                writer.writeBoolean((Boolean)val);

                break;

            case GridBinaryMarshaller.DECIMAL:
                writer.writeDecimal((BigDecimal)val);

                break;

            case GridBinaryMarshaller.STRING:
                writer.writeString((String)val);

                break;

            case GridBinaryMarshaller.UUID:
                writer.writeUuid((UUID)val);

                break;

            case GridBinaryMarshaller.DATE:
                writer.writeDate((Date)val);

                break;

            case GridBinaryMarshaller.TIMESTAMP:
                writer.writeTimestamp((Timestamp)val);

                break;

            case GridBinaryMarshaller.TIME:
                writer.writeTime((Time)val);

                break;

            case GridBinaryMarshaller.BYTE_ARR:
                writer.writeByteArray((byte[])val);

                break;

            case GridBinaryMarshaller.SHORT_ARR:
                writer.writeShortArray((short[])val);

                break;

            case GridBinaryMarshaller.INT_ARR:
                writer.writeIntArray((int[])val);

                break;

            case GridBinaryMarshaller.LONG_ARR:
                writer.writeLongArray((long[])val);

                break;

            case GridBinaryMarshaller.FLOAT_ARR:
                writer.writeFloatArray((float[])val);

                break;

            case GridBinaryMarshaller.DOUBLE_ARR:
                writer.writeDoubleArray((double[])val);

                break;

            case GridBinaryMarshaller.CHAR_ARR:
                writer.writeCharArray((char[])val);

                break;

            case GridBinaryMarshaller.BOOLEAN_ARR:
                writer.writeBooleanArray((boolean[])val);

                break;

            case GridBinaryMarshaller.DECIMAL_ARR:
                writer.writeDecimalArray((BigDecimal[])val);

                break;

            case GridBinaryMarshaller.STRING_ARR:
                writer.writeStringArray((String[])val);

                break;

            case GridBinaryMarshaller.UUID_ARR:
                writer.writeUuidArray((UUID[])val);

                break;

            case GridBinaryMarshaller.DATE_ARR:
                writer.writeDateArray((Date[])val);

                break;

            case GridBinaryMarshaller.TIMESTAMP_ARR:
                writer.writeTimestampArray((Timestamp[])val);

                break;

            case GridBinaryMarshaller.TIME_ARR:
                writer.writeTimeArray((Time[])val);

                break;

            default:
                throw new IllegalArgumentException("Can't write object with type: " + val.getClass());
        }
    }

    /**
     * @param obj Value to unwrap.
     * @return Unwrapped value.
     */
    public static Object unwrapLazy(@Nullable Object obj) {
        if (obj instanceof BinaryLazyValue)
            return ((BinaryLazyValue)obj).value();

        return obj;
    }

    /**
     * @param obj Value to unwrap.
     * @return Unwrapped value.
     */
    public static Object unwrapTemporary(Object obj) {
        if (obj instanceof BinaryObjectOffheapImpl)
            return ((BinaryObjectOffheapImpl)obj).heapCopy();

        return obj;
    }

    /**
     * @param delegate Iterator to delegate.
     * @return New iterator.
     */
    public static Iterator<Object> unwrapLazyIterator(final Iterator<Object> delegate) {
        return new Iterator<Object>() {
            @Override public boolean hasNext() {
                return delegate.hasNext();
            }

            @Override public Object next() {
                return unwrapLazy(delegate.next());
            }

            @Override public void remove() {
                delegate.remove();
            }
        };
    }

    /**
     * @return {@code true} if content of serialized value cannot contain references to other object.
     */
    public static boolean isPlainType(int type) {
        return type > 0 && type < PLAIN_TYPE_FLAG.length && PLAIN_TYPE_FLAG[type];
    }

    /**
     * Checks whether an array type values can or can not contain references to other object.
     *
     * @param type Array type.
     * @return {@code true} if content of serialized array value cannot contain references to other object.
     */
    public static boolean isPlainArrayType(int type) {
        return (type >= GridBinaryMarshaller.BYTE_ARR && type <= GridBinaryMarshaller.DATE_ARR)
            || type == GridBinaryMarshaller.TIMESTAMP_ARR || type == GridBinaryMarshaller.TIME_ARR;
    }

    /**
     * @param cls Class.
     * @return Binary field type.
     */
    public static byte typeByClass(Class<?> cls) {
        Byte type = PLAIN_CLASS_TO_FLAG.get(cls);

        if (type != null)
            return type;

        if (U.isEnum(cls))
            return GridBinaryMarshaller.ENUM;

        if (cls.isArray())
            return cls.getComponentType().isEnum() || cls.getComponentType() == Enum.class ?
                GridBinaryMarshaller.ENUM_ARR : GridBinaryMarshaller.OBJ_ARR;

        if (cls == BinaryArray.class)
            return GridBinaryMarshaller.OBJ_ARR;

        if (cls == BinaryEnumArray.class)
            return GridBinaryMarshaller.ENUM_ARR;

        if (isSpecialCollection(cls))
            return GridBinaryMarshaller.COL;

        if (isSpecialMap(cls))
            return GridBinaryMarshaller.MAP;

        return GridBinaryMarshaller.OBJ;
    }

    /**
     * Tells whether provided type is binary.
     *
     * @param cls Class to check.
     * @return Whether type is binary.
     */
    public static boolean isBinaryType(Class<?> cls) {
        assert cls != null;

        return BinaryObject.class.isAssignableFrom(cls) ||
            Proxy.class.isAssignableFrom(cls) ||
            BINARY_CLS.contains(cls);
    }

    /**
     * @param map Map to check.
     * @return {@code True} if this map type is supported.
     */
    public static boolean knownMap(Object map) {
        Class<?> cls = map == null ? null : map.getClass();

        return cls == HashMap.class ||
            cls == LinkedHashMap.class ||
            cls == ConcurrentHashMap.class;
    }

    /**
     * Attempts to create a new map of the same known type. Will return null if map type is not supported.
     *
     * @param map Map.
     * @return New map of the same type or null.
     */
    public static <K, V> Map<K, V> newKnownMap(Object map) {
        Class<?> cls = map == null ? null : map.getClass();

        if (cls == HashMap.class)
            return U.newHashMap(((Map)map).size());
        else if (cls == LinkedHashMap.class)
            return U.newLinkedHashMap(((Map)map).size());
        else if (cls == ConcurrentHashMap.class)
            return new ConcurrentHashMap<>(((Map)map).size());

        return null;
    }

    /**
     * Attempts to create a new map of the same type as {@code map} has. Otherwise returns new {@code HashMap}
     * instance.
     *
     * @param map Original map.
     * @return New map.
     */
    public static <K, V> Map<K, V> newMap(Map<K, V> map) {
        if (map instanceof LinkedHashMap)
            return U.newLinkedHashMap(map.size());
        else if (map instanceof TreeMap)
            return new TreeMap<>(((TreeMap<Object, Object>)map).comparator());
        else if (map instanceof ConcurrentHashMap)
            return new ConcurrentHashMap<>(map.size());

        return U.newHashMap(map.size());
    }

    /**
     * @param col Collection to check.
     * @return True if this is a collection of a known type.
     */
    public static boolean knownCollection(Object col) {
        Class<?> cls = col == null ? null : col.getClass();

        return cls == HashSet.class ||
            cls == LinkedHashSet.class ||
            cls == ConcurrentSkipListSet.class ||
            cls == ArrayList.class ||
            cls == LinkedList.class ||
            cls == SINGLETON_LIST_CLS;
    }

    /**
     * @param obj Object to check.
     * @return True if this is an object of a known type.
     */
    public static boolean knownCacheObject(Object obj) {
        return obj instanceof CacheObject;
    }

    /**
     * @param arr Array to check.
     * @return {@code true} if this array is of a known type.
     */
    public static boolean knownArray(Object arr) {
        if (arr == null)
            return false;

        Class<?> cls = arr.getClass();

        return cls == byte[].class || cls == short[].class || cls == int[].class || cls == long[].class ||
            cls == float[].class || cls == double[].class || cls == char[].class || cls == boolean[].class ||
            cls == String[].class || cls == UUID[].class || cls == Date[].class || cls == Timestamp[].class ||
            cls == BigDecimal[].class || cls == Time[].class;
    }

    /**
     * Attempts to create a new collection of the same known type. Will return null if collection type is unknown.
     *
     * @param col Collection.
     * @return New empty collection.
     */
    public static <V> Collection<V> newKnownCollection(Object col) {
        Class<?> cls = col == null ? null : col.getClass();

        if (cls == HashSet.class)
            return U.newHashSet(((Collection)col).size());
        else if (cls == LinkedHashSet.class)
            return U.newLinkedHashSet(((Collection)col).size());
        else if (cls == ConcurrentSkipListSet.class)
            return new ConcurrentSkipListSet<>(((ConcurrentSkipListSet<Object>)col).comparator());
        else if (cls == ArrayList.class)
            return new ArrayList<>(((Collection)col).size());
        else if (cls == LinkedList.class)
            return new LinkedList<>();
        else if (cls == SINGLETON_LIST_CLS)
            return new MutableSingletonList<>();

        return null;
    }

    /**
     * Attempts to create a new set of the same type as {@code set} has. Otherwise returns new {@code HashSet}
     * instance.
     *
     * @param set Original set.
     * @return New set.
     */
    public static <V> Set<V> newSet(Set<V> set) {
        if (set instanceof LinkedHashSet)
            return U.newLinkedHashSet(set.size());
        else if (set instanceof TreeSet)
            return new TreeSet<>(((TreeSet<Object>)set).comparator());
        else if (set instanceof ConcurrentSkipListSet)
            return new ConcurrentSkipListSet<>(((ConcurrentSkipListSet<Object>)set).comparator());

        return U.newHashSet(set.size());
    }

    /**
     * Check protocol version.
     *
     * @param protoVer Protocol version.
     */
    public static void checkProtocolVersion(byte protoVer) {
        if (GridBinaryMarshaller.PROTO_VER != protoVer)
            throw new BinaryObjectException("Unsupported protocol version: " + protoVer);
    }

    /**
     * Get binary object length.
     *
     * @param in Input stream.
     * @param start Start position.
     * @return Length.
     */
    public static int length(BinaryPositionReadable in, int start) {
        return in.readIntPositioned(start + GridBinaryMarshaller.TOTAL_LEN_POS);
    }

    /** */
    public static int dataStartRelative(BinaryPositionReadable in, int start) {
        int typeId = in.readIntPositioned(start + GridBinaryMarshaller.TYPE_ID_POS);

        if (typeId == GridBinaryMarshaller.UNREGISTERED_TYPE_ID) {
            // Gets the length of the type name which is stored as string.
            int len = in.readIntPositioned(start + GridBinaryMarshaller.DFLT_HDR_LEN + /** object type */1);

            return GridBinaryMarshaller.DFLT_HDR_LEN + /** object type */1 + /** string length */ 4 + len;
        }
        else
            return GridBinaryMarshaller.DFLT_HDR_LEN;
    }

    /**
     * Get footer start of the object.
     *
     * @param in Input stream.
     * @param start Object start position inside the stream.
     * @return Footer start.
     */
    public static int footerStartRelative(BinaryPositionReadable in, int start) {
        short flags = in.readShortPositioned(start + GridBinaryMarshaller.FLAGS_POS);

        if (hasSchema(flags))
            // Schema exists, use offset.
            return in.readIntPositioned(start + GridBinaryMarshaller.SCHEMA_OR_RAW_OFF_POS);
        else
            // No schema, footer start equals to object end.
            return length(in, start);
    }

    /**
     * Get object's footer.
     *
     * @param in Input stream.
     * @param start Start position.
     * @return Footer start.
     */
    public static int footerStartAbsolute(BinaryPositionReadable in, int start) {
        return footerStartRelative(in, start) + start;
    }

    /**
     * Get object's footer.
     *
     * @param in Input stream.
     * @param start Start position.
     * @return Footer.
     */
    public static IgniteBiTuple<Integer, Integer> footerAbsolute(BinaryPositionReadable in, int start) {
        short flags = in.readShortPositioned(start + GridBinaryMarshaller.FLAGS_POS);

        int footerEnd = length(in, start);

        if (hasSchema(flags)) {
            // Schema exists.
            int footerStart = in.readIntPositioned(start + GridBinaryMarshaller.SCHEMA_OR_RAW_OFF_POS);

            if (hasRaw(flags))
                footerEnd -= 4;

            assert footerStart <= footerEnd;

            return F.t(start + footerStart, start + footerEnd);
        }
        else
            // No schema.
            return F.t(start + footerEnd, start + footerEnd);
    }

    /**
     * Get relative raw offset of the object.
     *
     * @param in Input stream.
     * @param start Object start position inside the stream.
     * @return Raw offset.
     */
    public static int rawOffsetRelative(BinaryPositionReadable in, int start) {
        short flags = in.readShortPositioned(start + GridBinaryMarshaller.FLAGS_POS);

        int len = length(in, start);

        if (hasSchema(flags)) {
            // Schema exists.
            if (hasRaw(flags))
                // Raw offset is set, it is at the very end of the object.
                return in.readIntPositioned(start + len - 4);
            else
                // Raw offset is not set, so just return schema offset.
                return in.readIntPositioned(start + GridBinaryMarshaller.SCHEMA_OR_RAW_OFF_POS);
        }
        else
            // No schema, raw offset is located on schema offset position.
            return in.readIntPositioned(start + GridBinaryMarshaller.SCHEMA_OR_RAW_OFF_POS);
    }

    /**
     * Get absolute raw offset of the object.
     *
     * @param in Input stream.
     * @param start Object start position inside the stream.
     * @return Raw offset.
     */
    public static int rawOffsetAbsolute(BinaryPositionReadable in, int start) {
        return start + rawOffsetRelative(in, start);
    }

    /**
     * Get offset length for the given flags.
     *
     * @param flags Flags.
     * @return Offset size.
     */
    public static int fieldOffsetLength(short flags) {
        if ((flags & FLAG_OFFSET_ONE_BYTE) == FLAG_OFFSET_ONE_BYTE)
            return OFFSET_1;
        else if ((flags & FLAG_OFFSET_TWO_BYTES) == FLAG_OFFSET_TWO_BYTES)
            return OFFSET_2;
        else
            return OFFSET_4;
    }

    /**
     * Get field ID length.
     *
     * @param flags Flags.
     * @return Field ID length.
     */
    public static int fieldIdLength(short flags) {
        return isCompactFooter(flags) ? 0 : FIELD_ID_LEN;
    }

    /**
     * Get relative field offset.
     *
     * @param stream Stream.
     * @param pos Position.
     * @param fieldOffsetSize Field offset size.
     * @return Relative field offset.
     */
    public static int fieldOffsetRelative(BinaryPositionReadable stream, int pos, int fieldOffsetSize) {
        int res;

        if (fieldOffsetSize == OFFSET_1)
            res = (int)stream.readBytePositioned(pos) & 0xFF;
        else if (fieldOffsetSize == OFFSET_2)
            res = (int)stream.readShortPositioned(pos) & 0xFFFF;
        else
            res = stream.readIntPositioned(pos);

        return res;
    }

    /**
     * Merge old and new metas.
     *
     * @param oldMeta Old meta.
     * @param newMeta New meta.
     * @return New meta if old meta was null, old meta if no changes detected, merged meta otherwise.
     * @throws BinaryObjectException If merge failed due to metadata conflict.
     */
    public static BinaryMetadata mergeMetadata(@Nullable BinaryMetadata oldMeta, BinaryMetadata newMeta) {
        return mergeMetadata(oldMeta, newMeta, null);
    }

    /**
     * Merge old and new metas.
     *
     * @param oldMeta Old meta.
     * @param newMeta New meta.
     * @param changedSchemas Set for holding changed schemas.
     * @return New meta if old meta was null, old meta if no changes detected, merged meta otherwise.
     * @throws BinaryObjectException If merge failed due to metadata conflict.
     */
    public static BinaryMetadata mergeMetadata(@Nullable BinaryMetadata oldMeta, BinaryMetadata newMeta,
        @Nullable Set<Integer> changedSchemas) {
        assert newMeta != null;

        if (oldMeta == null) {
            if (changedSchemas != null) {
                for (BinarySchema schema : newMeta.schemas())
                    changedSchemas.add(schema.schemaId());
            }

            return newMeta;
        }
        else {
            assert oldMeta.typeId() == newMeta.typeId();

            // Check type name.
            if (!Objects.equals(oldMeta.typeName(), newMeta.typeName())) {
                throw new BinaryObjectException(
                    "Two binary types have duplicate type ID [" + "typeId=" + oldMeta.typeId() +
                        ", typeName1=" + oldMeta.typeName() + ", typeName2=" + newMeta.typeName() + ']'
                );
            }

            // Check affinity field names.
            if (!Objects.equals(oldMeta.affinityKeyFieldName(), newMeta.affinityKeyFieldName())) {
                throw new BinaryObjectException(
                    "Binary type has different affinity key fields [" + "typeName=" + newMeta.typeName() +
                        ", affKeyFieldName1=" + oldMeta.affinityKeyFieldName() +
                        ", affKeyFieldName2=" + newMeta.affinityKeyFieldName() + ']'
                );
            }

            // Check enum flag.
            if (oldMeta.isEnum() != newMeta.isEnum()) {
                if (oldMeta.isEnum())
                    throw new BinaryObjectException("Binary type already registered as enum: " +
                        newMeta.typeName());
                else
                    throw new BinaryObjectException("Binary type already registered as non-enum: " +
                        newMeta.typeName());
            }

            // Check and merge fields.
            Map<String, BinaryFieldMetadata> mergedFields;

            if (FIELDS_SORTED_ORDER)
                mergedFields = new TreeMap<>(oldMeta.fieldsMap());
            else
                mergedFields = new LinkedHashMap<>(oldMeta.fieldsMap());

            Map<String, BinaryFieldMetadata> newFields = newMeta.fieldsMap();

            boolean changed = false;

            Map<String, Integer> mergedEnumMap = null;

            if (!F.isEmpty(newMeta.enumMap())) {
                mergedEnumMap = mergeEnumValues(oldMeta.typeName(), oldMeta.enumMap(), newMeta.enumMap());

                changed = mergedEnumMap.size() > oldMeta.enumMap().size();
            }

            for (Map.Entry<String, BinaryFieldMetadata> newField : newFields.entrySet()) {
                BinaryFieldMetadata oldFieldMeta = mergedFields.put(newField.getKey(), newField.getValue());

                if (oldFieldMeta == null)
                    changed = true;
                else {
                    String oldFieldTypeName = fieldTypeName(oldFieldMeta.typeId());
                    String newFieldTypeName = fieldTypeName(newField.getValue().typeId());

                    if (!Objects.equals(oldFieldTypeName, newFieldTypeName)) {
                        throw new BinaryObjectException(
                            "Type '" + oldMeta.typeName() + "' with typeId " + oldMeta.typeId()
                                + " has a different/incorrect type for field '" + newField.getKey()
                                + "'. Expected '" + oldFieldTypeName + "' but '" + newFieldTypeName
                                + "' was provided. The type of an existing field can not be changed. " +
                                "Use a different field name or follow this procedure to reuse the current name:\n" +
                                "- Delete data records that use the old field type;\n" +
                                "- Remove metadata by the command: " +
                                "'control.sh --meta remove --typeId " + oldMeta.typeId() + "'."
                        );
                    }
                }
            }

            // Check and merge schemas.
            Collection<BinarySchema> mergedSchemas = new HashSet<>(oldMeta.schemas());

            for (BinarySchema newSchema : newMeta.schemas()) {
                if (mergedSchemas.add(newSchema)) {
                    changed = true;

                    if (changedSchemas != null)
                        changedSchemas.add(newSchema.schemaId());
                }
            }

            // Return either old meta if no changes detected, or new merged meta.
            return changed ? new BinaryMetadata(oldMeta.typeId(), oldMeta.typeName(), mergedFields,
                oldMeta.affinityKeyFieldName(), mergedSchemas, oldMeta.isEnum(), mergedEnumMap) : oldMeta;
        }
    }

    /**
     * @param cls Class.
     * @return Mode.
     */
    public static BinaryWriteMode mode(Class<?> cls) {
        assert cls != null;

        // Primitives.
        if (cls == byte.class)
            return BinaryWriteMode.P_BYTE;
        else if (cls == boolean.class)
            return BinaryWriteMode.P_BOOLEAN;
        else if (cls == short.class)
            return BinaryWriteMode.P_SHORT;
        else if (cls == char.class)
            return BinaryWriteMode.P_CHAR;
        else if (cls == int.class)
            return BinaryWriteMode.P_INT;
        else if (cls == long.class)
            return BinaryWriteMode.P_LONG;
        else if (cls == float.class)
            return BinaryWriteMode.P_FLOAT;
        else if (cls == double.class)
            return BinaryWriteMode.P_DOUBLE;

        // Boxed primitives.
        else if (cls == Byte.class)
            return BinaryWriteMode.BYTE;
        else if (cls == Boolean.class)
            return BinaryWriteMode.BOOLEAN;
        else if (cls == Short.class)
            return BinaryWriteMode.SHORT;
        else if (cls == Character.class)
            return BinaryWriteMode.CHAR;
        else if (cls == Integer.class)
            return BinaryWriteMode.INT;
        else if (cls == Long.class)
            return BinaryWriteMode.LONG;
        else if (cls == Float.class)
            return BinaryWriteMode.FLOAT;
        else if (cls == Double.class)
            return BinaryWriteMode.DOUBLE;

        // The rest types.
        else if (cls == BigDecimal.class)
            return BinaryWriteMode.DECIMAL;
        else if (cls == String.class)
            return BinaryWriteMode.STRING;
        else if (cls == UUID.class)
            return BinaryWriteMode.UUID;
        else if (cls == Date.class)
            return BinaryWriteMode.DATE;
        else if (cls == Timestamp.class)
            return BinaryWriteMode.TIMESTAMP;
        else if (cls == Time.class)
            return BinaryWriteMode.TIME;
        else if (cls == byte[].class)
            return BinaryWriteMode.BYTE_ARR;
        else if (cls == short[].class)
            return BinaryWriteMode.SHORT_ARR;
        else if (cls == int[].class)
            return BinaryWriteMode.INT_ARR;
        else if (cls == long[].class)
            return BinaryWriteMode.LONG_ARR;
        else if (cls == float[].class)
            return BinaryWriteMode.FLOAT_ARR;
        else if (cls == double[].class)
            return BinaryWriteMode.DOUBLE_ARR;
        else if (cls == char[].class)
            return BinaryWriteMode.CHAR_ARR;
        else if (cls == boolean[].class)
            return BinaryWriteMode.BOOLEAN_ARR;
        else if (cls == BigDecimal[].class)
            return BinaryWriteMode.DECIMAL_ARR;
        else if (cls == String[].class)
            return BinaryWriteMode.STRING_ARR;
        else if (cls == UUID[].class)
            return BinaryWriteMode.UUID_ARR;
        else if (cls == Date[].class)
            return BinaryWriteMode.DATE_ARR;
        else if (cls == Timestamp[].class)
            return BinaryWriteMode.TIMESTAMP_ARR;
        else if (cls == Time[].class)
            return BinaryWriteMode.TIME_ARR;
        else if (cls.isArray())
            return cls.getComponentType().isEnum() ? BinaryWriteMode.ENUM_ARR : BinaryWriteMode.OBJECT_ARR;
        else if (cls == BinaryArray.class)
            return BinaryWriteMode.OBJECT_ARR;
        else if (cls == BinaryEnumArray.class)
            return BinaryWriteMode.ENUM_ARR;
        else if (cls == BinaryObjectImpl.class)
            return BinaryWriteMode.BINARY_OBJ;
        else if (Binarylizable.class.isAssignableFrom(cls))
            return BinaryWriteMode.BINARY;
        else if (isSpecialCollection(cls))
            return BinaryWriteMode.COL;
        else if (isSpecialMap(cls))
            return BinaryWriteMode.MAP;
        else if (U.isEnum(cls))
            return BinaryWriteMode.ENUM;
        else if (cls == BinaryEnumObjectImpl.class)
            return BinaryWriteMode.BINARY_ENUM;
        else if (cls == Class.class)
            return BinaryWriteMode.CLASS;
        else if (Proxy.class.isAssignableFrom(cls))
            return BinaryWriteMode.PROXY;
        else
            return BinaryWriteMode.OBJECT;
    }

    /**
     * Check if class represents a collection which must be treated specially.
     *
     * @param cls Class.
     * @return {@code True} if this is a special collection class.
     */
    public static boolean isSpecialCollection(Class cls) {
        return ArrayList.class.equals(cls) || LinkedList.class.equals(cls) || SINGLETON_LIST_CLS.equals(cls) ||
            HashSet.class.equals(cls) || LinkedHashSet.class.equals(cls);
    }

    /**
     * Check if class represents a map which must be treated specially.
     *
     * @param cls Class.
     * @return {@code True} if this is a special map class.
     */
    public static boolean isSpecialMap(Class cls) {
        return HashMap.class.equals(cls) || LinkedHashMap.class.equals(cls);
    }

    /**
     * @return Value.
     */
    public static byte[] doReadByteArray(BinaryInputStream in) {
        int len = in.readInt();

        return in.readByteArray(len);
    }

    /**
     * @return Value.
     */
    public static boolean[] doReadBooleanArray(BinaryInputStream in) {
        int len = in.readInt();

        return in.readBooleanArray(len);
    }

    /**
     * @return Value.
     */
    public static short[] doReadShortArray(BinaryInputStream in) {
        int len = in.readInt();

        return in.readShortArray(len);
    }

    /**
     * @return Value.
     */
    public static char[] doReadCharArray(BinaryInputStream in) {
        int len = in.readInt();

        return in.readCharArray(len);
    }

    /**
     * @return Value.
     */
    public static int[] doReadIntArray(BinaryInputStream in) {
        int len = in.readInt();

        return in.readIntArray(len);
    }

    /**
     * @return Value.
     */
    public static long[] doReadLongArray(BinaryInputStream in) {
        int len = in.readInt();

        return in.readLongArray(len);
    }

    /**
     * @return Value.
     */
    public static float[] doReadFloatArray(BinaryInputStream in) {
        int len = in.readInt();

        return in.readFloatArray(len);
    }

    /**
     * @return Value.
     */
    public static double[] doReadDoubleArray(BinaryInputStream in) {
        int len = in.readInt();

        return in.readDoubleArray(len);
    }

    /**
     * @return Value.
     */
    public static BigDecimal doReadDecimal(BinaryInputStream in) {
        int scale = in.readInt();
        byte[] mag = doReadByteArray(in);

        boolean negative = mag[0] < 0;

        if (negative)
            mag[0] &= 0x7F;

        BigInteger intVal = new BigInteger(mag);

        if (negative)
            intVal = intVal.negate();

        return new BigDecimal(intVal, scale);
    }

    /**
     * @return Value.
     */
    public static String doReadString(BinaryInputStream in) {
        if (!in.hasArray()) {
            byte[] arr = doReadByteArray(in);

            if (USE_STR_SERIALIZATION_VER_2)
                return utf8BytesToStr(arr, 0, arr.length);
            else
                return new String(arr, UTF_8);
        }

        int strLen = in.readInt();

        int pos = in.position();

        // String will copy necessary array part for us.
        String res;

        if (USE_STR_SERIALIZATION_VER_2) {
            res = utf8BytesToStr(in.array(), pos, strLen);
        }
        else {
            res = new String(in.array(), pos, strLen, UTF_8);
        }

        in.position(pos + strLen);

        return res;
    }

    /**
     * @return Value.
     */
    public static UUID doReadUuid(BinaryInputStream in) {
        return new UUID(in.readLong(), in.readLong());
    }

    /**
     * @return Value.
     */
    public static Date doReadDate(BinaryInputStream in) {
        long time = in.readLong();

        return new Date(time);
    }

    /**
     * @return Value.
     */
    public static Timestamp doReadTimestamp(BinaryInputStream in) {
        long time = in.readLong();
        int nanos = in.readInt();

        Timestamp ts = new Timestamp(time);

        ts.setNanos(ts.getNanos() + nanos);

        return ts;
    }

    /**
     * @return Value.
     */
    public static Time doReadTime(BinaryInputStream in) {
        long time = in.readLong();

        return new Time(time);
    }

    /**
     * @return Value.
     * @throws BinaryObjectException In case of error.
     */
    public static BigDecimal[] doReadDecimalArray(BinaryInputStream in) throws BinaryObjectException {
        int len = in.readInt();

        BigDecimal[] arr = new BigDecimal[len];

        for (int i = 0; i < len; i++) {
            byte flag = in.readByte();

            if (flag == GridBinaryMarshaller.NULL)
                arr[i] = null;
            else {
                if (flag != GridBinaryMarshaller.DECIMAL)
                    throw new BinaryObjectException("Invalid flag value: " + flag);

                arr[i] = doReadDecimal(in);
            }
        }

        return arr;
    }

    /**
     * @return Value.
     * @throws BinaryObjectException In case of error.
     */
    public static String[] doReadStringArray(BinaryInputStream in) throws BinaryObjectException {
        int len = in.readInt();

        String[] arr = new String[len];

        for (int i = 0; i < len; i++) {
            byte flag = in.readByte();

            if (flag == GridBinaryMarshaller.NULL)
                arr[i] = null;
            else {
                if (flag != GridBinaryMarshaller.STRING)
                    throw new BinaryObjectException("Invalid flag value: " + flag);

                arr[i] = doReadString(in);
            }
        }

        return arr;
    }

    /**
     * @return Value.
     * @throws BinaryObjectException In case of error.
     */
    public static UUID[] doReadUuidArray(BinaryInputStream in) throws BinaryObjectException {
        int len = in.readInt();

        UUID[] arr = new UUID[len];

        for (int i = 0; i < len; i++) {
            byte flag = in.readByte();

            if (flag == GridBinaryMarshaller.NULL)
                arr[i] = null;
            else {
                if (flag != GridBinaryMarshaller.UUID)
                    throw new BinaryObjectException("Invalid flag value: " + flag);

                arr[i] = doReadUuid(in);
            }
        }

        return arr;
    }

    /**
     * @return Value.
     * @throws BinaryObjectException In case of error.
     */
    public static Date[] doReadDateArray(BinaryInputStream in) throws BinaryObjectException {
        int len = in.readInt();

        Date[] arr = new Date[len];

        for (int i = 0; i < len; i++) {
            byte flag = in.readByte();

            if (flag == GridBinaryMarshaller.NULL)
                arr[i] = null;
            else {
                if (flag != GridBinaryMarshaller.DATE)
                    throw new BinaryObjectException("Invalid flag value: " + flag);

                arr[i] = doReadDate(in);
            }
        }

        return arr;
    }

    /**
     * @return Value.
     * @throws BinaryObjectException In case of error.
     */
    public static Timestamp[] doReadTimestampArray(BinaryInputStream in) throws BinaryObjectException {
        int len = in.readInt();

        Timestamp[] arr = new Timestamp[len];

        for (int i = 0; i < len; i++) {
            byte flag = in.readByte();

            if (flag == GridBinaryMarshaller.NULL)
                arr[i] = null;
            else {
                if (flag != GridBinaryMarshaller.TIMESTAMP)
                    throw new BinaryObjectException("Invalid flag value: " + flag);

                arr[i] = doReadTimestamp(in);
            }
        }

        return arr;
    }

    /**
     * @return Value.
     * @throws BinaryObjectException In case of error.
     */
    public static Time[] doReadTimeArray(BinaryInputStream in) throws BinaryObjectException {
        int len = in.readInt();

        Time[] arr = new Time[len];

        for (int i = 0; i < len; i++) {
            byte flag = in.readByte();

            if (flag == GridBinaryMarshaller.NULL)
                arr[i] = null;
            else {
                if (flag != GridBinaryMarshaller.TIME)
                    throw new BinaryObjectException("Invalid flag value: " + flag);

                arr[i] = doReadTime(in);
            }
        }

        return arr;
    }

    /**
     * @return Value.
     */
    public static BinaryObject doReadBinaryObject(BinaryInputStream in, BinaryContext ctx, boolean detach) {
        if (in.offheapPointer() > 0) {
            int len = in.readInt();

            int pos = in.position();

            in.position(in.position() + len);

            int start = in.readInt();

            return new BinaryObjectOffheapImpl(ctx, in.offheapPointer() + pos, start, len);
        }
        else {
            byte[] arr = doReadByteArray(in);
            int start = in.readInt();

            BinaryObjectImpl binO = new BinaryObjectImpl(ctx, arr, start);

            if (detach) {
                binO.detachAllowed(true);

                return binO.detach();
            }

            return binO;
        }
    }

    /**
     * @param in Binary input stream.
     * @param ctx Binary context.
     * @param ldr Class loader.
     * @return Class object specified at the input stream.
     * @throws BinaryObjectException If failed.
     */
    public static Class doReadClass(BinaryInputStream in, BinaryContext ctx, ClassLoader ldr)
        throws BinaryObjectException {
        return doReadClass(in, ctx, ldr, true);
    }

    /**
     * @param in Binary input stream.
     * @param ctx Binary context.
     * @param ldr Class loader.
     * @param deserialize Doesn't load the class when the flag is {@code false}. Class information is skipped.
     * @return Class object specified at the input stream if {@code deserialize == true}. Otherwise returns {@code null}
     * @throws BinaryObjectException If failed.
     */
    public static Class doReadClass(BinaryInputStream in, BinaryContext ctx, ClassLoader ldr, boolean deserialize)
        throws BinaryObjectException {
        int typeId = in.readInt();

        if (!deserialize) {
            // Skip class name at the stream.
            if (typeId == GridBinaryMarshaller.UNREGISTERED_TYPE_ID)
                doReadClassName(in);

            return null;
        }

        return doReadClass(in, ctx, ldr, typeId);
    }

    /**
     * @return Value.
     */
    @SuppressWarnings("ConstantConditions")
    public static Object doReadProxy(BinaryInputStream in, BinaryContext ctx, ClassLoader ldr,
        BinaryReaderHandlesHolder handles) {
        Class<?>[] intfs = new Class<?>[in.readInt()];

        for (int i = 0; i < intfs.length; i++)
            intfs[i] = doReadClass(in, ctx, ldr);

        InvocationHandler ih = (InvocationHandler)doReadObject(in, ctx, ldr, handles);

        return Proxy.newProxyInstance(ldr != null ? ldr : U.gridClassLoader(), intfs, ih);
    }

    /**
     * Read plain type.
     *
     * @param in Input stream.
     * @return Plain type.
     */
    private static EnumType doReadEnumType(BinaryInputStream in) {
        int typeId = in.readInt();

        if (typeId != GridBinaryMarshaller.UNREGISTERED_TYPE_ID)
            return new EnumType(typeId, null);
        else {
            String clsName = doReadClassName(in);

            return new EnumType(GridBinaryMarshaller.UNREGISTERED_TYPE_ID, clsName);
        }
    }

    /**
     * @param in Input stream.
     * @return Class name.
     */
    public static String doReadClassName(BinaryInputStream in) {
        byte flag = in.readByte();

        if (flag != GridBinaryMarshaller.STRING)
            throw new BinaryObjectException("Failed to read class name [position=" + (in.position() - 1) + ']');

        return doReadString(in);
    }

    /**
     * @param in Binary input stream.
     * @param ctx Binary context.
     * @param ldr Class loader.
     * @param typeId Type id.
     * @return Class object specified at the input stream.
     * @throws BinaryObjectException If failed.
     */
    public static Class doReadClass(BinaryInputStream in, BinaryContext ctx, ClassLoader ldr, int typeId)
        throws BinaryObjectException {
        Class cls;

        if (typeId != GridBinaryMarshaller.UNREGISTERED_TYPE_ID)
            cls = ctx.descriptorForTypeId(true, typeId, ldr, false).describedClass();
        else {
            String clsName = doReadClassName(in);
            boolean useCache = GridBinaryMarshaller.USE_CACHE.get();

            try {
                cls = U.forName(clsName, ldr, null);
            }
            catch (ClassNotFoundException e) {
                throw new BinaryInvalidTypeException("Failed to load the class: " + clsName, e);
            }

            // forces registering of class by type id, at least locally
            if (useCache)
                ctx.registerType(cls, false, false);
        }

        return cls;
    }

    /**
     * Resolve the class.
     *
     * @param ctx Binary context.
     * @param typeId Type ID.
     * @param clsName Class name.
     * @param ldr Class loaded.
     * @return Resovled class.
     */
    public static Class resolveClass(BinaryContext ctx, int typeId, @Nullable String clsName,
        @Nullable ClassLoader ldr, boolean registerMeta) {
        Class cls;

        if (typeId != GridBinaryMarshaller.UNREGISTERED_TYPE_ID)
            cls = ctx.descriptorForTypeId(true, typeId, ldr, registerMeta).describedClass();
        else {
            try {
                cls = U.forName(clsName, ldr, null);
            }
            catch (ClassNotFoundException e) {
                throw new BinaryInvalidTypeException("Failed to load the class: " + clsName, e);
            }

            ctx.registerType(cls, false, false);
        }

        return cls;
    }

    /**
     * Read binary enum.
     *
     * @param in Input stream.
     * @param ctx Binary context.
     * @return Enum.
     */
    public static BinaryEnumObjectImpl doReadBinaryEnum(BinaryInputStream in, BinaryContext ctx) {
        return doReadBinaryEnum(in, ctx, doReadEnumType(in));
    }

    /**
     * Read binary enum.
     *
     * @param in Input stream.
     * @param ctx Binary context.
     * @param type Plain type.
     * @return Enum.
     */
    private static BinaryEnumObjectImpl doReadBinaryEnum(BinaryInputStream in, BinaryContext ctx,
        EnumType type) {
        return new BinaryEnumObjectImpl(ctx, type.typeId, type.clsName, in.readInt());
    }

    /**
     * Read binary enum array.
     *
     * @param in Input stream.
     * @param ctx Binary context.
     * @return Enum array.
     */
    private static Object[] doReadBinaryEnumArray(BinaryInputStream in, BinaryContext ctx) {
        int len = in.readInt();

        Object[] arr = (Object[])Array.newInstance(BinaryEnumObjectImpl.class, len);

        for (int i = 0; i < len; i++) {
            byte flag = in.readByte();

            if (flag == GridBinaryMarshaller.NULL)
                arr[i] = null;
            else
                arr[i] = doReadBinaryEnum(in, ctx, doReadEnumType(in));
        }

        return arr;
    }

    /**
     * Having target class in place we simply read ordinal and create final representation.
     *
     * @param cls Enum class.
     * @param useCache True if class loader cache will be used, false otherwise.
     * @return Value.
     */
    public static Enum<?> doReadEnum(BinaryInputStream in, Class<?> cls, boolean useCache) throws BinaryObjectException {
        assert cls != null;

        if (!cls.isEnum())
            throw new BinaryObjectException("Class does not represent enum type: " + cls.getName());

        int ord = in.readInt();

        if (useCache)
            return BinaryEnumCache.get(cls, ord);
        else
            return uncachedEnumValue(cls, ord);
    }

    /**
     * Get value for the given class without any caching.
     *
     * @param cls Class.
     */
    private static <T> T uncachedEnumValue(Class<?> cls, int ord) throws BinaryObjectException {
        assert cls != null;

        if (ord >= 0) {
            Object[] vals = cls.getEnumConstants();

            if (ord < vals.length)
                return (T)vals[ord];
            else
                throw new BinaryObjectException("Failed to get enum value for ordinal (do you have correct class " +
                    "version?) [cls=" + cls.getName() + ", ordinal=" + ord + ", totalValues=" + vals.length + ']');
        }
        else
            return null;
    }

    /**
     * @param cls Enum class.
     * @return Value.
     */
    public static Object[] doReadEnumArray(BinaryInputStream in, BinaryContext ctx, ClassLoader ldr, Class<?> cls)
        throws BinaryObjectException {
        int len = in.readInt();

        Object[] arr = (Object[])Array.newInstance(cls, len);

        for (int i = 0; i < len; i++) {
            byte flag = in.readByte();

            if (flag == GridBinaryMarshaller.NULL)
                arr[i] = null;
            else
                arr[i] = doReadEnum(in, doReadClass(in, ctx, ldr), GridBinaryMarshaller.USE_CACHE.get());
        }

        return arr;
    }

    /**
     * Read object serialized using optimized marshaller.
     *
     * @return Result.
     */
    public static Object doReadOptimized(BinaryInputStream in, BinaryContext ctx, @Nullable ClassLoader clsLdr) {
        int len = in.readInt();

        ByteArrayInputStream input = new ByteArrayInputStream(in.array(), in.position(), len);

        try {
            return ctx.optimizedMarsh().unmarshal(input, U.resolveClassLoader(clsLdr, ctx.configuration()));
        }
        catch (IgniteCheckedException e) {
            throw new BinaryObjectException("Failed to unmarshal object with optimized marshaller", e);
        }
        finally {
            in.position(in.position() + len);
        }
    }

    /**
     * @return Object.
     * @throws BinaryObjectException In case of error.
     */
    @Nullable public static Object doReadObject(BinaryInputStream in, BinaryContext ctx, ClassLoader ldr,
        BinaryReaderHandlesHolder handles) throws BinaryObjectException {
        return reader(ctx, in, ldr, handles.handles(), false, true).deserialize();
    }

    /**
     * @return Unmarshalled value.
     * @throws BinaryObjectException In case of error.
     */
    @Nullable public static Object unmarshal(BinaryInputStream in, BinaryContext ctx, ClassLoader ldr)
        throws BinaryObjectException {
        return unmarshal(in, ctx, ldr, new BinaryReaderHandlesHolderImpl());
    }

    /**
     * @return Unmarshalled value.
     * @throws BinaryObjectException In case of error.
     */
    @Nullable public static Object unmarshal(BinaryInputStream in, BinaryContext ctx, ClassLoader ldr,
        BinaryReaderHandlesHolder handles) throws BinaryObjectException {
        return unmarshal(in, ctx, ldr, handles, false);
    }

    /**
     * @return Unmarshalled value.
     * @throws BinaryObjectException In case of error.
     */
    @Nullable public static Object unmarshal(BinaryInputStream in, BinaryContext ctx, ClassLoader ldr,
        BinaryReaderHandlesHolder handles, boolean detach) throws BinaryObjectException {
        return unmarshal(in, ctx, ldr, handles, detach, false);
    }

    /**
     * @return Unmarshalled value.
     * @throws BinaryObjectException In case of error.
     */
    @Nullable public static Object unmarshal(BinaryInputStream in, BinaryContext ctx, ClassLoader ldr,
        BinaryReaderHandlesHolder handles, boolean detach, boolean deserialize) throws BinaryObjectException {
        int start = in.position();

        byte flag = in.readByte();

        switch (flag) {
            case GridBinaryMarshaller.NULL:
                return null;

            case GridBinaryMarshaller.HANDLE: {
                int handlePos = start - in.readInt();

                Object obj = handles.getHandle(handlePos);

                if (obj == null) {
                    int retPos = in.position();

                    in.position(handlePos);

                    obj = unmarshal(in, ctx, ldr, handles, detach, deserialize);

                    in.position(retPos);
                }

                return obj;
            }

            case GridBinaryMarshaller.OBJ: {
                checkProtocolVersion(in.readByte());

                int len = length(in, start);

                BinaryObjectExImpl po;

                if (detach) {
                    BinaryObjectImpl binObj = new BinaryObjectImpl(ctx, in.array(), start);

                    binObj.detachAllowed(true);

                    po = binObj.detach(!handles.isEmpty());
                }
                else {
                    if (in.offheapPointer() == 0)
                        po = new BinaryObjectImpl(ctx, in.array(), start);
                    else
                        po = new BinaryObjectOffheapImpl(ctx, in.offheapPointer(), start,
                            in.remaining() + in.position());
                }

                in.position(start + len);

                handles.setHandle(po, start);

                return po;
            }

            case GridBinaryMarshaller.BYTE:
                return in.readByte();

            case GridBinaryMarshaller.SHORT:
                return in.readShort();

            case GridBinaryMarshaller.INT:
                return in.readInt();

            case GridBinaryMarshaller.LONG:
                return in.readLong();

            case GridBinaryMarshaller.FLOAT:
                return in.readFloat();

            case GridBinaryMarshaller.DOUBLE:
                return in.readDouble();

            case GridBinaryMarshaller.CHAR:
                return in.readChar();

            case GridBinaryMarshaller.BOOLEAN:
                return in.readBoolean();

            case GridBinaryMarshaller.DECIMAL:
                return doReadDecimal(in);

            case GridBinaryMarshaller.STRING:
                return doReadString(in);

            case GridBinaryMarshaller.UUID:
                return doReadUuid(in);

            case GridBinaryMarshaller.DATE:
                return doReadDate(in);

            case GridBinaryMarshaller.TIMESTAMP:
                return doReadTimestamp(in);

            case GridBinaryMarshaller.TIME:
                return doReadTime(in);

            case GridBinaryMarshaller.BYTE_ARR:
                return doReadByteArray(in);

            case GridBinaryMarshaller.SHORT_ARR:
                return doReadShortArray(in);

            case GridBinaryMarshaller.INT_ARR:
                return doReadIntArray(in);

            case GridBinaryMarshaller.LONG_ARR:
                return doReadLongArray(in);

            case GridBinaryMarshaller.FLOAT_ARR:
                return doReadFloatArray(in);

            case GridBinaryMarshaller.DOUBLE_ARR:
                return doReadDoubleArray(in);

            case GridBinaryMarshaller.CHAR_ARR:
                return doReadCharArray(in);

            case GridBinaryMarshaller.BOOLEAN_ARR:
                return doReadBooleanArray(in);

            case GridBinaryMarshaller.DECIMAL_ARR:
                return doReadDecimalArray(in);

            case GridBinaryMarshaller.STRING_ARR:
                return doReadStringArray(in);

            case GridBinaryMarshaller.UUID_ARR:
                return doReadUuidArray(in);

            case GridBinaryMarshaller.DATE_ARR:
                return doReadDateArray(in);

            case GridBinaryMarshaller.TIMESTAMP_ARR:
                return doReadTimestampArray(in);

            case GridBinaryMarshaller.TIME_ARR:
                return doReadTimeArray(in);

            case GridBinaryMarshaller.OBJ_ARR:
                if (BinaryArray.useBinaryArrays() && !deserialize)
                    return doReadBinaryArray(in, ctx, ldr, handles, detach, deserialize, false);
                else
                    return doReadObjectArray(in, ctx, ldr, handles, detach, deserialize);

            case GridBinaryMarshaller.COL:
                return doReadCollection(in, ctx, ldr, handles, detach, deserialize, null);

            case GridBinaryMarshaller.MAP:
                return doReadMap(in, ctx, ldr, handles, detach, deserialize, null);

            case GridBinaryMarshaller.BINARY_OBJ:
                return doReadBinaryObject(in, ctx, detach);

            case GridBinaryMarshaller.ENUM:
            case GridBinaryMarshaller.BINARY_ENUM:
                return doReadBinaryEnum(in, ctx, doReadEnumType(in));

            case GridBinaryMarshaller.ENUM_ARR:
                if (BinaryArray.useBinaryArrays() && !deserialize)
                    return doReadBinaryArray(in, ctx, ldr, handles, detach, deserialize, true);
                else {
                    doReadEnumType(in); // Simply skip this part as we do not need it.

                    return doReadBinaryEnumArray(in, ctx);
                }

            case GridBinaryMarshaller.CLASS:
                return doReadClass(in, ctx, ldr);

            case GridBinaryMarshaller.PROXY:
                return doReadProxy(in, ctx, ldr, handles);

            case GridBinaryMarshaller.OPTM_MARSH:
                return doReadOptimized(in, ctx, ldr);

            default:
                throw new BinaryObjectException("Invalid flag value: " + flag);
        }
    }

    /**
     * @param in Binary input stream.
     * @param ctx Binary context.
     * @param ldr Class loader.
     * @param handles Holder for handles.
     * @param detach Detach flag.
     * @param deserialize Deep flag.
     * @return Value.
     * @throws BinaryObjectException In case of error.
     */
    public static Object[] doReadObjectArray(BinaryInputStream in, BinaryContext ctx, ClassLoader ldr,
        BinaryReaderHandlesHolder handles, boolean detach, boolean deserialize) throws BinaryObjectException {
        int hPos = positionForHandle(in);

        Class compType = doReadClass(in, ctx, ldr, deserialize);

        int len = in.readInt();

        Object[] arr = (deserialize && !BinaryObject.class.isAssignableFrom(compType))
            ? (Object[])Array.newInstance(compType, len)
            : new Object[len];

        handles.setHandle(arr, hPos);

        for (int i = 0; i < len; i++) {
            Object res = deserializeOrUnmarshal(in, ctx, ldr, handles, detach, deserialize);

            if (deserialize && BinaryArray.useBinaryArrays() && res instanceof BinaryObject)
                arr[i] = ((BinaryObject)res).deserialize(ldr);
            else
                arr[i] = res;
        }

        return arr;
    }

    /**
     * @param in Binary input stream.
     * @param ctx Binary context.
     * @param ldr Class loader.
     * @param handles Holder for handles.
     * @param detach Detach flag.
     * @param deserialize Deep flag.
     * @return Value.
     * @throws BinaryObjectException In case of error.
     */
    public static BinaryArray doReadBinaryArray(BinaryInputStream in, BinaryContext ctx, ClassLoader ldr,
        BinaryReaderHandlesHolder handles, boolean detach, boolean deserialize, boolean isEnumArray) {
        int hPos = positionForHandle(in);

        int compTypeId = in.readInt();
        String compClsName = null;

        if (compTypeId == GridBinaryMarshaller.UNREGISTERED_TYPE_ID)
            compClsName = doReadClassName(in);

        int len = in.readInt();

        Object[] arr = new Object[len];

        BinaryArray res = isEnumArray
            ? new BinaryEnumArray(ctx, compTypeId, compClsName, arr)
            : new BinaryArray(ctx, compTypeId, compClsName, arr);

        handles.setHandle(res, hPos);

        for (int i = 0; i < len; i++)
            arr[i] = deserializeOrUnmarshal(in, ctx, ldr, handles, detach, deserialize);

        return res;
    }

    /**
     * @param deserialize Deep flag.
     * @param factory Collection factory.
     * @return Value.
     * @throws BinaryObjectException In case of error.
     */
    @SuppressWarnings("unchecked")
    public static Collection<?> doReadCollection(BinaryInputStream in, BinaryContext ctx, ClassLoader ldr,
        BinaryReaderHandlesHolder handles, boolean detach, boolean deserialize, BinaryCollectionFactory factory)
        throws BinaryObjectException {
        int hPos = positionForHandle(in);

        int size = in.readInt();

        assert size >= 0;

        byte colType = in.readByte();

        Collection<Object> col;

        if (factory != null)
            col = factory.create(size);
        else {
            switch (colType) {
                case GridBinaryMarshaller.ARR_LIST:
                    col = new ArrayList<>(size);

                    break;

                case GridBinaryMarshaller.LINKED_LIST:
                    col = new LinkedList<>();

                    break;

                case GridBinaryMarshaller.SINGLETON_LIST:
                    col = new MutableSingletonList<>();

                    break;

                case GridBinaryMarshaller.HASH_SET:
                    col = U.newHashSet(size);

                    break;

                case GridBinaryMarshaller.LINKED_HASH_SET:
                    col = U.newLinkedHashSet(size);

                    break;

                case GridBinaryMarshaller.USER_SET:
                    col = U.newHashSet(size);

                    break;

                case GridBinaryMarshaller.USER_COL:
                    col = new ArrayList<>(size);

                    break;

                default:
                    throw new BinaryObjectException("Invalid collection type: " + colType);
            }
        }

        handles.setHandle(col, hPos);

        for (int i = 0; i < size; i++)
            col.add(deserializeOrUnmarshal(in, ctx, ldr, handles, detach, deserialize));

        return colType == GridBinaryMarshaller.SINGLETON_LIST ? U.convertToSingletonList(col) : col;
    }

    /**
     * @param deserialize Deep flag.
     * @param factory Map factory.
     * @return Value.
     * @throws BinaryObjectException In case of error.
     */
    @SuppressWarnings("unchecked")
    public static Map<?, ?> doReadMap(BinaryInputStream in, BinaryContext ctx, ClassLoader ldr,
        BinaryReaderHandlesHolder handles, boolean detach, boolean deserialize, BinaryMapFactory factory)
        throws BinaryObjectException {
        int hPos = positionForHandle(in);

        int size = in.readInt();

        assert size >= 0;

        byte mapType = in.readByte();

        Map<Object, Object> map;

        if (factory != null)
            map = factory.create(size);
        else {
            switch (mapType) {
                case GridBinaryMarshaller.HASH_MAP:
                    map = U.newHashMap(size);

                    break;

                case GridBinaryMarshaller.LINKED_HASH_MAP:
                    map = U.newLinkedHashMap(size);

                    break;

                case GridBinaryMarshaller.USER_COL:
                    map = U.newHashMap(size);

                    break;

                default:
                    throw new BinaryObjectException("Invalid map type: " + mapType);
            }
        }

        handles.setHandle(map, hPos);

        for (int i = 0; i < size; i++) {
            Object key = deserializeOrUnmarshal(in, ctx, ldr, handles, detach, deserialize);
            Object val = deserializeOrUnmarshal(in, ctx, ldr, handles, detach, deserialize);

            map.put(key, val);
        }

        return map;
    }

    /**
     * Deserialize or unmarshal the object.
     *
     * @param deserialize Deserialize.
     * @return Result.
     */
    private static Object deserializeOrUnmarshal(BinaryInputStream in, BinaryContext ctx, ClassLoader ldr,
        BinaryReaderHandlesHolder handles, boolean detach, boolean deserialize) {
        return deserialize ? doReadObject(in, ctx, ldr, handles) : unmarshal(in, ctx, ldr, handles, detach, deserialize);
    }

    /**
     * Get position to be used for handle. We assume here that the hdr byte was read, hence subtract -1.
     *
     * @return Position for handle.
     */
    public static int positionForHandle(BinaryInputStream in) {
        return in.position() - 1;
    }

    /**
     * Check if class is binarylizable.
     *
     * @param cls Class.
     * @return {@code True} if binarylizable.
     */
    public static boolean isBinarylizable(Class cls) {
        for (Class c = cls; c != null && !c.equals(Object.class); c = c.getSuperclass()) {
            if (Binarylizable.class.isAssignableFrom(c))
                return true;
        }

        return false;
    }

    /**
     * Determines whether class contains custom Java serialization logic.
     *
     * @param cls Class.
     * @return {@code true} if custom Java serialization logic exists, {@code false} otherwise.
     */
    @SuppressWarnings("unchecked")
    public static boolean isCustomJavaSerialization(Class cls) {
        for (Class c = cls; c != null && !c.equals(Object.class); c = c.getSuperclass()) {
            if (Externalizable.class.isAssignableFrom(c))
                return true;

            try {
                Method writeObj = c.getDeclaredMethod("writeObject", ObjectOutputStream.class);
                Method readObj = c.getDeclaredMethod("readObject", ObjectInputStream.class);

                if (!Modifier.isStatic(writeObj.getModifiers()) && !Modifier.isStatic(readObj.getModifiers()) &&
                    writeObj.getReturnType() == void.class && readObj.getReturnType() == void.class)
                    return true;
            }
            catch (NoSuchMethodException ignored) {
                // No-op.
            }
        }

        return false;
    }

    /**
     * Create qualified field name.
     *
     * @param cls Class.
     * @param fieldName Field name.
     * @return Qualified field name.
     */
    public static String qualifiedFieldName(Class cls, String fieldName) {
        return cls.getName() + "." + fieldName;
    }

    /**
     * Write {@code IgniteUuid} instance.
     *
     * @param out Writer.
     * @param val Value.
     */
    public static void writeIgniteUuid(BinaryRawWriter out, @Nullable IgniteUuid val) {
        if (val != null) {
            out.writeBoolean(true);

            out.writeLong(val.globalId().getMostSignificantBits());
            out.writeLong(val.globalId().getLeastSignificantBits());
            out.writeLong(val.localId());
        }
        else
            out.writeBoolean(false);
    }

    /**
     * Read {@code IgniteUuid} instance.
     *
     * @param in Reader.
     * @return Value.
     */
    @Nullable public static IgniteUuid readIgniteUuid(BinaryRawReader in) {
        if (in.readBoolean()) {
            UUID globalId = new UUID(in.readLong(), in.readLong());

            return new IgniteUuid(globalId, in.readLong());
        }
        else
            return null;
    }

    /**
     * Reconstructs string from UTF-8 bytes.
     *
     * @param arr array Byte array.
     * @param off offset Offset in the array.
     * @param len length Byte array lenght.
     * @return string Resulting string.
     */
    public static String utf8BytesToStr(byte[] arr, int off, int len) {
        int c, charArrCnt = 0, total = off + len;
        int c2, c3;
        char[] res = new char[len];

        // try reading ascii
        while (off < total) {
            c = (int)arr[off] & 0xff;

            if (c > 127)
                break;

            off++;

            res[charArrCnt++] = (char)c;
        }

        // read other
        while (off < total) {
            c = (int)arr[off] & 0xff;

            switch (c >> 4) {
                case 0:
                case 1:
                case 2:
                case 3:
                case 4:
                case 5:
                case 6:
                case 7:
                    /* 0xxxxxxx*/
                    off++;

                    res[charArrCnt++] = (char)c;

                    break;
                case 12:
                case 13:
                    /* 110x xxxx   10xx xxxx*/
                    off += 2;

                    if (off > total)
                        throw new BinaryObjectException("Malformed input: partial character at end");

                    c2 = (int)arr[off - 1];

                    if ((c2 & 0xC0) != 0x80)
                        throw new BinaryObjectException("Malformed input around byte: " + off);

                    res[charArrCnt++] = (char)(((c & 0x1F) << 6) | (c2 & 0x3F));

                    break;
                case 14:
                    /* 1110 xxxx  10xx xxxx  10xx xxxx */
                    off += 3;

                    if (off > total)
                        throw new BinaryObjectException("Malformed input: partial character at end");

                    c2 = (int)arr[off - 2];

                    c3 = (int)arr[off - 1];

                    if (((c2 & 0xC0) != 0x80) || ((c3 & 0xC0) != 0x80))
                        throw new BinaryObjectException("Malformed input around byte: " + (off - 1));

                    res[charArrCnt++] = (char)(((c & 0x0F) << 12) |
                        ((c2 & 0x3F) << 6) | (c3 & 0x3F));

                    break;
                default:
                    /* 10xx xxxx,  1111 xxxx */
                    throw new BinaryObjectException("Malformed input around byte: " + off);
            }
        }

        return len == charArrCnt ? new String(res) : new String(res, 0, charArrCnt);
    }

    /**
     * Converts the string into UTF-8 byte array considering special symbols like the surrogates.
     *
     * @param val String to convert.
     * @return Resulting byte array.
     */
    public static byte[] strToUtf8Bytes(String val) {
        int strLen = val.length();
        int utfLen = 0;
        int c, cnt;

        // Determine length of resulting byte array.
        for (cnt = 0; cnt < strLen; cnt++) {
            c = val.charAt(cnt);

            if (c >= 0x0001 && c <= 0x007F)
                utfLen++;
            else if (c > 0x07FF)
                utfLen += 3;
            else
                utfLen += 2;
        }

        byte[] arr = new byte[utfLen];

        int position = 0;

        for (cnt = 0; cnt < strLen; cnt++) {
            c = val.charAt(cnt);

            if (c >= 0x0001 && c <= 0x007F)
                arr[position++] = (byte)c;
            else if (c > 0x07FF) {
                arr[position++] = (byte)(0xE0 | (c >> 12) & 0x0F);
                arr[position++] = (byte)(0x80 | (c >> 6) & 0x3F);
                arr[position++] = (byte)(0x80 | (c & 0x3F));
            }
            else {
                arr[position++] = (byte)(0xC0 | ((c >> 6) & 0x1F));
                arr[position++] = (byte)(0x80 | (c & 0x3F));
            }
        }

        return arr;
    }

    /**
     * Create binary type proxy.
     *
     * @param ctx Context.
     * @param obj Binary object.
     * @return Binary type proxy.
     */
    public static BinaryType typeProxy(BinaryContext ctx, BinaryObjectEx obj) {
        if (ctx == null)
            throw new BinaryObjectException("BinaryContext is not set for the object.");

        String clsName = obj instanceof BinaryEnumObjectImpl ? ((BinaryEnumObjectImpl)obj).className() : null;

        return new BinaryTypeProxy(ctx, obj.typeId(), clsName);
    }

    /**
     * Create binary type which is used by users.
     *
     * @param ctx Context.
     * @param obj Binary object.
     * @return Binary type.
     */
    public static BinaryType type(BinaryContext ctx, BinaryObjectEx obj) {
        if (ctx == null)
            throw new BinaryObjectException("BinaryContext is not set for the object.");

        return ctx.metadata(obj.typeId());
    }

    /** @param fileName Name of file with marshaller mapping information. */
    public static int mappedTypeId(String fileName) {
        try {
            return Integer.parseInt(fileName.substring(0, fileName.indexOf(MAPPING_FILE_EXTENSION)));
        }
        catch (NumberFormatException e) {
            throw new IgniteException("Reading marshaller mapping from file "
                + fileName
                + " failed; type ID is expected to be numeric.", e);
        }
    }

    /** @param fileName Name of file with marshaller mapping information. */
    public static byte mappedFilePlatformId(String fileName) {
        try {
            return Byte.parseByte(fileName.substring(fileName.length() - 1));
        }
        catch (NumberFormatException e) {
            throw new IgniteException("Reading marshaller mapping from file "
                + fileName
                + " failed; last symbol of file name is expected to be numeric.", e);
        }
    }

    /** @param file File. */
    public static String readMapping(File file) {
        try (FileInputStream in = new FileInputStream(file)) {
            try (BufferedReader reader = new BufferedReader(new InputStreamReader(in, StandardCharsets.UTF_8))) {
                if (file.length() == 0)
                    return null;

                return reader.readLine();
            }

        }
        catch (IOException ignored) {
            return null;
        }
    }

    /**
     * @param platformId Platform id.
     * @param typeId Type id.
     */
    public static String mappingFileName(byte platformId, int typeId) {
        return typeId + MAPPING_FILE_EXTENSION + platformId;
    }

    /**
     * Get predefined write-replacer associated with class.
     *
     * @param cls Class.
     * @return Write replacer.
     */
    public static BinaryWriteReplacer writeReplacer(Class cls) {
        return cls != null ? CLS_TO_WRITE_REPLACER.get(cls) : null;
    }

    /**
     * Checks enum values mapping.
     *
     * @param typeName Name of the type.
     * @param enumValues Enum name to ordinal mapping.
     * @throws BinaryObjectException
     */
    public static void validateEnumValues(String typeName, @Nullable Map<String, Integer> enumValues)
            throws BinaryObjectException {

        if (enumValues == null)
            return;

        Map<Integer, String> tmpMap = new LinkedHashMap<>(enumValues.size());
        for (Map.Entry<String, Integer> e: enumValues.entrySet()) {

            String prevName = tmpMap.put(e.getValue(), e.getKey());

            if (prevName != null)
                throw new BinaryObjectException("Conflicting enum values. Name '" + e.getKey() +
                        "' uses ordinal value (" + e.getValue() +
                        ") that is also used for name '" + prevName +
                        "' [typeName='" + typeName + "']");
        }
    }

    /**
     * Merges enum value mappings and checks for conflicts.
     *
     * Possible conflicts:
     * - same name is used for different ordinal values.
     * - ordinal value is used more than once.
     *
     * @param typeName Name of the type.
     * @param oldValues Old enum value mapping.
     * @param newValues New enum value mapping.
     * @throws BinaryObjectException in case of name or value conflict.
     */
    public static Map<String, Integer> mergeEnumValues(String typeName,
            @Nullable Map<String, Integer> oldValues,
            Map<String, Integer> newValues)
            throws BinaryObjectException {

        assert newValues != null;

        int size = (oldValues != null) ? oldValues.size() + newValues.size() : newValues.size();

        Map<Integer, String> revMap = new LinkedHashMap<>(size);
        Map<String, Integer> mergedMap = new LinkedHashMap<>(size);

        if (oldValues != null) {
            //assuming that old values were validated earlier once.
            for (Map.Entry<String, Integer> e : oldValues.entrySet()) {
                revMap.put(e.getValue(), e.getKey());
                mergedMap.put(e.getKey(), e.getValue());
            }
        }

        for (Map.Entry<String, Integer> e: newValues.entrySet()) {
            String prevName = revMap.put(e.getValue(), e.getKey());

            if (prevName != null && !prevName.equals(e.getKey()))
                throw new BinaryObjectException("Conflicting enum values. Name '" + e.getKey() +
                        "' uses ordinal value (" + e.getValue() +
                        ") that is also used for name '" + prevName +
                        "' [typeName='" + typeName + "']");

            Integer prevVal = mergedMap.put(e.getKey(), e.getValue());

            if (prevVal != null && !prevVal.equals(e.getValue()))
                throw new BinaryObjectException("Conflicting enum values. Value (" + e.getValue() +
                        ") has name '" + e.getKey() +
                        "' that is also used for value '" + prevVal +
                        "' [typeName='" + typeName + "']");
        }

        return mergedMap;
    }

    /**
     * @param obj {@link BinaryArray} or {@code Object[]}.
     * @return Objects array.
     */
    public static Object[] rawArrayFromBinary(Object obj) {
        if (obj instanceof BinaryArray)
            // We want raw data(no deserialization).
            return ((BinaryArray)obj).array();
        else
            // This can happen even in BinaryArray.USE_TYPED_ARRAY = true.
            // In case user pass special array type to arguments, String[], for example.
            return (Object[])obj;
    }

    /** */
    public static boolean isObjectArray(Class<?> cls) {
        return Object[].class == cls || BinaryArray.class == cls || BinaryEnumArray.class == cls;
    }

    /** @return Type name of the specified object. If {@link BinaryObject} was specified its type will be returned. */
    public static String typeName(Object obj) {
        return obj instanceof BinaryObject
            ? ((BinaryObject)obj).type().typeName()
            : obj == null ? null : obj.getClass().getSimpleName();
    }

    /**
     * Clears binary caches.
     */
    public static void clearCache() {
        BinaryEnumCache.clear();
    }

    /**
     * Gets the schema.
     *
     * @param cacheObjProc Cache object processor.
     * @param typeId Type id.
     * @param schemaId Schema id.
     */
    public static int[] getSchema(CacheObjectBinaryProcessorImpl cacheObjProc, int typeId, int schemaId) {
        assert cacheObjProc != null;

        BinarySchemaRegistry schemaReg = cacheObjProc.binaryContext().schemaRegistry(typeId);
        BinarySchema schema = schemaReg.schema(schemaId);

        if (schema == null) {
            BinaryTypeImpl meta = (BinaryTypeImpl)cacheObjProc.metadata(typeId);

            if (meta != null) {
                for (BinarySchema typeSchema : meta.metadata().schemas()) {
                    if (schemaId == typeSchema.schemaId()) {
                        schema = typeSchema;
                        break;
                    }
                }
            }

            if (schema != null)
                schemaReg.addSchema(schemaId, schema);
        }

        return schema == null ? null : schema.fieldIds();
    }

    /**
     * @return Unwrap function for object size calculation.
     */
    public static Map<Class<?>, Function<Object, Object>> unwrapFuncForSizeCalc() {
        return Map.of(
            BinaryArray.class, bo -> ((BinaryArray)bo).array(),
            BinaryEnumArray.class, bo -> ((BinaryArray)bo).array()
        );
    }

    /**
     * @return Map of function returning size of the object.
     */
    public static Map<Class<?>, ToIntFunction<Object>> sizeProviders() {
        return Map.of(
            BinaryObjectOffheapImpl.class, obj -> 0, // No extra heap memory.
            BinaryObjectImpl.class, new ToIntFunction<>() {
                private final long byteArrOffset = GridUnsafe.arrayBaseOffset(byte[].class);

                @Override public int applyAsInt(Object bo) {
                    return (int)align(byteArrOffset + ((BinaryObjectImpl)bo).array().length);
                }
            },
            BinaryEnumObjectImpl.class, bo -> ((BinaryObject)bo).size()
        );
    }

    /**
     * @param val Value to check.
     * @return {@code True} if {@code val} instance of {@link BinaryEnumArray}.
     */
    public static boolean isBinaryEnumArray(Object val) {
        return val instanceof BinaryEnumArray;
    }

    /**
     * Creates reader instance.
     *
     * @param ctx Context.
     * @param in Input stream.
     * @param ldr Class loader.
     * @param forUnmarshal {@code True} if reader is needed to unmarshal object.
     */
    public static BinaryReaderEx reader(BinaryContext ctx, BinaryInputStream in, ClassLoader ldr, boolean forUnmarshal) {
        return new BinaryReaderExImpl(ctx, in, ldr, forUnmarshal);
    }

    /**
     * Creates reader instance.
     *
     * @param ctx Context.
     * @param in Input stream.
     * @param ldr Class loader.
     * @param hnds Context.
     * @param forUnmarshal {@code True} if reader is need to unmarshal object.
     */
    public static BinaryReaderEx reader(BinaryContext ctx,
                                        BinaryInputStream in,
                                        ClassLoader ldr,
                                        @Nullable BinaryReaderHandles hnds,
                                        boolean forUnmarshal) {
        return new BinaryReaderExImpl(ctx, in, ldr, hnds, forUnmarshal);
    }

    /**
     * Constructor.
     *
     * @param ctx Context.
     * @param in Input stream.
     * @param ldr Class loader.
     * @param hnds Context.
     * @param skipHdrCheck Whether to skip header check.
     * @param forUnmarshal {@code True} if reader is need to unmarshal object.
     */
    public static BinaryReaderEx reader(BinaryContext ctx,
                                        BinaryInputStream in,
                                        ClassLoader ldr,
                                        @Nullable BinaryReaderHandles hnds,
                                        boolean skipHdrCheck,
                                        boolean forUnmarshal) {
        return new BinaryReaderExImpl(ctx, in, ldr, hnds, skipHdrCheck, forUnmarshal);
    }

    /**
<<<<<<< HEAD
     * @param ctx Context.
     * @return Writer instance.
     */
    public static BinaryWriterEx writer(BinaryContext ctx) {
        BinaryThreadLocalContext tlsCtx = BinaryThreadLocalContext.get();

        return new BinaryWriterExImpl(ctx, BinaryStreams.outputStream((int)U.KB, tlsCtx.chunk()), tlsCtx.schemaHolder(), null);
    }

    /**
     * @param ctx Context.
     * @param out Output stream.
     * @return Writer instance.
     */
    public static BinaryWriterEx writer(BinaryContext ctx, BinaryOutputStream out) {
        return new BinaryWriterExImpl(ctx, out, BinaryThreadLocalContext.get().schemaHolder(), null);
    }

    /**
     * @param ctx Context.
     * @param out Output stream.
     * @return Writer instance.
     */
    public static BinaryWriterEx writer(BinaryContext ctx, BinaryOutputStream out, BinaryWriterSchemaHolder schema) {
        return new BinaryWriterExImpl(ctx, out, schema, null);
=======
     * @return Instance of caching handler.
     */
    public static BinaryMetadataHandler cachingMetadataHandler() {
        return BinaryCachingMetadataHandler.create();
>>>>>>> c0b14e28
    }

    /**
     * Enum type.
     */
    private static class EnumType {
        /** Type ID. */
        private final int typeId;

        /** Class name. */
        private final String clsName;

        /**
         * Constructor.
         *
         * @param typeId Type ID.
         * @param clsName Class name.
         */
        public EnumType(int typeId, @Nullable String clsName) {
            assert typeId != GridBinaryMarshaller.UNREGISTERED_TYPE_ID && clsName == null ||
                typeId == GridBinaryMarshaller.UNREGISTERED_TYPE_ID && clsName != null;

            this.typeId = typeId;
            this.clsName = clsName;
        }
    }
}<|MERGE_RESOLUTION|>--- conflicted
+++ resolved
@@ -2830,7 +2830,6 @@
     }
 
     /**
-<<<<<<< HEAD
      * @param ctx Context.
      * @return Writer instance.
      */
@@ -2856,12 +2855,13 @@
      */
     public static BinaryWriterEx writer(BinaryContext ctx, BinaryOutputStream out, BinaryWriterSchemaHolder schema) {
         return new BinaryWriterExImpl(ctx, out, schema, null);
-=======
+    }
+
+    /**
      * @return Instance of caching handler.
      */
     public static BinaryMetadataHandler cachingMetadataHandler() {
         return BinaryCachingMetadataHandler.create();
->>>>>>> c0b14e28
     }
 
     /**
