/*
 * Licensed to the Apache Software Foundation (ASF) under one or more
 * contributor license agreements.  See the NOTICE file distributed with
 * this work for additional information regarding copyright ownership.
 * The ASF licenses this file to You under the Apache License, Version 2.0
 * (the "License"); you may not use this file except in compliance with
 * the License.  You may obtain a copy of the License at
 *
 *      http://www.apache.org/licenses/LICENSE-2.0
 *
 * Unless required by applicable law or agreed to in writing, software
 * distributed under the License is distributed on an "AS IS" BASIS,
 * WITHOUT WARRANTIES OR CONDITIONS OF ANY KIND, either express or implied.
 * See the License for the specific language governing permissions and
 * limitations under the License.
 */

package org.apache.ignite.internal.management.kill;

import java.util.Collection;
import java.util.Collections;
import java.util.Map;
import java.util.UUID;
import java.util.function.Predicate;
import org.apache.ignite.internal.management.api.Command;
import org.apache.ignite.internal.util.typedef.T2;
import org.apache.ignite.internal.visor.client.VisorClientConnectionDropTask;

/** */
public class KillClientCommand implements Command<KillClientCommandArg, Void> {
    /** {@inheritDoc} */
    @Override public String description() {
        return "Kill client connection by id";
    }

    /** {@inheritDoc} */
    @Override public Class<KillClientCommandArg> argClass() {
        return KillClientCommandArg.class;
    }

    /** {@inheritDoc} */
    @Override public Class<VisorClientConnectionDropTask> taskClass() {
        return VisorClientConnectionDropTask.class;
    }

    /** {@inheritDoc} */
<<<<<<< HEAD
    @Override public Collection<UUID> nodes(Collection<UUID> nodes, Predicate<UUID> isClient, KillClientCommandArg arg) {
=======
    @Override public Collection<UUID> nodes(Map<UUID, T2<Boolean, Object>> nodes, KillClientCommandArg arg) {
>>>>>>> a7b9f400
        if (arg.nodeId() == null)
            return nodes.keySet();

        return Collections.singleton(arg.nodeId());
    }
}<|MERGE_RESOLUTION|>--- conflicted
+++ resolved
@@ -21,7 +21,6 @@
 import java.util.Collections;
 import java.util.Map;
 import java.util.UUID;
-import java.util.function.Predicate;
 import org.apache.ignite.internal.management.api.Command;
 import org.apache.ignite.internal.util.typedef.T2;
 import org.apache.ignite.internal.visor.client.VisorClientConnectionDropTask;
@@ -44,11 +43,7 @@
     }
 
     /** {@inheritDoc} */
-<<<<<<< HEAD
-    @Override public Collection<UUID> nodes(Collection<UUID> nodes, Predicate<UUID> isClient, KillClientCommandArg arg) {
-=======
     @Override public Collection<UUID> nodes(Map<UUID, T2<Boolean, Object>> nodes, KillClientCommandArg arg) {
->>>>>>> a7b9f400
         if (arg.nodeId() == null)
             return nodes.keySet();
 
