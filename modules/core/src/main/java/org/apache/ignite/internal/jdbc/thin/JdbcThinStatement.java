--- conflicted
+++ resolved
@@ -106,20 +106,11 @@
     /** Current request Id. */
     private volatile long currReqId;
 
-<<<<<<< HEAD
-    /** Cancellation Processing Mutex sets mutex. */
-    private final Object cancellationProcessingMutex = new Object();
-
     /** Cancelled flag. */
     private volatile boolean canceled;
 
-=======
-    /** Cancelled flag. */
-    private volatile boolean canceled;
-
     /** Cancellation processing lock. */
     private ReentrantLock lock = new ReentrantLock();
->>>>>>> 8a9ba68c
     /**
      * Creates new statement.
      *
@@ -189,12 +180,12 @@
      * @throws SQLException Onj error.
      */
     protected void execute0(JdbcStatementType stmtType, String sql, List<Object> args) throws SQLException {
-<<<<<<< HEAD
-        SqlCommand nativeCmd = null;
-        JdbcQueryExecuteRequest request = null;
-
-        synchronized (cancellationProcessingMutex) {
+        lock.lock();
+
+        try {
             canceled = false;
+
+            SqlCommand nativeCmd = null;
 
             ensureAlive();
 
@@ -202,34 +193,6 @@
 
             if (sql == null || sql.isEmpty())
                 throw new SQLException("SQL query is empty.");
-
-            checkStatementBatchEmpty();
-
-            if (stmtType != JdbcStatementType.SELECT_STATEMENT_TYPE && isEligibleForNativeParsing(sql))
-                nativeCmd = tryParseNative(sql);
-
-            if (nativeCmd == null && !conn.isStream()) {
-                request = new JdbcQueryExecuteRequest(stmtType, schema, pageSize,
-                    maxRows, conn.getAutoCommit(), sql, args == null ? null : args.toArray(new Object[args.size()]));
-
-                currReqId = request.requestId();
-            }
-        }
-=======
-        lock.lock();
-
-        try {
-            canceled = false;
-
-            SqlCommand nativeCmd = null;
-
-            ensureAlive();
-
-            closeResults();
-
-            if (sql == null || sql.isEmpty())
-                throw new SQLException("SQL query is empty.");
->>>>>>> 8a9ba68c
 
             checkStatementBatchEmpty();
 
@@ -254,11 +217,7 @@
 
                 conn.addBatch(sql, args);
 
-<<<<<<< HEAD
-        JdbcResult res0 = conn.sendRequest(request);
-=======
                 resultSets = Collections.singletonList(resultSetForUpdate(0));
->>>>>>> 8a9ba68c
 
                 return;
             }
@@ -268,16 +227,7 @@
 
             currReqId = req.requestId();
 
-<<<<<<< HEAD
-            resultSets = Collections.singletonList(new JdbcThinResultSet(this, res.cursorId(), pageSize,
-                res.last(), res.items(), res.isQuery(), conn.autoCloseServerCursor(), res.updateCount(),
-                closeOnCompletion));
-        }
-        else if (res0 instanceof JdbcQueryExecuteMultipleStatementsResult) {
-            JdbcQueryExecuteMultipleStatementsResult res = (JdbcQueryExecuteMultipleStatementsResult)res0;
-=======
             JdbcResult res0 = conn.sendRequest(req, lock);
->>>>>>> 8a9ba68c
 
             assert res0 != null;
 
@@ -287,23 +237,6 @@
             if (res0 instanceof JdbcQueryExecuteResult) {
                 JdbcQueryExecuteResult res = (JdbcQueryExecuteResult)res0;
 
-<<<<<<< HEAD
-            for (JdbcResultInfo rsInfo : resInfos) {
-                if (!rsInfo.isQuery())
-                    resultSets.add(resultSetForUpdate(rsInfo.updateCount()));
-                else {
-                    if (firstRes) {
-                        firstRes = false;
-
-                        resultSets.add(new JdbcThinResultSet(this, rsInfo.cursorId(), pageSize,
-                            res.isLast(), res.items(), true,
-                            conn.autoCloseServerCursor(), -1, closeOnCompletion));
-                    }
-                    else {
-                        resultSets.add(new JdbcThinResultSet(this, rsInfo.cursorId(), pageSize,
-                            false, null, true,
-                            conn.autoCloseServerCursor(), -1, closeOnCompletion));
-=======
                 resultSets = Collections.singletonList(new JdbcThinResultSet(this, res.cursorId(), pageSize,
                     res.last(), res.items(), res.isQuery(), conn.autoCloseServerCursor(), res.updateCount(),
                     closeOnCompletion));
@@ -333,7 +266,6 @@
                                 false, null, true,
                                 conn.autoCloseServerCursor(), -1, closeOnCompletion));
                         }
->>>>>>> 8a9ba68c
                     }
                 }
             }
@@ -455,13 +387,9 @@
      * @throws SQLException On error.
      */
     private void closeResults() throws SQLException {
-<<<<<<< HEAD
-        synchronized (cancellationProcessingMutex) {
-=======
         lock.lock();
 
         try {
->>>>>>> 8a9ba68c
             if (resultSets != null) {
                 for (JdbcThinResultSet rs : resultSets)
                     rs.close0();
@@ -470,12 +398,9 @@
                 curRes = 0;
                 currReqId = 0;
             }
-<<<<<<< HEAD
-=======
         }
         finally {
             lock.unlock();
->>>>>>> 8a9ba68c
         }
     }
 
@@ -490,19 +415,6 @@
      *
      */
     void closeOnDisconnect() {
-<<<<<<< HEAD
-        synchronized (cancellationProcessingMutex) {
-            if (resultSets != null) {
-                for (JdbcThinResultSet rs : resultSets)
-                    rs.closeOnDisconnect();
-
-                resultSets = null;
-            }
-
-            closed = true;
-            currReqId = 0;
-        }
-=======
         lock.lock();
 
         try {
@@ -520,7 +432,6 @@
             lock.unlock();
         }
 
->>>>>>> 8a9ba68c
     }
 
     /** {@inheritDoc} */
@@ -581,13 +492,9 @@
 
     /** {@inheritDoc} */
     @Override public void cancel() throws SQLException {
-<<<<<<< HEAD
-        synchronized (cancellationProcessingMutex) {
-=======
         lock.lock();
 
         try {
->>>>>>> 8a9ba68c
             ensureAlive();
 
             if (conn.isStream()) {
@@ -607,12 +514,9 @@
                     IgniteQueryErrorCode.UNSUPPORTED_OPERATION);
             }
         }
-<<<<<<< HEAD
-=======
         finally {
             lock.unlock();
         }
->>>>>>> 8a9ba68c
     }
 
     /** {@inheritDoc} */
@@ -794,15 +698,9 @@
 
     /** {@inheritDoc} */
     @Override public int[] executeBatch() throws SQLException {
-<<<<<<< HEAD
-        JdbcBatchExecuteRequest request = null;
-
-        synchronized (cancellationProcessingMutex) {
-=======
         lock.lock();
 
         try {
->>>>>>> 8a9ba68c
             canceled = false;
 
             ensureAlive();
@@ -813,7 +711,6 @@
 
             if (conn.isStream()) {
                 int[] res = new int[batchSize];
-<<<<<<< HEAD
 
                 batchSize = 0;
 
@@ -823,29 +720,10 @@
             if (F.isEmpty(batch))
                 return new int[0];
 
-            request = new JdbcBatchExecuteRequest(conn.getSchema(), batch,
-                conn.getAutoCommit(), false);
-
-            currReqId = request.requestId();
-        }
-
-        try {
-            JdbcBatchExecuteResult res = conn.sendRequest(request);
-=======
-
-                batchSize = 0;
-
-                return res;
-            }
-
-            if (F.isEmpty(batch))
-                return new int[0];
-
             JdbcBatchExecuteRequest req = new JdbcBatchExecuteRequest(conn.getSchema(), batch,
                 conn.getAutoCommit(), false);
 
             currReqId = req.requestId();
->>>>>>> 8a9ba68c
 
             try {
                 JdbcBatchExecuteResult res = conn.sendRequest(req, lock);
@@ -886,21 +764,11 @@
 
             switch (curr) {
                 case CLOSE_CURRENT_RESULT:
-<<<<<<< HEAD
-                    if (curRes > 0)
-                        synchronized (cancellationProcessingMutex) {
-                            resultSets.get(curRes - 1).close0();
-
-                            if (resultSets == null || curRes >= resultSets.size())
-                                currReqId = 0;
-                        }
-=======
                     lock.lock();
                     try {
                         if (curRes > 0)
 
                         resultSets.get(curRes - 1).close0();
->>>>>>> 8a9ba68c
 
                         if (resultSets == null || curRes >= resultSets.size())
                             currReqId = 0;
@@ -912,11 +780,6 @@
                     break;
 
                 case CLOSE_ALL_RESULTS:
-<<<<<<< HEAD
-                    synchronized (cancellationProcessingMutex) {
-                        for (int i = 0; i < curRes; ++i)
-                            resultSets.get(i).close0();
-=======
                     lock.lock();
 
                     try {
@@ -928,10 +791,7 @@
                     finally {
                         lock.unlock();
                     }
->>>>>>> 8a9ba68c
-
-                        currReqId = 0;
-                    }
+
                     break;
 
                 case KEEP_CURRENT_RESULT:
@@ -1064,13 +924,6 @@
 
     /** {@inheritDoc} */
     @Override public void closeOnCompletion() throws SQLException {
-<<<<<<< HEAD
-        synchronized (cancellationProcessingMutex) {
-            ensureAlive();
-
-            closeOnCompletion = true;
-
-=======
         lock.lock();
 
         try {
@@ -1078,19 +931,15 @@
 
             closeOnCompletion = true;
 
->>>>>>> 8a9ba68c
             if (resultSets != null) {
                 for (JdbcThinResultSet rs : resultSets)
                     rs.closeStatement(true);
             }
 
             currReqId = 0;
-<<<<<<< HEAD
-=======
         }
         finally {
             lock.unlock();
->>>>>>> 8a9ba68c
         }
     }
 
@@ -1122,11 +971,7 @@
      *
      * @throws SQLException If statement is closed.
      */
-<<<<<<< HEAD
-    protected void ensureAlive() throws SQLException {
-=======
     void ensureAlive() throws SQLException {
->>>>>>> 8a9ba68c
         if (isClosed())
             throw new SQLException("Statement is closed.");
 
@@ -1139,14 +984,6 @@
      * @throws SQLException On error.
      */
     void closeIfAllResultsClosed() throws SQLException {
-<<<<<<< HEAD
-        synchronized (cancellationProcessingMutex) {
-            if (isClosed())
-                return;
-
-            boolean allRsClosed = true;
-
-=======
         lock.lock();
 
         try {
@@ -1155,7 +992,6 @@
 
             boolean allRsClosed = true;
 
->>>>>>> 8a9ba68c
             if (resultSets != null) {
                 for (JdbcThinResultSet rs : resultSets) {
                     if (!rs.isClosed())
@@ -1168,11 +1004,8 @@
             if (allRsClosed)
                 close();
         }
-<<<<<<< HEAD
-=======
         finally {
             lock.unlock();
         }
->>>>>>> 8a9ba68c
     }
 }