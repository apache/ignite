/*
 * Licensed to the Apache Software Foundation (ASF) under one or more
 * contributor license agreements.  See the NOTICE file distributed with
 * this work for additional information regarding copyright ownership.
 * The ASF licenses this file to You under the Apache License, Version 2.0
 * (the "License"); you may not use this file except in compliance with
 * the License.  You may obtain a copy of the License at
 *
 *      http://www.apache.org/licenses/LICENSE-2.0
 *
 * Unless required by applicable law or agreed to in writing, software
 * distributed under the License is distributed on an "AS IS" BASIS,
 * WITHOUT WARRANTIES OR CONDITIONS OF ANY KIND, either express or implied.
 * See the License for the specific language governing permissions and
 * limitations under the License.
 */

package org.apache.ignite.internal.jdbc.thin;

import java.io.IOException;
import java.sql.BatchUpdateException;
import java.sql.Connection;
import java.sql.ResultSet;
import java.sql.SQLException;
import java.sql.SQLFeatureNotSupportedException;
import java.sql.SQLWarning;
import java.sql.Statement;
import java.util.ArrayList;
import java.util.Collections;
import java.util.Iterator;
import java.util.List;
import org.apache.ignite.IgniteCheckedException;
import org.apache.ignite.cache.query.SqlQuery;
import org.apache.ignite.internal.processors.odbc.SqlListenerResponse;
import org.apache.ignite.internal.processors.odbc.jdbc.JdbcBatchExecuteResult;
import org.apache.ignite.internal.processors.odbc.jdbc.JdbcQuery;
import org.apache.ignite.internal.processors.odbc.jdbc.JdbcQueryExecuteMultipleStatementsResult;
import org.apache.ignite.internal.processors.odbc.jdbc.JdbcQueryExecuteResult;
import org.apache.ignite.internal.processors.odbc.jdbc.JdbcQueryFetchResult;
import org.apache.ignite.internal.processors.odbc.jdbc.JdbcResult;
import org.apache.ignite.internal.processors.odbc.jdbc.JdbcStatementResults;

import static java.sql.ResultSet.CONCUR_READ_ONLY;
import static java.sql.ResultSet.FETCH_FORWARD;
import static java.sql.ResultSet.TYPE_FORWARD_ONLY;

/**
 * JDBC statement implementation.
 */
public class JdbcThinStatement implements Statement {
    /** Default queryPage size. */
    private static final int DFLT_PAGE_SIZE = SqlQuery.DFLT_PAGE_SIZE;

    /** JDBC Connection implementation. */
    protected JdbcThinConnection conn;

    /** Closed flag. */
    private boolean closed;

    /** Rows limit. */
    private int maxRows;

    /** Query timeout. */
    private int timeout;

    /** Result sets. */
    protected List<JdbcThinResultSet> resultSets;

    /** Current result. */
    protected int curRes;

    /** Fetch size. */
    private int pageSize = DFLT_PAGE_SIZE;

<<<<<<< HEAD
    /** Batch. */
    protected List<JdbcQuery> batch;

    /** Multiple statement result info. */
    protected List<JdbcStatementResults> resInfo;
=======
    /** Result set or update count has been already read. */
    private boolean alreadyRead;

    /** Result set  holdability*/
    private final int resHoldability;

    /** Batch. */
    protected List<JdbcQuery> batch;

    /** Close this statement on result set close. */
    private boolean closeOnCompletion;
>>>>>>> c03549e8

    /**
     * Creates new statement.
     *
     * @param conn JDBC connection.
     * @param resHoldability Result set holdability.
     */
    JdbcThinStatement(JdbcThinConnection conn, int resHoldability) {
        assert conn != null;

        this.conn = conn;
        this.resHoldability = resHoldability;
    }

    /** {@inheritDoc} */
    @Override public ResultSet executeQuery(String sql) throws SQLException {
        execute0(sql, null);

        ResultSet rs = getResultSet();

        if (rs == null)
            throw new SQLException("The query isn't SELECT query: " + sql);

        return rs;
    }

    /**
     * @param sql Sql query.
     * @param args Query parameters.
     *
     * @throws SQLException Onj error.
     */
    protected void execute0(String sql, List<Object> args) throws SQLException {
        ensureNotClosed();

<<<<<<< HEAD
        closeResults();
=======
        if (rs != null) {
            rs.close0();

            rs = null;
        }

        alreadyRead = false;
>>>>>>> c03549e8

        if (sql == null || sql.isEmpty())
            throw new SQLException("SQL query is empty.");

        try {
            JdbcResult res0 = conn.io().queryExecute(conn.getSchema(), pageSize, maxRows,
                sql, args);

            assert res0 != null;

            if (res0 instanceof JdbcQueryExecuteResult) {
                JdbcQueryExecuteResult res = (JdbcQueryExecuteResult)res0;

                resultSets = Collections.singletonList(new JdbcThinResultSet(this, res.getQueryId(), pageSize,
                    res.last(), res.items(), res.isQuery(), conn.io().autoCloseServerCursor(), res.updateCount()));

                resInfo = Collections.singletonList(new JdbcStatementResults(res.isQuery(),
                    res.isQuery() ? res.getQueryId() : res.updateCount()));
            }
            else if (res0 instanceof JdbcQueryExecuteMultipleStatementsResult) {
                JdbcQueryExecuteMultipleStatementsResult res = (JdbcQueryExecuteMultipleStatementsResult)res0;

<<<<<<< HEAD
                resultSets = Collections.emptyList();

                resInfo = res.results();
            }
            else
                throw new SQLException("Unexpected result [res=" + res0 + ']');

            assert resInfo.size() > 0 : "At least one results set is expected";
=======
            rs = new JdbcThinResultSet(this, res.getQueryId(), pageSize, res.last(), res.items(),
                res.isQuery(), conn.io().autoCloseServerCursor(), res.updateCount(), closeOnCompletion);
>>>>>>> c03549e8
        }
        catch (IOException e) {
            conn.close();

            throw new SQLException("Failed to query Ignite.", e);
        }
        catch (IgniteCheckedException e) {
            throw new SQLException("Failed to query Ignite [err=\"" + e.getMessage() + "\"]", e);
        }
    }

    /** {@inheritDoc} */
    @Override public int executeUpdate(String sql) throws SQLException {
        execute0(sql, null);

        int res = getUpdateCount();

        if (res == -1)
            throw new SQLException("The query is not DML statememt: " + sql);

        return res;
    }

    /** {@inheritDoc} */
    @Override public void close() throws SQLException {
        if (isClosed())
            return;

<<<<<<< HEAD
        closeResults();
=======
        if (rs != null)
            rs.close0();
>>>>>>> c03549e8

        closed = true;
    }

    /**
     * Close results.
     * @throws SQLException On error.
     */
    private void closeResults() throws SQLException {
        if (resultSets != null) {
            for (ResultSet rs : resultSets)
                rs.close();

            resultSets = null;
            resInfo = null;
            curRes = 0;
        }
    }

    /** {@inheritDoc} */
    @Override public int getMaxFieldSize() throws SQLException {
        ensureNotClosed();

        return 0;
    }

    /** {@inheritDoc} */
    @Override public void setMaxFieldSize(int max) throws SQLException {
        ensureNotClosed();

        if (max < 0)
            throw new SQLException("Invalid field limit.");

        throw new SQLFeatureNotSupportedException("Field size limitation is not supported.");
    }

    /** {@inheritDoc} */
    @Override public int getMaxRows() throws SQLException {
        ensureNotClosed();

        return maxRows;
    }

    /** {@inheritDoc} */
    @Override public void setMaxRows(int maxRows) throws SQLException {
        ensureNotClosed();

        if (maxRows < 0)
            throw new SQLException("Invalid max rows value.");

        this.maxRows = maxRows;
    }

    /** {@inheritDoc} */
    @Override public void setEscapeProcessing(boolean enable) throws SQLException {
        ensureNotClosed();
    }

    /** {@inheritDoc} */
    @Override public int getQueryTimeout() throws SQLException {
        ensureNotClosed();

        return timeout / 1000;
    }

    /** {@inheritDoc} */
    @Override public void setQueryTimeout(int timeout) throws SQLException {
        ensureNotClosed();

        if (timeout < 0)
            throw new SQLException("Invalid timeout value.");

        this.timeout = timeout * 1000;
    }

    /** {@inheritDoc} */
    @Override public void cancel() throws SQLException {
        ensureNotClosed();
    }

    /** {@inheritDoc} */
    @Override public SQLWarning getWarnings() throws SQLException {
        ensureNotClosed();

        return null;
    }

    /** {@inheritDoc} */
    @Override public void clearWarnings() throws SQLException {
        ensureNotClosed();
    }

    /** {@inheritDoc} */
    @Override public void setCursorName(String name) throws SQLException {
        ensureNotClosed();

        throw new SQLFeatureNotSupportedException("Updates are not supported.");
    }

    /** {@inheritDoc} */
    @Override public boolean execute(String sql) throws SQLException {
        ensureNotClosed();

        execute0(sql, null);

        return resInfo.get(0).isQuery();
    }

    /** {@inheritDoc} */
    @Override public ResultSet getResultSet() throws SQLException {
        JdbcThinResultSet rs = nextResultSet();

        if (rs == null)
            return null;

        if (!rs.isQuery()) {
            curRes--;

            return null;
        }

        return rs;
    }

    /** {@inheritDoc} */
    @Override public int getUpdateCount() throws SQLException {
        JdbcThinResultSet rs = nextResultSet();

        if (rs == null)
            return -1;

        if (rs.isQuery()) {
            curRes--;

            return -1;
        }

        return (int)rs.updatedCount();
    }

    /**
     * Get last result set if any.
     *
     * @return Result set or null.
     * @throws SQLException If failed.
     */
    private JdbcThinResultSet nextResultSet() throws SQLException {
        ensureNotClosed();

        if (resultSets == null || resInfo == null || curRes >= resInfo.size())
            return null;

        if (curRes >= resultSets.size()) {
            try {
                JdbcThinResultSet rs;

                if (resInfo.get(curRes).isQuery()) {
                    long qryId = resInfo.get(curRes).queryId();

                    JdbcQueryFetchResult res = conn.io().queryFetch(qryId, pageSize);

                    rs = new JdbcThinResultSet(this, qryId, pageSize,
                        res.last(), res.items(), true, conn.io().autoCloseServerCursor(),-1);
                }
                else {
                    rs = new JdbcThinResultSet(this, -1, pageSize,
                        true, Collections.<List<Object>>emptyList(), false,
                        conn.io().autoCloseServerCursor(),resInfo.get(curRes).updateCount());
                }

                resultSets.add(rs);
            }
            catch (IOException e) {
                conn.close();

                throw new SQLException("Failed get next results.", e);
            }
            catch (IgniteCheckedException e) {
                throw new SQLException("Failed get next results.", e);
            }
        }

        return resultSets.get(curRes++);
    }

    /** {@inheritDoc} */
    @Override public boolean getMoreResults() throws SQLException {
        ensureNotClosed();

<<<<<<< HEAD
        return (resInfo != null && curRes < resInfo.size());
=======
        return getMoreResults(CLOSE_CURRENT_RESULT);
>>>>>>> c03549e8
    }

    /** {@inheritDoc} */
    @Override public void setFetchDirection(int direction) throws SQLException {
        ensureNotClosed();

        if (direction != FETCH_FORWARD)
            throw new SQLFeatureNotSupportedException("Only forward direction is supported.");
    }

    /** {@inheritDoc} */
    @Override public int getFetchDirection() throws SQLException {
        ensureNotClosed();

        return FETCH_FORWARD;
    }

    /** {@inheritDoc} */
    @Override public void setFetchSize(int fetchSize) throws SQLException {
        ensureNotClosed();

        if (fetchSize <= 0)
            throw new SQLException("Fetch size must be greater than zero.");

        this.pageSize = fetchSize;
    }

    /** {@inheritDoc} */
    @Override public int getFetchSize() throws SQLException {
        ensureNotClosed();

        return pageSize;
    }

    /** {@inheritDoc} */
    @Override public int getResultSetConcurrency() throws SQLException {
        ensureNotClosed();

        return CONCUR_READ_ONLY;
    }

    /** {@inheritDoc} */
    @Override public int getResultSetType() throws SQLException {
        ensureNotClosed();

        return TYPE_FORWARD_ONLY;
    }

    /** {@inheritDoc} */
    @Override public void addBatch(String sql) throws SQLException {
        ensureNotClosed();

        if (batch == null)
            batch = new ArrayList<>();

        batch.add(new JdbcQuery(sql, null));
    }

    /** {@inheritDoc} */
    @Override public void clearBatch() throws SQLException {
        ensureNotClosed();

        batch = null;
    }

    /** {@inheritDoc} */
    @Override public int[] executeBatch() throws SQLException {
        ensureNotClosed();

<<<<<<< HEAD
        closeResults();
=======
        if (rs != null) {
            rs.close0();

            rs = null;
        }

        alreadyRead = false;
>>>>>>> c03549e8

        if (batch == null || batch.isEmpty())
            throw new SQLException("Batch is empty.");

        try {
            JdbcBatchExecuteResult res = conn.io().batchExecute(conn.getSchema(), batch);

            if (res.errorCode() != SqlListenerResponse.STATUS_SUCCESS)
                throw new BatchUpdateException(res.errorMessage(), null, res.errorCode(), res.updateCounts());

            return res.updateCounts();
        }
        catch (IOException e) {
            conn.close();

            throw new SQLException("Failed to query Ignite.", e);
        }
        catch (IgniteCheckedException e) {
            throw new SQLException("Failed to query Ignite.", e);
        }
        finally {
            batch = null;
        }
    }

    /** {@inheritDoc} */
    @Override public Connection getConnection() throws SQLException {
        ensureNotClosed();

        return conn;
    }

    /** {@inheritDoc} */
    @Override public boolean getMoreResults(int curr) throws SQLException {
        ensureNotClosed();

        switch (curr) {
            case CLOSE_CURRENT_RESULT:
            case CLOSE_ALL_RESULTS:
                if (rs != null)
                    rs.close();

                break;

            case KEEP_CURRENT_RESULT:
                break;

            default:
                throw new SQLException("Invalid 'current' parameter.");
        }

        return false;
    }

    /** {@inheritDoc} */
    @Override public ResultSet getGeneratedKeys() throws SQLException {
        ensureNotClosed();

        throw new SQLFeatureNotSupportedException("Auto-generated columns are not supported.");
    }

    /** {@inheritDoc} */
    @Override public int executeUpdate(String sql, int autoGeneratedKeys) throws SQLException {
        ensureNotClosed();

        switch (autoGeneratedKeys) {
            case Statement.RETURN_GENERATED_KEYS:
                throw new SQLFeatureNotSupportedException("Auto-generated columns are not supported.");

            case Statement.NO_GENERATED_KEYS:
                return executeUpdate(sql);

            default:
                throw new SQLException("Invalid autoGeneratedKeys value");
        }
    }

    /** {@inheritDoc} */
    @Override public int executeUpdate(String sql, int[] colIndexes) throws SQLException {
        ensureNotClosed();
        throw new SQLFeatureNotSupportedException("Auto-generated columns are not supported.");
    }

    /** {@inheritDoc} */
    @Override public int executeUpdate(String sql, String[] colNames) throws SQLException {
        ensureNotClosed();

        throw new SQLFeatureNotSupportedException("Auto-generated columns are not supported.");
    }

    /** {@inheritDoc} */
    @Override public boolean execute(String sql, int autoGeneratedKeys) throws SQLException {
        ensureNotClosed();

        switch (autoGeneratedKeys) {
            case Statement.RETURN_GENERATED_KEYS:
                throw new SQLFeatureNotSupportedException("Auto-generated columns are not supported.");

            case Statement.NO_GENERATED_KEYS:
                return execute(sql);

            default:
                throw new SQLException("Invalid autoGeneratedKeys value.");
        }
    }

    /** {@inheritDoc} */
    @Override public boolean execute(String sql, int[] colIndexes) throws SQLException {
        ensureNotClosed();

        if (colIndexes != null && colIndexes.length > 0)
            throw new SQLFeatureNotSupportedException("Auto-generated columns are not supported.");

        return execute(sql);
    }

    /** {@inheritDoc} */
    @Override public boolean execute(String sql, String[] colNames) throws SQLException {
        ensureNotClosed();

        if (colNames != null && colNames.length > 0)
            throw new SQLFeatureNotSupportedException("Auto-generated columns are not supported.");

        return execute(sql);
    }

    /** {@inheritDoc} */
    @Override public int getResultSetHoldability() throws SQLException {
        ensureNotClosed();

        return resHoldability;
    }

    /** {@inheritDoc} */
    @Override public boolean isClosed() throws SQLException {
        return conn.isClosed() || closed;
    }

    /** {@inheritDoc} */
    @Override public void setPoolable(boolean poolable) throws SQLException {
        ensureNotClosed();

        if (poolable)
            throw new SQLFeatureNotSupportedException("Pooling is not supported.");
    }

    /** {@inheritDoc} */
    @Override public boolean isPoolable() throws SQLException {
        ensureNotClosed();

        return false;
    }

    /** {@inheritDoc} */
    @SuppressWarnings("unchecked")
    @Override public <T> T unwrap(Class<T> iface) throws SQLException {
        if (!isWrapperFor(iface))
            throw new SQLException("Statement is not a wrapper for " + iface.getName());

        return (T)this;
    }

    /** {@inheritDoc} */
    @Override public boolean isWrapperFor(Class<?> iface) throws SQLException {
        return iface != null && iface.isAssignableFrom(JdbcThinStatement.class);
    }

    /** {@inheritDoc} */
    @Override public void closeOnCompletion() throws SQLException {
        ensureNotClosed();

        closeOnCompletion = true;

        if (rs != null)
            rs.closeStatement(true);
    }

    /** {@inheritDoc} */
    @Override public boolean isCloseOnCompletion() throws SQLException {
        ensureNotClosed();

        return closeOnCompletion;
    }

    /**
     * Sets timeout in milliseconds.
     *
     * @param timeout Timeout.
     */
    void timeout(int timeout) {
        this.timeout = timeout;
    }

    /**
     * @return Connection.
     */
    JdbcThinConnection connection() {
        return conn;
    }

    /**
     * Ensures that statement is not closed.
     *
     * @throws SQLException If statement is closed.
     */
    protected void ensureNotClosed() throws SQLException {
        if (isClosed())
            throw new SQLException("Statement is closed.");
    }
}<|MERGE_RESOLUTION|>--- conflicted
+++ resolved
@@ -63,34 +63,26 @@
     /** Query timeout. */
     private int timeout;
 
+    /** Fetch size. */
+    private int pageSize = DFLT_PAGE_SIZE;
+
+    /** Result set  holdability*/
+    private final int resHoldability;
+
+    /** Batch. */
+    protected List<JdbcQuery> batch;
+
+    /** Close this statement on result set close. */
+    private boolean closeOnCompletion;
+
     /** Result sets. */
     protected List<JdbcThinResultSet> resultSets;
 
+    /** Multiple statement result info. */
+    protected List<JdbcStatementResults> resInfo;
+
     /** Current result. */
     protected int curRes;
-
-    /** Fetch size. */
-    private int pageSize = DFLT_PAGE_SIZE;
-
-<<<<<<< HEAD
-    /** Batch. */
-    protected List<JdbcQuery> batch;
-
-    /** Multiple statement result info. */
-    protected List<JdbcStatementResults> resInfo;
-=======
-    /** Result set or update count has been already read. */
-    private boolean alreadyRead;
-
-    /** Result set  holdability*/
-    private final int resHoldability;
-
-    /** Batch. */
-    protected List<JdbcQuery> batch;
-
-    /** Close this statement on result set close. */
-    private boolean closeOnCompletion;
->>>>>>> c03549e8
 
     /**
      * Creates new statement.
@@ -126,17 +118,7 @@
     protected void execute0(String sql, List<Object> args) throws SQLException {
         ensureNotClosed();
 
-<<<<<<< HEAD
         closeResults();
-=======
-        if (rs != null) {
-            rs.close0();
-
-            rs = null;
-        }
-
-        alreadyRead = false;
->>>>>>> c03549e8
 
         if (sql == null || sql.isEmpty())
             throw new SQLException("SQL query is empty.");
@@ -151,7 +133,8 @@
                 JdbcQueryExecuteResult res = (JdbcQueryExecuteResult)res0;
 
                 resultSets = Collections.singletonList(new JdbcThinResultSet(this, res.getQueryId(), pageSize,
-                    res.last(), res.items(), res.isQuery(), conn.io().autoCloseServerCursor(), res.updateCount()));
+                    res.last(), res.items(), res.isQuery(), conn.io().autoCloseServerCursor(), res.updateCount(),
+                    closeOnCompletion));
 
                 resInfo = Collections.singletonList(new JdbcStatementResults(res.isQuery(),
                     res.isQuery() ? res.getQueryId() : res.updateCount()));
@@ -159,7 +142,6 @@
             else if (res0 instanceof JdbcQueryExecuteMultipleStatementsResult) {
                 JdbcQueryExecuteMultipleStatementsResult res = (JdbcQueryExecuteMultipleStatementsResult)res0;
 
-<<<<<<< HEAD
                 resultSets = Collections.emptyList();
 
                 resInfo = res.results();
@@ -168,10 +150,6 @@
                 throw new SQLException("Unexpected result [res=" + res0 + ']');
 
             assert resInfo.size() > 0 : "At least one results set is expected";
-=======
-            rs = new JdbcThinResultSet(this, res.getQueryId(), pageSize, res.last(), res.items(),
-                res.isQuery(), conn.io().autoCloseServerCursor(), res.updateCount(), closeOnCompletion);
->>>>>>> c03549e8
         }
         catch (IOException e) {
             conn.close();
@@ -200,12 +178,7 @@
         if (isClosed())
             return;
 
-<<<<<<< HEAD
         closeResults();
-=======
-        if (rs != null)
-            rs.close0();
->>>>>>> c03549e8
 
         closed = true;
     }
@@ -216,8 +189,8 @@
      */
     private void closeResults() throws SQLException {
         if (resultSets != null) {
-            for (ResultSet rs : resultSets)
-                rs.close();
+            for (JdbcThinResultSet rs : resultSets)
+                rs.close0();
 
             resultSets = null;
             resInfo = null;
@@ -395,11 +368,8 @@
     @Override public boolean getMoreResults() throws SQLException {
         ensureNotClosed();
 
-<<<<<<< HEAD
+        return getMoreResults(CLOSE_CURRENT_RESULT);
         return (resInfo != null && curRes < resInfo.size());
-=======
-        return getMoreResults(CLOSE_CURRENT_RESULT);
->>>>>>> c03549e8
     }
 
     /** {@inheritDoc} */
@@ -469,17 +439,7 @@
     @Override public int[] executeBatch() throws SQLException {
         ensureNotClosed();
 
-<<<<<<< HEAD
         closeResults();
-=======
-        if (rs != null) {
-            rs.close0();
-
-            rs = null;
-        }
-
-        alreadyRead = false;
->>>>>>> c03549e8
 
         if (batch == null || batch.isEmpty())
             throw new SQLException("Batch is empty.");
@@ -519,8 +479,7 @@
         switch (curr) {
             case CLOSE_CURRENT_RESULT:
             case CLOSE_ALL_RESULTS:
-                if (rs != null)
-                    rs.close();
+                closeResults();
 
                 break;
 
