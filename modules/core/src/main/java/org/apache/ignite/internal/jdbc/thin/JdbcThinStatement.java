/*
 * Licensed to the Apache Software Foundation (ASF) under one or more
 * contributor license agreements.  See the NOTICE file distributed with
 * this work for additional information regarding copyright ownership.
 * The ASF licenses this file to You under the Apache License, Version 2.0
 * (the "License"); you may not use this file except in compliance with
 * the License.  You may obtain a copy of the License at
 *
 *      http://www.apache.org/licenses/LICENSE-2.0
 *
 * Unless required by applicable law or agreed to in writing, software
 * distributed under the License is distributed on an "AS IS" BASIS,
 * WITHOUT WARRANTIES OR CONDITIONS OF ANY KIND, either express or implied.
 * See the License for the specific language governing permissions and
 * limitations under the License.
 */

package org.apache.ignite.internal.jdbc.thin;

import java.sql.BatchUpdateException;
import java.sql.Connection;
import java.sql.ResultSet;
import java.sql.SQLException;
import java.sql.SQLFeatureNotSupportedException;
import java.sql.SQLWarning;
import java.sql.Statement;
import java.util.ArrayList;
import java.util.Collections;
import java.util.List;
import org.apache.ignite.cache.query.SqlQuery;
import org.apache.ignite.internal.processors.cache.query.IgniteQueryErrorCode;
import org.apache.ignite.internal.processors.odbc.SqlStateCode;
import org.apache.ignite.internal.processors.odbc.ClientListenerResponse;
import org.apache.ignite.internal.processors.odbc.jdbc.JdbcBatchExecuteRequest;
import org.apache.ignite.internal.processors.odbc.jdbc.JdbcBatchExecuteResult;
import org.apache.ignite.internal.processors.odbc.jdbc.JdbcQuery;
import org.apache.ignite.internal.processors.odbc.jdbc.JdbcQueryExecuteMultipleStatementsResult;
import org.apache.ignite.internal.processors.odbc.jdbc.JdbcQueryExecuteRequest;
import org.apache.ignite.internal.processors.odbc.jdbc.JdbcQueryExecuteResult;
import org.apache.ignite.internal.processors.odbc.jdbc.JdbcStatementType;
import org.apache.ignite.internal.processors.odbc.jdbc.JdbcResult;
import org.apache.ignite.internal.processors.odbc.jdbc.JdbcResultInfo;

import static java.sql.ResultSet.CONCUR_READ_ONLY;
import static java.sql.ResultSet.FETCH_FORWARD;
import static java.sql.ResultSet.TYPE_FORWARD_ONLY;

/**
 * JDBC statement implementation.
 */
public class JdbcThinStatement implements Statement {
    /** Default queryPage size. */
    private static final int DFLT_PAGE_SIZE = SqlQuery.DFLT_PAGE_SIZE;

    /** JDBC Connection implementation. */
    protected JdbcThinConnection conn;

    /** Closed flag. */
    private boolean closed;

    /** Rows limit. */
    private int maxRows;

    /** Query timeout. */
    private int timeout;

    /** Fetch size. */
    private int pageSize = DFLT_PAGE_SIZE;

    /** Result set  holdability*/
    private final int resHoldability;

    /** Batch. */
    protected List<JdbcQuery> batch;

    /** Close this statement on result set close. */
    private boolean closeOnCompletion;

    /** Result sets. */
    protected List<JdbcThinResultSet> resultSets;

    /** Current result index. */
    protected int curRes;

    /**
     * Creates new statement.
     *
     * @param conn JDBC connection.
     * @param resHoldability Result set holdability.
     */
    JdbcThinStatement(JdbcThinConnection conn, int resHoldability) {
        assert conn != null;

        this.conn = conn;
        this.resHoldability = resHoldability;
    }

    /** {@inheritDoc} */
    @Override public ResultSet executeQuery(String sql) throws SQLException {
        execute0(JdbcStatementType.SELECT_STATEMENT_TYPE, sql, null);

        ResultSet rs = getResultSet();

        if (rs == null)
            throw new SQLException("The query isn't SELECT query: " + sql, SqlStateCode.PARSING_EXCEPTION);

        return rs;
    }

    /**
     * @param stmtType Expected statement type.
     * @param sql Sql query.
     * @param args Query parameters.
     *
     * @throws SQLException Onj error.
     */
    protected void execute0(JdbcStatementType stmtType, String sql, List<Object> args) throws SQLException {
        ensureNotClosed();

        closeResults();

        if (sql == null || sql.isEmpty())
            throw new SQLException("SQL query is empty.");

        JdbcResult res0 = conn.sendRequest(new JdbcQueryExecuteRequest(stmtType, conn.getSchema(), pageSize,
            maxRows, sql, args == null ? null : args.toArray(new Object[args.size()])));

        assert res0 != null;

        if (res0 instanceof JdbcQueryExecuteResult) {
            JdbcQueryExecuteResult res = (JdbcQueryExecuteResult)res0;

            resultSets = Collections.singletonList(new JdbcThinResultSet(this, res.getQueryId(), pageSize,
                res.last(), res.items(), res.isQuery(), conn.autoCloseServerCursor(), res.updateCount(),
                closeOnCompletion));
        }
        else if (res0 instanceof JdbcQueryExecuteMultipleStatementsResult) {
            JdbcQueryExecuteMultipleStatementsResult res = (JdbcQueryExecuteMultipleStatementsResult)res0;

            List<JdbcResultInfo> resInfos = res.results();

            resultSets = new ArrayList<>(resInfos.size());

            boolean firstRes = true;

            for(JdbcResultInfo rsInfo : resInfos) {
                if (!rsInfo.isQuery()) {
                    resultSets.add(new JdbcThinResultSet(this, -1, pageSize,
                        true, Collections.<List<Object>>emptyList(), false,
                        conn.autoCloseServerCursor(), rsInfo.updateCount(), closeOnCompletion));
                }
                else {
                    if (firstRes) {
                        firstRes = false;

                        resultSets.add(new JdbcThinResultSet(this, rsInfo.queryId(), pageSize,
                            res.isLast(), res.items(), true,
                            conn.autoCloseServerCursor(), -1, closeOnCompletion));
                    }
                    else {
                        resultSets.add(new JdbcThinResultSet(this, rsInfo.queryId(), pageSize,
                            false, null, true,
                            conn.autoCloseServerCursor(), -1, closeOnCompletion));
                    }
                }
            }
        }
        else
            throw new SQLException("Unexpected result [res=" + res0 + ']');

        assert resultSets.size() > 0 : "At least one results set is expected";
    }

    /** {@inheritDoc} */
    @Override public int executeUpdate(String sql) throws SQLException {
        execute0(JdbcStatementType.UPDATE_STMT_TYPE, sql, null);

        int res = getUpdateCount();

        if (res == -1)
            throw new SQLException("The query is not DML statememt: " + sql);

        return res;
    }

    /** {@inheritDoc} */
    @Override public void close() throws SQLException {
        if (isClosed())
            return;

        closeResults();

        closed = true;
    }

    /**
     * Close results.
     * @throws SQLException On error.
     */
    private void closeResults() throws SQLException {
        if (resultSets != null) {
            for (JdbcThinResultSet rs : resultSets)
                rs.close0();

            resultSets = null;
            curRes = 0;
        }
    }

    /** {@inheritDoc} */
    @Override public int getMaxFieldSize() throws SQLException {
        ensureNotClosed();

        return 0;
    }

    /** {@inheritDoc} */
    @Override public void setMaxFieldSize(int max) throws SQLException {
        ensureNotClosed();

        if (max < 0)
            throw new SQLException("Invalid field limit.");

        throw new SQLFeatureNotSupportedException("Field size limitation is not supported.");
    }

    /** {@inheritDoc} */
    @Override public int getMaxRows() throws SQLException {
        ensureNotClosed();

        return maxRows;
    }

    /** {@inheritDoc} */
    @Override public void setMaxRows(int maxRows) throws SQLException {
        ensureNotClosed();

        if (maxRows < 0)
            throw new SQLException("Invalid max rows value.");

        this.maxRows = maxRows;
    }

    /** {@inheritDoc} */
    @Override public void setEscapeProcessing(boolean enable) throws SQLException {
        ensureNotClosed();
    }

    /** {@inheritDoc} */
    @Override public int getQueryTimeout() throws SQLException {
        ensureNotClosed();

        return timeout / 1000;
    }

    /** {@inheritDoc} */
    @Override public void setQueryTimeout(int timeout) throws SQLException {
        ensureNotClosed();

        if (timeout < 0)
            throw new SQLException("Invalid timeout value.");

        this.timeout = timeout * 1000;
    }

    /** {@inheritDoc} */
    @Override public void cancel() throws SQLException {
        ensureNotClosed();
    }

    /** {@inheritDoc} */
    @Override public SQLWarning getWarnings() throws SQLException {
        ensureNotClosed();

        return null;
    }

    /** {@inheritDoc} */
    @Override public void clearWarnings() throws SQLException {
        ensureNotClosed();
    }

    /** {@inheritDoc} */
    @Override public void setCursorName(String name) throws SQLException {
        ensureNotClosed();

        throw new SQLFeatureNotSupportedException("Updates are not supported.");
    }

    /** {@inheritDoc} */
    @Override public boolean execute(String sql) throws SQLException {
        ensureNotClosed();

        execute0(JdbcStatementType.ANY_STATEMENT_TYPE, sql, null);

        return resultSets.get(0).isQuery();
    }

    /** {@inheritDoc} */
    @Override public ResultSet getResultSet() throws SQLException {
        JdbcThinResultSet rs = nextResultSet();

        if (rs == null)
            return null;

        if (!rs.isQuery()) {
            curRes--;

            return null;
        }

        return rs;
    }

    /** {@inheritDoc} */
    @Override public int getUpdateCount() throws SQLException {
        JdbcThinResultSet rs = nextResultSet();
<<<<<<< HEAD

        if (rs == null)
            return -1;

        if (rs.isQuery()) {
            curRes--;

            return -1;
        }

=======

        if (rs == null)
            return -1;

        if (rs.isQuery()) {
            curRes--;

            return -1;
        }

>>>>>>> b67c3564
        return (int)rs.updatedCount();
    }

    /**
     * Get last result set if any.
     *
     * @return Result set or null.
     * @throws SQLException If failed.
     */
    private JdbcThinResultSet nextResultSet() throws SQLException {
        ensureNotClosed();

        if (resultSets == null || curRes >= resultSets.size())
            return null;
        else
            return resultSets.get(curRes++);
    }

    /** {@inheritDoc} */
    @Override public boolean getMoreResults() throws SQLException {
        ensureNotClosed();

        return getMoreResults(CLOSE_CURRENT_RESULT);
    }

    /** {@inheritDoc} */
    @Override public void setFetchDirection(int direction) throws SQLException {
        ensureNotClosed();

        if (direction != FETCH_FORWARD)
            throw new SQLFeatureNotSupportedException("Only forward direction is supported.");
    }

    /** {@inheritDoc} */
    @Override public int getFetchDirection() throws SQLException {
        ensureNotClosed();

        return FETCH_FORWARD;
    }

    /** {@inheritDoc} */
    @Override public void setFetchSize(int fetchSize) throws SQLException {
        ensureNotClosed();

        if (fetchSize <= 0)
            throw new SQLException("Fetch size must be greater than zero.");

        this.pageSize = fetchSize;
    }

    /** {@inheritDoc} */
    @Override public int getFetchSize() throws SQLException {
        ensureNotClosed();

        return pageSize;
    }

    /** {@inheritDoc} */
    @Override public int getResultSetConcurrency() throws SQLException {
        ensureNotClosed();

        return CONCUR_READ_ONLY;
    }

    /** {@inheritDoc} */
    @Override public int getResultSetType() throws SQLException {
        ensureNotClosed();

        return TYPE_FORWARD_ONLY;
    }

    /** {@inheritDoc} */
    @Override public void addBatch(String sql) throws SQLException {
        ensureNotClosed();

        if (batch == null)
            batch = new ArrayList<>();

        batch.add(new JdbcQuery(sql, null));
    }

    /** {@inheritDoc} */
    @Override public void clearBatch() throws SQLException {
        ensureNotClosed();

        batch = null;
    }

    /** {@inheritDoc} */
    @Override public int[] executeBatch() throws SQLException {
        ensureNotClosed();

        closeResults();

        if (batch == null || batch.isEmpty())
            throw new SQLException("Batch is empty.");

        try {
            JdbcBatchExecuteResult res = conn.sendRequest(new JdbcBatchExecuteRequest(conn.getSchema(), batch));

            if (res.errorCode() != ClientListenerResponse.STATUS_SUCCESS) {
                throw new BatchUpdateException(res.errorMessage(), IgniteQueryErrorCode.codeToSqlState(res.errorCode()),
                    res.errorCode(), res.updateCounts());
            }

            return res.updateCounts();
        }
        finally {
            batch = null;
        }
    }

    /** {@inheritDoc} */
    @Override public Connection getConnection() throws SQLException {
        ensureNotClosed();

        return conn;
    }

    /** {@inheritDoc} */
    @Override public boolean getMoreResults(int curr) throws SQLException {
        ensureNotClosed();

        if (resultSets != null) {
            assert curRes <= resultSets.size() : "Invalid results state: [resultsCount=" + resultSets.size() +
                ", curRes=" + curRes + ']';

            switch (curr) {
                case CLOSE_CURRENT_RESULT:
                    if (curRes > 0)
                        resultSets.get(curRes - 1).close0();

                    break;

                case CLOSE_ALL_RESULTS:
                    for (int i = 0; i < curRes; ++i)
                        resultSets.get(i).close0();

                    break;

                case KEEP_CURRENT_RESULT:
                    break;

                default:
                    throw new SQLException("Invalid 'current' parameter.");
            }
        }

        return (resultSets != null && curRes < resultSets.size());
    }

    /** {@inheritDoc} */
    @Override public ResultSet getGeneratedKeys() throws SQLException {
        ensureNotClosed();

        throw new SQLFeatureNotSupportedException("Auto-generated columns are not supported.");
    }

    /** {@inheritDoc} */
    @Override public int executeUpdate(String sql, int autoGeneratedKeys) throws SQLException {
        ensureNotClosed();

        switch (autoGeneratedKeys) {
            case Statement.RETURN_GENERATED_KEYS:
                throw new SQLFeatureNotSupportedException("Auto-generated columns are not supported.");

            case Statement.NO_GENERATED_KEYS:
                return executeUpdate(sql);

            default:
                throw new SQLException("Invalid autoGeneratedKeys value");
        }
    }

    /** {@inheritDoc} */
    @Override public int executeUpdate(String sql, int[] colIndexes) throws SQLException {
        ensureNotClosed();
        throw new SQLFeatureNotSupportedException("Auto-generated columns are not supported.");
    }

    /** {@inheritDoc} */
    @Override public int executeUpdate(String sql, String[] colNames) throws SQLException {
        ensureNotClosed();

        throw new SQLFeatureNotSupportedException("Auto-generated columns are not supported.");
    }

    /** {@inheritDoc} */
    @Override public boolean execute(String sql, int autoGeneratedKeys) throws SQLException {
        ensureNotClosed();

        switch (autoGeneratedKeys) {
            case Statement.RETURN_GENERATED_KEYS:
                throw new SQLFeatureNotSupportedException("Auto-generated columns are not supported.");

            case Statement.NO_GENERATED_KEYS:
                return execute(sql);

            default:
                throw new SQLException("Invalid autoGeneratedKeys value.");
        }
    }

    /** {@inheritDoc} */
    @Override public boolean execute(String sql, int[] colIndexes) throws SQLException {
        ensureNotClosed();

        if (colIndexes != null && colIndexes.length > 0)
            throw new SQLFeatureNotSupportedException("Auto-generated columns are not supported.");

        return execute(sql);
    }

    /** {@inheritDoc} */
    @Override public boolean execute(String sql, String[] colNames) throws SQLException {
        ensureNotClosed();

        if (colNames != null && colNames.length > 0)
            throw new SQLFeatureNotSupportedException("Auto-generated columns are not supported.");

        return execute(sql);
    }

    /** {@inheritDoc} */
    @Override public int getResultSetHoldability() throws SQLException {
        ensureNotClosed();

        return resHoldability;
    }

    /** {@inheritDoc} */
    @Override public boolean isClosed() throws SQLException {
        return conn.isClosed() || closed;
    }

    /** {@inheritDoc} */
    @Override public void setPoolable(boolean poolable) throws SQLException {
        ensureNotClosed();

        if (poolable)
            throw new SQLFeatureNotSupportedException("Pooling is not supported.");
    }

    /** {@inheritDoc} */
    @Override public boolean isPoolable() throws SQLException {
        ensureNotClosed();

        return false;
    }

    /** {@inheritDoc} */
    @SuppressWarnings("unchecked")
    @Override public <T> T unwrap(Class<T> iface) throws SQLException {
        if (!isWrapperFor(iface))
            throw new SQLException("Statement is not a wrapper for " + iface.getName());

        return (T)this;
    }

    /** {@inheritDoc} */
    @Override public boolean isWrapperFor(Class<?> iface) throws SQLException {
        return iface != null && iface.isAssignableFrom(JdbcThinStatement.class);
    }

    /** {@inheritDoc} */
    @Override public void closeOnCompletion() throws SQLException {
        ensureNotClosed();

        closeOnCompletion = true;

        if (resultSets != null) {
            for (JdbcThinResultSet rs : resultSets)
                rs.closeStatement(true);
        }
    }

    /** {@inheritDoc} */
    @Override public boolean isCloseOnCompletion() throws SQLException {
        ensureNotClosed();

        return closeOnCompletion;
    }

    /**
     * Sets timeout in milliseconds.
     *
     * @param timeout Timeout.
     */
    void timeout(int timeout) {
        this.timeout = timeout;
    }

    /**
     * @return Connection.
     */
    JdbcThinConnection connection() {
        return conn;
    }

    /**
     * Ensures that statement is not closed.
     *
     * @throws SQLException If statement is closed.
     */
    protected void ensureNotClosed() throws SQLException {
        if (isClosed())
            throw new SQLException("Statement is closed.");
    }

    /**
     * Used by statement on closeOnCompletion mode.
     * @throws SQLException On error.
     */
    void closeIfAllResultsClosed() throws SQLException {
        if (isClosed())
            return;

        boolean allRsClosed = true;
<<<<<<< HEAD
=======

>>>>>>> b67c3564
        if (resultSets != null) {
            for (JdbcThinResultSet rs : resultSets) {
                if (!rs.isClosed())
                    allRsClosed = false;
            }
        }

        if (allRsClosed)
            close();
    }
}<|MERGE_RESOLUTION|>--- conflicted
+++ resolved
@@ -315,7 +315,6 @@
     /** {@inheritDoc} */
     @Override public int getUpdateCount() throws SQLException {
         JdbcThinResultSet rs = nextResultSet();
-<<<<<<< HEAD
 
         if (rs == null)
             return -1;
@@ -326,18 +325,6 @@
             return -1;
         }
 
-=======
-
-        if (rs == null)
-            return -1;
-
-        if (rs.isQuery()) {
-            curRes--;
-
-            return -1;
-        }
-
->>>>>>> b67c3564
         return (int)rs.updatedCount();
     }
 
@@ -656,10 +643,7 @@
             return;
 
         boolean allRsClosed = true;
-<<<<<<< HEAD
-=======
-
->>>>>>> b67c3564
+
         if (resultSets != null) {
             for (JdbcThinResultSet rs : resultSets) {
                 if (!rs.isClosed())
