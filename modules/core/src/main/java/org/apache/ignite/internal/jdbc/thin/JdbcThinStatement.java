--- conflicted
+++ resolved
@@ -31,7 +31,6 @@
 import java.util.Arrays;
 import java.util.Collections;
 import java.util.List;
-import java.util.concurrent.locks.ReentrantLock;
 import org.apache.ignite.cache.query.SqlQuery;
 import org.apache.ignite.internal.processors.cache.query.IgniteQueryErrorCode;
 import org.apache.ignite.internal.processors.odbc.ClientListenerResponse;
@@ -107,18 +106,11 @@
     private volatile long currReqId;
 
     /** Cancelled flag. */
-<<<<<<< HEAD
-    private volatile boolean canceled;
-
-    /** Cancellation processing lock. */
-    private ReentrantLock lock = new ReentrantLock();
-=======
     private volatile boolean cancelled;
 
     /** Cancelled mutex. */
     private final Object cancellationMux = new Object();
 
->>>>>>> 3c630d25
     /**
      * Creates new statement.
      *
@@ -188,14 +180,6 @@
      * @throws SQLException Onj error.
      */
     protected void execute0(JdbcStatementType stmtType, String sql, List<Object> args) throws SQLException {
-<<<<<<< HEAD
-        lock.lock();
-
-        try {
-            closeResults();
-
-            canceled = false;
-=======
         closeResults();
 
         SqlCommand nativeCmd = null;
@@ -204,49 +188,35 @@
 
         if (sql == null || sql.isEmpty())
             throw new SQLException("SQL query is empty.");
->>>>>>> 3c630d25
-
-            SqlCommand nativeCmd = null;
-
-<<<<<<< HEAD
-            ensureAlive();
-
-            if (sql == null || sql.isEmpty())
-                throw new SQLException("SQL query is empty.");
-
-            checkStatementBatchEmpty();
-=======
+
+        checkStatementBatchEmpty();
+
         if (stmtType != JdbcStatementType.SELECT_STATEMENT_TYPE && isEligibleForNativeParsing(sql))
             nativeCmd = tryParseNative(sql);
 
         if (nativeCmd != null) {
             conn.executeNative(sql, nativeCmd, this);
->>>>>>> 3c630d25
-
-            if (stmtType != JdbcStatementType.SELECT_STATEMENT_TYPE && isEligibleForNativeParsing(sql))
-                nativeCmd = tryParseNative(sql);
-
-            if (nativeCmd != null) {
-                conn.executeNative(sql, nativeCmd);
-
-                resultSets = Collections.singletonList(resultSetForUpdate(0));
-
-                // If this command should be executed as native one, we do not treat it
-                // as an ordinary batch citizen.
-                return;
-            }
-
-            if (conn.isStream()) {
-                if (stmtType == JdbcStatementType.SELECT_STATEMENT_TYPE)
-                    throw new SQLException("executeQuery() method is not allowed in streaming mode.",
-                        SqlStateCode.INTERNAL_ERROR,
-                        IgniteQueryErrorCode.UNSUPPORTED_OPERATION);
-
-                conn.addBatch(sql, args);
-
-<<<<<<< HEAD
-                resultSets = Collections.singletonList(resultSetForUpdate(0));
-=======
+
+            resultSets = Collections.singletonList(resultSetForUpdate(0));
+
+            // If this command should be executed as native one, we do not treat it
+            // as an ordinary batch citizen.
+            return;
+        }
+
+        if (conn.isStream()) {
+            if (stmtType == JdbcStatementType.SELECT_STATEMENT_TYPE)
+                throw new SQLException("executeQuery() method is not allowed in streaming mode.",
+                    SqlStateCode.INTERNAL_ERROR,
+                    IgniteQueryErrorCode.UNSUPPORTED_OPERATION);
+
+            conn.addBatch(sql, args);
+
+            resultSets = Collections.singletonList(resultSetForUpdate(0));
+
+            return;
+        }
+
         JdbcQueryExecuteRequest req = new JdbcQueryExecuteRequest(stmtType, schema, pageSize,
             maxRows, conn.getAutoCommit(), sql, args == null ? null : args.toArray(new Object[args.size()]));
 
@@ -254,66 +224,28 @@
 
 
         JdbcResult res0 = conn.sendRequest(req, this);
->>>>>>> 3c630d25
-
-                return;
-            }
-
-            JdbcQueryExecuteRequest req = new JdbcQueryExecuteRequest(stmtType, schema, pageSize,
-                maxRows, conn.getAutoCommit(), sql, args == null ? null : args.toArray(new Object[args.size()]));
-
-            currReqId = req.requestId();
-
-<<<<<<< HEAD
-            JdbcResult res0 = conn.sendRequest(req, lock);
-=======
+
+        assert res0 != null;
+
+        if (res0 instanceof JdbcBulkLoadAckResult)
+            res0 = sendFile((JdbcBulkLoadAckResult)res0);
+
+        if (res0 instanceof JdbcQueryExecuteResult) {
+            JdbcQueryExecuteResult res = (JdbcQueryExecuteResult)res0;
+
             resultSets = Collections.singletonList(new JdbcThinResultSet(this, res.cursorId(), pageSize,
                 res.last(), res.items(), res.isQuery(), conn.autoCloseServerCursor(), res.updateCount(),
                 closeOnCompletion));
         }
         else if (res0 instanceof JdbcQueryExecuteMultipleStatementsResult) {
             JdbcQueryExecuteMultipleStatementsResult res = (JdbcQueryExecuteMultipleStatementsResult)res0;
->>>>>>> 3c630d25
-
-            assert res0 != null;
-
-            if (res0 instanceof JdbcBulkLoadAckResult)
-                res0 = sendFile((JdbcBulkLoadAckResult)res0);
-
-            if (res0 instanceof JdbcQueryExecuteResult) {
-                JdbcQueryExecuteResult res = (JdbcQueryExecuteResult)res0;
-
-<<<<<<< HEAD
-                resultSets = Collections.singletonList(new JdbcThinResultSet(this, res.cursorId(),
-                    res.initialReqId(), pageSize, res.last(), res.items(), res.isQuery(), conn.autoCloseServerCursor(),
-                    res.updateCount(), closeOnCompletion));
-            }
-            else if (res0 instanceof JdbcQueryExecuteMultipleStatementsResult) {
-                JdbcQueryExecuteMultipleStatementsResult res = (JdbcQueryExecuteMultipleStatementsResult)res0;
-
-                List<JdbcResultInfo> resInfos = res.results();
-
-                resultSets = new ArrayList<>(resInfos.size());
-
-                boolean firstRes = true;
-
-                for (JdbcResultInfo rsInfo : resInfos) {
-                    if (!rsInfo.isQuery())
-                        resultSets.add(resultSetForUpdate(rsInfo.updateCount()));
-                    else {
-                        if (firstRes) {
-                            firstRes = false;
-
-                            resultSets.add(new JdbcThinResultSet(this, rsInfo.cursorId(), res.initialReqId(),
-                                pageSize, res.isLast(), res.items(), true,
-                                conn.autoCloseServerCursor(), -1, closeOnCompletion));
-                        }
-                        else {
-                            resultSets.add(new JdbcThinResultSet(this, rsInfo.cursorId(), res.initialReqId(),
-                                pageSize,false, null, true,
-                                conn.autoCloseServerCursor(), -1, closeOnCompletion));
-                        }
-=======
+
+            List<JdbcResultInfo> resInfos = res.results();
+
+            resultSets = new ArrayList<>(resInfos.size());
+
+            boolean firstRes = true;
+
             for (JdbcResultInfo rsInfo : resInfos) {
                 if (!rsInfo.isQuery())
                     resultSets.add(resultSetForUpdate(rsInfo.updateCount()));
@@ -327,19 +259,14 @@
                     else {
                         resultSets.add(new JdbcThinResultSet(this, rsInfo.cursorId(), pageSize, false,
                             null, true, conn.autoCloseServerCursor(), -1, closeOnCompletion));
->>>>>>> 3c630d25
                     }
                 }
             }
-            else
-                throw new SQLException("Unexpected result [res=" + res0 + ']');
-
-            assert !resultSets.isEmpty() : "At least one results set is expected";
-        }
-        finally {
-            if (lock.isHeldByCurrentThread())
-                lock.unlock();
-        }
+        }
+        else
+            throw new SQLException("Unexpected result [res=" + res0 + ']');
+
+        assert !resultSets.isEmpty() : "At least one results set is expected";
     }
 
     /**
@@ -357,7 +284,7 @@
      * @return Result set for given update counter.
      */
     private JdbcThinResultSet resultSetForUpdate(long cnt) {
-        return new JdbcThinResultSet(this, -1, -1, pageSize,
+        return new JdbcThinResultSet(this, -1, pageSize,
             true, Collections.<List<Object>>emptyList(), false,
             conn.autoCloseServerCursor(), cnt, closeOnCompletion);
     }
@@ -452,14 +379,6 @@
      * @throws SQLException On error.
      */
     private void closeResults() throws SQLException {
-<<<<<<< HEAD
-        lock.lock();
-
-        try {
-            if (resultSets != null) {
-                for (JdbcThinResultSet rs : resultSets)
-                    rs.close0();
-=======
         synchronized (cancellationMux) {
             currReqId = 0;
             cancelled = false;
@@ -468,51 +387,31 @@
         if (resultSets != null) {
             for (JdbcThinResultSet rs : resultSets)
                 rs.close0();
->>>>>>> 3c630d25
-
-                resultSets = null;
-                curRes = 0;
-                currReqId = 0;
-            }
-        }
-        finally {
-            lock.unlock();
+
+            resultSets = null;
+            curRes = 0;
         }
     }
 
     /**
      * @return Returns true if statement was cancelled, false otherwise.
      */
-<<<<<<< HEAD
-    boolean cancelled() {
-        return canceled;
-=======
     boolean isCancelled() {
         return cancelled;
->>>>>>> 3c630d25
     }
 
     /**
      *
      */
     void closeOnDisconnect() {
-        lock.lock();
-
-        try {
-            if (resultSets != null) {
-                for (JdbcThinResultSet rs : resultSets)
-                    rs.closeOnDisconnect();
-
-                resultSets = null;
-            }
-
-            closed = true;
-            currReqId = 0;
-        }
-        finally {
-            lock.unlock();
-        }
-
+        if (resultSets != null) {
+            for (JdbcThinResultSet rs : resultSets)
+                rs.closeOnDisconnect();
+
+            resultSets = null;
+        }
+
+        closed = true;
     }
 
     /** {@inheritDoc} */
@@ -573,33 +472,6 @@
 
     /** {@inheritDoc} */
     @Override public void cancel() throws SQLException {
-<<<<<<< HEAD
-        lock.lock();
-
-        try {
-            ensureAlive();
-
-            if (conn.isStream()) {
-                throw new SQLException("Cancel method is not allowed in streaming mode.",
-                    SqlStateCode.INTERNAL_ERROR,
-                    IgniteQueryErrorCode.UNSUPPORTED_OPERATION);
-            }
-
-            if (currReqId != 0) {
-                canceled = true;
-
-                conn.sendQueryCancelRequest(new JdbcQueryCancelRequest(currReqId));
-            }
-            else {
-                throw new SQLException("There is no request to cancel.",
-                    SqlStateCode.INTERNAL_ERROR,
-                    IgniteQueryErrorCode.UNSUPPORTED_OPERATION);
-            }
-        }
-        finally {
-            lock.unlock();
-        }
-=======
         ensureAlive();
 
         if (conn.isStream()) {
@@ -620,7 +492,6 @@
 
         if (reqId != 0)
             conn.sendQueryCancelRequest(new JdbcQueryCancelRequest(reqId));
->>>>>>> 3c630d25
     }
 
     /** {@inheritDoc} */
@@ -802,42 +673,23 @@
 
     /** {@inheritDoc} */
     @Override public int[] executeBatch() throws SQLException {
-<<<<<<< HEAD
-        lock.lock();
-
-        try {
-            closeResults();
-
-            canceled = false;
-=======
         closeResults();
 
         ensureAlive();
 
         checkStatementBatchEmpty();
->>>>>>> 3c630d25
-
-            ensureAlive();
-
-            checkStatementBatchEmpty();
-
-            if (conn.isStream()) {
-                int[] res = new int[batchSize];
-
-                batchSize = 0;
-
-<<<<<<< HEAD
-                return res;
-            }
-
-            if (F.isEmpty(batch))
-                return new int[0];
-
-            JdbcBatchExecuteRequest req = new JdbcBatchExecuteRequest(conn.getSchema(), batch,
-                conn.getAutoCommit(), false);
-
-            currReqId = req.requestId();
-=======
+
+        if (conn.isStream()) {
+            int[] res = new int[batchSize];
+
+            batchSize = 0;
+
+            return res;
+        }
+
+        if (F.isEmpty(batch))
+            return new int[0];
+
         JdbcBatchExecuteRequest req = new JdbcBatchExecuteRequest(conn.getSchema(), batch,
             conn.getAutoCommit(), false);
 
@@ -845,27 +697,18 @@
 
         try {
             JdbcBatchExecuteResult res = conn.sendRequest(req, this);
->>>>>>> 3c630d25
-
-            try {
-                JdbcBatchExecuteResult res = conn.sendRequest(req, lock);
-
-                if (res.errorCode() != ClientListenerResponse.STATUS_SUCCESS) {
-                    throw new BatchUpdateException(res.errorMessage(), IgniteQueryErrorCode.codeToSqlState(res.errorCode()),
-                        res.errorCode(), res.updateCounts());
-                }
-
-                return res.updateCounts();
+
+            if (res.errorCode() != ClientListenerResponse.STATUS_SUCCESS) {
+                throw new BatchUpdateException(res.errorMessage(), IgniteQueryErrorCode.codeToSqlState(res.errorCode()),
+                    res.errorCode(), res.updateCounts());
             }
-            finally {
-                batchSize = 0;
-
-                batch = null;
-            }
+
+            return res.updateCounts();
         }
         finally {
-            if (lock.isHeldByCurrentThread())
-                lock.unlock();
+            batchSize = 0;
+
+            batch = null;
         }
     }
 
@@ -886,37 +729,15 @@
 
             switch (curr) {
                 case CLOSE_CURRENT_RESULT:
-<<<<<<< HEAD
-                    lock.lock();
-                    try {
-                        if (curRes > 0)
-=======
                     if (curRes > 0)
->>>>>>> 3c630d25
 
                         resultSets.get(curRes - 1).close0();
 
-                        if (resultSets == null || curRes >= resultSets.size())
-                            currReqId = 0;
-                    }
-                    finally {
-                        lock.unlock();
-                    }
-
                     break;
 
                 case CLOSE_ALL_RESULTS:
-                    lock.lock();
-
-                    try {
-                        for (int i = 0; i < curRes; ++i)
-                            resultSets.get(i).close0();
-
-                        currReqId = 0;
-                    }
-                    finally {
-                        lock.unlock();
-                    }
+                    for (int i = 0; i < curRes; ++i)
+                        resultSets.get(i).close0();
 
                     break;
 
@@ -1050,26 +871,13 @@
 
     /** {@inheritDoc} */
     @Override public void closeOnCompletion() throws SQLException {
-<<<<<<< HEAD
-        lock.lock();
-=======
-        ensureAlive();
->>>>>>> 3c630d25
-
-        try {
-            ensureAlive();
-
-            closeOnCompletion = true;
-
-            if (resultSets != null) {
-                for (JdbcThinResultSet rs : resultSets)
-                    rs.closeStatement(true);
-            }
-
-            currReqId = 0;
-        }
-        finally {
-            lock.unlock();
+        ensureAlive();
+
+        closeOnCompletion = true;
+
+        if (resultSets != null) {
+            for (JdbcThinResultSet rs : resultSets)
+                rs.closeStatement(true);
         }
     }
 
@@ -1105,11 +913,7 @@
         if (isClosed())
             throw new SQLException("Statement is closed.");
 
-<<<<<<< HEAD
-        if (cancelled())
-=======
         if (cancelled)
->>>>>>> 3c630d25
             throw new SQLException("The query was cancelled while executing.", SqlStateCode.QUERY_CANCELLED);
     }
 
@@ -1118,28 +922,19 @@
      * @throws SQLException On error.
      */
     void closeIfAllResultsClosed() throws SQLException {
-        lock.lock();
-
-        try {
-            if (isClosed())
-                return;
-
-            boolean allRsClosed = true;
-
-            if (resultSets != null) {
-                for (JdbcThinResultSet rs : resultSets) {
-                    if (!rs.isClosed())
-                        allRsClosed = false;
-                }
+        if (isClosed())
+            return;
+
+        boolean allRsClosed = true;
+
+        if (resultSets != null) {
+            for (JdbcThinResultSet rs : resultSets) {
+                if (!rs.isClosed())
+                    allRsClosed = false;
             }
-
-            currReqId = 0;
-
-            if (allRsClosed)
-                close();
-        }
-        finally {
-            lock.unlock();
-        }
+        }
+
+        if (allRsClosed)
+            close();
     }
 }