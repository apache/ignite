--- conflicted
+++ resolved
@@ -36,7 +36,6 @@
 
 import static java.sql.ResultSet.CONCUR_READ_ONLY;
 import static java.sql.ResultSet.FETCH_FORWARD;
-import static java.sql.ResultSet.HOLD_CURSORS_OVER_COMMIT;
 import static java.sql.ResultSet.TYPE_FORWARD_ONLY;
 
 /**
@@ -67,13 +66,11 @@
     /** */
     private boolean alreadyRead;
 
-<<<<<<< HEAD
     /** Result set  holdability*/
     private final int resHoldability;
-=======
+
     /** Batch. */
     protected List<JdbcQuery> batch;
->>>>>>> 15710a86
 
     /**
      * Creates new statement.
