--- conflicted
+++ resolved
@@ -67,13 +67,11 @@
     /** Result set or update count has been already read. */
     private boolean alreadyRead;
 
-<<<<<<< HEAD
+    /** Batch. */
+    protected List<JdbcQuery> batch;
+
     /** Close this statement on result set close. */
     private boolean closeOnCompletion;
-=======
-    /** Batch. */
-    protected List<JdbcQuery> batch;
->>>>>>> b8b80646
 
     /**
      * Creates new statement.
@@ -354,7 +352,7 @@
         ensureNotClosed();
 
         if (rs != null) {
-            rs.close();
+            rs.close0();
 
             rs = null;
         }
