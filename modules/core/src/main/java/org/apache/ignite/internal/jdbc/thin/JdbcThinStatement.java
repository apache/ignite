/*
 * Licensed to the Apache Software Foundation (ASF) under one or more
 * contributor license agreements.  See the NOTICE file distributed with
 * this work for additional information regarding copyright ownership.
 * The ASF licenses this file to You under the Apache License, Version 2.0
 * (the "License"); you may not use this file except in compliance with
 * the License.  You may obtain a copy of the License at
 *
 *      http://www.apache.org/licenses/LICENSE-2.0
 *
 * Unless required by applicable law or agreed to in writing, software
 * distributed under the License is distributed on an "AS IS" BASIS,
 * WITHOUT WARRANTIES OR CONDITIONS OF ANY KIND, either express or implied.
 * See the License for the specific language governing permissions and
 * limitations under the License.
 */

package org.apache.ignite.internal.jdbc.thin;

<<<<<<< HEAD
import java.io.IOException;
=======
>>>>>>> 8f2045e3
import java.sql.BatchUpdateException;
import java.sql.Connection;
import java.sql.ResultSet;
import java.sql.SQLException;
import java.sql.SQLFeatureNotSupportedException;
import java.sql.SQLWarning;
import java.sql.Statement;
import java.util.ArrayList;
<<<<<<< HEAD
=======
import java.util.Collections;
>>>>>>> 8f2045e3
import java.util.List;
import org.apache.ignite.cache.query.SqlQuery;
<<<<<<< HEAD
import org.apache.ignite.internal.processors.odbc.SqlListenerResponse;
import org.apache.ignite.internal.processors.odbc.jdbc.JdbcBatchExecuteResult;
import org.apache.ignite.internal.processors.odbc.jdbc.JdbcQuery;
=======
import org.apache.ignite.internal.processors.cache.query.IgniteQueryErrorCode;
import org.apache.ignite.internal.processors.odbc.SqlStateCode;
import org.apache.ignite.internal.processors.odbc.ClientListenerResponse;
import org.apache.ignite.internal.processors.odbc.jdbc.JdbcBatchExecuteRequest;
import org.apache.ignite.internal.processors.odbc.jdbc.JdbcBatchExecuteResult;
import org.apache.ignite.internal.processors.odbc.jdbc.JdbcQuery;
import org.apache.ignite.internal.processors.odbc.jdbc.JdbcQueryExecuteMultipleStatementsResult;
import org.apache.ignite.internal.processors.odbc.jdbc.JdbcQueryExecuteRequest;
>>>>>>> 8f2045e3
import org.apache.ignite.internal.processors.odbc.jdbc.JdbcQueryExecuteResult;
import org.apache.ignite.internal.processors.odbc.jdbc.JdbcStatementType;
import org.apache.ignite.internal.processors.odbc.jdbc.JdbcResult;
import org.apache.ignite.internal.processors.odbc.jdbc.JdbcResultInfo;

import static java.sql.ResultSet.CONCUR_READ_ONLY;
import static java.sql.ResultSet.FETCH_FORWARD;
import static java.sql.ResultSet.TYPE_FORWARD_ONLY;

/**
 * JDBC statement implementation.
 */
public class JdbcThinStatement implements Statement {
    /** Default queryPage size. */
    private static final int DFLT_PAGE_SIZE = SqlQuery.DFLT_PAGE_SIZE;

    /** JDBC Connection implementation. */
    protected JdbcThinConnection conn;

    /** Schema name. */
    private final String schema;

    /** Closed flag. */
    private boolean closed;

    /** Rows limit. */
    private int maxRows;

    /** Query timeout. */
    private int timeout;

    /** Fetch size. */
    private int pageSize = DFLT_PAGE_SIZE;

    /** Result set  holdability*/
    private final int resHoldability;

    /** Batch. */
    protected List<JdbcQuery> batch;

    /** Close this statement on result set close. */
    private boolean closeOnCompletion;

    /** Result sets. */
    protected List<JdbcThinResultSet> resultSets;

    /** Current result index. */
    protected int curRes;

    /** Batch. */
    protected List<JdbcQuery> batch;

    /**
     * Creates new statement.
     *
     * @param conn JDBC connection.
     * @param resHoldability Result set holdability.
     * @param schema Schema name.
     */
    JdbcThinStatement(JdbcThinConnection conn, int resHoldability, String schema) {
        assert conn != null;

        this.conn = conn;
        this.resHoldability = resHoldability;
        this.schema = schema;
    }

    /** {@inheritDoc} */
    @Override public ResultSet executeQuery(String sql) throws SQLException {
        execute0(JdbcStatementType.SELECT_STATEMENT_TYPE, sql, null);

        ResultSet rs = getResultSet();

        if (rs == null)
            throw new SQLException("The query isn't SELECT query: " + sql, SqlStateCode.PARSING_EXCEPTION);

        return rs;
    }

    /**
     * @param stmtType Expected statement type.
     * @param sql Sql query.
     * @param args Query parameters.
     *
     * @throws SQLException Onj error.
     */
    protected void execute0(JdbcStatementType stmtType, String sql, List<Object> args) throws SQLException {
        ensureNotClosed();

        closeResults();

        if (sql == null || sql.isEmpty())
            throw new SQLException("SQL query is empty.");

        JdbcResult res0 = conn.sendRequest(new JdbcQueryExecuteRequest(stmtType, schema, pageSize,
            maxRows, sql, args == null ? null : args.toArray(new Object[args.size()])));

        assert res0 != null;

        if (res0 instanceof JdbcQueryExecuteResult) {
            JdbcQueryExecuteResult res = (JdbcQueryExecuteResult)res0;

            resultSets = Collections.singletonList(new JdbcThinResultSet(this, res.getQueryId(), pageSize,
                res.last(), res.items(), res.isQuery(), conn.autoCloseServerCursor(), res.updateCount(),
                closeOnCompletion));
        }
        else if (res0 instanceof JdbcQueryExecuteMultipleStatementsResult) {
            JdbcQueryExecuteMultipleStatementsResult res = (JdbcQueryExecuteMultipleStatementsResult)res0;

            List<JdbcResultInfo> resInfos = res.results();

            resultSets = new ArrayList<>(resInfos.size());

            boolean firstRes = true;

            for(JdbcResultInfo rsInfo : resInfos) {
                if (!rsInfo.isQuery()) {
                    resultSets.add(new JdbcThinResultSet(this, -1, pageSize,
                        true, Collections.<List<Object>>emptyList(), false,
                        conn.autoCloseServerCursor(), rsInfo.updateCount(), closeOnCompletion));
                }
                else {
                    if (firstRes) {
                        firstRes = false;

                        resultSets.add(new JdbcThinResultSet(this, rsInfo.queryId(), pageSize,
                            res.isLast(), res.items(), true,
                            conn.autoCloseServerCursor(), -1, closeOnCompletion));
                    }
                    else {
                        resultSets.add(new JdbcThinResultSet(this, rsInfo.queryId(), pageSize,
                            false, null, true,
                            conn.autoCloseServerCursor(), -1, closeOnCompletion));
                    }
                }
            }
        }
        else
            throw new SQLException("Unexpected result [res=" + res0 + ']');

        assert resultSets.size() > 0 : "At least one results set is expected";
    }

    /** {@inheritDoc} */
    @Override public int executeUpdate(String sql) throws SQLException {
        execute0(JdbcStatementType.UPDATE_STMT_TYPE, sql, null);

        int res = getUpdateCount();

        if (res == -1)
            throw new SQLException("The query is not DML statememt: " + sql);

        return res;
    }

    /** {@inheritDoc} */
    @Override public void close() throws SQLException {
        if (isClosed())
            return;

        closeResults();

        closed = true;
    }

    /**
     * Close results.
     * @throws SQLException On error.
     */
    private void closeResults() throws SQLException {
        if (resultSets != null) {
            for (JdbcThinResultSet rs : resultSets)
                rs.close0();

            resultSets = null;
            curRes = 0;
        }
    }

    /** {@inheritDoc} */
    @Override public int getMaxFieldSize() throws SQLException {
        ensureNotClosed();

        return 0;
    }

    /** {@inheritDoc} */
    @Override public void setMaxFieldSize(int max) throws SQLException {
        ensureNotClosed();

        if (max < 0)
            throw new SQLException("Invalid field limit.");

        throw new SQLFeatureNotSupportedException("Field size limitation is not supported.");
    }

    /** {@inheritDoc} */
    @Override public int getMaxRows() throws SQLException {
        ensureNotClosed();

        return maxRows;
    }

    /** {@inheritDoc} */
    @Override public void setMaxRows(int maxRows) throws SQLException {
        ensureNotClosed();

        if (maxRows < 0)
            throw new SQLException("Invalid max rows value.");

        this.maxRows = maxRows;
    }

    /** {@inheritDoc} */
    @Override public void setEscapeProcessing(boolean enable) throws SQLException {
        ensureNotClosed();
    }

    /** {@inheritDoc} */
    @Override public int getQueryTimeout() throws SQLException {
        ensureNotClosed();

        return timeout / 1000;
    }

    /** {@inheritDoc} */
    @Override public void setQueryTimeout(int timeout) throws SQLException {
        ensureNotClosed();

        if (timeout < 0)
            throw new SQLException("Invalid timeout value.");

        this.timeout = timeout * 1000;
    }

    /** {@inheritDoc} */
    @Override public void cancel() throws SQLException {
        ensureNotClosed();
    }

    /** {@inheritDoc} */
    @Override public SQLWarning getWarnings() throws SQLException {
        ensureNotClosed();

        return null;
    }

    /** {@inheritDoc} */
    @Override public void clearWarnings() throws SQLException {
        ensureNotClosed();
    }

    /** {@inheritDoc} */
    @Override public void setCursorName(String name) throws SQLException {
        ensureNotClosed();

        throw new SQLFeatureNotSupportedException("Updates are not supported.");
    }

    /** {@inheritDoc} */
    @Override public boolean execute(String sql) throws SQLException {
        ensureNotClosed();

        execute0(JdbcStatementType.ANY_STATEMENT_TYPE, sql, null);

        return resultSets.get(0).isQuery();
    }

    /** {@inheritDoc} */
    @Override public ResultSet getResultSet() throws SQLException {
        JdbcThinResultSet rs = nextResultSet();

        if (rs == null)
            return null;

        if (!rs.isQuery()) {
            curRes--;

            return null;
        }

        return rs;
    }

    /** {@inheritDoc} */
    @Override public int getUpdateCount() throws SQLException {
        JdbcThinResultSet rs = nextResultSet();

        if (rs == null)
            return -1;

        if (rs.isQuery()) {
            curRes--;

            return -1;
        }

        return (int)rs.updatedCount();
    }

    /**
     * Get last result set if any.
     *
     * @return Result set or null.
     * @throws SQLException If failed.
     */
    private JdbcThinResultSet nextResultSet() throws SQLException {
        ensureNotClosed();

        if (resultSets == null || curRes >= resultSets.size())
            return null;
        else
            return resultSets.get(curRes++);
    }

    /** {@inheritDoc} */
    @Override public boolean getMoreResults() throws SQLException {
        ensureNotClosed();

        return getMoreResults(CLOSE_CURRENT_RESULT);
    }

    /** {@inheritDoc} */
    @Override public void setFetchDirection(int direction) throws SQLException {
        ensureNotClosed();

        if (direction != FETCH_FORWARD)
            throw new SQLFeatureNotSupportedException("Only forward direction is supported.");
    }

    /** {@inheritDoc} */
    @Override public int getFetchDirection() throws SQLException {
        ensureNotClosed();

        return FETCH_FORWARD;
    }

    /** {@inheritDoc} */
    @Override public void setFetchSize(int fetchSize) throws SQLException {
        ensureNotClosed();

        if (fetchSize <= 0)
            throw new SQLException("Fetch size must be greater than zero.");

        this.pageSize = fetchSize;
    }

    /** {@inheritDoc} */
    @Override public int getFetchSize() throws SQLException {
        ensureNotClosed();

        return pageSize;
    }

    /** {@inheritDoc} */
    @Override public int getResultSetConcurrency() throws SQLException {
        ensureNotClosed();

        return CONCUR_READ_ONLY;
    }

    /** {@inheritDoc} */
    @Override public int getResultSetType() throws SQLException {
        ensureNotClosed();

        return TYPE_FORWARD_ONLY;
    }

    /** {@inheritDoc} */
    @Override public void addBatch(String sql) throws SQLException {
        ensureNotClosed();

        if (batch == null)
            batch = new ArrayList<>();

        batch.add(new JdbcQuery(sql, null));
    }

    /** {@inheritDoc} */
    @Override public void clearBatch() throws SQLException {
        ensureNotClosed();

        batch = null;
    }

    /** {@inheritDoc} */
    @Override public int[] executeBatch() throws SQLException {
        ensureNotClosed();

<<<<<<< HEAD
        if (rs != null) {
            rs.close();

            rs = null;
        }

        alreadyRead = false;
=======
        closeResults();
>>>>>>> 8f2045e3

        if (batch == null || batch.isEmpty())
            throw new SQLException("Batch is empty.");

        try {
<<<<<<< HEAD
            JdbcBatchExecuteResult res = conn.io().batchExecute(conn.getSchema(), batch);

            if (res.errorCode() != SqlListenerResponse.STATUS_SUCCESS)
                throw new BatchUpdateException(res.errorMessage(), null, res.errorCode(), res.updateCounts());

            return res.updateCounts();
        }
        catch (IOException e) {
            conn.close();

            throw new SQLException("Failed to query Ignite.", e);
        }
        catch (IgniteCheckedException e) {
            throw new SQLException("Failed to query Ignite.", e);
        }
=======
            JdbcBatchExecuteResult res = conn.sendRequest(new JdbcBatchExecuteRequest(conn.getSchema(), batch));

            if (res.errorCode() != ClientListenerResponse.STATUS_SUCCESS) {
                throw new BatchUpdateException(res.errorMessage(), IgniteQueryErrorCode.codeToSqlState(res.errorCode()),
                    res.errorCode(), res.updateCounts());
            }

            return res.updateCounts();
        }
>>>>>>> 8f2045e3
        finally {
            batch = null;
        }
    }

    /** {@inheritDoc} */
    @Override public Connection getConnection() throws SQLException {
        ensureNotClosed();

        return conn;
    }

    /** {@inheritDoc} */
    @Override public boolean getMoreResults(int curr) throws SQLException {
        ensureNotClosed();

        if (resultSets != null) {
            assert curRes <= resultSets.size() : "Invalid results state: [resultsCount=" + resultSets.size() +
                ", curRes=" + curRes + ']';

            switch (curr) {
                case CLOSE_CURRENT_RESULT:
                    if (curRes > 0)
                        resultSets.get(curRes - 1).close0();

                    break;

                case CLOSE_ALL_RESULTS:
                    for (int i = 0; i < curRes; ++i)
                        resultSets.get(i).close0();

                    break;

                case KEEP_CURRENT_RESULT:
                    break;

                default:
                    throw new SQLException("Invalid 'current' parameter.");
            }
        }

        return (resultSets != null && curRes < resultSets.size());
    }

    /** {@inheritDoc} */
    @Override public ResultSet getGeneratedKeys() throws SQLException {
        ensureNotClosed();

        throw new SQLFeatureNotSupportedException("Auto-generated columns are not supported.");
    }

    /** {@inheritDoc} */
    @Override public int executeUpdate(String sql, int autoGeneratedKeys) throws SQLException {
        ensureNotClosed();

        switch (autoGeneratedKeys) {
            case Statement.RETURN_GENERATED_KEYS:
                throw new SQLFeatureNotSupportedException("Auto-generated columns are not supported.");

            case Statement.NO_GENERATED_KEYS:
                return executeUpdate(sql);

            default:
                throw new SQLException("Invalid autoGeneratedKeys value");
        }
    }

    /** {@inheritDoc} */
    @Override public int executeUpdate(String sql, int[] colIndexes) throws SQLException {
        ensureNotClosed();
        throw new SQLFeatureNotSupportedException("Auto-generated columns are not supported.");
    }

    /** {@inheritDoc} */
    @Override public int executeUpdate(String sql, String[] colNames) throws SQLException {
        ensureNotClosed();

        throw new SQLFeatureNotSupportedException("Auto-generated columns are not supported.");
    }

    /** {@inheritDoc} */
    @Override public boolean execute(String sql, int autoGeneratedKeys) throws SQLException {
        ensureNotClosed();

        switch (autoGeneratedKeys) {
            case Statement.RETURN_GENERATED_KEYS:
                throw new SQLFeatureNotSupportedException("Auto-generated columns are not supported.");

            case Statement.NO_GENERATED_KEYS:
                return execute(sql);

            default:
                throw new SQLException("Invalid autoGeneratedKeys value.");
        }
    }

    /** {@inheritDoc} */
    @Override public boolean execute(String sql, int[] colIndexes) throws SQLException {
        ensureNotClosed();

        if (colIndexes != null && colIndexes.length > 0)
            throw new SQLFeatureNotSupportedException("Auto-generated columns are not supported.");

        return execute(sql);
    }

    /** {@inheritDoc} */
    @Override public boolean execute(String sql, String[] colNames) throws SQLException {
        ensureNotClosed();

        if (colNames != null && colNames.length > 0)
            throw new SQLFeatureNotSupportedException("Auto-generated columns are not supported.");

        return execute(sql);
    }

    /** {@inheritDoc} */
    @Override public int getResultSetHoldability() throws SQLException {
        ensureNotClosed();

        return resHoldability;
    }

    /** {@inheritDoc} */
    @Override public boolean isClosed() throws SQLException {
        return conn.isClosed() || closed;
    }

    /** {@inheritDoc} */
    @Override public void setPoolable(boolean poolable) throws SQLException {
        ensureNotClosed();

        if (poolable)
            throw new SQLFeatureNotSupportedException("Pooling is not supported.");
    }

    /** {@inheritDoc} */
    @Override public boolean isPoolable() throws SQLException {
        ensureNotClosed();

        return false;
    }

    /** {@inheritDoc} */
    @SuppressWarnings("unchecked")
    @Override public <T> T unwrap(Class<T> iface) throws SQLException {
        if (!isWrapperFor(iface))
            throw new SQLException("Statement is not a wrapper for " + iface.getName());

        return (T)this;
    }

    /** {@inheritDoc} */
    @Override public boolean isWrapperFor(Class<?> iface) throws SQLException {
        return iface != null && iface.isAssignableFrom(JdbcThinStatement.class);
    }

    /** {@inheritDoc} */
    @Override public void closeOnCompletion() throws SQLException {
        ensureNotClosed();

        closeOnCompletion = true;

        if (resultSets != null) {
            for (JdbcThinResultSet rs : resultSets)
                rs.closeStatement(true);
        }
    }

    /** {@inheritDoc} */
    @Override public boolean isCloseOnCompletion() throws SQLException {
        ensureNotClosed();

        return closeOnCompletion;
    }

    /**
     * Sets timeout in milliseconds.
     *
     * @param timeout Timeout.
     */
    void timeout(int timeout) {
        this.timeout = timeout;
    }

    /**
     * @return Connection.
     */
    JdbcThinConnection connection() {
        return conn;
    }

    /**
     * Ensures that statement is not closed.
     *
     * @throws SQLException If statement is closed.
     */
    protected void ensureNotClosed() throws SQLException {
        if (isClosed())
            throw new SQLException("Statement is closed.");
    }

    /**
     * Used by statement on closeOnCompletion mode.
     * @throws SQLException On error.
     */
    void closeIfAllResultsClosed() throws SQLException {
        if (isClosed())
            return;

        boolean allRsClosed = true;

        if (resultSets != null) {
            for (JdbcThinResultSet rs : resultSets) {
                if (!rs.isClosed())
                    allRsClosed = false;
            }
        }

        if (allRsClosed)
            close();
    }
}<|MERGE_RESOLUTION|>--- conflicted
+++ resolved
@@ -17,10 +17,6 @@
 
 package org.apache.ignite.internal.jdbc.thin;
 
-<<<<<<< HEAD
-import java.io.IOException;
-=======
->>>>>>> 8f2045e3
 import java.sql.BatchUpdateException;
 import java.sql.Connection;
 import java.sql.ResultSet;
@@ -29,17 +25,9 @@
 import java.sql.SQLWarning;
 import java.sql.Statement;
 import java.util.ArrayList;
-<<<<<<< HEAD
-=======
 import java.util.Collections;
->>>>>>> 8f2045e3
 import java.util.List;
 import org.apache.ignite.cache.query.SqlQuery;
-<<<<<<< HEAD
-import org.apache.ignite.internal.processors.odbc.SqlListenerResponse;
-import org.apache.ignite.internal.processors.odbc.jdbc.JdbcBatchExecuteResult;
-import org.apache.ignite.internal.processors.odbc.jdbc.JdbcQuery;
-=======
 import org.apache.ignite.internal.processors.cache.query.IgniteQueryErrorCode;
 import org.apache.ignite.internal.processors.odbc.SqlStateCode;
 import org.apache.ignite.internal.processors.odbc.ClientListenerResponse;
@@ -48,7 +36,6 @@
 import org.apache.ignite.internal.processors.odbc.jdbc.JdbcQuery;
 import org.apache.ignite.internal.processors.odbc.jdbc.JdbcQueryExecuteMultipleStatementsResult;
 import org.apache.ignite.internal.processors.odbc.jdbc.JdbcQueryExecuteRequest;
->>>>>>> 8f2045e3
 import org.apache.ignite.internal.processors.odbc.jdbc.JdbcQueryExecuteResult;
 import org.apache.ignite.internal.processors.odbc.jdbc.JdbcStatementType;
 import org.apache.ignite.internal.processors.odbc.jdbc.JdbcResult;
@@ -97,9 +84,6 @@
 
     /** Current result index. */
     protected int curRes;
-
-    /** Batch. */
-    protected List<JdbcQuery> batch;
 
     /**
      * Creates new statement.
@@ -438,39 +422,12 @@
     @Override public int[] executeBatch() throws SQLException {
         ensureNotClosed();
 
-<<<<<<< HEAD
-        if (rs != null) {
-            rs.close();
-
-            rs = null;
-        }
-
-        alreadyRead = false;
-=======
         closeResults();
->>>>>>> 8f2045e3
 
         if (batch == null || batch.isEmpty())
             throw new SQLException("Batch is empty.");
 
         try {
-<<<<<<< HEAD
-            JdbcBatchExecuteResult res = conn.io().batchExecute(conn.getSchema(), batch);
-
-            if (res.errorCode() != SqlListenerResponse.STATUS_SUCCESS)
-                throw new BatchUpdateException(res.errorMessage(), null, res.errorCode(), res.updateCounts());
-
-            return res.updateCounts();
-        }
-        catch (IOException e) {
-            conn.close();
-
-            throw new SQLException("Failed to query Ignite.", e);
-        }
-        catch (IgniteCheckedException e) {
-            throw new SQLException("Failed to query Ignite.", e);
-        }
-=======
             JdbcBatchExecuteResult res = conn.sendRequest(new JdbcBatchExecuteRequest(conn.getSchema(), batch));
 
             if (res.errorCode() != ClientListenerResponse.STATUS_SUCCESS) {
@@ -480,7 +437,6 @@
 
             return res.updateCounts();
         }
->>>>>>> 8f2045e3
         finally {
             batch = null;
         }
