/*
 * Licensed to the Apache Software Foundation (ASF) under one or more
 * contributor license agreements.  See the NOTICE file distributed with
 * this work for additional information regarding copyright ownership.
 * The ASF licenses this file to You under the Apache License, Version 2.0
 * (the "License"); you may not use this file except in compliance with
 * the License.  You may obtain a copy of the License at
 *
 *      http://www.apache.org/licenses/LICENSE-2.0
 *
 * Unless required by applicable law or agreed to in writing, software
 * distributed under the License is distributed on an "AS IS" BASIS,
 * WITHOUT WARRANTIES OR CONDITIONS OF ANY KIND, either express or implied.
 * See the License for the specific language governing permissions and
 * limitations under the License.
 */

package org.apache.ignite.internal.jdbc.thin;

import java.sql.BatchUpdateException;
import java.sql.Connection;
import java.sql.ResultSet;
import java.sql.SQLException;
import java.sql.SQLFeatureNotSupportedException;
import java.sql.SQLWarning;
import java.sql.Statement;
import java.util.ArrayList;
import java.util.Collections;
import java.util.List;
import org.apache.ignite.cache.query.SqlQuery;
import org.apache.ignite.internal.processors.cache.query.IgniteQueryErrorCode;
import org.apache.ignite.internal.processors.odbc.SqlStateCode;
import org.apache.ignite.internal.processors.odbc.ClientListenerResponse;
import org.apache.ignite.internal.processors.odbc.jdbc.JdbcBatchExecuteRequest;
import org.apache.ignite.internal.processors.odbc.jdbc.JdbcBatchExecuteResult;
import org.apache.ignite.internal.processors.odbc.jdbc.JdbcQuery;
import org.apache.ignite.internal.processors.odbc.jdbc.JdbcQueryExecuteMultipleStatementsResult;
import org.apache.ignite.internal.processors.odbc.jdbc.JdbcQueryCancelRequest;
import org.apache.ignite.internal.processors.odbc.jdbc.JdbcQueryExecuteRequest;
import org.apache.ignite.internal.processors.odbc.jdbc.JdbcQueryExecuteResult;
import org.apache.ignite.internal.processors.odbc.jdbc.JdbcStatementType;
import org.apache.ignite.internal.processors.odbc.jdbc.JdbcResult;
import org.apache.ignite.internal.processors.odbc.jdbc.JdbcResultInfo;

import static java.sql.ResultSet.CONCUR_READ_ONLY;
import static java.sql.ResultSet.FETCH_FORWARD;
import static java.sql.ResultSet.TYPE_FORWARD_ONLY;

/**
 * JDBC statement implementation.
 */
public class JdbcThinStatement implements Statement {
    /** Default queryPage size. */
    private static final int DFLT_PAGE_SIZE = SqlQuery.DFLT_PAGE_SIZE;

    /** JDBC Connection implementation. */
    protected JdbcThinConnection conn;

    /** Schema name. */
    private final String schema;

    /** Closed flag. */
    private boolean closed;

    /** Rows limit. */
    private int maxRows;

    /** Query timeout. */
    private int timeout;

    /** Fetch size. */
    private int pageSize = DFLT_PAGE_SIZE;

    /** Result set  holdability*/
    private final int resHoldability;

    /** Batch. */
    protected List<JdbcQuery> batch;

    /** Close this statement on result set close. */
    private boolean closeOnCompletion;

    /** Result sets. */
    protected List<JdbcThinResultSet> resultSets;

    /** Current result index. */
    protected int curRes;

    /** Current processing query ID. */
    private long currQueryId = -1;

    /**
     * Creates new statement.
     *
     * @param conn JDBC connection.
     * @param resHoldability Result set holdability.
     * @param schema Schema name.
     */
    JdbcThinStatement(JdbcThinConnection conn, int resHoldability, String schema) {
        assert conn != null;

        this.conn = conn;
        this.resHoldability = resHoldability;
        this.schema = schema;
    }

    /** {@inheritDoc} */
    @Override public ResultSet executeQuery(String sql) throws SQLException {
        execute0(JdbcStatementType.SELECT_STATEMENT_TYPE, sql, null);

        ResultSet rs = getResultSet();

        if (rs == null)
            throw new SQLException("The query isn't SELECT query: " + sql, SqlStateCode.PARSING_EXCEPTION);

        return rs;
    }

    /**
     * @param stmtType Expected statement type.
     * @param sql Sql query.
     * @param args Query parameters.
     *
     * @throws SQLException Onj error.
     */
    protected void execute0(JdbcStatementType stmtType, String sql, List<Object> args) throws SQLException {
        ensureNotClosed();

        closeResults();

        if (sql == null || sql.isEmpty())
            throw new SQLException("SQL query is empty.");

<<<<<<< HEAD
        currQueryId = conn.nextQueryId();

        JdbcResult res0 = conn.sendRequest(new JdbcQueryExecuteRequest(currQueryId, stmtType, conn.getSchema(), pageSize,
=======
        JdbcResult res0 = conn.sendRequest(new JdbcQueryExecuteRequest(stmtType, schema, pageSize,
>>>>>>> 2bc75a3f
            maxRows, sql, args == null ? null : args.toArray(new Object[args.size()])));

        assert res0 != null;

        if (res0 instanceof JdbcQueryExecuteResult) {
            JdbcQueryExecuteResult res = (JdbcQueryExecuteResult)res0;

            resultSets = Collections.singletonList(new JdbcThinResultSet(this, res.cursorId(), pageSize,
                res.last(), res.items(), res.isQuery(), conn.autoCloseServerCursor(), res.updateCount(),
                closeOnCompletion));
        }
        else if (res0 instanceof JdbcQueryExecuteMultipleStatementsResult) {
            JdbcQueryExecuteMultipleStatementsResult res = (JdbcQueryExecuteMultipleStatementsResult)res0;

            List<JdbcResultInfo> resInfos = res.results();

            resultSets = new ArrayList<>(resInfos.size());

            boolean firstRes = true;

            for(JdbcResultInfo rsInfo : resInfos) {
                if (!rsInfo.isQuery()) {
                    resultSets.add(new JdbcThinResultSet(this, -1, pageSize,
                        true, Collections.<List<Object>>emptyList(), false,
                        conn.autoCloseServerCursor(), rsInfo.updateCount(), closeOnCompletion));
                }
                else {
                    if (firstRes) {
                        firstRes = false;

                        resultSets.add(new JdbcThinResultSet(this, rsInfo.cursorId(), pageSize,
                            res.isLast(), res.items(), true,
                            conn.autoCloseServerCursor(), -1, closeOnCompletion));
                    }
                    else {
                        resultSets.add(new JdbcThinResultSet(this, rsInfo.cursorId(), pageSize,
                            false, null, true,
                            conn.autoCloseServerCursor(), -1, closeOnCompletion));
                    }
                }
            }
        }
        else
            throw new SQLException("Unexpected result [res=" + res0 + ']');

        assert resultSets.size() > 0 : "At least one results set is expected";
    }

    /** {@inheritDoc} */
    @Override public int executeUpdate(String sql) throws SQLException {
        execute0(JdbcStatementType.UPDATE_STMT_TYPE, sql, null);

        int res = getUpdateCount();

        if (res == -1)
            throw new SQLException("The query is not DML statememt: " + sql);

        return res;
    }

    /** {@inheritDoc} */
    @Override public void close() throws SQLException {
        if (isClosed())
            return;

        closeResults();

        closed = true;
    }

    /**
     * Close results.
     * @throws SQLException On error.
     */
    private void closeResults() throws SQLException {
        if (resultSets != null) {
            for (JdbcThinResultSet rs : resultSets)
                rs.close0();

            resultSets = null;
            curRes = 0;
        }
    }

    /** {@inheritDoc} */
    @Override public int getMaxFieldSize() throws SQLException {
        ensureNotClosed();

        return 0;
    }

    /** {@inheritDoc} */
    @Override public void setMaxFieldSize(int max) throws SQLException {
        ensureNotClosed();

        if (max < 0)
            throw new SQLException("Invalid field limit.");

        throw new SQLFeatureNotSupportedException("Field size limitation is not supported.");
    }

    /** {@inheritDoc} */
    @Override public int getMaxRows() throws SQLException {
        ensureNotClosed();

        return maxRows;
    }

    /** {@inheritDoc} */
    @Override public void setMaxRows(int maxRows) throws SQLException {
        ensureNotClosed();

        if (maxRows < 0)
            throw new SQLException("Invalid max rows value.");

        this.maxRows = maxRows;
    }

    /** {@inheritDoc} */
    @Override public void setEscapeProcessing(boolean enable) throws SQLException {
        ensureNotClosed();
    }

    /** {@inheritDoc} */
    @Override public int getQueryTimeout() throws SQLException {
        ensureNotClosed();

        return timeout / 1000;
    }

    /** {@inheritDoc} */
    @Override public void setQueryTimeout(int timeout) throws SQLException {
        ensureNotClosed();

        if (timeout < 0)
            throw new SQLException("Invalid timeout value.");

        this.timeout = timeout * 1000;
    }

    /** {@inheritDoc} */
    @Override public void cancel() throws SQLException {
        ensureNotClosed();

        if (currQueryId < 0 || conn.connectionId() == null)
            return;

        conn.sendRequestThroughNewConnection(new JdbcQueryCancelRequest(conn.connectionId(), currQueryId));
    }

    /** {@inheritDoc} */
    @Override public SQLWarning getWarnings() throws SQLException {
        ensureNotClosed();

        return null;
    }

    /** {@inheritDoc} */
    @Override public void clearWarnings() throws SQLException {
        ensureNotClosed();
    }

    /** {@inheritDoc} */
    @Override public void setCursorName(String name) throws SQLException {
        ensureNotClosed();

        throw new SQLFeatureNotSupportedException("Updates are not supported.");
    }

    /** {@inheritDoc} */
    @Override public boolean execute(String sql) throws SQLException {
        ensureNotClosed();

        execute0(JdbcStatementType.ANY_STATEMENT_TYPE, sql, null);

        return resultSets.get(0).isQuery();
    }

    /** {@inheritDoc} */
    @Override public ResultSet getResultSet() throws SQLException {
        JdbcThinResultSet rs = nextResultSet();

        if (rs == null)
            return null;

        if (!rs.isQuery()) {
            curRes--;

            return null;
        }

        return rs;
    }

    /** {@inheritDoc} */
    @Override public int getUpdateCount() throws SQLException {
        JdbcThinResultSet rs = nextResultSet();

        if (rs == null)
            return -1;

        if (rs.isQuery()) {
            curRes--;

            return -1;
        }

        return (int)rs.updatedCount();
    }

    /**
     * Get last result set if any.
     *
     * @return Result set or null.
     * @throws SQLException If failed.
     */
    private JdbcThinResultSet nextResultSet() throws SQLException {
        ensureNotClosed();

        if (resultSets == null || curRes >= resultSets.size())
            return null;
        else
            return resultSets.get(curRes++);
    }

    /** {@inheritDoc} */
    @Override public boolean getMoreResults() throws SQLException {
        ensureNotClosed();

        return getMoreResults(CLOSE_CURRENT_RESULT);
    }

    /** {@inheritDoc} */
    @Override public void setFetchDirection(int direction) throws SQLException {
        ensureNotClosed();

        if (direction != FETCH_FORWARD)
            throw new SQLFeatureNotSupportedException("Only forward direction is supported.");
    }

    /** {@inheritDoc} */
    @Override public int getFetchDirection() throws SQLException {
        ensureNotClosed();

        return FETCH_FORWARD;
    }

    /** {@inheritDoc} */
    @Override public void setFetchSize(int fetchSize) throws SQLException {
        ensureNotClosed();

        if (fetchSize <= 0)
            throw new SQLException("Fetch size must be greater than zero.");

        this.pageSize = fetchSize;
    }

    /** {@inheritDoc} */
    @Override public int getFetchSize() throws SQLException {
        ensureNotClosed();

        return pageSize;
    }

    /** {@inheritDoc} */
    @Override public int getResultSetConcurrency() throws SQLException {
        ensureNotClosed();

        return CONCUR_READ_ONLY;
    }

    /** {@inheritDoc} */
    @Override public int getResultSetType() throws SQLException {
        ensureNotClosed();

        return TYPE_FORWARD_ONLY;
    }

    /** {@inheritDoc} */
    @Override public void addBatch(String sql) throws SQLException {
        ensureNotClosed();

        if (batch == null)
            batch = new ArrayList<>();

        batch.add(new JdbcQuery(sql, null));
    }

    /** {@inheritDoc} */
    @Override public void clearBatch() throws SQLException {
        ensureNotClosed();

        batch = null;
    }

    /** {@inheritDoc} */
    @Override public int[] executeBatch() throws SQLException {
        ensureNotClosed();

        closeResults();

        if (batch == null || batch.isEmpty())
            throw new SQLException("Batch is empty.");

        try {
            currQueryId = conn.nextQueryId();

            JdbcBatchExecuteResult res = conn.sendRequest(
                new JdbcBatchExecuteRequest(currQueryId, conn.getSchema(), batch));

            if (res.errorCode() != ClientListenerResponse.STATUS_SUCCESS) {
                throw new BatchUpdateException(res.errorMessage(), IgniteQueryErrorCode.codeToSqlState(res.errorCode()),
                    res.errorCode(), res.updateCounts());
            }

            return res.updateCounts();
        }
        finally {
            batch = null;
        }
    }

    /** {@inheritDoc} */
    @Override public Connection getConnection() throws SQLException {
        ensureNotClosed();

        return conn;
    }

    /** {@inheritDoc} */
    @Override public boolean getMoreResults(int curr) throws SQLException {
        ensureNotClosed();

        if (resultSets != null) {
            assert curRes <= resultSets.size() : "Invalid results state: [resultsCount=" + resultSets.size() +
                ", curRes=" + curRes + ']';

            switch (curr) {
                case CLOSE_CURRENT_RESULT:
                    if (curRes > 0)
                        resultSets.get(curRes - 1).close0();

                    break;

                case CLOSE_ALL_RESULTS:
                    for (int i = 0; i < curRes; ++i)
                        resultSets.get(i).close0();

                    break;

                case KEEP_CURRENT_RESULT:
                    break;

                default:
                    throw new SQLException("Invalid 'current' parameter.");
            }
        }

        return (resultSets != null && curRes < resultSets.size());
    }

    /** {@inheritDoc} */
    @Override public ResultSet getGeneratedKeys() throws SQLException {
        ensureNotClosed();

        throw new SQLFeatureNotSupportedException("Auto-generated columns are not supported.");
    }

    /** {@inheritDoc} */
    @Override public int executeUpdate(String sql, int autoGeneratedKeys) throws SQLException {
        ensureNotClosed();

        switch (autoGeneratedKeys) {
            case Statement.RETURN_GENERATED_KEYS:
                throw new SQLFeatureNotSupportedException("Auto-generated columns are not supported.");

            case Statement.NO_GENERATED_KEYS:
                return executeUpdate(sql);

            default:
                throw new SQLException("Invalid autoGeneratedKeys value");
        }
    }

    /** {@inheritDoc} */
    @Override public int executeUpdate(String sql, int[] colIndexes) throws SQLException {
        ensureNotClosed();
        throw new SQLFeatureNotSupportedException("Auto-generated columns are not supported.");
    }

    /** {@inheritDoc} */
    @Override public int executeUpdate(String sql, String[] colNames) throws SQLException {
        ensureNotClosed();

        throw new SQLFeatureNotSupportedException("Auto-generated columns are not supported.");
    }

    /** {@inheritDoc} */
    @Override public boolean execute(String sql, int autoGeneratedKeys) throws SQLException {
        ensureNotClosed();

        switch (autoGeneratedKeys) {
            case Statement.RETURN_GENERATED_KEYS:
                throw new SQLFeatureNotSupportedException("Auto-generated columns are not supported.");

            case Statement.NO_GENERATED_KEYS:
                return execute(sql);

            default:
                throw new SQLException("Invalid autoGeneratedKeys value.");
        }
    }

    /** {@inheritDoc} */
    @Override public boolean execute(String sql, int[] colIndexes) throws SQLException {
        ensureNotClosed();

        if (colIndexes != null && colIndexes.length > 0)
            throw new SQLFeatureNotSupportedException("Auto-generated columns are not supported.");

        return execute(sql);
    }

    /** {@inheritDoc} */
    @Override public boolean execute(String sql, String[] colNames) throws SQLException {
        ensureNotClosed();

        if (colNames != null && colNames.length > 0)
            throw new SQLFeatureNotSupportedException("Auto-generated columns are not supported.");

        return execute(sql);
    }

    /** {@inheritDoc} */
    @Override public int getResultSetHoldability() throws SQLException {
        ensureNotClosed();

        return resHoldability;
    }

    /** {@inheritDoc} */
    @Override public boolean isClosed() throws SQLException {
        return conn.isClosed() || closed;
    }

    /** {@inheritDoc} */
    @Override public void setPoolable(boolean poolable) throws SQLException {
        ensureNotClosed();

        if (poolable)
            throw new SQLFeatureNotSupportedException("Pooling is not supported.");
    }

    /** {@inheritDoc} */
    @Override public boolean isPoolable() throws SQLException {
        ensureNotClosed();

        return false;
    }

    /** {@inheritDoc} */
    @SuppressWarnings("unchecked")
    @Override public <T> T unwrap(Class<T> iface) throws SQLException {
        if (!isWrapperFor(iface))
            throw new SQLException("Statement is not a wrapper for " + iface.getName());

        return (T)this;
    }

    /** {@inheritDoc} */
    @Override public boolean isWrapperFor(Class<?> iface) throws SQLException {
        return iface != null && iface.isAssignableFrom(JdbcThinStatement.class);
    }

    /** {@inheritDoc} */
    @Override public void closeOnCompletion() throws SQLException {
        ensureNotClosed();

        closeOnCompletion = true;

        if (resultSets != null) {
            for (JdbcThinResultSet rs : resultSets)
                rs.closeStatement(true);
        }
    }

    /** {@inheritDoc} */
    @Override public boolean isCloseOnCompletion() throws SQLException {
        ensureNotClosed();

        return closeOnCompletion;
    }

    /**
     * Sets timeout in milliseconds.
     *
     * @param timeout Timeout.
     */
    void timeout(int timeout) {
        this.timeout = timeout;
    }

    /**
     * @return Connection.
     */
    JdbcThinConnection connection() {
        return conn;
    }

    /**
     * Ensures that statement is not closed.
     *
     * @throws SQLException If statement is closed.
     */
    protected void ensureNotClosed() throws SQLException {
        if (isClosed())
            throw new SQLException("Statement is closed.");
    }

    /**
     * Used by statement on closeOnCompletion mode.
     * @throws SQLException On error.
     */
    void closeIfAllResultsClosed() throws SQLException {
        if (isClosed())
            return;

        boolean allRsClosed = true;

        if (resultSets != null) {
            for (JdbcThinResultSet rs : resultSets) {
                if (!rs.isClosed())
                    allRsClosed = false;
            }
        }

        if (allRsClosed)
            close();
    }
}<|MERGE_RESOLUTION|>--- conflicted
+++ resolved
@@ -131,13 +131,9 @@
         if (sql == null || sql.isEmpty())
             throw new SQLException("SQL query is empty.");
 
-<<<<<<< HEAD
         currQueryId = conn.nextQueryId();
 
-        JdbcResult res0 = conn.sendRequest(new JdbcQueryExecuteRequest(currQueryId, stmtType, conn.getSchema(), pageSize,
-=======
-        JdbcResult res0 = conn.sendRequest(new JdbcQueryExecuteRequest(stmtType, schema, pageSize,
->>>>>>> 2bc75a3f
+        JdbcResult res0 = conn.sendRequest(new JdbcQueryExecuteRequest(currQueryId, stmtType, schema, pageSize,
             maxRows, sql, args == null ? null : args.toArray(new Object[args.size()])));
 
         assert res0 != null;
