--- conflicted
+++ resolved
@@ -126,7 +126,6 @@
             maxRows, sql, args == null ? null : args.toArray(new Object[args.size()])));
 
         assert res0 != null;
-<<<<<<< HEAD
 
         if (res0 instanceof JdbcQueryExecuteResult) {
             JdbcQueryExecuteResult res = (JdbcQueryExecuteResult)res0;
@@ -169,50 +168,6 @@
         else
             throw new SQLException("Unexpected result [res=" + res0 + ']');
 
-=======
-
-        if (res0 instanceof JdbcQueryExecuteResult) {
-            JdbcQueryExecuteResult res = (JdbcQueryExecuteResult)res0;
-
-            resultSets = Collections.singletonList(new JdbcThinResultSet(this, res.getQueryId(), pageSize,
-                res.last(), res.items(), res.isQuery(), conn.autoCloseServerCursor(), res.updateCount(),
-                closeOnCompletion));
-        }
-        else if (res0 instanceof JdbcQueryExecuteMultipleStatementsResult) {
-            JdbcQueryExecuteMultipleStatementsResult res = (JdbcQueryExecuteMultipleStatementsResult)res0;
-
-            List<JdbcResultInfo> resInfos = res.results();
-
-            resultSets = new ArrayList<>(resInfos.size());
-
-            boolean firstRes = true;
-
-            for(JdbcResultInfo rsInfo : resInfos) {
-                if (!rsInfo.isQuery()) {
-                    resultSets.add(new JdbcThinResultSet(this, -1, pageSize,
-                        true, Collections.<List<Object>>emptyList(), false,
-                        conn.autoCloseServerCursor(), rsInfo.updateCount(), closeOnCompletion));
-                }
-                else {
-                    if (firstRes) {
-                        firstRes = false;
-
-                        resultSets.add(new JdbcThinResultSet(this, rsInfo.queryId(), pageSize,
-                            res.isLast(), res.items(), true,
-                            conn.autoCloseServerCursor(), -1, closeOnCompletion));
-                    }
-                    else {
-                        resultSets.add(new JdbcThinResultSet(this, rsInfo.queryId(), pageSize,
-                            false, null, true,
-                            conn.autoCloseServerCursor(), -1, closeOnCompletion));
-                    }
-                }
-            }
-        }
-        else
-            throw new SQLException("Unexpected result [res=" + res0 + ']');
-
->>>>>>> afaa5e03
         assert resultSets.size() > 0 : "At least one results set is expected";
     }
 
@@ -688,10 +643,7 @@
             return;
 
         boolean allRsClosed = true;
-<<<<<<< HEAD
-=======
-
->>>>>>> afaa5e03
+
         if (resultSets != null) {
             for (JdbcThinResultSet rs : resultSets) {
                 if (!rs.isClosed())
