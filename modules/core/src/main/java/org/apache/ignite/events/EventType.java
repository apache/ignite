/*
 * Licensed to the Apache Software Foundation (ASF) under one or more
 * contributor license agreements.  See the NOTICE file distributed with
 * this work for additional information regarding copyright ownership.
 * The ASF licenses this file to You under the Apache License, Version 2.0
 * (the "License"); you may not use this file except in compliance with
 * the License.  You may obtain a copy of the License at
 *
 *      http://www.apache.org/licenses/LICENSE-2.0
 *
 * Unless required by applicable law or agreed to in writing, software
 * distributed under the License is distributed on an "AS IS" BASIS,
 * WITHOUT WARRANTIES OR CONDITIONS OF ANY KIND, either express or implied.
 * See the License for the specific language governing permissions and
 * limitations under the License.
 */

package org.apache.ignite.events;

import java.util.List;
import org.apache.ignite.IgniteEvents;
import org.apache.ignite.configuration.IgniteConfiguration;
import org.apache.ignite.internal.util.typedef.internal.U;
import org.apache.ignite.lang.IgnitePredicate;
import org.apache.ignite.spi.eventstorage.NoopEventStorageSpi;
import org.apache.ignite.spi.eventstorage.memory.MemoryEventStorageSpi;

/**
 * Contains event type constants. The decision to use class and not enumeration
 * dictated by allowing users to create their own events and/or event types which
 * would be impossible with enumerations.
 * <p>
 * Note that this interface defines not only
 * individual type constants but arrays of types as well to be conveniently used with
 * {@link IgniteEvents#localListen(IgnitePredicate, int...)} method:
 * <ul>
 * <li>{@link #EVTS_CACHE}</li>
 * <li>{@link #EVTS_CACHE_LIFECYCLE}</li>
 * <li>{@link #EVTS_CACHE_REBALANCE}</li>
 * <li>{@link #EVTS_CACHE_QUERY}</li>
 * <li>{@link #EVTS_CHECKPOINT}</li>
 * <li>{@link #EVTS_DEPLOYMENT}</li>
 * <li>{@link #EVTS_DISCOVERY}</li>
 * <li>{@link #EVTS_DISCOVERY_ALL}</li>
 * <li>{@link #EVTS_ERROR}</li>
 * <li>{@link #EVTS_IGFS}</li>
 * <li>{@link #EVTS_JOB_EXECUTION}</li>
 * <li>{@link #EVTS_TASK_EXECUTION}</li>
 * </ul>
 * <p>
 * NOTE: all types in range <b>from 1 to 1000 are reserved</b> for
 * internal Ignite events and should not be used by user-defined events.
 * <h1 class="header">Events and Performance</h1>
 * Note that by default all events in Ignite are enabled and therefore generated and stored
 * by whatever event storage SPI is configured. Ignite can and often does generate thousands events per seconds
 * under the load and therefore it creates a significant additional load on the system. If these events are
 * not needed by the application this load is unnecessary and leads to significant performance degradation.
 * <p>
 * It is <b>highly recommended</b> to enable only those events that your application logic requires
 * by using either {@link IgniteConfiguration#getIncludeEventTypes()} method in Ignite configuration.
 * Note that certain events are required for Ignite's internal operations and such events will still be
 * generated but not stored by event storage SPI if they are disabled in Ignite configuration.
 */
public interface EventType {
    /**
     * Built-in event type: checkpoint was saved.
     * <p>
     * NOTE: all types in range <b>from 1 to 1000 are reserved</b> for
     * internal Ignite events and should not be used by user-defined events.
     *
     * @see CheckpointEvent
     */
    public static final int EVT_CHECKPOINT_SAVED = 1;

    /**
     * Built-in event type: checkpoint was loaded.
     * <p>
     * NOTE: all types in range <b>from 1 to 1000 are reserved</b> for
     * internal Ignite events and should not be used by user-defined events.
     *
     * @see CheckpointEvent
     */
    public static final int EVT_CHECKPOINT_LOADED = 2;

    /**
     * Built-in event type: checkpoint was removed. Reasons are:
     * <ul>
     * <li>timeout expired, or
     * <li>or it was manually removed, or
     * <li>it was automatically removed by the task session
     * </ul>
     * <p>
     * NOTE: all types in range <b>from 1 to 1000 are reserved</b> for
     * internal Ignite events and should not be used by user-defined events.
     *
     * @see CheckpointEvent
     */
    public static final int EVT_CHECKPOINT_REMOVED = 3;

    /**
     * Built-in event type: node joined topology.
     * <br>
     * New node has been discovered and joined grid topology.
     * Note that even though a node has been discovered there could be
     * a number of warnings in the log. In certain situations Ignite
     * doesn't prevent a node from joining but prints warning messages into the log.
     * <p>
     * NOTE: all types in range <b>from 1 to 1000 are reserved</b> for
     * internal Ignite events and should not be used by user-defined events.
     *
     * @see DiscoveryEvent
     */
    public static final int EVT_NODE_JOINED = 10;

    /**
     * Built-in event type: node has normally left topology.
     * <p>
     * NOTE: all types in range <b>from 1 to 1000 are reserved</b> for
     * internal Ignite events and should not be used by user-defined events.
     *
     * @see DiscoveryEvent
     */
    public static final int EVT_NODE_LEFT = 11;

    /**
     * Built-in event type: node failed.
     * <br>
     * Ignite detected that node has presumably crashed and is considered failed.
     * <p>
     * NOTE: all types in range <b>from 1 to 1000 are reserved</b> for
     * internal Ignite events and should not be used by user-defined events.
     *
     * @see DiscoveryEvent
     */
    public static final int EVT_NODE_FAILED = 12;

    /**
     * Built-in event type: node metrics updated.
     * <br>
     * Generated when node's metrics are updated. In most cases this callback
     * is invoked with every metrics update received from a node (including local node).
     * <p>
     * NOTE: all types in range <b>from 1 to 1000 are reserved</b> for
     * internal Ignite events and should not be used by user-defined events.
     *
     * @see DiscoveryEvent
     */
    public static final int EVT_NODE_METRICS_UPDATED = 13;

    /**
     * Built-in event type: local node segmented.
     * <br>
     * Generated when node determines that it runs in invalid network segment.
     * <p>
     * NOTE: all types in range <b>from 1 to 1000 are reserved</b> for
     * internal Ignite events and should not be used by user-defined events.
     *
     * @see DiscoveryEvent
     */
    public static final int EVT_NODE_SEGMENTED = 14;

    /**
     * Built-in event type: client node disconnected.
     * <p>
     * NOTE: all types in range <b>from 1 to 1000 are reserved</b> for
     * internal Ignite events and should not be used by user-defined events.
     *
     * @see DiscoveryEvent
     */
    public static final int EVT_CLIENT_NODE_DISCONNECTED = 16;

    /**
     * Built-in event type: client node reconnected.
     * <p>
     * NOTE: all types in range <b>from 1 to 1000 are reserved</b> for
     * internal Ignite events and should not be used by user-defined events.
     *
     * @see DiscoveryEvent
     */
    public static final int EVT_CLIENT_NODE_RECONNECTED = 17;

    /**
     * Built-in event type: task started.
     * <p>
     * NOTE: all types in range <b>from 1 to 1000 are reserved</b> for
     * internal Ignite events and should not be used by user-defined events.
     *
     * @see TaskEvent
     */
    public static final int EVT_TASK_STARTED = 20;

    /**
     * Built-in event type: task finished.
     * <br>
     * Task got finished. This event is triggered every time
     * a task finished without exception.
     * <p>
     * NOTE: all types in range <b>from 1 to 1000 are reserved</b> for
     * internal Ignite events and should not be used by user-defined events.
     *
     * @see TaskEvent
     */
    public static final int EVT_TASK_FINISHED = 21;

    /**
     * Built-in event type: task failed.
     * <br>
     * Task failed. This event is triggered every time a task finished with an exception.
     * Note that prior to this event, there could be other events recorded specific
     * to the failure.
     * <p>
     * NOTE: all types in range <b>from 1 to 1000 are reserved</b> for
     * internal Ignite events and should not be used by user-defined events.
     *
     * @see TaskEvent
     */
    public static final int EVT_TASK_FAILED = 22;

    /**
     * Built-in event type: task timed out.
     * <p>
     * NOTE: all types in range <b>from 1 to 1000 are reserved</b> for
     * internal Ignite events and should not be used by user-defined events.
     *
     * @see TaskEvent
     */
    public static final int EVT_TASK_TIMEDOUT = 23;

    /**
     * Built-in event type: task session attribute set.
     * <p>
     * NOTE: all types in range <b>from 1 to 1000 are reserved</b> for
     * internal Ignite events and should not be used by user-defined events.
     *
     * @see TaskEvent
     */
    public static final int EVT_TASK_SESSION_ATTR_SET = 24;

    /**
     * Built-in event type: task reduced.
     * <p>
     * NOTE: all types in range <b>from 1 to 1000 are reserved</b> for
     * internal Ignite events and should not be used by user-defined events.
     */
    public static final int EVT_TASK_REDUCED = 25;

    /**
     * Built-in event type: non-task class deployed.
     * <p>
     * NOTE: all types in range <b>from 1 to 1000 are reserved</b> for
     * internal Ignite events and should not be used by user-defined events.
     *
     * @see DeploymentEvent
     */
    public static final int EVT_CLASS_DEPLOYED = 30;

    /**
     * Built-in event type: non-task class undeployed.
     * <p>
     * NOTE: all types in range <b>from 1 to 1000 are reserved</b> for
     * internal Ignite events and should not be used by user-defined events.
     *
     * @see DeploymentEvent
     */
    public static final int EVT_CLASS_UNDEPLOYED = 31;

    /**
     * Built-in event type: non-task class deployment failed.
     * <p>
     * NOTE: all types in range <b>from 1 to 1000 are reserved</b> for
     * internal Ignite events and should not be used by user-defined events.
     *
     * @see DeploymentEvent
     */
    public static final int EVT_CLASS_DEPLOY_FAILED = 32;

    /**
     * Built-in event type: task deployed.
     * <p>
     * NOTE: all types in range <b>from 1 to 1000 are reserved</b> for
     * internal Ignite events and should not be used by user-defined events.
     *
     * @see DeploymentEvent
     */
    public static final int EVT_TASK_DEPLOYED = 33;

    /**
     * Built-in event type: task undeployed.
     * <p>
     * NOTE: all types in range <b>from 1 to 1000 are reserved</b> for
     * internal Ignite events and should not be used by user-defined events.
     *
     * @see DeploymentEvent
     */
    public static final int EVT_TASK_UNDEPLOYED = 34;

    /**
     * Built-in event type: task deployment failed.
     * <p>
     * NOTE: all types in range <b>from 1 to 1000 are reserved</b> for
     * internal Ignite events and should not be used by user-defined events.
     *
     * @see DeploymentEvent
     */
    public static final int EVT_TASK_DEPLOY_FAILED = 35;

    /**
     * Built-in event type: grid job was mapped in
     * {@link org.apache.ignite.compute.ComputeTask#map(List, Object)} method.
     * <p>
     * NOTE: all types in range <b>from 1 to 1000 are reserved</b> for
     * internal Ignite events and should not be used by user-defined events.
     *
     * @see JobEvent
     */
    public static final int EVT_JOB_MAPPED = 40;

    /**
     * Built-in event type: grid job result was received by
     * {@link org.apache.ignite.compute.ComputeTask#result(org.apache.ignite.compute.ComputeJobResult, List)} method.
     * <p>
     * NOTE: all types in range <b>from 1 to 1000 are reserved</b> for
     * internal Ignite events and should not be used by user-defined events.
     *
     * @see JobEvent
     */
    public static final int EVT_JOB_RESULTED = 41;

    /**
     * Built-in event type: grid job failed over.
     * <p>
     * NOTE: all types in range <b>from 1 to 1000 are reserved</b> for
     * internal Ignite events and should not be used by user-defined events.
     *
     * @see JobEvent
     */
    public static final int EVT_JOB_FAILED_OVER = 43;

    /**
     * Built-in event type: grid job started.
     * <p>
     * NOTE: all types in range <b>from 1 to 1000 are reserved</b> for
     * internal Ignite events and should not be used by user-defined events.
     *
     * @see JobEvent
     */
    public static final int EVT_JOB_STARTED = 44;

    /**
     * Built-in event type: grid job finished.
     * <br>
     * Job has successfully completed and produced a result which from the user perspective
     * can still be either negative or positive.
     * <p>
     * NOTE: all types in range <b>from 1 to 1000 are reserved</b> for
     * internal Ignite events and should not be used by user-defined events.
     *
     * @see JobEvent
     */
    public static final int EVT_JOB_FINISHED = 45;

    /**
     * Built-in event type: grid job timed out.
     * <p>
     * NOTE: all types in range <b>from 1 to 1000 are reserved</b> for
     * internal Ignite events and should not be used by user-defined events.
     *
     * @see JobEvent
     */
    public static final int EVT_JOB_TIMEDOUT = 46;

    /**
     * Built-in event type: grid job rejected during collision resolution.
     * <p>
     * NOTE: all types in range <b>from 1 to 1000 are reserved</b> for
     * internal Ignite events and should not be used by user-defined events.
     *
     * @see JobEvent
     */
    public static final int EVT_JOB_REJECTED = 47;

    /**
     * Built-in event type: grid job failed.
     * <br>
     * Job has failed. This means that there was some error event during job execution
     * and job did not produce a result.
     * <p>
     * NOTE: all types in range <b>from 1 to 1000 are reserved</b> for
     * internal Ignite events and should not be used by user-defined events.
     *
     * @see JobEvent
     */
    public static final int EVT_JOB_FAILED = 48;

    /**
     * Built-in event type: grid job queued.
     * <br>
     * Job arrived for execution and has been queued (added to passive queue during
     * collision resolution).
     * <p>
     * NOTE: all types in range <b>from 1 to 1000 are reserved</b> for
     * internal Ignite events and should not be used by user-defined events.
     *
     * @see JobEvent
     */
    public static final int EVT_JOB_QUEUED = 49;

    /**
     * Built-in event type: grid job cancelled.
     * <p>
     * NOTE: all types in range <b>from 1 to 1000 are reserved</b> for
     * internal Ignite events and should not be used by user-defined events.
     *
     * @see JobEvent
     */
    public static final int EVT_JOB_CANCELLED = 50;

    /**
     * Built-in event type: entry created.
     * <p/>
     * NOTE: all types in range <b>from 1 to 1000 are reserved</b> for
     * internal Ignite events and should not be used by user-defined events.
     *
     * @see CacheEvent
     */
     public static final int EVT_CACHE_ENTRY_CREATED = 60;

     /**
      * Built-in event type: entry destroyed.
      * <p>
      * NOTE: all types in range <b>from 1 to 1000 are reserved</b> for
      * internal Ignite events and should not be used by user-defined events.
      *
      * @see CacheEvent
      */
     public static final int EVT_CACHE_ENTRY_DESTROYED = 61;

    /**
     * Built-in event type: entry evicted.
     * <p>
     * NOTE: all types in range <b>from 1 to 1000 are reserved</b> for
     * internal Ignite events and should not be used by user-defined events.
     *
     * @see CacheEvent
     */
     public static final int EVT_CACHE_ENTRY_EVICTED = 62;

     /**
      * Built-in event type: object put.
      * <p>
      * NOTE: all types in range <b>from 1 to 1000 are reserved</b> for
      * internal Ignite events and should not be used by user-defined events.
      *
      * @see CacheEvent
      */
     public static final int EVT_CACHE_OBJECT_PUT = 63;

     /**
      * Built-in event type: object read.
      * <p>
      * NOTE: all types in range <b>from 1 to 1000 are reserved</b> for
      * internal Ignite events and should not be used by user-defined events.
      *
      * @see CacheEvent
      */
     public static final int EVT_CACHE_OBJECT_READ = 64;

     /**
      * Built-in event type: object removed.
      * <p>
      * NOTE: all types in range <b>from 1 to 1000 are reserved</b> for
      * internal Ignite events and should not be used by user-defined events.
      *
      * @see CacheEvent
      */
     public static final int EVT_CACHE_OBJECT_REMOVED = 65;

     /**
      * Built-in event type: object locked.
      * <p>
      * NOTE: all types in range <b>from 1 to 1000 are reserved</b> for
      * internal Ignite events and should not be used by user-defined events.
      *
      * @see CacheEvent
      */
     public static final int EVT_CACHE_OBJECT_LOCKED = 66;

     /**
      * Built-in event type: object unlocked.
      * <p>
      * NOTE: all types in range <b>from 1 to 1000 are reserved</b> for
      * internal Ignite events and should not be used by user-defined events.
      *
      * @see CacheEvent
      */
     public static final int EVT_CACHE_OBJECT_UNLOCKED = 67;

    /**
     * Built-in event type: cache object was expired when reading it.
     * <p>
     * NOTE: all types in range <b>from 1 to 1000 are reserved</b> for
     * internal Ignite events and should not be used by user-defined events.
     *
     * @see CacheEvent
     */
    public static final int EVT_CACHE_OBJECT_EXPIRED = 70;
    /**
     * Built-in event type: cache rebalance started.
     * <p>
     * NOTE: all types in range <b>from 1 to 1000 are reserved</b> for
     * internal Ignite events and should not be used by user-defined events.
     *
     * @see CacheRebalancingEvent
     */
    public static final int EVT_CACHE_REBALANCE_STARTED = 80;

    /**
     * Built-in event type: cache rebalance stopped.
     * <p>
     * NOTE: all types in range <b>from 1 to 1000 are reserved</b> for
     * internal Ignite events and should not be used by user-defined events.
     *
     * @see CacheRebalancingEvent
     */
    public static final int EVT_CACHE_REBALANCE_STOPPED = 81;

    /**
     * Built-in event type: cache partition loaded.
     * <p>
     * NOTE: all types in range <b>from 1 to 1000 are reserved</b> for
     * internal Ignite events and should not be used by user-defined events.
     *
     * @see CacheRebalancingEvent
     */
    public static final int EVT_CACHE_REBALANCE_PART_LOADED = 82;

    /**
     * Built-in event type: cache partition unloaded.
     * <p>
     * NOTE: all types in range <b>from 1 to 1000 are reserved</b> for
     * internal Ignite events and should not be used by user-defined events.
     *
     * @see CacheRebalancingEvent
     */
    public static final int EVT_CACHE_REBALANCE_PART_UNLOADED = 83;

    /**
     * Built-in event type: cache entry rebalanced.
     * <p>
     * NOTE: all types in range <b>from 1 to 1000 are reserved</b> for
     * internal Ignite events and should not be used by user-defined events.
     *
     * @see CacheEvent
     */
    public static final int EVT_CACHE_REBALANCE_OBJECT_LOADED = 84;

    /**
     * Built-in event type: cache entry unloaded.
     * <p>
     * NOTE: all types in range <b>from 1 to 1000 are reserved</b> for
     * internal Ignite events and should not be used by user-defined events.
     *
     * @see CacheEvent
     */
    public static final int EVT_CACHE_REBALANCE_OBJECT_UNLOADED = 85;

    /**
     * Built-in event type: all nodes that hold partition left topology.
     * <p>
     * NOTE: all types in range <b>from 1 to 1000 are reserved</b> for
     * internal Ignite events and should not be used by user-defined events.
     *
     * @see CacheRebalancingEvent
     */
    public static final int EVT_CACHE_REBALANCE_PART_DATA_LOST = 86;

    /**
     * Built-in event type: query executed.
     * <p>
     * NOTE: all types in range <b>from 1 to 1000 are reserved</b> for
     * internal Ignite events and should not be used by user-defined events.
     *
     * @see CacheQueryExecutedEvent
     */
    public static final int EVT_CACHE_QUERY_EXECUTED = 96;

    /**
     * Built-in event type: query entry read.
     * <p>
     * NOTE: all types in range <b>from 1 to 1000 are reserved</b> for
     * internal Ignite events and should not be used by user-defined events.
     *
     * @see CacheQueryExecutedEvent
     */
    public static final int EVT_CACHE_QUERY_OBJECT_READ = 97;

    /**
     * Built-in event type: cache started.
     * <p>
     * NOTE: all types in range <b>from 1 to 1000 are reserved</b> for
     * internal Ignite events and should not be used by user-defined events.
     *
     * @see CacheEvent
     */
    public static final int EVT_CACHE_STARTED = 98;

    /**
     * Built-in event type: cache started.
     * <p>
     * NOTE: all types in range <b>from 1 to 1000 are reserved</b> for
     * internal Ignite events and should not be used by user-defined events.
     *
     * @see CacheEvent
     */
    public static final int EVT_CACHE_STOPPED = 99;

    /**
     * Built-in event type: cache nodes left.
     * <p>
     * NOTE: all types in range <b>from 1 to 1000 are reserved</b> for
     * internal Ignite events and should not be used by user-defined events.
     *
     * @see CacheEvent
     */
    public static final int EVT_CACHE_NODES_LEFT = 100;

    /**
     * Built-in event type: IGFS file created.
     * <p>
     * Fired when IGFS component creates new file.
     * <p>
     * NOTE: all types in range <b>from 1 to 1000 are reserved</b> for
     * internal Ignite events and should not be used by user-defined events.
     *
     * @see IgfsEvent
     */
    public static final int EVT_IGFS_FILE_CREATED = 116;

    /**
     * Built-in event type: IGFS file renamed.
     * <p>
     * Fired when IGFS component renames an existing file.
     * <p>
     * NOTE: all types in range <b>from 1 to 1000 are reserved</b> for
     * internal Ignite events and should not be used by user-defined events.
     *
     * @see IgfsEvent
     */
    public static final int EVT_IGFS_FILE_RENAMED = 117;

    /**
     * Built-in event type: IGFS file deleted.
     * <p>
     * Fired when IGFS component deletes a file.
     * <p>
     * NOTE: all types in range <b>from 1 to 1000 are reserved</b> for
     * internal Ignite events and should not be used by user-defined events.
     *
     * @see IgfsEvent
     */
    public static final int EVT_IGFS_FILE_DELETED = 118;

    /**
     * Built-in event type: IGFS file opened for reading.
     * <p>
     * Fired when IGFS file is opened for reading.
     * <p>
     * NOTE: all types in range <b>from 1 to 1000 are reserved</b> for
     * internal Ignite events and should not be used by user-defined events.
     *
     * @see IgfsEvent
     */
    public static final int EVT_IGFS_FILE_OPENED_READ = 119;

    /**
     * Built-in event type: IGFS file opened for writing.
     * <p>
     * Fired when IGFS file is opened for writing.
     * <p>
     * NOTE: all types in range <b>from 1 to 1000 are reserved</b> for
     * internal Ignite events and should not be used by user-defined events.
     *
     * @see IgfsEvent
     */
    public static final int EVT_IGFS_FILE_OPENED_WRITE = 120;

    /**
     * Built-in event type: IGFS file or directory metadata updated.
     * <p>
     * Fired when IGFS file or directory metadata is updated.
     * <p>
     * NOTE: all types in range <b>from 1 to 1000 are reserved</b> for
     * internal Ignite events and should not be used by user-defined events.
     *
     * @see IgfsEvent
     */
    public static final int EVT_IGFS_META_UPDATED = 121;

    /**
     * Built-in event type: IGFS file closed.
     * <p>
     * Fired when IGFS file is closed.
     * <p>
     * NOTE: all types in range <b>from 1 to 1000 are reserved</b> for
     * internal Ignite events and should not be used by user-defined events.
     *
     * @see IgfsEvent
     */
    public static final int EVT_IGFS_FILE_CLOSED_WRITE = 122;

    /**
     * Built-in event type: IGFS file closed.
     * <p>
     * Fired when IGFS file is closed.
     * <p>
     * NOTE: all types in range <b>from 1 to 1000 are reserved</b> for
     * internal Ignite events and should not be used by user-defined events.
     *
     * @see IgfsEvent
     */
    public static final int EVT_IGFS_FILE_CLOSED_READ = 123;

    /**
     * Built-in event type: IGFS directory created.
     * <p>
     * Fired when IGFS component creates new directory.
     * <p>
     * NOTE: all types in range <b>from 1 to 1000 are reserved</b> for
     * internal Ignite events and should not be used by user-defined events.
     *
     * @see IgfsEvent
     */
    public static final int EVT_IGFS_DIR_CREATED = 124;

    /**
     * Built-in event type: IGFS directory renamed.
     * <p>
     * Fired when IGFS component renames an existing directory.
     * <p>
     * NOTE: all types in range <b>from 1 to 1000 are reserved</b> for
     * internal Ignite events and should not be used by user-defined events.
     *
     * @see IgfsEvent
     */
    public static final int EVT_IGFS_DIR_RENAMED = 125;

    /**
     * Built-in event type: IGFS directory deleted.
     * <p>
     * Fired when IGFS component deletes a directory.
     * <p>
     * NOTE: all types in range <b>from 1 to 1000 are reserved</b> for
     * internal Ignite events and should not be used by user-defined events.
     *
     * @see IgfsEvent
     */
    public static final int EVT_IGFS_DIR_DELETED = 126;

    /**
     * Built-in event type: IGFS file purged.
     * <p>
     * Fired when IGFS file data was actually removed from cache.
     * <p>
     * NOTE: all types in range <b>from 1 to 1000 are reserved</b> for
     * internal Ignite events and should not be used by user-defined events.
     *
     * @see IgfsEvent
     */
    public static final int EVT_IGFS_FILE_PURGED = 127;

    /**
     * Built-in event type: WAL segment movement to archive folder completed
     * <p>
     * Fired for each completed WAL segment which was moved to archive
     * <p>
     * NOTE: all types in range <b>from 1 to 1000 are reserved</b> for
     * internal Ignite events and should not be used by user-defined events.
     *
     * @see WalSegmentArchivedEvent
     */
    public static final int EVT_WAL_SEGMENT_ARCHIVED = 128;

    /**
     * Built-in event type: Transaction has been started.
     * <p>
     * Fired for each started transaction except system transactions.
     * <p>
     * NOTE: all types in range <b>from 1 to 1000 are reserved</b> for
     * internal Ignite events and should not be used by user-defined events.
     *
     * @see TransactionStateChangedEvent
     */
    public static final int EVT_TX_STARTED = 129;

    /**
     * Built-in event type: Transaction has been committed.
     * <p>
     * Fired for each committed transaction except system transactions.
     * <p>
     * NOTE: all types in range <b>from 1 to 1000 are reserved</b> for
     * internal Ignite events and should not be used by user-defined events.
     *
     * @see TransactionStateChangedEvent
     */
    public static final int EVT_TX_COMMITTED = 130;

    /**
     * Built-in event type: Transaction has been rolled back.
     * <p>
     * Fired for each rolled back transaction except system transactions.
     * <p>
     * NOTE: all types in range <b>from 1 to 1000 are reserved</b> for
     * internal Ignite events and should not be used by user-defined events.
     *
     * @see TransactionStateChangedEvent
     */
    public static final int EVT_TX_ROLLED_BACK = 131;

    /**
     * Built-in event type: Transaction has been suspended.
     * <p>
     * Fired for each suspended transaction except system transactions.
     * <p>
     * NOTE: all types in range <b>from 1 to 1000 are reserved</b> for
     * internal Ignite events and should not be used by user-defined events.
     *
     * @see TransactionStateChangedEvent
     */
    public static final int EVT_TX_SUSPENDED = 132;

    /**
     * Built-in event type: Transaction has been resumed.
     * <p>
     * Fired for each resumed transaction except system transactions.
     * <p>
     * NOTE: all types in range <b>from 1 to 1000 are reserved</b> for
     * internal Ignite events and should not be used by user-defined events.
     *
     * @see TransactionStateChangedEvent
     */
    public static final int EVT_TX_RESUMED = 133;

    /**
<<<<<<< HEAD
     * Built-in event type: WAL archive segment compaction is completed.
     * <p>
     * Fired for each WAL archive segment upon its compaction completion.
     * <p>
     * <p>
     * NOTE: all types in range <b>from 1 to 1000 are reserved</b> for
     * internal Ignite events and should not be used by user-defined events.
     *
     * @see WalSegmentArchivedEvent
     */
    public static final int EVT_WAL_SEGMENT_COMPACTED = 134;

    /**
=======
>>>>>>> dd8c933f
     * All checkpoint events. This array can be directly passed into
     * {@link IgniteEvents#localListen(IgnitePredicate, int...)} method to
     * subscribe to all checkpoint events.
     *
     * @see CheckpointEvent
     */
    public static final int[] EVTS_CHECKPOINT = {
        EVT_CHECKPOINT_SAVED,
        EVT_CHECKPOINT_LOADED,
        EVT_CHECKPOINT_REMOVED
    };

    /**
     * All deployment events. This array can be directly passed into
     * {@link IgniteEvents#localListen(IgnitePredicate, int...)} method to
     * subscribe to all deployment events.
     *
     * @see DeploymentEvent
     */
    public static final int[] EVTS_DEPLOYMENT = {
        EVT_CLASS_DEPLOYED,
        EVT_CLASS_UNDEPLOYED,
        EVT_CLASS_DEPLOY_FAILED,
        EVT_TASK_DEPLOYED,
        EVT_TASK_UNDEPLOYED,
        EVT_TASK_DEPLOY_FAILED
    };

    /**
     * All events indicating an error or failure condition. It is convenient to use
     * when fetching all events indicating error or failure.
     */
    public static final int[] EVTS_ERROR = {
        EVT_JOB_TIMEDOUT,
        EVT_JOB_FAILED,
        EVT_JOB_FAILED_OVER,
        EVT_JOB_REJECTED,
        EVT_JOB_CANCELLED,
        EVT_TASK_TIMEDOUT,
        EVT_TASK_FAILED,
        EVT_CLASS_DEPLOY_FAILED,
        EVT_TASK_DEPLOY_FAILED,
        EVT_TASK_DEPLOYED,
        EVT_TASK_UNDEPLOYED,
        EVT_CACHE_REBALANCE_STARTED,
        EVT_CACHE_REBALANCE_STOPPED
    };

    /**
     * All discovery events <b>except</b> for {@link #EVT_NODE_METRICS_UPDATED}. Subscription to
     * {@link #EVT_NODE_METRICS_UPDATED} can generate massive amount of event processing in most cases
     * is not necessary. If this event is indeed required you can subscribe to it individually or use
     * {@link #EVTS_DISCOVERY_ALL} array.
     * <p>
     * This array can be directly passed into
     * {@link IgniteEvents#localListen(IgnitePredicate, int...)} method to
     * subscribe to all discovery events <b>except</b> for {@link #EVT_NODE_METRICS_UPDATED}.
     *
     * @see DiscoveryEvent
     */
    public static final int[] EVTS_DISCOVERY = {
        EVT_NODE_JOINED,
        EVT_NODE_LEFT,
        EVT_NODE_FAILED,
        EVT_NODE_SEGMENTED,
        EVT_CLIENT_NODE_DISCONNECTED,
        EVT_CLIENT_NODE_RECONNECTED
    };

    /**
     * All discovery events. This array can be directly passed into
     * {@link IgniteEvents#localListen(IgnitePredicate, int...)} method to
     * subscribe to all discovery events.
     *
     * @see DiscoveryEvent
     */
    public static final int[] EVTS_DISCOVERY_ALL = {
        EVT_NODE_JOINED,
        EVT_NODE_LEFT,
        EVT_NODE_FAILED,
        EVT_NODE_SEGMENTED,
        EVT_NODE_METRICS_UPDATED,
        EVT_CLIENT_NODE_DISCONNECTED,
        EVT_CLIENT_NODE_RECONNECTED
    };

    /**
     * All grid job execution events. This array can be directly passed into
     * {@link IgniteEvents#localListen(IgnitePredicate, int...)} method to
     * subscribe to all grid job execution events.
     *
     * @see JobEvent
     */
    public static final int[] EVTS_JOB_EXECUTION = {
        EVT_JOB_MAPPED,
        EVT_JOB_RESULTED,
        EVT_JOB_FAILED_OVER,
        EVT_JOB_STARTED,
        EVT_JOB_FINISHED,
        EVT_JOB_TIMEDOUT,
        EVT_JOB_REJECTED,
        EVT_JOB_FAILED,
        EVT_JOB_QUEUED,
        EVT_JOB_CANCELLED
    };

    /**
     * All grid task execution events. This array can be directly passed into
     * {@link IgniteEvents#localListen(IgnitePredicate, int...)} method to
     * subscribe to all grid task execution events.
     *
     * @see TaskEvent
     */
    public static final int[] EVTS_TASK_EXECUTION = {
        EVT_TASK_STARTED,
        EVT_TASK_FINISHED,
        EVT_TASK_FAILED,
        EVT_TASK_TIMEDOUT,
        EVT_TASK_SESSION_ATTR_SET,
        EVT_TASK_REDUCED
    };

    /**
     * All cache events. This array can be directly passed into
     * {@link IgniteEvents#localListen(IgnitePredicate, int...)} method to
     * subscribe to all cache events.
     */
    public static final int[] EVTS_CACHE = {
        EVT_CACHE_ENTRY_CREATED,
        EVT_CACHE_ENTRY_DESTROYED,
        EVT_CACHE_OBJECT_PUT,
        EVT_CACHE_OBJECT_READ,
        EVT_CACHE_OBJECT_REMOVED,
        EVT_CACHE_OBJECT_LOCKED,
        EVT_CACHE_OBJECT_UNLOCKED,
        EVT_CACHE_OBJECT_EXPIRED
    };

    /**
     * All cache rebalance events. This array can be directly passed into
     * {@link IgniteEvents#localListen(IgnitePredicate, int...)} method to
     * subscribe to all cache rebalance events.
     */
    public static final int[] EVTS_CACHE_REBALANCE = {
        EVT_CACHE_REBALANCE_STARTED,
        EVT_CACHE_REBALANCE_STOPPED,
        EVT_CACHE_REBALANCE_PART_LOADED,
        EVT_CACHE_REBALANCE_PART_UNLOADED,
        EVT_CACHE_REBALANCE_OBJECT_LOADED,
        EVT_CACHE_REBALANCE_OBJECT_UNLOADED,
        EVT_CACHE_REBALANCE_PART_DATA_LOST
    };

    /**
     * All cache lifecycle events. This array can be directly passed into
     * {@link IgniteEvents#localListen(IgnitePredicate, int...)} method to
     * subscribe to all cache lifecycle events.
     */
    public static final int[] EVTS_CACHE_LIFECYCLE = {
        EVT_CACHE_STARTED,
        EVT_CACHE_STOPPED,
        EVT_CACHE_NODES_LEFT
    };

    /**
     * All cache query events. This array can be directly passed into
     * {@link IgniteEvents#localListen(IgnitePredicate, int...)} method to
     * subscribe to all cache query events and requires to set {@link MemoryEventStorageSpi}
     * or other implementation different from {@link NoopEventStorageSpi}.
     */
    public static final int[] EVTS_CACHE_QUERY = {
        EVT_CACHE_QUERY_EXECUTED,
        EVT_CACHE_QUERY_OBJECT_READ
    };

    /**
     * All Igfs events. This array can be directly passed into
     * {@link IgniteEvents#localListen(IgnitePredicate, int...)} method to
     * subscribe to all cloud events.
     *
     * @see IgfsEvent
     */
    public static final int[] EVTS_IGFS = {
        EVT_IGFS_FILE_CREATED,
        EVT_IGFS_FILE_RENAMED,
        EVT_IGFS_FILE_DELETED,
        EVT_IGFS_FILE_OPENED_READ,
        EVT_IGFS_FILE_OPENED_WRITE,
        EVT_IGFS_FILE_CLOSED_WRITE,
        EVT_IGFS_FILE_CLOSED_READ,
        EVT_IGFS_FILE_PURGED,
        EVT_IGFS_META_UPDATED,
        EVT_IGFS_DIR_CREATED,
        EVT_IGFS_DIR_RENAMED,
        EVT_IGFS_DIR_DELETED,
    };

    /**
     * All Transaction events. This array can be directly passed into
     * {@link IgniteEvents#localListen(IgnitePredicate, int...)} method to
     * subscribe to all transaction events.
     *
     * @see TransactionStateChangedEvent
     */
    public static final int[] EVTS_TX = {
        EVT_TX_STARTED,
        EVT_TX_COMMITTED,
        EVT_TX_ROLLED_BACK,
        EVT_TX_SUSPENDED,
        EVT_TX_RESUMED
    };

    /**
     * All Ignite events (<b>including</b> metric update event).
     */
    public static final int[] EVTS_ALL = U.gridEvents();

    /**
     * All Ignite events (<b>excluding</b> metric update event).
     */
    public static final int[] EVTS_ALL_MINUS_METRIC_UPDATE = U.gridEvents(EVT_NODE_METRICS_UPDATED);
}<|MERGE_RESOLUTION|>--- conflicted
+++ resolved
@@ -841,7 +841,6 @@
     public static final int EVT_TX_RESUMED = 133;
 
     /**
-<<<<<<< HEAD
      * Built-in event type: WAL archive segment compaction is completed.
      * <p>
      * Fired for each WAL archive segment upon its compaction completion.
@@ -855,8 +854,6 @@
     public static final int EVT_WAL_SEGMENT_COMPACTED = 134;
 
     /**
-=======
->>>>>>> dd8c933f
      * All checkpoint events. This array can be directly passed into
      * {@link IgniteEvents#localListen(IgnitePredicate, int...)} method to
      * subscribe to all checkpoint events.
