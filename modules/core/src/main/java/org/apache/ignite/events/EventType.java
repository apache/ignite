/*
 * Licensed to the Apache Software Foundation (ASF) under one or more
 * contributor license agreements.  See the NOTICE file distributed with
 * this work for additional information regarding copyright ownership.
 * The ASF licenses this file to You under the Apache License, Version 2.0
 * (the "License"); you may not use this file except in compliance with
 * the License.  You may obtain a copy of the License at
 *
 *      http://www.apache.org/licenses/LICENSE-2.0
 *
 * Unless required by applicable law or agreed to in writing, software
 * distributed under the License is distributed on an "AS IS" BASIS,
 * WITHOUT WARRANTIES OR CONDITIONS OF ANY KIND, either express or implied.
 * See the License for the specific language governing permissions and
 * limitations under the License.
 */

package org.apache.ignite.events;

import java.util.Collection;
import java.util.List;
import org.apache.ignite.IgniteCache;
import org.apache.ignite.IgniteCluster;
import org.apache.ignite.IgniteEvents;
import org.apache.ignite.IgniteSnapshot;
import org.apache.ignite.compute.ComputeTaskSession;
import org.apache.ignite.configuration.IgniteConfiguration;
import org.apache.ignite.internal.GridComponent;
import org.apache.ignite.internal.util.typedef.internal.U;
import org.apache.ignite.lang.IgnitePredicate;
import org.apache.ignite.spi.checkpoint.CheckpointSpi;
import org.apache.ignite.spi.eventstorage.NoopEventStorageSpi;
import org.apache.ignite.spi.eventstorage.memory.MemoryEventStorageSpi;

/**
 * Contains event type constants. The decision to use class and not enumeration
 * dictated by allowing users to create their own events and/or event types which
 * would be impossible with enumerations.
 * <p>
 * Note that this interface defines not only
 * individual type constants but arrays of types as well to be conveniently used with
 * {@link IgniteEvents#localListen(IgnitePredicate, int...)} method:
 * <ul>
 * <li>{@link #EVTS_CACHE}</li>
 * <li>{@link #EVTS_CACHE_LIFECYCLE}</li>
 * <li>{@link #EVTS_CACHE_REBALANCE}</li>
 * <li>{@link #EVTS_CACHE_QUERY}</li>
 * <li>{@link #EVTS_CHECKPOINT}</li>
 * <li>{@link #EVTS_DEPLOYMENT}</li>
 * <li>{@link #EVTS_DISCOVERY}</li>
 * <li>{@link #EVTS_DISCOVERY_ALL}</li>
 * <li>{@link #EVTS_ERROR}</li>
 * <li>{@link #EVTS_JOB_EXECUTION}</li>
 * <li>{@link #EVTS_TASK_EXECUTION}</li>
 * </ul>
 * <p>
 * NOTE: all types in range <b>from 1 to 1000 are reserved</b> for
 * internal Ignite events and should not be used by user-defined events.
 * <h1 class="header">Events and Performance</h1>
 * Note that by default all events in Ignite are enabled and therefore generated and stored
 * by whatever event storage SPI is configured. Ignite can and often does generate thousands events per seconds
 * under the load and therefore it creates a significant additional load on the system. If these events are
 * not needed by the application this load is unnecessary and leads to significant performance degradation.
 * <p>
 * It is <b>highly recommended</b> to enable only those events that your application logic requires
 * by using either {@link IgniteConfiguration#getIncludeEventTypes()} method in Ignite configuration.
 * Note that certain events are required for Ignite's internal operations and such events will still be
 * generated but not stored by event storage SPI if they are disabled in Ignite configuration.
 */
public interface EventType {
    /**
     * Built-in event type: intermediate state of a job or task, so-called checkpoint, was saved.
     * <p>
     * Checkpointing provides the ability to save an intermediate job state.
     * It can be useful when long running jobs need to store some intermediate state to protect from node failures.
     * <p>
     * NOTE: all types in range <b>from 1 to 1000 are reserved</b> for
     * internal Ignite events and should not be used by user-defined events.
     *
     * @see CheckpointEvent
     * @see CheckpointSpi
     * @see ComputeTaskSession#saveCheckpoint(String, Object)
     */
    public static final int EVT_CHECKPOINT_SAVED = 1;

    /**
     * Built-in event type: intermediate state of a job or task, so-called checkpoint, was loaded.
     * <p>
     * Checkpointing provides the ability to save an intermediate job state.
     * It can be useful when long running jobs need to store some intermediate state to protect from node failures.
     * <p>
     * NOTE: all types in range <b>from 1 to 1000 are reserved</b> for
     * internal Ignite events and should not be used by user-defined events.
     *
     * @see CheckpointEvent
     * @see CheckpointSpi
     * @see ComputeTaskSession#loadCheckpoint(String)
     */
    public static final int EVT_CHECKPOINT_LOADED = 2;

    /**
     * Built-in event type: intermediate state of a job or task, so-called checkpoint, was removed. Reasons are:
     * <ul>
     * <li>timeout expired, or
     * <li>or it was manually removed, or
     * <li>it was automatically removed by the task session
     * </ul>
     * <p>
     * Checkpointing provides the ability to save an intermediate job state.
     * It can be useful when long running jobs need to store some intermediate state to protect from node failures.
     * <p>
     * NOTE: all types in range <b>from 1 to 1000 are reserved</b> for
     * internal Ignite events and should not be used by user-defined events.
     *
     * @see CheckpointEvent
     * @see CheckpointSpi
     * @see ComputeTaskSession#removeCheckpoint(String)
     */
    public static final int EVT_CHECKPOINT_REMOVED = 3;

    /**
     * Built-in event type: node joined topology.
     * <br>
     * New node has been discovered and joined grid topology.
     * Note that even though a node has been discovered there could be
     * a number of warnings in the log. In certain situations Ignite
     * doesn't prevent a node from joining but prints warning messages into the log.
     * <p>
     * NOTE: all types in range <b>from 1 to 1000 are reserved</b> for
     * internal Ignite events and should not be used by user-defined events.
     *
     * @see DiscoveryEvent
     */
    public static final int EVT_NODE_JOINED = 10;

    /**
     * Built-in event type: node has normally left topology.
     * <p>
     * NOTE: all types in range <b>from 1 to 1000 are reserved</b> for
     * internal Ignite events and should not be used by user-defined events.
     *
     * @see DiscoveryEvent
     */
    public static final int EVT_NODE_LEFT = 11;

    /**
     * Built-in event type: node failed.
     * <br>
     * Ignite detected that node has presumably crashed and is considered failed.
     * <p>
     * NOTE: all types in range <b>from 1 to 1000 are reserved</b> for
     * internal Ignite events and should not be used by user-defined events.
     *
     * @see DiscoveryEvent
     */
    public static final int EVT_NODE_FAILED = 12;

    /**
     * Built-in event type: node metrics updated.
     * <br>
     * Generated when node's metrics are updated. In most cases this callback
     * is invoked with every metrics update received from a node (including local node).
     * <p>
     * NOTE: all types in range <b>from 1 to 1000 are reserved</b> for
     * internal Ignite events and should not be used by user-defined events.
     *
     * @see DiscoveryEvent
     */
    public static final int EVT_NODE_METRICS_UPDATED = 13;

    /**
     * Built-in event type: local node segmented.
     * <br>
     * Generated when node determines that it runs in invalid network segment.
     * <p>
     * NOTE: all types in range <b>from 1 to 1000 are reserved</b> for
     * internal Ignite events and should not be used by user-defined events.
     *
     * @see DiscoveryEvent
     */
    public static final int EVT_NODE_SEGMENTED = 14;

    /**
     * Built-in event type: client node disconnected.
     * <p>
     * NOTE: all types in range <b>from 1 to 1000 are reserved</b> for
     * internal Ignite events and should not be used by user-defined events.
     *
     * @see DiscoveryEvent
     */
    public static final int EVT_CLIENT_NODE_DISCONNECTED = 16;

    /**
     * Built-in event type: client node reconnected.
     * <p>
     * NOTE: all types in range <b>from 1 to 1000 are reserved</b> for
     * internal Ignite events and should not be used by user-defined events.
     *
     * @see DiscoveryEvent
     */
    public static final int EVT_CLIENT_NODE_RECONNECTED = 17;

    /**
     * Built-in event type: task started.
     * <p>
     * NOTE: all types in range <b>from 1 to 1000 are reserved</b> for
     * internal Ignite events and should not be used by user-defined events.
     *
     * @see TaskEvent
     */
    public static final int EVT_TASK_STARTED = 20;

    /**
     * Built-in event type: task finished.
     * <br>
     * Task got finished. This event is triggered every time
     * a task finished without exception.
     * <p>
     * NOTE: all types in range <b>from 1 to 1000 are reserved</b> for
     * internal Ignite events and should not be used by user-defined events.
     *
     * @see TaskEvent
     */
    public static final int EVT_TASK_FINISHED = 21;

    /**
     * Built-in event type: task failed.
     * <br>
     * Task failed. This event is triggered every time a task finished with an exception.
     * Note that prior to this event, there could be other events recorded specific
     * to the failure.
     * <p>
     * NOTE: all types in range <b>from 1 to 1000 are reserved</b> for
     * internal Ignite events and should not be used by user-defined events.
     *
     * @see TaskEvent
     */
    public static final int EVT_TASK_FAILED = 22;

    /**
     * Built-in event type: task timed out.
     * <p>
     * NOTE: all types in range <b>from 1 to 1000 are reserved</b> for
     * internal Ignite events and should not be used by user-defined events.
     *
     * @see TaskEvent
     */
    public static final int EVT_TASK_TIMEDOUT = 23;

    /**
     * Built-in event type: task session attribute set.
     * <p>
     * NOTE: all types in range <b>from 1 to 1000 are reserved</b> for
     * internal Ignite events and should not be used by user-defined events.
     *
     * @see TaskEvent
     */
    public static final int EVT_TASK_SESSION_ATTR_SET = 24;

    /**
     * Built-in event type: task reduced.
     * <p>
     * NOTE: all types in range <b>from 1 to 1000 are reserved</b> for
     * internal Ignite events and should not be used by user-defined events.
     */
    public static final int EVT_TASK_REDUCED = 25;

    /**
     * Built-in event type: Visor or Web Console management task started.
     * <p>
     * NOTE: all types in range <b>from 1 to 1000 are reserved</b> for
     * internal Ignite events and should not be used by user-defined events.
     *
     * @see TaskEvent
     */
    public static final int EVT_MANAGEMENT_TASK_STARTED = 26;

    /**
     * Built-in event type: non-task class deployed.
     * <p>
     * NOTE: all types in range <b>from 1 to 1000 are reserved</b> for
     * internal Ignite events and should not be used by user-defined events.
     *
     * @see DeploymentEvent
     */
    public static final int EVT_CLASS_DEPLOYED = 30;

    /**
     * Built-in event type: non-task class undeployed.
     * <p>
     * NOTE: all types in range <b>from 1 to 1000 are reserved</b> for
     * internal Ignite events and should not be used by user-defined events.
     *
     * @see DeploymentEvent
     */
    public static final int EVT_CLASS_UNDEPLOYED = 31;

    /**
     * Built-in event type: non-task class deployment failed.
     * <p>
     * NOTE: all types in range <b>from 1 to 1000 are reserved</b> for
     * internal Ignite events and should not be used by user-defined events.
     *
     * @see DeploymentEvent
     */
    public static final int EVT_CLASS_DEPLOY_FAILED = 32;

    /**
     * Built-in event type: task deployed.
     * <p>
     * NOTE: all types in range <b>from 1 to 1000 are reserved</b> for
     * internal Ignite events and should not be used by user-defined events.
     *
     * @see DeploymentEvent
     */
    public static final int EVT_TASK_DEPLOYED = 33;

    /**
     * Built-in event type: task undeployed.
     * <p>
     * NOTE: all types in range <b>from 1 to 1000 are reserved</b> for
     * internal Ignite events and should not be used by user-defined events.
     *
     * @see DeploymentEvent
     */
    public static final int EVT_TASK_UNDEPLOYED = 34;

    /**
     * Built-in event type: task deployment failed.
     * <p>
     * NOTE: all types in range <b>from 1 to 1000 are reserved</b> for
     * internal Ignite events and should not be used by user-defined events.
     *
     * @see DeploymentEvent
     */
    public static final int EVT_TASK_DEPLOY_FAILED = 35;

    /**
     * Built-in event type: grid job was mapped in
     * {@link org.apache.ignite.compute.ComputeTask#map(List, Object)} method.
     * <p>
     * NOTE: all types in range <b>from 1 to 1000 are reserved</b> for
     * internal Ignite events and should not be used by user-defined events.
     *
     * @see JobEvent
     */
    public static final int EVT_JOB_MAPPED = 40;

    /**
     * Built-in event type: grid job result was received by
     * {@link org.apache.ignite.compute.ComputeTask#result(org.apache.ignite.compute.ComputeJobResult, List)} method.
     * <p>
     * NOTE: all types in range <b>from 1 to 1000 are reserved</b> for
     * internal Ignite events and should not be used by user-defined events.
     *
     * @see JobEvent
     */
    public static final int EVT_JOB_RESULTED = 41;

    /**
     * Built-in event type: grid job failed over.
     * <p>
     * NOTE: all types in range <b>from 1 to 1000 are reserved</b> for
     * internal Ignite events and should not be used by user-defined events.
     *
     * @see JobEvent
     */
    public static final int EVT_JOB_FAILED_OVER = 43;

    /**
     * Built-in event type: grid job started.
     * <p>
     * NOTE: all types in range <b>from 1 to 1000 are reserved</b> for
     * internal Ignite events and should not be used by user-defined events.
     *
     * @see JobEvent
     */
    public static final int EVT_JOB_STARTED = 44;

    /**
     * Built-in event type: grid job finished.
     * <br>
     * Job has successfully completed and produced a result which from the user perspective
     * can still be either negative or positive.
     * <p>
     * NOTE: all types in range <b>from 1 to 1000 are reserved</b> for
     * internal Ignite events and should not be used by user-defined events.
     *
     * @see JobEvent
     */
    public static final int EVT_JOB_FINISHED = 45;

    /**
     * Built-in event type: grid job timed out.
     * <p>
     * NOTE: all types in range <b>from 1 to 1000 are reserved</b> for
     * internal Ignite events and should not be used by user-defined events.
     *
     * @see JobEvent
     */
    public static final int EVT_JOB_TIMEDOUT = 46;

    /**
     * Built-in event type: grid job rejected during collision resolution.
     * <p>
     * NOTE: all types in range <b>from 1 to 1000 are reserved</b> for
     * internal Ignite events and should not be used by user-defined events.
     *
     * @see JobEvent
     */
    public static final int EVT_JOB_REJECTED = 47;

    /**
     * Built-in event type: grid job failed.
     * <br>
     * Job has failed. This means that there was some error event during job execution
     * and job did not produce a result.
     * <p>
     * NOTE: all types in range <b>from 1 to 1000 are reserved</b> for
     * internal Ignite events and should not be used by user-defined events.
     *
     * @see JobEvent
     */
    public static final int EVT_JOB_FAILED = 48;

    /**
     * Built-in event type: grid job queued.
     * <br>
     * Job arrived for execution and has been queued (added to passive queue during
     * collision resolution).
     * <p>
     * NOTE: all types in range <b>from 1 to 1000 are reserved</b> for
     * internal Ignite events and should not be used by user-defined events.
     *
     * @see JobEvent
     */
    public static final int EVT_JOB_QUEUED = 49;

    /**
     * Built-in event type: grid job cancelled.
     * <p>
     * NOTE: all types in range <b>from 1 to 1000 are reserved</b> for
     * internal Ignite events and should not be used by user-defined events.
     *
     * @see JobEvent
     */
    public static final int EVT_JOB_CANCELLED = 50;

    /**
     * Built-in event type: entry created.
     * <p/>
     * NOTE: all types in range <b>from 1 to 1000 are reserved</b> for
     * internal Ignite events and should not be used by user-defined events.
     *
     * @see CacheEvent
     */
    public static final int EVT_CACHE_ENTRY_CREATED = 60;

    /**
     * Built-in event type: entry destroyed.
     * <p>
     * NOTE: all types in range <b>from 1 to 1000 are reserved</b> for
     * internal Ignite events and should not be used by user-defined events.
     *
     * @see CacheEvent
     */
    public static final int EVT_CACHE_ENTRY_DESTROYED = 61;

    /**
     * Built-in event type: entry evicted.
     * <p>
     * NOTE: all types in range <b>from 1 to 1000 are reserved</b> for
     * internal Ignite events and should not be used by user-defined events.
     *
     * @see CacheEvent
     */
    public static final int EVT_CACHE_ENTRY_EVICTED = 62;

    /**
     * Built-in event type: object put.
     * <p>
     * NOTE: all types in range <b>from 1 to 1000 are reserved</b> for
     * internal Ignite events and should not be used by user-defined events.
     *
     * @see CacheEvent
     */
    public static final int EVT_CACHE_OBJECT_PUT = 63;

    /**
     * Built-in event type: object read.
     * <p>
     * NOTE: all types in range <b>from 1 to 1000 are reserved</b> for
     * internal Ignite events and should not be used by user-defined events.
     *
     * @see CacheEvent
     */
    public static final int EVT_CACHE_OBJECT_READ = 64;

    /**
     * Built-in event type: object removed.
     * <p>
     * NOTE: all types in range <b>from 1 to 1000 are reserved</b> for
     * internal Ignite events and should not be used by user-defined events.
     *
     * @see CacheEvent
     */
    public static final int EVT_CACHE_OBJECT_REMOVED = 65;

    /**
     * Built-in event type: object locked.
     * <p>
     * NOTE: all types in range <b>from 1 to 1000 are reserved</b> for
     * internal Ignite events and should not be used by user-defined events.
     *
     * @see CacheEvent
     */
    public static final int EVT_CACHE_OBJECT_LOCKED = 66;

    /**
     * Built-in event type: object unlocked.
     * <p>
     * NOTE: all types in range <b>from 1 to 1000 are reserved</b> for
     * internal Ignite events and should not be used by user-defined events.
     *
     * @see CacheEvent
     */
    public static final int EVT_CACHE_OBJECT_UNLOCKED = 67;

    /**
     * Built-in event type: cache object was expired when reading it.
     * <p>
     * NOTE: all types in range <b>from 1 to 1000 are reserved</b> for
     * internal Ignite events and should not be used by user-defined events.
     *
     * @see CacheEvent
     */
    public static final int EVT_CACHE_OBJECT_EXPIRED = 70;
    /**
     * Built-in event type: cache rebalance started.
     * <p>
     * NOTE: all types in range <b>from 1 to 1000 are reserved</b> for
     * internal Ignite events and should not be used by user-defined events.
     *
     * @see CacheRebalancingEvent
     */
    public static final int EVT_CACHE_REBALANCE_STARTED = 80;

    /**
     * Built-in event type: cache rebalance stopped.
     * <p>
     * NOTE: all types in range <b>from 1 to 1000 are reserved</b> for
     * internal Ignite events and should not be used by user-defined events.
     *
     * @see CacheRebalancingEvent
     */
    public static final int EVT_CACHE_REBALANCE_STOPPED = 81;

    /**
     * Built-in event type: cache partition loaded.
     * <p>
     * NOTE: all types in range <b>from 1 to 1000 are reserved</b> for
     * internal Ignite events and should not be used by user-defined events.
     *
     * @see CacheRebalancingEvent
     */
    public static final int EVT_CACHE_REBALANCE_PART_LOADED = 82;

    /**
     * Built-in event type: cache partition unloaded.
     * <p>
     * NOTE: all types in range <b>from 1 to 1000 are reserved</b> for
     * internal Ignite events and should not be used by user-defined events.
     *
     * @see CacheRebalancingEvent
     */
    public static final int EVT_CACHE_REBALANCE_PART_UNLOADED = 83;

    /**
     * Built-in event type: cache entry rebalanced.
     * <p>
     * NOTE: all types in range <b>from 1 to 1000 are reserved</b> for
     * internal Ignite events and should not be used by user-defined events.
     *
     * @see CacheEvent
     */
    public static final int EVT_CACHE_REBALANCE_OBJECT_LOADED = 84;

    /**
     * Built-in event type: cache entry unloaded.
     * <p>
     * NOTE: all types in range <b>from 1 to 1000 are reserved</b> for
     * internal Ignite events and should not be used by user-defined events.
     *
     * @see CacheEvent
     */
    public static final int EVT_CACHE_REBALANCE_OBJECT_UNLOADED = 85;

    /**
     * Built-in event type: all nodes that hold partition left topology.
     * <p>
     * NOTE: all types in range <b>from 1 to 1000 are reserved</b> for
     * internal Ignite events and should not be used by user-defined events.
     *
     * @see CacheRebalancingEvent
     */
    public static final int EVT_CACHE_REBALANCE_PART_DATA_LOST = 86;

    /**
     * Built-in event type: cache partition was fully sent to remote node.
     * <p>
     * NOTE: all types in range <b>from 1 to 1000 are reserved</b> for
     * internal Ignite events and should not be used by user-defined events.
     *
     * @see CacheRebalancingEvent
     */
    public static final int EVT_CACHE_REBALANCE_PART_SUPPLIED = 87;

    /**
     * Built-in event type: cache partition was not sent to remote node.
     * <p>
     * NOTE: all types in range <b>from 1 to 1000 are reserved</b> for
     * internal Ignite events and should not be used by user-defined events.
     *
     * @see CacheRebalancingEvent
     */
    public static final int EVT_CACHE_REBALANCE_PART_MISSED = 88;

    /**
     * Built-in event type: query executed.
     * <p>
     * NOTE: all types in range <b>from 1 to 1000 are reserved</b> for
     * internal Ignite events and should not be used by user-defined events.
     *
     * @see CacheQueryExecutedEvent
     */
    public static final int EVT_CACHE_QUERY_EXECUTED = 96;

    /**
     * Built-in event type: query entry read.
     * <p>
     * NOTE: all types in range <b>from 1 to 1000 are reserved</b> for
     * internal Ignite events and should not be used by user-defined events.
     *
     * @see CacheQueryExecutedEvent
     */
    public static final int EVT_CACHE_QUERY_OBJECT_READ = 97;

    /**
     * Built-in event type: cache started.
     * <p>
     * NOTE: all types in range <b>from 1 to 1000 are reserved</b> for
     * internal Ignite events and should not be used by user-defined events.
     *
     * @see CacheEvent
     */
    public static final int EVT_CACHE_STARTED = 98;

    /**
     * Built-in event type: cache started.
     * <p>
     * NOTE: all types in range <b>from 1 to 1000 are reserved</b> for
     * internal Ignite events and should not be used by user-defined events.
     *
     * @see CacheEvent
     */
    public static final int EVT_CACHE_STOPPED = 99;

    /**
     * Built-in event type: cache nodes left.
     * <p>
     * NOTE: all types in range <b>from 1 to 1000 are reserved</b> for
     * internal Ignite events and should not be used by user-defined events.
     *
     * @see CacheEvent
     */
    public static final int EVT_CACHE_NODES_LEFT = 100;
    
    

    /**
     * Built-in event type: WAL segment movement to archive folder completed
     * <p>
     * Fired for each completed WAL segment which was moved to archive
     * <p>
     * NOTE: all types in range <b>from 1 to 1000 are reserved</b> for
     * internal Ignite events and should not be used by user-defined events.
     *
     * @see WalSegmentArchivedEvent
     */
    public static final int EVT_WAL_SEGMENT_ARCHIVED = 128;

    /**
     * Built-in event type: Transaction has been started.
     * <p>
     * Fired for each started transaction except system transactions.
     * <p>
     * NOTE: all types in range <b>from 1 to 1000 are reserved</b> for
     * internal Ignite events and should not be used by user-defined events.
     *
     * @see TransactionStateChangedEvent
     */
    public static final int EVT_TX_STARTED = 129;

    /**
     * Built-in event type: Transaction has been committed.
     * <p>
     * Fired for each committed transaction except system transactions.
     * <p>
     * NOTE: all types in range <b>from 1 to 1000 are reserved</b> for
     * internal Ignite events and should not be used by user-defined events.
     *
     * @see TransactionStateChangedEvent
     */
    public static final int EVT_TX_COMMITTED = 130;

    /**
     * Built-in event type: Transaction has been rolled back.
     * <p>
     * Fired for each rolled back transaction except system transactions.
     * <p>
     * NOTE: all types in range <b>from 1 to 1000 are reserved</b> for
     * internal Ignite events and should not be used by user-defined events.
     *
     * @see TransactionStateChangedEvent
     */
    public static final int EVT_TX_ROLLED_BACK = 131;

    /**
     * Built-in event type: Transaction has been suspended.
     * <p>
     * Fired for each suspended transaction except system transactions.
     * <p>
     * NOTE: all types in range <b>from 1 to 1000 are reserved</b> for
     * internal Ignite events and should not be used by user-defined events.
     *
     * @see TransactionStateChangedEvent
     */
    public static final int EVT_TX_SUSPENDED = 132;

    /**
     * Built-in event type: Transaction has been resumed.
     * <p>
     * Fired for each resumed transaction except system transactions.
     * <p>
     * NOTE: all types in range <b>from 1 to 1000 are reserved</b> for
     * internal Ignite events and should not be used by user-defined events.
     *
     * @see TransactionStateChangedEvent
     */
    public static final int EVT_TX_RESUMED = 133;

    /**
     * Built-in event type: WAL archive segment compaction is completed.
     * <p>
     * Fired for each WAL archive segment upon its compaction completion.
     * <p>
     * <p>
     * NOTE: all types in range <b>from 1 to 1000 are reserved</b> for
     * internal Ignite events and should not be used by user-defined events.
     *
     * @see WalSegmentArchivedEvent
     */
    public static final int EVT_WAL_SEGMENT_COMPACTED = 134;

    /**
     * Built-in event type: Cache consistency violation detected.
     * <p>
     * Fired for each consistency violation incident.
     * <p>
     * <p>
     * NOTE: all types in range <b>from 1 to 1000 are reserved</b> for
     * internal Ignite events and should not be used by user-defined events.
     *
     * @see CacheConsistencyViolationEvent
     * @see IgniteCache#withReadRepair
     */
    public static final int EVT_CONSISTENCY_VIOLATION = 135;

    /**
     * Built-in event type: Cluster activation state changed.
     * <p>
     * Fired when cluster activated.
     * <p>
     * NOTE: all types in range <b>from 1 to 1000 are reserved</b> for
     * internal Ignite events and should not be used by user-defined events.
     *
     * @see ClusterActivationEvent
     */
    public static final int EVT_CLUSTER_ACTIVATED = 140;

    /**
     * Built-in event type: Cluster activation state changed.
     * <p>
     * Fired when cluster deactivated.
     * <p>
     * NOTE: all types in range <b>from 1 to 1000 are reserved</b> for
     * internal Ignite events and should not be used by user-defined events.
     *
     * @see ClusterActivationEvent
     */
    public static final int EVT_CLUSTER_DEACTIVATED = 141;

    /**
     * Built-in event type: page replacement started in one of the data regions. The name of the data region will
     * be indicated in the event.
     * <p>
     * Fired when all existing free pages are exhausted and Ignite replaces one of the loaded pages with a
     * cold page from disk.
     * <p>
     * When started, page replacement negatively affects performance; it is recommended to monitor page replacement
     * metrics and set data region size accordingly.
     * <p>
     * NOTE: all types in range <b>from 1 to 1000 are reserved</b> for
     * internal Ignite events and should not be used by user-defined events.
     *
     * @see org.apache.ignite.configuration.DataRegionConfiguration#setMaxSize(long)
     * @see PageReplacementStartedEvent
     */
    public static final int EVT_PAGE_REPLACEMENT_STARTED = 142;

    /**
     * Built-in event type: cluster tag has been changed by user request.
     * Event includes the following information: ID of the cluster, old tag and new tag.
     *
     * <p>
     * Fired when new tag is successfully set on all nodes.
     * </p>
     * NOTE: all types in range <b>from 1 to 1000 are reserved</b> for
     * internal Ignite events and should not be used by user-defined events.
     *
     * @see IgniteCluster#tag(String)
     * @see IgniteCluster#id()
     */
    public static final int EVT_CLUSTER_TAG_UPDATED = 143;


    /**
     * Built-in event type: Cluster state changed.
     * <p>
     * Fired when cluster state changed.
     * <p>
     * NOTE: all types in range <b>from 1 to 1000 are reserved</b> for
     * internal Ignite events and should not be used by user-defined events.
     *
     * @see ClusterActivationEvent
     */
    public static final int EVT_CLUSTER_STATE_CHANGED = 144;

    /**
     * Built-in event type: Cluster state change initiated.
     * <p>
     * Fired when cluster deactivation process started.
     * <p>
     * NOTE: all types in range <b>from 1 to 1000 are reserved</b> for
     * internal Ignite events and should not be used by user-defined events.
     *
     * @see ClusterStateChangeStartedEvent
     */
    public static final int EVT_CLUSTER_STATE_CHANGE_STARTED = 145;

    /**
     * Built-in event type: baseline topology has been changed by either user request or auto-adjust timeout event.
     * Event includes the following information: new baseline nodes.
     *
     * <p>
     * Fired when new tag is successfully set on all nodes.
     * </p>
     * NOTE: all types in range <b>from 1 to 1000 are reserved</b> for
     * internal Ignite events and should not be used by user-defined events.
     *
     * @see IgniteCluster#setBaselineTopology(long)
     * @see IgniteCluster#setBaselineTopology(Collection)
     */
    public static final int EVT_BASELINE_CHANGED = 146;

    /**
     * Built-in event type: baseline auto-adjust "enabled" flag has been changed by user request.
     * Event includes the following information: auto-adjust enabled flag, auto-adjust timeout.
     *
     * <p>
     * Fired when new tag is successfully set on all nodes.
     * </p>
     * NOTE: all types in range <b>from 1 to 1000 are reserved</b> for
     * internal Ignite events and should not be used by user-defined events.
     *
     * @see IgniteCluster#baselineAutoAdjustEnabled(boolean)
     */
    public static final int EVT_BASELINE_AUTO_ADJUST_ENABLED_CHANGED = 147;

    /**
     * Built-in event type: baseline auto-adjust timeout has been changed by user request.
     * Event includes the following information: auto-adjust "enabled" flag, auto-adjust timeout.
     *
     * <p>
     * Fired when new tag is successfully set on all nodes.
     * </p>
     * NOTE: all types in range <b>from 1 to 1000 are reserved</b> for
     * internal Ignite events and should not be used by user-defined events.
     *
     * @see IgniteCluster#baselineAutoAdjustTimeout(long)
     */
    public static final int EVT_BASELINE_AUTO_ADJUST_AWAITING_TIME_CHANGED = 148;

    /**
     * Built-in event type: Cluster snapshot has been started event.
     *
     * <p>
     * Fired when new tag is successfully set on all nodes.
     * </p>
     * NOTE: all types in range <b>from 1 to 1000 are reserved</b> for
     * internal Ignite events and should not be used by user-defined events.
     *
     * @see IgniteSnapshot#createSnapshot(String)
     * @see IgniteSnapshot#cancelSnapshot(String)
     */
<<<<<<< HEAD
    public static final int EVT_TX_RESUMED = 133;
    
    
=======
    public static final int EVT_CLUSTER_SNAPSHOT_STARTED = 149;
>>>>>>> 9cf06362

    /**
     * Built-in event type: Cluster snapshot has been finished event.
     *
     * <p>
     * Fired when new tag is successfully set on all nodes.
     * </p>
     * NOTE: all types in range <b>from 1 to 1000 are reserved</b> for
     * internal Ignite events and should not be used by user-defined events.
     *
     * @see IgniteSnapshot#createSnapshot(String)
     * @see IgniteSnapshot#cancelSnapshot(String)
     */
    public static final int EVT_CLUSTER_SNAPSHOT_FINISHED = 150;

    /**
     * Built-in event type: Cluster snapshot has been failed event.
     *
     * <p>
     * Fired when new tag is successfully set on all nodes.
     * </p>
     * NOTE: all types in range <b>from 1 to 1000 are reserved</b> for
     * internal Ignite events and should not be used by user-defined events.
     *
     * @see IgniteSnapshot#createSnapshot(String)
     * @see IgniteSnapshot#cancelSnapshot(String)
     */
    public static final int EVT_CLUSTER_SNAPSHOT_FAILED = 151;

    /**
     * Built-in event type: query execution.
     * This event is triggered after a corresponding SQL query validated and before it is executed.
     * Unlike {@link #EVT_CACHE_QUERY_EXECUTED}, {@code EVT_SQL_QUERY_EXECUTION} is fired only once for a request
     * and does not relate to a specific cache.
     * Enet includes the following information: qurey text and its arguments, security subject id.
     *
     * <p>
     * NOTE: all types in range <b>from 1 to 1000 are reserved</b> for
     * internal Ignite events and should not be used by user-defined events.
     *
     * @see SqlQueryExecutionEvent
     */
    public static final int EVT_SQL_QUERY_EXECUTION = 160;

    /**
     * Built-in event type: node validation failed.
     * <br>
     * This event is triggered if a node join fails due to a node validation failure.
     * <p>
     * NOTE: all types in range <b>from 1 to 1000 are reserved</b> for
     * internal Ignite events and should not be used by user-defined events.
     *
     * @see NodeValidationFailedEvent
     * @see GridComponent#validateNode
     */
    public static final int EVT_NODE_VALIDATION_FAILED = 170;

    /**
<<<<<<< HEAD
     * Built-in event type: page replacement started in one of the data regions. The name of the data region will
     * be indicated in the event.
     * <p>
     * Fired when all existing free pages are exhausted and Ignite replaces one of the loaded pages with a
     * cold page from disk.
     * <p>
     * When started, page replacement negatively affects performance; it is recommended to monitor page replacement
     * metrics and set data region size accordingly.
=======
     * Built-in event type: Cluster snapshot restore has been started event.
     *
>>>>>>> 9cf06362
     * <p>
     * Fired on the initiator node when a snapshot restore operation is started.
     * </p>
     * NOTE: all types in range <b>from 1 to 1000 are reserved</b> for
     * internal Ignite events and should not be used by user-defined events.
     *
     * @see IgniteSnapshot#restoreSnapshot(String, Collection)
     * @see IgniteSnapshot#cancelSnapshotRestore(String)
     */
    public static final int EVT_CLUSTER_SNAPSHOT_RESTORE_STARTED = 171;

    /**
<<<<<<< HEAD
     * Built-in event type: cluster tag has been changed by user request.
     * Event includes the following information: ID of the cluster, old tag and new tag.
     *
     * <p>
     * Fired when new tag is successfully set on all nodes.
     * </p>
     * NOTE: all types in range <b>from 1 to 1000 are reserved</b> for
     * internal Ignite events and should not be used by user-defined events.
     *
     * @see IgniteCluster#tag(String)
     * @see IgniteCluster#id()
     */
    public static final int EVT_CLUSTER_TAG_UPDATED = 143;

    /**
     * Built-in event type: Cluster state changed.
     * <p>
     * Fired when cluster state changed.
=======
     * Built-in event type: Cluster snapshot restore has been finished event.
     *
>>>>>>> 9cf06362
     * <p>
     * Fired on the initiator node when the snapshot restore operation has completed on all nodes.
     * </p>
     * NOTE: all types in range <b>from 1 to 1000 are reserved</b> for
     * internal Ignite events and should not be used by user-defined events.
     *
     * @see IgniteSnapshot#restoreSnapshot(String, Collection)
     * @see IgniteSnapshot#cancelSnapshotRestore(String)
     */
    public static final int EVT_CLUSTER_SNAPSHOT_RESTORE_FINISHED = 172;

    /**
     * Built-in event type: Cluster snapshot restore has been failed event.
     *
     * <p>
     * Fired on the initiator node when the snapshot restore operation failed.
     * </p>
     * NOTE: all types in range <b>from 1 to 1000 are reserved</b> for
     * internal Ignite events and should not be used by user-defined events.
     *
     * @see IgniteSnapshot#restoreSnapshot(String, Collection)
     * @see IgniteSnapshot#cancelSnapshotRestore(String)
     */
    public static final int EVT_CLUSTER_SNAPSHOT_RESTORE_FAILED = 173;

    /**
     * All cluster snapshot events. This array can be directly passed into
     * {@link IgniteEvents#localListen(IgnitePredicate, int...)} method to
     * subscribe to all cluster snapshot events.
     *
     * @see SnapshotEvent
     */
    public static final int[] EVTS_CLUSTER_SNAPSHOT = {
        EVT_CLUSTER_SNAPSHOT_STARTED,
        EVT_CLUSTER_SNAPSHOT_FINISHED,
        EVT_CLUSTER_SNAPSHOT_FAILED,
        EVT_CLUSTER_SNAPSHOT_RESTORE_STARTED,
        EVT_CLUSTER_SNAPSHOT_RESTORE_FINISHED,
        EVT_CLUSTER_SNAPSHOT_RESTORE_FAILED
    };

    /**
     * Built-in event type: baseline topology has been changed by either user request or auto-adjust timeout event.
     * Event includes the following information: new baseline nodes.
     *
     * <p>
     * Fired when new tag is successfully set on all nodes.
     * </p>
     * NOTE: all types in range <b>from 1 to 1000 are reserved</b> for
     * internal Ignite events and should not be used by user-defined events.
     *
     * @see IgniteCluster#setBaselineTopology(long)
     * @see IgniteCluster#setBaselineTopology(Collection)
     */
    public static final int EVT_BASELINE_CHANGED = 146;

    /**
     * Built-in event type: baseline auto-adjust "enabled" flag has been changed by user request.
     * Event includes the following information: auto-adjust enabled flag, auto-adjust timeout.
     *
     * <p>
     * Fired when new tag is successfully set on all nodes.
     * </p>
     * NOTE: all types in range <b>from 1 to 1000 are reserved</b> for
     * internal Ignite events and should not be used by user-defined events.
     *
     * @see IgniteCluster#baselineAutoAdjustEnabled(boolean)
     */
    public static final int EVT_BASELINE_AUTO_ADJUST_ENABLED_CHANGED = 147;

    /**
     * Built-in event type: baseline auto-adjust timeout has been changed by user request.
     * Event includes the following information: auto-adjust "enabled" flag, auto-adjust timeout.
     *
     * <p>
     * Fired when new tag is successfully set on all nodes.
     * </p>
     * NOTE: all types in range <b>from 1 to 1000 are reserved</b> for
     * internal Ignite events and should not be used by user-defined events.
     *
     * @see IgniteCluster#baselineAutoAdjustTimeout(long)
     */
    public static final int EVT_BASELINE_AUTO_ADJUST_AWAITING_TIME_CHANGED = 148;

    /**
     * Built-in event type: Cluster snapshot has been started event.
     *
     * <p>
     * Fired when new tag is successfully set on all nodes.
     * </p>
     * NOTE: all types in range <b>from 1 to 1000 are reserved</b> for
     * internal Ignite events and should not be used by user-defined events.
     *
     * @see IgniteSnapshot#createSnapshot(String)
     * @see IgniteSnapshot#cancelSnapshot(String)
     */
    public static final int EVT_CLUSTER_SNAPSHOT_STARTED = 149;

    /**
     * Built-in event type: Cluster snapshot has been finished event.
     *
     * <p>
     * Fired when new tag is successfully set on all nodes.
     * </p>
     * NOTE: all types in range <b>from 1 to 1000 are reserved</b> for
     * internal Ignite events and should not be used by user-defined events.
     *
     * @see IgniteSnapshot#createSnapshot(String)
     * @see IgniteSnapshot#cancelSnapshot(String)
     */
    public static final int EVT_CLUSTER_SNAPSHOT_FINISHED = 150;

    /**
     * Built-in event type: Cluster snapshot has been failed event.
     *
     * <p>
     * Fired when new tag is successfully set on all nodes.
     * </p>
     * NOTE: all types in range <b>from 1 to 1000 are reserved</b> for
     * internal Ignite events and should not be used by user-defined events.
     *
     * @see IgniteSnapshot#createSnapshot(String)
     * @see IgniteSnapshot#cancelSnapshot(String)
     */
    public static final int EVT_CLUSTER_SNAPSHOT_FAILED = 151;

    /**
     * Built-in event type: query execution.
     * This event is triggered after a corresponding SQL query validated and before it is executed.
     * Unlike {@link #EVT_CACHE_QUERY_EXECUTED}, {@code EVT_SQL_QUERY_EXECUTION} is fired only once for a request
     * and does not relate to a specific cache.
     * Enet includes the following information: qurey text and its arguments, security subject id.
     *
     * <p>
     * NOTE: all types in range <b>from 1 to 1000 are reserved</b> for
     * internal Ignite events and should not be used by user-defined events.
     *
     * @see SqlQueryExecutionEvent
     */
    public static final int EVT_SQL_QUERY_EXECUTION = 160;

    /**
     * Built-in event type: node validation failed.
     * <br>
     * This event is triggered if a node join fails due to a node validation failure.
     * <p>
     * NOTE: all types in range <b>from 1 to 1000 are reserved</b> for
     * internal Ignite events and should not be used by user-defined events.
     *
     * @see NodeValidationFailedEvent
     * @see GridComponent#validateNode
     */
    public static final int EVT_NODE_VALIDATION_FAILED = 170;

    /**
     * Built-in event type: Cluster snapshot restore has been started event.
     *
     * <p>
     * Fired on the initiator node when a snapshot restore operation is started.
     * </p>
     * NOTE: all types in range <b>from 1 to 1000 are reserved</b> for
     * internal Ignite events and should not be used by user-defined events.
     *
     * @see IgniteSnapshot#restoreSnapshot(String, Collection)
     * @see IgniteSnapshot#cancelSnapshotRestore(String)
     */
    public static final int EVT_CLUSTER_SNAPSHOT_RESTORE_STARTED = 171;

    /**
     * Built-in event type: Cluster snapshot restore has been finished event.
     *
     * <p>
     * Fired on the initiator node when the snapshot restore operation has completed on all nodes.
     * </p>
     * NOTE: all types in range <b>from 1 to 1000 are reserved</b> for
     * internal Ignite events and should not be used by user-defined events.
     *
     * @see IgniteSnapshot#restoreSnapshot(String, Collection)
     * @see IgniteSnapshot#cancelSnapshotRestore(String)
     */
    public static final int EVT_CLUSTER_SNAPSHOT_RESTORE_FINISHED = 172;

    /**
     * Built-in event type: Cluster snapshot restore has been failed event.
     *
     * <p>
     * Fired on the initiator node when the snapshot restore operation failed.
     * </p>
     * NOTE: all types in range <b>from 1 to 1000 are reserved</b> for
     * internal Ignite events and should not be used by user-defined events.
     *
     * @see IgniteSnapshot#restoreSnapshot(String, Collection)
     * @see IgniteSnapshot#cancelSnapshotRestore(String)
     */
    public static final int EVT_CLUSTER_SNAPSHOT_RESTORE_FAILED = 173;

    /**
     * All cluster snapshot events. This array can be directly passed into
     * {@link IgniteEvents#localListen(IgnitePredicate, int...)} method to
     * subscribe to all cluster snapshot events.
     *
     * @see SnapshotEvent
     */
    public static final int[] EVTS_CLUSTER_SNAPSHOT = {
        EVT_CLUSTER_SNAPSHOT_STARTED,
        EVT_CLUSTER_SNAPSHOT_FINISHED,
        EVT_CLUSTER_SNAPSHOT_FAILED,
        EVT_CLUSTER_SNAPSHOT_RESTORE_STARTED,
        EVT_CLUSTER_SNAPSHOT_RESTORE_FINISHED,
        EVT_CLUSTER_SNAPSHOT_RESTORE_FAILED
    };

    /**
     * All checkpoint events. This array can be directly passed into
     * {@link IgniteEvents#localListen(IgnitePredicate, int...)} method to
     * subscribe to all checkpoint events.
     *
     * @see CheckpointEvent
     */
    public static final int[] EVTS_CHECKPOINT = {
        EVT_CHECKPOINT_SAVED,
        EVT_CHECKPOINT_LOADED,
        EVT_CHECKPOINT_REMOVED
    };

    /**
     * All deployment events. This array can be directly passed into
     * {@link IgniteEvents#localListen(IgnitePredicate, int...)} method to
     * subscribe to all deployment events.
     *
     * @see DeploymentEvent
     */
    public static final int[] EVTS_DEPLOYMENT = {
        EVT_CLASS_DEPLOYED,
        EVT_CLASS_UNDEPLOYED,
        EVT_CLASS_DEPLOY_FAILED,
        EVT_TASK_DEPLOYED,
        EVT_TASK_UNDEPLOYED,
        EVT_TASK_DEPLOY_FAILED
    };

    /**
     * All events indicating an error or failure condition. It is convenient to use
     * when fetching all events indicating error or failure.
     */
    public static final int[] EVTS_ERROR = {
        EVT_JOB_TIMEDOUT,
        EVT_JOB_FAILED,
        EVT_JOB_FAILED_OVER,
        EVT_JOB_REJECTED,
        EVT_JOB_CANCELLED,
        EVT_TASK_TIMEDOUT,
        EVT_TASK_FAILED,
        EVT_CLASS_DEPLOY_FAILED,
        EVT_TASK_DEPLOY_FAILED,
        EVT_TASK_DEPLOYED,
        EVT_TASK_UNDEPLOYED,
        EVT_CACHE_REBALANCE_STARTED,
        EVT_CACHE_REBALANCE_STOPPED
    };

    /**
     * All discovery events <b>except</b> for {@link #EVT_NODE_METRICS_UPDATED}. Subscription to
     * {@link #EVT_NODE_METRICS_UPDATED} can generate massive amount of event processing in most cases
     * is not necessary. If this event is indeed required you can subscribe to it individually or use
     * {@link #EVTS_DISCOVERY_ALL} array.
     * <p>
     * This array can be directly passed into
     * {@link IgniteEvents#localListen(IgnitePredicate, int...)} method to
     * subscribe to all discovery events <b>except</b> for {@link #EVT_NODE_METRICS_UPDATED}.
     *
     * @see DiscoveryEvent
     */
    public static final int[] EVTS_DISCOVERY = {
        EVT_NODE_JOINED,
        EVT_NODE_LEFT,
        EVT_NODE_FAILED,
        EVT_NODE_SEGMENTED,
        EVT_CLIENT_NODE_DISCONNECTED,
        EVT_CLIENT_NODE_RECONNECTED
    };

    /**
     * All discovery events. This array can be directly passed into
     * {@link IgniteEvents#localListen(IgnitePredicate, int...)} method to
     * subscribe to all discovery events.
     *
     * @see DiscoveryEvent
     */
    public static final int[] EVTS_DISCOVERY_ALL = {
        EVT_NODE_JOINED,
        EVT_NODE_LEFT,
        EVT_NODE_FAILED,
        EVT_NODE_SEGMENTED,
        EVT_NODE_METRICS_UPDATED,
        EVT_CLIENT_NODE_DISCONNECTED,
        EVT_CLIENT_NODE_RECONNECTED
    };

    /**
     * All grid job execution events. This array can be directly passed into
     * {@link IgniteEvents#localListen(IgnitePredicate, int...)} method to
     * subscribe to all grid job execution events.
     *
     * @see JobEvent
     */
    public static final int[] EVTS_JOB_EXECUTION = {
        EVT_JOB_MAPPED,
        EVT_JOB_RESULTED,
        EVT_JOB_FAILED_OVER,
        EVT_JOB_STARTED,
        EVT_JOB_FINISHED,
        EVT_JOB_TIMEDOUT,
        EVT_JOB_REJECTED,
        EVT_JOB_FAILED,
        EVT_JOB_QUEUED,
        EVT_JOB_CANCELLED
    };

    /**
     * All grid task execution events. This array can be directly passed into
     * {@link IgniteEvents#localListen(IgnitePredicate, int...)} method to
     * subscribe to all grid task execution events.
     *
     * @see TaskEvent
     */
    public static final int[] EVTS_TASK_EXECUTION = {
        EVT_TASK_STARTED,
        EVT_TASK_FINISHED,
        EVT_TASK_FAILED,
        EVT_TASK_TIMEDOUT,
        EVT_TASK_SESSION_ATTR_SET,
        EVT_TASK_REDUCED
    };

    /**
     * All cache events. This array can be directly passed into
     * {@link IgniteEvents#localListen(IgnitePredicate, int...)} method to
     * subscribe to all cache events.
     */
    public static final int[] EVTS_CACHE = {
        EVT_CACHE_ENTRY_CREATED,
        EVT_CACHE_ENTRY_DESTROYED,
        EVT_CACHE_OBJECT_PUT,
        EVT_CACHE_OBJECT_READ,
        EVT_CACHE_OBJECT_REMOVED,
        EVT_CACHE_OBJECT_LOCKED,
        EVT_CACHE_OBJECT_UNLOCKED,
        EVT_CACHE_OBJECT_EXPIRED
    };

    /**
     * All cache rebalance events. This array can be directly passed into
     * {@link IgniteEvents#localListen(IgnitePredicate, int...)} method to
     * subscribe to all cache rebalance events.
     */
    public static final int[] EVTS_CACHE_REBALANCE = {
        EVT_CACHE_REBALANCE_STARTED,
        EVT_CACHE_REBALANCE_STOPPED,
        EVT_CACHE_REBALANCE_PART_LOADED,
        EVT_CACHE_REBALANCE_PART_UNLOADED,
        EVT_CACHE_REBALANCE_OBJECT_LOADED,
        EVT_CACHE_REBALANCE_OBJECT_UNLOADED,
        EVT_CACHE_REBALANCE_PART_DATA_LOST,
        EVT_CACHE_REBALANCE_PART_SUPPLIED,
        EVT_CACHE_REBALANCE_PART_MISSED
    };

    /**
     * All cache lifecycle events. This array can be directly passed into
     * {@link IgniteEvents#localListen(IgnitePredicate, int...)} method to
     * subscribe to all cache lifecycle events.
     */
    public static final int[] EVTS_CACHE_LIFECYCLE = {
        EVT_CACHE_STARTED,
        EVT_CACHE_STOPPED,
        EVT_CACHE_NODES_LEFT
    };

    /**
     * All cache query events. This array can be directly passed into
     * {@link IgniteEvents#localListen(IgnitePredicate, int...)} method to
     * subscribe to all cache query events and requires to set {@link MemoryEventStorageSpi}
     * or other implementation different from {@link NoopEventStorageSpi}.
     */
    public static final int[] EVTS_CACHE_QUERY = {
        EVT_CACHE_QUERY_EXECUTED,
        EVT_CACHE_QUERY_OBJECT_READ
    };

    /**
     * All Transaction events. This array can be directly passed into
     * {@link IgniteEvents#localListen(IgnitePredicate, int...)} method to
     * subscribe to all transaction events.
     *
     * @see TransactionStateChangedEvent
     */
    public static final int[] EVTS_TX = {
        EVT_TX_STARTED,
        EVT_TX_COMMITTED,
        EVT_TX_ROLLED_BACK,
        EVT_TX_SUSPENDED,
        EVT_TX_RESUMED
    };

    /**
     * All cluster activation events. This array can be directly passed into
     * {@link IgniteEvents#localListen(IgnitePredicate, int...)} method to
     * subscribe to all cloud events.
     *
     * @see ClusterActivationEvent
     */
    public static final int[] EVTS_CLUSTER_ACTIVATION = {
        EVT_CLUSTER_ACTIVATED,
        EVT_CLUSTER_DEACTIVATED
    };

    /**
     * All Ignite events (<b>including</b> metric update event).
     */
    public static final int[] EVTS_ALL = U.gridEvents();

    /**
     * All Ignite events (<b>excluding</b> metric update event).
     */
    public static final int[] EVTS_ALL_MINUS_METRIC_UPDATE = U.gridEvents(EVT_NODE_METRICS_UPDATED);
}<|MERGE_RESOLUTION|>--- conflicted
+++ resolved
@@ -674,8 +674,6 @@
      * @see CacheEvent
      */
     public static final int EVT_CACHE_NODES_LEFT = 100;
-    
-    
 
     /**
      * Built-in event type: WAL segment movement to archive folder completed
@@ -833,7 +831,6 @@
      */
     public static final int EVT_CLUSTER_TAG_UPDATED = 143;
 
-
     /**
      * Built-in event type: Cluster state changed.
      * <p>
@@ -857,215 +854,6 @@
      * @see ClusterStateChangeStartedEvent
      */
     public static final int EVT_CLUSTER_STATE_CHANGE_STARTED = 145;
-
-    /**
-     * Built-in event type: baseline topology has been changed by either user request or auto-adjust timeout event.
-     * Event includes the following information: new baseline nodes.
-     *
-     * <p>
-     * Fired when new tag is successfully set on all nodes.
-     * </p>
-     * NOTE: all types in range <b>from 1 to 1000 are reserved</b> for
-     * internal Ignite events and should not be used by user-defined events.
-     *
-     * @see IgniteCluster#setBaselineTopology(long)
-     * @see IgniteCluster#setBaselineTopology(Collection)
-     */
-    public static final int EVT_BASELINE_CHANGED = 146;
-
-    /**
-     * Built-in event type: baseline auto-adjust "enabled" flag has been changed by user request.
-     * Event includes the following information: auto-adjust enabled flag, auto-adjust timeout.
-     *
-     * <p>
-     * Fired when new tag is successfully set on all nodes.
-     * </p>
-     * NOTE: all types in range <b>from 1 to 1000 are reserved</b> for
-     * internal Ignite events and should not be used by user-defined events.
-     *
-     * @see IgniteCluster#baselineAutoAdjustEnabled(boolean)
-     */
-    public static final int EVT_BASELINE_AUTO_ADJUST_ENABLED_CHANGED = 147;
-
-    /**
-     * Built-in event type: baseline auto-adjust timeout has been changed by user request.
-     * Event includes the following information: auto-adjust "enabled" flag, auto-adjust timeout.
-     *
-     * <p>
-     * Fired when new tag is successfully set on all nodes.
-     * </p>
-     * NOTE: all types in range <b>from 1 to 1000 are reserved</b> for
-     * internal Ignite events and should not be used by user-defined events.
-     *
-     * @see IgniteCluster#baselineAutoAdjustTimeout(long)
-     */
-    public static final int EVT_BASELINE_AUTO_ADJUST_AWAITING_TIME_CHANGED = 148;
-
-    /**
-     * Built-in event type: Cluster snapshot has been started event.
-     *
-     * <p>
-     * Fired when new tag is successfully set on all nodes.
-     * </p>
-     * NOTE: all types in range <b>from 1 to 1000 are reserved</b> for
-     * internal Ignite events and should not be used by user-defined events.
-     *
-     * @see IgniteSnapshot#createSnapshot(String)
-     * @see IgniteSnapshot#cancelSnapshot(String)
-     */
-<<<<<<< HEAD
-    public static final int EVT_TX_RESUMED = 133;
-    
-    
-=======
-    public static final int EVT_CLUSTER_SNAPSHOT_STARTED = 149;
->>>>>>> 9cf06362
-
-    /**
-     * Built-in event type: Cluster snapshot has been finished event.
-     *
-     * <p>
-     * Fired when new tag is successfully set on all nodes.
-     * </p>
-     * NOTE: all types in range <b>from 1 to 1000 are reserved</b> for
-     * internal Ignite events and should not be used by user-defined events.
-     *
-     * @see IgniteSnapshot#createSnapshot(String)
-     * @see IgniteSnapshot#cancelSnapshot(String)
-     */
-    public static final int EVT_CLUSTER_SNAPSHOT_FINISHED = 150;
-
-    /**
-     * Built-in event type: Cluster snapshot has been failed event.
-     *
-     * <p>
-     * Fired when new tag is successfully set on all nodes.
-     * </p>
-     * NOTE: all types in range <b>from 1 to 1000 are reserved</b> for
-     * internal Ignite events and should not be used by user-defined events.
-     *
-     * @see IgniteSnapshot#createSnapshot(String)
-     * @see IgniteSnapshot#cancelSnapshot(String)
-     */
-    public static final int EVT_CLUSTER_SNAPSHOT_FAILED = 151;
-
-    /**
-     * Built-in event type: query execution.
-     * This event is triggered after a corresponding SQL query validated and before it is executed.
-     * Unlike {@link #EVT_CACHE_QUERY_EXECUTED}, {@code EVT_SQL_QUERY_EXECUTION} is fired only once for a request
-     * and does not relate to a specific cache.
-     * Enet includes the following information: qurey text and its arguments, security subject id.
-     *
-     * <p>
-     * NOTE: all types in range <b>from 1 to 1000 are reserved</b> for
-     * internal Ignite events and should not be used by user-defined events.
-     *
-     * @see SqlQueryExecutionEvent
-     */
-    public static final int EVT_SQL_QUERY_EXECUTION = 160;
-
-    /**
-     * Built-in event type: node validation failed.
-     * <br>
-     * This event is triggered if a node join fails due to a node validation failure.
-     * <p>
-     * NOTE: all types in range <b>from 1 to 1000 are reserved</b> for
-     * internal Ignite events and should not be used by user-defined events.
-     *
-     * @see NodeValidationFailedEvent
-     * @see GridComponent#validateNode
-     */
-    public static final int EVT_NODE_VALIDATION_FAILED = 170;
-
-    /**
-<<<<<<< HEAD
-     * Built-in event type: page replacement started in one of the data regions. The name of the data region will
-     * be indicated in the event.
-     * <p>
-     * Fired when all existing free pages are exhausted and Ignite replaces one of the loaded pages with a
-     * cold page from disk.
-     * <p>
-     * When started, page replacement negatively affects performance; it is recommended to monitor page replacement
-     * metrics and set data region size accordingly.
-=======
-     * Built-in event type: Cluster snapshot restore has been started event.
-     *
->>>>>>> 9cf06362
-     * <p>
-     * Fired on the initiator node when a snapshot restore operation is started.
-     * </p>
-     * NOTE: all types in range <b>from 1 to 1000 are reserved</b> for
-     * internal Ignite events and should not be used by user-defined events.
-     *
-     * @see IgniteSnapshot#restoreSnapshot(String, Collection)
-     * @see IgniteSnapshot#cancelSnapshotRestore(String)
-     */
-    public static final int EVT_CLUSTER_SNAPSHOT_RESTORE_STARTED = 171;
-
-    /**
-<<<<<<< HEAD
-     * Built-in event type: cluster tag has been changed by user request.
-     * Event includes the following information: ID of the cluster, old tag and new tag.
-     *
-     * <p>
-     * Fired when new tag is successfully set on all nodes.
-     * </p>
-     * NOTE: all types in range <b>from 1 to 1000 are reserved</b> for
-     * internal Ignite events and should not be used by user-defined events.
-     *
-     * @see IgniteCluster#tag(String)
-     * @see IgniteCluster#id()
-     */
-    public static final int EVT_CLUSTER_TAG_UPDATED = 143;
-
-    /**
-     * Built-in event type: Cluster state changed.
-     * <p>
-     * Fired when cluster state changed.
-=======
-     * Built-in event type: Cluster snapshot restore has been finished event.
-     *
->>>>>>> 9cf06362
-     * <p>
-     * Fired on the initiator node when the snapshot restore operation has completed on all nodes.
-     * </p>
-     * NOTE: all types in range <b>from 1 to 1000 are reserved</b> for
-     * internal Ignite events and should not be used by user-defined events.
-     *
-     * @see IgniteSnapshot#restoreSnapshot(String, Collection)
-     * @see IgniteSnapshot#cancelSnapshotRestore(String)
-     */
-    public static final int EVT_CLUSTER_SNAPSHOT_RESTORE_FINISHED = 172;
-
-    /**
-     * Built-in event type: Cluster snapshot restore has been failed event.
-     *
-     * <p>
-     * Fired on the initiator node when the snapshot restore operation failed.
-     * </p>
-     * NOTE: all types in range <b>from 1 to 1000 are reserved</b> for
-     * internal Ignite events and should not be used by user-defined events.
-     *
-     * @see IgniteSnapshot#restoreSnapshot(String, Collection)
-     * @see IgniteSnapshot#cancelSnapshotRestore(String)
-     */
-    public static final int EVT_CLUSTER_SNAPSHOT_RESTORE_FAILED = 173;
-
-    /**
-     * All cluster snapshot events. This array can be directly passed into
-     * {@link IgniteEvents#localListen(IgnitePredicate, int...)} method to
-     * subscribe to all cluster snapshot events.
-     *
-     * @see SnapshotEvent
-     */
-    public static final int[] EVTS_CLUSTER_SNAPSHOT = {
-        EVT_CLUSTER_SNAPSHOT_STARTED,
-        EVT_CLUSTER_SNAPSHOT_FINISHED,
-        EVT_CLUSTER_SNAPSHOT_FAILED,
-        EVT_CLUSTER_SNAPSHOT_RESTORE_STARTED,
-        EVT_CLUSTER_SNAPSHOT_RESTORE_FINISHED,
-        EVT_CLUSTER_SNAPSHOT_RESTORE_FAILED
-    };
 
     /**
      * Built-in event type: baseline topology has been changed by either user request or auto-adjust timeout event.
