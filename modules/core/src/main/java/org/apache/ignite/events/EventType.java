--- conflicted
+++ resolved
@@ -882,7 +882,48 @@
     public static final int EVT_BASELINE_AUTO_ADJUST_AWAITING_TIME_CHANGED = 148;
 
     /**
-<<<<<<< HEAD
+     * Built-in event type: Cluster snapshot has been started event.
+     *
+     * <p>
+     * Fired when new tag is successfully set on all nodes.
+     * </p>
+     * NOTE: all types in range <b>from 1 to 1000 are reserved</b> for
+     * internal Ignite events and should not be used by user-defined events.
+     *
+     * @see IgniteSnapshot#createSnapshot(String)
+     * @see IgniteSnapshot#cancelSnapshot(String)
+     */
+    public static final int EVT_CLUSTER_SNAPSHOT_STARTED = 149;
+
+    /**
+     * Built-in event type: Cluster snapshot has been finished event.
+     *
+     * <p>
+     * Fired when new tag is successfully set on all nodes.
+     * </p>
+     * NOTE: all types in range <b>from 1 to 1000 are reserved</b> for
+     * internal Ignite events and should not be used by user-defined events.
+     *
+     * @see IgniteSnapshot#createSnapshot(String)
+     * @see IgniteSnapshot#cancelSnapshot(String)
+     */
+    public static final int EVT_CLUSTER_SNAPSHOT_FINISHED = 150;
+
+    /**
+     * Built-in event type: Cluster snapshot has been failed event.
+     *
+     * <p>
+     * Fired when new tag is successfully set on all nodes.
+     * </p>
+     * NOTE: all types in range <b>from 1 to 1000 are reserved</b> for
+     * internal Ignite events and should not be used by user-defined events.
+     *
+     * @see IgniteSnapshot#createSnapshot(String)
+     * @see IgniteSnapshot#cancelSnapshot(String)
+     */
+    public static final int EVT_CLUSTER_SNAPSHOT_FAILED = 151;
+
+    /**
      * Built-in event type: node validation failed.
      * <br>
      * This event is triggered if a node join fails due to a node validation failure.
@@ -893,48 +934,7 @@
      * @see NodeValidationFailedEvent
      * @see GridComponent#validateNode
      */
-    public static final int EVT_NODE_VALIDATION_FAILED = 150;
-=======
-     * Built-in event type: Cluster snapshot has been started event.
-     *
-     * <p>
-     * Fired when new tag is successfully set on all nodes.
-     * </p>
-     * NOTE: all types in range <b>from 1 to 1000 are reserved</b> for
-     * internal Ignite events and should not be used by user-defined events.
-     *
-     * @see IgniteSnapshot#createSnapshot(String)
-     * @see IgniteSnapshot#cancelSnapshot(String)
-     */
-    public static final int EVT_CLUSTER_SNAPSHOT_STARTED = 149;
-
-    /**
-     * Built-in event type: Cluster snapshot has been finished event.
-     *
-     * <p>
-     * Fired when new tag is successfully set on all nodes.
-     * </p>
-     * NOTE: all types in range <b>from 1 to 1000 are reserved</b> for
-     * internal Ignite events and should not be used by user-defined events.
-     *
-     * @see IgniteSnapshot#createSnapshot(String)
-     * @see IgniteSnapshot#cancelSnapshot(String)
-     */
-    public static final int EVT_CLUSTER_SNAPSHOT_FINISHED = 150;
-
-    /**
-     * Built-in event type: Cluster snapshot has been failed event.
-     *
-     * <p>
-     * Fired when new tag is successfully set on all nodes.
-     * </p>
-     * NOTE: all types in range <b>from 1 to 1000 are reserved</b> for
-     * internal Ignite events and should not be used by user-defined events.
-     *
-     * @see IgniteSnapshot#createSnapshot(String)
-     * @see IgniteSnapshot#cancelSnapshot(String)
-     */
-    public static final int EVT_CLUSTER_SNAPSHOT_FAILED = 151;
+    public static final int EVT_NODE_VALIDATION_FAILED = 160;
 
     /**
      * All cluster snapshot events. This array can be directly passed into
@@ -948,7 +948,6 @@
         EVT_CLUSTER_SNAPSHOT_FINISHED,
         EVT_CLUSTER_SNAPSHOT_FAILED
     };
->>>>>>> de01de1e
 
     /**
      * All checkpoint events. This array can be directly passed into
