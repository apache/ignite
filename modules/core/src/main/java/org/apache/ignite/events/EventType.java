--- conflicted
+++ resolved
@@ -838,7 +838,49 @@
     public static final int EVT_CLUSTER_STATE_CHANGE_STARTED = 145;
 
     /**
-<<<<<<< HEAD
+     * Built-in event type: baseline topology has been changed by either user request or auto-adjust timeout event.
+     * Event includes the following information: new baseline nodes.
+     *
+     * <p>
+     * Fired when new tag is successfully set on all nodes.
+     * </p>
+     * NOTE: all types in range <b>from 1 to 1000 are reserved</b> for
+     * internal Ignite events and should not be used by user-defined events.
+     *
+     * @see IgniteCluster#setBaselineTopology(long)
+     * @see IgniteCluster#setBaselineTopology(Collection)
+     */
+    public static final int EVT_BASELINE_CHANGED = 146;
+
+    /**
+     * Built-in event type: baseline auto-adjust "enabled" flag has been changed by user request.
+     * Event includes the following information: auto-adjust enabled flag, auto-adjust timeout.
+     *
+     * <p>
+     * Fired when new tag is successfully set on all nodes.
+     * </p>
+     * NOTE: all types in range <b>from 1 to 1000 are reserved</b> for
+     * internal Ignite events and should not be used by user-defined events.
+     *
+     * @see IgniteCluster#baselineAutoAdjustEnabled(boolean)
+     */
+    public static final int EVT_BASELINE_AUTO_ADJUST_ENABLED_CHANGED = 147;
+
+    /**
+     * Built-in event type: baseline auto-adjust timeout has been changed by user request.
+     * Event includes the following information: auto-adjust "enabled" flag, auto-adjust timeout.
+     *
+     * <p>
+     * Fired when new tag is successfully set on all nodes.
+     * </p>
+     * NOTE: all types in range <b>from 1 to 1000 are reserved</b> for
+     * internal Ignite events and should not be used by user-defined events.
+     *
+     * @see IgniteCluster#baselineAutoAdjustTimeout(long)
+     */
+    public static final int EVT_BASELINE_AUTO_ADJUST_AWAITING_TIME_CHANGED = 148;
+
+    /**
      * Built-in event type: node validation failed.
      * <br>
      * This event is triggered if a node join fails due to a node validation failure.
@@ -860,49 +902,6 @@
      * @see CacheQueryExecutedEvent
      */
     public static final int EVT_QUERY_EXECUTION = 1000;
-=======
-     * Built-in event type: baseline topology has been changed by either user request or auto-adjust timeout event.
-     * Event includes the following information: new baseline nodes.
-     *
-     * <p>
-     * Fired when new tag is successfully set on all nodes.
-     * </p>
-     * NOTE: all types in range <b>from 1 to 1000 are reserved</b> for
-     * internal Ignite events and should not be used by user-defined events.
-     *
-     * @see IgniteCluster#setBaselineTopology(long)
-     * @see IgniteCluster#setBaselineTopology(Collection)
-     */
-    public static final int EVT_BASELINE_CHANGED = 146;
-
-    /**
-     * Built-in event type: baseline auto-adjust "enabled" flag has been changed by user request.
-     * Event includes the following information: auto-adjust enabled flag, auto-adjust timeout.
-     *
-     * <p>
-     * Fired when new tag is successfully set on all nodes.
-     * </p>
-     * NOTE: all types in range <b>from 1 to 1000 are reserved</b> for
-     * internal Ignite events and should not be used by user-defined events.
-     *
-     * @see IgniteCluster#baselineAutoAdjustEnabled(boolean)
-     */
-    public static final int EVT_BASELINE_AUTO_ADJUST_ENABLED_CHANGED = 147;
-
-    /**
-     * Built-in event type: baseline auto-adjust timeout has been changed by user request.
-     * Event includes the following information: auto-adjust "enabled" flag, auto-adjust timeout.
-     *
-     * <p>
-     * Fired when new tag is successfully set on all nodes.
-     * </p>
-     * NOTE: all types in range <b>from 1 to 1000 are reserved</b> for
-     * internal Ignite events and should not be used by user-defined events.
-     *
-     * @see IgniteCluster#baselineAutoAdjustTimeout(long)
-     */
-    public static final int EVT_BASELINE_AUTO_ADJUST_AWAITING_TIME_CHANGED = 148;
->>>>>>> 70742da8
 
     /**
      * All checkpoint events. This array can be directly passed into
