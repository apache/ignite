/*
 * Licensed to the Apache Software Foundation (ASF) under one or more
 * contributor license agreements.  See the NOTICE file distributed with
 * this work for additional information regarding copyright ownership.
 * The ASF licenses this file to You under the Apache License, Version 2.0
 * (the "License"); you may not use this file except in compliance with
 * the License.  You may obtain a copy of the License at
 *
 *      http://www.apache.org/licenses/LICENSE-2.0
 *
 * Unless required by applicable law or agreed to in writing, software
 * distributed under the License is distributed on an "AS IS" BASIS,
 * WITHOUT WARRANTIES OR CONDITIONS OF ANY KIND, either express or implied.
 * See the License for the specific language governing permissions and
 * limitations under the License.
 */

package org.apache.ignite.spi.discovery.tcp;

import java.io.BufferedInputStream;
import java.io.IOException;
import java.io.InputStream;
import java.io.ObjectStreamException;
import java.io.OutputStream;
import java.io.Serializable;
import java.io.StreamCorruptedException;
import java.net.ConnectException;
import java.net.InetAddress;
import java.net.InetSocketAddress;
import java.net.ServerSocket;
import java.net.Socket;
import java.net.SocketAddress;
import java.net.SocketException;
import java.net.SocketTimeoutException;
import java.util.ArrayDeque;
import java.util.ArrayList;
import java.util.Arrays;
import java.util.Collection;
import java.util.Collections;
import java.util.HashMap;
import java.util.HashSet;
import java.util.Iterator;
import java.util.LinkedList;
import java.util.List;
import java.util.Map;
import java.util.NoSuchElementException;
import java.util.Queue;
import java.util.Set;
import java.util.SortedMap;
import java.util.TreeMap;
import java.util.UUID;
import java.util.concurrent.BlockingDeque;
import java.util.concurrent.ConcurrentHashMap;
import java.util.concurrent.ConcurrentLinkedDeque;
import java.util.concurrent.ConcurrentLinkedQueue;
import java.util.concurrent.ConcurrentMap;
import java.util.concurrent.CountDownLatch;
import java.util.concurrent.LinkedBlockingDeque;
import java.util.concurrent.LinkedBlockingQueue;
import java.util.concurrent.atomic.AtomicReference;
import javax.net.ssl.SSLException;
import javax.net.ssl.SSLServerSocket;
import javax.net.ssl.SSLSocket;
import org.apache.ignite.Ignite;
import org.apache.ignite.IgniteCheckedException;
import org.apache.ignite.IgniteException;
import org.apache.ignite.IgniteLogger;
import org.apache.ignite.cache.CacheMetrics;
import org.apache.ignite.cluster.ClusterMetrics;
import org.apache.ignite.cluster.ClusterNode;
import org.apache.ignite.failure.FailureContext;
import org.apache.ignite.internal.IgniteEx;
import org.apache.ignite.internal.IgniteFeatures;
import org.apache.ignite.internal.IgniteFutureTimeoutCheckedException;
import org.apache.ignite.internal.IgniteInterruptedCheckedException;
import org.apache.ignite.internal.IgniteNodeAttributes;
import org.apache.ignite.internal.IgnitionEx;
import org.apache.ignite.internal.events.DiscoveryCustomEvent;
import org.apache.ignite.internal.managers.discovery.CustomMessageWrapper;
import org.apache.ignite.internal.managers.discovery.DiscoveryServerOnlyCustomMessage;
import org.apache.ignite.internal.processors.failure.FailureProcessor;
import org.apache.ignite.internal.processors.security.SecurityContext;
import org.apache.ignite.internal.processors.security.SecurityUtils;
import org.apache.ignite.internal.util.GridBoundedLinkedHashSet;
import org.apache.ignite.internal.util.GridConcurrentHashSet;
import org.apache.ignite.internal.util.IgniteUtils;
import org.apache.ignite.internal.util.future.GridFutureAdapter;
import org.apache.ignite.internal.util.lang.GridTuple;
import org.apache.ignite.internal.util.tostring.GridToStringExclude;
import org.apache.ignite.internal.util.typedef.C1;
import org.apache.ignite.internal.util.typedef.F;
import org.apache.ignite.internal.util.typedef.P1;
import org.apache.ignite.internal.util.typedef.T2;
import org.apache.ignite.internal.util.typedef.X;
import org.apache.ignite.internal.util.typedef.internal.LT;
import org.apache.ignite.internal.util.typedef.internal.S;
import org.apache.ignite.internal.util.typedef.internal.U;
import org.apache.ignite.internal.util.worker.GridWorker;
import org.apache.ignite.internal.util.worker.GridWorkerListener;
import org.apache.ignite.internal.worker.WorkersRegistry;
import org.apache.ignite.lang.IgniteBiTuple;
import org.apache.ignite.lang.IgniteFuture;
import org.apache.ignite.lang.IgniteInClosure;
import org.apache.ignite.lang.IgniteProductVersion;
import org.apache.ignite.lang.IgniteUuid;
import org.apache.ignite.plugin.security.SecurityCredentials;
import org.apache.ignite.plugin.security.SecurityPermission;
import org.apache.ignite.plugin.security.SecurityPermissionSet;
import org.apache.ignite.spi.IgniteNodeValidationResult;
import org.apache.ignite.spi.IgniteSpiContext;
import org.apache.ignite.spi.IgniteSpiException;
import org.apache.ignite.spi.IgniteSpiOperationTimeoutHelper;
import org.apache.ignite.spi.IgniteSpiThread;
import org.apache.ignite.spi.discovery.DiscoveryDataBag;
import org.apache.ignite.spi.discovery.DiscoverySpiCustomMessage;
import org.apache.ignite.spi.discovery.DiscoverySpiListener;
import org.apache.ignite.spi.discovery.IgniteDiscoveryThread;
import org.apache.ignite.spi.discovery.tcp.internal.DiscoveryDataPacket;
import org.apache.ignite.spi.discovery.tcp.internal.FutureTask;
import org.apache.ignite.spi.discovery.tcp.internal.TcpDiscoveryNode;
import org.apache.ignite.spi.discovery.tcp.internal.TcpDiscoveryNodesRing;
import org.apache.ignite.spi.discovery.tcp.internal.TcpDiscoverySpiState;
import org.apache.ignite.spi.discovery.tcp.messages.TcpDiscoveryAbstractMessage;
import org.apache.ignite.spi.discovery.tcp.messages.TcpDiscoveryAuthFailedMessage;
import org.apache.ignite.spi.discovery.tcp.messages.TcpDiscoveryCheckFailedMessage;
import org.apache.ignite.spi.discovery.tcp.messages.TcpDiscoveryClientAckResponse;
import org.apache.ignite.spi.discovery.tcp.messages.TcpDiscoveryClientMetricsUpdateMessage;
import org.apache.ignite.spi.discovery.tcp.messages.TcpDiscoveryClientPingRequest;
import org.apache.ignite.spi.discovery.tcp.messages.TcpDiscoveryClientPingResponse;
import org.apache.ignite.spi.discovery.tcp.messages.TcpDiscoveryClientReconnectMessage;
import org.apache.ignite.spi.discovery.tcp.messages.TcpDiscoveryConnectionCheckMessage;
import org.apache.ignite.spi.discovery.tcp.messages.TcpDiscoveryCustomEventMessage;
import org.apache.ignite.spi.discovery.tcp.messages.TcpDiscoveryDiscardMessage;
import org.apache.ignite.spi.discovery.tcp.messages.TcpDiscoveryDummyWakeupMessage;
import org.apache.ignite.spi.discovery.tcp.messages.TcpDiscoveryDuplicateIdMessage;
import org.apache.ignite.spi.discovery.tcp.messages.TcpDiscoveryHandshakeRequest;
import org.apache.ignite.spi.discovery.tcp.messages.TcpDiscoveryHandshakeResponse;
import org.apache.ignite.spi.discovery.tcp.messages.TcpDiscoveryJoinRequestMessage;
import org.apache.ignite.spi.discovery.tcp.messages.TcpDiscoveryLoopbackProblemMessage;
import org.apache.ignite.spi.discovery.tcp.messages.TcpDiscoveryMetricsUpdateMessage;
import org.apache.ignite.spi.discovery.tcp.messages.TcpDiscoveryNodeAddFinishedMessage;
import org.apache.ignite.spi.discovery.tcp.messages.TcpDiscoveryNodeAddedMessage;
import org.apache.ignite.spi.discovery.tcp.messages.TcpDiscoveryNodeFailedMessage;
import org.apache.ignite.spi.discovery.tcp.messages.TcpDiscoveryNodeLeftMessage;
import org.apache.ignite.spi.discovery.tcp.messages.TcpDiscoveryPingRequest;
import org.apache.ignite.spi.discovery.tcp.messages.TcpDiscoveryPingResponse;
import org.apache.ignite.spi.discovery.tcp.messages.TcpDiscoveryRedirectToClient;
import org.apache.ignite.spi.discovery.tcp.messages.TcpDiscoveryRingLatencyCheckMessage;
import org.apache.ignite.spi.discovery.tcp.messages.TcpDiscoveryServerOnlyCustomEventMessage;
import org.apache.ignite.spi.discovery.tcp.messages.TcpDiscoveryStatusCheckMessage;
import org.apache.ignite.thread.IgniteThreadPoolExecutor;
import org.jetbrains.annotations.Nullable;

import static java.lang.Math.max;
import static java.util.concurrent.TimeUnit.MILLISECONDS;
import static org.apache.ignite.IgniteSystemProperties.IGNITE_BINARY_MARSHALLER_USE_STRING_SERIALIZATION_VER_2;
import static org.apache.ignite.IgniteSystemProperties.IGNITE_DISCOVERY_CLIENT_RECONNECT_HISTORY_SIZE;
import static org.apache.ignite.IgniteSystemProperties.IGNITE_EVENT_DRIVEN_SERVICE_PROCESSOR_ENABLED;
import static org.apache.ignite.IgniteSystemProperties.IGNITE_NODE_IDS_HISTORY_SIZE;
import static org.apache.ignite.IgniteSystemProperties.IGNITE_OPTIMIZED_MARSHALLER_USE_DEFAULT_SUID;
import static org.apache.ignite.IgniteSystemProperties.getInteger;
import static org.apache.ignite.events.EventType.EVT_NODE_FAILED;
import static org.apache.ignite.events.EventType.EVT_NODE_JOINED;
import static org.apache.ignite.events.EventType.EVT_NODE_LEFT;
import static org.apache.ignite.events.EventType.EVT_NODE_METRICS_UPDATED;
import static org.apache.ignite.events.EventType.EVT_NODE_SEGMENTED;
import static org.apache.ignite.failure.FailureType.CRITICAL_ERROR;
import static org.apache.ignite.failure.FailureType.SYSTEM_WORKER_TERMINATION;
import static org.apache.ignite.internal.IgniteFeatures.TCP_DISCOVERY_MESSAGE_NODE_COMPACT_REPRESENTATION;
import static org.apache.ignite.internal.IgniteFeatures.nodeSupports;
import static org.apache.ignite.internal.IgniteNodeAttributes.ATTR_EVENT_DRIVEN_SERVICE_PROCESSOR_ENABLED;
import static org.apache.ignite.internal.IgniteNodeAttributes.ATTR_LATE_AFFINITY_ASSIGNMENT;
import static org.apache.ignite.internal.IgniteNodeAttributes.ATTR_MARSHALLER;
import static org.apache.ignite.internal.IgniteNodeAttributes.ATTR_MARSHALLER_COMPACT_FOOTER;
import static org.apache.ignite.internal.IgniteNodeAttributes.ATTR_MARSHALLER_USE_BINARY_STRING_SER_VER_2;
import static org.apache.ignite.internal.IgniteNodeAttributes.ATTR_MARSHALLER_USE_DFLT_SUID;
import static org.apache.ignite.internal.processors.security.SecurityUtils.nodeSecurityContext;
import static org.apache.ignite.spi.IgnitePortProtocol.TCP;
import static org.apache.ignite.spi.discovery.tcp.internal.TcpDiscoverySpiState.AUTH_FAILED;
import static org.apache.ignite.spi.discovery.tcp.internal.TcpDiscoverySpiState.CHECK_FAILED;
import static org.apache.ignite.spi.discovery.tcp.internal.TcpDiscoverySpiState.CONNECTED;
import static org.apache.ignite.spi.discovery.tcp.internal.TcpDiscoverySpiState.CONNECTING;
import static org.apache.ignite.spi.discovery.tcp.internal.TcpDiscoverySpiState.DISCONNECTED;
import static org.apache.ignite.spi.discovery.tcp.internal.TcpDiscoverySpiState.DISCONNECTING;
import static org.apache.ignite.spi.discovery.tcp.internal.TcpDiscoverySpiState.DUPLICATE_ID;
import static org.apache.ignite.spi.discovery.tcp.internal.TcpDiscoverySpiState.LEFT;
import static org.apache.ignite.spi.discovery.tcp.internal.TcpDiscoverySpiState.LOOPBACK_PROBLEM;
import static org.apache.ignite.spi.discovery.tcp.internal.TcpDiscoverySpiState.RING_FAILED;
import static org.apache.ignite.spi.discovery.tcp.internal.TcpDiscoverySpiState.STOPPING;
import static org.apache.ignite.spi.discovery.tcp.messages.TcpDiscoveryStatusCheckMessage.STATUS_OK;
import static org.apache.ignite.spi.discovery.tcp.messages.TcpDiscoveryStatusCheckMessage.STATUS_RECON;

/**
 *
 */
@SuppressWarnings({"IfMayBeConditional"})
class ServerImpl extends TcpDiscoveryImpl {
    /** */
    private static final int ENSURED_MSG_HIST_SIZE = getInteger(IGNITE_DISCOVERY_CLIENT_RECONNECT_HISTORY_SIZE, 512);

    /** */
    private static final TcpDiscoveryAbstractMessage WAKEUP = new TcpDiscoveryDummyWakeupMessage();

    /** Minimal interval of connection check to next node in the ring. */
    private static final long MIN_CON_CHECK_INTERVAL = 500;

    /** Interval of checking connection to next node in the ring. */
    private long connCheckInterval;

    /** */
    private IgniteThreadPoolExecutor utilityPool;

    /** Nodes ring. */
    @GridToStringExclude
    private final TcpDiscoveryNodesRing ring = new TcpDiscoveryNodesRing();

    /** Topology snapshots history. */
    private final SortedMap<Long, Collection<ClusterNode>> topHist = new TreeMap<>();

    /** Socket readers. */
    private final Collection<SocketReader> readers = new LinkedList<>();

    /** TCP server for discovery SPI. */
    private TcpServer tcpSrvr;

    /** Message worker. */
    @SuppressWarnings("FieldAccessedSynchronizedAndUnsynchronized")
    private RingMessageWorker msgWorker;

    /** Thread executing message worker */
    private Thread msgWorkerThread;

    /** Client message workers. */
    private final ConcurrentMap<UUID, ClientMessageWorker> clientMsgWorkers = new ConcurrentHashMap<>();

    /** IP finder cleaner. */
    @SuppressWarnings("FieldAccessedSynchronizedAndUnsynchronized")
    private IpFinderCleaner ipFinderCleaner;

    /** Statistics printer thread. */
    @SuppressWarnings("FieldAccessedSynchronizedAndUnsynchronized")
    private StatisticsPrinter statsPrinter;

    /** Failed nodes (but still in topology). */
    private final Map<TcpDiscoveryNode, UUID> failedNodes = new HashMap<>();

    /** */
    private final Collection<UUID> failedNodesMsgSent = new HashSet<>();

    /** Leaving nodes (but still in topology). */
    private final Collection<TcpDiscoveryNode> leavingNodes = new HashSet<>();

    /** Collection to track joining nodes. */
    private Set<UUID> joiningNodes = new HashSet<>();

    /** Pending custom messages that should not be sent between NodeAdded and NodeAddFinished messages. */
    private Queue<TcpDiscoveryCustomEventMessage> pendingCustomMsgs = new ArrayDeque<>();

    /** Messages history used for client reconnect. */
    private final EnsuredMessageHistory msgHist = new EnsuredMessageHistory();

    /** If non-shared IP finder is used this flag shows whether IP finder contains local address. */
    private boolean ipFinderHasLocAddr;

    /** Addresses that do not respond during join requests send (for resolving concurrent start). */
    private final Collection<SocketAddress> noResAddrs = new GridConcurrentHashSet<>();

    /** Addresses that incoming join requests send were send from (for resolving concurrent start). */
    private final Collection<SocketAddress> fromAddrs = new GridConcurrentHashSet<>();

    /** Response on join request from coordinator (in case of duplicate ID or auth failure). */
    private final GridTuple<TcpDiscoveryAbstractMessage> joinRes = new GridTuple<>();

    /** Mutex. */
    private final Object mux = new Object();

    /** Discovery state. */
    private TcpDiscoverySpiState spiState = DISCONNECTED;

    /** Last time received message from ring. */
    private volatile long lastRingMsgReceivedTime;

    /** Time of last sent and acknowledged message. */
    private volatile long lastRingMsgSentTime;

    /** */
    private volatile boolean nodeCompactRepresentationSupported =
        true; //assume that local node supports this feature

    /** Map with proceeding ping requests. */
    private final ConcurrentMap<InetSocketAddress, GridPingFutureAdapter<IgniteBiTuple<UUID, Boolean>>> pingMap =
        new ConcurrentHashMap<>();

    /**
     * Maximum size of history of IDs of server nodes ever tried to join current topology (ever sent join request).
     */
    private static final int JOINED_NODE_IDS_HISTORY_SIZE = getInteger(IGNITE_NODE_IDS_HISTORY_SIZE, 50);

    /** History of all node UUIDs that current node has seen. */
    private final GridBoundedLinkedHashSet<UUID> nodesIdsHist =
        new GridBoundedLinkedHashSet<>(JOINED_NODE_IDS_HISTORY_SIZE);

    /**
     * @param adapter Adapter.
     */
    ServerImpl(TcpDiscoverySpi adapter) {
        super(adapter);
    }

    /** {@inheritDoc} */
    @Override public String getSpiState() {
        synchronized (mux) {
            return spiState.name();
        }
    }

    /** {@inheritDoc} */
    @Override public int getMessageWorkerQueueSize() {
        return msgWorker.queueSize();
    }

    /** {@inheritDoc} */
    @Nullable @Override public UUID getCoordinator() {
        TcpDiscoveryNode crd = resolveCoordinator();

        return crd != null ? crd.id() : null;
    }

    /** {@inheritDoc} */
    @Nullable @Override public ClusterNode getNode(UUID nodeId) {
        assert nodeId != null;

        UUID locNodeId0 = getLocalNodeId();

        if (locNodeId0 != null && locNodeId0.equals(nodeId))
            // Return local node directly.
            return locNode;

        TcpDiscoveryNode node = ring.node(nodeId);

        if (node != null && !node.visible())
            return null;

        return node;
    }

    /** {@inheritDoc} */
    @Override public Collection<ClusterNode> getRemoteNodes() {
        return upcast(ring.visibleRemoteNodes());
    }

    /** {@inheritDoc} */
    @Override public boolean allNodesSupport(IgniteFeatures feature) {
        // It is ok to see visible node without order here because attributes are available when node is created.
        return IgniteFeatures.allNodesSupports(upcast(ring.allNodes()), feature);
    }

    /** {@inheritDoc} */
    @Override public int boundPort() throws IgniteSpiException {
        if (tcpSrvr == null)
            tcpSrvr = new TcpServer(log);

        return tcpSrvr.port;
    }

    /** {@inheritDoc} */
    @Override long connectionCheckInterval() {
        return connCheckInterval;
    }

    /** {@inheritDoc} */
    @Override public void spiStart(String igniteInstanceName) throws IgniteSpiException {
        synchronized (mux) {
            spiState = DISCONNECTED;
        }

        lastRingMsgReceivedTime = 0;

        lastRingMsgSentTime = 0;

        long msgExchangeTimeout = spi.failureDetectionTimeoutEnabled() ? spi.failureDetectionTimeout() :
            spi.getSocketTimeout() + spi.getAckTimeout();

        // Since we take in account time of last sent message, the interval should be quite short to give enough piece
        // of failure detection timeout as send-and-acknowledge timeout of the message to send.
        connCheckInterval = Math.min(msgExchangeTimeout / 4, MIN_CON_CHECK_INTERVAL);

        utilityPool = new IgniteThreadPoolExecutor("disco-pool",
            spi.ignite().name(),
            0,
            max(4, Runtime.getRuntime().availableProcessors() * 2),
            2000,
            new LinkedBlockingQueue<>());

        if (debugMode) {
            if (!log.isInfoEnabled())
                throw new IgniteSpiException("Info log level should be enabled for TCP discovery to work " +
                    "in debug mode.");

            debugLogQ = new ConcurrentLinkedDeque<>();

            U.quietAndWarn(log, "TCP discovery SPI is configured in debug mode.");
        }

        // Clear addresses collections.
        fromAddrs.clear();
        noResAddrs.clear();

        msgWorker = new RingMessageWorker(log);

        msgWorkerThread = new MessageWorkerDiscoveryThread(msgWorker, log);
        msgWorkerThread.start();

        if (tcpSrvr == null)
            tcpSrvr = new TcpServer(log);

        spi.initLocalNode(tcpSrvr.port, true);

        locNode = spi.locNode;

        // Start TCP server thread after local node is initialized.
        new TcpServerThread(tcpSrvr, log).start();

        ring.localNode(locNode);

        if (spi.ipFinder.isShared())
            registerLocalNodeAddress();
        else {
            if (F.isEmpty(spi.ipFinder.getRegisteredAddresses()))
                throw new IgniteSpiException("Non-shared IP finder must have IP addresses specified in " +
                    "TcpDiscoveryIpFinder.getRegisteredAddresses() configuration property " +
                    "(specify list of IP addresses in configuration).");

            ipFinderHasLocAddr = spi.ipFinderHasLocalAddress();
        }

        if (spi.getStatisticsPrintFrequency() > 0 && log.isInfoEnabled()) {
            statsPrinter = new StatisticsPrinter();
            statsPrinter.start();
        }

        spi.stats.onJoinStarted();

        joinTopology();

        if (locNode.order() == 1)
            U.enhanceThreadName(msgWorkerThread, "crd");

        spi.stats.onJoinFinished();

        if (spi.ipFinder.isShared()) {
            ipFinderCleaner = new IpFinderCleaner();
            ipFinderCleaner.start();
        }

        spi.printStartInfo();
    }

    /** {@inheritDoc} */
    @Override public void onContextInitialized0(IgniteSpiContext spiCtx) throws IgniteSpiException {
        spiCtx.registerPort(tcpSrvr.port, TCP);
    }

    /** {@inheritDoc} */
    @Override public void spiStop() throws IgniteSpiException {
        spiStop0(false);
    }

    /**
     * Stops SPI finally or stops SPI for restart.
     *
     * @param disconnect {@code True} if SPI is being disconnected.
     * @throws IgniteSpiException If failed.
     */
    private void spiStop0(boolean disconnect) throws IgniteSpiException {
        if (log.isDebugEnabled()) {
            if (disconnect)
                log.debug("Disconnecting SPI.");
            else
                log.debug("Preparing to start local node stop procedure.");
        }

        if (disconnect) {
            synchronized (mux) {
                spiState = DISCONNECTING;
            }
        }

        if (msgWorker != null && msgWorker.runner() != null && msgWorker.runner().isAlive() && !disconnect) {
            // Send node left message only if it is final stop.
            msgWorker.addMessage(new TcpDiscoveryNodeLeftMessage(locNode.id()));

            synchronized (mux) {
                long timeout = spi.netTimeout;

                long thresholdNanos = System.nanoTime() + U.millisToNanos(timeout);

                while (spiState != LEFT && timeout > 0) {
                    try {
                        mux.wait(timeout);

                        timeout = U.nanosToMillis(thresholdNanos - System.nanoTime());
                    }
                    catch (InterruptedException ignored) {
                        Thread.currentThread().interrupt();

                        break;
                    }
                }

                if (spiState == LEFT) {
                    if (log.isDebugEnabled())
                        log.debug("Verification for local node leave has been received from coordinator" +
                            " (continuing stop procedure).");
                }
                else if (log.isInfoEnabled()) {
                    log.info("No verification for local node leave has been received from coordinator" +
                        " (will stop node anyway).");
                }
            }
        }

        if (tcpSrvr != null)
            tcpSrvr.stop();

        tcpSrvr = null;

        Collection<SocketReader> tmp;

        synchronized (mux) {
            tmp = U.arrayList(readers);
        }

        U.interrupt(tmp);
        U.joinThreads(tmp, log);

        U.interrupt(ipFinderCleaner);
        U.join(ipFinderCleaner, log);

        U.cancel(msgWorker);
        U.join(msgWorker, log);

        for (ClientMessageWorker clientWorker : clientMsgWorkers.values()) {
            if (clientWorker != null) {
                U.interrupt(clientWorker.runner());
                U.join(clientWorker.runner(), log);
            }
        }

        clientMsgWorkers.clear();

        IgniteUtils.shutdownNow(ServerImpl.class, utilityPool, log);

        U.interrupt(statsPrinter);
        U.join(statsPrinter, log);

        Collection<TcpDiscoveryNode> nodes = null;

        if (!disconnect)
            spi.printStopInfo();
        else {
            spi.getSpiContext().deregisterPorts();

            nodes = ring.visibleNodes();
        }

        long topVer = ring.topologyVersion();

        ring.clear();

        if (nodes != null) {
            // This is restart/disconnection and we need to fire FAIL event for each remote node.
            DiscoverySpiListener lsnr = spi.lsnr;

            if (lsnr != null) {
                Collection<ClusterNode> processed = new HashSet<>(nodes.size());

                for (TcpDiscoveryNode n : nodes) {
                    if (n.isLocal())
                        continue;

                    assert n.visible();

                    processed.add(n);

                    List<ClusterNode> top = U.arrayList(nodes, F.notIn(processed));

                    topVer++;

                    Map<Long, Collection<ClusterNode>> hist = updateTopologyHistory(topVer,
                        Collections.unmodifiableList(top));

                    lsnr.onDiscovery(EVT_NODE_FAILED, topVer, n, top, hist, null).get();
                }
            }
        }

        printStatistics();

        spi.stats.clear();

        synchronized (mux) {
            // Clear stored data.
            leavingNodes.clear();
            failedNodes.clear();

            spiState = DISCONNECTED;
        }
    }

    /** {@inheritDoc} */
    @Override public boolean pingNode(UUID nodeId) {
        assert nodeId != null;

        if (nodeId == getLocalNodeId())
            return true;

        TcpDiscoveryNode node = ring.node(nodeId);

        if (node == null)
            return false;

        if (!nodeAlive(nodeId))
            return false;

        long start = U.currentTimeMillis();

        if (log.isInfoEnabled())
            log.info("Pinging node: " + nodeId);

        boolean res = pingNode(node);

        long end = System.currentTimeMillis();

        if (log.isInfoEnabled())
            log.info("Finished node ping [nodeId=" + nodeId + ", res=" + res + ", time=" + (end - start) + "ms]");

        if (!res && node.clientRouterNodeId() == null && nodeAlive(nodeId)) {
            LT.warn(log, "Failed to ping node (status check will be initiated): " + nodeId);

            msgWorker.addMessage(createTcpDiscoveryStatusCheckMessage(locNode, locNode.id(), node.id()));
        }

        return res;
    }

    /**
     * Creates new instance of {@link TcpDiscoveryStatusCheckMessage} trying to choose most optimal constructor.
     *
     * @param creatorNode Creator node. It can be null when message will be sent from coordinator to creator node,
     * in this case it will not contain creator node addresses as it will be discarded by creator; otherwise,
     * this parameter must not be null.
     * @param creatorNodeId Creator node id.
     * @param failedNodeId Failed node id.
     * @return <code>null</code> if <code>creatorNode</code> is null and we cannot retrieve creator node from ring
     * by <code>creatorNodeId</code>, and new instance of {@link TcpDiscoveryStatusCheckMessage} in other cases.
     */
    private @Nullable TcpDiscoveryStatusCheckMessage createTcpDiscoveryStatusCheckMessage(
        @Nullable TcpDiscoveryNode creatorNode,
        UUID creatorNodeId,
        UUID failedNodeId
    ) {
        TcpDiscoveryStatusCheckMessage msg;

        if (nodeCompactRepresentationSupported) {
            TcpDiscoveryNode crd = resolveCoordinator();

            if (creatorNode == null)
                msg = new TcpDiscoveryStatusCheckMessage(creatorNodeId, null, failedNodeId);
            else {
                boolean sameMacs = creatorNode != null && crd != null && U.sameMacs(creatorNode, crd);

                msg = new TcpDiscoveryStatusCheckMessage(
                    creatorNode.id(),
                    spi.getNodeAddresses(creatorNode, sameMacs),
                    failedNodeId
                );
            }
        }
        else {
            if (creatorNode == null) {
                TcpDiscoveryNode node = ring.node(creatorNodeId);

                if (node == null)
                    return null;
                else
                    msg = new TcpDiscoveryStatusCheckMessage(node, failedNodeId);
            }
            else
                msg = new TcpDiscoveryStatusCheckMessage(creatorNode, failedNodeId);
        }

        return msg;
    }

    /**
     * Creates new instance of {@link TcpDiscoveryDuplicateIdMessage}, trying to choose most optimal constructor.
     *
     * @param creatorNodeId Creator node id.
     * @param node Node with duplicate ID.
     * @return new instance of {@link TcpDiscoveryDuplicateIdMessage}.
     */
    private TcpDiscoveryDuplicateIdMessage createTcpDiscoveryDuplicateIdMessage(
        UUID creatorNodeId,
        TcpDiscoveryNode node
    ) {
        TcpDiscoveryDuplicateIdMessage msg;

        if (nodeCompactRepresentationSupported)
            msg = new TcpDiscoveryDuplicateIdMessage(creatorNodeId, node.id());
        else
            msg = new TcpDiscoveryDuplicateIdMessage(creatorNodeId, node);

        return msg;
    }

    /**
     * For test purposes only.
     *
     * @return Current number of client workers.
     */
    int clientWorkersCount() {
        synchronized (mux) {
            return clientMsgWorkers.size();
        }
    }

    /**
     * Pings the remote node to see if it's alive.
     *
     * @param node Node.
     * @return {@code True} if ping succeeds.
     */
    private boolean pingNode(TcpDiscoveryNode node) {
        assert node != null;

        if (node.id().equals(getLocalNodeId()))
            return true;

        UUID clientNodeId = null;

        if (node.clientRouterNodeId() != null) {
            clientNodeId = node.id();

            node = ring.node(node.clientRouterNodeId());

            if (node == null || !nodeAlive(node.id()))
                return false;
        }

        for (InetSocketAddress addr : spi.getNodeAddresses(node, U.sameMacs(locNode, node))) {
            try {
                // ID returned by the node should be the same as ID of the parameter for ping to succeed.
                IgniteBiTuple<UUID, Boolean> t = pingNode(addr, node.id(), clientNodeId);

                if (t == null)
                    // Remote node left topology.
                    return false;

                boolean res = node.id().equals(t.get1()) && (clientNodeId == null || t.get2());

                if (res)
                    node.lastSuccessfulAddress(addr);

                return res;
            }
            catch (IgniteCheckedException e) {
                if (log.isDebugEnabled())
                    log.debug("Failed to ping node [node=" + node + ", err=" + e.getMessage() + ']');

                onException("Failed to ping node [node=" + node + ", err=" + e.getMessage() + ']', e);
                // continue;
            }
        }

        return false;
    }

    /**
     * Pings the node by its address to see if it's alive.
     *
     * @param addr Address of the node.
     * @param nodeId Node ID to ping. In case when client node ID is not null this node ID is an ID of the router node.
     * @param clientNodeId Client node ID.
     * @return ID of the remote node and "client exists" flag if node alive or {@code null} if the remote node has
     *         left a topology during the ping process.
     * @throws IgniteCheckedException If an error occurs.
     */
    @Nullable private IgniteBiTuple<UUID, Boolean> pingNode(InetSocketAddress addr, @Nullable UUID nodeId,
        @Nullable UUID clientNodeId) throws IgniteCheckedException {
        assert addr != null;

        UUID locNodeId = getLocalNodeId();

        IgniteSpiOperationTimeoutHelper timeoutHelper = new IgniteSpiOperationTimeoutHelper(spi,
            clientNodeId == null);

        if (F.contains(spi.locNodeAddrs, addr)) {
            if (clientNodeId == null)
                return F.t(getLocalNodeId(), false);

            ClientMessageWorker clientWorker = clientMsgWorkers.get(clientNodeId);

            if (clientWorker == null)
                return F.t(getLocalNodeId(), false);

            boolean clientPingRes;

            try {
                clientPingRes = clientWorker.ping(timeoutHelper);
            }
            catch (InterruptedException e) {
                Thread.currentThread().interrupt();

                throw new IgniteInterruptedCheckedException(e);
            }

            return F.t(getLocalNodeId(), clientPingRes);
        }

        GridPingFutureAdapter<IgniteBiTuple<UUID, Boolean>> fut = new GridPingFutureAdapter<>(nodeId);

        GridPingFutureAdapter<IgniteBiTuple<UUID, Boolean>> oldFut = pingMap.putIfAbsent(addr, fut);

        if (oldFut != null)
            return oldFut.get();
        else {
            Collection<Throwable> errs = null;

            try {
                Socket sock = null;

                int reconCnt = 0;

                boolean openedSock = false;

                while (true) {
                    try {
                        if (addr.isUnresolved())
                            addr = new InetSocketAddress(InetAddress.getByName(addr.getHostName()), addr.getPort());

                        long tsNanos = System.nanoTime();

                        sock = spi.createSocket();

                        fut.sock = sock;

                        sock = spi.openSocket(sock, addr, timeoutHelper);

                        openedSock = true;

                        spi.writeToSocket(sock, new TcpDiscoveryPingRequest(locNodeId, clientNodeId),
                            timeoutHelper.nextTimeoutChunk(spi.getSocketTimeout()));

                        TcpDiscoveryPingResponse res = spi.readMessage(sock, null, timeoutHelper.nextTimeoutChunk(
                            spi.getAckTimeout()));

                        if (locNodeId.equals(res.creatorNodeId())) {
                            if (log.isDebugEnabled())
                                log.debug("Ping response from local node: " + res);

                            break;
                        }

                        spi.stats.onClientSocketInitialized(U.millisSinceNanos(tsNanos));

                        IgniteBiTuple<UUID, Boolean> t = F.t(res.creatorNodeId(), res.clientExists());

                        fut.onDone(t);

                        return t;
                    }
                    catch (IOException | IgniteCheckedException e) {
                        if (nodeId != null && !nodeAlive(nodeId)) {
                            if (log.isDebugEnabled())
                                log.debug("Failed to ping the node (has left or leaving topology): [nodeId=" + nodeId +
                                    ']');

                            fut.onDone((IgniteBiTuple<UUID, Boolean>)null);

                            return null;
                        }

                        if (errs == null)
                            errs = new ArrayList<>();

                        errs.add(e);

                        reconCnt++;

                        if (!openedSock && reconCnt == 2)
                            break;

                        if (timeoutHelper.checkFailureTimeoutReached(e))
                            break;
                        else if (!spi.failureDetectionTimeoutEnabled() && reconCnt == spi.getReconnectCount())
                            break;

                        if (spi.isNodeStopping0()) {
                            if (log.isDebugEnabled())
                                log.debug("Stop pinging node, because node is stopping: [rmtNodeId=" + nodeId + ']');

                            break;
                        }
                    }
                    finally {
                        U.closeQuiet(sock);
                    }

                    U.sleep(200);
                }
            }
            catch (Throwable t) {
                fut.onDone(t);

                if (t instanceof Error)
                    throw t;

                throw U.cast(t);
            }
            finally {
                if (!fut.isDone())
                    fut.onDone(U.exceptionWithSuppressed("Failed to ping node by address: " + addr, errs));

                boolean b = pingMap.remove(addr, fut);

                assert b;
            }

            return fut.get();
        }
    }

    /**
     * Interrupts all existed 'ping' request for the given node.
     *
     * @param node Node that may be pinged.
     */
    private void interruptPing(TcpDiscoveryNode node) {
        for (InetSocketAddress addr : spi.getNodeAddresses(node)) {
            GridPingFutureAdapter fut = pingMap.get(addr);

            if (fut != null && fut.sock != null) {
                if (fut.nodeId == null || fut.nodeId.equals(node.id()))
                    // Reference to the socket is not set to null. No need to assign it to a local variable.
                    U.closeQuiet(fut.sock);
            }
        }
    }

    /** {@inheritDoc} */
    @Override public void disconnect() throws IgniteSpiException {
        spiStop0(true);
    }

    /** {@inheritDoc} */
    @Override public void sendCustomEvent(DiscoverySpiCustomMessage evt) {
        try {
            TcpDiscoveryAbstractMessage msg;

            if (((CustomMessageWrapper)evt).delegate() instanceof DiscoveryServerOnlyCustomMessage)
                msg = new TcpDiscoveryServerOnlyCustomEventMessage(getLocalNodeId(), evt,
                    U.marshal(spi.marshaller(), evt));
            else
                msg = new TcpDiscoveryCustomEventMessage(getLocalNodeId(), evt,
                    U.marshal(spi.marshaller(), evt));

            msgWorker.addMessage(msg);
        }
        catch (IgniteCheckedException e) {
            throw new IgniteSpiException("Failed to marshal custom event: " + evt, e);
        }
    }

    /** {@inheritDoc} */
    @Override public void failNode(UUID nodeId, @Nullable String warning) {
        TcpDiscoveryNode node = ring.node(nodeId);

        if (node != null) {
            TcpDiscoveryNodeFailedMessage msg = new TcpDiscoveryNodeFailedMessage(getLocalNodeId(),
                node.id(),
                node.internalOrder());

            msg.warning(warning);

            msg.force(true);

            msgWorker.addMessage(msg);
        }
    }

    /** {@inheritDoc} */
    @Override protected void onMessageExchanged() {
        if (spi.failureDetectionTimeoutEnabled() && locNode != null)
            locNode.lastExchangeTime(U.currentTimeMillis(), System.nanoTime());
    }

    /**
     * Checks whether a node is alive or not.
     *
     * @param nodeId Node ID.
     * @return {@code True} if node is in the ring and is not being removed from.
     */
    private boolean nodeAlive(UUID nodeId) {
        // Is node alive or about to be removed from the ring?
        TcpDiscoveryNode node = ring.node(nodeId);

        boolean nodeAlive = node != null && node.visible();

        if (nodeAlive) {
            synchronized (mux) {
                nodeAlive = !F.transform(failedNodes.keySet(), F.node2id()).contains(nodeId) &&
                    !F.transform(leavingNodes, F.node2id()).contains(nodeId);
            }
        }

        return nodeAlive;
    }

    /**
     * Tries to join this node to topology.
     *
     * @throws IgniteSpiException If any error occurs.
     */
    private void joinTopology() throws IgniteSpiException {
        synchronized (mux) {
            assert spiState == CONNECTING || spiState == DISCONNECTED;

            spiState = CONNECTING;
        }

        SecurityCredentials locCred = (SecurityCredentials)locNode.getAttributes()
            .get(IgniteNodeAttributes.ATTR_SECURITY_CREDENTIALS);

        boolean auth = false;

        if (spi.nodeAuth != null && spi.nodeAuth.isGlobalNodeAuthentication()) {
            localAuthentication(locCred);

            auth = true;
        }

        // Marshal credentials for backward compatibility and security.
        marshalCredentials(locNode, locCred);

        DiscoveryDataPacket discoveryData = spi.collectExchangeData(new DiscoveryDataPacket(getLocalNodeId()));

        while (true) {
            if (!sendJoinRequestMessage(discoveryData)) {
                if (log.isDebugEnabled())
                    log.debug("Join request message has not been sent (local node is the first in the topology).");

                if (!auth && spi.nodeAuth != null)
                    localAuthentication(locCred);

                // TODO IGNITE-11272
                FutureTask<Void> fut = msgWorker.addTask(new FutureTask<Void>() {
                    @Override protected Void body() {
                        pendingCustomMsgs.clear();
                        msgWorker.pendingMsgs.reset(null, null, null);
                        msgWorker.next = null;
                        failedNodes.clear();
                        leavingNodes.clear();
                        failedNodesMsgSent.clear();

                        locNode.attributes().remove(IgniteNodeAttributes.ATTR_SECURITY_CREDENTIALS);

                        locNode.order(1);
                        locNode.internalOrder(1);

                        spi.gridStartTime = U.currentTimeMillis();

                        locNode.visible(true);

                        ring.clear();

                        ring.topologyVersion(1);

                        synchronized (mux) {
                            topHist.clear();

                            spiState = CONNECTED;

                            mux.notifyAll();
                        }

                        notifyDiscovery(EVT_NODE_JOINED, 1, locNode);

                        return null;
                    }
                });

                try {
                    fut.get();
                }
                catch (IgniteCheckedException e) {
                    throw new IgniteSpiException(e);
                }

                msgWorker.nullifyDiscoData();

                break;
            }

            if (log.isDebugEnabled())
                log.debug("Join request message has been sent (waiting for coordinator response).");

            synchronized (mux) {
                long timeout = spi.netTimeout;

                long thresholdNanos = System.nanoTime() + U.millisToNanos(timeout);

                while (spiState == CONNECTING && timeout > 0) {
                    try {
                        mux.wait(timeout);

                        timeout = U.nanosToMillis(thresholdNanos - System.nanoTime());
                    }
                    catch (InterruptedException e) {
                        Thread.currentThread().interrupt();

                        throw new IgniteSpiException("Thread has been interrupted.", e);
                    }
                }

                if (spiState == CONNECTED)
                    break;
                else if (spiState == DUPLICATE_ID)
                    throw spi.duplicateIdError((TcpDiscoveryDuplicateIdMessage)joinRes.get());
                else if (spiState == AUTH_FAILED)
                    throw spi.authenticationFailedError((TcpDiscoveryAuthFailedMessage)joinRes.get());
                else if (spiState == CHECK_FAILED)
                    throw spi.checkFailedError((TcpDiscoveryCheckFailedMessage)joinRes.get());
                else if (spiState == RING_FAILED) {
                    throw new IgniteSpiException("Unable to connect to next nodes in a ring, it seems local node is " +
                        "experiencing connectivity issues or the rest of the cluster is undergoing massive restarts. " +
                        "Failing local node join to avoid case when one node fails a big part of cluster. To disable" +
                        " this behavior set TcpDiscoverySpi.setConnectionRecoveryTimeout() to 0. " +
                        "[connRecoveryTimeout=" + spi.connRecoveryTimeout + ", effectiveConnRecoveryTimeout="
                        + spi.getEffectiveConnectionRecoveryTimeout() + ']');
                }
                else if (spiState == LOOPBACK_PROBLEM) {
                    TcpDiscoveryLoopbackProblemMessage msg = (TcpDiscoveryLoopbackProblemMessage)joinRes.get();

                    boolean locHostLoopback = spi.locHost.isLoopbackAddress();

                    String firstNode = locHostLoopback ? "local" : "remote";

                    String secondNode = locHostLoopback ? "remote" : "local";

                    throw new IgniteSpiException("Failed to add node to topology because " + firstNode +
                        " node is configured to use loopback address, but " + secondNode + " node is not " +
                        "(consider changing 'localAddress' configuration parameter) " +
                        "[locNodeAddrs=" + U.addressesAsString(locNode) + ", rmtNodeAddrs=" +
                        U.addressesAsString(msg.addresses(), msg.hostNames()) +
                        ", creatorNodeId=" + msg.creatorNodeId() + ']');
                }
                else
                    LT.warn(log, "Node has not been connected to topology and will repeat join process. " +
                        "Check remote nodes logs for possible error messages. " +
                        "Note that large topology may require significant time to start. " +
                        "Increase 'TcpDiscoverySpi.networkTimeout' configuration property " +
                        "if getting this message on the starting nodes [networkTimeout=" + spi.netTimeout + ']');
            }
        }

        assert locNode.order() != 0;
        assert locNode.internalOrder() != 0;

        if (log.isDebugEnabled())
            log.debug("Discovery SPI has been connected to topology with order: " + locNode.internalOrder());
    }

    /**
     * Authenticate local node.
     *
     * @param locCred Local security credentials for authentication.
     * @throws IgniteSpiException If any error occurs.
     */
    private void localAuthentication(SecurityCredentials locCred) {
        assert spi.nodeAuth != null;
        assert locCred != null;

        try {
            SecurityContext subj = spi.nodeAuth.authenticateNode(locNode, locCred);

            if (subj == null)
                throw new IgniteSpiException("Authentication failed for local node: " + locNode.id());

            Map<String, Object> attrs = new HashMap<>(locNode.attributes());

            attrs.put(IgniteNodeAttributes.ATTR_SECURITY_SUBJECT_V2, U.marshal(spi.marshaller(), subj));

            locNode.setAttributes(attrs);

        }
        catch (IgniteException | IgniteCheckedException e) {
            throw new IgniteSpiException("Failed to authenticate local node (will shutdown local node).", e);
        }
    }

    /**
     * Tries to send join request message to a random node presenting in topology.
     * Address is provided by {@link org.apache.ignite.spi.discovery.tcp.ipfinder.TcpDiscoveryIpFinder} and message is
     * sent to first node connection succeeded to.
     *
     * @param discoveryData Discovery data.
     * @return {@code true} if send succeeded.
     * @throws IgniteSpiException If any error occurs.
     */
    private boolean sendJoinRequestMessage(DiscoveryDataPacket discoveryData) throws IgniteSpiException {
        TcpDiscoveryAbstractMessage joinReq = new TcpDiscoveryJoinRequestMessage(locNode, discoveryData);

        // Time when join process started.
        long joinStartNanos = 0;

        while (true) {
            Collection<InetSocketAddress> addrs = spi.resolvedAddresses();

            if (F.isEmpty(addrs))
                return false;

            boolean retry = false;
            boolean joinImpossible = false;

            Collection<Exception> errs = new ArrayList<>();

            for (InetSocketAddress addr : addrs) {
                try {
                    IgniteSpiOperationTimeoutHelper timeoutHelper = new IgniteSpiOperationTimeoutHelper(spi, true);

                    Integer res;

                    try {
                        SecurityUtils.serializeVersion(1);

                        res = sendMessageDirectly(joinReq, addr, timeoutHelper);
                    }
                    finally {
                        SecurityUtils.restoreDefaultSerializeVersion();
                    }

                    assert res != null;

                    noResAddrs.remove(addr);

                    //join timeout should not be reset if response was received from another CONNECTING node
                    //(only CONNECTING node sends back WAIT and CONTINUE_JOIN codes),
                    //otherwise two CONNECTING nodes can stuck in infinite loop sending join reqs to each other forever
                    if (res != RES_WAIT && res != RES_CONTINUE_JOIN)
                        joinStartNanos = 0;

                    switch (res) {
                        case RES_WAIT:
                            // Concurrent startup, try sending join request again or wait if no success.
                            retry = true;

                            break;
                        case RES_OK:
                            if (log.isDebugEnabled())
                                log.debug("Join request message has been sent to address [addr=" + addr +
                                    ", req=" + joinReq + ']');

                            // Join request sending succeeded, wait for response from topology.
                            return true;

                        case RES_JOIN_IMPOSSIBLE:
                            joinImpossible = true;

                            break;

                        default:
                            // Concurrent startup, try next node.
                            if (res == RES_CONTINUE_JOIN) {
                                if (!fromAddrs.contains(addr))
                                    retry = true;
                            }
                            else {
                                if (log.isDebugEnabled())
                                    log.debug("Unexpected response to join request: " + res);

                                retry = true;
                            }

                            break;
                    }
                }
                catch (IgniteSpiException e) {
                    errs.add(e);

                    if (log.isDebugEnabled()) {
                        IOException ioe = X.cause(e, IOException.class);

                        log.debug("Failed to send join request message [addr=" + addr +
                            ", msg=" + (ioe != null ? ioe.getMessage() : e.getMessage()) + ']');

                        onException("Failed to send join request message [addr=" + addr +
                            ", msg=" + (ioe != null ? ioe.getMessage() : e.getMessage()) + ']', ioe);
                    }

                    noResAddrs.add(addr);
                }

                if (joinImpossible)
                    throw new IgniteSpiException("Impossible to continue join, " +
                        "check if local discovery and communication ports " +
                        "are not blocked with firewall [addr=" + addr +
                        ", req=" + joinReq + ", discoLocalPort=" + spi.getLocalPort() +
                        ", discoLocalPortRange=" + spi.getLocalPortRange() + ']');
            }

            if (retry) {
                if (log.isDebugEnabled())
                    log.debug("Concurrent discovery SPI start has been detected (local node should wait).");

                try {
                    U.sleep(spi.getReconnectDelay());
                }
                catch (IgniteInterruptedCheckedException e) {
                    throw new IgniteSpiException("Thread has been interrupted.", e);
                }
            }
            else if (!spi.ipFinder.isShared() && !ipFinderHasLocAddr) {
                IgniteCheckedException e = null;

                if (!errs.isEmpty()) {
                    e = new IgniteCheckedException("Multiple connection attempts failed.");

                    for (Exception err : errs)
                        e.addSuppressed(err);
                }

                if (X.hasCause(e, ConnectException.class)) {
                    LT.warn(log, "Failed to connect to any address from IP finder " +
                        "(make sure IP finder addresses are correct and firewalls are disabled on all host machines): " +
                        toOrderedList(addrs), true);
                }

                if (spi.joinTimeout > 0) {
                    if (joinStartNanos == 0)
                        joinStartNanos = System.nanoTime();
                    else if (U.millisSinceNanos(joinStartNanos) > spi.joinTimeout)
                        throw new IgniteSpiException(
                            "Failed to connect to any address from IP finder within join timeout " +
                                "(make sure IP finder addresses are correct, and operating system firewalls are disabled " +
                                "on all host machines, or consider increasing 'joinTimeout' configuration property): " +
                                addrs, e);
                }

                try {
                    U.sleep(spi.getReconnectDelay());
                }
                catch (IgniteInterruptedCheckedException ex) {
                    throw new IgniteSpiException("Thread has been interrupted.", ex);
                }
            }
            else
                break;
        }

        return false;
    }

    /**
     * Establishes connection to an address, sends message and returns the response (if any).
     *
     * @param msg Message to send.
     * @param addr Address to send message to.
     * @param timeoutHelper Operation timeout helper.
     * @return Response read from the recipient or {@code null} if no response is supposed.
     * @throws IgniteSpiException If an error occurs.
     */
    @Nullable private Integer sendMessageDirectly(TcpDiscoveryAbstractMessage msg, InetSocketAddress addr,
        IgniteSpiOperationTimeoutHelper timeoutHelper)
        throws IgniteSpiException {
        assert msg != null;
        assert addr != null;

        Collection<Throwable> errs = null;

        long ackTimeout0 = spi.getAckTimeout();

        int connectAttempts = 1;

        int sslConnectAttempts = 3;

        boolean joinReqSent;

        UUID locNodeId = getLocalNodeId();

        int reconCnt = 0;

        while (true) {
            // Need to set to false on each new iteration,
            // since remote node may leave in the middle of the first iteration.
            joinReqSent = false;

            boolean openSock = false;

            Socket sock = null;

            try {
                long tsNanos = System.nanoTime();

                sock = spi.openSocket(addr, timeoutHelper);

                openSock = true;

                TcpDiscoveryHandshakeRequest req = new TcpDiscoveryHandshakeRequest(locNodeId);

                // Handshake.
                spi.writeToSocket(sock, req, timeoutHelper.nextTimeoutChunk(spi.getSocketTimeout()));

                TcpDiscoveryHandshakeResponse res = spi.readMessage(sock, null, timeoutHelper.nextTimeoutChunk(
                    ackTimeout0));

                if (msg instanceof TcpDiscoveryJoinRequestMessage) {
                    boolean ignore = false;

                    // During marshalling, SPI didn't know whether all nodes support compression as we didn't join yet.
                    // The only way to know is passing flag directly with handshake response.
                    if (!res.isDiscoveryDataPacketCompression())
                        ((TcpDiscoveryJoinRequestMessage)msg).gridDiscoveryData().unzipData(log);

                    synchronized (mux) {
                        for (TcpDiscoveryNode failedNode : failedNodes.keySet()) {
                            if (failedNode.id().equals(res.creatorNodeId())) {
                                if (log.isDebugEnabled())
                                    log.debug("Ignore response from node from failed list: " + res);

                                ignore = true;

                                break;
                            }
                        }
                    }

                    if (ignore)
                        break;
                }

                if (locNodeId.equals(res.creatorNodeId())) {
                    if (log.isDebugEnabled())
                        log.debug("Handshake response from local node: " + res);

                    break;
                }

                spi.stats.onClientSocketInitialized(U.millisSinceNanos(tsNanos));

                // Send message.
                tsNanos = System.nanoTime();

                spi.writeToSocket(sock, msg, timeoutHelper.nextTimeoutChunk(spi.getSocketTimeout()));

                long tsNanos0 = System.nanoTime();

                if (debugMode)
                    debugLog(msg, "Message has been sent directly to address [msg=" + msg + ", addr=" + addr +
                        ", rmtNodeId=" + res.creatorNodeId() + ']');

                if (log.isDebugEnabled())
                    log.debug("Message has been sent directly to address [msg=" + msg + ", addr=" + addr +
                        ", rmtNodeId=" + res.creatorNodeId() + ']');

                // Connection has been established, but
                // join request may not be unmarshalled on remote host.
                // E.g. due to class not found issue.
                joinReqSent = msg instanceof TcpDiscoveryJoinRequestMessage;

                int receipt = spi.readReceipt(sock, timeoutHelper.nextTimeoutChunk(ackTimeout0));

                spi.stats.onMessageSent(msg, U.nanosToMillis(tsNanos0 - tsNanos));

                return receipt;
            }
            catch (ClassCastException e) {
                // This issue is rarely reproducible on AmazonEC2, but never
                // on dedicated machines.
                if (log.isDebugEnabled())
                    U.error(log, "Class cast exception on direct send: " + addr, e);

                onException("Class cast exception on direct send: " + addr, e);

                if (errs == null)
                    errs = new ArrayList<>();

                errs.add(e);
            }
            catch (IOException | IgniteCheckedException e) {
                if (log.isDebugEnabled())
                    log.error("Exception on direct send: " + e.getMessage(), e);

                onException("Exception on direct send: " + e.getMessage(), e);

                if (errs == null)
                    errs = new ArrayList<>();

                errs.add(e);

                if (X.hasCause(e, SSLException.class)) {
                    if (--sslConnectAttempts == 0)
                        throw new IgniteException("Unable to establish secure connection. " +
                            "Was remote cluster configured with SSL? [rmtAddr=" + addr + ", errMsg=\"" + e.getMessage() + "\"]", e);

                    continue;
                }

                if (X.hasCause(e, StreamCorruptedException.class)) {
                    // StreamCorruptedException could be caused by remote node failover
                    if (connectAttempts < 2) {
                        connectAttempts++;

                        continue;
                    }

                    if (log.isDebugEnabled())
                        log.debug("Connect failed with StreamCorruptedException, skip address: " + addr);

                    break;
                }

                if (timeoutHelper.checkFailureTimeoutReached(e))
                    break;

                if (!spi.failureDetectionTimeoutEnabled() && ++reconCnt == spi.getReconnectCount())
                    break;

                if (!openSock) {
                    // Reconnect for the second time, if connection is not established.
                    if (connectAttempts < 2) {
                        connectAttempts++;

                        continue;
                    }

                    break; // Don't retry if we can not establish connection.
                }

                if (!spi.failureDetectionTimeoutEnabled() && (e instanceof SocketTimeoutException ||
                    X.hasCause(e, SocketTimeoutException.class))) {
                    ackTimeout0 *= 2;

                    if (!checkAckTimeout(ackTimeout0))
                        break;
                }
            }
            finally {
                U.closeQuiet(sock);
            }
        }

        if (joinReqSent) {
            if (log.isDebugEnabled())
                log.debug("Join request has been sent, but receipt has not been read (returning RES_WAIT).");

            // Topology will not include this node,
            // however, warning on timed out join will be output.
            return RES_OK;
        }

        throw new IgniteSpiException(
            "Failed to send message to address [addr=" + addr + ", msg=" + msg + ']',
            U.exceptionWithSuppressed("Failed to send message to address " +
                "[addr=" + addr + ", msg=" + msg + ']', errs));
    }

    /**
     * Marshalls credentials with discovery SPI marshaller (will replace attribute value).
     *
     * @param node Node to marshall credentials for.
     * @param cred Credentials for marshall.
     * @throws IgniteSpiException If marshalling failed.
     */
    private void marshalCredentials(TcpDiscoveryNode node, SecurityCredentials cred) throws IgniteSpiException {
        try {
            // Use security-unsafe getter.
            Map<String, Object> attrs = new HashMap<>(node.getAttributes());

            attrs.put(IgniteNodeAttributes.ATTR_SECURITY_CREDENTIALS, spi.marshaller().marshal(cred));

            node.setAttributes(attrs);
        }
        catch (IgniteCheckedException e) {
            throw new IgniteSpiException("Failed to marshal node security credentials: " + node.id(), e);
        }
    }

    /**
     * Unmarshalls credentials with discovery SPI marshaller (will not replace attribute value).
     *
     * @param node Node to unmarshall credentials for.
     * @return Security credentials.
     * @throws IgniteSpiException If unmarshal fails.
     */
    private SecurityCredentials unmarshalCredentials(TcpDiscoveryNode node) throws IgniteSpiException {
        try {
            byte[] credBytes = (byte[])node.getAttributes().get(IgniteNodeAttributes.ATTR_SECURITY_CREDENTIALS);

            if (credBytes == null)
                return null;

            return U.unmarshal(spi.marshaller(), credBytes, null);
        }
        catch (IgniteCheckedException e) {
            throw new IgniteSpiException("Failed to unmarshal node security credentials: " + node.id(), e);
        }
    }

    /**
     * Notify external listener on discovery event.
     *
     * @param type Discovery event type. See {@link org.apache.ignite.events.DiscoveryEvent} for more details.
     * @param topVer Topology version.
     * @param node Remote node this event is connected with.
     */
    private void notifyDiscovery(int type, long topVer, TcpDiscoveryNode node) {
        assert type > 0;
        assert node != null;

        DiscoverySpiListener lsnr = spi.lsnr;

        TcpDiscoverySpiState spiState = spiStateCopy();

        DebugLogger log = type == EVT_NODE_METRICS_UPDATED ? traceLog : debugLog;

        if (lsnr != null && node.visible() && (spiState == CONNECTED || spiState == DISCONNECTING)) {
            if (log.isDebugEnabled())
                log.debug("Discovery notification [node=" + node + ", spiState=" + spiState +
                    ", type=" + U.gridEventName(type) + ", topVer=" + topVer + ']');

            Collection<ClusterNode> top = upcast(ring.visibleNodes());

            Map<Long, Collection<ClusterNode>> hist = updateTopologyHistory(topVer, top);

            lsnr.onDiscovery(type, topVer, node, top, hist, null);
        }
        else {
            if (log.isDebugEnabled())
                log.debug("Skipped discovery notification [node=" + node + ", spiState=" + spiState +
                    ", type=" + U.gridEventName(type) + ", topVer=" + topVer + ']');
        }
    }

    /**
     * Update topology history with new topology snapshots.
     *
     * @param topVer Topology version.
     * @param top Topology snapshot.
     * @return Copy of updated topology history.
     */
    @Nullable private Map<Long, Collection<ClusterNode>> updateTopologyHistory(long topVer, Collection<ClusterNode> top) {
        synchronized (mux) {
            if (topHist.containsKey(topVer))
                return null;

            topHist.put(topVer, top);

            while (topHist.size() > spi.topHistSize)
                topHist.remove(topHist.firstKey());

            if (log.isDebugEnabled())
                log.debug("Added topology snapshot to history, topVer=" + topVer + ", historySize=" + topHist.size());

            return new TreeMap<>(topHist);
        }
    }

    /**
     * Checks whether local node is coordinator. Nodes that are leaving or failed
     * (but are still in topology) are removed from search.
     *
     * @return {@code true} if local node is coordinator.
     */
    public boolean isLocalNodeCoordinator() {
        synchronized (mux) {
            boolean crd = spiState == CONNECTED && locNode.equals(resolveCoordinator());

            if (crd)
                spi.stats.onBecomingCoordinator();

            return crd;
        }
    }

    /**
     * @return Spi state copy.
     */
    private TcpDiscoverySpiState spiStateCopy() {
        TcpDiscoverySpiState state;

        synchronized (mux) {
            state = spiState;
        }

        return state;
    }

    /**
     * Resolves coordinator. Nodes that are leaving or failed (but are still in
     * topology) are removed from search.
     *
     * @return Coordinator node or {@code null} if there are no coordinator
     * (i.e. local node is the last one and is currently stopping).
     */
    @Nullable private TcpDiscoveryNode resolveCoordinator() {
        synchronized (mux) {
            Collection<TcpDiscoveryNode> excluded = F.concat(false, failedNodes.keySet(), leavingNodes);

            return ring.coordinator(excluded);
        }
    }

    /**
     * Prints SPI statistics.
     */
    private void printStatistics() {
        if (log.isInfoEnabled() && spi.statsPrintFreq > 0) {
            int failedNodesSize;
            int leavingNodesSize;
            int joiningNodesSize;
            int pendingCustomMsgsSize;

            synchronized (mux) {
                failedNodesSize = failedNodes.size();
                leavingNodesSize = leavingNodes.size();
                joiningNodesSize = joiningNodes.size();
                pendingCustomMsgsSize = pendingCustomMsgs.size();
            }

            Runtime runtime = Runtime.getRuntime();

            TcpDiscoveryNode coord = resolveCoordinator();

            if (log.isInfoEnabled())
                log.info("Discovery SPI statistics [statistics=" + spi.stats + ", spiState=" + spiStateCopy() +
                    ", coord=" + coord +
                    ", next=" + (msgWorker != null ? msgWorker.next : "N/A") +
                    ", intOrder=" + (locNode != null ? locNode.internalOrder() : "N/A") +
                    ", topSize=" + ring.allNodes().size() +
                    ", leavingNodesSize=" + leavingNodesSize +
                    ", failedNodesSize=" + failedNodesSize +
                    ", joiningNodesSize=" + joiningNodesSize +
                    ", pendingCustomMsgs=" + pendingCustomMsgsSize +
                    ", msgWorker.queue.size=" + (msgWorker != null ? msgWorker.queueSize() : "N/A") +
                    ", clients=" + ring.clientNodes().size() +
                    ", clientWorkers=" + clientMsgWorkers.size() +
                    ", lastUpdate=" + (locNode != null ? U.format(locNode.lastUpdateTime()) : "N/A") +
                    ", heapFree=" + runtime.freeMemory() / (1024 * 1024) +
                    "M, heapTotal=" + runtime.maxMemory() / (1024 * 1024) + "M]");
        }
    }

    /**
     * @param msg Message to prepare.
     * @param destNodeId Destination node ID.
     * @param msgs Messages to include.
     */
    private void prepareNodeAddedMessage(
        TcpDiscoveryAbstractMessage msg,
        UUID destNodeId,
        @Nullable Collection<PendingMessage> msgs,
        @Nullable IgniteUuid discardCustomMsgId
        ) {
        assert destNodeId != null;

        if (msg instanceof TcpDiscoveryNodeAddedMessage) {
            TcpDiscoveryNodeAddedMessage nodeAddedMsg = (TcpDiscoveryNodeAddedMessage)msg;

            TcpDiscoveryNode node = nodeAddedMsg.node();

            if (node.id().equals(destNodeId)) {
                Collection<TcpDiscoveryNode> allNodes = ring.allNodes();
                Collection<TcpDiscoveryNode> topToSnd = new ArrayList<>(allNodes.size());

                for (TcpDiscoveryNode n0 : allNodes) {
                    assert n0.internalOrder() != 0 : n0;

                    // Skip next node and nodes added after next
                    // in case this message is resent due to failures/leaves.
                    // There will be separate messages for nodes with greater
                    // internal order.
                    if (n0.internalOrder() < nodeAddedMsg.node().internalOrder())
                        topToSnd.add(n0);
                }

                nodeAddedMsg.topology(topToSnd);

                Collection<TcpDiscoveryAbstractMessage> msgs0 = null;

                if (msgs != null) {
                    msgs0 = new ArrayList<>(msgs.size());

                    for (PendingMessage pendingMsg : msgs) {
                        if (pendingMsg.msg != null)
                            msgs0.add(pendingMsg.msg);
                    }
                }

                // No need to send discardMsgId because we already filtered out
                // cleaned up messages.
                // TODO IGNITE-11271
                nodeAddedMsg.messages(msgs0, null, discardCustomMsgId);

                Map<Long, Collection<ClusterNode>> hist;

                synchronized (mux) {
                    hist = new TreeMap<>(topHist);
                }

                nodeAddedMsg.topologyHistory(hist);
            }
        }
    }

    /**
     * @param msg Message to clear.
     */
    private void clearNodeAddedMessage(TcpDiscoveryAbstractMessage msg) {
        if (msg instanceof TcpDiscoveryNodeAddedMessage) {
            // Nullify topology before registration.
            TcpDiscoveryNodeAddedMessage nodeAddedMsg = (TcpDiscoveryNodeAddedMessage)msg;

            nodeAddedMsg.topology(null);
            nodeAddedMsg.topologyHistory(null);
            nodeAddedMsg.messages(null, null, null);
            nodeAddedMsg.clearUnmarshalledDiscoveryData();
        }
    }

    /** {@inheritDoc} */
    @Override public void checkRingLatency(int maxHops) {
        TcpDiscoveryRingLatencyCheckMessage msg = new TcpDiscoveryRingLatencyCheckMessage(getLocalNodeId(), maxHops);

        if (log.isInfoEnabled())
            log.info("Latency check initiated: " + msg.id());

        msgWorker.addMessage(msg);
    }

    /** {@inheritDoc} */
    @Override void simulateNodeFailure() {
        U.warn(log, "Simulating node failure: " + getLocalNodeId());

        if (tcpSrvr != null) {
            tcpSrvr.stop();

            tcpSrvr = null;
        }

        U.interrupt(ipFinderCleaner);
        U.join(ipFinderCleaner, log);

        Collection<SocketReader> tmp;

        synchronized (mux) {
            tmp = U.arrayList(readers);
        }

        U.interrupt(tmp);
        U.joinThreads(tmp, log);

        U.cancel(msgWorker);
        U.join(msgWorker, log);

        for (ClientMessageWorker msgWorker : clientMsgWorkers.values()) {
            if (msgWorker != null) {
                U.interrupt(msgWorker.runner());
                U.join(msgWorker.runner(), log);
            }
        }

        U.interrupt(statsPrinter);
        U.join(statsPrinter, log);
    }

    /** {@inheritDoc} */
    @Override public void brakeConnection() {
        Socket sock = msgWorker.sock;

        if (sock != null)
            U.closeQuiet(sock);
    }

    /** {@inheritDoc} */
    @Override public void reconnect() throws IgniteSpiException {
        throw new UnsupportedOperationException("Reconnect is not supported for server.");
    }

    /** {@inheritDoc} */
    @Override protected Collection<IgniteSpiThread> threads() {
        Collection<IgniteSpiThread> threads;

        synchronized (mux) {
            threads = new ArrayList<>(readers.size() + clientMsgWorkers.size() + 4);
            threads.addAll(readers);
        }

        for (ClientMessageWorker wrk : clientMsgWorkers.values()) {
            Thread t = wrk.runner();

            assert t instanceof IgniteSpiThread;

            threads.add((IgniteSpiThread)t);
        }

        TcpServer tcpSrvr0 = tcpSrvr;

        if (tcpSrvr0 != null) {
            Thread tcpSrvThread = tcpSrvr0.runner();

            if (tcpSrvThread != null) {
                assert tcpSrvThread instanceof IgniteSpiThread;

                threads.add((IgniteSpiThread)tcpSrvThread);
            }
        }

        threads.add(ipFinderCleaner);

        Thread msgWorkerThread = msgWorker.runner();

        if (msgWorkerThread != null) {
            assert msgWorkerThread instanceof IgniteSpiThread;

            threads.add((IgniteSpiThread)msgWorkerThread);
        }

        threads.add(statsPrinter);

        threads.removeAll(Collections.<IgniteSpiThread>singleton(null));

        return threads;
    }

    /** @return Total timeout of single complete exchange operation in network on established connection. */
    protected long effectiveExchangeTimeout() {
        return spi.failureDetectionTimeoutEnabled() ? spi.failureDetectionTimeout() :
            spi.getSocketTimeout() + spi.getAckTimeout();
    }

    /** {@inheritDoc} */
    @Override public void updateMetrics(UUID nodeId,
        ClusterMetrics metrics,
        Map<Integer, CacheMetrics> cacheMetrics,
        long tsNanos)
    {
        assert nodeId != null;
        assert metrics != null;

        TcpDiscoveryNode node = ring.node(nodeId);

        if (node != null) {
            node.setMetrics(metrics);
            node.setCacheMetrics(cacheMetrics);

            node.lastUpdateTimeNanos(tsNanos);

            notifyDiscovery(EVT_NODE_METRICS_UPDATED, ring.topologyVersion(), node);
        }
        else if (log.isDebugEnabled())
            log.debug("Received metrics from unknown node: " + nodeId);
    }

    /**
     * <strong>FOR TEST ONLY!!!</strong>
     * <p>
     * Simulates situation when next node is still alive but is bypassed
     * since it has been excluded from the ring, possibly, due to short time
     * network problems.
     * <p>
     * This method is intended for test purposes only.
     */
    void forceNextNodeFailure() {
        U.warn(log, "Next node will be forcibly failed (if any).");

        TcpDiscoveryNode next;

        synchronized (mux) {
            next = ring.nextNode(failedNodes.keySet());
        }

        if (next != null)
            msgWorker.addMessage(new TcpDiscoveryNodeFailedMessage(getLocalNodeId(), next.id(),
                next.internalOrder()));
    }

    /**
     * <strong>FOR TEST ONLY!!!</strong>
     * <p>
     * This method is intended for test purposes only.
     *
     * @return Nodes ring.
     */
    TcpDiscoveryNodesRing ring() {
        return ring;
    }

    /** {@inheritDoc} */
    @Override public void dumpDebugInfo(IgniteLogger log) {
        if (!debugMode) {
            U.quietAndWarn(log, "Failed to dump debug info (discovery SPI was not configured " +
                "in debug mode, consider setting 'debugMode' configuration property to 'true').");

            return;
        }

        assert log.isInfoEnabled();

        StringBuilder b = new StringBuilder(U.nl());

        synchronized (mux) {
            b.append(">>>").append(U.nl());
            b.append(">>>").append("Dumping discovery SPI debug info.").append(U.nl());
            b.append(">>>").append(U.nl());

            b.append("Local node ID: ").append(getLocalNodeId()).append(U.nl()).append(U.nl());
            b.append("Local node: ").append(locNode).append(U.nl()).append(U.nl());
            b.append("SPI state: ").append(spiState).append(U.nl()).append(U.nl());

            b.append("Internal threads: ").append(U.nl());

            b.append("    Message worker: ").append(threadStatus(msgWorker.runner())).append(U.nl());

            b.append("    IP finder cleaner: ").append(threadStatus(ipFinderCleaner)).append(U.nl());
            b.append("    Stats printer: ").append(threadStatus(statsPrinter)).append(U.nl());

            b.append(U.nl());

            b.append("Socket readers: ").append(U.nl());

            for (SocketReader rdr : readers)
                b.append("    ").append(rdr).append(U.nl());

            b.append(U.nl());

            b.append("In-memory log messages: ").append(U.nl());

            for (String msg : debugLogQ)
                b.append("    ").append(msg).append(U.nl());

            b.append(U.nl());

            b.append("Leaving nodes: ").append(U.nl());

            for (TcpDiscoveryNode node : leavingNodes)
                b.append("    ").append(node.id()).append(U.nl());

            b.append(U.nl());

            b.append("Failed nodes: ").append(U.nl());

            for (TcpDiscoveryNode node : failedNodes.keySet())
                b.append("    ").append(node.id()).append(U.nl());

            b.append(U.nl());

            b.append("Stats: ").append(spi.stats).append(U.nl());
        }

        U.quietAndInfo(log, b.toString());
    }

    /** {@inheritDoc} */
    @Override public void dumpRingStructure(IgniteLogger log) {
        U.quietAndInfo(log, ring.toString());
    }

    /** {@inheritDoc} */
    @Override public long getCurrentTopologyVersion() {
        return ring.topologyVersion();
    }

    /**
     * @param msg Message.
     * @return {@code True} if recordable in debug mode.
     */
    private boolean recordable(TcpDiscoveryAbstractMessage msg) {
        return !(msg instanceof TcpDiscoveryMetricsUpdateMessage) &&
            !(msg instanceof TcpDiscoveryStatusCheckMessage) &&
            !(msg instanceof TcpDiscoveryDiscardMessage) &&
            !(msg instanceof TcpDiscoveryConnectionCheckMessage);
    }

    /**
     * Checks if two given {@link SecurityPermissionSet} objects contain the same permissions.
     * Each permission belongs to one of three groups : cache, task or system.
     *
     * @param locPerms The first set of permissions.
     * @param rmtPerms The second set of permissions.
     * @return {@code True} if given parameters contain the same permissions, {@code False} otherwise.
     */
    private boolean permissionsEqual(@Nullable SecurityPermissionSet locPerms,
        @Nullable SecurityPermissionSet rmtPerms) {
        if (locPerms == null || rmtPerms == null)
            return false;

        boolean dfltAllowMatch = locPerms.defaultAllowAll() == rmtPerms.defaultAllowAll();

        boolean bothHaveSamePerms = F.eqNotOrdered(rmtPerms.systemPermissions(), locPerms.systemPermissions()) &&
            F.eqNotOrdered(rmtPerms.cachePermissions(), locPerms.cachePermissions()) &&
            F.eqNotOrdered(rmtPerms.taskPermissions(), locPerms.taskPermissions());

        return dfltAllowMatch && bothHaveSamePerms;
    }

    /**
     * @param msg Message.
     * @param nodeId Node ID.
     */
    private static void removeMetrics(TcpDiscoveryMetricsUpdateMessage msg, UUID nodeId) {
        msg.removeMetrics(nodeId);
        msg.removeCacheMetrics(nodeId);
    }

    /** {@inheritDoc} */
    @Override public String toString() {
        return S.toString(ServerImpl.class, this);
    }

    /**
     * Trying get node in any state (visible or not)
     * @param nodeId Node id.
     */
    ClusterNode getNode0(UUID nodeId) {
        assert nodeId != null;

        UUID locNodeId0 = getLocalNodeId();

        if (locNodeId0 != null && locNodeId0.equals(nodeId))
            // Return local node directly.
            return locNode;

        return ring.node(nodeId);
    }

    /**
     * Thread that cleans IP finder and keeps it in the correct state, unregistering
     * addresses of the nodes that has left the topology.
     * <p>
     * This thread should run only on coordinator node and will clean IP finder
     * if and only if {@link org.apache.ignite.spi.discovery.tcp.ipfinder.TcpDiscoveryIpFinder#isShared()} is {@code true}.
     */
    private class IpFinderCleaner extends IgniteSpiThread {
        /**
         * Constructor.
         */
        private IpFinderCleaner() {
            super(spi.ignite().name(), "tcp-disco-ip-finder-cleaner", log);

            setPriority(spi.threadPri);
        }

        /** {@inheritDoc} */
        @SuppressWarnings("BusyWait")
        @Override protected void body() throws InterruptedException {
            if (log.isDebugEnabled())
                log.debug("IP finder cleaner has been started.");

            while (!isInterrupted()) {
                Thread.sleep(spi.ipFinderCleanFreq);

                if (spiStateCopy() != CONNECTED) {
                    if (log.isDebugEnabled())
                        log.debug("Stopping IP finder cleaner (SPI is not connected to topology).");

                    return;
                }

                if (!isLocalNodeCoordinator())
                    continue;

                if (spi.ipFinder.isShared())
                    cleanIpFinder();
            }
        }

        /**
         * Cleans IP finder.
         */
        private void cleanIpFinder() {
            assert spi.ipFinder.isShared();

            try {
                // Addresses that belongs to nodes in topology.
                Collection<InetSocketAddress> currAddrs = F.flatCollections(
                    F.viewReadOnly(
                        ring.allNodes(),
                        new C1<TcpDiscoveryNode, Collection<InetSocketAddress>>() {
                            @Override public Collection<InetSocketAddress> apply(TcpDiscoveryNode node) {
                                return node.clientRouterNodeId() == null ? spi.getNodeAddresses(node) :
                                    Collections.emptyList();
                            }
                        }
                    )
                );

                // Addresses registered in IP finder.
                Collection<InetSocketAddress> regAddrs = spi.registeredAddresses();

                P1<InetSocketAddress> p = new P1<InetSocketAddress>() {
                    private final Map<InetSocketAddress, Boolean> pingResMap = new HashMap<>();

                    @Override public boolean apply(InetSocketAddress addr) {
                        Boolean res = pingResMap.get(addr);

                        if (res == null) {
                            try {
                                res = pingNode(addr, null, null) != null;
                            }
                            catch (IgniteCheckedException e) {
                                if (log.isDebugEnabled())
                                    log.debug("Failed to ping node [addr=" + addr + ", err=" + e.getMessage() + ']');

                                res = false;
                            }
                            finally {
                                pingResMap.put(addr, res);
                            }
                        }

                        return !res;
                    }
                };

                ArrayList<InetSocketAddress> rmvAddrs = null;

                for (InetSocketAddress addr : regAddrs) {
                    boolean rmv = !F.contains(currAddrs, addr) && p.apply(addr);

                    if (rmv) {
                        if (rmvAddrs == null)
                            rmvAddrs = new ArrayList<>();

                        rmvAddrs.add(addr);
                    }
                }

                // Unregister dead-nodes addresses.
                if (rmvAddrs != null) {
                    spi.ipFinder.unregisterAddresses(rmvAddrs);

                    if (log.isDebugEnabled())
                        log.debug("Unregistered addresses from IP finder: " + rmvAddrs);
                }

                // Addresses that were removed by mistake (e.g. on segmentation).
                Collection<InetSocketAddress> missingAddrs = F.view(
                    currAddrs,
                    F.notContains(regAddrs)
                );

                // Re-register missing addresses.
                if (!missingAddrs.isEmpty()) {
                    spi.ipFinder.registerAddresses(missingAddrs);

                    if (log.isDebugEnabled())
                        log.debug("Registered missing addresses in IP finder: " + missingAddrs);
                }
            }
            catch (IgniteSpiException e) {
                LT.error(log, e, "Failed to clean IP finder up.");
            }
        }
    }

    /**
     * Sweeps failedNodes collection in msg and fills it with failed nodes observed by local node.
     *
     * @param msg {@link TcpDiscoveryAbstractMessage} to sweep failed nodes from.
     */
    private void sweepMessageFailedNodes(TcpDiscoveryAbstractMessage msg) {
        msg.failedNodes(null);

        synchronized (mux) {
            for (TcpDiscoveryNode n : failedNodes.keySet())
                msg.addFailedNode(n.id());
        }

        if (log.isDebugEnabled())
            log.debug("Message failed nodes were replaced with failed nodes observed by local node: " + msg.failedNodes());
    }

    /**
     * Adds failed nodes specified in the received message to the local failed nodes list.
     *
     * @param msg Message.
     */
    private void processMessageFailedNodes(TcpDiscoveryAbstractMessage msg) {
        Collection<UUID> msgFailedNodes = msg.failedNodes();

        if (msgFailedNodes != null) {
            UUID sndId = msg.senderNodeId();

            if (sndId != null) {
                if (ring.node(sndId) == null) {
                    if (log.isDebugEnabled()) {
                        log.debug("Ignore message failed nodes, sender node is not alive [nodeId=" + sndId +
                            ", failedNodes=" + msgFailedNodes + ']');
                    }

                    sweepMessageFailedNodes(msg);

                    return;
                }

                synchronized (mux) {
                    for (TcpDiscoveryNode failedNode : failedNodes.keySet()) {
                        if (failedNode.id().equals(sndId)) {
                            if (log.isDebugEnabled()) {
                                log.debug("Ignore message failed nodes, sender node is in fail list [nodeId=" + sndId +
                                    ", failedNodes=" + msgFailedNodes + ']');
                            }

                            sweepMessageFailedNodes(msg);

                            return;
                        }
                    }
                }
            }

            for (UUID nodeId : msgFailedNodes) {
                TcpDiscoveryNode failedNode = ring.node(nodeId);

                if (failedNode != null) {
                    if (!failedNode.isLocal()) {
                        boolean added = false;

                        synchronized (mux) {
                            if (!failedNodes.containsKey(failedNode)) {
                                failedNodes.put(failedNode, msg.senderNodeId() != null ? msg.senderNodeId() : getLocalNodeId());

                                added = true;
                            }
                        }

                        if (added && log.isDebugEnabled())
                            log.debug("Added node to failed nodes list [node=" + failedNode + ", msg=" + msg + ']');
                    }
                }
            }
        }
    }

    /** */
    private static WorkersRegistry getWorkerRegistry(TcpDiscoverySpi spi) {
        return spi.ignite() instanceof IgniteEx ? ((IgniteEx)spi.ignite()).context().workersRegistry() : null;
    }

    /**
     * Discovery messages history used for client reconnect.
     */
    private class EnsuredMessageHistory {
        /** Pending messages. */
        private final GridBoundedLinkedHashSet<TcpDiscoveryAbstractMessage>
            msgs = new GridBoundedLinkedHashSet<>(ENSURED_MSG_HIST_SIZE);

        /**
         * @param msg Adds message.
         */
        void add(TcpDiscoveryAbstractMessage msg) {
            assert spi.ensured(msg) && msg.verified() : msg;

            assert U.hasDeclaredAnnotation(msg, TcpDiscoveryRedirectToClient.class) : msg;

            if (msg instanceof TcpDiscoveryNodeAddedMessage) {
                TcpDiscoveryNodeAddedMessage addedMsg =
                    new TcpDiscoveryNodeAddedMessage((TcpDiscoveryNodeAddedMessage)msg);

                msg = addedMsg;

                TcpDiscoveryNode node = addedMsg.node();

                if (node.clientRouterNodeId() != null && !msgs.contains(msg)) {
                    Collection<TcpDiscoveryNode> allNodes = ring.allNodes();

                    Collection<TcpDiscoveryNode> top = new ArrayList<>(allNodes.size());

                    for (TcpDiscoveryNode n0 : allNodes) {
                        assert n0.internalOrder() > 0 : n0;

                        if (n0.internalOrder() < node.internalOrder())
                            top.add(n0);
                    }

                    addedMsg.clientTopology(top);
                }

                // Do not need this data for client reconnect.
                if (addedMsg.gridDiscoveryData() != null)
                    addedMsg.clearDiscoveryData();
            }
            else if (msg instanceof TcpDiscoveryNodeAddFinishedMessage) {
                TcpDiscoveryNodeAddFinishedMessage addFinishMsg = (TcpDiscoveryNodeAddFinishedMessage)msg;

                if (addFinishMsg.clientDiscoData() != null) {
                    addFinishMsg = new TcpDiscoveryNodeAddFinishedMessage(addFinishMsg);

                    msg = addFinishMsg;

                    DiscoveryDataPacket discoData = addFinishMsg.clientDiscoData();

                    Set<Integer> mrgdCmnData = new HashSet<>();
                    Set<UUID> mrgdSpecData = new HashSet<>();

                    boolean allMerged = false;

                    for (TcpDiscoveryAbstractMessage msg0 : msgs) {

                        if (msg0 instanceof TcpDiscoveryNodeAddFinishedMessage) {
                            DiscoveryDataPacket existingDiscoData =
                                ((TcpDiscoveryNodeAddFinishedMessage)msg0).clientDiscoData();

                            if (existingDiscoData != null)
                                allMerged = discoData.mergeDataFrom(existingDiscoData, mrgdCmnData, mrgdSpecData);
                        }

                        if (allMerged)
                            break;
                    }
                }
            }
            else if (msg instanceof TcpDiscoveryNodeLeftMessage)
                clearClientAddFinished(msg.creatorNodeId());
            else if (msg instanceof TcpDiscoveryNodeFailedMessage)
                clearClientAddFinished(((TcpDiscoveryNodeFailedMessage)msg).failedNodeId());
            else if (msg instanceof TcpDiscoveryCustomEventMessage) {
                TcpDiscoveryCustomEventMessage msg0 = (TcpDiscoveryCustomEventMessage)msg;

                msg = new TcpDiscoveryCustomEventMessage(msg0);

                // We shoulgn't store deserialized message in the queue because of msg is transient.
                ((TcpDiscoveryCustomEventMessage)msg).clearMessage();
            }

            synchronized (msgs) {
                msgs.add(msg);
            }
        }

        /**
         * @param clientId Client node ID.
         */
        private void clearClientAddFinished(UUID clientId) {
            for (TcpDiscoveryAbstractMessage msg : msgs) {
                if (msg instanceof TcpDiscoveryNodeAddFinishedMessage) {
                    TcpDiscoveryNodeAddFinishedMessage addFinishMsg = (TcpDiscoveryNodeAddFinishedMessage)msg;

                    if (addFinishMsg.clientDiscoData() != null && clientId.equals(addFinishMsg.nodeId())) {
                        addFinishMsg.clientDiscoData(null);
                        addFinishMsg.clientNodeAttributes(null);

                        break;
                    }
                }
            }
        }

        /**
         * Gets messages starting from provided ID (exclusive). If such
         * message is not found, {@code null} is returned (this indicates
         * a failure condition when it was already removed from queue).
         *
         * @param lastMsgId Last message ID received on client. {@code Null} if client did not finish connect procedure.
         * @param node Client node.
         * @return Collection of messages.
         */
        @Nullable Collection<TcpDiscoveryAbstractMessage> messages(@Nullable IgniteUuid lastMsgId,
            TcpDiscoveryNode node)
        {
            assert node != null && node.clientRouterNodeId() != null : node;

            if (lastMsgId == null) {
                // Client connection failed before it received TcpDiscoveryNodeAddedMessage.
                List<TcpDiscoveryAbstractMessage> res = null;

                synchronized (msgs) {
                    for (TcpDiscoveryAbstractMessage msg : msgs) {
                        if (msg instanceof TcpDiscoveryNodeAddedMessage) {
                            if (node.id().equals(((TcpDiscoveryNodeAddedMessage)msg).node().id()))
                                res = new ArrayList<>(msgs.size());
                        }

                        if (res != null)
                            res.add(prepare(msg, node.id()));
                    }
                }

                if (log.isDebugEnabled()) {
                    if (res == null)
                        log.debug("Failed to find node added message [node=" + node + ']');
                    else
                        log.debug("Found add added message [node=" + node + ", hist=" + res + ']');
                }

                return res;
            }
            else {
                Collection<TcpDiscoveryAbstractMessage> cp;

                boolean skip;

                synchronized (msgs) {
                    if (msgs.isEmpty())
                        return Collections.emptyList();

                    cp = new ArrayList<>(msgs.size());

                    skip = true;

                    for (TcpDiscoveryAbstractMessage msg : msgs) {
                        if (skip) {
                            if (msg.id().equals(lastMsgId))
                                skip = false;
                        }
                        else
                            cp.add(prepare(msg, node.id()));
                    }
                }

                cp = !skip ? cp : null;

                if (log.isDebugEnabled()) {
                    if (cp == null)
                        log.debug("Failed to find messages history [node=" + node + ", lastMsgId=" + lastMsgId + ']');
                    else
                        log.debug("Found messages history [node=" + node + ", hist=" + cp + ']');
                }

                return cp;
            }
        }

        /**
         * @param msg Message.
         * @param destNodeId Client node ID.
         * @return Prepared message.
         */
        private TcpDiscoveryAbstractMessage prepare(TcpDiscoveryAbstractMessage msg, UUID destNodeId) {
            if (msg instanceof TcpDiscoveryNodeAddedMessage) {
                TcpDiscoveryNodeAddedMessage addedMsg = (TcpDiscoveryNodeAddedMessage)msg;

                if (addedMsg.node().id().equals(destNodeId)) {
                    assert addedMsg.clientTopology() != null : addedMsg;

                    TcpDiscoveryNodeAddedMessage msg0 = new TcpDiscoveryNodeAddedMessage(addedMsg);

                    prepareNodeAddedMessage(msg0, destNodeId, null, null);

                    msg0.topology(addedMsg.clientTopology());

                    return msg0;
                }
            }

            return msg;
        }
    }

    /**
     *
     */
    private static class PendingMessage {
        /** */
        TcpDiscoveryAbstractMessage msg;

        /** */
        final boolean customMsg;

        /** */
        final IgniteUuid id;

        /** */
        final boolean verified;

        /**
         * @param msg Message.
         */
        PendingMessage(TcpDiscoveryAbstractMessage msg) {
            assert msg != null && msg.id() != null : msg;

            this.msg = msg;

            id = msg.id();
            customMsg = msg instanceof TcpDiscoveryCustomEventMessage;
            verified = msg.verified();
        }

        /** {@inheritDoc} */
        @Override public String toString() {
            return S.toString(PendingMessage.class, this, "msg", msg, "customMsg", customMsg, "id", id);
        }
    }

    /**
     * Pending messages container.
     */
    private static class PendingMessages implements Iterable<TcpDiscoveryAbstractMessage> {
        /** */
        private static final int MAX = 1024;

        /** Pending messages. */
        private final Queue<PendingMessage> msgs = new ArrayDeque<>(MAX * 2);

        /** Processed custom message IDs. */
        private Set<IgniteUuid> procCustomMsgs = new GridBoundedLinkedHashSet<>(MAX * 2);

        /** Discarded message ID. */
        private IgniteUuid discardId;

        /** Discarded custom message ID. */
        private IgniteUuid customDiscardId;

        /**
         * Adds pending message and shrinks queue if it exceeds limit
         * (messages that were not discarded yet are never removed).
         *
         * @param msg Message to add.
         */
        void add(TcpDiscoveryAbstractMessage msg) {
            msgs.add(new PendingMessage(msg));

            while (msgs.size() > MAX) {
                PendingMessage queueHead = msgs.peek();

                assert queueHead != null;

                if (queueHead.customMsg && customDiscardId != null) {
                    if (queueHead.id.equals(customDiscardId))
                        customDiscardId = null;
                }
                else if (!queueHead.customMsg && discardId != null) {
                    if (queueHead.id.equals(discardId))
                        discardId = null;
                }
                else
                    break;

                msgs.poll();
            }
        }

        /**
         * Resets pending messages.
         *
         * @param msgs Message.
         * @param discardId Discarded message ID.
         * @param customDiscardId Discarded custom event message ID.
         */
        void reset(
            @Nullable Collection<TcpDiscoveryAbstractMessage> msgs,
            @Nullable IgniteUuid discardId,
            @Nullable IgniteUuid customDiscardId
        ) {
            this.msgs.clear();
            this.customDiscardId = null;
            this.discardId = null;

            if (msgs != null) {
                for (TcpDiscoveryAbstractMessage msg : msgs) {
                    PendingMessage pm = new PendingMessage(msg);

                    this.msgs.add(pm);

                    if (pm.customMsg && pm.id.equals(customDiscardId))
                        this.customDiscardId = customDiscardId;

                    if (!pm.customMsg && pm.id.equals(discardId))
                        this.discardId = discardId;
                }
            }
        }

        /**
         * Discards message with provided ID and all before it.
         *
         * @param id Discarded message ID.
         * @param custom {@code True} if discard for {@link TcpDiscoveryCustomEventMessage}.
         */
        void discard(IgniteUuid id, boolean custom) {
            if (!hasPendingMessage(custom, id))
                return;

            if (custom)
                customDiscardId = id;
            else
                discardId = id;

            cleanup();
        }

        /**
         * @param custom {@code true} if need to check for a custom message with the given ID.
         * @param id Message ID.
         * @return {@code true} if pending messages contain such a message.
         */
        private boolean hasPendingMessage(boolean custom, IgniteUuid id) {
            for (PendingMessage msg : msgs) {
                if (msg.customMsg == custom && msg.id.equals(id))
                    return true;
            }

            return false;
        }

        /**
         *
         */
        void cleanup() {
            Iterator<PendingMessage> msgIt = msgs.iterator();

            boolean skipMsg = discardId != null;
            boolean skipCustomMsg = customDiscardId != null;

            while (msgIt.hasNext()) {
                PendingMessage msg = msgIt.next();

                if (msg.customMsg) {
                    if (skipCustomMsg) {
                        assert customDiscardId != null;

                        if (F.eq(customDiscardId, msg.id)) {
                            msg.msg = null;

                            if (msg.verified)
                                return;
                        }
                    }
                }
                else {
                    if (skipMsg) {
                        assert discardId != null;

                        if (F.eq(discardId, msg.id)) {
                            msg.msg = null;

                            if (msg.verified)
                                return;
                        }
                    }
                }
            }
        }

        /**
         * Gets iterator for non-discarded messages.
         *
         * @return Non-discarded messages iterator.
         */
        @Override public Iterator<TcpDiscoveryAbstractMessage> iterator() {
            return new SkipIterator();
        }

        /**
         *
         */
        private class SkipIterator implements Iterator<TcpDiscoveryAbstractMessage> {
            /** Skip non-custom messages flag. */
            private boolean skipMsg = discardId != null;

            /** Skip custom messages flag. */
            private boolean skipCustomMsg = customDiscardId != null;

            /** Internal iterator. */
            private Iterator<PendingMessage> msgIt = msgs.iterator();

            /** Next message. */
            private TcpDiscoveryAbstractMessage next;

            {
                advance();
            }

            /** {@inheritDoc} */
            @Override public boolean hasNext() {
                return next != null;
            }

            /** {@inheritDoc} */
            @Override public TcpDiscoveryAbstractMessage next() {
                if (next == null)
                    throw new NoSuchElementException();

                TcpDiscoveryAbstractMessage next0 = next;

                advance();

                return next0;
            }

            /** {@inheritDoc} */
            @Override public void remove() {
                throw new UnsupportedOperationException();
            }

            /**
             * Advances iterator to the next available item.
             */
            private void advance() {
                next = null;

                while (msgIt.hasNext()) {
                    PendingMessage msg0 = msgIt.next();

                    if (msg0.customMsg) {
                        if (skipCustomMsg) {
                            assert customDiscardId != null;

                            if (F.eq(customDiscardId, msg0.id) && msg0.verified)
                                skipCustomMsg = false;

                            continue;
                        }
                    }
                    else {
                        if (skipMsg) {
                            assert discardId != null;

                            if (F.eq(discardId, msg0.id) && msg0.verified)
                                skipMsg = false;

                            continue;
                        }
                    }

                    if (msg0.msg == null)
                        continue;

                    next = msg0.msg;

                    break;
                }
            }
        }
    }

    /**
     * Message worker for discovery messages processing.
     */
    private class RingMessageWorker extends MessageWorker<TcpDiscoveryAbstractMessage> {
        /** Next node. */
        private TcpDiscoveryNode next;

        /** Pending messages. */
        private final PendingMessages pendingMsgs = new PendingMessages();

        /** */
        private final ConcurrentLinkedQueue<FutureTask<Void>> tasks = new ConcurrentLinkedQueue<>();

        /** Last message that updated topology. */
        private TcpDiscoveryAbstractMessage lastMsg;

        /** Force pending messages send. */
        private boolean forceSndPending;

        /** Socket. */
        private Socket sock;

        /** Output stream. */
        private OutputStream out;

        /** Last time status message has been sent. */
        private long lastTimeStatusMsgSentNanos;

        /** Incoming metrics check frequency. */
        private long metricsCheckFreq = 3 * spi.metricsUpdateFreq + 50;

        /** Last time metrics update message has been sent. */
        private long lastTimeMetricsUpdateMsgSentNanos = System.nanoTime() - U.millisToNanos(spi.metricsUpdateFreq);

        /** */
        private long lastRingMsgTimeNanos;

        /** */
        private List<DiscoveryDataPacket> joiningNodesDiscoDataList;

        /** */
        private DiscoveryDataPacket gridDiscoveryData;

        /** Filter for {@link TcpDiscoveryMetricsUpdateMessage}s. */
        private final MetricsUpdateMessageFilter metricsMsgFilter = new MetricsUpdateMessageFilter();

        /**
         * @param log Logger.
         */
        private RingMessageWorker(IgniteLogger log) {
            super("tcp-disco-msg-worker-[]", log, 10, getWorkerRegistry(spi));

            setBeforeEachPollAction(() -> {
                updateHeartbeat();

                onIdle();

                runTasks();
            });
        }

        /**
         * Adds a task to be executed in the message worker thread.
         *
         * @param task Task to run in the message worker thread.
         */
        FutureTask<Void> addTask(FutureTask<Void> task) {
            tasks.add(task);

            addMessage(WAKEUP);

            return task;
        }

        /**
         * Adds message to queue. Equivalent to {@code addMessage(msg, false)}.
         *
         * @param msg Message to add.
         */
        void addMessage(TcpDiscoveryAbstractMessage msg) {
            addMessage(msg, false);
        }

        /**
         * Adds message to queue.
         *
         * @param msg Message to add.
         * @param ignoreHighPriority If {@code true}, high priority messages will be added to the top of the queue.
         */
        void addMessage(TcpDiscoveryAbstractMessage msg, boolean ignoreHighPriority) {
            DebugLogger log = messageLogger(msg);

            if ((msg instanceof TcpDiscoveryStatusCheckMessage ||
                msg instanceof TcpDiscoveryJoinRequestMessage ||
                msg instanceof TcpDiscoveryCustomEventMessage ||
                msg instanceof TcpDiscoveryClientReconnectMessage) &&
                queue.contains(msg)) {
                if (log.isDebugEnabled())
                    log.debug("Ignoring duplicate message: " + msg);

                return;
            }

            boolean addFirst = msg.highPriority() && !ignoreHighPriority;

            if (msg instanceof TcpDiscoveryMetricsUpdateMessage) {
                if (metricsMsgFilter.addMessage((TcpDiscoveryMetricsUpdateMessage)msg))
                    addToQueue(msg, addFirst);
                else {
                    if (log.isDebugEnabled())
                        log.debug("Metric update message has been replaced in the worker's queue: " + msg);
                }
            }
            else
                addToQueue(msg, addFirst);
        }

        /**
         * @param msg Message to add.
         * @param addFirst If {@code true}, then the message will be added to a head of a worker's queue.
         */
        private void addToQueue(TcpDiscoveryAbstractMessage msg, boolean addFirst) {
            DebugLogger log = messageLogger(msg);

            if (addFirst) {
                queue.addFirst(msg);

                if (log.isDebugEnabled())
                    log.debug("Message has been added to a head of a worker's queue: " + msg);
            }
            else {
                queue.add(msg);

                if (log.isDebugEnabled())
                    log.debug("Message has been added to a worker's queue: " + msg);
            }
        }

        /** */
        @Override protected void body() throws InterruptedException {
            Throwable err = null;

            try {
                super.body();
            }
            catch (InterruptedException e) {
                if (!spi.isNodeStopping0() && spiStateCopy() != DISCONNECTING)
                    err = e;

                throw e;
            }
            catch (Throwable e) {
                if (!spi.isNodeStopping0() && spiStateCopy() != DISCONNECTING) {
                    final Ignite ignite = spi.ignite();

                    if (ignite != null) {
                        U.error(log, "TcpDiscoverSpi's message worker thread failed abnormally. " +
                            "Stopping the node in order to prevent cluster wide instability.", e);

                        new Thread(new Runnable() {
                            @Override public void run() {
                                try {
                                    IgnitionEx.stop(ignite.name(), true, true);

                                    U.log(log, "Stopped the node successfully in response to TcpDiscoverySpi's " +
                                        "message worker thread abnormal termination.");
                                }
                                catch (Throwable e) {
                                    U.error(log, "Failed to stop the node in response to TcpDiscoverySpi's " +
                                        "message worker thread abnormal termination.", e);
                                }
                            }
                        }, "node-stop-thread").start();
                    }
                }

                err = e;

                // Must be processed by IgniteSpiThread as well.
                throw e;
            }
            finally {
                if (spi.ignite() instanceof IgniteEx) {
                    if (err == null && !spi.isNodeStopping0() && spiStateCopy() != DISCONNECTING)
                        err = new IllegalStateException("Worker " + name() + " is terminated unexpectedly.");

                    FailureProcessor failure = ((IgniteEx)spi.ignite()).context().failure();

                    if (err instanceof OutOfMemoryError)
                        failure.process(new FailureContext(CRITICAL_ERROR, err));
                    else if (err != null)
                        failure.process(new FailureContext(SYSTEM_WORKER_TERMINATION, err));
                }
            }
        }

        /** */
        private void nullifyDiscoData() {
            gridDiscoveryData = null;
            joiningNodesDiscoDataList = null;
        }

        /**
         *
         */
        protected void runTasks() {
            FutureTask<Void> task;

            while ((task = tasks.poll()) != null)
                task.run();
        }

        /** {@inheritDoc} */
        @Override protected void processMessage(TcpDiscoveryAbstractMessage msg) {
            if (msg == WAKEUP)
                return;

            spi.startMessageProcess(msg);

            sendMetricsUpdateMessage();

            synchronized (mux) {
                if (spiState == RING_FAILED) {
                    if (log.isDebugEnabled())
                        log.debug("Discovery detected ring connectivity issues and will stop local node, " +
                            "ignoring message [msg=" + msg + ", locNode=" + locNode + ']');

                    return;
                }
            }

            DebugLogger log = messageLogger(msg);

            if (log.isDebugEnabled())
                log.debug("Processing message [cls=" + msg.getClass().getSimpleName() + ", id=" + msg.id() + ']');

            if (debugMode)
                debugLog(msg, "Processing message [cls=" + msg.getClass().getSimpleName() + ", id=" + msg.id() + ']');

            boolean ensured = spi.ensured(msg);

            if (!locNode.id().equals(msg.senderNodeId()) && ensured)
                lastRingMsgTimeNanos = System.nanoTime();

            if (locNode.internalOrder() == 0) {
                boolean proc = false;

                if (msg instanceof TcpDiscoveryNodeAddedMessage)
                    proc = ((TcpDiscoveryNodeAddedMessage)msg).node().equals(locNode);

                if (!proc) {
                    if (log.isDebugEnabled()) {
                        log.debug("Ignore message, local node order is not initialized [msg=" + msg +
                            ", locNode=" + locNode + ']');
                    }

                    return;
                }
            }

            spi.stats.onMessageProcessingStarted(msg);

            processMessageFailedNodes(msg);

            if (msg instanceof TcpDiscoveryJoinRequestMessage)
                processJoinRequestMessage((TcpDiscoveryJoinRequestMessage)msg);

            else if (msg instanceof TcpDiscoveryClientReconnectMessage) {
                if (sendMessageToRemotes(msg))
                    sendMessageAcrossRing(msg);
            }

            else if (msg instanceof TcpDiscoveryNodeAddedMessage)
                processNodeAddedMessage((TcpDiscoveryNodeAddedMessage)msg);

            else if (msg instanceof TcpDiscoveryNodeAddFinishedMessage)
                processNodeAddFinishedMessage((TcpDiscoveryNodeAddFinishedMessage)msg);

            else if (msg instanceof TcpDiscoveryNodeLeftMessage)
                processNodeLeftMessage((TcpDiscoveryNodeLeftMessage)msg);

            else if (msg instanceof TcpDiscoveryNodeFailedMessage)
                processNodeFailedMessage((TcpDiscoveryNodeFailedMessage)msg);

            else if (msg instanceof TcpDiscoveryMetricsUpdateMessage)
                processMetricsUpdateMessage((TcpDiscoveryMetricsUpdateMessage)msg);

            else if (msg instanceof TcpDiscoveryStatusCheckMessage)
                processStatusCheckMessage((TcpDiscoveryStatusCheckMessage)msg);

            else if (msg instanceof TcpDiscoveryDiscardMessage)
                processDiscardMessage((TcpDiscoveryDiscardMessage)msg);

            else if (msg instanceof TcpDiscoveryCustomEventMessage)
                processCustomMessage((TcpDiscoveryCustomEventMessage)msg, false);

            else if (msg instanceof TcpDiscoveryClientPingRequest)
                processClientPingRequest((TcpDiscoveryClientPingRequest)msg);

            else if (msg instanceof TcpDiscoveryRingLatencyCheckMessage)
                processRingLatencyCheckMessage((TcpDiscoveryRingLatencyCheckMessage)msg);

            else if (msg instanceof TcpDiscoveryAuthFailedMessage)
                processAuthFailedMessage((TcpDiscoveryAuthFailedMessage)msg);
            else
                assert false : "Unknown message type: " + msg.getClass().getSimpleName();

            if (msg.senderNodeId() != null && !msg.senderNodeId().equals(getLocalNodeId())) {
                // Received a message from remote node.
                onMessageExchanged();
            }

            if (next != null && sock != null) {
                // Messages that change topology.
                if (msg instanceof TcpDiscoveryNodeLeftMessage || msg instanceof TcpDiscoveryNodeFailedMessage ||
                    msg instanceof TcpDiscoveryNodeAddFinishedMessage || msg instanceof TcpDiscoveryNodeAddedMessage) {
                    U.enhanceThreadName(U.id8(next.id()) + ' ' + sock.getInetAddress().getHostAddress()
                        + ":" + sock.getPort() + (isLocalNodeCoordinator() ? " crd" : ""));
                }
            }

            spi.stats.onMessageProcessingFinished(msg);
        }

        /**
         * Processes authentication failed message.
         *
         * @param authFailedMsg Authentication failed message.
         */
        private void processAuthFailedMessage(TcpDiscoveryAuthFailedMessage authFailedMsg) {
            try {
                sendDirectlyToClient(authFailedMsg.getTargetNodeId(), authFailedMsg);
            }
            catch (IgniteSpiException ex) {
                log.warning(
                    "Skipping send auth failed message to client due to some trouble with connection detected: "
                    + ex.getMessage()
                );
            }
        }

        /** {@inheritDoc} */
        @Override protected void noMessageLoop() {
            if (locNode == null)
                return;

            checkConnection();

            sendMetricsUpdateMessage();

            checkMetricsReceiving();

            checkPendingCustomMessages();

            checkFailedNodesList();
        }

        /**
         * @param msg Message.
         */
        private void sendMessageToClients(TcpDiscoveryAbstractMessage msg) {
            if (redirectToClients(msg)) {
                if (spi.ensured(msg))
                    msgHist.add(msg);

                byte[] msgBytes = null;

                for (ClientMessageWorker clientMsgWorker : clientMsgWorkers.values()) {
                    if (msgBytes == null) {
                        try {
                            msgBytes = U.marshal(spi.marshaller(), msg);
                        }
                        catch (IgniteCheckedException e) {
                            U.error(log, "Failed to marshal message: " + msg, e);

                            break;
                        }
                    }

                    TcpDiscoveryAbstractMessage msg0 = msg;
                    byte[] msgBytes0 = msgBytes;

                    if (msg instanceof TcpDiscoveryNodeAddedMessage) {
                        TcpDiscoveryNodeAddedMessage nodeAddedMsg = (TcpDiscoveryNodeAddedMessage)msg;

                        TcpDiscoveryNode node = nodeAddedMsg.node();

                        if (clientMsgWorker.clientNodeId.equals(node.id())) {
                            try {
                                msg0 = U.unmarshal(spi.marshaller(), msgBytes,
                                    U.resolveClassLoader(spi.ignite().configuration()));

                                prepareNodeAddedMessage(msg0, clientMsgWorker.clientNodeId, null, null);

                                msgBytes0 = null;
                            }
                            catch (IgniteCheckedException e) {
                                U.error(log, "Failed to create message copy: " + msg, e);
                            }
                        }
                    }

                    clientMsgWorker.addMessage(msg0, msgBytes0);
                }
            }
        }

        /**
         * Sends message across the ring.
         *
         * @param msg Message to send
         */
        @SuppressWarnings({"BreakStatementWithLabel", "LabeledStatement", "ContinueStatementWithLabel"})
        private void sendMessageAcrossRing(TcpDiscoveryAbstractMessage msg) {
            assert msg != null;

            assert ring.hasRemoteNodes();

            for (IgniteInClosure<TcpDiscoveryAbstractMessage> msgLsnr : spi.sndMsgLsnrs)
                msgLsnr.apply(msg);

            sendMessageToClients(msg);

            List<TcpDiscoveryNode> failedNodes;

            TcpDiscoverySpiState state;

            synchronized (mux) {
                failedNodes = U.arrayList(ServerImpl.this.failedNodes.keySet());

                state = spiState;
            }

            Collection<Throwable> errs = null;

            boolean sent = false;

            boolean newNextNode = false;

            // Used only if spi.getEffectiveConnectionRecoveryTimeout > 0
            CrossRingMessageSendState sndState = null;

            UUID locNodeId = getLocalNodeId();

            ringLoop: while (true) {
                TcpDiscoveryNode newNext = ring.nextNode(failedNodes);

                if (newNext == null) {
                    if (log.isDebugEnabled())
                        log.debug("No next node in topology.");

                    if (debugMode)
                        debugLog(msg, "No next node in topology.");

                    if (ring.hasRemoteNodes() && !(msg instanceof TcpDiscoveryConnectionCheckMessage) &&
                        !(msg instanceof TcpDiscoveryStatusCheckMessage && msg.creatorNodeId().equals(locNodeId))) {
                        msg.senderNodeId(locNodeId);

                        addMessage(msg, true);
                    }

                    break;
                }

                if (!newNext.equals(next)) {
                    if (log.isDebugEnabled())
                        log.debug("New next node [newNext=" + newNext + ", formerNext=" + next +
                            ", ring=" + ring + ", failedNodes=" + failedNodes + ']');
                    else if (log.isInfoEnabled())
                        log.info("New next node [newNext=" + newNext + ']');

                    if (debugMode)
                        debugLog(msg, "New next node [newNext=" + newNext + ", formerNext=" + next +
                            ", ring=" + ring + ", failedNodes=" + failedNodes + ']');

                    U.closeQuiet(sock);

                    sock = null;

                    next = newNext;

                    newNextNode = true;
                }
                else if (log.isTraceEnabled())
                    log.trace("Next node remains the same [nextId=" + next.id() +
                        ", nextOrder=" + next.internalOrder() + ']');

                final boolean sameHost = U.sameMacs(locNode, next);

                List<InetSocketAddress> locNodeAddrs = U.arrayList(locNode.socketAddresses());

                addr: for (InetSocketAddress addr : spi.getNodeAddresses(next, sameHost)) {
                    long ackTimeout0 = spi.getAckTimeout();

                    if (locNodeAddrs.contains(addr)) {
                        if (log.isDebugEnabled())
                            log.debug("Skip to send message to the local node (probably remote node has the same " +
                                "loopback address that local node): " + addr);

                        continue;
                    }

                    int reconCnt = 0;

                    IgniteSpiOperationTimeoutHelper timeoutHelper = null;

                    while (true) {
                        if (sock == null) {
                            if (timeoutHelper == null)
                                timeoutHelper = new IgniteSpiOperationTimeoutHelper(spi, true);

                            boolean success = false;

                            boolean openSock = false;

                            // Restore ring.
                            try {
                                long tsNanos = System.nanoTime();

                                sock = spi.openSocket(addr, timeoutHelper);

                                out = spi.socketStream(sock);

                                openSock = true;

                                // Handshake.
                                TcpDiscoveryHandshakeRequest hndMsg = new TcpDiscoveryHandshakeRequest(locNodeId);

                                // Topology treated as changes if next node is not available.
                                boolean changeTop = sndState != null && !sndState.isStartingPoint();

                                if (changeTop)
                                    hndMsg.changeTopology(ring.previousNodeOf(next).id());

                                if (log.isDebugEnabled())
                                    log.debug("Sending handshake [hndMsg=" + hndMsg + ", sndState=" + sndState + ']');

                                spi.writeToSocket(sock, out, hndMsg,
                                    timeoutHelper.nextTimeoutChunk(spi.getSocketTimeout()));

                                TcpDiscoveryHandshakeResponse res = spi.readMessage(sock, null,
                                    timeoutHelper.nextTimeoutChunk(ackTimeout0));

                                if (log.isDebugEnabled())
                                    log.debug("Handshake response: " + res);

                                // We should take previousNodeAlive flag into account only if we received the response from the correct node.
                                if (res.creatorNodeId().equals(next.id()) && res.previousNodeAlive() && sndState != null) {
                                    // Remote node checked connection to it's previous and got success.
                                    boolean previousNode = sndState.markLastFailedNodeAlive();

                                    if (previousNode)
                                        failedNodes.remove(failedNodes.size() - 1);
                                    else {
                                        newNextNode = false;

                                        next = ring.nextNode(failedNodes);
                                    }

                                    U.closeQuiet(sock);

                                    sock = null;

                                    if (sndState.isFailed()) {
                                        segmentLocalNodeOnSendFail(failedNodes);

                                        return; // Nothing to do here.
                                    }

                                    if (previousNode)
                                        U.warn(log, "New next node has connection to it's previous, trying previous " +
                                            "again. [next=" + next + ']');

                                    continue ringLoop;
                                }

                                if (locNodeId.equals(res.creatorNodeId())) {
                                    if (log.isDebugEnabled())
                                        log.debug("Handshake response from local node: " + res);

                                    U.closeQuiet(sock);

                                    sock = null;

                                    break;
                                }

                                spi.stats.onClientSocketInitialized(U.millisSinceNanos(tsNanos));

                                UUID nextId = res.creatorNodeId();

                                long nextOrder = res.order();

                                if (!next.id().equals(nextId)) {
                                    // Node with different ID has bounded to the same port.
                                    if (log.isDebugEnabled())
                                        log.debug("Failed to restore ring because next node ID received is not as " +
                                            "expected [expectedId=" + next.id() + ", rcvdId=" + nextId + ']');

                                    if (debugMode)
                                        debugLog(msg, "Failed to restore ring because next node ID received is not " +
                                            "as expected [expectedId=" + next.id() + ", rcvdId=" + nextId + ']');

                                    break;
                                }
                                else {
                                    // ID is as expected. Check node order.
                                    if (nextOrder != next.internalOrder()) {
                                        // Is next currently being added?
                                        boolean nextNew = (msg instanceof TcpDiscoveryNodeAddedMessage &&
                                            ((TcpDiscoveryNodeAddedMessage)msg).node().id().equals(nextId));

                                        if (!nextNew)
                                            nextNew = hasPendingAddMessage(nextId);

                                        if (!nextNew) {
                                            if (log.isDebugEnabled())
                                                log.debug("Failed to restore ring because next node order received " +
                                                    "is not as expected [expected=" + next.internalOrder() +
                                                    ", rcvd=" + nextOrder + ", id=" + next.id() + ']');

                                            if (debugMode)
                                                debugLog(msg, "Failed to restore ring because next node order " +
                                                    "received is not as expected [expected=" + next.internalOrder() +
                                                    ", rcvd=" + nextOrder + ", id=" + next.id() + ']');

                                            break;
                                        }
                                    }

                                    updateLastSentMessageTime();

                                    if (log.isDebugEnabled())
                                        log.debug("Initialized connection with next node: " + next.id());

                                    if (debugMode)
                                        debugLog(msg, "Initialized connection with next node: " + next.id());

                                    errs = null;

                                    success = true;

                                    next.lastSuccessfulAddress(addr);
                                }
                            }
                            catch (IOException | IgniteCheckedException e) {
                                if (errs == null)
                                    errs = new ArrayList<>();

                                errs.add(e);

                                if (log.isDebugEnabled())
                                    U.error(log, "Failed to connect to next node [msg=" + msg
                                        + ", err=" + e.getMessage() + ']', e);

                                onException("Failed to connect to next node [msg=" + msg + ", err=" + e + ']', e);

                                if (!openSock)
                                    break; // Don't retry if we can not establish connection.

                                if (!spi.failureDetectionTimeoutEnabled() && ++reconCnt == spi.getReconnectCount())
                                    break;

                                if (timeoutHelper.checkFailureTimeoutReached(e))
                                    break;
                                else if (!spi.failureDetectionTimeoutEnabled() && (e instanceof
                                    SocketTimeoutException || X.hasCause(e, SocketTimeoutException.class))) {
                                    ackTimeout0 *= 2;

                                    if (!checkAckTimeout(ackTimeout0))
                                        break;
                                }

                                continue;
                            }
                            finally {
                                if (!success) {
                                    if (log.isDebugEnabled())
                                        log.debug("Closing socket to next: " + next);

                                    U.closeQuiet(sock);

                                    sock = null;
                                }
                                else {
                                    // Resetting timeout control object to let the code below to use a new one
                                    // for the next bunch of operations.
                                    timeoutHelper = null;
                                }
                            }
                        }

                        try {
                            boolean failure;

                            synchronized (mux) {
                                failure = ServerImpl.this.failedNodes.size() < failedNodes.size();
                            }

                            assert !forceSndPending || msg instanceof TcpDiscoveryNodeLeftMessage;

                            if (failure || forceSndPending || newNextNode) {
                                if (log.isDebugEnabled())
                                    log.debug("Pending messages will be sent [failure=" + failure +
                                        ", newNextNode=" + newNextNode +
                                        ", forceSndPending=" + forceSndPending +
                                        ", failedNodes=" + failedNodes + ']');

                                if (debugMode)
                                    debugLog(msg, "Pending messages will be sent [failure=" + failure +
                                        ", newNextNode=" + newNextNode +
                                        ", forceSndPending=" + forceSndPending +
                                        ", failedNodes=" + failedNodes + ']');

                                for (TcpDiscoveryAbstractMessage pendingMsg : pendingMsgs) {
                                    long tsNanos = System.nanoTime();

                                    prepareNodeAddedMessage(pendingMsg, next.id(), pendingMsgs.msgs,
                                        pendingMsgs.customDiscardId);

                                    addFailedNodes(pendingMsg, failedNodes);

                                    if (timeoutHelper == null) {
                                        timeoutHelper = new IgniteSpiOperationTimeoutHelper(spi, true,
                                            lastRingMsgSentTime);
                                    }

                                    try {
                                        spi.writeToSocket(sock, out, pendingMsg, timeoutHelper.nextTimeoutChunk(
                                            spi.getSocketTimeout()));
                                    }
                                    finally {
                                        clearNodeAddedMessage(pendingMsg);
                                    }

                                    long tsNanos0 = System.nanoTime();

                                    int res = spi.readReceipt(sock, timeoutHelper.nextTimeoutChunk(ackTimeout0));

                                    updateLastSentMessageTime();

                                    spi.stats.onMessageSent(pendingMsg, U.nanosToMillis(tsNanos0 - tsNanos));

                                    if (log.isDebugEnabled())
                                        log.debug("Pending message has been sent to next node [msgId=" + msg.id() +
                                            ", pendingMsgId=" + pendingMsg.id() + ", next=" + next.id() +
                                            ", res=" + res + ']');

                                    if (debugMode)
                                        debugLog(msg, "Pending message has been sent to next node [msgId=" + msg.id() +
                                            ", pendingMsgId=" + pendingMsg.id() + ", next=" + next.id() +
                                            ", res=" + res + ']');

                                    // Resetting timeout control object to create a new one for the next bunch of
                                    // operations.
                                    timeoutHelper = null;
                                }
                            }

                            if (!(msg instanceof TcpDiscoveryConnectionCheckMessage))
                                prepareNodeAddedMessage(msg, next.id(), pendingMsgs.msgs,
                                    pendingMsgs.customDiscardId);

                            try {
                                SecurityUtils.serializeVersion(1);

                                long tsNanos = System.nanoTime();

                                if (timeoutHelper == null)
                                    timeoutHelper = new IgniteSpiOperationTimeoutHelper(spi, true, lastRingMsgSentTime);

                                addFailedNodes(msg, failedNodes);

                                boolean latencyCheck = msg instanceof TcpDiscoveryRingLatencyCheckMessage;

                                if (latencyCheck && log.isInfoEnabled())
                                    log.info("Latency check message has been written to socket: " + msg.id());

                                spi.writeToSocket(newNextNode ? newNext : next,
                                    sock,
                                    out,
                                    msg,
                                    timeoutHelper.nextTimeoutChunk(spi.getSocketTimeout()));

                                long tsNanos0 = System.nanoTime();

                                int res = spi.readReceipt(sock, timeoutHelper.nextTimeoutChunk(ackTimeout0));

                                updateLastSentMessageTime();

                                if (latencyCheck && log.isInfoEnabled())
                                    log.info("Latency check message has been acked: " + msg.id());

                                spi.stats.onMessageSent(msg, U.nanosToMillis(tsNanos0 - tsNanos));

                                onMessageExchanged();

                                DebugLogger debugLog = messageLogger(msg);

                                if (debugLog.isDebugEnabled()) {
                                    debugLog.debug("Message has been sent to next node [msg=" + msg +
                                        ", next=" + next.id() +
                                        ", res=" + res + ']');
                                }

                                if (debugMode) {
                                    debugLog(msg, "Message has been sent to next node [msg=" + msg +
                                        ", next=" + next.id() +
                                        ", res=" + res + ']');
                                }
                            }
                            finally {
                                SecurityUtils.restoreDefaultSerializeVersion();

                                clearNodeAddedMessage(msg);
                            }

                            registerPendingMessage(msg);

                            sent = true;

                            break addr;
                        }
                        catch (IOException | IgniteCheckedException e) {
                            if (errs == null)
                                errs = new ArrayList<>();

                            errs.add(e);

                            if (log.isDebugEnabled())
                                U.error(log, "Failed to send message to next node [next=" + next.id() + ", msg=" + msg +
                                    ", err=" + e + ']', e);

                            onException("Failed to send message to next node [next=" + next.id() + ", msg=" + msg + ']',
                                e);

                            if (timeoutHelper.checkFailureTimeoutReached(e))
                                break;

                            if (!spi.failureDetectionTimeoutEnabled()) {
                                if (++reconCnt == spi.getReconnectCount())
                                    break;
                                else if (e instanceof SocketTimeoutException ||
                                    X.hasCause(e, SocketTimeoutException.class)) {
                                    ackTimeout0 *= 2;

                                    if (!checkAckTimeout(ackTimeout0))
                                        break;
                                }
                            }
                        }
                        finally {
                            forceSndPending = false;

                            if (!sent) {
                                if (log.isDebugEnabled())
                                    log.debug("Closing socket to next (not sent): " + next);

                                U.closeQuiet(sock);

                                sock = null;

                                if (log.isDebugEnabled())
                                    log.debug("Message has not been sent [next=" + next.id() + ", msg=" + msg +
                                        (!spi.failureDetectionTimeoutEnabled() ? ", i=" + reconCnt : "") + ']');
                            }
                        }
                    } // Try to reconnect.
                } // Iterating node's addresses.

                if (!sent) {
                    if (sndState == null && spi.getEffectiveConnectionRecoveryTimeout() > 0)
                        sndState = new CrossRingMessageSendState();

                    boolean failedNextNode = sndState == null || sndState.markNextNodeFailed();

                    if (failedNextNode && !failedNodes.contains(next)) {
                        failedNodes.add(next);

                        if (state == CONNECTED) {
                            Exception err = errs != null ?
                                U.exceptionWithSuppressed("Failed to send message to next node [msg=" + msg +
                                    ", next=" + U.toShortString(next) + ']', errs) :
                                null;

                            // If node existed on connection initialization we should check
                            // whether it has not gone yet.
                            U.warn(log, "Failed to send message to next node [msg=" + msg + ", next=" + next +
                                ", errMsg=" + (err != null ? err.getMessage() : "N/A") + ']');
                        }
                    }
                    else if (!failedNextNode && sndState != null && sndState.isBackward()) {
                        boolean prev = sndState.markLastFailedNodeAlive();

                        U.warn(log, "Failed to send message to next node, try previous [msg=" + msg +
                            ", next=" + next + ']');

                        if (prev)
                            failedNodes.remove(failedNodes.size() - 1);
                        else {
                            newNextNode = false;

                            next = ring.nextNode(failedNodes);
                        }
                    }

                    if (sndState != null && sndState.isFailed()) {
                        segmentLocalNodeOnSendFail(failedNodes);

                        return; // Nothing to do here.
                    }

                    next = null;

                    errs = null;
                }
                else
                    break;
            }

            synchronized (mux) {
                failedNodes.removeAll(ServerImpl.this.failedNodes.keySet());
            }

            if (!failedNodes.isEmpty()) {
                if (state == CONNECTED) {
                    if (!sent && log.isDebugEnabled())
                        // Message has not been sent due to some problems.
                        log.debug("Message has not been sent: " + msg);

                    if (log.isDebugEnabled())
                        log.debug("Detected failed nodes: " + failedNodes);
                }

                synchronized (mux) {
                    for (TcpDiscoveryNode failedNode : failedNodes) {
                        if (!ServerImpl.this.failedNodes.containsKey(failedNode))
                            ServerImpl.this.failedNodes.put(failedNode, locNodeId);
                    }

                    for (TcpDiscoveryNode failedNode : failedNodes)
                        failedNodesMsgSent.add(failedNode.id());
                }

                for (TcpDiscoveryNode n : failedNodes)
                    msgWorker.addMessage(new TcpDiscoveryNodeFailedMessage(locNodeId, n.id(), n.internalOrder()));

                if (!sent) {
                    assert next == null : next;

                    if (log.isDebugEnabled())
                        log.debug("Pending messages will be resent to local node");

                    if (debugMode)
                        debugLog(msg, "Pending messages will be resent to local node");

                    processPendingMessagesLocally(msg);
                }

                LT.warn(log, "Local node has detected failed nodes and started cluster-wide procedure. " +
                        "To speed up failure detection please see 'Failure Detection' section under javadoc" +
                        " for 'TcpDiscoverySpi'");
            }
        }

        /**
         * Called when local node became the only alive node in topology.
         *
         * @param curMsg Currently processed messages. There are three options possible:<ul>
         *     <li>{@link TcpDiscoveryNodeLeftMessage} from the last node.</li>
         *     <li>{@link TcpDiscoveryNodeFailedMessage} from the last node.</li>
         *     <li>Any other message, but all other nodes failed while sending.</li>
         * </ul>
         */
        private void processPendingMessagesLocally(TcpDiscoveryAbstractMessage curMsg) {
            UUID locNodeId = getLocalNodeId();

            for (TcpDiscoveryAbstractMessage pendingMsg : pendingMsgs) {
                prepareNodeAddedMessage(pendingMsg, locNodeId, pendingMsgs.msgs,
                    pendingMsgs.customDiscardId);

                pendingMsg.senderNodeId(locNodeId);

                msgWorker.addMessage(pendingMsg);

                if (log.isDebugEnabled())
                    log.debug("Pending message has been sent to local node [msg=" + curMsg.id() +
                        ", pendingMsg=" + pendingMsg + ']');

                if (debugMode) {
                    debugLog(curMsg, "Pending message has been sent to local node [msg=" + curMsg.id() +
                        ", pendingMsg=" + pendingMsg + ']');
                }
            }
        }

        /**
         * Segment local node on failed message send.
         */
        private void segmentLocalNodeOnSendFail(List<TcpDiscoveryNode> failedNodes) {
            String failedNodesStr = failedNodes == null ? "" : (", failedNodes=" + failedNodes);

            synchronized (mux) {
                if (spiState == CONNECTING) {
                    U.warn(log, "Unable to connect to next nodes in a ring, it seems local node is experiencing " +
                        "connectivity issues or the rest of the cluster is undergoing massive restarts. Failing " +
                        "local node join to avoid case when one node fails a big part of cluster. To disable" +
                        " this behavior set TcpDiscoverySpi.setConnectionRecoveryTimeout() to 0. " +
                        "[connRecoveryTimeout=" + spi.connRecoveryTimeout + ", effectiveConnRecoveryTimeout="
                        + spi.getEffectiveConnectionRecoveryTimeout() + failedNodesStr + ']');

                    spiState = RING_FAILED;

                    mux.notifyAll();

                    return;
                }
            }

            U.warn(log, "Unable to connect to next nodes in a ring, " +
                "it seems local node is experiencing connectivity issues. Segmenting local node " +
                "to avoid case when one node fails a big part of cluster. To disable" +
                " this behavior set TcpDiscoverySpi.setConnectionRecoveryTimeout() to 0. " +
                "[connRecoveryTimeout=" + spi.connRecoveryTimeout + ", effectiveConnRecoveryTimeout="
                + spi.getEffectiveConnectionRecoveryTimeout() + failedNodesStr + ']');

            notifyDiscovery(EVT_NODE_SEGMENTED, ring.topologyVersion(), locNode);
        }

        /**
         * Adds failed node IDs to the given discovery message. Will not clean the existing failed node IDs collection
         * from the message.
         *
         * @param msg Message to add failed node IDs.
         * @param failedNodes Failed nodes to add to the message.
         */
        private void addFailedNodes(TcpDiscoveryAbstractMessage msg, Collection<TcpDiscoveryNode> failedNodes) {
            if (!failedNodes.isEmpty()) {
                for (TcpDiscoveryNode failedNode : failedNodes) {
                    assert !failedNode.equals(next) : failedNode;

                    msg.addFailedNode(failedNode.id());
                }
            }
        }

        /**
         * @param msg Message.
         * @return Whether to redirect message to client nodes.
         */
        private boolean redirectToClients(TcpDiscoveryAbstractMessage msg) {
            return msg.verified() && U.hasDeclaredAnnotation(msg, TcpDiscoveryRedirectToClient.class);
        }

        /**
         * Registers pending message.
         *
         * @param msg Message to register.
         */
        private void registerPendingMessage(TcpDiscoveryAbstractMessage msg) {
            assert msg != null;

            if (spi.ensured(msg)) {
                pendingMsgs.add(msg);

                spi.stats.onPendingMessageRegistered();

                if (log.isDebugEnabled())
                    log.debug("Pending message has been registered: " + msg.id());
            }
        }

        /**
         * Checks whether pending messages queue contains unprocessed {@link TcpDiscoveryNodeAddedMessage} for
         * the node with {@code nodeId}.
         *
         * @param nodeId Node ID.
         * @return {@code true} if contains, {@code false} otherwise.
         */
        private boolean hasPendingAddMessage(UUID nodeId) {
            if (pendingMsgs.msgs.isEmpty())
                return false;

            for (PendingMessage pendingMsg : pendingMsgs.msgs) {
                if (pendingMsg.msg instanceof TcpDiscoveryNodeAddedMessage) {
                    TcpDiscoveryNodeAddedMessage addMsg = (TcpDiscoveryNodeAddedMessage)pendingMsg.msg;

                    if (addMsg.node().id().equals(nodeId) && addMsg.id().compareTo(pendingMsgs.discardId) > 0)
                        return true;
                }
            }

            return false;
        }

        /**
         * Processes join request message.
         *
         * @param msg Join request message.
         */
        private void processJoinRequestMessage(final TcpDiscoveryJoinRequestMessage msg) {
            assert msg != null;

            final TcpDiscoveryNode node = msg.node();

            final UUID locNodeId = getLocalNodeId();

            if (locNodeId.equals(node.id())) {
                if (log.isDebugEnabled())
                    log.debug("Received join request for local node, dropping: " + msg);

                return;
            }

            if (!msg.client()) {
                boolean rmtHostLoopback = node.socketAddresses().size() == 1 &&
                    node.socketAddresses().iterator().next().getAddress().isLoopbackAddress();

                // This check is performed by the node joining node is connected to, but not by coordinator
                // because loopback problem message is sent directly to the joining node which may be unavailable
                // if coordinator resides on another host.
                if (spi.locHost.isLoopbackAddress() != rmtHostLoopback) {
                    String firstNode = rmtHostLoopback ? "remote" : "local";

                    String secondNode = rmtHostLoopback ? "local" : "remote";

                    String errMsg = "Failed to add node to topology because " + firstNode +
                        " node is configured to use loopback address, but " + secondNode + " node is not " +
                        "(consider changing 'localAddress' configuration parameter) " +
                        "[locNodeAddrs=" + U.addressesAsString(locNode) +
                        ", rmtNodeAddrs=" + U.addressesAsString(node) + ']';

                    LT.warn(log, errMsg);

                    // Always output in debug.
                    if (log.isDebugEnabled())
                        log.debug(errMsg);

                    try {
                        trySendMessageDirectly(node, new TcpDiscoveryLoopbackProblemMessage(
                            locNodeId, locNode.addresses(), locNode.hostNames()));
                    }
                    catch (IgniteSpiException e) {
                        if (log.isDebugEnabled())
                            log.debug("Failed to send loopback problem message to node " +
                                "[node=" + node + ", err=" + e.getMessage() + ']');

                        onException("Failed to send loopback problem message to node " +
                            "[node=" + node + ", err=" + e.getMessage() + ']', e);
                    }

                    // Ignore join request.
                    return;
                }
            }

            if (isLocalNodeCoordinator()) {
                TcpDiscoveryNode existingNode = ring.node(node.id());

                if (existingNode != null) {
                    if (!node.socketAddresses().equals(existingNode.socketAddresses())) {
                        if (!pingNode(existingNode)) {
                            U.warn(log, "Sending node failed message for existing node: " + node);

                            addMessage(new TcpDiscoveryNodeFailedMessage(locNodeId,
                                existingNode.id(), existingNode.internalOrder()));

                            // Ignore this join request since existing node is about to fail
                            // and new node can continue.
                            return;
                        }

                        try {
                            trySendMessageDirectly(node, createTcpDiscoveryDuplicateIdMessage(locNodeId, existingNode));
                        }
                        catch (IgniteSpiException e) {
                            if (log.isDebugEnabled())
                                log.debug("Failed to send duplicate ID message to node " +
                                    "[node=" + node + ", existingNode=" + existingNode +
                                    ", err=" + e.getMessage() + ']');

                            onException("Failed to send duplicate ID message to node " +
                                "[node=" + node + ", existingNode=" + existingNode + ']', e);
                        }

                        // Output warning.
                        LT.warn(log, "Ignoring join request from node (duplicate ID) [node=" + node +
                            ", existingNode=" + existingNode + ']');

                        // Ignore join request.
                        return;
                    }

                    if (msg.client()) {
                        TcpDiscoveryClientReconnectMessage reconMsg = new TcpDiscoveryClientReconnectMessage(node.id(),
                            node.clientRouterNodeId(),
                            null);

                        reconMsg.verify(getLocalNodeId());

                        Collection<TcpDiscoveryAbstractMessage> msgs = msgHist.messages(null, node);

                        if (msgs != null) {
                            reconMsg.pendingMessages(msgs);

                            reconMsg.success(true);
                        }

                        if (log.isDebugEnabled())
                            log.debug("Send reconnect message to already joined client " +
                                "[clientNode=" + existingNode + ", msg=" + reconMsg + ']');

                        if (getLocalNodeId().equals(node.clientRouterNodeId())) {
                            ClientMessageWorker wrk = clientMsgWorkers.get(node.id());

                            if (wrk != null)
                                wrk.addMessage(reconMsg);
                            else if (log.isDebugEnabled())
                                log.debug("Failed to find client message worker " +
                                    "[clientNode=" + existingNode + ", msg=" + reconMsg + ']');
                        }
                        else {
                            if (sendMessageToRemotes(reconMsg))
                                sendMessageAcrossRing(reconMsg);
                        }
                    }
                    else if (log.isDebugEnabled())
                        log.debug("Ignoring join request message since node is already in topology: " + msg);

                    return;
                }
                else {
                    if (!node.isClient() && !node.isDaemon()) {
                        if (nodesIdsHist.contains(node.id())) {
                            try {
                                trySendMessageDirectly(node, createTcpDiscoveryDuplicateIdMessage(locNodeId, node));
                            }
                            catch (IgniteSpiException e) {
                                if (log.isDebugEnabled())
                                    log.debug("Failed to send duplicate ID message to node " +
                                        "[node=" + node +
                                        ", err=" + e.getMessage() + ']');

                                onException("Failed to send duplicate ID message to node: " + node, e);
                            }

                            return;
                        }
                    }
                }

                if (spi.nodeAuth != null) {
                    // Authenticate node first.
                    try {
                        SecurityCredentials cred = unmarshalCredentials(node);

                        SecurityContext subj = spi.nodeAuth.authenticateNode(node, cred);

                        if (subj == null) {
                            // Node has not pass authentication.
                            LT.warn(log, "Authentication failed [nodeId=" + node.id() +
                                ", addrs=" + U.addressesAsString(node) + ']');

                            // Always output in debug.
                            if (log.isDebugEnabled())
                                log.debug("Authentication failed [nodeId=" + node.id() + ", addrs=" +
                                    U.addressesAsString(node));

                            try {
                                trySendMessageDirectly(
                                    node,
                                    new TcpDiscoveryAuthFailedMessage(locNodeId, spi.locHost, node.id())
                                );
                            }
                            catch (IgniteSpiException e) {
                                if (log.isDebugEnabled())
                                    log.debug("Failed to send unauthenticated message to node " +
                                        "[node=" + node + ", err=" + e.getMessage() + ']');

                                onException("Failed to send unauthenticated message to node " +
                                    "[node=" + node + ", err=" + e.getMessage() + ']', e);
                            }

                            // Ignore join request.
                            return;
                        }
                        else {
                            String authFailedMsg = null;

                            if (!(subj instanceof Serializable)) {
                                // Node has not pass authentication.
                                LT.warn(log, "Authentication subject is not Serializable [nodeId=" + node.id() +
                                    ", addrs=" + U.addressesAsString(node) + ']');

                                authFailedMsg = "Authentication subject is not serializable";
                            }
                            else if (node.clientRouterNodeId() == null &&
                                !subj.systemOperationAllowed(SecurityPermission.JOIN_AS_SERVER))
                                authFailedMsg = "Node is not authorised to join as a server node";

                            if (authFailedMsg != null) {
                                // Always output in debug.
                                if (log.isDebugEnabled())
                                    log.debug(authFailedMsg + " [nodeId=" + node.id() +
                                        ", addrs=" + U.addressesAsString(node));

                                try {
                                    trySendMessageDirectly(
                                        node,
                                        new TcpDiscoveryAuthFailedMessage(locNodeId, spi.locHost, node.id())
                                    );
                                }
                                catch (IgniteSpiException e) {
                                    if (log.isDebugEnabled())
                                        log.debug("Failed to send unauthenticated message to node " +
                                            "[node=" + node + ", err=" + e.getMessage() + ']');
                                }

                                // Ignore join request.
                                return;
                            }

                            // Stick in authentication subject to node (use security-safe attributes for copy).
                            Map<String, Object> attrs = new HashMap<>(node.getAttributes());

                            attrs.put(IgniteNodeAttributes.ATTR_SECURITY_SUBJECT_V2, U.marshal(spi.marshaller(), subj));

                            node.setAttributes(attrs);
                        }
                    }
                    catch (IgniteException | IgniteCheckedException e) {
                        LT.error(log, e, "Authentication failed [nodeId=" + node.id() + ", addrs=" +
                            U.addressesAsString(node) + ']');

                        if (log.isDebugEnabled())
                            log.debug("Failed to authenticate node (will ignore join request) [node=" + node +
                                ", err=" + e + ']');

                        onException("Failed to authenticate node (will ignore join request) [node=" + node +
                            ", err=" + e + ']', e);

                        // Ignore join request.
                        return;
                    }
                }

                IgniteNodeValidationResult err;

                err = spi.getSpiContext().validateNode(node);

                if (err == null) {
                    try {
                        DiscoveryDataBag data = msg.gridDiscoveryData().unmarshalJoiningNodeData(
                            spi.marshaller(),
                            U.resolveClassLoader(spi.ignite().configuration()),
                            false,
                            log
                        );

                        err = spi.getSpiContext().validateNode(node, data);
                    }
                    catch (IgniteCheckedException e) {
                        err = new IgniteNodeValidationResult(node.id(), e.getMessage());
                    }
                }

                if (err != null) {
                    final IgniteNodeValidationResult err0 = err;

                    if (log.isDebugEnabled())
                        log.debug("Node validation failed [res=" + err + ", node=" + node + ']');

                    utilityPool.execute(
                        new Runnable() {
                            @Override public void run() {
                                boolean ping = node.id().equals(err0.nodeId()) ? pingNode(node) : pingNode(err0.nodeId());

                                if (!ping) {
                                    if (log.isDebugEnabled())
                                        log.debug("Conflicting node has already left, need to wait for event. " +
                                            "Will ignore join request for now since it will be recent [req=" + msg +
                                            ", err=" + err0.message() + ']');

                                    // Ignore join request.
                                    return;
                                }

                                LT.warn(log, err0.message());

                                // Always output in debug.
                                if (log.isDebugEnabled())
                                    log.debug(err0.message());

                                try {
                                    trySendMessageDirectly(node,
                                        new TcpDiscoveryCheckFailedMessage(err0.nodeId(), err0.sendMessage()));
                                }
                                catch (IgniteSpiException e) {
                                    if (log.isDebugEnabled())
                                        log.debug("Failed to send hash ID resolver validation failed message to node " +
                                            "[node=" + node + ", err=" + e.getMessage() + ']');

                                    onException("Failed to send hash ID resolver validation failed message to node " +
                                        "[node=" + node + ", err=" + e.getMessage() + ']', e);
                                }
                            }
                        }
                    );

                    // Ignore join request.
                    return;
                }

                final String locMarsh = locNode.attribute(ATTR_MARSHALLER);
                final String rmtMarsh = node.attribute(ATTR_MARSHALLER);

                if (!F.eq(locMarsh, rmtMarsh)) {
                    utilityPool.execute(
                        new Runnable() {
                            @Override public void run() {
                                String errMsg = "Local node's marshaller differs from remote node's marshaller " +
                                    "(to make sure all nodes in topology have identical marshaller, " +
                                    "configure marshaller explicitly in configuration) " +
                                    "[locMarshaller=" + locMarsh + ", rmtMarshaller=" + rmtMarsh +
                                    ", locNodeAddrs=" + U.addressesAsString(locNode) +
                                    ", rmtNodeAddrs=" + U.addressesAsString(node) +
                                    ", locNodeId=" + locNode.id() + ", rmtNodeId=" + msg.creatorNodeId() + ']';

                                LT.warn(log, errMsg);

                                // Always output in debug.
                                if (log.isDebugEnabled())
                                    log.debug(errMsg);

                                try {
                                    String sndMsg = "Local node's marshaller differs from remote node's marshaller " +
                                        "(to make sure all nodes in topology have identical marshaller, " +
                                        "configure marshaller explicitly in configuration) " +
                                        "[locMarshaller=" + rmtMarsh + ", rmtMarshaller=" + locMarsh +
                                        ", locNodeAddrs=" + U.addressesAsString(node) + ", locPort=" + node.discoveryPort() +
                                        ", rmtNodeAddr=" + U.addressesAsString(locNode) + ", locNodeId=" + node.id() +
                                        ", rmtNodeId=" + locNode.id() + ']';

                                    trySendMessageDirectly(node,
                                        new TcpDiscoveryCheckFailedMessage(locNodeId, sndMsg));
                                }
                                catch (IgniteSpiException e) {
                                    if (log.isDebugEnabled())
                                        log.debug("Failed to send marshaller check failed message to node " +
                                            "[node=" + node + ", err=" + e.getMessage() + ']');

                                    onException("Failed to send marshaller check failed message to node " +
                                        "[node=" + node + ", err=" + e.getMessage() + ']', e);
                                }
                            }
                        }
                    );

                    // Ignore join request.
                    return;
                }

                // If node have no value for this attribute then we treat it as true.
                final Boolean locMarshUseDfltSuid = locNode.attribute(ATTR_MARSHALLER_USE_DFLT_SUID);
                boolean locMarshUseDfltSuidBool = locMarshUseDfltSuid == null ? true : locMarshUseDfltSuid;

                final Boolean rmtMarshUseDfltSuid = node.attribute(ATTR_MARSHALLER_USE_DFLT_SUID);
                boolean rmtMarshUseDfltSuidBool = rmtMarshUseDfltSuid == null ? true : rmtMarshUseDfltSuid;

                Boolean locLateAssign = locNode.attribute(ATTR_LATE_AFFINITY_ASSIGNMENT);
                // Can be null only in tests.
                boolean locLateAssignBool = locLateAssign != null ? locLateAssign : false;

                if (locMarshUseDfltSuidBool != rmtMarshUseDfltSuidBool) {
                    utilityPool.execute(
                        new Runnable() {
                            @Override public void run() {
                                String errMsg = "Local node's " + IGNITE_OPTIMIZED_MARSHALLER_USE_DEFAULT_SUID +
                                    " property value differs from remote node's value " +
                                    "(to make sure all nodes in topology have identical marshaller settings, " +
                                    "configure system property explicitly) " +
                                    "[locMarshUseDfltSuid=" + locMarshUseDfltSuid +
                                    ", rmtMarshUseDfltSuid=" + rmtMarshUseDfltSuid +
                                    ", locNodeAddrs=" + U.addressesAsString(locNode) +
                                    ", rmtNodeAddrs=" + U.addressesAsString(node) +
                                    ", locNodeId=" + locNode.id() + ", rmtNodeId=" + msg.creatorNodeId() + ']';

                                String sndMsg = "Local node's " + IGNITE_OPTIMIZED_MARSHALLER_USE_DEFAULT_SUID +
                                    " property value differs from remote node's value " +
                                    "(to make sure all nodes in topology have identical marshaller settings, " +
                                    "configure system property explicitly) " +
                                    "[locMarshUseDfltSuid=" + rmtMarshUseDfltSuid +
                                    ", rmtMarshUseDfltSuid=" + locMarshUseDfltSuid +
                                    ", locNodeAddrs=" + U.addressesAsString(node) + ", locPort=" + node.discoveryPort() +
                                    ", rmtNodeAddr=" + U.addressesAsString(locNode) + ", locNodeId=" + node.id() +
                                    ", rmtNodeId=" + locNode.id() + ']';

                                nodeCheckError(
                                    node,
                                    errMsg,
                                    sndMsg);
                            }
                        });

                    // Ignore join request.
                    return;
                }

                // Validate compact footer flags.
                Boolean locMarshCompactFooter = locNode.attribute(ATTR_MARSHALLER_COMPACT_FOOTER);
                final boolean locMarshCompactFooterBool = locMarshCompactFooter != null ? locMarshCompactFooter : false;

                Boolean rmtMarshCompactFooter = node.attribute(ATTR_MARSHALLER_COMPACT_FOOTER);
                final boolean rmtMarshCompactFooterBool = rmtMarshCompactFooter != null ? rmtMarshCompactFooter : false;

                if (locMarshCompactFooterBool != rmtMarshCompactFooterBool) {
                    utilityPool.execute(
                        new Runnable() {
                            @Override public void run() {
                                String errMsg = "Local node's binary marshaller \"compactFooter\" property differs from " +
                                    "the same property on remote node (make sure all nodes in topology have the same value " +
                                    "of \"compactFooter\" property) [locMarshallerCompactFooter=" + locMarshCompactFooterBool +
                                    ", rmtMarshallerCompactFooter=" + rmtMarshCompactFooterBool +
                                    ", locNodeAddrs=" + U.addressesAsString(locNode) +
                                    ", rmtNodeAddrs=" + U.addressesAsString(node) +
                                    ", locNodeId=" + locNode.id() + ", rmtNodeId=" + msg.creatorNodeId() + ']';

                                String sndMsg = "Local node's binary marshaller \"compactFooter\" property differs from " +
                                    "the same property on remote node (make sure all nodes in topology have the same value " +
                                    "of \"compactFooter\" property) [locMarshallerCompactFooter=" + rmtMarshCompactFooterBool +
                                    ", rmtMarshallerCompactFooter=" + locMarshCompactFooterBool +
                                    ", locNodeAddrs=" + U.addressesAsString(node) + ", locPort=" + node.discoveryPort() +
                                    ", rmtNodeAddr=" + U.addressesAsString(locNode) + ", locNodeId=" + node.id() +
                                    ", rmtNodeId=" + locNode.id() + ']';

                                nodeCheckError(
                                    node,
                                    errMsg,
                                    sndMsg);
                            }
                        });

                    // Ignore join request.
                    return;
                }

                // Validate String serialization mechanism used by the BinaryMarshaller.
                final Boolean locMarshStrSerialVer2 = locNode.attribute(ATTR_MARSHALLER_USE_BINARY_STRING_SER_VER_2);
                final boolean locMarshStrSerialVer2Bool = locMarshStrSerialVer2 != null ? locMarshStrSerialVer2 : false;

                final Boolean rmtMarshStrSerialVer2 = node.attribute(ATTR_MARSHALLER_USE_BINARY_STRING_SER_VER_2);
                final boolean rmtMarshStrSerialVer2Bool = rmtMarshStrSerialVer2 != null ? rmtMarshStrSerialVer2 : false;

                if (locMarshStrSerialVer2Bool != rmtMarshStrSerialVer2Bool) {
                    utilityPool.execute(
                        new Runnable() {
                            @Override public void run() {
                                String errMsg = "Local node's " + IGNITE_BINARY_MARSHALLER_USE_STRING_SERIALIZATION_VER_2 +
                                    " property value differs from remote node's value " +
                                    "(to make sure all nodes in topology have identical marshaller settings, " +
                                    "configure system property explicitly) " +
                                    "[locMarshStrSerialVer2=" + locMarshStrSerialVer2 +
                                    ", rmtMarshStrSerialVer2=" + rmtMarshStrSerialVer2 +
                                    ", locNodeAddrs=" + U.addressesAsString(locNode) +
                                    ", rmtNodeAddrs=" + U.addressesAsString(node) +
                                    ", locNodeId=" + locNode.id() + ", rmtNodeId=" + msg.creatorNodeId() + ']';

                                String sndMsg = "Local node's " + IGNITE_BINARY_MARSHALLER_USE_STRING_SERIALIZATION_VER_2 +
                                    " property value differs from remote node's value " +
                                    "(to make sure all nodes in topology have identical marshaller settings, " +
                                    "configure system property explicitly) " +
                                    "[locMarshStrSerialVer2=" + rmtMarshStrSerialVer2 +
                                    ", rmtMarshStrSerialVer2=" + locMarshStrSerialVer2 +
                                    ", locNodeAddrs=" + U.addressesAsString(node) + ", locPort=" + node.discoveryPort() +
                                    ", rmtNodeAddr=" + U.addressesAsString(locNode) + ", locNodeId=" + node.id() +
                                    ", rmtNodeId=" + locNode.id() + ']';

                                nodeCheckError(
                                    node,
                                    errMsg,
                                    sndMsg);
                            }
                        });

                    // Ignore join request.
                    return;
                }

                Boolean rmtLateAssign = node.attribute(ATTR_LATE_AFFINITY_ASSIGNMENT);
                // Can be null only in tests.
                boolean rmtLateAssignBool = rmtLateAssign != null ? rmtLateAssign : false;

                if (locLateAssignBool != rmtLateAssignBool) {
                    String errMsg = "Local node's cache affinity assignment mode differs from " +
                        "the same property on remote node (make sure all nodes in topology have the same " +
                        "cache affinity assignment mode) [locLateAssign=" + locLateAssignBool +
                        ", rmtLateAssign=" + rmtLateAssignBool +
                        ", locNodeAddrs=" + U.addressesAsString(locNode) +
                        ", rmtNodeAddrs=" + U.addressesAsString(node) +
                        ", locNodeId=" + locNode.id() + ", rmtNodeId=" + msg.creatorNodeId() + ']';

                    String sndMsg = "Local node's cache affinity assignment mode differs from " +
                        "the same property on remote node (make sure all nodes in topology have the same " +
                        "cache affinity assignment mode) [locLateAssign=" + rmtLateAssignBool +
                        ", rmtLateAssign=" + locLateAssign +
                        ", locNodeAddrs=" + U.addressesAsString(node) + ", locPort=" + node.discoveryPort() +
                        ", rmtNodeAddr=" + U.addressesAsString(locNode) + ", locNodeId=" + node.id() +
                        ", rmtNodeId=" + locNode.id() + ']';

                    nodeCheckError(node, errMsg, sndMsg);

                    // Ignore join request.
                    return;
                }

                final Boolean locSrvcProcModeAttr = locNode.attribute(ATTR_EVENT_DRIVEN_SERVICE_PROCESSOR_ENABLED);
                // Can be null only in module tests of discovery spi (without node startup).
                final Boolean locSrvcProcMode = locSrvcProcModeAttr != null ? locSrvcProcModeAttr : false;

                final Boolean rmtSrvcProcModeAttr = node.attribute(ATTR_EVENT_DRIVEN_SERVICE_PROCESSOR_ENABLED);
                final boolean rmtSrvcProcMode = rmtSrvcProcModeAttr != null ? rmtSrvcProcModeAttr : false;

                if (!F.eq(locSrvcProcMode, rmtSrvcProcMode)) {
                    utilityPool.execute(
                        new Runnable() {
                            @Override public void run() {
                                String errMsg = "Local node's " + IGNITE_EVENT_DRIVEN_SERVICE_PROCESSOR_ENABLED +
                                    " property value differs from remote node's value " +
                                    "(to make sure all nodes in topology have identical service processor mode, " +
                                    "configure system property explicitly) " +
                                    "[locSrvcProcMode=" + locSrvcProcMode +
                                    ", rmtSrvcProcMode=" + rmtSrvcProcMode +
                                    ", locNodeAddrs=" + U.addressesAsString(locNode) +
                                    ", rmtNodeAddrs=" + U.addressesAsString(node) +
                                    ", locNodeId=" + locNode.id() + ", rmtNodeId=" + msg.creatorNodeId() + ']';

                                String sndMsg = "Local node's " + IGNITE_EVENT_DRIVEN_SERVICE_PROCESSOR_ENABLED +
                                    " property value differs from remote node's value " +
                                    "(to make sure all nodes in topology have identical service processor mode, " +
                                    "configure system property explicitly) " +
                                    "[locSrvcProcMode=" + rmtSrvcProcMode +
                                    ", rmtSrvcProcMode=" + locSrvcProcMode +
                                    ", locNodeAddrs=" + U.addressesAsString(node) + ", locPort=" + node.discoveryPort() +
                                    ", rmtNodeAddr=" + U.addressesAsString(locNode) + ", locNodeId=" + node.id() +
                                    ", rmtNodeId=" + locNode.id() + ']';

                                nodeCheckError(
                                    node,
                                    errMsg,
                                    sndMsg);
                            }
                        });

                    // Ignore join request.
                    return;
                }

                // Handle join.
                node.internalOrder(ring.nextNodeOrder());

                if (log.isDebugEnabled())
                    log.debug("Internal order has been assigned to node: " + node);

                DiscoveryDataPacket data = msg.gridDiscoveryData();

                TcpDiscoveryNodeAddedMessage nodeAddedMsg = new TcpDiscoveryNodeAddedMessage(locNodeId,
                    node, data, spi.gridStartTime);

                nodeAddedMsg.client(msg.client());

                processNodeAddedMessage(nodeAddedMsg);
            }
            else {
                if (sendMessageToRemotes(msg))
                    sendMessageAcrossRing(msg);
            }
        }

        /**
         * @param node Node.
         * @param name Attribute name.
         * @param dflt Default value.
         * @return Attribute value.
         */
        private boolean booleanAttribute(ClusterNode node, String name, boolean dflt) {
            Boolean attr = node.attribute(name);

            return attr != null ? attr : dflt;
        }

        /**
         * @param node Joining node.
         * @param errMsg Message to log.
         * @param sndMsg Message to send.
         */
        private void nodeCheckError(TcpDiscoveryNode node, String errMsg, String sndMsg) {
            LT.warn(log, errMsg);

            // Always output in debug.
            if (log.isDebugEnabled())
                log.debug(errMsg);

            try {
                trySendMessageDirectly(node, new TcpDiscoveryCheckFailedMessage(locNode.id(), sndMsg));
            }
            catch (IgniteSpiException e) {
                if (log.isDebugEnabled())
                    log.debug("Failed to send marshaller check failed message to node " +
                        "[node=" + node + ", err=" + e.getMessage() + ']');

                onException("Failed to send marshaller check failed message to node " +
                    "[node=" + node + ", err=" + e.getMessage() + ']', e);
            }
        }

        /** */
        private void trySendMessageDirectlyToAddrs(
            Collection<InetSocketAddress> addrs,
            @Nullable TcpDiscoveryNode node,
            TcpDiscoveryAbstractMessage msg
        ) {
            IgniteSpiException ex = null;

            for (InetSocketAddress addr : addrs) {
                try {
                    IgniteSpiOperationTimeoutHelper timeoutHelper = new IgniteSpiOperationTimeoutHelper(spi, true);

                    sendMessageDirectly(msg, addr, timeoutHelper);

                    if (node != null)
                        node.lastSuccessfulAddress(addr);

                    return;
                }
                catch (IgniteSpiException e) {
                    ex = e;
                }
            }

            if (ex != null)
                throw ex;
        }

        /**
         * Tries to send a message to all node's available addresses.
         *
         * @param addrs Node addresses, used when node could not be found in <code>ring</code>.
         * @param nodeId Node ID to send message to.
         * @param msg Message.
         * @throws IgniteSpiException Last failure if all attempts failed.
         */
        private void trySendMessageDirectly(
            Collection<InetSocketAddress> addrs,
            UUID nodeId,
            TcpDiscoveryAbstractMessage msg
        ) {
            TcpDiscoveryNode node = ring.node(nodeId);

            if (node == null) {
                if (!F.isEmpty(addrs))
                    trySendMessageDirectlyToAddrs(addrs, null, msg);
                else
                    throw new IgniteSpiException("Node does not exist: " + nodeId);
            }
            else
                trySendMessageDirectly(node, msg);
        }

        /**
         * Tries to send a message to all node's available addresses.
         *
         * @param node Node to send message to.
         * @param msg Message.
         * @throws IgniteSpiException Last failure if all attempts failed.
         */
        private void trySendMessageDirectly(TcpDiscoveryNode node, TcpDiscoveryAbstractMessage msg)
            throws IgniteSpiException {
            if (node.clientRouterNodeId() != null) {
                TcpDiscoveryNode routerNode = ring.node(node.clientRouterNodeId());

                if (routerNode == null)
                    throw new IgniteSpiException("Router node for client does not exist: " + node);

                if (routerNode.clientRouterNodeId() != null)
                    throw new IgniteSpiException("Router node is a client node: " + node);

                if (routerNode.id().equals(getLocalNodeId())) {
                    sendDirectlyToClient(node.id(), msg);

                    return;
                }

                trySendMessageDirectly(routerNode, msg);

                return;
            }

            trySendMessageDirectlyToAddrs(spi.getNodeAddresses(node, U.sameMacs(locNode, node)), node, msg);
        }

        /**
         * @param clientNodeId Client node id.
         * @param msg Message to send.
         * @throws IgniteSpiException Last failure if all attempts failed.
         */
        private void sendDirectlyToClient(UUID clientNodeId, TcpDiscoveryAbstractMessage msg) {
            ClientMessageWorker worker = clientMsgWorkers.get(clientNodeId);

            if (worker == null)
                throw new IgniteSpiException("Client node already disconnected: " + clientNodeId);

            msg.verify(getLocalNodeId()); // Client worker require verified messages.

            worker.addMessage(msg);
        }

        /**
         * Processes node added message.
         *
         * For coordinator node method marks the messages as verified for rest of nodes to apply the
         * changes this message is issued for.
         *
         * Node added message is processed by other nodes only after coordinator verification.
         *
         * @param msg Node added message.
         * @deprecated Due to current protocol node add process cannot be dropped in the middle of the ring,
         *      if new node auth fails due to config inconsistency. So, we need to finish add
         *      and only then initiate failure.
         */
        @Deprecated
        private void processNodeAddedMessage(TcpDiscoveryNodeAddedMessage msg) {
            assert msg != null;

            TcpDiscoveryNode node = msg.node();

            assert node != null;

            if (node.internalOrder() < locNode.internalOrder()) {
                if (!locNode.id().equals(node.id())) {
                    U.warn(log, "Discarding node added message since local node's order is greater " +
                            "[node=" + node + ", ring=" + ring + ", msg=" + msg + ']');

                    return;
                }
                else {
                    // TODO IGNITE-11272
                    if (log.isDebugEnabled())
                        log.debug("Received node added message with node order smaller than local node order " +
                            "(will appy) [node=" + node + ", ring=" + ring + ", msg=" + msg + ']');
                }
            }

            UUID locNodeId = getLocalNodeId();

            if (isLocalNodeCoordinator()) {
                if (msg.verified()) {
                    spi.stats.onRingMessageReceived(msg);

                    TcpDiscoveryNodeAddFinishedMessage addFinishMsg = new TcpDiscoveryNodeAddFinishedMessage(locNodeId,
                        node.id());

                    if (node.clientRouterNodeId() != null) {
                        addFinishMsg.clientDiscoData(msg.gridDiscoveryData());

                        addFinishMsg.clientNodeAttributes(node.attributes());
                    }

                    processNodeAddFinishedMessage(addFinishMsg);

                    addMessage(new TcpDiscoveryDiscardMessage(locNodeId, msg.id(), false));

                    return;
                }

                msg.verify(locNodeId);
            }
            else if (!locNodeId.equals(node.id()) && ring.node(node.id()) != null) {
                // Local node already has node from message in local topology.
                // Just pass it to coordinator via the ring.
                if (sendMessageToRemotes(msg))
                    sendMessageAcrossRing(msg);

                if (log.isDebugEnabled()) {
                    log.debug("Local node already has node being added. Passing TcpDiscoveryNodeAddedMessage to " +
                        "coordinator for final processing [ring=" + ring + ", node=" + node + ", locNode="
                        + locNode + ", msg=" + msg + ']');
                }

                if (debugMode) {
                    debugLog(msg, "Local node already has node being added. Passing TcpDiscoveryNodeAddedMessage to " +
                        "coordinator for final processing [ring=" + ring + ", node=" + node + ", locNode="
                        + locNode + ", msg=" + msg + ']');
                }

                return;
            }

            if (msg.verified() && !locNodeId.equals(node.id())) {
                if (!node.isClient() && !node.isDaemon() && nodesIdsHist.contains(node.id())) {
                    U.warn(log, "Discarding node added message since local node has already seen " +
                        "joining node in topology [node=" + node + ", locNode=" + locNode + ", msg=" + msg + ']');

                    return;
                }

                if (node.internalOrder() <= ring.maxInternalOrder()) {
                    if (log.isDebugEnabled())
                        log.debug("Discarding node added message since new node's order is less than " +
                            "max order in ring [ring=" + ring + ", node=" + node + ", locNode=" + locNode +
                            ", msg=" + msg + ']');

                    if (debugMode)
                        debugLog(msg, "Discarding node added message since new node's order is less than " +
                            "max order in ring [ring=" + ring + ", node=" + node + ", locNode=" + locNode +
                            ", msg=" + msg + ']');

                    return;
                }

                synchronized (mux) {
                    joiningNodes.add(node.id());
                }

                if (!isLocalNodeCoordinator() && spi.nodeAuth != null && spi.nodeAuth.isGlobalNodeAuthentication()) {
                    boolean authFailed = true;

                    try {
                        SecurityCredentials cred = unmarshalCredentials(node);

                        if (cred == null) {
                            if (log.isDebugEnabled())
                                log.debug(
                                    "Skipping global authentication for node (security credentials not found, " +
                                        "probably, due to coordinator has older version) " +
                                        "[nodeId=" + node.id() +
                                        ", addrs=" + U.addressesAsString(node) +
                                        ", coord=" + ring.coordinator() + ']');

                            authFailed = false;
                        }
                        else {
                            SecurityContext subj = spi.nodeAuth.authenticateNode(node, cred);

                            SecurityContext coordSubj = nodeSecurityContext(
                                spi.marshaller(), U.resolveClassLoader(spi.ignite().configuration()), node
                            );

                            if (!permissionsEqual(getPermissions(coordSubj), getPermissions(subj))) {
                                // Node has not pass authentication.
                                LT.warn(log, "Authentication failed [nodeId=" + node.id() +
                                    ", addrs=" + U.addressesAsString(node) + ']');

                                // Always output in debug.
                                if (log.isDebugEnabled())
                                    log.debug("Authentication failed [nodeId=" + node.id() + ", addrs=" +
                                        U.addressesAsString(node));
                            }
                            else
                                // Node will not be kicked out.
                                authFailed = false;
                        }
                    }
                    catch (IgniteException e) {
                        U.error(log, "Failed to verify node permissions consistency (will drop the node): " + node, e);
                    }
                    finally {
                        if (authFailed) {
                            try {
                                trySendMessageDirectly(
                                    node,
                                    new TcpDiscoveryAuthFailedMessage(locNodeId, spi.locHost, node.id())
                                );
                            }
                            catch (IgniteSpiException e) {
                                if (log.isDebugEnabled())
                                    log.debug("Failed to send unauthenticated message to node " +
                                        "[node=" + node + ", err=" + e.getMessage() + ']');

                                onException("Failed to send unauthenticated message to node " +
                                    "[node=" + node + ", err=" + e.getMessage() + ']', e);
                            }

                            addMessage(new TcpDiscoveryNodeFailedMessage(locNodeId, node.id(),
                                node.internalOrder()));
                        }
                    }
                }

                if (msg.client())
                    node.clientAliveTime(spi.clientFailureDetectionTimeout());

                boolean topChanged = ring.add(node);

                if (topChanged) {
                    assert !node.visible() : "Added visible node [node=" + node + ", locNode=" + locNode + ']';

                    DiscoveryDataPacket dataPacket = msg.gridDiscoveryData();

                    assert dataPacket != null : msg;

                    dataPacket.joiningNodeClient(msg.client());

                    if (dataPacket.hasJoiningNodeData()) {
                        if (spiState == CONNECTED) {
                            // Node already connected to the cluster can apply joining nodes' disco data immediately
                            spi.onExchange(dataPacket, U.resolveClassLoader(spi.ignite().configuration()));

                            if (!node.isDaemon())
                                spi.collectExchangeData(dataPacket);
                        }
                        else if (spiState == CONNECTING)
                            // Node joining to the cluster should postpone applying disco data of other joiners till
                            // receiving gridDiscoData (when NodeAddFinished message arrives)
                            joiningNodesDiscoDataList.add(dataPacket);
                    }

                    processMessageFailedNodes(msg);
                }

                if (log.isDebugEnabled())
                    log.debug("Added node to local ring [added=" + topChanged + ", node=" + node +
                        ", ring=" + ring + ']');
            }

            if (msg.verified() && locNodeId.equals(node.id())) {
                synchronized (mux) {
                    if (spiState == CONNECTING && locNode.internalOrder() != node.internalOrder()) {
                        // Initialize topology.
                        Collection<TcpDiscoveryNode> top = msg.topology();

                        if (top != null && !top.isEmpty()) {
                            spi.gridStartTime = msg.gridStartTime();

                            if (spi.nodeAuth != null && spi.nodeAuth.isGlobalNodeAuthentication()) {
                                TcpDiscoveryAbstractMessage authFail =
                                    new TcpDiscoveryAuthFailedMessage(locNodeId, spi.locHost, node.id());

                                try {
                                    ClassLoader ldr = U.resolveClassLoader(spi.ignite().configuration());

                                    SecurityContext rmCrd = nodeSecurityContext(
                                        spi.marshaller(), ldr, node
                                    );

                                    SecurityContext locCrd = nodeSecurityContext(
                                        spi.marshaller(), ldr, locNode
                                    );

                                    if (!permissionsEqual(getPermissions(locCrd), getPermissions(rmCrd))) {
                                        // Node has not pass authentication.
                                        LT.warn(log,
                                            "Failed to authenticate local node " +
                                                "(local authentication result is different from rest of topology) " +
                                                "[nodeId=" + node.id() + ", addrs=" + U.addressesAsString(node) + ']');

                                        joinRes.set(authFail);

                                        spiState = AUTH_FAILED;

                                        mux.notifyAll();

                                        return;
                                    }
                                }
                                catch (IgniteException e) {
                                    U.error(log, "Failed to verify node permissions consistency (will drop the node): " + node, e);

                                    joinRes.set(authFail);

                                    spiState = AUTH_FAILED;

                                    mux.notifyAll();

                                    return;
                                }
                            }

                            for (TcpDiscoveryNode n : top) {
                                assert n.internalOrder() < node.internalOrder() :
                                    "Invalid node [topNode=" + n + ", added=" + node + ']';

                                // Make all preceding nodes and local node visible.
                                n.visible(true);

                                if (nodeCompactRepresentationSupported) {
                                    nodeCompactRepresentationSupported =
                                        nodeSupports(
                                            n,
                                            TCP_DISCOVERY_MESSAGE_NODE_COMPACT_REPRESENTATION
                                        );
                                }
                            }

                            joiningNodes.clear();

                            locNode.setAttributes(node.attributes());

                            locNode.visible(true);

                            // Restore topology with all nodes visible.
                            ring.restoreTopology(top, node.internalOrder());

                            if (log.isDebugEnabled())
                                log.debug("Restored topology from node added message: " + ring);

                            gridDiscoveryData = msg.gridDiscoveryData();

                            joiningNodesDiscoDataList = new ArrayList<>();

                            topHist.clear();
                            topHist.putAll(msg.topologyHistory());

                            pendingMsgs.reset(msg.messages(), msg.discardedMessageId(),
                                msg.discardedCustomMessageId());

                            // Clear data to minimize message size.
                            msg.messages(null, null, null);
                            msg.topology(null);
                            msg.topologyHistory(null);
                            msg.clearDiscoveryData();
                        }
                        else {
                            if (log.isDebugEnabled())
                                log.debug("Discarding node added message with empty topology: " + msg);

                            return;
                        }
                    }
                    else {
                        if (log.isDebugEnabled())
                            log.debug("Discarding node added message (this message has already been processed) " +
                                "[spiState=" + spiState +
                                ", msg=" + msg +
                                ", locNode=" + locNode + ']');

                        return;
                    }
                }

                processMessageFailedNodes(msg);
            }

            if (sendMessageToRemotes(msg))
                sendMessageAcrossRing(msg);
        }

        /**
         * @param secCtx Security context.
         * @return Security permission set.
         */
        private @Nullable SecurityPermissionSet getPermissions(SecurityContext secCtx) {
            if (secCtx == null || secCtx.subject() == null)
                return null;

            return secCtx.subject().permissions();
        }

        /**
         * Processes node add finished message.
         *
         * @param msg Node add finished message.
         */
        private void processNodeAddFinishedMessage(TcpDiscoveryNodeAddFinishedMessage msg) {
            assert msg != null;

            UUID nodeId = msg.nodeId();

            assert nodeId != null;

            TcpDiscoveryNode node = ring.node(nodeId);

            if (node == null) {
                if (log.isDebugEnabled())
                    log.debug("Discarding node add finished message since node is not found " +
                        "[msg=" + msg + ']');

                return;
            }

            if (log.isDebugEnabled())
                log.debug("Node to finish add: " + node);

            //we will need to recalculate this value since the topology changed
            if (nodeCompactRepresentationSupported) {
                nodeCompactRepresentationSupported =
                    nodeSupports(node, TCP_DISCOVERY_MESSAGE_NODE_COMPACT_REPRESENTATION);
            }

            boolean locNodeCoord = isLocalNodeCoordinator();

            UUID locNodeId = getLocalNodeId();

            if (locNodeCoord) {
                if (msg.verified()) {
                    spi.stats.onRingMessageReceived(msg);

                    addMessage(new TcpDiscoveryDiscardMessage(locNodeId, msg.id(), false));

                    return;
                }

                if (node.visible() && node.order() != 0) {
                    if (log.isDebugEnabled())
                        log.debug("Discarding node add finished message since node has already been added " +
                            "[node=" + node + ", msg=" + msg + ']');

                    return;
                }
                else
                    msg.topologyVersion(ring.incrementTopologyVersion());

                msg.verify(locNodeId);
            }

            long topVer = msg.topologyVersion();

            boolean fireEvt = false;

            if (msg.verified()) {
                assert topVer > 0 : "Invalid topology version: " + msg;

                if (node.order() == 0)
                    node.order(topVer);

                if (!node.visible()) {
                    node.visible(true);

                    fireEvt = true;
                }
            }

            synchronized (mux) {
                joiningNodes.remove(nodeId);
            }

            TcpDiscoverySpiState state = spiStateCopy();

            if (msg.verified() && !locNodeId.equals(nodeId) && state != CONNECTING && fireEvt) {
                spi.stats.onNodeJoined();

                // Make sure that node with greater order will never get EVT_NODE_JOINED
                // on node with less order.
                assert node.internalOrder() > locNode.internalOrder() : "Invalid order [node=" + node +
                    ", locNode=" + locNode + ", msg=" + msg + ", ring=" + ring + ']';

                if (spi.locNodeVer.equals(node.version()))
                    node.version(spi.locNodeVer);

                if (!locNodeCoord) {
                    boolean b = ring.topologyVersion(topVer);

                    assert b : "Topology version has not been updated: [ring=" + ring + ", msg=" + msg +
                        ", lastMsg=" + lastMsg + ", spiState=" + state + ']';

                    if (log.isDebugEnabled())
                        log.debug("Topology version has been updated: [ring=" + ring + ", msg=" + msg + ']');

                    lastMsg = msg;
                }

                if (state == CONNECTED) {
                    notifyDiscovery(EVT_NODE_JOINED, topVer, node);

                    if (!node.isClient() && !node.isDaemon())
                        nodesIdsHist.add(node.id());
                }

                try {
                    if (spi.ipFinder.isShared() && locNodeCoord && node.clientRouterNodeId() == null)
                        spi.ipFinder.registerAddresses(node.socketAddresses());
                }
                catch (IgniteSpiException e) {
                    if (log.isDebugEnabled())
                        log.debug("Failed to register new node address [node=" + node +
                            ", err=" + e.getMessage() + ']');

                    onException("Failed to register new node address [node=" + node +
                        ", err=" + e.getMessage() + ']', e);
                }
            }

            if (msg.verified() && locNodeId.equals(nodeId) && state == CONNECTING) {
                assert node != null;

                assert topVer > 0 : "Invalid topology version: " + msg;

                ring.topologyVersion(topVer);

                node.order(topVer);

                synchronized (mux) {
                    spiState = CONNECTED;

                    mux.notifyAll();
                }

                if (gridDiscoveryData != null)
                    spi.onExchange(gridDiscoveryData, U.resolveClassLoader(spi.ignite().configuration()));

                if (joiningNodesDiscoDataList != null) {
                    for (DiscoveryDataPacket dataPacket : joiningNodesDiscoDataList)
                        spi.onExchange(dataPacket, U.resolveClassLoader(spi.ignite().configuration()));
                }

                nullifyDiscoData();

                // Discovery manager must create local joined event before spiStart completes.
                notifyDiscovery(EVT_NODE_JOINED, topVer, locNode);
            }

            if (sendMessageToRemotes(msg))
                sendMessageAcrossRing(msg);

            checkPendingCustomMessages();
        }

        /**
         * Processes latency check message.
         *
         * @param msg Latency check message.
         */
        private void processRingLatencyCheckMessage(TcpDiscoveryRingLatencyCheckMessage msg) {
            assert msg != null;

            if (msg.maxHopsReached()) {
                if (log.isInfoEnabled())
                    log.info("Latency check has been discarded (max hops reached) [id=" + msg.id() +
                        ", maxHops=" + msg.maxHops() + ']');

                return;
            }

            if (log.isInfoEnabled())
                log.info("Latency check processing: " + msg.id());

            if (ring.hasRemoteServerNodes())
                sendMessageAcrossRing(msg);
            else {
                if (log.isInfoEnabled())
                    log.info("Latency check has been discarded (no remote nodes): " + msg.id());
            }
        }

        /**
         * Processes node left message.
         *
         * @param msg Node left message.
         */
        private void processNodeLeftMessage(TcpDiscoveryNodeLeftMessage msg) {
            assert msg != null;

            UUID locNodeId = getLocalNodeId();

            UUID leavingNodeId = msg.creatorNodeId();

            if (locNodeId.equals(leavingNodeId)) {
                if (msg.senderNodeId() == null) {
                    synchronized (mux) {
                        if (log.isDebugEnabled())
                            log.debug("Starting local node stop procedure.");

                        spiState = STOPPING;

                        mux.notifyAll();
                    }
                }

                if (msg.verified() || !ring.hasRemoteNodes() || msg.senderNodeId() != null) {
                    if (spi.ipFinder.isShared() && !ring.hasRemoteNodes()) {
                        try {
                            spi.ipFinder.unregisterAddresses(
                                U.resolveAddresses(spi.getAddressResolver(), locNode.socketAddresses()));
                        }
                        catch (IgniteSpiException e) {
                            U.error(log, "Failed to unregister local node address from IP finder.", e);
                        }
                    }

                    synchronized (mux) {
                        if (spiState == STOPPING) {
                            spiState = LEFT;

                            mux.notifyAll();
                        }
                    }

                    return;
                }

                sendMessageAcrossRing(msg);

                return;
            }

            if (ring.node(msg.senderNodeId()) == null) {
                if (log.isDebugEnabled())
                    log.debug("Discarding node left message since sender node is not in topology: " + msg);

                return;
            }

            TcpDiscoveryNode leavingNode = ring.node(leavingNodeId);

            if (leavingNode != null) {
                synchronized (mux) {
                    leavingNodes.add(leavingNode);
                }
            }
            else {
                if (log.isDebugEnabled())
                    log.debug("Discarding node left message since node was not found: " + msg);

                return;
            }

            boolean locNodeCoord = isLocalNodeCoordinator();

            if (locNodeCoord) {
                if (msg.verified()) {
                    spi.stats.onRingMessageReceived(msg);

                    addMessage(new TcpDiscoveryDiscardMessage(locNodeId, msg.id(), false));

                    return;
                }

                msg.verify(locNodeId);
            }

            if (msg.verified() && !locNodeId.equals(leavingNodeId)) {
                //we will need to recalculate this value since the topology changed
                if (!nodeCompactRepresentationSupported) {
                    nodeCompactRepresentationSupported =
                        allNodesSupport(TCP_DISCOVERY_MESSAGE_NODE_COMPACT_REPRESENTATION);
                }

                TcpDiscoveryNode leftNode = ring.removeNode(leavingNodeId);

                interruptPing(leavingNode);

                assert leftNode != null : msg;

                if (log.isDebugEnabled())
                    log.debug("Removed node from topology: " + leftNode);

                long topVer;

                if (locNodeCoord) {
                    topVer = ring.incrementTopologyVersion();

                    msg.topologyVersion(topVer);
                }
                else {
                    topVer = msg.topologyVersion();

                    assert topVer > 0 : "Topology version is empty for message: " + msg;

                    boolean b = ring.topologyVersion(topVer);

                    assert b : "Topology version has not been updated: [ring=" + ring + ", msg=" + msg +
                        ", lastMsg=" + lastMsg + ", spiState=" + spiStateCopy() + ']';

                    if (log.isDebugEnabled())
                        log.debug("Topology version has been updated: [ring=" + ring + ", msg=" + msg + ']');

                    lastMsg = msg;
                }

                if (msg.client()) {
                    ClientMessageWorker wrk = clientMsgWorkers.remove(leavingNodeId);

                    if (wrk != null)
                        wrk.addMessage(msg);
                }
                else if (leftNode.equals(next) && sock != null) {
                    try {
                        spi.writeToSocket(sock, out, msg, spi.failureDetectionTimeoutEnabled() ?
                            spi.failureDetectionTimeout() : spi.getSocketTimeout());

                        if (log.isDebugEnabled())
                            log.debug("Sent verified node left message to leaving node: " + msg);
                    }
                    catch (IgniteCheckedException | IOException e) {
                        if (log.isDebugEnabled())
                            log.debug("Failed to send verified node left message to leaving node [msg=" + msg +
                                ", err=" + e.getMessage() + ']');

                        onException("Failed to send verified node left message to leaving node [msg=" + msg +
                            ", err=" + e.getMessage() + ']', e);
                    }
                    finally {
                        forceSndPending = true;

                        next = null;

                        U.closeQuiet(sock);
                    }
                }

                synchronized (mux) {
                    joiningNodes.remove(leftNode.id());
                }

                spi.stats.onNodeLeft();

                notifyDiscovery(EVT_NODE_LEFT, topVer, leftNode);

                synchronized (mux) {
                    failedNodes.remove(leftNode);

                    leavingNodes.remove(leftNode);

                    failedNodesMsgSent.remove(leftNode.id());
                }
            }

            if (sendMessageToRemotes(msg)) {
                try {
                    sendMessageAcrossRing(msg);
                }
                finally {
                    forceSndPending = false;
                }
            }
            else {
                forceSndPending = false;

                if (log.isDebugEnabled())
                    log.debug("Unable to send message across the ring (topology has no remote nodes): " + msg);

                U.closeQuiet(sock);

                processPendingMessagesLocally(msg);
            }

            checkPendingCustomMessages();
        }

        /**
         * @param msg Message to send.
         * @return {@code True} if message should be send across the ring.
         */
        private boolean sendMessageToRemotes(TcpDiscoveryAbstractMessage msg) {
            if (ring.hasRemoteNodes())
                return true;

            sendMessageToClients(msg);

            return false;
        }

        /**
         * Processes node failed message.
         *
         * @param msg Node failed message.
         */
        private void processNodeFailedMessage(TcpDiscoveryNodeFailedMessage msg) {
            assert msg != null;

            UUID sndId = msg.senderNodeId();

            if (sndId != null) {
                TcpDiscoveryNode sndNode = ring.node(sndId);

                if (sndNode == null) {
                    if (log.isDebugEnabled())
                        log.debug("Discarding node failed message sent from unknown node: " + msg);

                    return;
                }
                else {
                    boolean contains;

                    UUID creatorId = msg.creatorNodeId();

                    assert creatorId != null : msg;

                    synchronized (mux) {
                        contains = failedNodes.containsKey(sndNode) || ring.node(creatorId) == null;
                    }

                    if (contains) {
                        if (log.isDebugEnabled())
                            log.debug("Discarding node failed message sent from node which is about to fail: " + msg);

                        return;
                    }
                }
            }

            UUID failedNodeId = msg.failedNodeId();

            TcpDiscoveryNode failedNode = ring.node(failedNodeId);

            if (failedNode != null && failedNode.internalOrder() != msg.internalOrder()) {
                if (log.isDebugEnabled())
                    log.debug("Ignoring node failed message since node internal order does not match " +
                        "[msg=" + msg + ", node=" + failedNode + ']');

                return;
            }

            if (failedNode != null) {
                assert !failedNode.isLocal() || !msg.verified() : msg;

                boolean skipUpdateFailedNodes = msg.force() && !msg.verified();

                if (!skipUpdateFailedNodes) {
                    synchronized (mux) {
                        if (!failedNodes.containsKey(failedNode))
                            failedNodes.put(failedNode, msg.senderNodeId() != null ? msg.senderNodeId() : getLocalNodeId());
                    }
                }
            }
            else {
                if (log.isDebugEnabled())
                    log.debug("Discarding node failed message since node was not found: " + msg);

                return;
            }

            boolean locNodeCoord = isLocalNodeCoordinator();

            UUID locNodeId = getLocalNodeId();

            if (locNodeCoord) {
                if (msg.verified()) {
                    spi.stats.onRingMessageReceived(msg);

                    addMessage(new TcpDiscoveryDiscardMessage(locNodeId, msg.id(), false));

                    return;
                }
                else if (locNodeId.equals(failedNodeId)) {
                    segmentLocalNodeOnSendFail(null);

                    return;
                }

                msg.verify(locNodeId);
            }

            if (msg.verified()) {
                //we will need to recalculate this value since the topology changed
                if (!nodeCompactRepresentationSupported) {
                    nodeCompactRepresentationSupported =
                        allNodesSupport(TCP_DISCOVERY_MESSAGE_NODE_COMPACT_REPRESENTATION);
                }

                failedNode = ring.removeNode(failedNodeId);

                interruptPing(failedNode);

                assert failedNode != null;

                long topVer;

                if (locNodeCoord) {
                    topVer = ring.incrementTopologyVersion();

                    msg.topologyVersion(topVer);
                }
                else {
                    topVer = msg.topologyVersion();

                    assert topVer > 0 : "Topology version is empty for message: " + msg;

                    boolean b = ring.topologyVersion(topVer);

                    assert b : "Topology version has not been updated: [ring=" + ring + ", msg=" + msg +
                        ", lastMsg=" + lastMsg + ", spiState=" + spiStateCopy() + ']';

                    if (log.isDebugEnabled())
                        log.debug("Topology version has been updated: [ring=" + ring + ", msg=" + msg + ']');

                    lastMsg = msg;
                }

                synchronized (mux) {
                    failedNodes.remove(failedNode);

                    leavingNodes.remove(failedNode);

                    failedNodesMsgSent.remove(failedNode.id());

                    if (!msg.force()) { // ClientMessageWorker will stop after sending force fail message.
                        ClientMessageWorker worker = clientMsgWorkers.remove(failedNode.id());

                        if (worker != null && worker.runner() != null)
                            worker.runner().interrupt();
                    }
                }

                if (msg.warning() != null && !msg.creatorNodeId().equals(getLocalNodeId())) {
                    ClusterNode creatorNode = ring.node(msg.creatorNodeId());

                    U.warn(log, "Received EVT_NODE_FAILED event with warning [" +
                        "nodeInitiatedEvt=" + (creatorNode != null ? creatorNode : msg.creatorNodeId()) +
                        ", msg=" + msg.warning() + ']');
                }

                synchronized (mux) {
                    joiningNodes.remove(failedNode.id());
                }

                notifyDiscovery(EVT_NODE_FAILED, topVer, failedNode);

                spi.stats.onNodeFailed();
            }

            if (sendMessageToRemotes(msg))
                sendMessageAcrossRing(msg);
            else {
                if (log.isDebugEnabled())
                    log.debug("Unable to send message across the ring (topology has no remote nodes): " + msg);

                U.closeQuiet(sock);

                processPendingMessagesLocally(msg);
            }

            checkPendingCustomMessages();
        }

        /**
         * Processes status check message.
         *
         * @param msg Status check message.
         */
        private void processStatusCheckMessage(final TcpDiscoveryStatusCheckMessage msg) {
            assert msg != null;

            UUID locNodeId = getLocalNodeId();

            if (msg.failedNodeId() != null) {
                if (locNodeId.equals(msg.failedNodeId())) {
                    if (log.isDebugEnabled())
                        log.debug("Status check message discarded (suspect node is local node).");

                    return;
                }

                if (locNodeId.equals(msg.creatorNodeId()) && msg.senderNodeId() != null) {
                    if (log.isDebugEnabled())
                        log.debug("Status check message discarded (local node is the sender of the status message).");

                    return;
                }

                if (isLocalNodeCoordinator() && ring.node(msg.creatorNodeId()) == null) {
                    if (log.isDebugEnabled())
                        log.debug("Status check message discarded (creator node is not in topology).");

                    return;
                }
            }
            else {
                if (isLocalNodeCoordinator() && !locNodeId.equals(msg.creatorNodeId())) {
                    // Local node is real coordinator, it should respond and discard message.
                    if (ring.node(msg.creatorNodeId()) != null) {
                        // Sender is in topology, send message via ring.
                        msg.status(STATUS_OK);

                        sendMessageAcrossRing(msg);
                    }
                    else {
                        // Sender is not in topology, it should reconnect.
                        msg.status(STATUS_RECON);

                        utilityPool.execute(new Runnable() {
                            @Override public void run() {
                                synchronized (mux) {
                                    if (spiState == DISCONNECTED) {
                                        if (log.isDebugEnabled())
                                            log.debug("Ignoring status check request, SPI is already disconnected: " + msg);

                                        return;
                                    }
                                }

                                TcpDiscoveryStatusCheckMessage msg0 = msg;

                                if (F.contains(msg.failedNodes(), msg.creatorNodeId())) {
                                    msg0 = createTcpDiscoveryStatusCheckMessage(
                                        msg.creatorNode(),
                                        msg.creatorNodeId(),
                                        msg.failedNodeId());

                                    if (msg0 == null) {
                                        log.debug("Status check message discarded (creator node is not in topology).");

                                        return;
                                    }

                                    msg0.failedNodes(null);

                                    for (UUID failedNodeId : msg.failedNodes()) {
                                        if (!failedNodeId.equals(msg.creatorNodeId()))
                                            msg0.addFailedNode(failedNodeId);
                                    }
                                }

                                try {
                                    trySendMessageDirectly(msg0.creatorNodeAddrs(), msg0.creatorNodeId(), msg0);

                                    if (log.isDebugEnabled())
                                        log.debug("Responded to status check message " +
                                            "[recipient=" + msg0.creatorNodeId() + ", status=" + msg0.status() + ']');
                                }
                                catch (IgniteSpiException e) {
                                    if (e.hasCause(SocketException.class)) {
                                        if (log.isDebugEnabled())
                                            log.debug("Failed to respond to status check message (connection " +
                                                "refused) [recipient=" + msg0.creatorNodeId() + ", status=" +
                                                msg0.status() + ']');

                                        onException("Failed to respond to status check message (connection refused) " +
                                            "[recipient=" + msg0.creatorNodeId() + ", status=" + msg0.status() + ']', e);
                                    }
                                    else if (!spi.isNodeStopping0()) {
                                        if (pingNode(msg0.creatorNodeId())) {
                                            // Node exists and accepts incoming connections.
                                            U.error(log, "Failed to respond to status check message [recipient=" +
                                                msg0.creatorNodeId() + ", status=" + msg0.status() + ']', e);
                                        }
                                        else if (log.isDebugEnabled()) {
                                            log.debug("Failed to respond to status check message (did the node stop?)" +
                                                "[recipient=" + msg0.creatorNodeId() +
                                                ", status=" + msg0.status() + ']');
                                        }
                                    }
                                }
                            }
                        });
                    }

                    return;
                }

                if (locNodeId.equals(msg.creatorNodeId()) && msg.senderNodeId() == null &&
                    U.millisSinceNanos(locNode.lastUpdateTimeNanos()) < spi.metricsUpdateFreq) {
                    if (log.isDebugEnabled())
                        log.debug("Status check message discarded (local node receives updates).");

                    return;
                }

                if (locNodeId.equals(msg.creatorNodeId()) && msg.senderNodeId() == null &&
                    spiStateCopy() != CONNECTED) {
                    if (log.isDebugEnabled())
                        log.debug("Status check message discarded (local node is not connected to topology).");

                    return;
                }

                if (locNodeId.equals(msg.creatorNodeId()) && msg.senderNodeId() != null) {
                    if (spiStateCopy() != CONNECTED)
                        return;

                    if (msg.status() == STATUS_OK) {
                        if (log.isDebugEnabled())
                            log.debug("Received OK status response from coordinator: " + msg);
                    }
                    else if (msg.status() == STATUS_RECON) {
                        U.warn(log, "Node is out of topology (probably, due to short-time network problems).");

                        notifyDiscovery(EVT_NODE_SEGMENTED, ring.topologyVersion(), locNode);

                        return;
                    }
                    else if (log.isDebugEnabled())
                        log.debug("Status value was not updated in status response: " + msg);

                    // Discard the message.
                    return;
                }
            }

            if (sendMessageToRemotes(msg))
                sendMessageAcrossRing(msg);
        }

        /**
         * Processes regular metrics update message. If a more recent message of the same kind has been received,
         * then it will be processed instead of the one taken from the queue.
         *
         * @param msg Metrics update message.
         */
        private void processMetricsUpdateMessage(TcpDiscoveryMetricsUpdateMessage msg) {
            assert msg != null;

            assert !msg.client();

            int laps = metricsMsgFilter.passedLaps(msg);

            msg = metricsMsgFilter.pollActualMessage(laps, msg);

            UUID locNodeId = getLocalNodeId();

            if (ring.node(msg.creatorNodeId()) == null) {
                if (log.isDebugEnabled())
                    log.debug("Discarding metrics update message issued by unknown node [msg=" + msg +
                        ", ring=" + ring + ']');

                return;
            }

            if (isLocalNodeCoordinator() && !locNodeId.equals(msg.creatorNodeId())) {
                if (log.isDebugEnabled())
                    log.debug("Discarding metrics update message issued by non-coordinator node: " + msg);

                return;
            }

            if (!isLocalNodeCoordinator() && locNodeId.equals(msg.creatorNodeId())) {
                if (log.isDebugEnabled())
                    log.debug("Discarding metrics update message issued by local node (node is no more coordinator): " +
                        msg);

                return;
            }

            if (laps == 2) {
                if (log.isTraceEnabled())
                    log.trace("Discarding metrics update message that has made two passes: " + msg);

                return;
            }

            long tsNanos = System.nanoTime();

            if (spiStateCopy() == CONNECTED && msg.hasMetrics())
                processMsgCacheMetrics(msg, tsNanos);

            if (sendMessageToRemotes(msg)) {
                if (laps == 0 && spiStateCopy() == CONNECTED) {
                    // Message is on its first ring or just created on coordinator.
                    msg.setMetrics(locNodeId, spi.metricsProvider.metrics());
                    msg.setCacheMetrics(locNodeId, spi.metricsProvider.cacheMetrics());

                    for (Map.Entry<UUID, ClientMessageWorker> e : clientMsgWorkers.entrySet()) {
                        UUID nodeId = e.getKey();
                        ClusterMetrics metrics = e.getValue().metrics();

                        if (metrics != null)
                            msg.setClientMetrics(locNodeId, nodeId, metrics);

                        msg.addClientNodeId(nodeId);
                    }
                }
                else {
                    // Message is on its second ring.
                    removeMetrics(msg, locNodeId);

                    Collection<UUID> clientNodeIds = msg.clientNodeIds();

                    for (TcpDiscoveryNode clientNode : ring.clientNodes()) {
                        if (clientNode.visible()) {
                            if (clientNodeIds.contains(clientNode.id()))
                                clientNode.clientAliveTime(spi.clientFailureDetectionTimeout());
                            else {
                                if (!clientNode.clientAliveTimeSet())
                                    clientNode.clientAliveTime(spi.clientFailureDetectionTimeout());

                                boolean aliveCheck = clientNode.isClientAlive();

                                if (!aliveCheck && isLocalNodeCoordinator()) {
                                    boolean failedNode;

                                    synchronized (mux) {
                                        failedNode = failedNodes.containsKey(clientNode);
                                    }

                                    if (!failedNode) {
                                        U.warn(log, "Failing client node due to not receiving metrics updates " +
                                            "from client node within " +
                                            "'IgniteConfiguration.clientFailureDetectionTimeout' " +
                                            "(consider increasing configuration property) " +
                                            "[timeout=" + spi.clientFailureDetectionTimeout() + ", node=" + clientNode + ']');

                                        TcpDiscoveryNodeFailedMessage nodeFailedMsg = new TcpDiscoveryNodeFailedMessage(
                                            locNodeId, clientNode.id(), clientNode.internalOrder());

                                        processNodeFailedMessage(nodeFailedMsg);
                                    }
                                }
                            }
                        }
                    }
                }

                if (sendMessageToRemotes(msg))
                    sendMessageAcrossRing(msg);
            }
            else {
                locNode.lastUpdateTimeNanos(tsNanos);

                notifyDiscovery(EVT_NODE_METRICS_UPDATED, ring.topologyVersion(), locNode);
            }
        }

        /**
         * Processes discard message and discards previously registered pending messages.
         *
         * @param msg Discard message.
         */
        private void processDiscardMessage(TcpDiscoveryDiscardMessage msg) {
            assert msg != null;

            IgniteUuid msgId = msg.msgId();

            assert msgId != null;

            if (isLocalNodeCoordinator()) {
                if (!getLocalNodeId().equals(msg.verifierNodeId()))
                    // Message is not verified or verified by former coordinator.
                    msg.verify(getLocalNodeId());
                else
                    // Discard the message.
                    return;
            }

            if (msg.verified())
                pendingMsgs.discard(msgId, msg.customMessageDiscard());

            if (ring.hasRemoteNodes())
                sendMessageAcrossRing(msg);
        }

        /**
         * @param msg Message.
         */
        private void processClientPingRequest(final TcpDiscoveryClientPingRequest msg) {
            utilityPool.execute(new Runnable() {
                @Override public void run() {
                    synchronized (mux) {
                        if (spiState == DISCONNECTED) {
                            if (log.isDebugEnabled())
                                log.debug("Ignoring ping request, SPI is already disconnected: " + msg);

                            return;
                        }
                    }

                    final ClientMessageWorker worker = clientMsgWorkers.get(msg.creatorNodeId());

                    if (worker == null) {
                        if (log.isDebugEnabled())
                            log.debug("Ping request from dead client node, will be skipped: " + msg.creatorNodeId());
                    }
                    else {
                        boolean res;

                        try {
                            res = pingNode(msg.nodeToPing());
                        } catch (IgniteSpiException e) {
                            log.error("Failed to ping node [nodeToPing=" + msg.nodeToPing() + ']', e);

                            res = false;
                        }

                        TcpDiscoveryClientPingResponse pingRes = new TcpDiscoveryClientPingResponse(
                            getLocalNodeId(), msg.nodeToPing(), res);

                        pingRes.verify(getLocalNodeId());

                        worker.addMessage(pingRes);
                    }
                }
            });
        }

        /**
         * @param msg Message.
         * @param waitForNotification If {@code true} then thread will wait when discovery event notification has finished.
         */
        private void processCustomMessage(TcpDiscoveryCustomEventMessage msg, boolean waitForNotification) {
            if (isLocalNodeCoordinator()) {
                boolean delayMsg;

                assert ring.minimumNodeVersion() != null : ring;

                boolean joiningEmpty;

                synchronized (mux) {
                    joiningEmpty = joiningNodes.isEmpty();
                }

                delayMsg = msg.topologyVersion() == 0L && !joiningEmpty;

                if (delayMsg) {
                    if (log.isDebugEnabled()) {
                        synchronized (mux) {
                            log.debug("Delay custom message processing, there are joining nodes [msg=" + msg +
                                ", joiningNodes=" + joiningNodes + ']');
                        }
                    }

                    synchronized (mux) {
                        pendingCustomMsgs.add(msg);
                    }

                    return;
                }

                if (!msg.verified()) {
                    msg.verify(getLocalNodeId());
                    msg.topologyVersion(ring.topologyVersion());

                    if (pendingMsgs.procCustomMsgs.add(msg.id())) {
                        notifyDiscoveryListener(msg, waitForNotification);

                        if (sendMessageToRemotes(msg))
                            sendMessageAcrossRing(msg);
                        else {
                            registerPendingMessage(msg);

                            processCustomMessage(msg, waitForNotification);
                        }
                    }

                    msg.message(null, msg.messageBytes());
                }
                else {
                    addMessage(new TcpDiscoveryDiscardMessage(getLocalNodeId(), msg.id(), true));

                    spi.stats.onRingMessageReceived(msg);

                    DiscoverySpiCustomMessage msgObj = null;

                    try {
                        msgObj = msg.message(spi.marshaller(), U.resolveClassLoader(spi.ignite().configuration()));
                    }
                    catch (Throwable e) {
                        U.error(log, "Failed to unmarshal discovery custom message.", e);
                    }

                    if (msgObj != null) {
                        DiscoverySpiCustomMessage nextMsg = msgObj.ackMessage();

                        if (nextMsg != null) {
                            try {
                                TcpDiscoveryCustomEventMessage ackMsg = new TcpDiscoveryCustomEventMessage(
                                    getLocalNodeId(), nextMsg, U.marshal(spi.marshaller(), nextMsg));

                                ackMsg.topologyVersion(msg.topologyVersion());

                                processCustomMessage(ackMsg, waitForNotification);
                            }
                            catch (IgniteCheckedException e) {
                                U.error(log, "Failed to marshal discovery custom message.", e);
                            }
                        }
                    }
                }
            }
            else {
                TcpDiscoverySpiState state0;

                synchronized (mux) {
                    state0 = spiState;
                }

                if (msg.verified() && msg.topologyVersion() != ring.topologyVersion()) {
                    if (log.isDebugEnabled())
                        log.debug("Discarding custom event message [msg=" + msg + ", ring=" + ring + ']');

                    return;
                }

                if (msg.verified() && state0 == CONNECTED && pendingMsgs.procCustomMsgs.add(msg.id())) {
                    assert msg.topologyVersion() == ring.topologyVersion() :
                        "msg: " + msg + ", topVer=" + ring.topologyVersion();

                    notifyDiscoveryListener(msg, waitForNotification);
                }

                // Clear msg field to prevent possible memory leak.
                msg.message(null, msg.messageBytes());

                if (sendMessageToRemotes(msg))
                    sendMessageAcrossRing(msg);
            }
        }

        /**
         * Checks failed nodes list and sends {@link TcpDiscoveryNodeFailedMessage} if failed node is still in the
         * ring and node detected failure left ring.
         */
        private void checkFailedNodesList() {
            List<TcpDiscoveryNodeFailedMessage> msgs = null;

            synchronized (mux) {
                if (!failedNodes.isEmpty()) {
                    for (Iterator<Map.Entry<TcpDiscoveryNode, UUID>> it = failedNodes.entrySet().iterator(); it.hasNext(); ) {
                        Map.Entry<TcpDiscoveryNode, UUID> e = it.next();

                        TcpDiscoveryNode node = e.getKey();
                        UUID failSndNode = e.getValue();

                        if (ring.node(node.id()) == null) {
                            it.remove();

                            continue;
                        }

                        if (!nodeAlive(failSndNode) && !failedNodesMsgSent.contains(node.id())) {
                            if (msgs == null)
                                msgs = new ArrayList<>();

                            msgs.add(new TcpDiscoveryNodeFailedMessage(getLocalNodeId(), node.id(), node.internalOrder()));

                            failedNodesMsgSent.add(node.id());
                        }
                    }
                }

                if (!failedNodesMsgSent.isEmpty()) {
                    for (Iterator<UUID> it = failedNodesMsgSent.iterator(); it.hasNext(); ) {
                        UUID nodeId = it.next();

                        if (ring.node(nodeId) == null)
                            it.remove();
                    }
                }
            }

            if (msgs != null) {
                for (TcpDiscoveryNodeFailedMessage msg : msgs) {
                    U.warn(log, "Added node failed message for node from failed nodes list: " + msg);

                    addMessage(msg);
                }
            }
        }

        /**
         * Checks and flushes custom event messages if no nodes are attempting to join the grid.
         */
        private void checkPendingCustomMessages() {
            boolean joiningEmpty;

            synchronized (mux) {
                joiningEmpty = joiningNodes.isEmpty();
            }

            if (joiningEmpty && isLocalNodeCoordinator()) {
                TcpDiscoveryCustomEventMessage msg;

                while ((msg = pollPendingCustomMessage()) != null)
                    processCustomMessage(msg, true);
            }
        }

        /**
         * @return Pending custom message.
         */
        @Nullable private TcpDiscoveryCustomEventMessage pollPendingCustomMessage() {
            synchronized (mux) {
                return pendingCustomMsgs.poll();
            }
        }

        /**
         * @param msg Custom message.
         * @param waitForNotification If {@code true} thread will wait when discovery event notification has finished.
         */
        private void notifyDiscoveryListener(TcpDiscoveryCustomEventMessage msg, boolean waitForNotification) {
            DiscoverySpiListener lsnr = spi.lsnr;

            TcpDiscoverySpiState spiState = spiStateCopy();

            Map<Long, Collection<ClusterNode>> hist;

            synchronized (mux) {
                hist = new TreeMap<>(topHist);
            }

            Collection<ClusterNode> snapshot = hist.get(msg.topologyVersion());

            if (lsnr != null && (spiState == CONNECTED || spiState == DISCONNECTING)) {
                TcpDiscoveryNode node = ring.node(msg.creatorNodeId());

                if (node == null)
                    return;

                DiscoverySpiCustomMessage msgObj;

                try {
                    msgObj = msg.message(spi.marshaller(), U.resolveClassLoader(spi.ignite().configuration()));
                }
                catch (Throwable t) {
                    throw new IgniteException("Failed to unmarshal discovery custom message: " + msg, t);
                }

                IgniteFuture<?> fut = lsnr.onDiscovery(DiscoveryCustomEvent.EVT_DISCOVERY_CUSTOM_EVT,
                    msg.topologyVersion(),
                    node,
                    snapshot,
                    hist,
                    msgObj);

                if (waitForNotification || msgObj.isMutable()) {
                    blockingSectionBegin();

                    try {
                        fut.get();
                    }
                    finally {
                        blockingSectionEnd();
                    }
                }

                if (msgObj.isMutable()) {
                    try {
                        msg.message(msgObj, U.marshal(spi.marshaller(), msgObj));
                    }
                    catch (Throwable t) {
                        throw new IgniteException("Failed to marshal mutable discovery message: " + msgObj, t);
                    }
                }
            }
        }

        /**
         * Sends metrics update message if needed.
         */
        private void sendMetricsUpdateMessage() {
            long elapsed = spi.metricsUpdateFreq - U.millisSinceNanos(lastTimeMetricsUpdateMsgSentNanos);

            if (elapsed > 0 || !isLocalNodeCoordinator())
                return;

            TcpDiscoveryMetricsUpdateMessage msg = new TcpDiscoveryMetricsUpdateMessage(getConfiguredNodeId());

            msg.verify(getLocalNodeId());

            msgWorker.addMessage(msg);

            lastTimeMetricsUpdateMsgSentNanos = System.nanoTime();
        }

        /**
         * Checks the last time a metrics update message received. If the time is bigger than {@code metricsCheckFreq}
         * than {@link TcpDiscoveryStatusCheckMessage} is sent across the ring.
         */
        private void checkMetricsReceiving() {
            if (lastTimeStatusMsgSentNanos < locNode.lastUpdateTimeNanos())
                lastTimeStatusMsgSentNanos = locNode.lastUpdateTimeNanos();

            long updateTimeNanos = max(lastTimeStatusMsgSentNanos, lastRingMsgTimeNanos);

            if (U.millisSinceNanos(updateTimeNanos) < metricsCheckFreq)
                return;

            msgWorker.addMessage(createTcpDiscoveryStatusCheckMessage(locNode, locNode.id(), null));

            lastTimeStatusMsgSentNanos = System.nanoTime();
        }

        /**
         * Check connection to next node in the ring.
         */
        private void checkConnection() {
            Boolean hasRemoteSrvNodes = null;

            long elapsed = (lastRingMsgSentTime + U.millisToNanos(connCheckInterval)) - System.nanoTime();

            if (elapsed > 0)
                return;

            if (hasRemoteSrvNodes == null)
                hasRemoteSrvNodes = ring.hasRemoteServerNodes();

            if (hasRemoteSrvNodes)
                sendMessageAcrossRing(new TcpDiscoveryConnectionCheckMessage(locNode));
        }

        /** {@inheritDoc} */
        @Override public String toString() {
            return String.format("%s, nextNode=[%s]", super.toString(), next);
        }
    }

    /** Fixates time of last sent message. */
    private void updateLastSentMessageTime() {
        lastRingMsgSentTime = System.nanoTime();
    }

    /** Thread that executes {@link TcpServer}'s code. */
    private class TcpServerThread extends IgniteSpiThread {
        /** */
        private final TcpServer worker;

        /**
         * @param worker Worker to be executed by this thread.
         * @param log Logger.
         */
        private TcpServerThread(TcpServer worker, IgniteLogger log) {
            super(worker.igniteInstanceName(), worker.name(), log);

            setPriority(spi.threadPri);

            this.worker = worker;
        }

        /** {@inheritDoc} */
        @Override protected void body() throws InterruptedException {
            worker.run();
        }
    }

    /**
     * Worker that accepts incoming TCP connections.
     * <p>
     * Tcp server will call provided closure when accepts incoming connection.
     * From that moment server is no more responsible for the socket.
     */
    private class TcpServer extends GridWorker {
        /** Socket TCP server listens to. */
        private ServerSocket srvrSock;

        /** Port to listen. */
        private int port;

        /**
         * @param log Logger.
         * @throws IgniteSpiException In case of error.
         */
        TcpServer(IgniteLogger log) throws IgniteSpiException {
            super(spi.ignite().name(), "tcp-disco-srvr-[]", log, getWorkerRegistry(spi));

            int lastPort = spi.locPortRange == 0 ? spi.locPort : spi.locPort + spi.locPortRange - 1;

            for (port = spi.locPort; port <= lastPort; port++) {
                try {
                    if (spi.isSslEnabled()) {
                        SSLServerSocket sslSock = (SSLServerSocket)spi.sslSrvSockFactory
                            .createServerSocket(port, 0, spi.locHost);

                        sslSock.setNeedClientAuth(true);

                        srvrSock = sslSock;
                    }
                    else
                        srvrSock = new ServerSocket(port, 0, spi.locHost);

                    if (log.isInfoEnabled()) {
                        log.info("Successfully bound to TCP port [port=" + port +
                            ", localHost=" + spi.locHost +
                            ", locNodeId=" + spi.ignite().configuration().getNodeId() +
                            ']');
                    }

                    return;
                }
                catch (IOException e) {
                    if (log.isDebugEnabled())
                        log.debug("Failed to bind to local port (will try next port within range) " +
                            "[port=" + port + ", localHost=" + spi.locHost + ']');

                    onException("Failed to bind to local port. " +
                        "[port=" + port + ", localHost=" + spi.locHost + ']', e);
                }
            }

            // If free port wasn't found.
            throw new IgniteSpiException("Failed to bind TCP server socket (possibly all ports in range " +
                "are in use) [firstPort=" + spi.locPort + ", lastPort=" + lastPort +
                ", addr=" + spi.locHost + ']');
        }

        /** */
        @Override protected void body() {
            Throwable err = null;

            try {
                U.enhanceThreadName(":" + port);

                while (!isCancelled()) {
                    Socket sock;

                    blockingSectionBegin();

                    try {
                        sock = srvrSock.accept();
                    }
                    finally {
                        blockingSectionEnd();
                    }

                    long tsNanos = System.nanoTime();

                    if (log.isInfoEnabled())
                        log.info("TCP discovery accepted incoming connection " +
                            "[rmtAddr=" + sock.getInetAddress() + ", rmtPort=" + sock.getPort() + ']');

                    SocketReader reader = new SocketReader(sock);

                    synchronized (mux) {
                        readers.add(reader);
                    }

                    if (log.isInfoEnabled())
                        log.info("TCP discovery spawning a new thread for connection " +
                            "[rmtAddr=" + sock.getInetAddress() + ", rmtPort=" + sock.getPort() + ']');

                    reader.start();

                    spi.stats.onServerSocketInitialized(U.millisSinceNanos(tsNanos));

                    onIdle();
                }
            }
            catch (IOException e) {
                if (log.isDebugEnabled())
                    U.error(log, "Failed to accept TCP connection.", e);

                onException("Failed to accept TCP connection.", e);

                if (!runner().isInterrupted()) {
                    err = e;

                    if (U.isMacInvalidArgumentError(e))
                        U.error(log, "Failed to accept TCP connection\n\t" + U.MAC_INVALID_ARG_MSG, e);
                    else
                        U.error(log, "Failed to accept TCP connection.", e);
                }
            }
            catch (Throwable t) {
                err = t;

                throw t;
            }
            finally {
                if (spi.ignite() instanceof IgniteEx) {
                    if (err == null && !spi.isNodeStopping0() && spiStateCopy() != DISCONNECTING)
                        err = new IllegalStateException("Worker " + name() + " is terminated unexpectedly.");

                    FailureProcessor failure = ((IgniteEx)spi.ignite()).context().failure();

                    if (err instanceof OutOfMemoryError)
                        failure.process(new FailureContext(CRITICAL_ERROR, err));
                    else if (err != null)
                        failure.process(new FailureContext(SYSTEM_WORKER_TERMINATION, err));
                }

                U.closeQuiet(srvrSock);
            }
        }

        /** */
        public void stop() {
            cancel();

            U.close(srvrSock, log);

            U.join(TcpServer.this, log);
        }
    }

    /**
     * Thread that reads messages from the socket created for incoming connections.
     */
    private class SocketReader extends IgniteSpiThread {
        /** Socket to read data from. */
        private final Socket sock;

        /** */
        private volatile UUID nodeId;

        /**
         * Constructor.
         *
         * @param sock Socket to read data from.
         */
        SocketReader(Socket sock) {
            super(spi.ignite().name(), "tcp-disco-sock-reader-[]", log);

            this.sock = sock;

            setPriority(spi.threadPri);

            spi.stats.onSocketReaderCreated();
        }

        /** {@inheritDoc} */
        @Override protected void body() throws InterruptedException {
            UUID locNodeId = getConfiguredNodeId();

            ClientMessageWorker clientMsgWrk = null;

            SocketAddress rmtAddr = sock.getRemoteSocketAddress();

            if (log.isInfoEnabled())
                log.info("Started serving remote node connection [rmtAddr=" + rmtAddr +
                    ", rmtPort=" + sock.getPort() + ']');

            boolean srvSock;

            try {
                InputStream in;

                try {
                    // Set socket options.
                    spi.configureSocketOptions(sock);

                    int timeout = sock.getSoTimeout();

                    sock.setSoTimeout((int)spi.netTimeout);

                    for (IgniteInClosure<Socket> connLsnr : spi.incomeConnLsnrs)
                        connLsnr.apply(sock);

                    int rcvBufSize = sock.getReceiveBufferSize();

                    in = new BufferedInputStream(sock.getInputStream(), rcvBufSize > 0 ? rcvBufSize : 8192);

                    byte[] buf = new byte[4];
                    int read = 0;

                    while (read < buf.length) {
                        int r = in.read(buf, read, buf.length - read);

                        if (r >= 0)
                            read += r;
                        else {
                            if (log.isDebugEnabled())
                                log.debug("Failed to read magic header (too few bytes received) " +
                                    "[rmtAddr=" + rmtAddr +
                                    ", locAddr=" + sock.getLocalSocketAddress() + ']');

                            LT.warn(log, "Failed to read magic header (too few bytes received) [rmtAddr=" +
                                rmtAddr + ", locAddr=" + sock.getLocalSocketAddress() + ']');

                            return;
                        }
                    }

                    if (!Arrays.equals(buf, U.IGNITE_HEADER)) {
                        if (log.isDebugEnabled())
                            log.debug("Unknown connection detected (is some other software connecting to " +
                                "this Ignite port?" +
                                (!spi.isSslEnabled() ? " missed SSL configuration?" : "" ) +
                                ") " +
                                "[rmtAddr=" + rmtAddr +
                                ", locAddr=" + sock.getLocalSocketAddress() + ']');

                        LT.warn(log, "Unknown connection detected (is some other software connecting to " +
                            "this Ignite port?" +
                            (!spi.isSslEnabled() ? " missing SSL configuration on remote node?" : "" ) +
                            ") [rmtAddr=" + sock.getInetAddress() + ']', true);

                        return;
                    }

                    // Restore timeout.
                    sock.setSoTimeout(timeout);

                    TcpDiscoveryAbstractMessage msg = spi.readMessage(sock, in, spi.netTimeout);

                    // Ping.
                    if (msg instanceof TcpDiscoveryPingRequest) {
                        if (!spi.isNodeStopping0()) {
                            TcpDiscoveryPingRequest req = (TcpDiscoveryPingRequest)msg;

                            if (log.isInfoEnabled())
                                log.info("Received ping request from the remote node " +
                                    "[rmtNodeId=" + msg.creatorNodeId() +
                                    ", rmtAddr=" + rmtAddr + ", rmtPort=" + sock.getPort() + "]");

                            TcpDiscoveryPingResponse res = new TcpDiscoveryPingResponse(locNodeId);

                            IgniteSpiOperationTimeoutHelper timeoutHelper =
                                new IgniteSpiOperationTimeoutHelper(spi, true);

                            if (req.clientNodeId() != null) {
                                ClientMessageWorker clientWorker = clientMsgWorkers.get(req.clientNodeId());

                                if (clientWorker != null)
                                    res.clientExists(clientWorker.ping(timeoutHelper));
                            }

                            spi.writeToSocket(sock, res, timeoutHelper.nextTimeoutChunk(spi.getSocketTimeout()));

                            if (!(sock instanceof SSLSocket))
                                sock.shutdownOutput();

                            if (log.isInfoEnabled())
                                log.info("Finished writing ping response " + "[rmtNodeId=" + msg.creatorNodeId() +
                                    ", rmtAddr=" + rmtAddr + ", rmtPort=" + sock.getPort() + "]");
                        }
                        else if (log.isDebugEnabled())
                            log.debug("Ignore ping request, node is stopping.");

                        return;
                    }

                    // Handshake.
                    TcpDiscoveryHandshakeRequest req = (TcpDiscoveryHandshakeRequest)msg;

                    srvSock = !req.client();

                    UUID nodeId = req.creatorNodeId();

                    this.nodeId = nodeId;

                    U.enhanceThreadName(U.id8(nodeId) + ' ' + sock.getInetAddress().getHostAddress()
                        + ":" + sock.getPort() + (req.client() ? " client" : ""));

                    TcpDiscoveryHandshakeResponse res =
                        new TcpDiscoveryHandshakeResponse(locNodeId, locNode.internalOrder());

                    res.setDiscoveryDataPacketCompression(allNodesSupport(IgniteFeatures.DATA_PACKET_COMPRESSION));

                    if (req.client())
                        res.clientAck(true);
                    else if (req.changeTopology()) {
                        // Node cannot connect to it's next (for local node it's previous).
                        // Need to check connectivity to it.
                        long rcvdTime = lastRingMsgReceivedTime;
                        long now = U.currentTimeMillis();

                        // We got message from previous in less than double connection check interval.
<<<<<<< HEAD
                        boolean ok = rcvdTime + CON_CHECK_INTERVAL + effectiveExchangeTimeout() >= now;
=======
                        boolean ok = rcvdTime + connCheckInterval * 2 >= now;
>>>>>>> 45c426fc
                        TcpDiscoveryNode previous = null;

                        if (ok) {
                            // Check case when previous node suddenly died. This will speed up
                            // node failing.
                            Set<TcpDiscoveryNode> failed;

                            synchronized (mux) {
                                failed = failedNodes.keySet();
                            }

                            previous = ring.previousNode(failed);

                            InetSocketAddress liveAddr = null;

                            if (previous != null && !previous.id().equals(nodeId) &&
                                (req.checkPreviousNodeId() == null || previous.id().equals(req.checkPreviousNodeId()))) {
                                Collection<InetSocketAddress> nodeAddrs = spi.getNodeAddresses(previous, false);

                                // The connecting node is waiting for the response for the configured timeout.
                                // Some time is already spent on new connection, request ant other operations.
                                // No reason to wait for full timeout. Also, connection checking should be quick.
                                liveAddr = checkConnection(nodeAddrs, (int)effectiveExchangeTimeout() / 2);

                                if (log.isInfoEnabled())
                                    log.info("Connection check done [liveAddr=" + liveAddr
                                        + ", previousNode=" + previous + ", addressesToCheck=" + nodeAddrs
                                        + ", connectingNodeId=" + nodeId + ']');
                            }

                            // If local node was able to connect to previous, confirm that it's alive.
                            ok = liveAddr != null && (!liveAddr.getAddress().isLoopbackAddress()
                                || !locNode.socketAddresses().contains(liveAddr));
                        }

                        res.previousNodeAlive(ok);

                        if (log.isInfoEnabled()) {
                            log.info("Previous node alive status [alive=" + ok +
                                ", checkPreviousNodeId=" + req.checkPreviousNodeId() +
                                ", actualPreviousNode=" + previous +
                                ", lastMessageReceivedTime=" + rcvdTime + ", now=" + now +
                                ", connCheckInterval=" + connCheckInterval + ']');
                        }
                    }

                    spi.writeToSocket(sock, res, spi.getEffectiveSocketTimeout(srvSock));

                    // It can happen if a remote node is stopped and it has a loopback address in the list of addresses,
                    // the local node sends a handshake request message on the loopback address, so we get here.
                    if (locNodeId.equals(nodeId)) {
                        assert !req.client();

                        if (log.isDebugEnabled())
                            log.debug("Handshake request from local node: " + req);

                        return;
                    }

                    if (req.client()) {
                        ClientMessageWorker clientMsgWrk0 = new ClientMessageWorker(sock, nodeId, log);

                        while (true) {
                            ClientMessageWorker old = clientMsgWorkers.putIfAbsent(nodeId, clientMsgWrk0);

                            if (old == null)
                                break;

                            if (old.isDone() || (old.runner() != null && old.runner().isInterrupted())) {
                                clientMsgWorkers.remove(nodeId, old);

                                continue;
                            }

                            if (old.runner() != null)
                                old.runner().join(500);

                            old = clientMsgWorkers.putIfAbsent(nodeId, clientMsgWrk0);

                            if (old == null)
                                break;

                            if (log.isDebugEnabled())
                                log.debug("Already have client message worker, closing connection " +
                                    "[locNodeId=" + locNodeId +
                                    ", rmtNodeId=" + nodeId +
                                    ", workerSock=" + old.sock +
                                    ", sock=" + sock + ']');

                            return;
                        }

                        if (log.isDebugEnabled())
                            log.debug("Created client message worker [locNodeId=" + locNodeId +
                                ", rmtNodeId=" + nodeId + ", sock=" + sock + ']');

                        assert clientMsgWrk0 == clientMsgWorkers.get(nodeId);

                        clientMsgWrk = clientMsgWrk0;
                    }

                    if (log.isInfoEnabled()) {
                        log.info("Initialized connection with remote " +
                            (req.client() ? "client" : "server") +
                            " node [nodeId=" + nodeId +
                            ", rmtAddr=" + sock.getRemoteSocketAddress() + ']');
                    }
                }
                catch (IOException e) {
                    if (log.isDebugEnabled())
                        U.error(log, "Caught exception on handshake [err=" + e + ", sock=" + sock + ']', e);

                    if (X.hasCause(e, SSLException.class) && spi.isSslEnabled() && !spi.isNodeStopping0())
                        LT.warn(log, "Failed to initialize connection " +
                            "(missing SSL configuration on remote node?) " +
                            "[rmtAddr=" + sock.getInetAddress() + ']', true);
                    else if ((X.hasCause(e, ObjectStreamException.class) || !sock.isClosed())
                        && !spi.isNodeStopping0()) {
                        if (U.isMacInvalidArgumentError(e))
                            LT.error(log, e, "Failed to initialize connection [sock=" + sock + "]\n\t" +
                                U.MAC_INVALID_ARG_MSG);
                        else {
                            U.error(
                                log,
                                "Failed to initialize connection (this can happen due to short time " +
                                    "network problems and can be ignored if does not affect node discovery) " +
                                    "[sock=" + sock + ']',
                                e);
                        }
                    }

                    onException("Caught exception on handshake [err=" + e + ", sock=" + sock + ']', e);

                    return;
                }
                catch (IgniteCheckedException e) {
                    if (log.isDebugEnabled())
                        U.error(log, "Caught exception on handshake [err=" + e + ", sock=" + sock + ']', e);

                    onException("Caught exception on handshake [err=" + e + ", sock=" + sock + ']', e);

                    if (e.hasCause(SocketTimeoutException.class))
                        LT.warn(log, "Socket operation timed out on handshake " +
                            "(consider increasing 'networkTimeout' configuration property) " +
                            "[netTimeout=" + spi.netTimeout + ']');

                    else if (e.hasCause(ClassNotFoundException.class))
                        LT.warn(log, "Failed to read message due to ClassNotFoundException " +
                            "(make sure same versions of all classes are available on all nodes) " +
                            "[rmtAddr=" + rmtAddr +
                            ", err=" + X.cause(e, ClassNotFoundException.class).getMessage() + ']');

                        // Always report marshalling problems.
                    else if (e.hasCause(ObjectStreamException.class) ||
                        (!sock.isClosed() && !e.hasCause(IOException.class)))
                        LT.error(log, e, "Failed to initialize connection [sock=" + sock + ']');

                    return;
                }

                long sockTimeout = spi.getEffectiveSocketTimeout(srvSock);

                while (!isInterrupted()) {
                    try {
                        SecurityUtils.serializeVersion(1);

                        TcpDiscoveryAbstractMessage msg = U.unmarshal(spi.marshaller(), in,
                            U.resolveClassLoader(spi.ignite().configuration()));

                        msg.senderNodeId(nodeId);

                        DebugLogger debugLog = messageLogger(msg);

                        if (debugLog.isDebugEnabled())
                            debugLog.debug("Message has been received: " + msg);

                        spi.stats.onMessageReceived(msg);

                        if (debugMode && recordable(msg))
                            debugLog(msg, "Message has been received: " + msg);

                        if (msg instanceof TcpDiscoveryConnectionCheckMessage) {
                            ringMessageReceived();

                            spi.writeToSocket(msg, sock, RES_OK, sockTimeout);

                            continue;
                        }
                        else if (msg instanceof TcpDiscoveryJoinRequestMessage) {
                            TcpDiscoveryJoinRequestMessage req = (TcpDiscoveryJoinRequestMessage)msg;

                            if (!req.responded()) {
                                boolean ok = processJoinRequestMessage(req, clientMsgWrk);

                                if (clientMsgWrk != null && ok)
                                    continue;
                                else
                                    // Direct join request - no need to handle this socket anymore.
                                    break;
                            }
                        }
                        else if (msg instanceof TcpDiscoveryClientReconnectMessage) {
                            TcpDiscoverySpiState state = spiStateCopy();

                            if (state == CONNECTED) {
                                spi.writeToSocket(msg, sock, RES_OK, sockTimeout);

                                if (clientMsgWrk != null && clientMsgWrk.runner() == null && !clientMsgWrk.isDone())
                                    new MessageWorkerThreadWithCleanup<>(clientMsgWrk, log).start();

                                processClientReconnectMessage((TcpDiscoveryClientReconnectMessage)msg);

                                continue;
                            }
                            else {
                                TcpDiscoveryClientReconnectMessage msg0 = (TcpDiscoveryClientReconnectMessage)msg;

                                // If message is received from previous node and node is connecting forward to next node.
                                if (!getLocalNodeId().equals(msg0.routerNodeId()) && state == CONNECTING) {
                                    spi.writeToSocket(msg, sock, RES_OK, sockTimeout);

                                    msgWorker.addMessage(msg);

                                    continue;
                                }

                                spi.writeToSocket(msg, sock, RES_CONTINUE_JOIN, sockTimeout);

                                break;
                            }
                        }
                        else if (msg instanceof TcpDiscoveryDuplicateIdMessage) {
                            // Send receipt back.
                            spi.writeToSocket(msg, sock, RES_OK, sockTimeout);

                            boolean ignored = false;

                            TcpDiscoverySpiState state = null;

                            synchronized (mux) {
                                if (spiState == CONNECTING) {
                                    joinRes.set(msg);

                                    spiState = DUPLICATE_ID;

                                    mux.notifyAll();
                                }
                                else {
                                    ignored = true;

                                    state = spiState;
                                }
                            }

                            if (ignored && log.isDebugEnabled())
                                log.debug("Duplicate ID message has been ignored [msg=" + msg +
                                    ", spiState=" + state + ']');

                            continue;
                        }
                        else if (msg instanceof TcpDiscoveryAuthFailedMessage) {
                            // Send receipt back.
                            spi.writeToSocket(msg, sock, RES_OK, sockTimeout);

                            synchronized (mux) {
                                if (spiState == CONNECTING) {
                                    joinRes.set(msg);

                                    spiState = AUTH_FAILED;

                                    mux.notifyAll();
                                }
                                else {
                                    UUID targetNode = ((TcpDiscoveryAuthFailedMessage)msg).getTargetNodeId();

                                    if (targetNode == null || targetNode.equals(locNodeId)) {
                                        if (log.isDebugEnabled())
                                            log.debug("Auth failed message has been ignored [msg=" + msg +
                                                ", spiState=" + spiState + ']');
                                    }
                                    else
                                        //It can happen when current node is router node and target node is client.
                                        msgWorker.addMessage(msg);
                                }
                            }

                            continue;
                        }
                        else if (msg instanceof TcpDiscoveryCheckFailedMessage) {
                            // Send receipt back.
                            spi.writeToSocket(msg, sock, RES_OK, sockTimeout);

                            boolean ignored = false;

                            TcpDiscoverySpiState state = null;

                            synchronized (mux) {
                                if (spiState == CONNECTING) {
                                    joinRes.set(msg);

                                    spiState = CHECK_FAILED;

                                    mux.notifyAll();
                                }
                                else {
                                    ignored = true;

                                    ClientMessageWorker worker = clientMsgWorkers.get(msg.creatorNodeId());

                                    if (worker != null) {
                                        msg.verify(getLocalNodeId());

                                        worker.addMessage(msg);
                                    }
                                    else {
                                        if (log.isDebugEnabled()) {
                                            log.debug("Failed to find client message worker " +
                                                "[clientNode=" + msg.creatorNodeId() + ']');
                                        }
                                    }

                                    state = spiState;
                                }
                            }

                            if (ignored && log.isDebugEnabled())
                                log.debug("Check failed message has been ignored [msg=" + msg +
                                    ", spiState=" + state + ']');

                            continue;
                        }
                        else if (msg instanceof TcpDiscoveryLoopbackProblemMessage) {
                            // Send receipt back.
                            spi.writeToSocket(msg, sock, RES_OK, sockTimeout);

                            boolean ignored = false;

                            TcpDiscoverySpiState state = null;

                            synchronized (mux) {
                                if (spiState == CONNECTING) {
                                    joinRes.set(msg);

                                    spiState = LOOPBACK_PROBLEM;

                                    mux.notifyAll();
                                }
                                else {
                                    ignored = true;

                                    state = spiState;
                                }
                            }

                            if (ignored && log.isDebugEnabled())
                                log.debug("Loopback problem message has been ignored [msg=" + msg +
                                    ", spiState=" + state + ']');

                            continue;
                        }
                        else if (msg instanceof TcpDiscoveryPingResponse) {
                            assert msg.client() : msg;

                            ClientMessageWorker clientWorker = clientMsgWorkers.get(msg.creatorNodeId());

                            if (clientWorker != null)
                                clientWorker.pingResult(true);

                            continue;
                        }
                        else if (msg instanceof TcpDiscoveryRingLatencyCheckMessage) {
                            ringMessageReceived();

                            if (log.isInfoEnabled())
                                log.info("Latency check message has been read: " + msg.id());

                            ((TcpDiscoveryRingLatencyCheckMessage)msg).onRead();
                        }

                        TcpDiscoveryClientMetricsUpdateMessage metricsUpdateMsg = null;

                        if (msg instanceof TcpDiscoveryClientMetricsUpdateMessage)
                            metricsUpdateMsg = (TcpDiscoveryClientMetricsUpdateMessage)msg;
                        else {
                            ringMessageReceived();

                            msgWorker.addMessage(msg);
                        }

                        // Send receipt back.
                        if (clientMsgWrk != null) {
                            TcpDiscoveryClientAckResponse ack = new TcpDiscoveryClientAckResponse(locNodeId, msg.id());

                            ack.verify(locNodeId);

                            clientMsgWrk.addMessage(ack);
                        }
                        else
                            spi.writeToSocket(msg, sock, RES_OK, sockTimeout);

                        if (metricsUpdateMsg != null)
                            processClientMetricsUpdateMessage(metricsUpdateMsg);
                    }
                    catch (IgniteCheckedException e) {
                        if (log.isDebugEnabled())
                            U.error(log, "Caught exception on message read [sock=" + sock +
                                ", locNodeId=" + locNodeId + ", rmtNodeId=" + nodeId + ']', e);

                        onException("Caught exception on message read [sock=" + sock +
                            ", locNodeId=" + locNodeId + ", rmtNodeId=" + nodeId + ']', e);

                        if (isInterrupted() || sock.isClosed())
                            return;

                        if (e.hasCause(ClassNotFoundException.class))
                            LT.warn(log, "Failed to read message due to ClassNotFoundException " +
                                "(make sure same versions of all classes are available on all nodes) " +
                                "[rmtNodeId=" + nodeId +
                                ", err=" + X.cause(e, ClassNotFoundException.class).getMessage() + ']');

                        // Always report marshalling errors.
                        boolean err = e.hasCause(ObjectStreamException.class) ||
                            (nodeAlive(nodeId) && spiStateCopy() == CONNECTED && !X.hasCause(e, IOException.class));

                        if (err)
                            LT.error(log, e, "Failed to read message [sock=" + sock + ", locNodeId=" + locNodeId +
                                ", rmtNodeId=" + nodeId + ']');

                        return;
                    }
                    catch (IOException e) {
                        if (log.isDebugEnabled())
                            U.error(log, "Caught exception on message read [sock=" + sock + ", locNodeId=" + locNodeId +
                                ", rmtNodeId=" + nodeId + ']', e);

                        if (isInterrupted() || sock.isClosed())
                            return;

                        // Always report marshalling errors (although it is strange here).
                        boolean err = X.hasCause(e, ObjectStreamException.class) ||
                            (nodeAlive(nodeId) && spiStateCopy() == CONNECTED);

                        if (err)
                            LT.error(log, e, "Failed to send receipt on message [sock=" + sock +
                                ", locNodeId=" + locNodeId + ", rmtNodeId=" + nodeId + ']');

                        onException("Caught exception on message read [sock=" + sock + ", locNodeId=" + locNodeId +
                            ", rmtNodeId=" + nodeId + ']', e);

                        return;
                    }
                    finally {
                        SecurityUtils.restoreDefaultSerializeVersion();
                    }
                }
            }
            finally {
                if (clientMsgWrk != null) {
                    if (log.isDebugEnabled())
                        log.debug("Client connection failed [sock=" + sock + ", locNodeId=" + locNodeId +
                            ", rmtNodeId=" + nodeId + ']');

                    clientMsgWorkers.remove(nodeId, clientMsgWrk);

                    U.interrupt(clientMsgWrk.runner());
                }

                U.closeQuiet(sock);

                if (log.isInfoEnabled())
                    log.info("Finished serving remote node connection [rmtAddr=" + rmtAddr +
                        ", rmtPort=" + sock.getPort());

                if (isLocalNodeCoordinator() && !ring.hasRemoteServerNodes())
                    U.enhanceThreadName(msgWorkerThread, "crd");
            }
        }

        /**
         * Update last ring message received timestamp.
         */
        private void ringMessageReceived() {
            lastRingMsgReceivedTime = U.currentTimeMillis();
        }

        /**
         * @return Alive address if was able to connected to. {@code Null} otherwise.
         */
        private InetSocketAddress checkConnection(Collection<InetSocketAddress> addrs, int timeout) {
            List<Socket> sockets = new ArrayList<>(addrs.size());

            AtomicReference<InetSocketAddress> liveAddrHolder = new AtomicReference<>();

            CountDownLatch latch = new CountDownLatch(1);

            for (InetSocketAddress addr : addrs) {
                if (latch.getCount() == 0)
                    break;

                utilityPool.execute(() -> {
                    if (latch.getCount() == 0)
                        return;

                    try (Socket sock = new Socket()) {
                        synchronized (sockets) {
                            sockets.add(sock);
                        }

                        sock.connect(addr, timeout);

                        if (liveAddrHolder.compareAndSet(null, addr))
                            latch.countDown();
                    }
                    catch (Exception e) {
                        // No-op.
                    }
                });
            }

            try {
                latch.await(timeout, MILLISECONDS);
            }
            catch (InterruptedException e) {
                // No-op.
            }

            synchronized (sockets) {
                for (Socket socket : sockets) {
                    try {
                        socket.close();
                    }
                    catch (Exception e) {
                        // No-op.
                    }
                }
            }

            return liveAddrHolder.get();
        }

        /**
         * Processes client reconnect message.
         *
         * @param msg Client reconnect message.
         */
        private void processClientReconnectMessage(TcpDiscoveryClientReconnectMessage msg) {
            UUID nodeId = msg.creatorNodeId();

            UUID locNodeId = getLocalNodeId();

            boolean isLocNodeRouter = msg.routerNodeId().equals(locNodeId);

            TcpDiscoveryNode node = ring.node(nodeId);

            assert node == null || node.clientRouterNodeId() != null;

            if (node != null) {
                node.clientRouterNodeId(msg.routerNodeId());
                node.clientAliveTime(spi.clientFailureDetectionTimeout());
            }

            if (!msg.verified()) {
                if (isLocNodeRouter || isLocalNodeCoordinator()) {
                    if (node != null) {
                        Collection<TcpDiscoveryAbstractMessage> pending = msgHist.messages(msg.lastMessageId(), node);

                        if (pending != null) {
                            msg.verify(locNodeId);
                            msg.pendingMessages(pending);
                            msg.success(true);

                            if (log.isDebugEnabled())
                                log.debug("Accept client reconnect, restored pending messages " +
                                    "[locNodeId=" + locNodeId + ", clientNodeId=" + nodeId + ']');
                        }
                        else if (!isLocalNodeCoordinator()) {
                            if (log.isDebugEnabled())
                                log.debug("Failed to restore pending messages for reconnecting client. " +
                                    "Forwarding reconnection message to coordinator " +
                                    "[locNodeId=" + locNodeId + ", clientNodeId=" + nodeId + ']');
                        }
                        else {
                            msg.verify(locNodeId);

                            if (log.isDebugEnabled())
                                log.debug("Failing reconnecting client node because failed to restore pending " +
                                    "messages [locNodeId=" + locNodeId + ", clientNodeId=" + nodeId + ']');

                            TcpDiscoveryNodeFailedMessage nodeFailedMsg = new TcpDiscoveryNodeFailedMessage(locNodeId,
                                node.id(), node.internalOrder());

                            msgWorker.addMessage(nodeFailedMsg);
                        }
                    }
                    else {
                        msg.verify(locNodeId);

                        if (log.isDebugEnabled())
                            log.debug("Reconnecting client node is already failed [nodeId=" + nodeId + ']');
                    }

                    if (msg.verified() && isLocNodeRouter) {
                        ClientMessageWorker wrk = clientMsgWorkers.get(nodeId);

                        if (wrk != null)
                            wrk.addMessage(msg);
                        else if (log.isDebugEnabled())
                            log.debug("Failed to reconnect client node (disconnected during the process) [locNodeId=" +
                                locNodeId + ", clientNodeId=" + nodeId + ']');
                    }
                    else
                        msgWorker.addMessage(msg);
                }
                else
                    msgWorker.addMessage(msg);
            }
            else {
                if (isLocalNodeCoordinator())
                    msgWorker.addMessage(new TcpDiscoveryDiscardMessage(locNodeId, msg.id(), false));

                if (isLocNodeRouter) {
                    ClientMessageWorker wrk = clientMsgWorkers.get(nodeId);

                    if (wrk != null)
                        wrk.addMessage(msg);
                    else if (log.isDebugEnabled())
                        log.debug("Failed to reconnect client node (disconnected during the process) [locNodeId=" +
                            locNodeId + ", clientNodeId=" + nodeId + ']');
                }
                else if (ring.hasRemoteNodes() && !isLocalNodeCoordinator())
                    msgWorker.addMessage(msg);
            }
        }

        /**
         * Processes client metrics update message.
         *
         * @param msg Client metrics update message.
         */
        private void processClientMetricsUpdateMessage(TcpDiscoveryClientMetricsUpdateMessage msg) {
            assert msg.client();

            ClientMessageWorker wrk = clientMsgWorkers.get(msg.creatorNodeId());

            if (wrk != null)
                wrk.metrics(msg.metrics());
            else if (log.isDebugEnabled())
                log.debug("Received client metrics update message from unknown client node: " + msg);
        }

        /**
         * @param msg Join request message.
         * @param clientMsgWrk Client message worker to start.
         * @return Whether connection was successful.
         * @throws IOException If IO failed.
         */
        @SuppressWarnings({"IfMayBeConditional"})
        private boolean processJoinRequestMessage(TcpDiscoveryJoinRequestMessage msg,
            @Nullable ClientMessageWorker clientMsgWrk) throws IOException {
            assert msg != null;
            assert !msg.responded();

            TcpDiscoverySpiState state = spiStateCopy();

            long sockTimeout = spi.failureDetectionTimeoutEnabled() ? spi.failureDetectionTimeout() :
                spi.getSocketTimeout();

            if (state == CONNECTED) {
                TcpDiscoveryNode node = msg.node();

                // Check that joining node can accept incoming connections.
                if (node.clientRouterNodeId() == null) {
                    if (!pingJoiningNode(node)) {
                        spi.writeToSocket(msg, sock, RES_JOIN_IMPOSSIBLE, sockTimeout);

                        return false;
                    }
                }

                spi.writeToSocket(msg, sock, RES_OK, sockTimeout);

                if (log.isDebugEnabled())
                    log.debug("Responded to join request message [msg=" + msg + ", res=" + RES_OK + ']');

                msg.responded(true);

                if (clientMsgWrk != null && clientMsgWrk.runner() == null && !clientMsgWrk.isDone()) {
                    clientMsgWrk.clientVersion(U.productVersion(msg.node()));

                    new MessageWorkerThreadWithCleanup<>(clientMsgWrk, log).start();
                }

                msgWorker.addMessage(msg);

                return true;
            }
            else {
                spi.stats.onMessageProcessingStarted(msg);

                int res;

                SocketAddress rmtAddr = sock.getRemoteSocketAddress();

                if (state == CONNECTING) {
                    if (noResAddrs.contains(rmtAddr) ||
                        getLocalNodeId().compareTo(msg.creatorNodeId()) < 0)
                        // Remote node node has not responded to join request or loses UUID race.
                        res = RES_WAIT;
                    else
                        // Remote node responded to join request and wins UUID race.
                        res = RES_CONTINUE_JOIN;
                }
                else
                    // Local node is stopping. Remote node should try next one.
                    res = RES_CONTINUE_JOIN;

                spi.writeToSocket(msg, sock, res, sockTimeout);

                if (log.isDebugEnabled())
                    log.debug("Responded to join request message [msg=" + msg + ", res=" + res + ']');

                fromAddrs.addAll(msg.node().socketAddresses());

                spi.stats.onMessageProcessingFinished(msg);

                return false;
            }
        }

        /**
         * @param node Remote node to ping.
         *
         * @return {@code True} if ping was successful and {@code false} if ping failed for any reason.
         */
        private boolean pingJoiningNode(TcpDiscoveryNode node) {
            for (InetSocketAddress addr : spi.getNodeAddresses(node, false)) {
                try {
                    if (!(addr.getAddress().isLoopbackAddress() && locNode.socketAddresses().contains(addr))) {
                        IgniteBiTuple<UUID, Boolean> t = pingNode(addr, node.id(), null);

                        if (t != null)
                            return true;
                    }
                }
                catch (IgniteCheckedException e) {
                    if (log.isDebugEnabled())
                        log.debug("Failed to ping joining node, closing connection. [node=" + node +
                            ", err=" + e.getMessage() + ']');
                }
            }

            U.warn(log, "Failed to ping joining node, closing connection. [node=" + node + ']');

            return false;
        }

        /** {@inheritDoc} */
        @Override public void interrupt() {
            super.interrupt();

            U.closeQuiet(sock);
        }

        /** {@inheritDoc} */
        @Override protected void cleanup() {
            super.cleanup();

            U.closeQuiet(sock);

            synchronized (mux) {
                readers.remove(this);
            }

            spi.stats.onSocketReaderRemoved();
        }

        /** {@inheritDoc} */
        @Override public String toString() {
            return "Socket reader [id=" + getId() + ", name=" + getName() + ", nodeId=" + nodeId + ']';
        }
    }

    /**
     * SPI Statistics printer.
     */
    private class StatisticsPrinter extends IgniteSpiThread {
        /**
         * Constructor.
         */
        StatisticsPrinter() {
            super(spi.ignite().name(), "tcp-disco-stats-printer", log);

            assert spi.statsPrintFreq > 0;

            assert log.isInfoEnabled();

            setPriority(spi.threadPri);
        }

        /** {@inheritDoc} */
        @SuppressWarnings({"BusyWait"})
        @Override protected void body() throws InterruptedException {
            if (log.isDebugEnabled())
                log.debug("Statistics printer has been started.");

            while (!isInterrupted()) {
                Thread.sleep(spi.statsPrintFreq);

                printStatistics();
            }
        }
    }

    /** */
    private class ClientMessageWorker extends MessageWorker<T2<TcpDiscoveryAbstractMessage, byte[]>> {
        /** Node ID. */
        private final UUID clientNodeId;

        /** Socket. */
        private final Socket sock;

        /** Current client metrics. */
        private volatile ClusterMetrics metrics;

        /** Last metrics update message receive time. */
        private volatile long lastMetricsUpdateMsgTimeNanos;

        /** */
        private final AtomicReference<GridFutureAdapter<Boolean>> pingFut = new AtomicReference<>();

        /** */
        private IgniteProductVersion clientVer;

        /**
         * @param sock Socket.
         * @param clientNodeId Node ID.
         * @param log Logger.
         */
        private ClientMessageWorker(Socket sock, UUID clientNodeId, IgniteLogger log) {
            super("tcp-disco-client-message-worker-[" + U.id8(clientNodeId)
                + ' ' + sock.getInetAddress().getHostAddress()
                + ":" + sock.getPort() + ']', log, max(spi.metricsUpdateFreq, 10), null);

            this.sock = sock;
            this.clientNodeId = clientNodeId;

            lastMetricsUpdateMsgTimeNanos = System.nanoTime();
        }

        /**
         * @param clientVer Client version.
         */
        void clientVersion(IgniteProductVersion clientVer) {
            this.clientVer = clientVer;
        }

        /**
         * @return Current client metrics.
         */
        ClusterMetrics metrics() {
            return metrics;
        }

        /**
         * @param metrics New current client metrics.
         */
        void metrics(ClusterMetrics metrics) {
            lastMetricsUpdateMsgTimeNanos = System.nanoTime();

            this.metrics = metrics;
        }

        /**
         * @param msg Message.
         */
        void addMessage(TcpDiscoveryAbstractMessage msg) {
            addMessage(msg, null);
        }

        /**
         * @param msg Message.
         * @param msgBytes Optional message bytes.
         */
        void addMessage(TcpDiscoveryAbstractMessage msg, @Nullable byte[] msgBytes) {
            T2<TcpDiscoveryAbstractMessage, byte[]> t = new T2<>(msg, msgBytes);

            if (msg.highPriority())
                queue.addFirst(t);
            else
                queue.add(t);

            DebugLogger log = messageLogger(msg);

            if (log.isDebugEnabled())
                log.debug("Message has been added to client queue: " + msg);
        }

        /** {@inheritDoc} */
        @Override protected void processMessage(T2<TcpDiscoveryAbstractMessage, byte[]> msgT) {
            boolean success = false;

            TcpDiscoveryAbstractMessage msg = msgT.get1();

            try {
                assert msg.verified() : msg;

                byte[] msgBytes = msgT.get2();

                if (msgBytes == null)
                    msgBytes = U.marshal(spi.marshaller(), msg);

                DebugLogger msgLog = messageLogger(msg);

                if (msg instanceof TcpDiscoveryClientAckResponse) {
                    if (clientVer == null) {
                        ClusterNode node = spi.getNode(clientNodeId);

                        if (node != null)
                            clientVer = IgniteUtils.productVersion(node);
                        else if (msgLog.isDebugEnabled())
                            msgLog.debug("Skip sending message ack to client, fail to get client node " +
                                "[sock=" + sock + ", locNodeId=" + getLocalNodeId() +
                                ", rmtNodeId=" + clientNodeId + ", msg=" + msg + ']');
                    }

                    if (clientVer != null) {
                        if (msgLog.isDebugEnabled())
                            msgLog.debug("Sending message ack to client [sock=" + sock + ", locNodeId="
                                + getLocalNodeId() + ", rmtNodeId=" + clientNodeId + ", msg=" + msg + ']');

                        spi.writeToSocket(sock, msg, msgBytes, spi.failureDetectionTimeoutEnabled() ?
                            spi.clientFailureDetectionTimeout() : spi.getSocketTimeout());
                    }
                }
                else {
                    if (msgLog.isDebugEnabled())
                        msgLog.debug("Redirecting message to client [sock=" + sock + ", locNodeId="
                            + getLocalNodeId() + ", rmtNodeId=" + clientNodeId + ", msg=" + msg + ']');

                    assert topologyInitialized(msg) : msg;

                    spi.writeToSocket(sock, msg, msgBytes, spi.getEffectiveSocketTimeout(false));
                }

                boolean clientFailed = msg instanceof TcpDiscoveryNodeFailedMessage &&
                    ((TcpDiscoveryNodeFailedMessage)msg).failedNodeId().equals(clientNodeId);

                assert !clientFailed || msg.force() : msg;

                success = !clientFailed;
            }
            catch (IgniteCheckedException | IOException e) {
                if (log.isDebugEnabled())
                    U.error(log, "Client connection failed [sock=" + sock + ", locNodeId="
                        + getLocalNodeId() + ", rmtNodeId=" + clientNodeId + ", msg=" + msg + ']', e);

                onException("Client connection failed [sock=" + sock + ", locNodeId="
                    + getLocalNodeId() + ", rmtNodeId=" + clientNodeId + ", msg=" + msg + ']', e);
            }
            finally {
                if (!success) {
                    clientMsgWorkers.remove(clientNodeId, this);

                    U.interrupt(runner());

                    U.closeQuiet(sock);
                }
            }
        }

        /**
         * @param msg Message.
         * @return {@code True} if topology initialized.
         */
        private boolean topologyInitialized(TcpDiscoveryAbstractMessage msg) {
            if (msg instanceof TcpDiscoveryNodeAddedMessage) {
                TcpDiscoveryNodeAddedMessage addedMsg = (TcpDiscoveryNodeAddedMessage)msg;

                if (clientNodeId.equals(addedMsg.node().id()))
                    return addedMsg.topology() != null;
            }

            return true;
        }

        /**
         * @param res Ping result.
         */
        public void pingResult(boolean res) {
            GridFutureAdapter<Boolean> fut = pingFut.getAndSet(null);

            if (fut != null)
                fut.onDone(res);
        }

        /**
         * @param timeoutHelper Timeout controller.
         * @return Ping result.
         * @throws InterruptedException If interrupted.
         */
        public boolean ping(IgniteSpiOperationTimeoutHelper timeoutHelper) throws InterruptedException {
            if (spi.isNodeStopping0())
                return false;

            GridFutureAdapter<Boolean> fut;

            while (true) {
                fut = pingFut.get();

                if (fut != null)
                    break;

                fut = new GridFutureAdapter<>();

                if (pingFut.compareAndSet(null, fut)) {
                    TcpDiscoveryPingRequest pingReq = new TcpDiscoveryPingRequest(getLocalNodeId(), clientNodeId);

                    pingReq.verify(getLocalNodeId());

                    addMessage(pingReq);

                    break;
                }
            }

            try {
                return fut.get(timeoutHelper.nextTimeoutChunk(spi.getAckTimeout()),
                    MILLISECONDS);
            }
            catch (IgniteInterruptedCheckedException ignored) {
                throw new InterruptedException();
            }
            catch (IgniteFutureTimeoutCheckedException ignored) {
                if (pingFut.compareAndSet(fut, null))
                    fut.onDone(false);

                return false;
            }
            catch (IgniteCheckedException e) {
                throw new IgniteSpiException("Internal error: ping future cannot be done with exception", e);
            }
        }

        /** {@inheritDoc} */
        @Override protected void tearDown() {
            pingResult(false);

            U.closeQuiet(sock);
        }

        /** {@inheritDoc} */
        @Override protected void noMessageLoop() {
            if (U.millisSinceNanos(lastMetricsUpdateMsgTimeNanos) > spi.clientFailureDetectionTimeout()) {
                TcpDiscoveryNode clientNode = ring.node(clientNodeId);

                if (clientNode != null) {
                    boolean failedNode;

                    synchronized (mux) {
                        failedNode = failedNodes.containsKey(clientNode);
                    }

                    if (!failedNode) {
                        String msg = "Client node considered as unreachable " +
                            "and will be dropped from cluster, " +
                            "because no metrics update messages received in interval: " +
                            "TcpDiscoverySpi.clientFailureDetectionTimeout() ms. " +
                            "It may be caused by network problems or long GC pause on client node, try to increase this " +
                            "parameter. " +
                            "[nodeId=" + clientNodeId +
                            ", clientFailureDetectionTimeout=" + spi.clientFailureDetectionTimeout() +
                            ']';

                        failNode(clientNodeId, msg);

                        U.warn(log, msg);
                    }
                }
            }
        }
    }

    /** */
    private class MessageWorkerThreadWithCleanup<T> extends MessageWorkerThread<MessageWorker<T>> {

        /** {@inheritDoc} */
        private MessageWorkerThreadWithCleanup(MessageWorker<T> worker, IgniteLogger log) {
            super(worker, log);
        }

        /** {@inheritDoc} */
        @Override protected void cleanup() {
            super.cleanup();

            worker.tearDown();
        }
    }

    /** */
    private class MessageWorkerDiscoveryThread extends MessageWorkerThread<GridWorker> implements IgniteDiscoveryThread {
        /** {@inheritDoc} */
        private MessageWorkerDiscoveryThread(GridWorker worker, IgniteLogger log) {
            super(worker, log);
        }

        /** {@inheritDoc} */
        @Override public GridWorker worker() {
            return worker;
        }
    }

    /**
     * Slightly modified {@link IgniteSpiThread} intended to use with message workers.
     */
    private class MessageWorkerThread<W extends GridWorker> extends IgniteSpiThread {
        /**
         * Backed interrupted flag, once set, it is not affected by further {@link Thread#interrupted()} calls.
         */
        private volatile boolean interrupted;

        /** */
        protected final W worker;

        /** {@inheritDoc} */
        private MessageWorkerThread(W worker, IgniteLogger log) {
            super(worker.igniteInstanceName(), worker.name(), log);

            this.worker = worker;

            setPriority(spi.threadPri);
        }

        /** {@inheritDoc} */
        @Override protected void body() throws InterruptedException {
            worker.run();
        }

        /** {@inheritDoc} */
        @Override public void interrupt() {
            interrupted = true;

            super.interrupt();
        }

        /** {@inheritDoc} */
        @Override public boolean isInterrupted() {
            return interrupted || super.isInterrupted();
        }
    }

    /**
     * Superclass for all message workers.
     *
     * @param <T> Message type.
     */
    private abstract class MessageWorker<T> extends GridWorker {
        /** Message queue. */
        protected final BlockingDeque<T> queue = new LinkedBlockingDeque<>();

        /** Polling timeout. */
        private final long pollingTimeout;

        /** */
        private Runnable beforeEachPoll;

        /**
         * @param name Worker name.
         * @param log Logger.
         * @param pollingTimeout Messages polling timeout.
         * @param lsnr Listener for life-cycle events.
         */
        protected MessageWorker(
            String name,
            IgniteLogger log,
            long pollingTimeout,
            @Nullable GridWorkerListener lsnr
        ) {
            super(spi.ignite().name(), name, log, lsnr);

            this.pollingTimeout = pollingTimeout;
        }

        /**
         * @param act action to be executed before each timed queue poll.
         */
        void setBeforeEachPollAction(Runnable act) {
            beforeEachPoll = act;
        }

        /** {@inheritDoc} */
        @Override protected void body() throws InterruptedException {
            if (log.isDebugEnabled())
                log.debug("Message worker started [locNodeId=" + getConfiguredNodeId() + ']');

            while (!isCancelled()) {
                if (beforeEachPoll != null)
                    beforeEachPoll.run();

                T msg = queue.poll(pollingTimeout, MILLISECONDS);

                if (msg == null)
                    noMessageLoop();
                else
                    processMessage(msg);
            }
        }

        /**
         * @return Current message queue size.
         */
        int queueSize() {
            return queue.size();
        }

        /**
         * Processes succeeding message.
         *
         * @param msg Message.
         */
        protected abstract void processMessage(T msg);

        /**
         * Called when there is no message to process giving ability to perform other activity.
         */
        protected void noMessageLoop() {
            // No-op.
        }

        /**
         * Actions to be done before worker termination.
         */
        protected void tearDown() {
            // No-op.
        }
    }

    /**
     *
     */
    private static class GridPingFutureAdapter<R> extends GridFutureAdapter<R> {
        /** ID of node ping request is sent to. */
        private final UUID nodeId;

        /** Socket. */
        private volatile Socket sock;

        /**
         * @param nodeId ID of node ping request is sent to.
         */
        GridPingFutureAdapter(@Nullable UUID nodeId) {
            this.nodeId = nodeId;
        }

        /**
         * Returns socket associated with this ping future.
         *
         * @return Socket or {@code null} if no socket associated.
         */
        public Socket sock() {
            return sock;
        }

        /**
         * Associates socket with this ping future.
         *
         * @param sock Socket.
         */
        public void sock(Socket sock) {
            this.sock = sock;
        }
    }

    /**
     *
     */
    private enum RingMessageSendState {
        /** */
        STARTING_POINT,

        /** */
        FORWARD_PASS,

        /** */
        BACKWARD_PASS,

        /** */
        FAILED
    }

    /**
     * Initial state is {@link RingMessageSendState#STARTING_POINT}.<br>
     * States could be switched:<br>
     * {@link RingMessageSendState#STARTING_POINT} => {@link RingMessageSendState#FORWARD_PASS} when next node failed.<br>
     * {@link RingMessageSendState#FORWARD_PASS} => {@link RingMessageSendState#FORWARD_PASS} when new next node failed.<br>
     * {@link RingMessageSendState#FORWARD_PASS} => {@link RingMessageSendState#BACKWARD_PASS} when new next node has
     * connection to it's previous node and forces local node to try it again.<br>
     * {@link RingMessageSendState#BACKWARD_PASS} => {@link RingMessageSendState#BACKWARD_PASS} when previously tried node
     * has connection to it's previous and forces local node to try it again.<br>
     * {@link RingMessageSendState#BACKWARD_PASS} => {@link RingMessageSendState#STARTING_POINT} when local node came back
     * to initial next node and no topology changes should be performed.<br>
     * {@link RingMessageSendState#BACKWARD_PASS} => {@link RingMessageSendState#FAILED} when recovery timeout is over and
     * all new next nodes have connections to their previous nodes. That means local node has connectivity
     * issue and should be stopped.<br>
     */
    private class CrossRingMessageSendState {
        /** */
        private RingMessageSendState state = RingMessageSendState.STARTING_POINT;

        /** */
        private int failedNodes;

        /** */
        private final long failTimeNanos;

        /**
         *
         */
        CrossRingMessageSendState() {
            failTimeNanos = U.millisToNanos(spi.getEffectiveConnectionRecoveryTimeout()) + System.nanoTime();
        }

        /**
         * @return {@code True} if state is {@link RingMessageSendState#STARTING_POINT}.
         */
        boolean isStartingPoint() {
            return state == RingMessageSendState.STARTING_POINT;
        }

        /**
         * @return {@code True} if state is {@link RingMessageSendState#BACKWARD_PASS}.
         */
        boolean isBackward() {
            return state == RingMessageSendState.BACKWARD_PASS;
        }

        /**
         * @return {@code True} if state is {@link RingMessageSendState#FAILED}.
         */
        boolean isFailed() {
            return state == RingMessageSendState.FAILED;
        }

        /**
         * Marks next node as failed.
         *
         * @return {@code True} node marked as failed.
         */
        boolean markNextNodeFailed() {
            if (state == RingMessageSendState.STARTING_POINT || state == RingMessageSendState.FORWARD_PASS) {
                state = RingMessageSendState.FORWARD_PASS;

                failedNodes++;

                return true;
            }

            return false;
        }

        /**
         * Marks last failed node as alive.
         *
         * @return {@code False} if all failed nodes marked as alive or incorrect state.
         */
        boolean markLastFailedNodeAlive() {
            if (state == RingMessageSendState.FORWARD_PASS || state == RingMessageSendState.BACKWARD_PASS) {
                state = RingMessageSendState.BACKWARD_PASS;

                if (--failedNodes <= 0) {
                    failedNodes = 0;

                    if (System.nanoTime() - failTimeNanos >= 0) {
                        state = RingMessageSendState.FAILED;

                        return false;
                    }

                    state = RingMessageSendState.STARTING_POINT;

                    try {
                        Thread.sleep(200);
                    }
                    catch (InterruptedException e) {
                        Thread.currentThread().interrupt();
                    }
                }

                return true;
            }

            return false;
        }

        /** {@inheritDoc} */
        @Override public String toString() {
            return S.toString(CrossRingMessageSendState.class, this);
        }
    }

    /**
     * Filter to keep track of the most recent {@link TcpDiscoveryMetricsUpdateMessage}s.
     */
    private class MetricsUpdateMessageFilter {
        /** The most recent unprocessed metrics update message, which is on its first discovery round trip. */
        private volatile TcpDiscoveryMetricsUpdateMessage actualFirstLapMetricsUpdate;

        /** The most recent unprocessed metrics update message, which is on its second discovery round trip. */
        private volatile TcpDiscoveryMetricsUpdateMessage actualSecondLapMetricsUpdate;

        /**
         * Adds the provided metrics update message to the worker's queue. If there is already a message in the queue,
         * that has passed the same number of discovery ring laps, then it's replaced with the provided one.
         *
         * @param msg Metrics update message that needs to be added to the worker's queue.
         * @return {@code True} if the message should be added to the worker's queue.
         * {@code False} if another message of the same kind is already in the queue.
         */
        private boolean addMessage(TcpDiscoveryMetricsUpdateMessage msg) {
            int laps = passedLaps(msg);

            if (laps == 2)
                return true;
            else {
                // The message should be added to the queue only if a similar message is not there already.
                // Otherwise one of actualFirstLapMetricsUpdate or actualSecondLapMetricsUpdate will be updated only.
                boolean addToQueue;

                if (laps == 0) {
                    addToQueue = actualFirstLapMetricsUpdate == null;

                    actualFirstLapMetricsUpdate = msg;
                }
                else {
                    assert laps == 1 : "Unexpected number of laps passed by a metric update message: " + laps;

                    addToQueue = actualSecondLapMetricsUpdate == null;

                    actualSecondLapMetricsUpdate = msg;
                }

                return addToQueue;
            }
        }

        /**
         * @param laps Number of discovery ring laps passed by the message.
         * @param msg Message taken from the queue.
         * @return The most recent message of the same kind received by the local node.
         */
        private TcpDiscoveryMetricsUpdateMessage pollActualMessage(int laps, TcpDiscoveryMetricsUpdateMessage msg) {
            if (laps == 0) {
                msg = actualFirstLapMetricsUpdate;

                actualFirstLapMetricsUpdate = null;
            }
            else if (laps == 1) {
                msg = actualSecondLapMetricsUpdate;

                actualSecondLapMetricsUpdate = null;
            }

            return msg;
        }

        /**
         * @param msg Metrics update message.
         * @return Number of laps, that the provided message passed.
         */
        private int passedLaps(TcpDiscoveryMetricsUpdateMessage msg) {
            UUID locNodeId = getLocalNodeId();

            boolean hasLocMetrics = hasMetrics(msg, locNodeId);

            if (locNodeId.equals(msg.creatorNodeId()) && !hasLocMetrics && msg.senderNodeId() != null)
                return 2;
            else if (msg.senderNodeId() == null || !hasLocMetrics)
                return 0;
            else
                return 1;
        }

        /**
         * @param msg Metrics update message to check.
         * @param nodeId Node ID for which the check should be performed.
         * @return {@code True} is the message contains metrics of the node with the provided ID.
         * {@code False} otherwise.
         */
        private boolean hasMetrics(TcpDiscoveryMetricsUpdateMessage msg, UUID nodeId) {
            return msg.hasMetrics(nodeId) || msg.hasCacheMetrics(nodeId);
        }
    }
}<|MERGE_RESOLUTION|>--- conflicted
+++ resolved
@@ -6185,7 +6185,7 @@
             if (lastTimeStatusMsgSentNanos < locNode.lastUpdateTimeNanos())
                 lastTimeStatusMsgSentNanos = locNode.lastUpdateTimeNanos();
 
-            long updateTimeNanos = max(lastTimeStatusMsgSentNanos, lastRingMsgTimeNanos);
+            long updateTimeNanos = Math.max(lastTimeStatusMsgSentNanos, lastRingMsgTimeNanos);
 
             if (U.millisSinceNanos(updateTimeNanos) < metricsCheckFreq)
                 return;
@@ -6559,11 +6559,7 @@
                         long now = U.currentTimeMillis();
 
                         // We got message from previous in less than double connection check interval.
-<<<<<<< HEAD
                         boolean ok = rcvdTime + CON_CHECK_INTERVAL + effectiveExchangeTimeout() >= now;
-=======
-                        boolean ok = rcvdTime + connCheckInterval * 2 >= now;
->>>>>>> 45c426fc
                         TcpDiscoveryNode previous = null;
 
                         if (ok) {
@@ -7405,7 +7401,7 @@
         private ClientMessageWorker(Socket sock, UUID clientNodeId, IgniteLogger log) {
             super("tcp-disco-client-message-worker-[" + U.id8(clientNodeId)
                 + ' ' + sock.getInetAddress().getHostAddress()
-                + ":" + sock.getPort() + ']', log, max(spi.metricsUpdateFreq, 10), null);
+                + ":" + sock.getPort() + ']', log, Math.max(spi.metricsUpdateFreq, 10), null);
 
             this.sock = sock;
             this.clientNodeId = clientNodeId;
@@ -7591,7 +7587,7 @@
 
             try {
                 return fut.get(timeoutHelper.nextTimeoutChunk(spi.getAckTimeout()),
-                    MILLISECONDS);
+                    TimeUnit.MILLISECONDS);
             }
             catch (IgniteInterruptedCheckedException ignored) {
                 throw new InterruptedException();
@@ -7762,7 +7758,7 @@
                 if (beforeEachPoll != null)
                     beforeEachPoll.run();
 
-                T msg = queue.poll(pollingTimeout, MILLISECONDS);
+                T msg = queue.poll(pollingTimeout, TimeUnit.MILLISECONDS);
 
                 if (msg == null)
                     noMessageLoop();
