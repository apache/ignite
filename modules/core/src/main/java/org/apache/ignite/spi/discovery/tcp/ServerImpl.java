/*
 * Licensed to the Apache Software Foundation (ASF) under one or more
 * contributor license agreements.  See the NOTICE file distributed with
 * this work for additional information regarding copyright ownership.
 * The ASF licenses this file to You under the Apache License, Version 2.0
 * (the "License"); you may not use this file except in compliance with
 * the License.  You may obtain a copy of the License at
 *
 *      http://www.apache.org/licenses/LICENSE-2.0
 *
 * Unless required by applicable law or agreed to in writing, software
 * distributed under the License is distributed on an "AS IS" BASIS,
 * WITHOUT WARRANTIES OR CONDITIONS OF ANY KIND, either express or implied.
 * See the License for the specific language governing permissions and
 * limitations under the License.
 */

package org.apache.ignite.spi.discovery.tcp;

import java.io.BufferedInputStream;
import java.io.IOException;
import java.io.InputStream;
import java.io.ObjectStreamException;
import java.io.OutputStream;
import java.io.Serializable;
import java.io.StreamCorruptedException;
import java.net.ConnectException;
import java.net.InetAddress;
import java.net.InetSocketAddress;
import java.net.ServerSocket;
import java.net.Socket;
import java.net.SocketAddress;
import java.net.SocketException;
import java.net.SocketTimeoutException;
import java.util.ArrayDeque;
import java.util.ArrayList;
import java.util.Arrays;
import java.util.Collection;
import java.util.Collections;
import java.util.HashMap;
import java.util.HashSet;
import java.util.Iterator;
import java.util.LinkedList;
import java.util.List;
import java.util.Map;
import java.util.NoSuchElementException;
import java.util.Queue;
import java.util.Set;
import java.util.SortedMap;
import java.util.TreeMap;
import java.util.UUID;
import java.util.concurrent.BlockingDeque;
import java.util.concurrent.ConcurrentHashMap;
import java.util.concurrent.ConcurrentLinkedDeque;
import java.util.concurrent.ConcurrentLinkedQueue;
import java.util.concurrent.ConcurrentMap;
import java.util.concurrent.CountDownLatch;
import java.util.concurrent.LinkedBlockingDeque;
import java.util.concurrent.LinkedBlockingQueue;
import java.util.concurrent.TimeUnit;
import java.util.concurrent.atomic.AtomicReference;
import javax.net.ssl.SSLException;
import javax.net.ssl.SSLServerSocket;
import javax.net.ssl.SSLSocket;
import org.apache.ignite.Ignite;
import org.apache.ignite.IgniteCheckedException;
import org.apache.ignite.IgniteException;
import org.apache.ignite.IgniteLogger;
import org.apache.ignite.cache.CacheMetrics;
import org.apache.ignite.cluster.ClusterMetrics;
import org.apache.ignite.cluster.ClusterNode;
import org.apache.ignite.failure.FailureContext;
import org.apache.ignite.internal.IgniteEx;
import org.apache.ignite.internal.IgniteFeatures;
import org.apache.ignite.internal.IgniteFutureTimeoutCheckedException;
import org.apache.ignite.internal.IgniteInterruptedCheckedException;
import org.apache.ignite.internal.IgniteNodeAttributes;
import org.apache.ignite.internal.IgnitionEx;
import org.apache.ignite.internal.events.DiscoveryCustomEvent;
import org.apache.ignite.internal.managers.discovery.CustomMessageWrapper;
import org.apache.ignite.internal.managers.discovery.DiscoveryServerOnlyCustomMessage;
import org.apache.ignite.internal.processors.failure.FailureProcessor;
import org.apache.ignite.internal.processors.security.SecurityContext;
import org.apache.ignite.internal.processors.security.SecurityUtils;
import org.apache.ignite.internal.util.GridBoundedLinkedHashSet;
import org.apache.ignite.internal.util.GridConcurrentHashSet;
import org.apache.ignite.internal.util.IgniteUtils;
import org.apache.ignite.internal.util.future.GridFutureAdapter;
import org.apache.ignite.internal.util.lang.GridTuple;
import org.apache.ignite.internal.util.tostring.GridToStringExclude;
import org.apache.ignite.internal.util.typedef.C1;
import org.apache.ignite.internal.util.typedef.F;
import org.apache.ignite.internal.util.typedef.P1;
import org.apache.ignite.internal.util.typedef.T2;
import org.apache.ignite.internal.util.typedef.X;
import org.apache.ignite.internal.util.typedef.internal.LT;
import org.apache.ignite.internal.util.typedef.internal.S;
import org.apache.ignite.internal.util.typedef.internal.U;
import org.apache.ignite.internal.util.worker.GridWorker;
import org.apache.ignite.internal.util.worker.GridWorkerListener;
import org.apache.ignite.internal.worker.WorkersRegistry;
import org.apache.ignite.lang.IgniteBiTuple;
import org.apache.ignite.lang.IgniteFuture;
import org.apache.ignite.lang.IgniteInClosure;
import org.apache.ignite.lang.IgniteProductVersion;
import org.apache.ignite.lang.IgniteUuid;
import org.apache.ignite.plugin.security.SecurityCredentials;
import org.apache.ignite.plugin.security.SecurityPermission;
import org.apache.ignite.plugin.security.SecurityPermissionSet;
import org.apache.ignite.spi.IgniteNodeValidationResult;
import org.apache.ignite.spi.IgniteSpiContext;
import org.apache.ignite.spi.IgniteSpiException;
import org.apache.ignite.spi.IgniteSpiOperationTimeoutHelper;
import org.apache.ignite.spi.IgniteSpiThread;
import org.apache.ignite.spi.discovery.DiscoveryDataBag;
import org.apache.ignite.spi.discovery.DiscoverySpiCustomMessage;
import org.apache.ignite.spi.discovery.DiscoverySpiListener;
import org.apache.ignite.spi.discovery.IgniteDiscoveryThread;
import org.apache.ignite.spi.discovery.tcp.internal.DiscoveryDataPacket;
import org.apache.ignite.spi.discovery.tcp.internal.FutureTask;
import org.apache.ignite.spi.discovery.tcp.internal.TcpDiscoveryNode;
import org.apache.ignite.spi.discovery.tcp.internal.TcpDiscoveryNodesRing;
import org.apache.ignite.spi.discovery.tcp.internal.TcpDiscoverySpiState;
import org.apache.ignite.spi.discovery.tcp.messages.TcpDiscoveryAbstractMessage;
import org.apache.ignite.spi.discovery.tcp.messages.TcpDiscoveryAuthFailedMessage;
import org.apache.ignite.spi.discovery.tcp.messages.TcpDiscoveryCheckFailedMessage;
import org.apache.ignite.spi.discovery.tcp.messages.TcpDiscoveryClientAckResponse;
import org.apache.ignite.spi.discovery.tcp.messages.TcpDiscoveryClientMetricsUpdateMessage;
import org.apache.ignite.spi.discovery.tcp.messages.TcpDiscoveryClientPingRequest;
import org.apache.ignite.spi.discovery.tcp.messages.TcpDiscoveryClientPingResponse;
import org.apache.ignite.spi.discovery.tcp.messages.TcpDiscoveryClientReconnectMessage;
import org.apache.ignite.spi.discovery.tcp.messages.TcpDiscoveryConnectionCheckMessage;
import org.apache.ignite.spi.discovery.tcp.messages.TcpDiscoveryCustomEventMessage;
import org.apache.ignite.spi.discovery.tcp.messages.TcpDiscoveryDiscardMessage;
import org.apache.ignite.spi.discovery.tcp.messages.TcpDiscoveryDummyWakeupMessage;
import org.apache.ignite.spi.discovery.tcp.messages.TcpDiscoveryDuplicateIdMessage;
import org.apache.ignite.spi.discovery.tcp.messages.TcpDiscoveryHandshakeRequest;
import org.apache.ignite.spi.discovery.tcp.messages.TcpDiscoveryHandshakeResponse;
import org.apache.ignite.spi.discovery.tcp.messages.TcpDiscoveryJoinRequestMessage;
import org.apache.ignite.spi.discovery.tcp.messages.TcpDiscoveryLoopbackProblemMessage;
import org.apache.ignite.spi.discovery.tcp.messages.TcpDiscoveryMetricsUpdateMessage;
import org.apache.ignite.spi.discovery.tcp.messages.TcpDiscoveryNodeAddFinishedMessage;
import org.apache.ignite.spi.discovery.tcp.messages.TcpDiscoveryNodeAddedMessage;
import org.apache.ignite.spi.discovery.tcp.messages.TcpDiscoveryNodeFailedMessage;
import org.apache.ignite.spi.discovery.tcp.messages.TcpDiscoveryNodeLeftMessage;
import org.apache.ignite.spi.discovery.tcp.messages.TcpDiscoveryPingRequest;
import org.apache.ignite.spi.discovery.tcp.messages.TcpDiscoveryPingResponse;
import org.apache.ignite.spi.discovery.tcp.messages.TcpDiscoveryRedirectToClient;
import org.apache.ignite.spi.discovery.tcp.messages.TcpDiscoveryRingLatencyCheckMessage;
import org.apache.ignite.spi.discovery.tcp.messages.TcpDiscoveryServerOnlyCustomEventMessage;
import org.apache.ignite.spi.discovery.tcp.messages.TcpDiscoveryStatusCheckMessage;
import org.apache.ignite.thread.IgniteThreadPoolExecutor;
import org.jetbrains.annotations.Nullable;

import static org.apache.ignite.IgniteSystemProperties.IGNITE_BINARY_MARSHALLER_USE_STRING_SERIALIZATION_VER_2;
import static org.apache.ignite.IgniteSystemProperties.IGNITE_DISCOVERY_CLIENT_RECONNECT_HISTORY_SIZE;
import static org.apache.ignite.IgniteSystemProperties.IGNITE_EVENT_DRIVEN_SERVICE_PROCESSOR_ENABLED;
import static org.apache.ignite.IgniteSystemProperties.IGNITE_NODE_IDS_HISTORY_SIZE;
import static org.apache.ignite.IgniteSystemProperties.IGNITE_OPTIMIZED_MARSHALLER_USE_DEFAULT_SUID;
import static org.apache.ignite.IgniteSystemProperties.getInteger;
import static org.apache.ignite.events.EventType.EVT_NODE_FAILED;
import static org.apache.ignite.events.EventType.EVT_NODE_JOINED;
import static org.apache.ignite.events.EventType.EVT_NODE_LEFT;
import static org.apache.ignite.events.EventType.EVT_NODE_METRICS_UPDATED;
import static org.apache.ignite.events.EventType.EVT_NODE_SEGMENTED;
import static org.apache.ignite.failure.FailureType.CRITICAL_ERROR;
import static org.apache.ignite.failure.FailureType.SYSTEM_WORKER_TERMINATION;
import static org.apache.ignite.internal.IgniteFeatures.TCP_DISCOVERY_MESSAGE_NODE_COMPACT_REPRESENTATION;
import static org.apache.ignite.internal.IgniteFeatures.nodeSupports;
import static org.apache.ignite.internal.IgniteNodeAttributes.ATTR_EVENT_DRIVEN_SERVICE_PROCESSOR_ENABLED;
import static org.apache.ignite.internal.IgniteNodeAttributes.ATTR_LATE_AFFINITY_ASSIGNMENT;
import static org.apache.ignite.internal.IgniteNodeAttributes.ATTR_MARSHALLER;
import static org.apache.ignite.internal.IgniteNodeAttributes.ATTR_MARSHALLER_COMPACT_FOOTER;
import static org.apache.ignite.internal.IgniteNodeAttributes.ATTR_MARSHALLER_USE_BINARY_STRING_SER_VER_2;
import static org.apache.ignite.internal.IgniteNodeAttributes.ATTR_MARSHALLER_USE_DFLT_SUID;
import static org.apache.ignite.internal.processors.security.SecurityUtils.nodeSecurityContext;
import static org.apache.ignite.spi.IgnitePortProtocol.TCP;
import static org.apache.ignite.spi.discovery.tcp.internal.TcpDiscoverySpiState.AUTH_FAILED;
import static org.apache.ignite.spi.discovery.tcp.internal.TcpDiscoverySpiState.CHECK_FAILED;
import static org.apache.ignite.spi.discovery.tcp.internal.TcpDiscoverySpiState.CONNECTED;
import static org.apache.ignite.spi.discovery.tcp.internal.TcpDiscoverySpiState.CONNECTING;
import static org.apache.ignite.spi.discovery.tcp.internal.TcpDiscoverySpiState.DISCONNECTED;
import static org.apache.ignite.spi.discovery.tcp.internal.TcpDiscoverySpiState.DISCONNECTING;
import static org.apache.ignite.spi.discovery.tcp.internal.TcpDiscoverySpiState.DUPLICATE_ID;
import static org.apache.ignite.spi.discovery.tcp.internal.TcpDiscoverySpiState.LEFT;
import static org.apache.ignite.spi.discovery.tcp.internal.TcpDiscoverySpiState.LOOPBACK_PROBLEM;
import static org.apache.ignite.spi.discovery.tcp.internal.TcpDiscoverySpiState.RING_FAILED;
import static org.apache.ignite.spi.discovery.tcp.internal.TcpDiscoverySpiState.STOPPING;
import static org.apache.ignite.spi.discovery.tcp.messages.TcpDiscoveryStatusCheckMessage.STATUS_OK;
import static org.apache.ignite.spi.discovery.tcp.messages.TcpDiscoveryStatusCheckMessage.STATUS_RECON;

/**
 *
 */
@SuppressWarnings({"IfMayBeConditional"})
class ServerImpl extends TcpDiscoveryImpl {
    /** */
    private static final int ENSURED_MSG_HIST_SIZE = getInteger(IGNITE_DISCOVERY_CLIENT_RECONNECT_HISTORY_SIZE, 512);

    /** */
    private static final TcpDiscoveryAbstractMessage WAKEUP = new TcpDiscoveryDummyWakeupMessage();

    /** Maximal interval of connection check to next node in the ring. */
    private static final long MAX_CON_CHECK_INTERVAL = 500;

    /** Interval of checking connection to next node in the ring. */
    private long connCheckInterval;

    /** */
    private IgniteThreadPoolExecutor utilityPool;

    /** Nodes ring. */
    @GridToStringExclude
    private final TcpDiscoveryNodesRing ring = new TcpDiscoveryNodesRing();

    /** Topology snapshots history. */
    private final SortedMap<Long, Collection<ClusterNode>> topHist = new TreeMap<>();

    /** Socket readers. */
    private final Collection<SocketReader> readers = new LinkedList<>();

    /** TCP server for discovery SPI. */
    private TcpServer tcpSrvr;

    /** Message worker. */
    @SuppressWarnings("FieldAccessedSynchronizedAndUnsynchronized")
    private RingMessageWorker msgWorker;

    /** Thread executing message worker */
    private Thread msgWorkerThread;

    /** Client message workers. */
    private final ConcurrentMap<UUID, ClientMessageWorker> clientMsgWorkers = new ConcurrentHashMap<>();

    /** IP finder cleaner. */
    @SuppressWarnings("FieldAccessedSynchronizedAndUnsynchronized")
    private IpFinderCleaner ipFinderCleaner;

    /** Statistics printer thread. */
    @SuppressWarnings("FieldAccessedSynchronizedAndUnsynchronized")
    private StatisticsPrinter statsPrinter;

    /** Failed nodes (but still in topology). */
    private final Map<TcpDiscoveryNode, UUID> failedNodes = new HashMap<>();

    /** */
    private final Collection<UUID> failedNodesMsgSent = new HashSet<>();

    /** Leaving nodes (but still in topology). */
    private final Collection<TcpDiscoveryNode> leavingNodes = new HashSet<>();

    /** Collection to track joining nodes. */
    private Set<UUID> joiningNodes = new HashSet<>();

    /** Pending custom messages that should not be sent between NodeAdded and NodeAddFinished messages. */
    private Queue<TcpDiscoveryCustomEventMessage> pendingCustomMsgs = new ArrayDeque<>();

    /** Messages history used for client reconnect. */
    private final EnsuredMessageHistory msgHist = new EnsuredMessageHistory();

    /** If non-shared IP finder is used this flag shows whether IP finder contains local address. */
    private boolean ipFinderHasLocAddr;

    /** Addresses that do not respond during join requests send (for resolving concurrent start). */
    private final Collection<SocketAddress> noResAddrs = new GridConcurrentHashSet<>();

    /** Addresses that incoming join requests send were send from (for resolving concurrent start). */
    private final Collection<SocketAddress> fromAddrs = new GridConcurrentHashSet<>();

    /** Response on join request from coordinator (in case of duplicate ID or auth failure). */
    private final GridTuple<TcpDiscoveryAbstractMessage> joinRes = new GridTuple<>();

    /** Mutex. */
    private final Object mux = new Object();

    /** Discovery state. */
    private TcpDiscoverySpiState spiState = DISCONNECTED;

    /** Last time received message from ring. */
    private volatile long lastRingMsgReceivedTime;

    /** Time of last sent and acknowledged message. */
    private volatile long lastRingMsgSentTime;

    /** */
    private volatile boolean nodeCompactRepresentationSupported =
        true; //assume that local node supports this feature

    /** Map with proceeding ping requests. */
    private final ConcurrentMap<InetSocketAddress, GridPingFutureAdapter<IgniteBiTuple<UUID, Boolean>>> pingMap =
        new ConcurrentHashMap<>();

    /**
     * Maximum size of history of IDs of server nodes ever tried to join current topology (ever sent join request).
     */
    private static final int JOINED_NODE_IDS_HISTORY_SIZE = getInteger(IGNITE_NODE_IDS_HISTORY_SIZE, 50);

    /** History of all node UUIDs that current node has seen. */
    private final GridBoundedLinkedHashSet<UUID> nodesIdsHist =
        new GridBoundedLinkedHashSet<>(JOINED_NODE_IDS_HISTORY_SIZE);

    /**
     * @param adapter Adapter.
     */
    ServerImpl(TcpDiscoverySpi adapter) {
        super(adapter);
    }

    /** {@inheritDoc} */
    @Override public String getSpiState() {
        synchronized (mux) {
            return spiState.name();
        }
    }

    /** {@inheritDoc} */
    @Override public int getMessageWorkerQueueSize() {
        return msgWorker.queueSize();
    }

    /** {@inheritDoc} */
    @Nullable @Override public UUID getCoordinator() {
        TcpDiscoveryNode crd = resolveCoordinator();

        return crd != null ? crd.id() : null;
    }

    /** {@inheritDoc} */
    @Nullable @Override public ClusterNode getNode(UUID nodeId) {
        assert nodeId != null;

        UUID locNodeId0 = getLocalNodeId();

        if (locNodeId0 != null && locNodeId0.equals(nodeId))
            // Return local node directly.
            return locNode;

        TcpDiscoveryNode node = ring.node(nodeId);

        if (node != null && !node.visible())
            return null;

        return node;
    }

    /** {@inheritDoc} */
    @Override public Collection<ClusterNode> getRemoteNodes() {
        return upcast(ring.visibleRemoteNodes());
    }

    /** {@inheritDoc} */
    @Override public boolean allNodesSupport(IgniteFeatures feature) {
        // It is ok to see visible node without order here because attributes are available when node is created.
        return IgniteFeatures.allNodesSupports(upcast(ring.allNodes()), feature);
    }

    /** {@inheritDoc} */
    @Override public int boundPort() throws IgniteSpiException {
        if (tcpSrvr == null)
            tcpSrvr = new TcpServer(log);

        return tcpSrvr.port;
    }

    /** {@inheritDoc} */
    @Override public long connectionCheckInterval() {
        return connCheckInterval;
    }

    /** {@inheritDoc} */
    @Override public void spiStart(String igniteInstanceName) throws IgniteSpiException {
        synchronized (mux) {
            spiState = DISCONNECTED;
        }

        lastRingMsgReceivedTime = 0;

        lastRingMsgSentTime = 0;

        long msgExchangeTimeout = spi.failureDetectionTimeoutEnabled() ? spi.failureDetectionTimeout() :
            spi.getSocketTimeout() + spi.getAckTimeout();

        // Since we take in account time of last sent message, the interval should be quite short to give enough piece
        // of failure detection timeout as send-and-acknowledge timeout of the message to send.
        connCheckInterval = Math.min(msgExchangeTimeout / 4, MAX_CON_CHECK_INTERVAL);

        utilityPool = new IgniteThreadPoolExecutor("disco-pool",
            spi.ignite().name(),
            0,
            Math.max(4, Runtime.getRuntime().availableProcessors() * 2),
            2000,
            new LinkedBlockingQueue<>());

        if (debugMode) {
            if (!log.isInfoEnabled())
                throw new IgniteSpiException("Info log level should be enabled for TCP discovery to work " +
                    "in debug mode.");

            debugLogQ = new ConcurrentLinkedDeque<>();

            U.quietAndWarn(log, "TCP discovery SPI is configured in debug mode.");
        }

        // Clear addresses collections.
        fromAddrs.clear();
        noResAddrs.clear();

        msgWorker = new RingMessageWorker(log);

        msgWorkerThread = new MessageWorkerDiscoveryThread(msgWorker, log);
        msgWorkerThread.start();

        if (tcpSrvr == null)
            tcpSrvr = new TcpServer(log);

        spi.initLocalNode(tcpSrvr.port, true);

        locNode = spi.locNode;

        // Start TCP server thread after local node is initialized.
        new TcpServerThread(tcpSrvr, log).start();

        ring.localNode(locNode);

        if (spi.ipFinder.isShared())
            registerLocalNodeAddress();
        else {
            if (F.isEmpty(spi.ipFinder.getRegisteredAddresses()))
                throw new IgniteSpiException("Non-shared IP finder must have IP addresses specified in " +
                    "TcpDiscoveryIpFinder.getRegisteredAddresses() configuration property " +
                    "(specify list of IP addresses in configuration).");

            ipFinderHasLocAddr = spi.ipFinderHasLocalAddress();
        }

        if (spi.getStatisticsPrintFrequency() > 0 && log.isInfoEnabled()) {
            statsPrinter = new StatisticsPrinter();
            statsPrinter.start();
        }

        spi.stats.onJoinStarted();

        joinTopology();

        if (locNode.order() == 1)
            U.enhanceThreadName(msgWorkerThread, "crd");

        spi.stats.onJoinFinished();

        if (spi.ipFinder.isShared()) {
            ipFinderCleaner = new IpFinderCleaner();
            ipFinderCleaner.start();
        }

        spi.printStartInfo();
    }

    /** {@inheritDoc} */
    @Override public void onContextInitialized0(IgniteSpiContext spiCtx) throws IgniteSpiException {
        spiCtx.registerPort(tcpSrvr.port, TCP);
    }

    /** {@inheritDoc} */
    @Override public void spiStop() throws IgniteSpiException {
        spiStop0(false);
    }

    /**
     * Stops SPI finally or stops SPI for restart.
     *
     * @param disconnect {@code True} if SPI is being disconnected.
     * @throws IgniteSpiException If failed.
     */
    private void spiStop0(boolean disconnect) throws IgniteSpiException {
        if (log.isDebugEnabled()) {
            if (disconnect)
                log.debug("Disconnecting SPI.");
            else
                log.debug("Preparing to start local node stop procedure.");
        }

        if (disconnect) {
            synchronized (mux) {
                spiState = DISCONNECTING;
            }
        }

        if (msgWorker != null && msgWorker.runner() != null && msgWorker.runner().isAlive() && !disconnect) {
            // Send node left message only if it is final stop.
            msgWorker.addMessage(new TcpDiscoveryNodeLeftMessage(locNode.id()));

            synchronized (mux) {
                long timeout = spi.netTimeout;

                long thresholdNanos = System.nanoTime() + U.millisToNanos(timeout);

                while (spiState != LEFT && timeout > 0) {
                    try {
                        mux.wait(timeout);

                        timeout = U.nanosToMillis(thresholdNanos - System.nanoTime());
                    }
                    catch (InterruptedException ignored) {
                        Thread.currentThread().interrupt();

                        break;
                    }
                }

                if (spiState == LEFT) {
                    if (log.isDebugEnabled())
                        log.debug("Verification for local node leave has been received from coordinator" +
                            " (continuing stop procedure).");
                }
                else if (log.isInfoEnabled()) {
                    log.info("No verification for local node leave has been received from coordinator" +
                        " (will stop node anyway).");
                }
            }
        }

        if (tcpSrvr != null)
            tcpSrvr.stop();

        tcpSrvr = null;

        Collection<SocketReader> tmp;

        synchronized (mux) {
            tmp = U.arrayList(readers);
        }

        U.interrupt(tmp);
        U.joinThreads(tmp, log);

        U.interrupt(ipFinderCleaner);
        U.join(ipFinderCleaner, log);

        U.cancel(msgWorker);
        U.join(msgWorker, log);

        for (ClientMessageWorker clientWorker : clientMsgWorkers.values()) {
            if (clientWorker != null) {
                U.interrupt(clientWorker.runner());
                U.join(clientWorker.runner(), log);
            }
        }

        clientMsgWorkers.clear();

        IgniteUtils.shutdownNow(ServerImpl.class, utilityPool, log);

        U.interrupt(statsPrinter);
        U.join(statsPrinter, log);

        Collection<TcpDiscoveryNode> nodes = null;

        if (!disconnect)
            spi.printStopInfo();
        else {
            spi.getSpiContext().deregisterPorts();

            nodes = ring.visibleNodes();
        }

        long topVer = ring.topologyVersion();

        ring.clear();

        if (nodes != null) {
            // This is restart/disconnection and we need to fire FAIL event for each remote node.
            DiscoverySpiListener lsnr = spi.lsnr;

            if (lsnr != null) {
                Collection<ClusterNode> processed = new HashSet<>(nodes.size());

                for (TcpDiscoveryNode n : nodes) {
                    if (n.isLocal())
                        continue;

                    assert n.visible();

                    processed.add(n);

                    List<ClusterNode> top = U.arrayList(nodes, F.notIn(processed));

                    topVer++;

                    Map<Long, Collection<ClusterNode>> hist = updateTopologyHistory(topVer,
                        Collections.unmodifiableList(top));

                    lsnr.onDiscovery(EVT_NODE_FAILED, topVer, n, top, hist, null).get();
                }
            }
        }

        printStatistics();

        spi.stats.clear();

        synchronized (mux) {
            // Clear stored data.
            leavingNodes.clear();
            failedNodes.clear();

            spiState = DISCONNECTED;
        }
    }

    /** {@inheritDoc} */
    @Override public boolean pingNode(UUID nodeId) {
        assert nodeId != null;

        if (nodeId == getLocalNodeId())
            return true;

        TcpDiscoveryNode node = ring.node(nodeId);

        if (node == null)
            return false;

        if (!nodeAlive(nodeId))
            return false;

        long start = U.currentTimeMillis();

        if (log.isInfoEnabled())
            log.info("Pinging node: " + nodeId);

        boolean res = pingNode(node);

        long end = System.currentTimeMillis();

        if (log.isInfoEnabled())
            log.info("Finished node ping [nodeId=" + nodeId + ", res=" + res + ", time=" + (end - start) + "ms]");

        if (!res && node.clientRouterNodeId() == null && nodeAlive(nodeId)) {
            LT.warn(log, "Failed to ping node (status check will be initiated): " + nodeId);

            msgWorker.addMessage(createTcpDiscoveryStatusCheckMessage(locNode, locNode.id(), node.id()));
        }

        return res;
    }

    /**
     * Creates new instance of {@link TcpDiscoveryStatusCheckMessage} trying to choose most optimal constructor.
     *
     * @param creatorNode Creator node. It can be null when message will be sent from coordinator to creator node,
     * in this case it will not contain creator node addresses as it will be discarded by creator; otherwise,
     * this parameter must not be null.
     * @param creatorNodeId Creator node id.
     * @param failedNodeId Failed node id.
     * @return <code>null</code> if <code>creatorNode</code> is null and we cannot retrieve creator node from ring
     * by <code>creatorNodeId</code>, and new instance of {@link TcpDiscoveryStatusCheckMessage} in other cases.
     */
    private @Nullable TcpDiscoveryStatusCheckMessage createTcpDiscoveryStatusCheckMessage(
        @Nullable TcpDiscoveryNode creatorNode,
        UUID creatorNodeId,
        UUID failedNodeId
    ) {
        TcpDiscoveryStatusCheckMessage msg;

        if (nodeCompactRepresentationSupported) {
            TcpDiscoveryNode crd = resolveCoordinator();

            if (creatorNode == null)
                msg = new TcpDiscoveryStatusCheckMessage(creatorNodeId, null, failedNodeId);
            else {
                boolean sameMacs = creatorNode != null && crd != null && U.sameMacs(creatorNode, crd);

                msg = new TcpDiscoveryStatusCheckMessage(
                    creatorNode.id(),
                    spi.getNodeAddresses(creatorNode, sameMacs),
                    failedNodeId
                );
            }
        }
        else {
            if (creatorNode == null) {
                TcpDiscoveryNode node = ring.node(creatorNodeId);

                if (node == null)
                    return null;
                else
                    msg = new TcpDiscoveryStatusCheckMessage(node, failedNodeId);
            }
            else
                msg = new TcpDiscoveryStatusCheckMessage(creatorNode, failedNodeId);
        }

        return msg;
    }

    /**
     * Creates new instance of {@link TcpDiscoveryDuplicateIdMessage}, trying to choose most optimal constructor.
     *
     * @param creatorNodeId Creator node id.
     * @param node Node with duplicate ID.
     * @return new instance of {@link TcpDiscoveryDuplicateIdMessage}.
     */
    private TcpDiscoveryDuplicateIdMessage createTcpDiscoveryDuplicateIdMessage(
        UUID creatorNodeId,
        TcpDiscoveryNode node
    ) {
        TcpDiscoveryDuplicateIdMessage msg;

        if (nodeCompactRepresentationSupported)
            msg = new TcpDiscoveryDuplicateIdMessage(creatorNodeId, node.id());
        else
            msg = new TcpDiscoveryDuplicateIdMessage(creatorNodeId, node);

        return msg;
    }

    /**
     * For test purposes only.
     *
     * @return Current number of client workers.
     */
    int clientWorkersCount() {
        synchronized (mux) {
            return clientMsgWorkers.size();
        }
    }

    /**
     * Pings the remote node to see if it's alive.
     *
     * @param node Node.
     * @return {@code True} if ping succeeds.
     */
    private boolean pingNode(TcpDiscoveryNode node) {
        assert node != null;

        if (node.id().equals(getLocalNodeId()))
            return true;

        UUID clientNodeId = null;

        if (node.clientRouterNodeId() != null) {
            clientNodeId = node.id();

            node = ring.node(node.clientRouterNodeId());

            if (node == null || !nodeAlive(node.id()))
                return false;
        }

        for (InetSocketAddress addr : spi.getNodeAddresses(node, U.sameMacs(locNode, node))) {
            try {
                // ID returned by the node should be the same as ID of the parameter for ping to succeed.
                IgniteBiTuple<UUID, Boolean> t = pingNode(addr, node.id(), clientNodeId);

                if (t == null)
                    // Remote node left topology.
                    return false;

                boolean res = node.id().equals(t.get1()) && (clientNodeId == null || t.get2());

                if (res)
                    node.lastSuccessfulAddress(addr);

                return res;
            }
            catch (IgniteCheckedException e) {
                if (log.isDebugEnabled())
                    log.debug("Failed to ping node [node=" + node + ", err=" + e.getMessage() + ']');

                onException("Failed to ping node [node=" + node + ", err=" + e.getMessage() + ']', e);
                // continue;
            }
        }

        return false;
    }

    /**
     * Pings the node by its address to see if it's alive.
     *
     * @param addr Address of the node.
     * @param nodeId Node ID to ping. In case when client node ID is not null this node ID is an ID of the router node.
     * @param clientNodeId Client node ID.
     * @return ID of the remote node and "client exists" flag if node alive or {@code null} if the remote node has
     *         left a topology during the ping process.
     * @throws IgniteCheckedException If an error occurs.
     */
    @Nullable private IgniteBiTuple<UUID, Boolean> pingNode(InetSocketAddress addr, @Nullable UUID nodeId,
        @Nullable UUID clientNodeId) throws IgniteCheckedException {
        assert addr != null;

        UUID locNodeId = getLocalNodeId();

        IgniteSpiOperationTimeoutHelper timeoutHelper = new IgniteSpiOperationTimeoutHelper(spi,
            clientNodeId == null);

        if (F.contains(spi.locNodeAddrs, addr)) {
            if (clientNodeId == null)
                return F.t(getLocalNodeId(), false);

            ClientMessageWorker clientWorker = clientMsgWorkers.get(clientNodeId);

            if (clientWorker == null)
                return F.t(getLocalNodeId(), false);

            boolean clientPingRes;

            try {
                clientPingRes = clientWorker.ping(timeoutHelper);
            }
            catch (InterruptedException e) {
                Thread.currentThread().interrupt();

                throw new IgniteInterruptedCheckedException(e);
            }

            return F.t(getLocalNodeId(), clientPingRes);
        }

        GridPingFutureAdapter<IgniteBiTuple<UUID, Boolean>> fut = new GridPingFutureAdapter<>(nodeId);

        GridPingFutureAdapter<IgniteBiTuple<UUID, Boolean>> oldFut = pingMap.putIfAbsent(addr, fut);

        if (oldFut != null)
            return oldFut.get();
        else {
            Collection<Throwable> errs = null;

            try {
                Socket sock = null;

                int reconCnt = 0;

                boolean openedSock = false;

                while (true) {
                    try {
                        if (addr.isUnresolved())
                            addr = new InetSocketAddress(InetAddress.getByName(addr.getHostName()), addr.getPort());

                        long tsNanos = System.nanoTime();

                        sock = spi.createSocket();

                        fut.sock = sock;

                        sock = spi.openSocket(sock, addr, timeoutHelper);

                        openedSock = true;

                        spi.writeToSocket(sock, new TcpDiscoveryPingRequest(locNodeId, clientNodeId),
                            timeoutHelper.nextTimeoutChunk(spi.getSocketTimeout()));

                        TcpDiscoveryPingResponse res = spi.readMessage(sock, null, timeoutHelper.nextTimeoutChunk(
                            spi.getAckTimeout()));

                        if (locNodeId.equals(res.creatorNodeId())) {
                            if (log.isDebugEnabled())
                                log.debug("Ping response from local node: " + res);

                            break;
                        }

                        spi.stats.onClientSocketInitialized(U.millisSinceNanos(tsNanos));

                        IgniteBiTuple<UUID, Boolean> t = F.t(res.creatorNodeId(), res.clientExists());

                        fut.onDone(t);

                        return t;
                    }
                    catch (IOException | IgniteCheckedException e) {
                        if (nodeId != null && !nodeAlive(nodeId)) {
                            if (log.isDebugEnabled())
                                log.debug("Failed to ping the node (has left or leaving topology): [nodeId=" + nodeId +
                                    ']');

                            fut.onDone((IgniteBiTuple<UUID, Boolean>)null);

                            return null;
                        }

                        if (errs == null)
                            errs = new ArrayList<>();

                        errs.add(e);

                        reconCnt++;

                        if (!openedSock && reconCnt == 2)
                            break;

                        if (timeoutHelper.checkFailureTimeoutReached(e))
                            break;
                        else if (!spi.failureDetectionTimeoutEnabled() && reconCnt == spi.getReconnectCount())
                            break;

                        if (spi.isNodeStopping0()) {
                            if (log.isDebugEnabled())
                                log.debug("Stop pinging node, because node is stopping: [rmtNodeId=" + nodeId + ']');

                            break;
                        }
                    }
                    finally {
                        U.closeQuiet(sock);
                    }

                    U.sleep(200);
                }
            }
            catch (Throwable t) {
                fut.onDone(t);

                if (t instanceof Error)
                    throw t;

                throw U.cast(t);
            }
            finally {
                if (!fut.isDone())
                    fut.onDone(U.exceptionWithSuppressed("Failed to ping node by address: " + addr, errs));

                boolean b = pingMap.remove(addr, fut);

                assert b;
            }

            return fut.get();
        }
    }

    /**
     * Interrupts all existed 'ping' request for the given node.
     *
     * @param node Node that may be pinged.
     */
    private void interruptPing(TcpDiscoveryNode node) {
        for (InetSocketAddress addr : spi.getNodeAddresses(node)) {
            GridPingFutureAdapter fut = pingMap.get(addr);

            if (fut != null && fut.sock != null) {
                if (fut.nodeId == null || fut.nodeId.equals(node.id()))
                    // Reference to the socket is not set to null. No need to assign it to a local variable.
                    U.closeQuiet(fut.sock);
            }
        }
    }

    /** {@inheritDoc} */
    @Override public void disconnect() throws IgniteSpiException {
        spiStop0(true);
    }

    /** {@inheritDoc} */
    @Override public void sendCustomEvent(DiscoverySpiCustomMessage evt) {
        try {
            TcpDiscoveryAbstractMessage msg;

            if (((CustomMessageWrapper)evt).delegate() instanceof DiscoveryServerOnlyCustomMessage)
                msg = new TcpDiscoveryServerOnlyCustomEventMessage(getLocalNodeId(), evt,
                    U.marshal(spi.marshaller(), evt));
            else
                msg = new TcpDiscoveryCustomEventMessage(getLocalNodeId(), evt,
                    U.marshal(spi.marshaller(), evt));

            msgWorker.addMessage(msg);
        }
        catch (IgniteCheckedException e) {
            throw new IgniteSpiException("Failed to marshal custom event: " + evt, e);
        }
    }

    /** {@inheritDoc} */
    @Override public void failNode(UUID nodeId, @Nullable String warning) {
        TcpDiscoveryNode node = ring.node(nodeId);

        if (node != null) {
            TcpDiscoveryNodeFailedMessage msg = new TcpDiscoveryNodeFailedMessage(getLocalNodeId(),
                node.id(),
                node.internalOrder());

            msg.warning(warning);

            msg.force(true);

            msgWorker.addMessage(msg);
        }
    }

    /** {@inheritDoc} */
    @Override protected void onMessageExchanged() {
        if (spi.failureDetectionTimeoutEnabled() && locNode != null)
            locNode.lastExchangeTime(U.currentTimeMillis(), System.nanoTime());
    }

    /**
     * Checks whether a node is alive or not.
     *
     * @param nodeId Node ID.
     * @return {@code True} if node is in the ring and is not being removed from.
     */
    private boolean nodeAlive(UUID nodeId) {
        // Is node alive or about to be removed from the ring?
        TcpDiscoveryNode node = ring.node(nodeId);

        boolean nodeAlive = node != null && node.visible();

        if (nodeAlive) {
            synchronized (mux) {
                nodeAlive = !F.transform(failedNodes.keySet(), F.node2id()).contains(nodeId) &&
                    !F.transform(leavingNodes, F.node2id()).contains(nodeId);
            }
        }

        return nodeAlive;
    }

    /**
     * Tries to join this node to topology.
     *
     * @throws IgniteSpiException If any error occurs.
     */
    private void joinTopology() throws IgniteSpiException {
        synchronized (mux) {
            assert spiState == CONNECTING || spiState == DISCONNECTED;

            spiState = CONNECTING;
        }

        SecurityCredentials locCred = (SecurityCredentials)locNode.getAttributes()
            .get(IgniteNodeAttributes.ATTR_SECURITY_CREDENTIALS);

        boolean auth = false;

        if (spi.nodeAuth != null && spi.nodeAuth.isGlobalNodeAuthentication()) {
            localAuthentication(locCred);

            auth = true;
        }

        // Marshal credentials for backward compatibility and security.
        marshalCredentials(locNode, locCred);

        DiscoveryDataPacket discoveryData = spi.collectExchangeData(new DiscoveryDataPacket(getLocalNodeId()));

        while (true) {
            if (!sendJoinRequestMessage(discoveryData)) {
                if (log.isDebugEnabled())
                    log.debug("Join request message has not been sent (local node is the first in the topology).");

                if (!auth && spi.nodeAuth != null)
                    localAuthentication(locCred);

                // TODO IGNITE-11272
                FutureTask<Void> fut = msgWorker.addTask(new FutureTask<Void>() {
                    @Override protected Void body() {
                        pendingCustomMsgs.clear();
                        msgWorker.pendingMsgs.reset(null, null, null);
                        msgWorker.next = null;
                        failedNodes.clear();
                        leavingNodes.clear();
                        failedNodesMsgSent.clear();

                        locNode.attributes().remove(IgniteNodeAttributes.ATTR_SECURITY_CREDENTIALS);

                        locNode.order(1);
                        locNode.internalOrder(1);

                        spi.gridStartTime = U.currentTimeMillis();

                        locNode.visible(true);

                        ring.clear();

                        ring.topologyVersion(1);

                        synchronized (mux) {
                            topHist.clear();

                            spiState = CONNECTED;

                            mux.notifyAll();
                        }

                        notifyDiscovery(EVT_NODE_JOINED, 1, locNode);

                        return null;
                    }
                });

                try {
                    fut.get();
                }
                catch (IgniteCheckedException e) {
                    throw new IgniteSpiException(e);
                }

                msgWorker.nullifyDiscoData();

                break;
            }

            if (log.isDebugEnabled())
                log.debug("Join request message has been sent (waiting for coordinator response).");

            synchronized (mux) {
                long timeout = spi.netTimeout;

                long thresholdNanos = System.nanoTime() + U.millisToNanos(timeout);

                while (spiState == CONNECTING && timeout > 0) {
                    try {
                        mux.wait(timeout);

                        timeout = U.nanosToMillis(thresholdNanos - System.nanoTime());
                    }
                    catch (InterruptedException e) {
                        Thread.currentThread().interrupt();

                        throw new IgniteSpiException("Thread has been interrupted.", e);
                    }
                }

                if (spiState == CONNECTED)
                    break;
                else if (spiState == DUPLICATE_ID)
                    throw spi.duplicateIdError((TcpDiscoveryDuplicateIdMessage)joinRes.get());
                else if (spiState == AUTH_FAILED)
                    throw spi.authenticationFailedError((TcpDiscoveryAuthFailedMessage)joinRes.get());
                else if (spiState == CHECK_FAILED)
                    throw spi.checkFailedError((TcpDiscoveryCheckFailedMessage)joinRes.get());
                else if (spiState == RING_FAILED) {
                    throw new IgniteSpiException("Unable to connect to next nodes in a ring, it seems local node is " +
                        "experiencing connectivity issues or the rest of the cluster is undergoing massive restarts. " +
                        "Failing local node join to avoid case when one node fails a big part of cluster. To disable" +
                        " this behavior set TcpDiscoverySpi.setConnectionRecoveryTimeout() to 0. " +
                        "[connRecoveryTimeout=" + spi.connRecoveryTimeout + ", effectiveConnRecoveryTimeout="
                        + spi.getEffectiveConnectionRecoveryTimeout() + ']');
                }
                else if (spiState == LOOPBACK_PROBLEM) {
                    TcpDiscoveryLoopbackProblemMessage msg = (TcpDiscoveryLoopbackProblemMessage)joinRes.get();

                    boolean locHostLoopback = spi.locHost.isLoopbackAddress();

                    String firstNode = locHostLoopback ? "local" : "remote";

                    String secondNode = locHostLoopback ? "remote" : "local";

                    throw new IgniteSpiException("Failed to add node to topology because " + firstNode +
                        " node is configured to use loopback address, but " + secondNode + " node is not " +
                        "(consider changing 'localAddress' configuration parameter) " +
                        "[locNodeAddrs=" + U.addressesAsString(locNode) + ", rmtNodeAddrs=" +
                        U.addressesAsString(msg.addresses(), msg.hostNames()) +
                        ", creatorNodeId=" + msg.creatorNodeId() + ']');
                }
                else
                    LT.warn(log, "Node has not been connected to topology and will repeat join process. " +
                        "Check remote nodes logs for possible error messages. " +
                        "Note that large topology may require significant time to start. " +
                        "Increase 'TcpDiscoverySpi.networkTimeout' configuration property " +
                        "if getting this message on the starting nodes [networkTimeout=" + spi.netTimeout + ']');
            }
        }

        assert locNode.order() != 0;
        assert locNode.internalOrder() != 0;

        if (log.isDebugEnabled())
            log.debug("Discovery SPI has been connected to topology with order: " + locNode.internalOrder());
    }

    /**
     * Authenticate local node.
     *
     * @param locCred Local security credentials for authentication.
     * @throws IgniteSpiException If any error occurs.
     */
    private void localAuthentication(SecurityCredentials locCred) {
        assert spi.nodeAuth != null;
        assert locCred != null;

        try {
            SecurityContext subj = spi.nodeAuth.authenticateNode(locNode, locCred);

            if (subj == null)
                throw new IgniteSpiException("Authentication failed for local node: " + locNode.id());

            Map<String, Object> attrs = new HashMap<>(locNode.attributes());

            attrs.put(IgniteNodeAttributes.ATTR_SECURITY_SUBJECT_V2, U.marshal(spi.marshaller(), subj));

            locNode.setAttributes(attrs);

        }
        catch (IgniteException | IgniteCheckedException e) {
            throw new IgniteSpiException("Failed to authenticate local node (will shutdown local node).", e);
        }
    }

    /**
     * Tries to send join request message to a random node presenting in topology.
     * Address is provided by {@link org.apache.ignite.spi.discovery.tcp.ipfinder.TcpDiscoveryIpFinder} and message is
     * sent to first node connection succeeded to.
     *
     * @param discoveryData Discovery data.
     * @return {@code true} if send succeeded.
     * @throws IgniteSpiException If any error occurs.
     */
    private boolean sendJoinRequestMessage(DiscoveryDataPacket discoveryData) throws IgniteSpiException {
        TcpDiscoveryAbstractMessage joinReq = new TcpDiscoveryJoinRequestMessage(locNode, discoveryData);

        // Time when join process started.
        long joinStartNanos = 0;

        while (true) {
            Collection<InetSocketAddress> addrs = spi.resolvedAddresses();

            if (F.isEmpty(addrs))
                return false;

            boolean retry = false;
            boolean joinImpossible = false;

            Collection<Exception> errs = new ArrayList<>();

            for (InetSocketAddress addr : addrs) {
                try {
                    IgniteSpiOperationTimeoutHelper timeoutHelper = new IgniteSpiOperationTimeoutHelper(spi, true);

                    Integer res;

                    try {
                        SecurityUtils.serializeVersion(1);

                        res = sendMessageDirectly(joinReq, addr, timeoutHelper);
                    }
                    finally {
                        SecurityUtils.restoreDefaultSerializeVersion();
                    }

                    assert res != null;

                    noResAddrs.remove(addr);

                    //join timeout should not be reset if response was received from another CONNECTING node
                    //(only CONNECTING node sends back WAIT and CONTINUE_JOIN codes),
                    //otherwise two CONNECTING nodes can stuck in infinite loop sending join reqs to each other forever
                    if (res != RES_WAIT && res != RES_CONTINUE_JOIN)
                        joinStartNanos = 0;

                    switch (res) {
                        case RES_WAIT:
                            // Concurrent startup, try sending join request again or wait if no success.
                            retry = true;

                            break;
                        case RES_OK:
                            if (log.isDebugEnabled())
                                log.debug("Join request message has been sent to address [addr=" + addr +
                                    ", req=" + joinReq + ']');

                            // Join request sending succeeded, wait for response from topology.
                            return true;

                        case RES_JOIN_IMPOSSIBLE:
                            joinImpossible = true;

                            break;

                        default:
                            // Concurrent startup, try next node.
                            if (res == RES_CONTINUE_JOIN) {
                                if (!fromAddrs.contains(addr))
                                    retry = true;
                            }
                            else {
                                if (log.isDebugEnabled())
                                    log.debug("Unexpected response to join request: " + res);

                                retry = true;
                            }

                            break;
                    }
                }
                catch (IgniteSpiException e) {
                    errs.add(e);

                    if (log.isDebugEnabled()) {
                        IOException ioe = X.cause(e, IOException.class);

                        log.debug("Failed to send join request message [addr=" + addr +
                            ", msg=" + (ioe != null ? ioe.getMessage() : e.getMessage()) + ']');

                        onException("Failed to send join request message [addr=" + addr +
                            ", msg=" + (ioe != null ? ioe.getMessage() : e.getMessage()) + ']', ioe);
                    }

                    noResAddrs.add(addr);
                }

                if (joinImpossible)
                    throw new IgniteSpiException("Impossible to continue join, " +
                        "check if local discovery and communication ports " +
                        "are not blocked with firewall [addr=" + addr +
                        ", req=" + joinReq + ", discoLocalPort=" + spi.getLocalPort() +
                        ", discoLocalPortRange=" + spi.getLocalPortRange() + ']');
            }

            if (retry) {
                if (log.isDebugEnabled())
                    log.debug("Concurrent discovery SPI start has been detected (local node should wait).");

                try {
                    U.sleep(spi.getReconnectDelay());
                }
                catch (IgniteInterruptedCheckedException e) {
                    throw new IgniteSpiException("Thread has been interrupted.", e);
                }
            }
            else if (!spi.ipFinder.isShared() && !ipFinderHasLocAddr) {
                IgniteCheckedException e = null;

                if (!errs.isEmpty()) {
                    e = new IgniteCheckedException("Multiple connection attempts failed.");

                    for (Exception err : errs)
                        e.addSuppressed(err);
                }

                if (X.hasCause(e, ConnectException.class)) {
                    LT.warn(log, "Failed to connect to any address from IP finder " +
                        "(make sure IP finder addresses are correct and firewalls are disabled on all host machines): " +
                        toOrderedList(addrs), true);
                }

                if (spi.joinTimeout > 0) {
                    if (joinStartNanos == 0)
                        joinStartNanos = System.nanoTime();
                    else if (U.millisSinceNanos(joinStartNanos) > spi.joinTimeout)
                        throw new IgniteSpiException(
                            "Failed to connect to any address from IP finder within join timeout " +
                                "(make sure IP finder addresses are correct, and operating system firewalls are disabled " +
                                "on all host machines, or consider increasing 'joinTimeout' configuration property): " +
                                addrs, e);
                }

                try {
                    U.sleep(spi.getReconnectDelay());
                }
                catch (IgniteInterruptedCheckedException ex) {
                    throw new IgniteSpiException("Thread has been interrupted.", ex);
                }
            }
            else
                break;
        }

        return false;
    }

    /**
     * Establishes connection to an address, sends message and returns the response (if any).
     *
     * @param msg Message to send.
     * @param addr Address to send message to.
     * @param timeoutHelper Operation timeout helper.
     * @return Response read from the recipient or {@code null} if no response is supposed.
     * @throws IgniteSpiException If an error occurs.
     */
    @Nullable private Integer sendMessageDirectly(TcpDiscoveryAbstractMessage msg, InetSocketAddress addr,
        IgniteSpiOperationTimeoutHelper timeoutHelper)
        throws IgniteSpiException {
        assert msg != null;
        assert addr != null;

        Collection<Throwable> errs = null;

        long ackTimeout0 = spi.getAckTimeout();

        int connectAttempts = 1;

        int sslConnectAttempts = 3;

        boolean joinReqSent;

        UUID locNodeId = getLocalNodeId();

        int reconCnt = 0;

        while (true) {
            // Need to set to false on each new iteration,
            // since remote node may leave in the middle of the first iteration.
            joinReqSent = false;

            boolean openSock = false;

            Socket sock = null;

            try {
                long tsNanos = System.nanoTime();

                sock = spi.openSocket(addr, timeoutHelper);

                openSock = true;

                TcpDiscoveryHandshakeRequest req = new TcpDiscoveryHandshakeRequest(locNodeId);

                // Handshake.
                spi.writeToSocket(sock, req, timeoutHelper.nextTimeoutChunk(spi.getSocketTimeout()));

                TcpDiscoveryHandshakeResponse res = spi.readMessage(sock, null, timeoutHelper.nextTimeoutChunk(
                    ackTimeout0));

                if (msg instanceof TcpDiscoveryJoinRequestMessage) {
                    boolean ignore = false;

                    // During marshalling, SPI didn't know whether all nodes support compression as we didn't join yet.
                    // The only way to know is passing flag directly with handshake response.
                    if (!res.isDiscoveryDataPacketCompression())
                        ((TcpDiscoveryJoinRequestMessage)msg).gridDiscoveryData().unzipData(log);

                    synchronized (mux) {
                        for (TcpDiscoveryNode failedNode : failedNodes.keySet()) {
                            if (failedNode.id().equals(res.creatorNodeId())) {
                                if (log.isDebugEnabled())
                                    log.debug("Ignore response from node from failed list: " + res);

                                ignore = true;

                                break;
                            }
                        }
                    }

                    if (ignore)
                        break;
                }

                if (locNodeId.equals(res.creatorNodeId())) {
                    if (log.isDebugEnabled())
                        log.debug("Handshake response from local node: " + res);

                    break;
                }

                spi.stats.onClientSocketInitialized(U.millisSinceNanos(tsNanos));

                // Send message.
                tsNanos = System.nanoTime();

                spi.writeToSocket(sock, msg, timeoutHelper.nextTimeoutChunk(spi.getSocketTimeout()));

                long tsNanos0 = System.nanoTime();

                if (debugMode)
                    debugLog(msg, "Message has been sent directly to address [msg=" + msg + ", addr=" + addr +
                        ", rmtNodeId=" + res.creatorNodeId() + ']');

                if (log.isDebugEnabled())
                    log.debug("Message has been sent directly to address [msg=" + msg + ", addr=" + addr +
                        ", rmtNodeId=" + res.creatorNodeId() + ']');

                // Connection has been established, but
                // join request may not be unmarshalled on remote host.
                // E.g. due to class not found issue.
                joinReqSent = msg instanceof TcpDiscoveryJoinRequestMessage;

                int receipt = spi.readReceipt(sock, timeoutHelper.nextTimeoutChunk(ackTimeout0));

                spi.stats.onMessageSent(msg, U.nanosToMillis(tsNanos0 - tsNanos));

                return receipt;
            }
            catch (ClassCastException e) {
                // This issue is rarely reproducible on AmazonEC2, but never
                // on dedicated machines.
                if (log.isDebugEnabled())
                    U.error(log, "Class cast exception on direct send: " + addr, e);

                onException("Class cast exception on direct send: " + addr, e);

                if (errs == null)
                    errs = new ArrayList<>();

                errs.add(e);
            }
            catch (IOException | IgniteCheckedException e) {
                if (log.isDebugEnabled())
                    log.error("Exception on direct send: " + e.getMessage(), e);

                onException("Exception on direct send: " + e.getMessage(), e);

                if (errs == null)
                    errs = new ArrayList<>();

                errs.add(e);

                if (X.hasCause(e, SSLException.class)) {
                    if (--sslConnectAttempts == 0)
                        throw new IgniteException("Unable to establish secure connection. " +
                            "Was remote cluster configured with SSL? [rmtAddr=" + addr + ", errMsg=\"" + e.getMessage() + "\"]", e);

                    continue;
                }

                if (X.hasCause(e, StreamCorruptedException.class)) {
                    // StreamCorruptedException could be caused by remote node failover
                    if (connectAttempts < 2) {
                        connectAttempts++;

                        continue;
                    }

                    if (log.isDebugEnabled())
                        log.debug("Connect failed with StreamCorruptedException, skip address: " + addr);

                    break;
                }

                if (timeoutHelper.checkFailureTimeoutReached(e))
                    break;

                if (!spi.failureDetectionTimeoutEnabled() && ++reconCnt == spi.getReconnectCount())
                    break;

                if (!openSock) {
                    // Reconnect for the second time, if connection is not established.
                    if (connectAttempts < 2) {
                        connectAttempts++;

                        continue;
                    }

                    break; // Don't retry if we can not establish connection.
                }

                if (!spi.failureDetectionTimeoutEnabled() && (e instanceof SocketTimeoutException ||
                    X.hasCause(e, SocketTimeoutException.class))) {
                    ackTimeout0 *= 2;

                    if (!checkAckTimeout(ackTimeout0))
                        break;
                }
            }
            finally {
                U.closeQuiet(sock);
            }
        }

        if (joinReqSent) {
            if (log.isDebugEnabled())
                log.debug("Join request has been sent, but receipt has not been read (returning RES_WAIT).");

            // Topology will not include this node,
            // however, warning on timed out join will be output.
            return RES_OK;
        }

        throw new IgniteSpiException(
            "Failed to send message to address [addr=" + addr + ", msg=" + msg + ']',
            U.exceptionWithSuppressed("Failed to send message to address " +
                "[addr=" + addr + ", msg=" + msg + ']', errs));
    }

    /**
     * Marshalls credentials with discovery SPI marshaller (will replace attribute value).
     *
     * @param node Node to marshall credentials for.
     * @param cred Credentials for marshall.
     * @throws IgniteSpiException If marshalling failed.
     */
    private void marshalCredentials(TcpDiscoveryNode node, SecurityCredentials cred) throws IgniteSpiException {
        try {
            // Use security-unsafe getter.
            Map<String, Object> attrs = new HashMap<>(node.getAttributes());

            attrs.put(IgniteNodeAttributes.ATTR_SECURITY_CREDENTIALS, spi.marshaller().marshal(cred));

            node.setAttributes(attrs);
        }
        catch (IgniteCheckedException e) {
            throw new IgniteSpiException("Failed to marshal node security credentials: " + node.id(), e);
        }
    }

    /**
     * Unmarshalls credentials with discovery SPI marshaller (will not replace attribute value).
     *
     * @param node Node to unmarshall credentials for.
     * @return Security credentials.
     * @throws IgniteSpiException If unmarshal fails.
     */
    private SecurityCredentials unmarshalCredentials(TcpDiscoveryNode node) throws IgniteSpiException {
        try {
            byte[] credBytes = (byte[])node.getAttributes().get(IgniteNodeAttributes.ATTR_SECURITY_CREDENTIALS);

            if (credBytes == null)
                return null;

            return U.unmarshal(spi.marshaller(), credBytes, null);
        }
        catch (IgniteCheckedException e) {
            throw new IgniteSpiException("Failed to unmarshal node security credentials: " + node.id(), e);
        }
    }

    /**
     * Notify external listener on discovery event.
     *
     * @param type Discovery event type. See {@link org.apache.ignite.events.DiscoveryEvent} for more details.
     * @param topVer Topology version.
     * @param node Remote node this event is connected with.
     */
    private void notifyDiscovery(int type, long topVer, TcpDiscoveryNode node) {
        assert type > 0;
        assert node != null;

        DiscoverySpiListener lsnr = spi.lsnr;

        TcpDiscoverySpiState spiState = spiStateCopy();

        DebugLogger log = type == EVT_NODE_METRICS_UPDATED ? traceLog : debugLog;

        if (lsnr != null && node.visible() && (spiState == CONNECTED || spiState == DISCONNECTING)) {
            if (log.isDebugEnabled())
                log.debug("Discovery notification [node=" + node + ", spiState=" + spiState +
                    ", type=" + U.gridEventName(type) + ", topVer=" + topVer + ']');

            Collection<ClusterNode> top = upcast(ring.visibleNodes());

            Map<Long, Collection<ClusterNode>> hist = updateTopologyHistory(topVer, top);

            lsnr.onDiscovery(type, topVer, node, top, hist, null);
        }
        else {
            if (log.isDebugEnabled())
                log.debug("Skipped discovery notification [node=" + node + ", spiState=" + spiState +
                    ", type=" + U.gridEventName(type) + ", topVer=" + topVer + ']');
        }
    }

    /**
     * Update topology history with new topology snapshots.
     *
     * @param topVer Topology version.
     * @param top Topology snapshot.
     * @return Copy of updated topology history.
     */
    @Nullable private Map<Long, Collection<ClusterNode>> updateTopologyHistory(long topVer, Collection<ClusterNode> top) {
        synchronized (mux) {
            if (topHist.containsKey(topVer))
                return null;

            topHist.put(topVer, top);

            while (topHist.size() > spi.topHistSize)
                topHist.remove(topHist.firstKey());

            if (log.isDebugEnabled())
                log.debug("Added topology snapshot to history, topVer=" + topVer + ", historySize=" + topHist.size());

            return new TreeMap<>(topHist);
        }
    }

    /**
     * Checks whether local node is coordinator. Nodes that are leaving or failed
     * (but are still in topology) are removed from search.
     *
     * @return {@code true} if local node is coordinator.
     */
    public boolean isLocalNodeCoordinator() {
        synchronized (mux) {
            boolean crd = spiState == CONNECTED && locNode.equals(resolveCoordinator());

            if (crd)
                spi.stats.onBecomingCoordinator();

            return crd;
        }
    }

    /**
     * @return Spi state copy.
     */
    private TcpDiscoverySpiState spiStateCopy() {
        TcpDiscoverySpiState state;

        synchronized (mux) {
            state = spiState;
        }

        return state;
    }

    /**
     * Resolves coordinator. Nodes that are leaving or failed (but are still in
     * topology) are removed from search.
     *
     * @return Coordinator node or {@code null} if there are no coordinator
     * (i.e. local node is the last one and is currently stopping).
     */
    @Nullable private TcpDiscoveryNode resolveCoordinator() {
        synchronized (mux) {
            Collection<TcpDiscoveryNode> excluded = F.concat(false, failedNodes.keySet(), leavingNodes);

            return ring.coordinator(excluded);
        }
    }

    /**
     * Prints SPI statistics.
     */
    private void printStatistics() {
        if (log.isInfoEnabled() && spi.statsPrintFreq > 0) {
            int failedNodesSize;
            int leavingNodesSize;
            int joiningNodesSize;
            int pendingCustomMsgsSize;

            synchronized (mux) {
                failedNodesSize = failedNodes.size();
                leavingNodesSize = leavingNodes.size();
                joiningNodesSize = joiningNodes.size();
                pendingCustomMsgsSize = pendingCustomMsgs.size();
            }

            Runtime runtime = Runtime.getRuntime();

            TcpDiscoveryNode coord = resolveCoordinator();

            if (log.isInfoEnabled())
                log.info("Discovery SPI statistics [statistics=" + spi.stats + ", spiState=" + spiStateCopy() +
                    ", coord=" + coord +
                    ", next=" + (msgWorker != null ? msgWorker.next : "N/A") +
                    ", intOrder=" + (locNode != null ? locNode.internalOrder() : "N/A") +
                    ", topSize=" + ring.allNodes().size() +
                    ", leavingNodesSize=" + leavingNodesSize +
                    ", failedNodesSize=" + failedNodesSize +
                    ", joiningNodesSize=" + joiningNodesSize +
                    ", pendingCustomMsgs=" + pendingCustomMsgsSize +
                    ", msgWorker.queue.size=" + (msgWorker != null ? msgWorker.queueSize() : "N/A") +
                    ", clients=" + ring.clientNodes().size() +
                    ", clientWorkers=" + clientMsgWorkers.size() +
                    ", lastUpdate=" + (locNode != null ? U.format(locNode.lastUpdateTime()) : "N/A") +
                    ", heapFree=" + runtime.freeMemory() / (1024 * 1024) +
                    "M, heapTotal=" + runtime.maxMemory() / (1024 * 1024) + "M]");
        }
    }

    /**
     * @param msg Message to prepare.
     * @param destNodeId Destination node ID.
     * @param msgs Messages to include.
     */
    private void prepareNodeAddedMessage(
        TcpDiscoveryAbstractMessage msg,
        UUID destNodeId,
        @Nullable Collection<PendingMessage> msgs,
        @Nullable IgniteUuid discardCustomMsgId
        ) {
        assert destNodeId != null;

        if (msg instanceof TcpDiscoveryNodeAddedMessage) {
            TcpDiscoveryNodeAddedMessage nodeAddedMsg = (TcpDiscoveryNodeAddedMessage)msg;

            TcpDiscoveryNode node = nodeAddedMsg.node();

            if (node.id().equals(destNodeId)) {
                Collection<TcpDiscoveryNode> allNodes = ring.allNodes();
                Collection<TcpDiscoveryNode> topToSnd = new ArrayList<>(allNodes.size());

                for (TcpDiscoveryNode n0 : allNodes) {
                    assert n0.internalOrder() != 0 : n0;

                    // Skip next node and nodes added after next
                    // in case this message is resent due to failures/leaves.
                    // There will be separate messages for nodes with greater
                    // internal order.
                    if (n0.internalOrder() < nodeAddedMsg.node().internalOrder())
                        topToSnd.add(n0);
                }

                nodeAddedMsg.topology(topToSnd);

                Collection<TcpDiscoveryAbstractMessage> msgs0 = null;

                if (msgs != null) {
                    msgs0 = new ArrayList<>(msgs.size());

                    for (PendingMessage pendingMsg : msgs) {
                        if (pendingMsg.msg != null)
                            msgs0.add(pendingMsg.msg);
                    }
                }

                // No need to send discardMsgId because we already filtered out
                // cleaned up messages.
                // TODO IGNITE-11271
                nodeAddedMsg.messages(msgs0, null, discardCustomMsgId);

                Map<Long, Collection<ClusterNode>> hist;

                synchronized (mux) {
                    hist = new TreeMap<>(topHist);
                }

                nodeAddedMsg.topologyHistory(hist);
            }
        }
    }

    /**
     * @param msg Message to clear.
     */
    private void clearNodeAddedMessage(TcpDiscoveryAbstractMessage msg) {
        if (msg instanceof TcpDiscoveryNodeAddedMessage) {
            // Nullify topology before registration.
            TcpDiscoveryNodeAddedMessage nodeAddedMsg = (TcpDiscoveryNodeAddedMessage)msg;

            nodeAddedMsg.topology(null);
            nodeAddedMsg.topologyHistory(null);
            nodeAddedMsg.messages(null, null, null);
            nodeAddedMsg.clearUnmarshalledDiscoveryData();
        }
    }

    /** {@inheritDoc} */
    @Override public void checkRingLatency(int maxHops) {
        TcpDiscoveryRingLatencyCheckMessage msg = new TcpDiscoveryRingLatencyCheckMessage(getLocalNodeId(), maxHops);

        if (log.isInfoEnabled())
            log.info("Latency check initiated: " + msg.id());

        msgWorker.addMessage(msg);
    }

    /** {@inheritDoc} */
    @Override void simulateNodeFailure() {
        U.warn(log, "Simulating node failure: " + getLocalNodeId());

        if (tcpSrvr != null) {
            tcpSrvr.stop();

            tcpSrvr = null;
        }

        U.interrupt(ipFinderCleaner);
        U.join(ipFinderCleaner, log);

        Collection<SocketReader> tmp;

        synchronized (mux) {
            tmp = U.arrayList(readers);
        }

        U.interrupt(tmp);
        U.joinThreads(tmp, log);

        U.cancel(msgWorker);
        U.join(msgWorker, log);

        for (ClientMessageWorker msgWorker : clientMsgWorkers.values()) {
            if (msgWorker != null) {
                U.interrupt(msgWorker.runner());
                U.join(msgWorker.runner(), log);
            }
        }

        U.interrupt(statsPrinter);
        U.join(statsPrinter, log);
    }

    /** {@inheritDoc} */
    @Override public void brakeConnection() {
        Socket sock = msgWorker.sock;

        if (sock != null)
            U.closeQuiet(sock);
    }

    /** {@inheritDoc} */
    @Override public void reconnect() throws IgniteSpiException {
        throw new UnsupportedOperationException("Reconnect is not supported for server.");
    }

    /** {@inheritDoc} */
    @Override protected Collection<IgniteSpiThread> threads() {
        Collection<IgniteSpiThread> threads;

        synchronized (mux) {
            threads = new ArrayList<>(readers.size() + clientMsgWorkers.size() + 4);
            threads.addAll(readers);
        }

        for (ClientMessageWorker wrk : clientMsgWorkers.values()) {
            Thread t = wrk.runner();

            assert t instanceof IgniteSpiThread;

            threads.add((IgniteSpiThread)t);
        }

        TcpServer tcpSrvr0 = tcpSrvr;

        if (tcpSrvr0 != null) {
            Thread tcpSrvThread = tcpSrvr0.runner();

            if (tcpSrvThread != null) {
                assert tcpSrvThread instanceof IgniteSpiThread;

                threads.add((IgniteSpiThread)tcpSrvThread);
            }
        }

        threads.add(ipFinderCleaner);

        Thread msgWorkerThread = msgWorker.runner();

        if (msgWorkerThread != null) {
            assert msgWorkerThread instanceof IgniteSpiThread;

            threads.add((IgniteSpiThread)msgWorkerThread);
        }

        threads.add(statsPrinter);

        threads.removeAll(Collections.<IgniteSpiThread>singleton(null));

        return threads;
    }

    /** @return Total timeout of single complete exchange operation in network on established connection. */
    protected long effectiveExchangeTimeout() {
        return spi.failureDetectionTimeoutEnabled() ? spi.failureDetectionTimeout() :
            spi.getSocketTimeout() + spi.getAckTimeout();
    }

    /** {@inheritDoc} */
    @Override public void updateMetrics(UUID nodeId,
        ClusterMetrics metrics,
        Map<Integer, CacheMetrics> cacheMetrics,
        long tsNanos)
    {
        assert nodeId != null;
        assert metrics != null;

        TcpDiscoveryNode node = ring.node(nodeId);

        if (node != null) {
            node.setMetrics(metrics);
            node.setCacheMetrics(cacheMetrics);

            node.lastUpdateTimeNanos(tsNanos);

            notifyDiscovery(EVT_NODE_METRICS_UPDATED, ring.topologyVersion(), node);
        }
        else if (log.isDebugEnabled())
            log.debug("Received metrics from unknown node: " + nodeId);
    }

    /**
     * <strong>FOR TEST ONLY!!!</strong>
     * <p>
     * Simulates situation when next node is still alive but is bypassed
     * since it has been excluded from the ring, possibly, due to short time
     * network problems.
     * <p>
     * This method is intended for test purposes only.
     */
    void forceNextNodeFailure() {
        U.warn(log, "Next node will be forcibly failed (if any).");

        TcpDiscoveryNode next;

        synchronized (mux) {
            next = ring.nextNode(failedNodes.keySet());
        }

        if (next != null)
            msgWorker.addMessage(new TcpDiscoveryNodeFailedMessage(getLocalNodeId(), next.id(),
                next.internalOrder()));
    }

    /**
     * <strong>FOR TEST ONLY!!!</strong>
     * <p>
     * This method is intended for test purposes only.
     *
     * @return Nodes ring.
     */
    TcpDiscoveryNodesRing ring() {
        return ring;
    }

    /** {@inheritDoc} */
    @Override public void dumpDebugInfo(IgniteLogger log) {
        if (!debugMode) {
            U.quietAndWarn(log, "Failed to dump debug info (discovery SPI was not configured " +
                "in debug mode, consider setting 'debugMode' configuration property to 'true').");

            return;
        }

        assert log.isInfoEnabled();

        StringBuilder b = new StringBuilder(U.nl());

        synchronized (mux) {
            b.append(">>>").append(U.nl());
            b.append(">>>").append("Dumping discovery SPI debug info.").append(U.nl());
            b.append(">>>").append(U.nl());

            b.append("Local node ID: ").append(getLocalNodeId()).append(U.nl()).append(U.nl());
            b.append("Local node: ").append(locNode).append(U.nl()).append(U.nl());
            b.append("SPI state: ").append(spiState).append(U.nl()).append(U.nl());

            b.append("Internal threads: ").append(U.nl());

            b.append("    Message worker: ").append(threadStatus(msgWorker.runner())).append(U.nl());

            b.append("    IP finder cleaner: ").append(threadStatus(ipFinderCleaner)).append(U.nl());
            b.append("    Stats printer: ").append(threadStatus(statsPrinter)).append(U.nl());

            b.append(U.nl());

            b.append("Socket readers: ").append(U.nl());

            for (SocketReader rdr : readers)
                b.append("    ").append(rdr).append(U.nl());

            b.append(U.nl());

            b.append("In-memory log messages: ").append(U.nl());

            for (String msg : debugLogQ)
                b.append("    ").append(msg).append(U.nl());

            b.append(U.nl());

            b.append("Leaving nodes: ").append(U.nl());

            for (TcpDiscoveryNode node : leavingNodes)
                b.append("    ").append(node.id()).append(U.nl());

            b.append(U.nl());

            b.append("Failed nodes: ").append(U.nl());

            for (TcpDiscoveryNode node : failedNodes.keySet())
                b.append("    ").append(node.id()).append(U.nl());

            b.append(U.nl());

            b.append("Stats: ").append(spi.stats).append(U.nl());
        }

        U.quietAndInfo(log, b.toString());
    }

    /** {@inheritDoc} */
    @Override public void dumpRingStructure(IgniteLogger log) {
        U.quietAndInfo(log, ring.toString());
    }

    /** {@inheritDoc} */
    @Override public long getCurrentTopologyVersion() {
        return ring.topologyVersion();
    }

    /**
     * @param msg Message.
     * @return {@code True} if recordable in debug mode.
     */
    private boolean recordable(TcpDiscoveryAbstractMessage msg) {
        return !(msg instanceof TcpDiscoveryMetricsUpdateMessage) &&
            !(msg instanceof TcpDiscoveryStatusCheckMessage) &&
            !(msg instanceof TcpDiscoveryDiscardMessage) &&
            !(msg instanceof TcpDiscoveryConnectionCheckMessage);
    }

    /**
     * Checks if two given {@link SecurityPermissionSet} objects contain the same permissions.
     * Each permission belongs to one of three groups : cache, task or system.
     *
     * @param locPerms The first set of permissions.
     * @param rmtPerms The second set of permissions.
     * @return {@code True} if given parameters contain the same permissions, {@code False} otherwise.
     */
    private boolean permissionsEqual(@Nullable SecurityPermissionSet locPerms,
        @Nullable SecurityPermissionSet rmtPerms) {
        if (locPerms == null || rmtPerms == null)
            return false;

        boolean dfltAllowMatch = locPerms.defaultAllowAll() == rmtPerms.defaultAllowAll();

        boolean bothHaveSamePerms = F.eqNotOrdered(rmtPerms.systemPermissions(), locPerms.systemPermissions()) &&
            F.eqNotOrdered(rmtPerms.cachePermissions(), locPerms.cachePermissions()) &&
            F.eqNotOrdered(rmtPerms.taskPermissions(), locPerms.taskPermissions());

        return dfltAllowMatch && bothHaveSamePerms;
    }

    /**
     * @param msg Message.
     * @param nodeId Node ID.
     */
    private static void removeMetrics(TcpDiscoveryMetricsUpdateMessage msg, UUID nodeId) {
        msg.removeMetrics(nodeId);
        msg.removeCacheMetrics(nodeId);
    }

    /** {@inheritDoc} */
    @Override public String toString() {
        return S.toString(ServerImpl.class, this);
    }

    /**
     * Trying get node in any state (visible or not)
     * @param nodeId Node id.
     */
    ClusterNode getNode0(UUID nodeId) {
        assert nodeId != null;

        UUID locNodeId0 = getLocalNodeId();

        if (locNodeId0 != null && locNodeId0.equals(nodeId))
            // Return local node directly.
            return locNode;

        return ring.node(nodeId);
    }

    /**
     * Thread that cleans IP finder and keeps it in the correct state, unregistering
     * addresses of the nodes that has left the topology.
     * <p>
     * This thread should run only on coordinator node and will clean IP finder
     * if and only if {@link org.apache.ignite.spi.discovery.tcp.ipfinder.TcpDiscoveryIpFinder#isShared()} is {@code true}.
     */
    private class IpFinderCleaner extends IgniteSpiThread {
        /**
         * Constructor.
         */
        private IpFinderCleaner() {
            super(spi.ignite().name(), "tcp-disco-ip-finder-cleaner", log);

            setPriority(spi.threadPri);
        }

        /** {@inheritDoc} */
        @SuppressWarnings("BusyWait")
        @Override protected void body() throws InterruptedException {
            if (log.isDebugEnabled())
                log.debug("IP finder cleaner has been started.");

            while (!isInterrupted()) {
                Thread.sleep(spi.ipFinderCleanFreq);

                if (spiStateCopy() != CONNECTED) {
                    if (log.isDebugEnabled())
                        log.debug("Stopping IP finder cleaner (SPI is not connected to topology).");

                    return;
                }

                if (!isLocalNodeCoordinator())
                    continue;

                if (spi.ipFinder.isShared())
                    cleanIpFinder();
            }
        }

        /**
         * Cleans IP finder.
         */
        private void cleanIpFinder() {
            assert spi.ipFinder.isShared();

            try {
                // Addresses that belongs to nodes in topology.
                Collection<InetSocketAddress> currAddrs = F.flatCollections(
                    F.viewReadOnly(
                        ring.allNodes(),
                        new C1<TcpDiscoveryNode, Collection<InetSocketAddress>>() {
                            @Override public Collection<InetSocketAddress> apply(TcpDiscoveryNode node) {
                                return node.clientRouterNodeId() == null ? spi.getNodeAddresses(node) :
                                    Collections.emptyList();
                            }
                        }
                    )
                );

                // Addresses registered in IP finder.
                Collection<InetSocketAddress> regAddrs = spi.registeredAddresses();

                P1<InetSocketAddress> p = new P1<InetSocketAddress>() {
                    private final Map<InetSocketAddress, Boolean> pingResMap = new HashMap<>();

                    @Override public boolean apply(InetSocketAddress addr) {
                        Boolean res = pingResMap.get(addr);

                        if (res == null) {
                            try {
                                res = pingNode(addr, null, null) != null;
                            }
                            catch (IgniteCheckedException e) {
                                if (log.isDebugEnabled())
                                    log.debug("Failed to ping node [addr=" + addr + ", err=" + e.getMessage() + ']');

                                res = false;
                            }
                            finally {
                                pingResMap.put(addr, res);
                            }
                        }

                        return !res;
                    }
                };

                ArrayList<InetSocketAddress> rmvAddrs = null;

                for (InetSocketAddress addr : regAddrs) {
                    boolean rmv = !F.contains(currAddrs, addr) && p.apply(addr);

                    if (rmv) {
                        if (rmvAddrs == null)
                            rmvAddrs = new ArrayList<>();

                        rmvAddrs.add(addr);
                    }
                }

                // Unregister dead-nodes addresses.
                if (rmvAddrs != null) {
                    spi.ipFinder.unregisterAddresses(rmvAddrs);

                    if (log.isDebugEnabled())
                        log.debug("Unregistered addresses from IP finder: " + rmvAddrs);
                }

                // Addresses that were removed by mistake (e.g. on segmentation).
                Collection<InetSocketAddress> missingAddrs = F.view(
                    currAddrs,
                    F.notContains(regAddrs)
                );

                // Re-register missing addresses.
                if (!missingAddrs.isEmpty()) {
                    spi.ipFinder.registerAddresses(missingAddrs);

                    if (log.isDebugEnabled())
                        log.debug("Registered missing addresses in IP finder: " + missingAddrs);
                }
            }
            catch (IgniteSpiException e) {
                LT.error(log, e, "Failed to clean IP finder up.");
            }
        }
    }

    /**
     * Sweeps failedNodes collection in msg and fills it with failed nodes observed by local node.
     *
     * @param msg {@link TcpDiscoveryAbstractMessage} to sweep failed nodes from.
     */
    private void sweepMessageFailedNodes(TcpDiscoveryAbstractMessage msg) {
        msg.failedNodes(null);

        synchronized (mux) {
            for (TcpDiscoveryNode n : failedNodes.keySet())
                msg.addFailedNode(n.id());
        }

        if (log.isDebugEnabled())
            log.debug("Message failed nodes were replaced with failed nodes observed by local node: " + msg.failedNodes());
    }

    /**
     * Adds failed nodes specified in the received message to the local failed nodes list.
     *
     * @param msg Message.
     */
    private void processMessageFailedNodes(TcpDiscoveryAbstractMessage msg) {
        Collection<UUID> msgFailedNodes = msg.failedNodes();

        if (msgFailedNodes != null) {
            UUID sndId = msg.senderNodeId();

            if (sndId != null) {
                if (ring.node(sndId) == null) {
                    if (log.isDebugEnabled()) {
                        log.debug("Ignore message failed nodes, sender node is not alive [nodeId=" + sndId +
                            ", failedNodes=" + msgFailedNodes + ']');
                    }

                    sweepMessageFailedNodes(msg);

                    return;
                }

                synchronized (mux) {
                    for (TcpDiscoveryNode failedNode : failedNodes.keySet()) {
                        if (failedNode.id().equals(sndId)) {
                            if (log.isDebugEnabled()) {
                                log.debug("Ignore message failed nodes, sender node is in fail list [nodeId=" + sndId +
                                    ", failedNodes=" + msgFailedNodes + ']');
                            }

                            sweepMessageFailedNodes(msg);

                            return;
                        }
                    }
                }
            }

            for (UUID nodeId : msgFailedNodes) {
                TcpDiscoveryNode failedNode = ring.node(nodeId);

                if (failedNode != null) {
                    if (!failedNode.isLocal()) {
                        boolean added = false;

                        synchronized (mux) {
                            if (!failedNodes.containsKey(failedNode)) {
                                failedNodes.put(failedNode, msg.senderNodeId() != null ? msg.senderNodeId() : getLocalNodeId());

                                added = true;
                            }
                        }

                        if (added && log.isDebugEnabled())
                            log.debug("Added node to failed nodes list [node=" + failedNode + ", msg=" + msg + ']');
                    }
                }
            }
        }
    }

    /** */
    private static WorkersRegistry getWorkerRegistry(TcpDiscoverySpi spi) {
        return spi.ignite() instanceof IgniteEx ? ((IgniteEx)spi.ignite()).context().workersRegistry() : null;
    }

    /**
     * Discovery messages history used for client reconnect.
     */
    private class EnsuredMessageHistory {
        /** Pending messages. */
        private final GridBoundedLinkedHashSet<TcpDiscoveryAbstractMessage>
            msgs = new GridBoundedLinkedHashSet<>(ENSURED_MSG_HIST_SIZE);

        /**
         * @param msg Adds message.
         */
        void add(TcpDiscoveryAbstractMessage msg) {
            assert spi.ensured(msg) && msg.verified() : msg;

            assert U.hasDeclaredAnnotation(msg, TcpDiscoveryRedirectToClient.class) : msg;

            if (msg instanceof TcpDiscoveryNodeAddedMessage) {
                TcpDiscoveryNodeAddedMessage addedMsg =
                    new TcpDiscoveryNodeAddedMessage((TcpDiscoveryNodeAddedMessage)msg);

                msg = addedMsg;

                TcpDiscoveryNode node = addedMsg.node();

                if (node.clientRouterNodeId() != null && !msgs.contains(msg)) {
                    Collection<TcpDiscoveryNode> allNodes = ring.allNodes();

                    Collection<TcpDiscoveryNode> top = new ArrayList<>(allNodes.size());

                    for (TcpDiscoveryNode n0 : allNodes) {
                        assert n0.internalOrder() > 0 : n0;

                        if (n0.internalOrder() < node.internalOrder())
                            top.add(n0);
                    }

                    addedMsg.clientTopology(top);
                }

                // Do not need this data for client reconnect.
                if (addedMsg.gridDiscoveryData() != null)
                    addedMsg.clearDiscoveryData();
            }
            else if (msg instanceof TcpDiscoveryNodeAddFinishedMessage) {
                TcpDiscoveryNodeAddFinishedMessage addFinishMsg = (TcpDiscoveryNodeAddFinishedMessage)msg;

                if (addFinishMsg.clientDiscoData() != null) {
                    addFinishMsg = new TcpDiscoveryNodeAddFinishedMessage(addFinishMsg);

                    msg = addFinishMsg;

                    DiscoveryDataPacket discoData = addFinishMsg.clientDiscoData();

                    Set<Integer> mrgdCmnData = new HashSet<>();
                    Set<UUID> mrgdSpecData = new HashSet<>();

                    boolean allMerged = false;

                    for (TcpDiscoveryAbstractMessage msg0 : msgs) {

                        if (msg0 instanceof TcpDiscoveryNodeAddFinishedMessage) {
                            DiscoveryDataPacket existingDiscoData =
                                ((TcpDiscoveryNodeAddFinishedMessage)msg0).clientDiscoData();

                            if (existingDiscoData != null)
                                allMerged = discoData.mergeDataFrom(existingDiscoData, mrgdCmnData, mrgdSpecData);
                        }

                        if (allMerged)
                            break;
                    }
                }
            }
            else if (msg instanceof TcpDiscoveryNodeLeftMessage)
                clearClientAddFinished(msg.creatorNodeId());
            else if (msg instanceof TcpDiscoveryNodeFailedMessage)
                clearClientAddFinished(((TcpDiscoveryNodeFailedMessage)msg).failedNodeId());
            else if (msg instanceof TcpDiscoveryCustomEventMessage) {
                TcpDiscoveryCustomEventMessage msg0 = (TcpDiscoveryCustomEventMessage)msg;

                msg = new TcpDiscoveryCustomEventMessage(msg0);

                // We shoulgn't store deserialized message in the queue because of msg is transient.
                ((TcpDiscoveryCustomEventMessage)msg).clearMessage();
            }

            synchronized (msgs) {
                msgs.add(msg);
            }
        }

        /**
         * @param clientId Client node ID.
         */
        private void clearClientAddFinished(UUID clientId) {
            for (TcpDiscoveryAbstractMessage msg : msgs) {
                if (msg instanceof TcpDiscoveryNodeAddFinishedMessage) {
                    TcpDiscoveryNodeAddFinishedMessage addFinishMsg = (TcpDiscoveryNodeAddFinishedMessage)msg;

                    if (addFinishMsg.clientDiscoData() != null && clientId.equals(addFinishMsg.nodeId())) {
                        addFinishMsg.clientDiscoData(null);
                        addFinishMsg.clientNodeAttributes(null);

                        break;
                    }
                }
            }
        }

        /**
         * Gets messages starting from provided ID (exclusive). If such
         * message is not found, {@code null} is returned (this indicates
         * a failure condition when it was already removed from queue).
         *
         * @param lastMsgId Last message ID received on client. {@code Null} if client did not finish connect procedure.
         * @param node Client node.
         * @return Collection of messages.
         */
        @Nullable Collection<TcpDiscoveryAbstractMessage> messages(@Nullable IgniteUuid lastMsgId,
            TcpDiscoveryNode node)
        {
            assert node != null && node.clientRouterNodeId() != null : node;

            if (lastMsgId == null) {
                // Client connection failed before it received TcpDiscoveryNodeAddedMessage.
                List<TcpDiscoveryAbstractMessage> res = null;

                synchronized (msgs) {
                    for (TcpDiscoveryAbstractMessage msg : msgs) {
                        if (msg instanceof TcpDiscoveryNodeAddedMessage) {
                            if (node.id().equals(((TcpDiscoveryNodeAddedMessage)msg).node().id()))
                                res = new ArrayList<>(msgs.size());
                        }

                        if (res != null)
                            res.add(prepare(msg, node.id()));
                    }
                }

                if (log.isDebugEnabled()) {
                    if (res == null)
                        log.debug("Failed to find node added message [node=" + node + ']');
                    else
                        log.debug("Found add added message [node=" + node + ", hist=" + res + ']');
                }

                return res;
            }
            else {
                Collection<TcpDiscoveryAbstractMessage> cp;

                boolean skip;

                synchronized (msgs) {
                    if (msgs.isEmpty())
                        return Collections.emptyList();

                    cp = new ArrayList<>(msgs.size());

                    skip = true;

                    for (TcpDiscoveryAbstractMessage msg : msgs) {
                        if (skip) {
                            if (msg.id().equals(lastMsgId))
                                skip = false;
                        }
                        else
                            cp.add(prepare(msg, node.id()));
                    }
                }

                cp = !skip ? cp : null;

                if (log.isDebugEnabled()) {
                    if (cp == null)
                        log.debug("Failed to find messages history [node=" + node + ", lastMsgId=" + lastMsgId + ']');
                    else
                        log.debug("Found messages history [node=" + node + ", hist=" + cp + ']');
                }

                return cp;
            }
        }

        /**
         * @param msg Message.
         * @param destNodeId Client node ID.
         * @return Prepared message.
         */
        private TcpDiscoveryAbstractMessage prepare(TcpDiscoveryAbstractMessage msg, UUID destNodeId) {
            if (msg instanceof TcpDiscoveryNodeAddedMessage) {
                TcpDiscoveryNodeAddedMessage addedMsg = (TcpDiscoveryNodeAddedMessage)msg;

                if (addedMsg.node().id().equals(destNodeId)) {
                    assert addedMsg.clientTopology() != null : addedMsg;

                    TcpDiscoveryNodeAddedMessage msg0 = new TcpDiscoveryNodeAddedMessage(addedMsg);

                    prepareNodeAddedMessage(msg0, destNodeId, null, null);

                    msg0.topology(addedMsg.clientTopology());

                    return msg0;
                }
            }

            return msg;
        }
    }

    /**
     *
     */
    private static class PendingMessage {
        /** */
        TcpDiscoveryAbstractMessage msg;

        /** */
        final boolean customMsg;

        /** */
        final IgniteUuid id;

        /** */
        final boolean verified;

        /**
         * @param msg Message.
         */
        PendingMessage(TcpDiscoveryAbstractMessage msg) {
            assert msg != null && msg.id() != null : msg;

            this.msg = msg;

            id = msg.id();
            customMsg = msg instanceof TcpDiscoveryCustomEventMessage;
            verified = msg.verified();
        }

        /** {@inheritDoc} */
        @Override public String toString() {
            return S.toString(PendingMessage.class, this, "msg", msg, "customMsg", customMsg, "id", id);
        }
    }

    /**
     * Pending messages container.
     */
    private static class PendingMessages implements Iterable<TcpDiscoveryAbstractMessage> {
        /** */
        private static final int MAX = 1024;

        /** Pending messages. */
        private final Queue<PendingMessage> msgs = new ArrayDeque<>(MAX * 2);

        /** Processed custom message IDs. */
        private Set<IgniteUuid> procCustomMsgs = new GridBoundedLinkedHashSet<>(MAX * 2);

        /** Discarded message ID. */
        private IgniteUuid discardId;

        /** Discarded custom message ID. */
        private IgniteUuid customDiscardId;

        /**
         * Adds pending message and shrinks queue if it exceeds limit
         * (messages that were not discarded yet are never removed).
         *
         * @param msg Message to add.
         */
        void add(TcpDiscoveryAbstractMessage msg) {
            msgs.add(new PendingMessage(msg));

            while (msgs.size() > MAX) {
                PendingMessage queueHead = msgs.peek();

                assert queueHead != null;

                if (queueHead.customMsg && customDiscardId != null) {
                    if (queueHead.id.equals(customDiscardId))
                        customDiscardId = null;
                }
                else if (!queueHead.customMsg && discardId != null) {
                    if (queueHead.id.equals(discardId))
                        discardId = null;
                }
                else
                    break;

                msgs.poll();
            }
        }

        /**
         * Resets pending messages.
         *
         * @param msgs Message.
         * @param discardId Discarded message ID.
         * @param customDiscardId Discarded custom event message ID.
         */
        void reset(
            @Nullable Collection<TcpDiscoveryAbstractMessage> msgs,
            @Nullable IgniteUuid discardId,
            @Nullable IgniteUuid customDiscardId
        ) {
            this.msgs.clear();
            this.customDiscardId = null;
            this.discardId = null;

            if (msgs != null) {
                for (TcpDiscoveryAbstractMessage msg : msgs) {
                    PendingMessage pm = new PendingMessage(msg);

                    this.msgs.add(pm);

                    if (pm.customMsg && pm.id.equals(customDiscardId))
                        this.customDiscardId = customDiscardId;

                    if (!pm.customMsg && pm.id.equals(discardId))
                        this.discardId = discardId;
                }
            }
        }

        /**
         * Discards message with provided ID and all before it.
         *
         * @param id Discarded message ID.
         * @param custom {@code True} if discard for {@link TcpDiscoveryCustomEventMessage}.
         */
        void discard(IgniteUuid id, boolean custom) {
            if (!hasPendingMessage(custom, id))
                return;

            if (custom)
                customDiscardId = id;
            else
                discardId = id;

            cleanup();
        }

        /**
         * @param custom {@code true} if need to check for a custom message with the given ID.
         * @param id Message ID.
         * @return {@code true} if pending messages contain such a message.
         */
        private boolean hasPendingMessage(boolean custom, IgniteUuid id) {
            for (PendingMessage msg : msgs) {
                if (msg.customMsg == custom && msg.id.equals(id))
                    return true;
            }

            return false;
        }

        /**
         *
         */
        void cleanup() {
            Iterator<PendingMessage> msgIt = msgs.iterator();

            boolean skipMsg = discardId != null;
            boolean skipCustomMsg = customDiscardId != null;

            while (msgIt.hasNext()) {
                PendingMessage msg = msgIt.next();

                if (msg.customMsg) {
                    if (skipCustomMsg) {
                        assert customDiscardId != null;

                        if (F.eq(customDiscardId, msg.id)) {
                            msg.msg = null;

                            if (msg.verified)
                                return;
                        }
                    }
                }
                else {
                    if (skipMsg) {
                        assert discardId != null;

                        if (F.eq(discardId, msg.id)) {
                            msg.msg = null;

                            if (msg.verified)
                                return;
                        }
                    }
                }
            }
        }

        /**
         * Gets iterator for non-discarded messages.
         *
         * @return Non-discarded messages iterator.
         */
        @Override public Iterator<TcpDiscoveryAbstractMessage> iterator() {
            return new SkipIterator();
        }

        /**
         *
         */
        private class SkipIterator implements Iterator<TcpDiscoveryAbstractMessage> {
            /** Skip non-custom messages flag. */
            private boolean skipMsg = discardId != null;

            /** Skip custom messages flag. */
            private boolean skipCustomMsg = customDiscardId != null;

            /** Internal iterator. */
            private Iterator<PendingMessage> msgIt = msgs.iterator();

            /** Next message. */
            private TcpDiscoveryAbstractMessage next;

            {
                advance();
            }

            /** {@inheritDoc} */
            @Override public boolean hasNext() {
                return next != null;
            }

            /** {@inheritDoc} */
            @Override public TcpDiscoveryAbstractMessage next() {
                if (next == null)
                    throw new NoSuchElementException();

                TcpDiscoveryAbstractMessage next0 = next;

                advance();

                return next0;
            }

            /** {@inheritDoc} */
            @Override public void remove() {
                throw new UnsupportedOperationException();
            }

            /**
             * Advances iterator to the next available item.
             */
            private void advance() {
                next = null;

                while (msgIt.hasNext()) {
                    PendingMessage msg0 = msgIt.next();

                    if (msg0.customMsg) {
                        if (skipCustomMsg) {
                            assert customDiscardId != null;

                            if (F.eq(customDiscardId, msg0.id) && msg0.verified)
                                skipCustomMsg = false;

                            continue;
                        }
                    }
                    else {
                        if (skipMsg) {
                            assert discardId != null;

                            if (F.eq(discardId, msg0.id) && msg0.verified)
                                skipMsg = false;

                            continue;
                        }
                    }

                    if (msg0.msg == null)
                        continue;

                    next = msg0.msg;

                    break;
                }
            }
        }
    }

    /**
     * Message worker for discovery messages processing.
     */
    private class RingMessageWorker extends MessageWorker<TcpDiscoveryAbstractMessage> {
        /** Next node. */
        private TcpDiscoveryNode next;

        /** Pending messages. */
        private final PendingMessages pendingMsgs = new PendingMessages();

        /** */
        private final ConcurrentLinkedQueue<FutureTask<Void>> tasks = new ConcurrentLinkedQueue<>();

        /** Last message that updated topology. */
        private TcpDiscoveryAbstractMessage lastMsg;

        /** Force pending messages send. */
        private boolean forceSndPending;

        /** Socket. */
        private Socket sock;

        /** Output stream. */
        private OutputStream out;

        /** Last time status message has been sent. */
        private long lastTimeStatusMsgSentNanos;

        /** Incoming metrics check frequency. */
        private long metricsCheckFreq = 3 * spi.metricsUpdateFreq + 50;

        /** Last time metrics update message has been sent. */
        private long lastTimeMetricsUpdateMsgSentNanos = System.nanoTime() - U.millisToNanos(spi.metricsUpdateFreq);

        /** */
        private long lastRingMsgTimeNanos;

        /** */
        private List<DiscoveryDataPacket> joiningNodesDiscoDataList;

        /** */
        private DiscoveryDataPacket gridDiscoveryData;

        /** Filter for {@link TcpDiscoveryMetricsUpdateMessage}s. */
        private final MetricsUpdateMessageFilter metricsMsgFilter = new MetricsUpdateMessageFilter();

        /**
         * @param log Logger.
         */
        private RingMessageWorker(IgniteLogger log) {
            super("tcp-disco-msg-worker-[]", log, 10, getWorkerRegistry(spi));

            setBeforeEachPollAction(() -> {
                updateHeartbeat();

                onIdle();

                runTasks();
            });
        }

        /**
         * Adds a task to be executed in the message worker thread.
         *
         * @param task Task to run in the message worker thread.
         */
        FutureTask<Void> addTask(FutureTask<Void> task) {
            tasks.add(task);

            addMessage(WAKEUP);

            return task;
        }

        /**
         * Adds message to queue. Equivalent to {@code addMessage(msg, false)}.
         *
         * @param msg Message to add.
         */
        void addMessage(TcpDiscoveryAbstractMessage msg) {
            addMessage(msg, false);
        }

        /**
         * Adds message to queue.
         *
         * @param msg Message to add.
         * @param ignoreHighPriority If {@code true}, high priority messages will be added to the top of the queue.
         */
        void addMessage(TcpDiscoveryAbstractMessage msg, boolean ignoreHighPriority) {
            DebugLogger log = messageLogger(msg);

            if ((msg instanceof TcpDiscoveryStatusCheckMessage ||
                msg instanceof TcpDiscoveryJoinRequestMessage ||
                msg instanceof TcpDiscoveryCustomEventMessage ||
                msg instanceof TcpDiscoveryClientReconnectMessage) &&
                queue.contains(msg)) {
                if (log.isDebugEnabled())
                    log.debug("Ignoring duplicate message: " + msg);

                return;
            }

            boolean addFirst = msg.highPriority() && !ignoreHighPriority;

            if (msg instanceof TcpDiscoveryMetricsUpdateMessage) {
                if (metricsMsgFilter.addMessage((TcpDiscoveryMetricsUpdateMessage)msg))
                    addToQueue(msg, addFirst);
                else {
                    if (log.isDebugEnabled())
                        log.debug("Metric update message has been replaced in the worker's queue: " + msg);
                }
            }
            else
                addToQueue(msg, addFirst);
        }

        /**
         * @param msg Message to add.
         * @param addFirst If {@code true}, then the message will be added to a head of a worker's queue.
         */
        private void addToQueue(TcpDiscoveryAbstractMessage msg, boolean addFirst) {
            DebugLogger log = messageLogger(msg);

            if (addFirst) {
                queue.addFirst(msg);

                if (log.isDebugEnabled())
                    log.debug("Message has been added to a head of a worker's queue: " + msg);
            }
            else {
                queue.add(msg);

                if (log.isDebugEnabled())
                    log.debug("Message has been added to a worker's queue: " + msg);
            }
        }

        /** */
        @Override protected void body() throws InterruptedException {
            Throwable err = null;

            try {
                super.body();
            }
            catch (InterruptedException e) {
                if (!spi.isNodeStopping0() && spiStateCopy() != DISCONNECTING)
                    err = e;

                throw e;
            }
            catch (Throwable e) {
                if (!spi.isNodeStopping0() && spiStateCopy() != DISCONNECTING) {
                    final Ignite ignite = spi.ignite();

                    if (ignite != null) {
                        U.error(log, "TcpDiscoverSpi's message worker thread failed abnormally. " +
                            "Stopping the node in order to prevent cluster wide instability.", e);

                        new Thread(new Runnable() {
                            @Override public void run() {
                                try {
                                    IgnitionEx.stop(ignite.name(), true, true);

                                    U.log(log, "Stopped the node successfully in response to TcpDiscoverySpi's " +
                                        "message worker thread abnormal termination.");
                                }
                                catch (Throwable e) {
                                    U.error(log, "Failed to stop the node in response to TcpDiscoverySpi's " +
                                        "message worker thread abnormal termination.", e);
                                }
                            }
                        }, "node-stop-thread").start();
                    }
                }

                err = e;

                // Must be processed by IgniteSpiThread as well.
                throw e;
            }
            finally {
                if (spi.ignite() instanceof IgniteEx) {
                    if (err == null && !spi.isNodeStopping0() && spiStateCopy() != DISCONNECTING)
                        err = new IllegalStateException("Worker " + name() + " is terminated unexpectedly.");

                    FailureProcessor failure = ((IgniteEx)spi.ignite()).context().failure();

                    if (err instanceof OutOfMemoryError)
                        failure.process(new FailureContext(CRITICAL_ERROR, err));
                    else if (err != null)
                        failure.process(new FailureContext(SYSTEM_WORKER_TERMINATION, err));
                }
            }
        }

        /** */
        private void nullifyDiscoData() {
            gridDiscoveryData = null;
            joiningNodesDiscoDataList = null;
        }

        /**
         *
         */
        protected void runTasks() {
            FutureTask<Void> task;

            while ((task = tasks.poll()) != null)
                task.run();
        }

        /** {@inheritDoc} */
        @Override protected void processMessage(TcpDiscoveryAbstractMessage msg) {
            if (msg == WAKEUP)
                return;

            spi.startMessageProcess(msg);

            sendMetricsUpdateMessage();

            synchronized (mux) {
                if (spiState == RING_FAILED) {
                    if (log.isDebugEnabled())
                        log.debug("Discovery detected ring connectivity issues and will stop local node, " +
                            "ignoring message [msg=" + msg + ", locNode=" + locNode + ']');

                    return;
                }
            }

            DebugLogger log = messageLogger(msg);

            if (log.isDebugEnabled())
                log.debug("Processing message [cls=" + msg.getClass().getSimpleName() + ", id=" + msg.id() + ']');

            if (debugMode)
                debugLog(msg, "Processing message [cls=" + msg.getClass().getSimpleName() + ", id=" + msg.id() + ']');

            boolean ensured = spi.ensured(msg);

            if (!locNode.id().equals(msg.senderNodeId()) && ensured)
                lastRingMsgTimeNanos = System.nanoTime();

            if (locNode.internalOrder() == 0) {
                boolean proc = false;

                if (msg instanceof TcpDiscoveryNodeAddedMessage)
                    proc = ((TcpDiscoveryNodeAddedMessage)msg).node().equals(locNode);

                if (!proc) {
                    if (log.isDebugEnabled()) {
                        log.debug("Ignore message, local node order is not initialized [msg=" + msg +
                            ", locNode=" + locNode + ']');
                    }

                    return;
                }
            }

            spi.stats.onMessageProcessingStarted(msg);

            processMessageFailedNodes(msg);

            if (msg instanceof TcpDiscoveryJoinRequestMessage)
                processJoinRequestMessage((TcpDiscoveryJoinRequestMessage)msg);

            else if (msg instanceof TcpDiscoveryClientReconnectMessage) {
                if (sendMessageToRemotes(msg))
                    sendMessageAcrossRing(msg);
            }

            else if (msg instanceof TcpDiscoveryNodeAddedMessage)
                processNodeAddedMessage((TcpDiscoveryNodeAddedMessage)msg);

            else if (msg instanceof TcpDiscoveryNodeAddFinishedMessage)
                processNodeAddFinishedMessage((TcpDiscoveryNodeAddFinishedMessage)msg);

            else if (msg instanceof TcpDiscoveryNodeLeftMessage)
                processNodeLeftMessage((TcpDiscoveryNodeLeftMessage)msg);

            else if (msg instanceof TcpDiscoveryNodeFailedMessage)
                processNodeFailedMessage((TcpDiscoveryNodeFailedMessage)msg);

            else if (msg instanceof TcpDiscoveryMetricsUpdateMessage)
                processMetricsUpdateMessage((TcpDiscoveryMetricsUpdateMessage)msg);

            else if (msg instanceof TcpDiscoveryStatusCheckMessage)
                processStatusCheckMessage((TcpDiscoveryStatusCheckMessage)msg);

            else if (msg instanceof TcpDiscoveryDiscardMessage)
                processDiscardMessage((TcpDiscoveryDiscardMessage)msg);

            else if (msg instanceof TcpDiscoveryCustomEventMessage)
                processCustomMessage((TcpDiscoveryCustomEventMessage)msg, false);

            else if (msg instanceof TcpDiscoveryClientPingRequest)
                processClientPingRequest((TcpDiscoveryClientPingRequest)msg);

            else if (msg instanceof TcpDiscoveryRingLatencyCheckMessage)
                processRingLatencyCheckMessage((TcpDiscoveryRingLatencyCheckMessage)msg);

            else if (msg instanceof TcpDiscoveryAuthFailedMessage)
                processAuthFailedMessage((TcpDiscoveryAuthFailedMessage)msg);
            else
                assert false : "Unknown message type: " + msg.getClass().getSimpleName();

            if (msg.senderNodeId() != null && !msg.senderNodeId().equals(getLocalNodeId())) {
                // Received a message from remote node.
                onMessageExchanged();
            }

            if (next != null && sock != null) {
                // Messages that change topology.
                if (msg instanceof TcpDiscoveryNodeLeftMessage || msg instanceof TcpDiscoveryNodeFailedMessage ||
                    msg instanceof TcpDiscoveryNodeAddFinishedMessage || msg instanceof TcpDiscoveryNodeAddedMessage) {
                    U.enhanceThreadName(U.id8(next.id()) + ' ' + sock.getInetAddress().getHostAddress()
                        + ":" + sock.getPort() + (isLocalNodeCoordinator() ? " crd" : ""));
                }
            }

            spi.stats.onMessageProcessingFinished(msg);
        }

        /**
         * Processes authentication failed message.
         *
         * @param authFailedMsg Authentication failed message.
         */
        private void processAuthFailedMessage(TcpDiscoveryAuthFailedMessage authFailedMsg) {
            try {
                sendDirectlyToClient(authFailedMsg.getTargetNodeId(), authFailedMsg);
            }
            catch (IgniteSpiException ex) {
                log.warning(
                    "Skipping send auth failed message to client due to some trouble with connection detected: "
                    + ex.getMessage()
                );
            }
        }

        /** {@inheritDoc} */
        @Override protected void noMessageLoop() {
            if (locNode == null)
                return;

            checkConnection();

            sendMetricsUpdateMessage();

            checkMetricsReceiving();

            checkPendingCustomMessages();

            checkFailedNodesList();
        }

        /**
         * @param msg Message.
         */
        private void sendMessageToClients(TcpDiscoveryAbstractMessage msg) {
            if (redirectToClients(msg)) {
                if (spi.ensured(msg))
                    msgHist.add(msg);

                byte[] msgBytes = null;

                for (ClientMessageWorker clientMsgWorker : clientMsgWorkers.values()) {
                    if (msgBytes == null) {
                        try {
                            msgBytes = U.marshal(spi.marshaller(), msg);
                        }
                        catch (IgniteCheckedException e) {
                            U.error(log, "Failed to marshal message: " + msg, e);

                            break;
                        }
                    }

                    TcpDiscoveryAbstractMessage msg0 = msg;
                    byte[] msgBytes0 = msgBytes;

                    if (msg instanceof TcpDiscoveryNodeAddedMessage) {
                        TcpDiscoveryNodeAddedMessage nodeAddedMsg = (TcpDiscoveryNodeAddedMessage)msg;

                        TcpDiscoveryNode node = nodeAddedMsg.node();

                        if (clientMsgWorker.clientNodeId.equals(node.id())) {
                            try {
                                msg0 = U.unmarshal(spi.marshaller(), msgBytes,
                                    U.resolveClassLoader(spi.ignite().configuration()));

                                prepareNodeAddedMessage(msg0, clientMsgWorker.clientNodeId, null, null);

                                msgBytes0 = null;
                            }
                            catch (IgniteCheckedException e) {
                                U.error(log, "Failed to create message copy: " + msg, e);
                            }
                        }
                    }

                    clientMsgWorker.addMessage(msg0, msgBytes0);
                }
            }
        }

        /**
         * Sends message across the ring.
         *
         * @param msg Message to send
         */
        @SuppressWarnings({"BreakStatementWithLabel", "LabeledStatement", "ContinueStatementWithLabel"})
        private void sendMessageAcrossRing(TcpDiscoveryAbstractMessage msg) {
            assert msg != null;

            assert ring.hasRemoteNodes();

            for (IgniteInClosure<TcpDiscoveryAbstractMessage> msgLsnr : spi.sndMsgLsnrs)
                msgLsnr.apply(msg);

            sendMessageToClients(msg);

            List<TcpDiscoveryNode> failedNodes;

            TcpDiscoverySpiState state;

            synchronized (mux) {
                failedNodes = U.arrayList(ServerImpl.this.failedNodes.keySet());

                state = spiState;
            }

            Collection<Throwable> errs = null;

            boolean sent = false;

            boolean newNextNode = false;

            // Used only if spi.getEffectiveConnectionRecoveryTimeout > 0
            CrossRingMessageSendState sndState = null;

            UUID locNodeId = getLocalNodeId();

            ringLoop: while (true) {
                TcpDiscoveryNode newNext = ring.nextNode(failedNodes);

                if (newNext == null) {
                    if (log.isDebugEnabled())
                        log.debug("No next node in topology.");

                    if (debugMode)
                        debugLog(msg, "No next node in topology.");

                    if (ring.hasRemoteNodes() && !(msg instanceof TcpDiscoveryConnectionCheckMessage) &&
                        !(msg instanceof TcpDiscoveryStatusCheckMessage && msg.creatorNodeId().equals(locNodeId))) {
                        msg.senderNodeId(locNodeId);

                        addMessage(msg, true);
                    }

                    break;
                }

                if (!newNext.equals(next)) {
                    if (log.isDebugEnabled())
                        log.debug("New next node [newNext=" + newNext + ", formerNext=" + next +
                            ", ring=" + ring + ", failedNodes=" + failedNodes + ']');
                    else if (log.isInfoEnabled())
                        log.info("New next node [newNext=" + newNext + ']');

                    if (debugMode)
                        debugLog(msg, "New next node [newNext=" + newNext + ", formerNext=" + next +
                            ", ring=" + ring + ", failedNodes=" + failedNodes + ']');

                    U.closeQuiet(sock);

                    sock = null;

                    next = newNext;

                    newNextNode = true;
                }
                else if (log.isTraceEnabled())
                    log.trace("Next node remains the same [nextId=" + next.id() +
                        ", nextOrder=" + next.internalOrder() + ']');

                final boolean sameHost = U.sameMacs(locNode, next);

                List<InetSocketAddress> locNodeAddrs = U.arrayList(locNode.socketAddresses());

                addr: for (InetSocketAddress addr : spi.getNodeAddresses(next, sameHost)) {
                    long ackTimeout0 = spi.getAckTimeout();

                    if (locNodeAddrs.contains(addr)) {
                        if (log.isDebugEnabled())
                            log.debug("Skip to send message to the local node (probably remote node has the same " +
                                "loopback address that local node): " + addr);

                        continue;
                    }

                    int reconCnt = 0;

                    IgniteSpiOperationTimeoutHelper timeoutHelper = null;

                    while (true) {
                        if (sock == null) {
                            if (timeoutHelper == null)
                                timeoutHelper = new IgniteSpiOperationTimeoutHelper(spi, true);

                            boolean success = false;

                            boolean openSock = false;

                            // Restore ring.
                            try {
                                long tsNanos = System.nanoTime();

                                sock = spi.openSocket(addr, timeoutHelper);

                                out = spi.socketStream(sock);

                                openSock = true;

                                // Handshake.
                                TcpDiscoveryHandshakeRequest hndMsg = new TcpDiscoveryHandshakeRequest(locNodeId);

                                // Topology treated as changes if next node is not available.
                                boolean changeTop = sndState != null && !sndState.isStartingPoint();

                                if (changeTop)
                                    hndMsg.changeTopology(ring.previousNodeOf(next).id());

                                if (log.isDebugEnabled())
                                    log.debug("Sending handshake [hndMsg=" + hndMsg + ", sndState=" + sndState + ']');

                                spi.writeToSocket(sock, out, hndMsg,
                                    timeoutHelper.nextTimeoutChunk(spi.getSocketTimeout()));

                                TcpDiscoveryHandshakeResponse res = spi.readMessage(sock, null,
                                    timeoutHelper.nextTimeoutChunk(ackTimeout0));

                                if (log.isDebugEnabled())
                                    log.debug("Handshake response: " + res);

                                // We should take previousNodeAlive flag into account only if we received the response from the correct node.
                                if (res.creatorNodeId().equals(next.id()) && res.previousNodeAlive() && sndState != null) {
                                    // Remote node checked connection to it's previous and got success.
                                    boolean previousNode = sndState.markLastFailedNodeAlive();

                                    if (previousNode)
                                        failedNodes.remove(failedNodes.size() - 1);
                                    else {
                                        newNextNode = false;

                                        next = ring.nextNode(failedNodes);
                                    }

                                    U.closeQuiet(sock);

                                    sock = null;

                                    if (sndState.isFailed()) {
                                        segmentLocalNodeOnSendFail(failedNodes);

                                        return; // Nothing to do here.
                                    }

                                    if (previousNode)
                                        U.warn(log, "New next node has connection to it's previous, trying previous " +
                                            "again. [next=" + next + ']');

                                    continue ringLoop;
                                }

                                if (locNodeId.equals(res.creatorNodeId())) {
                                    if (log.isDebugEnabled())
                                        log.debug("Handshake response from local node: " + res);

                                    U.closeQuiet(sock);

                                    sock = null;

                                    break;
                                }

                                spi.stats.onClientSocketInitialized(U.millisSinceNanos(tsNanos));

                                UUID nextId = res.creatorNodeId();

                                long nextOrder = res.order();

                                if (!next.id().equals(nextId)) {
                                    // Node with different ID has bounded to the same port.
                                    if (log.isDebugEnabled())
                                        log.debug("Failed to restore ring because next node ID received is not as " +
                                            "expected [expectedId=" + next.id() + ", rcvdId=" + nextId + ']');

                                    if (debugMode)
                                        debugLog(msg, "Failed to restore ring because next node ID received is not " +
                                            "as expected [expectedId=" + next.id() + ", rcvdId=" + nextId + ']');

                                    break;
                                }
                                else {
                                    // ID is as expected. Check node order.
                                    if (nextOrder != next.internalOrder()) {
                                        // Is next currently being added?
                                        boolean nextNew = (msg instanceof TcpDiscoveryNodeAddedMessage &&
                                            ((TcpDiscoveryNodeAddedMessage)msg).node().id().equals(nextId));

                                        if (!nextNew)
                                            nextNew = hasPendingAddMessage(nextId);

                                        if (!nextNew) {
                                            if (log.isDebugEnabled())
                                                log.debug("Failed to restore ring because next node order received " +
                                                    "is not as expected [expected=" + next.internalOrder() +
                                                    ", rcvd=" + nextOrder + ", id=" + next.id() + ']');

                                            if (debugMode)
                                                debugLog(msg, "Failed to restore ring because next node order " +
                                                    "received is not as expected [expected=" + next.internalOrder() +
                                                    ", rcvd=" + nextOrder + ", id=" + next.id() + ']');

                                            break;
                                        }
                                    }

                                    updateLastSentMessageTime();

                                    if (log.isDebugEnabled())
                                        log.debug("Initialized connection with next node: " + next.id());

                                    if (debugMode)
                                        debugLog(msg, "Initialized connection with next node: " + next.id());

                                    errs = null;

                                    success = true;

                                    next.lastSuccessfulAddress(addr);
                                }
                            }
                            catch (IOException | IgniteCheckedException e) {
                                if (errs == null)
                                    errs = new ArrayList<>();

                                errs.add(e);

                                if (log.isDebugEnabled())
                                    U.error(log, "Failed to connect to next node [msg=" + msg
                                        + ", err=" + e.getMessage() + ']', e);

                                onException("Failed to connect to next node [msg=" + msg + ", err=" + e + ']', e);

                                if (!openSock)
                                    break; // Don't retry if we can not establish connection.

                                if (!spi.failureDetectionTimeoutEnabled() && ++reconCnt == spi.getReconnectCount())
                                    break;

                                if (timeoutHelper.checkFailureTimeoutReached(e))
                                    break;
                                else if (!spi.failureDetectionTimeoutEnabled() && (e instanceof
                                    SocketTimeoutException || X.hasCause(e, SocketTimeoutException.class))) {
                                    ackTimeout0 *= 2;

                                    if (!checkAckTimeout(ackTimeout0))
                                        break;
                                }

                                continue;
                            }
                            finally {
                                if (!success) {
                                    if (log.isDebugEnabled())
                                        log.debug("Closing socket to next: " + next);

                                    U.closeQuiet(sock);

                                    sock = null;
                                }
                                else {
                                    // Resetting timeout control object to let the code below to use a new one
                                    // for the next bunch of operations.
                                    timeoutHelper = null;
                                }
                            }
                        }

                        try {
                            boolean failure;

                            synchronized (mux) {
                                failure = ServerImpl.this.failedNodes.size() < failedNodes.size();
                            }

                            assert !forceSndPending || msg instanceof TcpDiscoveryNodeLeftMessage;

                            if (failure || forceSndPending || newNextNode) {
                                if (log.isDebugEnabled())
                                    log.debug("Pending messages will be sent [failure=" + failure +
                                        ", newNextNode=" + newNextNode +
                                        ", forceSndPending=" + forceSndPending +
                                        ", failedNodes=" + failedNodes + ']');

                                if (debugMode)
                                    debugLog(msg, "Pending messages will be sent [failure=" + failure +
                                        ", newNextNode=" + newNextNode +
                                        ", forceSndPending=" + forceSndPending +
                                        ", failedNodes=" + failedNodes + ']');

                                for (TcpDiscoveryAbstractMessage pendingMsg : pendingMsgs) {
                                    long tsNanos = System.nanoTime();

                                    prepareNodeAddedMessage(pendingMsg, next.id(), pendingMsgs.msgs,
                                        pendingMsgs.customDiscardId);

                                    addFailedNodes(pendingMsg, failedNodes);

                                    if (timeoutHelper == null) {
                                        timeoutHelper = new IgniteSpiOperationTimeoutHelper(spi, true,
                                            lastRingMsgSentTime);
                                    }

                                    try {
                                        spi.writeToSocket(sock, out, pendingMsg, timeoutHelper.nextTimeoutChunk(
                                            spi.getSocketTimeout()));
                                    }
                                    finally {
                                        clearNodeAddedMessage(pendingMsg);
                                    }

                                    long tsNanos0 = System.nanoTime();

                                    int res = spi.readReceipt(sock, timeoutHelper.nextTimeoutChunk(ackTimeout0));

                                    updateLastSentMessageTime();

                                    spi.stats.onMessageSent(pendingMsg, U.nanosToMillis(tsNanos0 - tsNanos));

                                    if (log.isDebugEnabled())
                                        log.debug("Pending message has been sent to next node [msgId=" + msg.id() +
                                            ", pendingMsgId=" + pendingMsg.id() + ", next=" + next.id() +
                                            ", res=" + res + ']');

                                    if (debugMode)
                                        debugLog(msg, "Pending message has been sent to next node [msgId=" + msg.id() +
                                            ", pendingMsgId=" + pendingMsg.id() + ", next=" + next.id() +
                                            ", res=" + res + ']');

                                    // Resetting timeout control object to create a new one for the next bunch of
                                    // operations.
                                    timeoutHelper = null;
                                }
                            }

                            if (!(msg instanceof TcpDiscoveryConnectionCheckMessage))
                                prepareNodeAddedMessage(msg, next.id(), pendingMsgs.msgs,
                                    pendingMsgs.customDiscardId);

                            try {
                                SecurityUtils.serializeVersion(1);

                                long tsNanos = System.nanoTime();

                                if (timeoutHelper == null)
                                    timeoutHelper = new IgniteSpiOperationTimeoutHelper(spi, true, lastRingMsgSentTime);

                                addFailedNodes(msg, failedNodes);

                                boolean latencyCheck = msg instanceof TcpDiscoveryRingLatencyCheckMessage;

                                if (latencyCheck && log.isInfoEnabled())
                                    log.info("Latency check message has been written to socket: " + msg.id());

                                spi.writeToSocket(newNextNode ? newNext : next,
                                    sock,
                                    out,
                                    msg,
                                    timeoutHelper.nextTimeoutChunk(spi.getSocketTimeout()));

                                long tsNanos0 = System.nanoTime();

                                int res = spi.readReceipt(sock, timeoutHelper.nextTimeoutChunk(ackTimeout0));

                                updateLastSentMessageTime();

                                if (latencyCheck && log.isInfoEnabled())
                                    log.info("Latency check message has been acked: " + msg.id());

                                spi.stats.onMessageSent(msg, U.nanosToMillis(tsNanos0 - tsNanos));

                                onMessageExchanged();

                                DebugLogger debugLog = messageLogger(msg);

                                if (debugLog.isDebugEnabled()) {
                                    debugLog.debug("Message has been sent to next node [msg=" + msg +
                                        ", next=" + next.id() +
                                        ", res=" + res + ']');
                                }

                                if (debugMode) {
                                    debugLog(msg, "Message has been sent to next node [msg=" + msg +
                                        ", next=" + next.id() +
                                        ", res=" + res + ']');
                                }
                            }
                            finally {
                                SecurityUtils.restoreDefaultSerializeVersion();

                                clearNodeAddedMessage(msg);
                            }

                            registerPendingMessage(msg);

                            sent = true;

                            break addr;
                        }
                        catch (IOException | IgniteCheckedException e) {
                            if (errs == null)
                                errs = new ArrayList<>();

                            errs.add(e);

                            if (log.isDebugEnabled())
                                U.error(log, "Failed to send message to next node [next=" + next.id() + ", msg=" + msg +
                                    ", err=" + e + ']', e);

                            onException("Failed to send message to next node [next=" + next.id() + ", msg=" + msg + ']',
                                e);

                            if (timeoutHelper.checkFailureTimeoutReached(e))
                                break;

                            if (!spi.failureDetectionTimeoutEnabled()) {
                                if (++reconCnt == spi.getReconnectCount())
                                    break;
                                else if (e instanceof SocketTimeoutException ||
                                    X.hasCause(e, SocketTimeoutException.class)) {
                                    ackTimeout0 *= 2;

                                    if (!checkAckTimeout(ackTimeout0))
                                        break;
                                }
                            }
                        }
                        finally {
                            forceSndPending = false;

                            if (!sent) {
                                if (log.isDebugEnabled())
                                    log.debug("Closing socket to next (not sent): " + next);

                                U.closeQuiet(sock);

                                sock = null;

                                if (log.isDebugEnabled())
                                    log.debug("Message has not been sent [next=" + next.id() + ", msg=" + msg +
                                        (!spi.failureDetectionTimeoutEnabled() ? ", i=" + reconCnt : "") + ']');
                            }
                        }
                    } // Try to reconnect.
                } // Iterating node's addresses.

                if (!sent) {
                    if (sndState == null && spi.getEffectiveConnectionRecoveryTimeout() > 0)
                        sndState = new CrossRingMessageSendState();

                    boolean failedNextNode = sndState == null || sndState.markNextNodeFailed();

                    if (failedNextNode && !failedNodes.contains(next)) {
                        failedNodes.add(next);

                        if (state == CONNECTED) {
                            Exception err = errs != null ?
                                U.exceptionWithSuppressed("Failed to send message to next node [msg=" + msg +
                                    ", next=" + U.toShortString(next) + ']', errs) :
                                null;

                            // If node existed on connection initialization we should check
                            // whether it has not gone yet.
                            U.warn(log, "Failed to send message to next node [msg=" + msg + ", next=" + next +
                                ", errMsg=" + (err != null ? err.getMessage() : "N/A") + ']');
                        }
                    }
                    else if (!failedNextNode && sndState != null && sndState.isBackward()) {
                        boolean prev = sndState.markLastFailedNodeAlive();

                        U.warn(log, "Failed to send message to next node, try previous [msg=" + msg +
                            ", next=" + next + ']');

                        if (prev)
                            failedNodes.remove(failedNodes.size() - 1);
                        else {
                            newNextNode = false;

                            next = ring.nextNode(failedNodes);
                        }
                    }

                    if (sndState != null && sndState.isFailed()) {
                        segmentLocalNodeOnSendFail(failedNodes);

                        return; // Nothing to do here.
                    }

                    next = null;

                    errs = null;
                }
                else
                    break;
            }

            synchronized (mux) {
                failedNodes.removeAll(ServerImpl.this.failedNodes.keySet());
            }

            if (!failedNodes.isEmpty()) {
                if (state == CONNECTED) {
                    if (!sent && log.isDebugEnabled())
                        // Message has not been sent due to some problems.
                        log.debug("Message has not been sent: " + msg);

                    if (log.isDebugEnabled())
                        log.debug("Detected failed nodes: " + failedNodes);
                }

                synchronized (mux) {
                    for (TcpDiscoveryNode failedNode : failedNodes) {
                        if (!ServerImpl.this.failedNodes.containsKey(failedNode))
                            ServerImpl.this.failedNodes.put(failedNode, locNodeId);
                    }

                    for (TcpDiscoveryNode failedNode : failedNodes)
                        failedNodesMsgSent.add(failedNode.id());
                }

                for (TcpDiscoveryNode n : failedNodes)
                    msgWorker.addMessage(new TcpDiscoveryNodeFailedMessage(locNodeId, n.id(), n.internalOrder()));

                if (!sent) {
                    assert next == null : next;

                    if (log.isDebugEnabled())
                        log.debug("Pending messages will be resent to local node");

                    if (debugMode)
                        debugLog(msg, "Pending messages will be resent to local node");

                    processPendingMessagesLocally(msg);
                }

                LT.warn(log, "Local node has detected failed nodes and started cluster-wide procedure. " +
                        "To speed up failure detection please see 'Failure Detection' section under javadoc" +
                        " for 'TcpDiscoverySpi'");
            }
        }

        /**
         * Called when local node became the only alive node in topology.
         *
         * @param curMsg Currently processed messages. There are three options possible:<ul>
         *     <li>{@link TcpDiscoveryNodeLeftMessage} from the last node.</li>
         *     <li>{@link TcpDiscoveryNodeFailedMessage} from the last node.</li>
         *     <li>Any other message, but all other nodes failed while sending.</li>
         * </ul>
         */
        private void processPendingMessagesLocally(TcpDiscoveryAbstractMessage curMsg) {
            UUID locNodeId = getLocalNodeId();

            for (TcpDiscoveryAbstractMessage pendingMsg : pendingMsgs) {
                prepareNodeAddedMessage(pendingMsg, locNodeId, pendingMsgs.msgs,
                    pendingMsgs.customDiscardId);

                pendingMsg.senderNodeId(locNodeId);

                msgWorker.addMessage(pendingMsg);

                if (log.isDebugEnabled())
                    log.debug("Pending message has been sent to local node [msg=" + curMsg.id() +
                        ", pendingMsg=" + pendingMsg + ']');

                if (debugMode) {
                    debugLog(curMsg, "Pending message has been sent to local node [msg=" + curMsg.id() +
                        ", pendingMsg=" + pendingMsg + ']');
                }
            }
        }

        /**
         * Segment local node on failed message send.
         */
        private void segmentLocalNodeOnSendFail(List<TcpDiscoveryNode> failedNodes) {
            String failedNodesStr = failedNodes == null ? "" : (", failedNodes=" + failedNodes);

            synchronized (mux) {
                if (spiState == CONNECTING) {
                    U.warn(log, "Unable to connect to next nodes in a ring, it seems local node is experiencing " +
                        "connectivity issues or the rest of the cluster is undergoing massive restarts. Failing " +
                        "local node join to avoid case when one node fails a big part of cluster. To disable" +
                        " this behavior set TcpDiscoverySpi.setConnectionRecoveryTimeout() to 0. " +
                        "[connRecoveryTimeout=" + spi.connRecoveryTimeout + ", effectiveConnRecoveryTimeout="
                        + spi.getEffectiveConnectionRecoveryTimeout() + failedNodesStr + ']');

                    spiState = RING_FAILED;

                    mux.notifyAll();

                    return;
                }
            }

            U.warn(log, "Unable to connect to next nodes in a ring, " +
                "it seems local node is experiencing connectivity issues. Segmenting local node " +
                "to avoid case when one node fails a big part of cluster. To disable" +
                " this behavior set TcpDiscoverySpi.setConnectionRecoveryTimeout() to 0. " +
                "[connRecoveryTimeout=" + spi.connRecoveryTimeout + ", effectiveConnRecoveryTimeout="
                + spi.getEffectiveConnectionRecoveryTimeout() + failedNodesStr + ']');

            notifyDiscovery(EVT_NODE_SEGMENTED, ring.topologyVersion(), locNode);
        }

        /**
         * Adds failed node IDs to the given discovery message. Will not clean the existing failed node IDs collection
         * from the message.
         *
         * @param msg Message to add failed node IDs.
         * @param failedNodes Failed nodes to add to the message.
         */
        private void addFailedNodes(TcpDiscoveryAbstractMessage msg, Collection<TcpDiscoveryNode> failedNodes) {
            if (!failedNodes.isEmpty()) {
                for (TcpDiscoveryNode failedNode : failedNodes) {
                    assert !failedNode.equals(next) : failedNode;

                    msg.addFailedNode(failedNode.id());
                }
            }
        }

        /**
         * @param msg Message.
         * @return Whether to redirect message to client nodes.
         */
        private boolean redirectToClients(TcpDiscoveryAbstractMessage msg) {
            return msg.verified() && U.hasDeclaredAnnotation(msg, TcpDiscoveryRedirectToClient.class);
        }

        /**
         * Registers pending message.
         *
         * @param msg Message to register.
         */
        private void registerPendingMessage(TcpDiscoveryAbstractMessage msg) {
            assert msg != null;

            if (spi.ensured(msg)) {
                pendingMsgs.add(msg);

                spi.stats.onPendingMessageRegistered();

                if (log.isDebugEnabled())
                    log.debug("Pending message has been registered: " + msg.id());
            }
        }

        /**
         * Checks whether pending messages queue contains unprocessed {@link TcpDiscoveryNodeAddedMessage} for
         * the node with {@code nodeId}.
         *
         * @param nodeId Node ID.
         * @return {@code true} if contains, {@code false} otherwise.
         */
        private boolean hasPendingAddMessage(UUID nodeId) {
            if (pendingMsgs.msgs.isEmpty())
                return false;

            for (PendingMessage pendingMsg : pendingMsgs.msgs) {
                if (pendingMsg.msg instanceof TcpDiscoveryNodeAddedMessage) {
                    TcpDiscoveryNodeAddedMessage addMsg = (TcpDiscoveryNodeAddedMessage)pendingMsg.msg;

                    if (addMsg.node().id().equals(nodeId) && addMsg.id().compareTo(pendingMsgs.discardId) > 0)
                        return true;
                }
            }

            return false;
        }

        /**
         * Processes join request message.
         *
         * @param msg Join request message.
         */
        private void processJoinRequestMessage(final TcpDiscoveryJoinRequestMessage msg) {
            assert msg != null;

            final TcpDiscoveryNode node = msg.node();

            final UUID locNodeId = getLocalNodeId();

            if (locNodeId.equals(node.id())) {
                if (log.isDebugEnabled())
                    log.debug("Received join request for local node, dropping: " + msg);

                return;
            }

            if (!msg.client()) {
                boolean rmtHostLoopback = node.socketAddresses().size() == 1 &&
                    node.socketAddresses().iterator().next().getAddress().isLoopbackAddress();

                // This check is performed by the node joining node is connected to, but not by coordinator
                // because loopback problem message is sent directly to the joining node which may be unavailable
                // if coordinator resides on another host.
                if (spi.locHost.isLoopbackAddress() != rmtHostLoopback) {
                    String firstNode = rmtHostLoopback ? "remote" : "local";

                    String secondNode = rmtHostLoopback ? "local" : "remote";

                    String errMsg = "Failed to add node to topology because " + firstNode +
                        " node is configured to use loopback address, but " + secondNode + " node is not " +
                        "(consider changing 'localAddress' configuration parameter) " +
                        "[locNodeAddrs=" + U.addressesAsString(locNode) +
                        ", rmtNodeAddrs=" + U.addressesAsString(node) + ']';

                    LT.warn(log, errMsg);

                    // Always output in debug.
                    if (log.isDebugEnabled())
                        log.debug(errMsg);

                    try {
                        trySendMessageDirectly(node, new TcpDiscoveryLoopbackProblemMessage(
                            locNodeId, locNode.addresses(), locNode.hostNames()));
                    }
                    catch (IgniteSpiException e) {
                        if (log.isDebugEnabled())
                            log.debug("Failed to send loopback problem message to node " +
                                "[node=" + node + ", err=" + e.getMessage() + ']');

                        onException("Failed to send loopback problem message to node " +
                            "[node=" + node + ", err=" + e.getMessage() + ']', e);
                    }

                    // Ignore join request.
                    return;
                }
            }

            if (isLocalNodeCoordinator()) {
                TcpDiscoveryNode existingNode = ring.node(node.id());

                if (existingNode != null) {
                    if (!node.socketAddresses().equals(existingNode.socketAddresses())) {
                        if (!pingNode(existingNode)) {
                            U.warn(log, "Sending node failed message for existing node: " + node);

                            addMessage(new TcpDiscoveryNodeFailedMessage(locNodeId,
                                existingNode.id(), existingNode.internalOrder()));

                            // Ignore this join request since existing node is about to fail
                            // and new node can continue.
                            return;
                        }

                        try {
                            trySendMessageDirectly(node, createTcpDiscoveryDuplicateIdMessage(locNodeId, existingNode));
                        }
                        catch (IgniteSpiException e) {
                            if (log.isDebugEnabled())
                                log.debug("Failed to send duplicate ID message to node " +
                                    "[node=" + node + ", existingNode=" + existingNode +
                                    ", err=" + e.getMessage() + ']');

                            onException("Failed to send duplicate ID message to node " +
                                "[node=" + node + ", existingNode=" + existingNode + ']', e);
                        }

                        // Output warning.
                        LT.warn(log, "Ignoring join request from node (duplicate ID) [node=" + node +
                            ", existingNode=" + existingNode + ']');

                        // Ignore join request.
                        return;
                    }

                    if (msg.client()) {
                        TcpDiscoveryClientReconnectMessage reconMsg = new TcpDiscoveryClientReconnectMessage(node.id(),
                            node.clientRouterNodeId(),
                            null);

                        reconMsg.verify(getLocalNodeId());

                        Collection<TcpDiscoveryAbstractMessage> msgs = msgHist.messages(null, node);

                        if (msgs != null) {
                            reconMsg.pendingMessages(msgs);

                            reconMsg.success(true);
                        }

                        if (log.isDebugEnabled())
                            log.debug("Send reconnect message to already joined client " +
                                "[clientNode=" + existingNode + ", msg=" + reconMsg + ']');

                        if (getLocalNodeId().equals(node.clientRouterNodeId())) {
                            ClientMessageWorker wrk = clientMsgWorkers.get(node.id());

                            if (wrk != null)
                                wrk.addMessage(reconMsg);
                            else if (log.isDebugEnabled())
                                log.debug("Failed to find client message worker " +
                                    "[clientNode=" + existingNode + ", msg=" + reconMsg + ']');
                        }
                        else {
                            if (sendMessageToRemotes(reconMsg))
                                sendMessageAcrossRing(reconMsg);
                        }
                    }
                    else if (log.isDebugEnabled())
                        log.debug("Ignoring join request message since node is already in topology: " + msg);

                    return;
                }
                else {
                    if (!node.isClient() && !node.isDaemon()) {
                        if (nodesIdsHist.contains(node.id())) {
                            try {
                                trySendMessageDirectly(node, createTcpDiscoveryDuplicateIdMessage(locNodeId, node));
                            }
                            catch (IgniteSpiException e) {
                                if (log.isDebugEnabled())
                                    log.debug("Failed to send duplicate ID message to node " +
                                        "[node=" + node +
                                        ", err=" + e.getMessage() + ']');

                                onException("Failed to send duplicate ID message to node: " + node, e);
                            }

                            return;
                        }
                    }
                }

                if (spi.nodeAuth != null) {
                    // Authenticate node first.
                    try {
                        SecurityCredentials cred = unmarshalCredentials(node);

                        SecurityContext subj = spi.nodeAuth.authenticateNode(node, cred);

                        if (subj == null) {
                            // Node has not pass authentication.
                            LT.warn(log, "Authentication failed [nodeId=" + node.id() +
                                ", addrs=" + U.addressesAsString(node) + ']');

                            // Always output in debug.
                            if (log.isDebugEnabled())
                                log.debug("Authentication failed [nodeId=" + node.id() + ", addrs=" +
                                    U.addressesAsString(node));

                            try {
                                trySendMessageDirectly(
                                    node,
                                    new TcpDiscoveryAuthFailedMessage(locNodeId, spi.locHost, node.id())
                                );
                            }
                            catch (IgniteSpiException e) {
                                if (log.isDebugEnabled())
                                    log.debug("Failed to send unauthenticated message to node " +
                                        "[node=" + node + ", err=" + e.getMessage() + ']');

                                onException("Failed to send unauthenticated message to node " +
                                    "[node=" + node + ", err=" + e.getMessage() + ']', e);
                            }

                            // Ignore join request.
                            return;
                        }
                        else {
                            String authFailedMsg = null;

                            if (!(subj instanceof Serializable)) {
                                // Node has not pass authentication.
                                LT.warn(log, "Authentication subject is not Serializable [nodeId=" + node.id() +
                                    ", addrs=" + U.addressesAsString(node) + ']');

                                authFailedMsg = "Authentication subject is not serializable";
                            }
                            else if (node.clientRouterNodeId() == null &&
                                !subj.systemOperationAllowed(SecurityPermission.JOIN_AS_SERVER))
                                authFailedMsg = "Node is not authorised to join as a server node";

                            if (authFailedMsg != null) {
                                // Always output in debug.
                                if (log.isDebugEnabled())
                                    log.debug(authFailedMsg + " [nodeId=" + node.id() +
                                        ", addrs=" + U.addressesAsString(node));

                                try {
                                    trySendMessageDirectly(
                                        node,
                                        new TcpDiscoveryAuthFailedMessage(locNodeId, spi.locHost, node.id())
                                    );
                                }
                                catch (IgniteSpiException e) {
                                    if (log.isDebugEnabled())
                                        log.debug("Failed to send unauthenticated message to node " +
                                            "[node=" + node + ", err=" + e.getMessage() + ']');
                                }

                                // Ignore join request.
                                return;
                            }

                            // Stick in authentication subject to node (use security-safe attributes for copy).
                            Map<String, Object> attrs = new HashMap<>(node.getAttributes());

                            attrs.put(IgniteNodeAttributes.ATTR_SECURITY_SUBJECT_V2, U.marshal(spi.marshaller(), subj));

                            node.setAttributes(attrs);
                        }
                    }
                    catch (IgniteException | IgniteCheckedException e) {
                        LT.error(log, e, "Authentication failed [nodeId=" + node.id() + ", addrs=" +
                            U.addressesAsString(node) + ']');

                        if (log.isDebugEnabled())
                            log.debug("Failed to authenticate node (will ignore join request) [node=" + node +
                                ", err=" + e + ']');

                        onException("Failed to authenticate node (will ignore join request) [node=" + node +
                            ", err=" + e + ']', e);

                        // Ignore join request.
                        return;
                    }
                }

                IgniteNodeValidationResult err;

                err = spi.getSpiContext().validateNode(node);

                if (err == null) {
                    try {
                        DiscoveryDataBag data = msg.gridDiscoveryData().unmarshalJoiningNodeData(
                            spi.marshaller(),
                            U.resolveClassLoader(spi.ignite().configuration()),
                            false,
                            log
                        );

                        err = spi.getSpiContext().validateNode(node, data);
                    }
                    catch (IgniteCheckedException e) {
                        err = new IgniteNodeValidationResult(node.id(), e.getMessage());
                    }
                }

                if (err != null) {
                    final IgniteNodeValidationResult err0 = err;

                    if (log.isDebugEnabled())
                        log.debug("Node validation failed [res=" + err + ", node=" + node + ']');

                    utilityPool.execute(
                        new Runnable() {
                            @Override public void run() {
                                boolean ping = node.id().equals(err0.nodeId()) ? pingNode(node) : pingNode(err0.nodeId());

                                if (!ping) {
                                    if (log.isDebugEnabled())
                                        log.debug("Conflicting node has already left, need to wait for event. " +
                                            "Will ignore join request for now since it will be recent [req=" + msg +
                                            ", err=" + err0.message() + ']');

                                    // Ignore join request.
                                    return;
                                }

                                LT.warn(log, err0.message());

                                // Always output in debug.
                                if (log.isDebugEnabled())
                                    log.debug(err0.message());

                                try {
                                    trySendMessageDirectly(node,
                                        new TcpDiscoveryCheckFailedMessage(err0.nodeId(), err0.sendMessage()));
                                }
                                catch (IgniteSpiException e) {
                                    if (log.isDebugEnabled())
                                        log.debug("Failed to send hash ID resolver validation failed message to node " +
                                            "[node=" + node + ", err=" + e.getMessage() + ']');

                                    onException("Failed to send hash ID resolver validation failed message to node " +
                                        "[node=" + node + ", err=" + e.getMessage() + ']', e);
                                }
                            }
                        }
                    );

                    // Ignore join request.
                    return;
                }

                final String locMarsh = locNode.attribute(ATTR_MARSHALLER);
                final String rmtMarsh = node.attribute(ATTR_MARSHALLER);

                if (!F.eq(locMarsh, rmtMarsh)) {
                    utilityPool.execute(
                        new Runnable() {
                            @Override public void run() {
                                String errMsg = "Local node's marshaller differs from remote node's marshaller " +
                                    "(to make sure all nodes in topology have identical marshaller, " +
                                    "configure marshaller explicitly in configuration) " +
                                    "[locMarshaller=" + locMarsh + ", rmtMarshaller=" + rmtMarsh +
                                    ", locNodeAddrs=" + U.addressesAsString(locNode) +
                                    ", rmtNodeAddrs=" + U.addressesAsString(node) +
                                    ", locNodeId=" + locNode.id() + ", rmtNodeId=" + msg.creatorNodeId() + ']';

                                LT.warn(log, errMsg);

                                // Always output in debug.
                                if (log.isDebugEnabled())
                                    log.debug(errMsg);

                                try {
                                    String sndMsg = "Local node's marshaller differs from remote node's marshaller " +
                                        "(to make sure all nodes in topology have identical marshaller, " +
                                        "configure marshaller explicitly in configuration) " +
                                        "[locMarshaller=" + rmtMarsh + ", rmtMarshaller=" + locMarsh +
                                        ", locNodeAddrs=" + U.addressesAsString(node) + ", locPort=" + node.discoveryPort() +
                                        ", rmtNodeAddr=" + U.addressesAsString(locNode) + ", locNodeId=" + node.id() +
                                        ", rmtNodeId=" + locNode.id() + ']';

                                    trySendMessageDirectly(node,
                                        new TcpDiscoveryCheckFailedMessage(locNodeId, sndMsg));
                                }
                                catch (IgniteSpiException e) {
                                    if (log.isDebugEnabled())
                                        log.debug("Failed to send marshaller check failed message to node " +
                                            "[node=" + node + ", err=" + e.getMessage() + ']');

                                    onException("Failed to send marshaller check failed message to node " +
                                        "[node=" + node + ", err=" + e.getMessage() + ']', e);
                                }
                            }
                        }
                    );

                    // Ignore join request.
                    return;
                }

                // If node have no value for this attribute then we treat it as true.
                final Boolean locMarshUseDfltSuid = locNode.attribute(ATTR_MARSHALLER_USE_DFLT_SUID);
                boolean locMarshUseDfltSuidBool = locMarshUseDfltSuid == null ? true : locMarshUseDfltSuid;

                final Boolean rmtMarshUseDfltSuid = node.attribute(ATTR_MARSHALLER_USE_DFLT_SUID);
                boolean rmtMarshUseDfltSuidBool = rmtMarshUseDfltSuid == null ? true : rmtMarshUseDfltSuid;

                Boolean locLateAssign = locNode.attribute(ATTR_LATE_AFFINITY_ASSIGNMENT);
                // Can be null only in tests.
                boolean locLateAssignBool = locLateAssign != null ? locLateAssign : false;

                if (locMarshUseDfltSuidBool != rmtMarshUseDfltSuidBool) {
                    utilityPool.execute(
                        new Runnable() {
                            @Override public void run() {
                                String errMsg = "Local node's " + IGNITE_OPTIMIZED_MARSHALLER_USE_DEFAULT_SUID +
                                    " property value differs from remote node's value " +
                                    "(to make sure all nodes in topology have identical marshaller settings, " +
                                    "configure system property explicitly) " +
                                    "[locMarshUseDfltSuid=" + locMarshUseDfltSuid +
                                    ", rmtMarshUseDfltSuid=" + rmtMarshUseDfltSuid +
                                    ", locNodeAddrs=" + U.addressesAsString(locNode) +
                                    ", rmtNodeAddrs=" + U.addressesAsString(node) +
                                    ", locNodeId=" + locNode.id() + ", rmtNodeId=" + msg.creatorNodeId() + ']';

                                String sndMsg = "Local node's " + IGNITE_OPTIMIZED_MARSHALLER_USE_DEFAULT_SUID +
                                    " property value differs from remote node's value " +
                                    "(to make sure all nodes in topology have identical marshaller settings, " +
                                    "configure system property explicitly) " +
                                    "[locMarshUseDfltSuid=" + rmtMarshUseDfltSuid +
                                    ", rmtMarshUseDfltSuid=" + locMarshUseDfltSuid +
                                    ", locNodeAddrs=" + U.addressesAsString(node) + ", locPort=" + node.discoveryPort() +
                                    ", rmtNodeAddr=" + U.addressesAsString(locNode) + ", locNodeId=" + node.id() +
                                    ", rmtNodeId=" + locNode.id() + ']';

                                nodeCheckError(
                                    node,
                                    errMsg,
                                    sndMsg);
                            }
                        });

                    // Ignore join request.
                    return;
                }

                // Validate compact footer flags.
                Boolean locMarshCompactFooter = locNode.attribute(ATTR_MARSHALLER_COMPACT_FOOTER);
                final boolean locMarshCompactFooterBool = locMarshCompactFooter != null ? locMarshCompactFooter : false;

                Boolean rmtMarshCompactFooter = node.attribute(ATTR_MARSHALLER_COMPACT_FOOTER);
                final boolean rmtMarshCompactFooterBool = rmtMarshCompactFooter != null ? rmtMarshCompactFooter : false;

                if (locMarshCompactFooterBool != rmtMarshCompactFooterBool) {
                    utilityPool.execute(
                        new Runnable() {
                            @Override public void run() {
                                String errMsg = "Local node's binary marshaller \"compactFooter\" property differs from " +
                                    "the same property on remote node (make sure all nodes in topology have the same value " +
                                    "of \"compactFooter\" property) [locMarshallerCompactFooter=" + locMarshCompactFooterBool +
                                    ", rmtMarshallerCompactFooter=" + rmtMarshCompactFooterBool +
                                    ", locNodeAddrs=" + U.addressesAsString(locNode) +
                                    ", rmtNodeAddrs=" + U.addressesAsString(node) +
                                    ", locNodeId=" + locNode.id() + ", rmtNodeId=" + msg.creatorNodeId() + ']';

                                String sndMsg = "Local node's binary marshaller \"compactFooter\" property differs from " +
                                    "the same property on remote node (make sure all nodes in topology have the same value " +
                                    "of \"compactFooter\" property) [locMarshallerCompactFooter=" + rmtMarshCompactFooterBool +
                                    ", rmtMarshallerCompactFooter=" + locMarshCompactFooterBool +
                                    ", locNodeAddrs=" + U.addressesAsString(node) + ", locPort=" + node.discoveryPort() +
                                    ", rmtNodeAddr=" + U.addressesAsString(locNode) + ", locNodeId=" + node.id() +
                                    ", rmtNodeId=" + locNode.id() + ']';

                                nodeCheckError(
                                    node,
                                    errMsg,
                                    sndMsg);
                            }
                        });

                    // Ignore join request.
                    return;
                }

                // Validate String serialization mechanism used by the BinaryMarshaller.
                final Boolean locMarshStrSerialVer2 = locNode.attribute(ATTR_MARSHALLER_USE_BINARY_STRING_SER_VER_2);
                final boolean locMarshStrSerialVer2Bool = locMarshStrSerialVer2 != null ? locMarshStrSerialVer2 : false;

                final Boolean rmtMarshStrSerialVer2 = node.attribute(ATTR_MARSHALLER_USE_BINARY_STRING_SER_VER_2);
                final boolean rmtMarshStrSerialVer2Bool = rmtMarshStrSerialVer2 != null ? rmtMarshStrSerialVer2 : false;

                if (locMarshStrSerialVer2Bool != rmtMarshStrSerialVer2Bool) {
                    utilityPool.execute(
                        new Runnable() {
                            @Override public void run() {
                                String errMsg = "Local node's " + IGNITE_BINARY_MARSHALLER_USE_STRING_SERIALIZATION_VER_2 +
                                    " property value differs from remote node's value " +
                                    "(to make sure all nodes in topology have identical marshaller settings, " +
                                    "configure system property explicitly) " +
                                    "[locMarshStrSerialVer2=" + locMarshStrSerialVer2 +
                                    ", rmtMarshStrSerialVer2=" + rmtMarshStrSerialVer2 +
                                    ", locNodeAddrs=" + U.addressesAsString(locNode) +
                                    ", rmtNodeAddrs=" + U.addressesAsString(node) +
                                    ", locNodeId=" + locNode.id() + ", rmtNodeId=" + msg.creatorNodeId() + ']';

                                String sndMsg = "Local node's " + IGNITE_BINARY_MARSHALLER_USE_STRING_SERIALIZATION_VER_2 +
                                    " property value differs from remote node's value " +
                                    "(to make sure all nodes in topology have identical marshaller settings, " +
                                    "configure system property explicitly) " +
                                    "[locMarshStrSerialVer2=" + rmtMarshStrSerialVer2 +
                                    ", rmtMarshStrSerialVer2=" + locMarshStrSerialVer2 +
                                    ", locNodeAddrs=" + U.addressesAsString(node) + ", locPort=" + node.discoveryPort() +
                                    ", rmtNodeAddr=" + U.addressesAsString(locNode) + ", locNodeId=" + node.id() +
                                    ", rmtNodeId=" + locNode.id() + ']';

                                nodeCheckError(
                                    node,
                                    errMsg,
                                    sndMsg);
                            }
                        });

                    // Ignore join request.
                    return;
                }

                Boolean rmtLateAssign = node.attribute(ATTR_LATE_AFFINITY_ASSIGNMENT);
                // Can be null only in tests.
                boolean rmtLateAssignBool = rmtLateAssign != null ? rmtLateAssign : false;

                if (locLateAssignBool != rmtLateAssignBool) {
                    String errMsg = "Local node's cache affinity assignment mode differs from " +
                        "the same property on remote node (make sure all nodes in topology have the same " +
                        "cache affinity assignment mode) [locLateAssign=" + locLateAssignBool +
                        ", rmtLateAssign=" + rmtLateAssignBool +
                        ", locNodeAddrs=" + U.addressesAsString(locNode) +
                        ", rmtNodeAddrs=" + U.addressesAsString(node) +
                        ", locNodeId=" + locNode.id() + ", rmtNodeId=" + msg.creatorNodeId() + ']';

                    String sndMsg = "Local node's cache affinity assignment mode differs from " +
                        "the same property on remote node (make sure all nodes in topology have the same " +
                        "cache affinity assignment mode) [locLateAssign=" + rmtLateAssignBool +
                        ", rmtLateAssign=" + locLateAssign +
                        ", locNodeAddrs=" + U.addressesAsString(node) + ", locPort=" + node.discoveryPort() +
                        ", rmtNodeAddr=" + U.addressesAsString(locNode) + ", locNodeId=" + node.id() +
                        ", rmtNodeId=" + locNode.id() + ']';

                    nodeCheckError(node, errMsg, sndMsg);

                    // Ignore join request.
                    return;
                }

                final Boolean locSrvcProcModeAttr = locNode.attribute(ATTR_EVENT_DRIVEN_SERVICE_PROCESSOR_ENABLED);
                // Can be null only in module tests of discovery spi (without node startup).
                final Boolean locSrvcProcMode = locSrvcProcModeAttr != null ? locSrvcProcModeAttr : false;

                final Boolean rmtSrvcProcModeAttr = node.attribute(ATTR_EVENT_DRIVEN_SERVICE_PROCESSOR_ENABLED);
                final boolean rmtSrvcProcMode = rmtSrvcProcModeAttr != null ? rmtSrvcProcModeAttr : false;

                if (!F.eq(locSrvcProcMode, rmtSrvcProcMode)) {
                    utilityPool.execute(
                        new Runnable() {
                            @Override public void run() {
                                String errMsg = "Local node's " + IGNITE_EVENT_DRIVEN_SERVICE_PROCESSOR_ENABLED +
                                    " property value differs from remote node's value " +
                                    "(to make sure all nodes in topology have identical service processor mode, " +
                                    "configure system property explicitly) " +
                                    "[locSrvcProcMode=" + locSrvcProcMode +
                                    ", rmtSrvcProcMode=" + rmtSrvcProcMode +
                                    ", locNodeAddrs=" + U.addressesAsString(locNode) +
                                    ", rmtNodeAddrs=" + U.addressesAsString(node) +
                                    ", locNodeId=" + locNode.id() + ", rmtNodeId=" + msg.creatorNodeId() + ']';

                                String sndMsg = "Local node's " + IGNITE_EVENT_DRIVEN_SERVICE_PROCESSOR_ENABLED +
                                    " property value differs from remote node's value " +
                                    "(to make sure all nodes in topology have identical service processor mode, " +
                                    "configure system property explicitly) " +
                                    "[locSrvcProcMode=" + rmtSrvcProcMode +
                                    ", rmtSrvcProcMode=" + locSrvcProcMode +
                                    ", locNodeAddrs=" + U.addressesAsString(node) + ", locPort=" + node.discoveryPort() +
                                    ", rmtNodeAddr=" + U.addressesAsString(locNode) + ", locNodeId=" + node.id() +
                                    ", rmtNodeId=" + locNode.id() + ']';

                                nodeCheckError(
                                    node,
                                    errMsg,
                                    sndMsg);
                            }
                        });

                    // Ignore join request.
                    return;
                }

                // Handle join.
                node.internalOrder(ring.nextNodeOrder());

                if (log.isDebugEnabled())
                    log.debug("Internal order has been assigned to node: " + node);

                DiscoveryDataPacket data = msg.gridDiscoveryData();

                TcpDiscoveryNodeAddedMessage nodeAddedMsg = new TcpDiscoveryNodeAddedMessage(locNodeId,
                    node, data, spi.gridStartTime);

                nodeAddedMsg.client(msg.client());

                processNodeAddedMessage(nodeAddedMsg);
            }
            else {
                if (sendMessageToRemotes(msg))
                    sendMessageAcrossRing(msg);
            }
        }

        /**
         * @param node Node.
         * @param name Attribute name.
         * @param dflt Default value.
         * @return Attribute value.
         */
        private boolean booleanAttribute(ClusterNode node, String name, boolean dflt) {
            Boolean attr = node.attribute(name);

            return attr != null ? attr : dflt;
        }

        /**
         * @param node Joining node.
         * @param errMsg Message to log.
         * @param sndMsg Message to send.
         */
        private void nodeCheckError(TcpDiscoveryNode node, String errMsg, String sndMsg) {
            LT.warn(log, errMsg);

            // Always output in debug.
            if (log.isDebugEnabled())
                log.debug(errMsg);

            try {
                trySendMessageDirectly(node, new TcpDiscoveryCheckFailedMessage(locNode.id(), sndMsg));
            }
            catch (IgniteSpiException e) {
                if (log.isDebugEnabled())
                    log.debug("Failed to send marshaller check failed message to node " +
                        "[node=" + node + ", err=" + e.getMessage() + ']');

                onException("Failed to send marshaller check failed message to node " +
                    "[node=" + node + ", err=" + e.getMessage() + ']', e);
            }
        }

        /** */
        private void trySendMessageDirectlyToAddrs(
            Collection<InetSocketAddress> addrs,
            @Nullable TcpDiscoveryNode node,
            TcpDiscoveryAbstractMessage msg
        ) {
            IgniteSpiException ex = null;

            for (InetSocketAddress addr : addrs) {
                try {
                    IgniteSpiOperationTimeoutHelper timeoutHelper = new IgniteSpiOperationTimeoutHelper(spi, true);

                    sendMessageDirectly(msg, addr, timeoutHelper);

                    if (node != null)
                        node.lastSuccessfulAddress(addr);

                    return;
                }
                catch (IgniteSpiException e) {
                    ex = e;
                }
            }

            if (ex != null)
                throw ex;
        }

        /**
         * Tries to send a message to all node's available addresses.
         *
         * @param addrs Node addresses, used when node could not be found in <code>ring</code>.
         * @param nodeId Node ID to send message to.
         * @param msg Message.
         * @throws IgniteSpiException Last failure if all attempts failed.
         */
        private void trySendMessageDirectly(
            Collection<InetSocketAddress> addrs,
            UUID nodeId,
            TcpDiscoveryAbstractMessage msg
        ) {
            TcpDiscoveryNode node = ring.node(nodeId);

            if (node == null) {
                if (!F.isEmpty(addrs))
                    trySendMessageDirectlyToAddrs(addrs, null, msg);
                else
                    throw new IgniteSpiException("Node does not exist: " + nodeId);
            }
            else
                trySendMessageDirectly(node, msg);
        }

        /**
         * Tries to send a message to all node's available addresses.
         *
         * @param node Node to send message to.
         * @param msg Message.
         * @throws IgniteSpiException Last failure if all attempts failed.
         */
        private void trySendMessageDirectly(TcpDiscoveryNode node, TcpDiscoveryAbstractMessage msg)
            throws IgniteSpiException {
            if (node.clientRouterNodeId() != null) {
                TcpDiscoveryNode routerNode = ring.node(node.clientRouterNodeId());

                if (routerNode == null)
                    throw new IgniteSpiException("Router node for client does not exist: " + node);

                if (routerNode.clientRouterNodeId() != null)
                    throw new IgniteSpiException("Router node is a client node: " + node);

                if (routerNode.id().equals(getLocalNodeId())) {
                    sendDirectlyToClient(node.id(), msg);

                    return;
                }

                trySendMessageDirectly(routerNode, msg);

                return;
            }

            trySendMessageDirectlyToAddrs(spi.getNodeAddresses(node, U.sameMacs(locNode, node)), node, msg);
        }

        /**
         * @param clientNodeId Client node id.
         * @param msg Message to send.
         * @throws IgniteSpiException Last failure if all attempts failed.
         */
        private void sendDirectlyToClient(UUID clientNodeId, TcpDiscoveryAbstractMessage msg) {
            ClientMessageWorker worker = clientMsgWorkers.get(clientNodeId);

            if (worker == null)
                throw new IgniteSpiException("Client node already disconnected: " + clientNodeId);

            msg.verify(getLocalNodeId()); // Client worker require verified messages.

            worker.addMessage(msg);
        }

        /**
         * Processes node added message.
         *
         * For coordinator node method marks the messages as verified for rest of nodes to apply the
         * changes this message is issued for.
         *
         * Node added message is processed by other nodes only after coordinator verification.
         *
         * @param msg Node added message.
         * @deprecated Due to current protocol node add process cannot be dropped in the middle of the ring,
         *      if new node auth fails due to config inconsistency. So, we need to finish add
         *      and only then initiate failure.
         */
        @Deprecated
        private void processNodeAddedMessage(TcpDiscoveryNodeAddedMessage msg) {
            assert msg != null;

            TcpDiscoveryNode node = msg.node();

            assert node != null;

            if (node.internalOrder() < locNode.internalOrder()) {
                if (!locNode.id().equals(node.id())) {
                    U.warn(log, "Discarding node added message since local node's order is greater " +
                            "[node=" + node + ", ring=" + ring + ", msg=" + msg + ']');

                    return;
                }
                else {
                    // TODO IGNITE-11272
                    if (log.isDebugEnabled())
                        log.debug("Received node added message with node order smaller than local node order " +
                            "(will appy) [node=" + node + ", ring=" + ring + ", msg=" + msg + ']');
                }
            }

            UUID locNodeId = getLocalNodeId();

            if (isLocalNodeCoordinator()) {
                if (msg.verified()) {
                    spi.stats.onRingMessageReceived(msg);

                    TcpDiscoveryNodeAddFinishedMessage addFinishMsg = new TcpDiscoveryNodeAddFinishedMessage(locNodeId,
                        node.id());

                    if (node.clientRouterNodeId() != null) {
                        addFinishMsg.clientDiscoData(msg.gridDiscoveryData());

                        addFinishMsg.clientNodeAttributes(node.attributes());
                    }

                    processNodeAddFinishedMessage(addFinishMsg);

                    addMessage(new TcpDiscoveryDiscardMessage(locNodeId, msg.id(), false));

                    return;
                }

                msg.verify(locNodeId);
            }
            else if (!locNodeId.equals(node.id()) && ring.node(node.id()) != null) {
                // Local node already has node from message in local topology.
                // Just pass it to coordinator via the ring.
                if (sendMessageToRemotes(msg))
                    sendMessageAcrossRing(msg);

                if (log.isDebugEnabled()) {
                    log.debug("Local node already has node being added. Passing TcpDiscoveryNodeAddedMessage to " +
                        "coordinator for final processing [ring=" + ring + ", node=" + node + ", locNode="
                        + locNode + ", msg=" + msg + ']');
                }

                if (debugMode) {
                    debugLog(msg, "Local node already has node being added. Passing TcpDiscoveryNodeAddedMessage to " +
                        "coordinator for final processing [ring=" + ring + ", node=" + node + ", locNode="
                        + locNode + ", msg=" + msg + ']');
                }

                return;
            }

            if (msg.verified() && !locNodeId.equals(node.id())) {
                if (!node.isClient() && !node.isDaemon() && nodesIdsHist.contains(node.id())) {
                    U.warn(log, "Discarding node added message since local node has already seen " +
                        "joining node in topology [node=" + node + ", locNode=" + locNode + ", msg=" + msg + ']');

                    return;
                }

                if (node.internalOrder() <= ring.maxInternalOrder()) {
                    if (log.isDebugEnabled())
                        log.debug("Discarding node added message since new node's order is less than " +
                            "max order in ring [ring=" + ring + ", node=" + node + ", locNode=" + locNode +
                            ", msg=" + msg + ']');

                    if (debugMode)
                        debugLog(msg, "Discarding node added message since new node's order is less than " +
                            "max order in ring [ring=" + ring + ", node=" + node + ", locNode=" + locNode +
                            ", msg=" + msg + ']');

                    return;
                }

                synchronized (mux) {
                    joiningNodes.add(node.id());
                }

                if (!isLocalNodeCoordinator() && spi.nodeAuth != null && spi.nodeAuth.isGlobalNodeAuthentication()) {
                    boolean authFailed = true;

                    try {
                        SecurityCredentials cred = unmarshalCredentials(node);

                        if (cred == null) {
                            if (log.isDebugEnabled())
                                log.debug(
                                    "Skipping global authentication for node (security credentials not found, " +
                                        "probably, due to coordinator has older version) " +
                                        "[nodeId=" + node.id() +
                                        ", addrs=" + U.addressesAsString(node) +
                                        ", coord=" + ring.coordinator() + ']');

                            authFailed = false;
                        }
                        else {
                            SecurityContext subj = spi.nodeAuth.authenticateNode(node, cred);

                            SecurityContext coordSubj = nodeSecurityContext(
                                spi.marshaller(), U.resolveClassLoader(spi.ignite().configuration()), node
                            );

                            if (!permissionsEqual(getPermissions(coordSubj), getPermissions(subj))) {
                                // Node has not pass authentication.
                                LT.warn(log, "Authentication failed [nodeId=" + node.id() +
                                    ", addrs=" + U.addressesAsString(node) + ']');

                                // Always output in debug.
                                if (log.isDebugEnabled())
                                    log.debug("Authentication failed [nodeId=" + node.id() + ", addrs=" +
                                        U.addressesAsString(node));
                            }
                            else
                                // Node will not be kicked out.
                                authFailed = false;
                        }
                    }
                    catch (IgniteException e) {
                        U.error(log, "Failed to verify node permissions consistency (will drop the node): " + node, e);
                    }
                    finally {
                        if (authFailed) {
                            try {
                                trySendMessageDirectly(
                                    node,
                                    new TcpDiscoveryAuthFailedMessage(locNodeId, spi.locHost, node.id())
                                );
                            }
                            catch (IgniteSpiException e) {
                                if (log.isDebugEnabled())
                                    log.debug("Failed to send unauthenticated message to node " +
                                        "[node=" + node + ", err=" + e.getMessage() + ']');

                                onException("Failed to send unauthenticated message to node " +
                                    "[node=" + node + ", err=" + e.getMessage() + ']', e);
                            }

                            addMessage(new TcpDiscoveryNodeFailedMessage(locNodeId, node.id(),
                                node.internalOrder()));
                        }
                    }
                }

                if (msg.client())
                    node.clientAliveTime(spi.clientFailureDetectionTimeout());

                boolean topChanged = ring.add(node);

                if (topChanged) {
                    assert !node.visible() : "Added visible node [node=" + node + ", locNode=" + locNode + ']';

                    DiscoveryDataPacket dataPacket = msg.gridDiscoveryData();

                    assert dataPacket != null : msg;

                    dataPacket.joiningNodeClient(msg.client());

                    if (dataPacket.hasJoiningNodeData()) {
                        if (spiState == CONNECTED) {
                            // Node already connected to the cluster can apply joining nodes' disco data immediately
                            spi.onExchange(dataPacket, U.resolveClassLoader(spi.ignite().configuration()));

                            if (!node.isDaemon())
                                spi.collectExchangeData(dataPacket);
                        }
                        else if (spiState == CONNECTING)
                            // Node joining to the cluster should postpone applying disco data of other joiners till
                            // receiving gridDiscoData (when NodeAddFinished message arrives)
                            joiningNodesDiscoDataList.add(dataPacket);
                    }

                    processMessageFailedNodes(msg);
                }

                if (log.isDebugEnabled())
                    log.debug("Added node to local ring [added=" + topChanged + ", node=" + node +
                        ", ring=" + ring + ']');
            }

            if (msg.verified() && locNodeId.equals(node.id())) {
                synchronized (mux) {
                    if (spiState == CONNECTING && locNode.internalOrder() != node.internalOrder()) {
                        // Initialize topology.
                        Collection<TcpDiscoveryNode> top = msg.topology();

                        if (top != null && !top.isEmpty()) {
                            spi.gridStartTime = msg.gridStartTime();

                            if (spi.nodeAuth != null && spi.nodeAuth.isGlobalNodeAuthentication()) {
                                TcpDiscoveryAbstractMessage authFail =
                                    new TcpDiscoveryAuthFailedMessage(locNodeId, spi.locHost, node.id());

                                try {
                                    ClassLoader ldr = U.resolveClassLoader(spi.ignite().configuration());

                                    SecurityContext rmCrd = nodeSecurityContext(
                                        spi.marshaller(), ldr, node
                                    );

                                    SecurityContext locCrd = nodeSecurityContext(
                                        spi.marshaller(), ldr, locNode
                                    );

                                    if (!permissionsEqual(getPermissions(locCrd), getPermissions(rmCrd))) {
                                        // Node has not pass authentication.
                                        LT.warn(log,
                                            "Failed to authenticate local node " +
                                                "(local authentication result is different from rest of topology) " +
                                                "[nodeId=" + node.id() + ", addrs=" + U.addressesAsString(node) + ']');

                                        joinRes.set(authFail);

                                        spiState = AUTH_FAILED;

                                        mux.notifyAll();

                                        return;
                                    }
                                }
                                catch (IgniteException e) {
                                    U.error(log, "Failed to verify node permissions consistency (will drop the node): " + node, e);

                                    joinRes.set(authFail);

                                    spiState = AUTH_FAILED;

                                    mux.notifyAll();

                                    return;
                                }
                            }

                            for (TcpDiscoveryNode n : top) {
                                assert n.internalOrder() < node.internalOrder() :
                                    "Invalid node [topNode=" + n + ", added=" + node + ']';

                                // Make all preceding nodes and local node visible.
                                n.visible(true);

                                if (nodeCompactRepresentationSupported) {
                                    nodeCompactRepresentationSupported =
                                        nodeSupports(
                                            n,
                                            TCP_DISCOVERY_MESSAGE_NODE_COMPACT_REPRESENTATION
                                        );
                                }
                            }

                            joiningNodes.clear();

                            locNode.setAttributes(node.attributes());

                            locNode.visible(true);

                            // Restore topology with all nodes visible.
                            ring.restoreTopology(top, node.internalOrder());

                            if (log.isDebugEnabled())
                                log.debug("Restored topology from node added message: " + ring);

                            gridDiscoveryData = msg.gridDiscoveryData();

                            joiningNodesDiscoDataList = new ArrayList<>();

                            topHist.clear();
                            topHist.putAll(msg.topologyHistory());

                            pendingMsgs.reset(msg.messages(), msg.discardedMessageId(),
                                msg.discardedCustomMessageId());

                            // Clear data to minimize message size.
                            msg.messages(null, null, null);
                            msg.topology(null);
                            msg.topologyHistory(null);
                            msg.clearDiscoveryData();
                        }
                        else {
                            if (log.isDebugEnabled())
                                log.debug("Discarding node added message with empty topology: " + msg);

                            return;
                        }
                    }
                    else {
                        if (log.isDebugEnabled())
                            log.debug("Discarding node added message (this message has already been processed) " +
                                "[spiState=" + spiState +
                                ", msg=" + msg +
                                ", locNode=" + locNode + ']');

                        return;
                    }
                }

                processMessageFailedNodes(msg);
            }

            if (sendMessageToRemotes(msg))
                sendMessageAcrossRing(msg);
        }

        /**
         * @param secCtx Security context.
         * @return Security permission set.
         */
        private @Nullable SecurityPermissionSet getPermissions(SecurityContext secCtx) {
            if (secCtx == null || secCtx.subject() == null)
                return null;

            return secCtx.subject().permissions();
        }

        /**
         * Processes node add finished message.
         *
         * @param msg Node add finished message.
         */
        private void processNodeAddFinishedMessage(TcpDiscoveryNodeAddFinishedMessage msg) {
            assert msg != null;

            UUID nodeId = msg.nodeId();

            assert nodeId != null;

            TcpDiscoveryNode node = ring.node(nodeId);

            if (node == null) {
                if (log.isDebugEnabled())
                    log.debug("Discarding node add finished message since node is not found " +
                        "[msg=" + msg + ']');

                return;
            }

            if (log.isDebugEnabled())
                log.debug("Node to finish add: " + node);

            //we will need to recalculate this value since the topology changed
            if (nodeCompactRepresentationSupported) {
                nodeCompactRepresentationSupported =
                    nodeSupports(node, TCP_DISCOVERY_MESSAGE_NODE_COMPACT_REPRESENTATION);
            }

            boolean locNodeCoord = isLocalNodeCoordinator();

            UUID locNodeId = getLocalNodeId();

            if (locNodeCoord) {
                if (msg.verified()) {
                    spi.stats.onRingMessageReceived(msg);

                    addMessage(new TcpDiscoveryDiscardMessage(locNodeId, msg.id(), false));

                    return;
                }

                if (node.visible() && node.order() != 0) {
                    if (log.isDebugEnabled())
                        log.debug("Discarding node add finished message since node has already been added " +
                            "[node=" + node + ", msg=" + msg + ']');

                    return;
                }
                else
                    msg.topologyVersion(ring.incrementTopologyVersion());

                msg.verify(locNodeId);
            }

            long topVer = msg.topologyVersion();

            boolean fireEvt = false;

            if (msg.verified()) {
                assert topVer > 0 : "Invalid topology version: " + msg;

                if (node.order() == 0)
                    node.order(topVer);

                if (!node.visible()) {
                    node.visible(true);

                    fireEvt = true;
                }
            }

            synchronized (mux) {
                joiningNodes.remove(nodeId);
            }

            TcpDiscoverySpiState state = spiStateCopy();

            if (msg.verified() && !locNodeId.equals(nodeId) && state != CONNECTING && fireEvt) {
                spi.stats.onNodeJoined();

                // Make sure that node with greater order will never get EVT_NODE_JOINED
                // on node with less order.
                assert node.internalOrder() > locNode.internalOrder() : "Invalid order [node=" + node +
                    ", locNode=" + locNode + ", msg=" + msg + ", ring=" + ring + ']';

                if (spi.locNodeVer.equals(node.version()))
                    node.version(spi.locNodeVer);

                if (!locNodeCoord) {
                    boolean b = ring.topologyVersion(topVer);

                    assert b : "Topology version has not been updated: [ring=" + ring + ", msg=" + msg +
                        ", lastMsg=" + lastMsg + ", spiState=" + state + ']';

                    if (log.isDebugEnabled())
                        log.debug("Topology version has been updated: [ring=" + ring + ", msg=" + msg + ']');

                    lastMsg = msg;
                }

                if (state == CONNECTED) {
                    notifyDiscovery(EVT_NODE_JOINED, topVer, node);

                    if (!node.isClient() && !node.isDaemon())
                        nodesIdsHist.add(node.id());
                }

                try {
                    if (spi.ipFinder.isShared() && locNodeCoord && node.clientRouterNodeId() == null)
                        spi.ipFinder.registerAddresses(node.socketAddresses());
                }
                catch (IgniteSpiException e) {
                    if (log.isDebugEnabled())
                        log.debug("Failed to register new node address [node=" + node +
                            ", err=" + e.getMessage() + ']');

                    onException("Failed to register new node address [node=" + node +
                        ", err=" + e.getMessage() + ']', e);
                }
            }

            if (msg.verified() && locNodeId.equals(nodeId) && state == CONNECTING) {
                assert node != null;

                assert topVer > 0 : "Invalid topology version: " + msg;

                ring.topologyVersion(topVer);

                node.order(topVer);

                synchronized (mux) {
                    spiState = CONNECTED;

                    mux.notifyAll();
                }

                if (gridDiscoveryData != null)
                    spi.onExchange(gridDiscoveryData, U.resolveClassLoader(spi.ignite().configuration()));

                if (joiningNodesDiscoDataList != null) {
                    for (DiscoveryDataPacket dataPacket : joiningNodesDiscoDataList)
                        spi.onExchange(dataPacket, U.resolveClassLoader(spi.ignite().configuration()));
                }

                nullifyDiscoData();

                // Discovery manager must create local joined event before spiStart completes.
                notifyDiscovery(EVT_NODE_JOINED, topVer, locNode);
            }

            if (sendMessageToRemotes(msg))
                sendMessageAcrossRing(msg);

            checkPendingCustomMessages();
        }

        /**
         * Processes latency check message.
         *
         * @param msg Latency check message.
         */
        private void processRingLatencyCheckMessage(TcpDiscoveryRingLatencyCheckMessage msg) {
            assert msg != null;

            if (msg.maxHopsReached()) {
                if (log.isInfoEnabled())
                    log.info("Latency check has been discarded (max hops reached) [id=" + msg.id() +
                        ", maxHops=" + msg.maxHops() + ']');

                return;
            }

            if (log.isInfoEnabled())
                log.info("Latency check processing: " + msg.id());

            if (ring.hasRemoteServerNodes())
                sendMessageAcrossRing(msg);
            else {
                if (log.isInfoEnabled())
                    log.info("Latency check has been discarded (no remote nodes): " + msg.id());
            }
        }

        /**
         * Processes node left message.
         *
         * @param msg Node left message.
         */
        private void processNodeLeftMessage(TcpDiscoveryNodeLeftMessage msg) {
            assert msg != null;

            UUID locNodeId = getLocalNodeId();

            UUID leavingNodeId = msg.creatorNodeId();

            if (locNodeId.equals(leavingNodeId)) {
                if (msg.senderNodeId() == null) {
                    synchronized (mux) {
                        if (log.isDebugEnabled())
                            log.debug("Starting local node stop procedure.");

                        spiState = STOPPING;

                        mux.notifyAll();
                    }
                }

                if (msg.verified() || !ring.hasRemoteNodes() || msg.senderNodeId() != null) {
                    if (spi.ipFinder.isShared() && !ring.hasRemoteNodes()) {
                        try {
                            spi.ipFinder.unregisterAddresses(
                                U.resolveAddresses(spi.getAddressResolver(), locNode.socketAddresses()));
                        }
                        catch (IgniteSpiException e) {
                            U.error(log, "Failed to unregister local node address from IP finder.", e);
                        }
                    }

                    synchronized (mux) {
                        if (spiState == STOPPING) {
                            spiState = LEFT;

                            mux.notifyAll();
                        }
                    }

                    return;
                }

                sendMessageAcrossRing(msg);

                return;
            }

            if (ring.node(msg.senderNodeId()) == null) {
                if (log.isDebugEnabled())
                    log.debug("Discarding node left message since sender node is not in topology: " + msg);

                return;
            }

            TcpDiscoveryNode leavingNode = ring.node(leavingNodeId);

            if (leavingNode != null) {
                synchronized (mux) {
                    leavingNodes.add(leavingNode);
                }
            }
            else {
                if (log.isDebugEnabled())
                    log.debug("Discarding node left message since node was not found: " + msg);

                return;
            }

            boolean locNodeCoord = isLocalNodeCoordinator();

            if (locNodeCoord) {
                if (msg.verified()) {
                    spi.stats.onRingMessageReceived(msg);

                    addMessage(new TcpDiscoveryDiscardMessage(locNodeId, msg.id(), false));

                    return;
                }

                msg.verify(locNodeId);
            }

            if (msg.verified() && !locNodeId.equals(leavingNodeId)) {
                //we will need to recalculate this value since the topology changed
                if (!nodeCompactRepresentationSupported) {
                    nodeCompactRepresentationSupported =
                        allNodesSupport(TCP_DISCOVERY_MESSAGE_NODE_COMPACT_REPRESENTATION);
                }

                TcpDiscoveryNode leftNode = ring.removeNode(leavingNodeId);

                interruptPing(leavingNode);

                assert leftNode != null : msg;

                if (log.isDebugEnabled())
                    log.debug("Removed node from topology: " + leftNode);

                long topVer;

                if (locNodeCoord) {
                    topVer = ring.incrementTopologyVersion();

                    msg.topologyVersion(topVer);
                }
                else {
                    topVer = msg.topologyVersion();

                    assert topVer > 0 : "Topology version is empty for message: " + msg;

                    boolean b = ring.topologyVersion(topVer);

                    assert b : "Topology version has not been updated: [ring=" + ring + ", msg=" + msg +
                        ", lastMsg=" + lastMsg + ", spiState=" + spiStateCopy() + ']';

                    if (log.isDebugEnabled())
                        log.debug("Topology version has been updated: [ring=" + ring + ", msg=" + msg + ']');

                    lastMsg = msg;
                }

                if (msg.client()) {
                    ClientMessageWorker wrk = clientMsgWorkers.remove(leavingNodeId);

                    if (wrk != null)
                        wrk.addMessage(msg);
                }
                else if (leftNode.equals(next) && sock != null) {
                    try {
                        spi.writeToSocket(sock, out, msg, spi.failureDetectionTimeoutEnabled() ?
                            spi.failureDetectionTimeout() : spi.getSocketTimeout());

                        if (log.isDebugEnabled())
                            log.debug("Sent verified node left message to leaving node: " + msg);
                    }
                    catch (IgniteCheckedException | IOException e) {
                        if (log.isDebugEnabled())
                            log.debug("Failed to send verified node left message to leaving node [msg=" + msg +
                                ", err=" + e.getMessage() + ']');

                        onException("Failed to send verified node left message to leaving node [msg=" + msg +
                            ", err=" + e.getMessage() + ']', e);
                    }
                    finally {
                        forceSndPending = true;

                        next = null;

                        U.closeQuiet(sock);
                    }
                }

                synchronized (mux) {
                    joiningNodes.remove(leftNode.id());
                }

                spi.stats.onNodeLeft();

                notifyDiscovery(EVT_NODE_LEFT, topVer, leftNode);

                synchronized (mux) {
                    failedNodes.remove(leftNode);

                    leavingNodes.remove(leftNode);

                    failedNodesMsgSent.remove(leftNode.id());
                }
            }

            if (sendMessageToRemotes(msg)) {
                try {
                    sendMessageAcrossRing(msg);
                }
                finally {
                    forceSndPending = false;
                }
            }
            else {
                forceSndPending = false;

                if (log.isDebugEnabled())
                    log.debug("Unable to send message across the ring (topology has no remote nodes): " + msg);

                U.closeQuiet(sock);

                processPendingMessagesLocally(msg);
            }

            checkPendingCustomMessages();
        }

        /**
         * @param msg Message to send.
         * @return {@code True} if message should be send across the ring.
         */
        private boolean sendMessageToRemotes(TcpDiscoveryAbstractMessage msg) {
            if (ring.hasRemoteNodes())
                return true;

            sendMessageToClients(msg);

            return false;
        }

        /**
         * Processes node failed message.
         *
         * @param msg Node failed message.
         */
        private void processNodeFailedMessage(TcpDiscoveryNodeFailedMessage msg) {
            assert msg != null;

            UUID sndId = msg.senderNodeId();

            if (sndId != null) {
                TcpDiscoveryNode sndNode = ring.node(sndId);

                if (sndNode == null) {
                    if (log.isDebugEnabled())
                        log.debug("Discarding node failed message sent from unknown node: " + msg);

                    return;
                }
                else {
                    boolean contains;

                    UUID creatorId = msg.creatorNodeId();

                    assert creatorId != null : msg;

                    synchronized (mux) {
                        contains = failedNodes.containsKey(sndNode) || ring.node(creatorId) == null;
                    }

                    if (contains) {
                        if (log.isDebugEnabled())
                            log.debug("Discarding node failed message sent from node which is about to fail: " + msg);

                        return;
                    }
                }
            }

            UUID failedNodeId = msg.failedNodeId();

            TcpDiscoveryNode failedNode = ring.node(failedNodeId);

            if (failedNode != null && failedNode.internalOrder() != msg.internalOrder()) {
                if (log.isDebugEnabled())
                    log.debug("Ignoring node failed message since node internal order does not match " +
                        "[msg=" + msg + ", node=" + failedNode + ']');

                return;
            }

            if (failedNode != null) {
                assert !failedNode.isLocal() || !msg.verified() : msg;

                boolean skipUpdateFailedNodes = msg.force() && !msg.verified();

                if (!skipUpdateFailedNodes) {
                    synchronized (mux) {
                        if (!failedNodes.containsKey(failedNode))
                            failedNodes.put(failedNode, msg.senderNodeId() != null ? msg.senderNodeId() : getLocalNodeId());
                    }
                }
            }
            else {
                if (log.isDebugEnabled())
                    log.debug("Discarding node failed message since node was not found: " + msg);

                return;
            }

            boolean locNodeCoord = isLocalNodeCoordinator();

            UUID locNodeId = getLocalNodeId();

            if (locNodeCoord) {
                if (msg.verified()) {
                    spi.stats.onRingMessageReceived(msg);

                    addMessage(new TcpDiscoveryDiscardMessage(locNodeId, msg.id(), false));

                    return;
                }
                else if (locNodeId.equals(failedNodeId)) {
                    segmentLocalNodeOnSendFail(null);

                    return;
                }

                msg.verify(locNodeId);
            }

            if (msg.verified()) {
                //we will need to recalculate this value since the topology changed
                if (!nodeCompactRepresentationSupported) {
                    nodeCompactRepresentationSupported =
                        allNodesSupport(TCP_DISCOVERY_MESSAGE_NODE_COMPACT_REPRESENTATION);
                }

                failedNode = ring.removeNode(failedNodeId);

                interruptPing(failedNode);

                assert failedNode != null;

                long topVer;

                if (locNodeCoord) {
                    topVer = ring.incrementTopologyVersion();

                    msg.topologyVersion(topVer);
                }
                else {
                    topVer = msg.topologyVersion();

                    assert topVer > 0 : "Topology version is empty for message: " + msg;

                    boolean b = ring.topologyVersion(topVer);

                    assert b : "Topology version has not been updated: [ring=" + ring + ", msg=" + msg +
                        ", lastMsg=" + lastMsg + ", spiState=" + spiStateCopy() + ']';

                    if (log.isDebugEnabled())
                        log.debug("Topology version has been updated: [ring=" + ring + ", msg=" + msg + ']');

                    lastMsg = msg;
                }

                synchronized (mux) {
                    failedNodes.remove(failedNode);

                    leavingNodes.remove(failedNode);

                    failedNodesMsgSent.remove(failedNode.id());

                    if (!msg.force()) { // ClientMessageWorker will stop after sending force fail message.
                        ClientMessageWorker worker = clientMsgWorkers.remove(failedNode.id());

                        if (worker != null && worker.runner() != null)
                            worker.runner().interrupt();
                    }
                }

                if (msg.warning() != null && !msg.creatorNodeId().equals(getLocalNodeId())) {
                    ClusterNode creatorNode = ring.node(msg.creatorNodeId());

                    U.warn(log, "Received EVT_NODE_FAILED event with warning [" +
                        "nodeInitiatedEvt=" + (creatorNode != null ? creatorNode : msg.creatorNodeId()) +
                        ", msg=" + msg.warning() + ']');
                }

                synchronized (mux) {
                    joiningNodes.remove(failedNode.id());
                }

                notifyDiscovery(EVT_NODE_FAILED, topVer, failedNode);

                spi.stats.onNodeFailed();
            }

            if (sendMessageToRemotes(msg))
                sendMessageAcrossRing(msg);
            else {
                if (log.isDebugEnabled())
                    log.debug("Unable to send message across the ring (topology has no remote nodes): " + msg);

                U.closeQuiet(sock);

                processPendingMessagesLocally(msg);
            }

            checkPendingCustomMessages();
        }

        /**
         * Processes status check message.
         *
         * @param msg Status check message.
         */
        private void processStatusCheckMessage(final TcpDiscoveryStatusCheckMessage msg) {
            assert msg != null;

            UUID locNodeId = getLocalNodeId();

            if (msg.failedNodeId() != null) {
                if (locNodeId.equals(msg.failedNodeId())) {
                    if (log.isDebugEnabled())
                        log.debug("Status check message discarded (suspect node is local node).");

                    return;
                }

                if (locNodeId.equals(msg.creatorNodeId()) && msg.senderNodeId() != null) {
                    if (log.isDebugEnabled())
                        log.debug("Status check message discarded (local node is the sender of the status message).");

                    return;
                }

                if (isLocalNodeCoordinator() && ring.node(msg.creatorNodeId()) == null) {
                    if (log.isDebugEnabled())
                        log.debug("Status check message discarded (creator node is not in topology).");

                    return;
                }
            }
            else {
                if (isLocalNodeCoordinator() && !locNodeId.equals(msg.creatorNodeId())) {
                    // Local node is real coordinator, it should respond and discard message.
                    if (ring.node(msg.creatorNodeId()) != null) {
                        // Sender is in topology, send message via ring.
                        msg.status(STATUS_OK);

                        sendMessageAcrossRing(msg);
                    }
                    else {
                        // Sender is not in topology, it should reconnect.
                        msg.status(STATUS_RECON);

                        utilityPool.execute(new Runnable() {
                            @Override public void run() {
                                synchronized (mux) {
                                    if (spiState == DISCONNECTED) {
                                        if (log.isDebugEnabled())
                                            log.debug("Ignoring status check request, SPI is already disconnected: " + msg);

                                        return;
                                    }
                                }

                                TcpDiscoveryStatusCheckMessage msg0 = msg;

                                if (F.contains(msg.failedNodes(), msg.creatorNodeId())) {
                                    msg0 = createTcpDiscoveryStatusCheckMessage(
                                        msg.creatorNode(),
                                        msg.creatorNodeId(),
                                        msg.failedNodeId());

                                    if (msg0 == null) {
                                        log.debug("Status check message discarded (creator node is not in topology).");

                                        return;
                                    }

                                    msg0.failedNodes(null);

                                    for (UUID failedNodeId : msg.failedNodes()) {
                                        if (!failedNodeId.equals(msg.creatorNodeId()))
                                            msg0.addFailedNode(failedNodeId);
                                    }
                                }

                                try {
                                    trySendMessageDirectly(msg0.creatorNodeAddrs(), msg0.creatorNodeId(), msg0);

                                    if (log.isDebugEnabled())
                                        log.debug("Responded to status check message " +
                                            "[recipient=" + msg0.creatorNodeId() + ", status=" + msg0.status() + ']');
                                }
                                catch (IgniteSpiException e) {
                                    if (e.hasCause(SocketException.class)) {
                                        if (log.isDebugEnabled())
                                            log.debug("Failed to respond to status check message (connection " +
                                                "refused) [recipient=" + msg0.creatorNodeId() + ", status=" +
                                                msg0.status() + ']');

                                        onException("Failed to respond to status check message (connection refused) " +
                                            "[recipient=" + msg0.creatorNodeId() + ", status=" + msg0.status() + ']', e);
                                    }
                                    else if (!spi.isNodeStopping0()) {
                                        if (pingNode(msg0.creatorNodeId())) {
                                            // Node exists and accepts incoming connections.
                                            U.error(log, "Failed to respond to status check message [recipient=" +
                                                msg0.creatorNodeId() + ", status=" + msg0.status() + ']', e);
                                        }
                                        else if (log.isDebugEnabled()) {
                                            log.debug("Failed to respond to status check message (did the node stop?)" +
                                                "[recipient=" + msg0.creatorNodeId() +
                                                ", status=" + msg0.status() + ']');
                                        }
                                    }
                                }
                            }
                        });
                    }

                    return;
                }

                if (locNodeId.equals(msg.creatorNodeId()) && msg.senderNodeId() == null &&
                    U.millisSinceNanos(locNode.lastUpdateTimeNanos()) < spi.metricsUpdateFreq) {
                    if (log.isDebugEnabled())
                        log.debug("Status check message discarded (local node receives updates).");

                    return;
                }

                if (locNodeId.equals(msg.creatorNodeId()) && msg.senderNodeId() == null &&
                    spiStateCopy() != CONNECTED) {
                    if (log.isDebugEnabled())
                        log.debug("Status check message discarded (local node is not connected to topology).");

                    return;
                }

                if (locNodeId.equals(msg.creatorNodeId()) && msg.senderNodeId() != null) {
                    if (spiStateCopy() != CONNECTED)
                        return;

                    if (msg.status() == STATUS_OK) {
                        if (log.isDebugEnabled())
                            log.debug("Received OK status response from coordinator: " + msg);
                    }
                    else if (msg.status() == STATUS_RECON) {
                        U.warn(log, "Node is out of topology (probably, due to short-time network problems).");

                        notifyDiscovery(EVT_NODE_SEGMENTED, ring.topologyVersion(), locNode);

                        return;
                    }
                    else if (log.isDebugEnabled())
                        log.debug("Status value was not updated in status response: " + msg);

                    // Discard the message.
                    return;
                }
            }

            if (sendMessageToRemotes(msg))
                sendMessageAcrossRing(msg);
        }

        /**
         * Processes regular metrics update message. If a more recent message of the same kind has been received,
         * then it will be processed instead of the one taken from the queue.
         *
         * @param msg Metrics update message.
         */
        private void processMetricsUpdateMessage(TcpDiscoveryMetricsUpdateMessage msg) {
            assert msg != null;

            assert !msg.client();

            int laps = metricsMsgFilter.passedLaps(msg);

            msg = metricsMsgFilter.pollActualMessage(laps, msg);

            UUID locNodeId = getLocalNodeId();

            if (ring.node(msg.creatorNodeId()) == null) {
                if (log.isDebugEnabled())
                    log.debug("Discarding metrics update message issued by unknown node [msg=" + msg +
                        ", ring=" + ring + ']');

                return;
            }

            if (isLocalNodeCoordinator() && !locNodeId.equals(msg.creatorNodeId())) {
                if (log.isDebugEnabled())
                    log.debug("Discarding metrics update message issued by non-coordinator node: " + msg);

                return;
            }

            if (!isLocalNodeCoordinator() && locNodeId.equals(msg.creatorNodeId())) {
                if (log.isDebugEnabled())
                    log.debug("Discarding metrics update message issued by local node (node is no more coordinator): " +
                        msg);

                return;
            }

            if (laps == 2) {
                if (log.isTraceEnabled())
                    log.trace("Discarding metrics update message that has made two passes: " + msg);

                return;
            }

            long tsNanos = System.nanoTime();

            if (spiStateCopy() == CONNECTED && msg.hasMetrics())
                processMsgCacheMetrics(msg, tsNanos);

            if (sendMessageToRemotes(msg)) {
                if (laps == 0 && spiStateCopy() == CONNECTED) {
                    // Message is on its first ring or just created on coordinator.
                    msg.setMetrics(locNodeId, spi.metricsProvider.metrics());
                    msg.setCacheMetrics(locNodeId, spi.metricsProvider.cacheMetrics());

                    for (Map.Entry<UUID, ClientMessageWorker> e : clientMsgWorkers.entrySet()) {
                        UUID nodeId = e.getKey();
                        ClusterMetrics metrics = e.getValue().metrics();

                        if (metrics != null)
                            msg.setClientMetrics(locNodeId, nodeId, metrics);

                        msg.addClientNodeId(nodeId);
                    }
                }
                else {
                    // Message is on its second ring.
                    removeMetrics(msg, locNodeId);

                    Collection<UUID> clientNodeIds = msg.clientNodeIds();

                    for (TcpDiscoveryNode clientNode : ring.clientNodes()) {
                        if (clientNode.visible()) {
                            if (clientNodeIds.contains(clientNode.id()))
                                clientNode.clientAliveTime(spi.clientFailureDetectionTimeout());
                            else {
                                if (!clientNode.clientAliveTimeSet())
                                    clientNode.clientAliveTime(spi.clientFailureDetectionTimeout());

                                boolean aliveCheck = clientNode.isClientAlive();

                                if (!aliveCheck && isLocalNodeCoordinator()) {
                                    boolean failedNode;

                                    synchronized (mux) {
                                        failedNode = failedNodes.containsKey(clientNode);
                                    }

                                    if (!failedNode) {
                                        U.warn(log, "Failing client node due to not receiving metrics updates " +
                                            "from client node within " +
                                            "'IgniteConfiguration.clientFailureDetectionTimeout' " +
                                            "(consider increasing configuration property) " +
                                            "[timeout=" + spi.clientFailureDetectionTimeout() + ", node=" + clientNode + ']');

                                        TcpDiscoveryNodeFailedMessage nodeFailedMsg = new TcpDiscoveryNodeFailedMessage(
                                            locNodeId, clientNode.id(), clientNode.internalOrder());

                                        processNodeFailedMessage(nodeFailedMsg);
                                    }
                                }
                            }
                        }
                    }
                }

                if (sendMessageToRemotes(msg))
                    sendMessageAcrossRing(msg);
            }
            else {
                locNode.lastUpdateTimeNanos(tsNanos);

                notifyDiscovery(EVT_NODE_METRICS_UPDATED, ring.topologyVersion(), locNode);
            }
        }

        /**
         * Processes discard message and discards previously registered pending messages.
         *
         * @param msg Discard message.
         */
        private void processDiscardMessage(TcpDiscoveryDiscardMessage msg) {
            assert msg != null;

            IgniteUuid msgId = msg.msgId();

            assert msgId != null;

            if (isLocalNodeCoordinator()) {
                if (!getLocalNodeId().equals(msg.verifierNodeId()))
                    // Message is not verified or verified by former coordinator.
                    msg.verify(getLocalNodeId());
                else
                    // Discard the message.
                    return;
            }

            if (msg.verified())
                pendingMsgs.discard(msgId, msg.customMessageDiscard());

            if (ring.hasRemoteNodes())
                sendMessageAcrossRing(msg);
        }

        /**
         * @param msg Message.
         */
        private void processClientPingRequest(final TcpDiscoveryClientPingRequest msg) {
            utilityPool.execute(new Runnable() {
                @Override public void run() {
                    synchronized (mux) {
                        if (spiState == DISCONNECTED) {
                            if (log.isDebugEnabled())
                                log.debug("Ignoring ping request, SPI is already disconnected: " + msg);

                            return;
                        }
                    }

                    final ClientMessageWorker worker = clientMsgWorkers.get(msg.creatorNodeId());

                    if (worker == null) {
                        if (log.isDebugEnabled())
                            log.debug("Ping request from dead client node, will be skipped: " + msg.creatorNodeId());
                    }
                    else {
                        boolean res;

                        try {
                            res = pingNode(msg.nodeToPing());
                        } catch (IgniteSpiException e) {
                            log.error("Failed to ping node [nodeToPing=" + msg.nodeToPing() + ']', e);

                            res = false;
                        }

                        TcpDiscoveryClientPingResponse pingRes = new TcpDiscoveryClientPingResponse(
                            getLocalNodeId(), msg.nodeToPing(), res);

                        pingRes.verify(getLocalNodeId());

                        worker.addMessage(pingRes);
                    }
                }
            });
        }

        /**
         * @param msg Message.
         * @param waitForNotification If {@code true} then thread will wait when discovery event notification has finished.
         */
        private void processCustomMessage(TcpDiscoveryCustomEventMessage msg, boolean waitForNotification) {
            if (isLocalNodeCoordinator()) {
                boolean delayMsg;

                assert ring.minimumNodeVersion() != null : ring;

                boolean joiningEmpty;

                synchronized (mux) {
                    joiningEmpty = joiningNodes.isEmpty();
                }

                delayMsg = msg.topologyVersion() == 0L && !joiningEmpty;

                if (delayMsg) {
                    if (log.isDebugEnabled()) {
                        synchronized (mux) {
                            log.debug("Delay custom message processing, there are joining nodes [msg=" + msg +
                                ", joiningNodes=" + joiningNodes + ']');
                        }
                    }

                    synchronized (mux) {
                        pendingCustomMsgs.add(msg);
                    }

                    return;
                }

                if (!msg.verified()) {
                    msg.verify(getLocalNodeId());
                    msg.topologyVersion(ring.topologyVersion());

                    if (pendingMsgs.procCustomMsgs.add(msg.id())) {
                        notifyDiscoveryListener(msg, waitForNotification);

                        if (sendMessageToRemotes(msg))
                            sendMessageAcrossRing(msg);
                        else {
                            registerPendingMessage(msg);

                            processCustomMessage(msg, waitForNotification);
                        }
                    }

                    msg.message(null, msg.messageBytes());
                }
                else {
                    addMessage(new TcpDiscoveryDiscardMessage(getLocalNodeId(), msg.id(), true));

                    spi.stats.onRingMessageReceived(msg);

                    DiscoverySpiCustomMessage msgObj = null;

                    try {
                        msgObj = msg.message(spi.marshaller(), U.resolveClassLoader(spi.ignite().configuration()));
                    }
                    catch (Throwable e) {
                        U.error(log, "Failed to unmarshal discovery custom message.", e);
                    }

                    if (msgObj != null) {
                        DiscoverySpiCustomMessage nextMsg = msgObj.ackMessage();

                        if (nextMsg != null) {
                            try {
                                TcpDiscoveryCustomEventMessage ackMsg = new TcpDiscoveryCustomEventMessage(
                                    getLocalNodeId(), nextMsg, U.marshal(spi.marshaller(), nextMsg));

                                ackMsg.topologyVersion(msg.topologyVersion());

                                processCustomMessage(ackMsg, waitForNotification);
                            }
                            catch (IgniteCheckedException e) {
                                U.error(log, "Failed to marshal discovery custom message.", e);
                            }
                        }
                    }
                }
            }
            else {
                TcpDiscoverySpiState state0;

                synchronized (mux) {
                    state0 = spiState;
                }

                if (msg.verified() && msg.topologyVersion() != ring.topologyVersion()) {
                    if (log.isDebugEnabled())
                        log.debug("Discarding custom event message [msg=" + msg + ", ring=" + ring + ']');

                    return;
                }

                if (msg.verified() && state0 == CONNECTED && pendingMsgs.procCustomMsgs.add(msg.id())) {
                    assert msg.topologyVersion() == ring.topologyVersion() :
                        "msg: " + msg + ", topVer=" + ring.topologyVersion();

                    notifyDiscoveryListener(msg, waitForNotification);
                }

                // Clear msg field to prevent possible memory leak.
                msg.message(null, msg.messageBytes());

                if (sendMessageToRemotes(msg))
                    sendMessageAcrossRing(msg);
            }
        }

        /**
         * Checks failed nodes list and sends {@link TcpDiscoveryNodeFailedMessage} if failed node is still in the
         * ring and node detected failure left ring.
         */
        private void checkFailedNodesList() {
            List<TcpDiscoveryNodeFailedMessage> msgs = null;

            synchronized (mux) {
                if (!failedNodes.isEmpty()) {
                    for (Iterator<Map.Entry<TcpDiscoveryNode, UUID>> it = failedNodes.entrySet().iterator(); it.hasNext(); ) {
                        Map.Entry<TcpDiscoveryNode, UUID> e = it.next();

                        TcpDiscoveryNode node = e.getKey();
                        UUID failSndNode = e.getValue();

                        if (ring.node(node.id()) == null) {
                            it.remove();

                            continue;
                        }

                        if (!nodeAlive(failSndNode) && !failedNodesMsgSent.contains(node.id())) {
                            if (msgs == null)
                                msgs = new ArrayList<>();

                            msgs.add(new TcpDiscoveryNodeFailedMessage(getLocalNodeId(), node.id(), node.internalOrder()));

                            failedNodesMsgSent.add(node.id());
                        }
                    }
                }

                if (!failedNodesMsgSent.isEmpty()) {
                    for (Iterator<UUID> it = failedNodesMsgSent.iterator(); it.hasNext(); ) {
                        UUID nodeId = it.next();

                        if (ring.node(nodeId) == null)
                            it.remove();
                    }
                }
            }

            if (msgs != null) {
                for (TcpDiscoveryNodeFailedMessage msg : msgs) {
                    U.warn(log, "Added node failed message for node from failed nodes list: " + msg);

                    addMessage(msg);
                }
            }
        }

        /**
         * Checks and flushes custom event messages if no nodes are attempting to join the grid.
         */
        private void checkPendingCustomMessages() {
            boolean joiningEmpty;

            synchronized (mux) {
                joiningEmpty = joiningNodes.isEmpty();
            }

            if (joiningEmpty && isLocalNodeCoordinator()) {
                TcpDiscoveryCustomEventMessage msg;

                while ((msg = pollPendingCustomMessage()) != null)
                    processCustomMessage(msg, true);
            }
        }

        /**
         * @return Pending custom message.
         */
        @Nullable private TcpDiscoveryCustomEventMessage pollPendingCustomMessage() {
            synchronized (mux) {
                return pendingCustomMsgs.poll();
            }
        }

        /**
         * @param msg Custom message.
         * @param waitForNotification If {@code true} thread will wait when discovery event notification has finished.
         */
        private void notifyDiscoveryListener(TcpDiscoveryCustomEventMessage msg, boolean waitForNotification) {
            DiscoverySpiListener lsnr = spi.lsnr;

            TcpDiscoverySpiState spiState = spiStateCopy();

            Map<Long, Collection<ClusterNode>> hist;

            synchronized (mux) {
                hist = new TreeMap<>(topHist);
            }

            Collection<ClusterNode> snapshot = hist.get(msg.topologyVersion());

            if (lsnr != null && (spiState == CONNECTED || spiState == DISCONNECTING)) {
                TcpDiscoveryNode node = ring.node(msg.creatorNodeId());

                if (node == null)
                    return;

                DiscoverySpiCustomMessage msgObj;

                try {
                    msgObj = msg.message(spi.marshaller(), U.resolveClassLoader(spi.ignite().configuration()));
                }
                catch (Throwable t) {
                    throw new IgniteException("Failed to unmarshal discovery custom message: " + msg, t);
                }

                IgniteFuture<?> fut = lsnr.onDiscovery(DiscoveryCustomEvent.EVT_DISCOVERY_CUSTOM_EVT,
                    msg.topologyVersion(),
                    node,
                    snapshot,
                    hist,
                    msgObj);

                if (waitForNotification || msgObj.isMutable()) {
                    blockingSectionBegin();

                    try {
                        fut.get();
                    }
                    finally {
                        blockingSectionEnd();
                    }
                }

                if (msgObj.isMutable()) {
                    try {
                        msg.message(msgObj, U.marshal(spi.marshaller(), msgObj));
                    }
                    catch (Throwable t) {
                        throw new IgniteException("Failed to marshal mutable discovery message: " + msgObj, t);
                    }
                }
            }
        }

        /**
         * Sends metrics update message if needed.
         */
        private void sendMetricsUpdateMessage() {
            long elapsed = spi.metricsUpdateFreq - U.millisSinceNanos(lastTimeMetricsUpdateMsgSentNanos);

            if (elapsed > 0 || !isLocalNodeCoordinator())
                return;

            TcpDiscoveryMetricsUpdateMessage msg = new TcpDiscoveryMetricsUpdateMessage(getConfiguredNodeId());

            msg.verify(getLocalNodeId());

            msgWorker.addMessage(msg);

            lastTimeMetricsUpdateMsgSentNanos = System.nanoTime();
        }

        /**
         * Checks the last time a metrics update message received. If the time is bigger than {@code metricsCheckFreq}
         * than {@link TcpDiscoveryStatusCheckMessage} is sent across the ring.
         */
        private void checkMetricsReceiving() {
            if (lastTimeStatusMsgSentNanos < locNode.lastUpdateTimeNanos())
                lastTimeStatusMsgSentNanos = locNode.lastUpdateTimeNanos();

            long updateTimeNanos = Math.max(lastTimeStatusMsgSentNanos, lastRingMsgTimeNanos);

            if (U.millisSinceNanos(updateTimeNanos) < metricsCheckFreq)
                return;

            msgWorker.addMessage(createTcpDiscoveryStatusCheckMessage(locNode, locNode.id(), null));

            lastTimeStatusMsgSentNanos = System.nanoTime();
        }

        /**
         * Check connection to next node in the ring.
         */
        private void checkConnection() {
<<<<<<< HEAD
            Boolean hasRemoteSrvNodes = null;

=======
>>>>>>> a95bd9b5
            long elapsed = (lastRingMsgSentTime + U.millisToNanos(connCheckInterval)) - System.nanoTime();

            if (elapsed > 0)
                return;

<<<<<<< HEAD
            if (hasRemoteSrvNodes == null)
                hasRemoteSrvNodes = ring.hasRemoteServerNodes();

            if (hasRemoteSrvNodes)
=======
            if (ring.hasRemoteServerNodes())
>>>>>>> a95bd9b5
                sendMessageAcrossRing(new TcpDiscoveryConnectionCheckMessage(locNode));
        }

        /** {@inheritDoc} */
        @Override public String toString() {
            return String.format("%s, nextNode=[%s]", super.toString(), next);
        }
    }

    /** Fixates time of last sent message. */
    private void updateLastSentMessageTime() {
        lastRingMsgSentTime = System.nanoTime();
    }

    /** Thread that executes {@link TcpServer}'s code. */
    private class TcpServerThread extends IgniteSpiThread {
        /** */
        private final TcpServer worker;

        /**
         * @param worker Worker to be executed by this thread.
         * @param log Logger.
         */
        private TcpServerThread(TcpServer worker, IgniteLogger log) {
            super(worker.igniteInstanceName(), worker.name(), log);

            setPriority(spi.threadPri);

            this.worker = worker;
        }

        /** {@inheritDoc} */
        @Override protected void body() throws InterruptedException {
            worker.run();
        }
    }

    /**
     * Worker that accepts incoming TCP connections.
     * <p>
     * Tcp server will call provided closure when accepts incoming connection.
     * From that moment server is no more responsible for the socket.
     */
    private class TcpServer extends GridWorker {
        /** Socket TCP server listens to. */
        private ServerSocket srvrSock;

        /** Port to listen. */
        private int port;

        /**
         * @param log Logger.
         * @throws IgniteSpiException In case of error.
         */
        TcpServer(IgniteLogger log) throws IgniteSpiException {
            super(spi.ignite().name(), "tcp-disco-srvr-[]", log, getWorkerRegistry(spi));

            int lastPort = spi.locPortRange == 0 ? spi.locPort : spi.locPort + spi.locPortRange - 1;

            for (port = spi.locPort; port <= lastPort; port++) {
                try {
                    if (spi.isSslEnabled()) {
                        SSLServerSocket sslSock = (SSLServerSocket)spi.sslSrvSockFactory
                            .createServerSocket(port, 0, spi.locHost);

                        sslSock.setNeedClientAuth(true);

                        srvrSock = sslSock;
                    }
                    else
                        srvrSock = new ServerSocket(port, 0, spi.locHost);

                    if (log.isInfoEnabled()) {
                        log.info("Successfully bound to TCP port [port=" + port +
                            ", localHost=" + spi.locHost +
                            ", locNodeId=" + spi.ignite().configuration().getNodeId() +
                            ']');
                    }

                    return;
                }
                catch (IOException e) {
                    if (log.isDebugEnabled())
                        log.debug("Failed to bind to local port (will try next port within range) " +
                            "[port=" + port + ", localHost=" + spi.locHost + ']');

                    onException("Failed to bind to local port. " +
                        "[port=" + port + ", localHost=" + spi.locHost + ']', e);
                }
            }

            // If free port wasn't found.
            throw new IgniteSpiException("Failed to bind TCP server socket (possibly all ports in range " +
                "are in use) [firstPort=" + spi.locPort + ", lastPort=" + lastPort +
                ", addr=" + spi.locHost + ']');
        }

        /** */
        @Override protected void body() {
            Throwable err = null;

            try {
                U.enhanceThreadName(":" + port);

                while (!isCancelled()) {
                    Socket sock;

                    blockingSectionBegin();

                    try {
                        sock = srvrSock.accept();
                    }
                    finally {
                        blockingSectionEnd();
                    }

                    long tsNanos = System.nanoTime();

                    if (log.isInfoEnabled())
                        log.info("TCP discovery accepted incoming connection " +
                            "[rmtAddr=" + sock.getInetAddress() + ", rmtPort=" + sock.getPort() + ']');

                    SocketReader reader = new SocketReader(sock);

                    synchronized (mux) {
                        readers.add(reader);
                    }

                    if (log.isInfoEnabled())
                        log.info("TCP discovery spawning a new thread for connection " +
                            "[rmtAddr=" + sock.getInetAddress() + ", rmtPort=" + sock.getPort() + ']');

                    reader.start();

                    spi.stats.onServerSocketInitialized(U.millisSinceNanos(tsNanos));

                    onIdle();
                }
            }
            catch (IOException e) {
                if (log.isDebugEnabled())
                    U.error(log, "Failed to accept TCP connection.", e);

                onException("Failed to accept TCP connection.", e);

                if (!runner().isInterrupted()) {
                    err = e;

                    if (U.isMacInvalidArgumentError(e))
                        U.error(log, "Failed to accept TCP connection\n\t" + U.MAC_INVALID_ARG_MSG, e);
                    else
                        U.error(log, "Failed to accept TCP connection.", e);
                }
            }
            catch (Throwable t) {
                err = t;

                throw t;
            }
            finally {
                if (spi.ignite() instanceof IgniteEx) {
                    if (err == null && !spi.isNodeStopping0() && spiStateCopy() != DISCONNECTING)
                        err = new IllegalStateException("Worker " + name() + " is terminated unexpectedly.");

                    FailureProcessor failure = ((IgniteEx)spi.ignite()).context().failure();

                    if (err instanceof OutOfMemoryError)
                        failure.process(new FailureContext(CRITICAL_ERROR, err));
                    else if (err != null)
                        failure.process(new FailureContext(SYSTEM_WORKER_TERMINATION, err));
                }

                U.closeQuiet(srvrSock);
            }
        }

        /** */
        public void stop() {
            cancel();

            U.close(srvrSock, log);

            U.join(TcpServer.this, log);
        }
    }

    /**
     * Thread that reads messages from the socket created for incoming connections.
     */
    private class SocketReader extends IgniteSpiThread {
        /** Socket to read data from. */
        private final Socket sock;

        /** */
        private volatile UUID nodeId;

        /**
         * Constructor.
         *
         * @param sock Socket to read data from.
         */
        SocketReader(Socket sock) {
            super(spi.ignite().name(), "tcp-disco-sock-reader-[]", log);

            this.sock = sock;

            setPriority(spi.threadPri);

            spi.stats.onSocketReaderCreated();
        }

        /** {@inheritDoc} */
        @Override protected void body() throws InterruptedException {
            UUID locNodeId = getConfiguredNodeId();

            ClientMessageWorker clientMsgWrk = null;

            SocketAddress rmtAddr = sock.getRemoteSocketAddress();

            if (log.isInfoEnabled())
                log.info("Started serving remote node connection [rmtAddr=" + rmtAddr +
                    ", rmtPort=" + sock.getPort() + ']');

            boolean srvSock;

            try {
                InputStream in;

                try {
                    // Set socket options.
                    spi.configureSocketOptions(sock);

                    int timeout = sock.getSoTimeout();

                    sock.setSoTimeout((int)spi.netTimeout);

                    for (IgniteInClosure<Socket> connLsnr : spi.incomeConnLsnrs)
                        connLsnr.apply(sock);

                    int rcvBufSize = sock.getReceiveBufferSize();

                    in = new BufferedInputStream(sock.getInputStream(), rcvBufSize > 0 ? rcvBufSize : 8192);

                    byte[] buf = new byte[4];
                    int read = 0;

                    while (read < buf.length) {
                        int r = in.read(buf, read, buf.length - read);

                        if (r >= 0)
                            read += r;
                        else {
                            if (log.isDebugEnabled())
                                log.debug("Failed to read magic header (too few bytes received) " +
                                    "[rmtAddr=" + rmtAddr +
                                    ", locAddr=" + sock.getLocalSocketAddress() + ']');

                            LT.warn(log, "Failed to read magic header (too few bytes received) [rmtAddr=" +
                                rmtAddr + ", locAddr=" + sock.getLocalSocketAddress() + ']');

                            return;
                        }
                    }

                    if (!Arrays.equals(buf, U.IGNITE_HEADER)) {
                        if (log.isDebugEnabled())
                            log.debug("Unknown connection detected (is some other software connecting to " +
                                "this Ignite port?" +
                                (!spi.isSslEnabled() ? " missed SSL configuration?" : "" ) +
                                ") " +
                                "[rmtAddr=" + rmtAddr +
                                ", locAddr=" + sock.getLocalSocketAddress() + ']');

                        LT.warn(log, "Unknown connection detected (is some other software connecting to " +
                            "this Ignite port?" +
                            (!spi.isSslEnabled() ? " missing SSL configuration on remote node?" : "" ) +
                            ") [rmtAddr=" + sock.getInetAddress() + ']', true);

                        return;
                    }

                    // Restore timeout.
                    sock.setSoTimeout(timeout);

                    TcpDiscoveryAbstractMessage msg = spi.readMessage(sock, in, spi.netTimeout);

                    // Ping.
                    if (msg instanceof TcpDiscoveryPingRequest) {
                        if (!spi.isNodeStopping0()) {
                            TcpDiscoveryPingRequest req = (TcpDiscoveryPingRequest)msg;

                            if (log.isInfoEnabled())
                                log.info("Received ping request from the remote node " +
                                    "[rmtNodeId=" + msg.creatorNodeId() +
                                    ", rmtAddr=" + rmtAddr + ", rmtPort=" + sock.getPort() + "]");

                            TcpDiscoveryPingResponse res = new TcpDiscoveryPingResponse(locNodeId);

                            IgniteSpiOperationTimeoutHelper timeoutHelper =
                                new IgniteSpiOperationTimeoutHelper(spi, true);

                            if (req.clientNodeId() != null) {
                                ClientMessageWorker clientWorker = clientMsgWorkers.get(req.clientNodeId());

                                if (clientWorker != null)
                                    res.clientExists(clientWorker.ping(timeoutHelper));
                            }

                            spi.writeToSocket(sock, res, timeoutHelper.nextTimeoutChunk(spi.getSocketTimeout()));

                            if (!(sock instanceof SSLSocket))
                                sock.shutdownOutput();

                            if (log.isInfoEnabled())
                                log.info("Finished writing ping response " + "[rmtNodeId=" + msg.creatorNodeId() +
                                    ", rmtAddr=" + rmtAddr + ", rmtPort=" + sock.getPort() + "]");
                        }
                        else if (log.isDebugEnabled())
                            log.debug("Ignore ping request, node is stopping.");

                        return;
                    }

                    // Handshake.
                    TcpDiscoveryHandshakeRequest req = (TcpDiscoveryHandshakeRequest)msg;

                    srvSock = !req.client();

                    UUID nodeId = req.creatorNodeId();

                    this.nodeId = nodeId;

                    U.enhanceThreadName(U.id8(nodeId) + ' ' + sock.getInetAddress().getHostAddress()
                        + ":" + sock.getPort() + (req.client() ? " client" : ""));

                    TcpDiscoveryHandshakeResponse res =
                        new TcpDiscoveryHandshakeResponse(locNodeId, locNode.internalOrder());

                    res.setDiscoveryDataPacketCompression(allNodesSupport(IgniteFeatures.DATA_PACKET_COMPRESSION));

                    if (req.client())
                        res.clientAck(true);
                    else if (req.changeTopology()) {
                        // Node cannot connect to it's next (for local node it's previous).
                        // Need to check connectivity to it.
                        long rcvdTime = lastRingMsgReceivedTime;
                        long now = U.currentTimeMillis();

<<<<<<< HEAD
                        // If previous node has sent TcpDiscoveryConnectionCheckMessage or any other message within
                        // half of the message exchange timeout we should consider previous alive. With longer delay, we
                        // should check connection to fasten the failure detection.
                        boolean ok = rcvdTime + effectiveExchangeTimeout() / 2 > now;
=======
                        // We got message from previous in less than double connection check interval.
                        boolean ok = rcvdTime + connCheckInterval * 2 >= now;
>>>>>>> a95bd9b5
                        TcpDiscoveryNode previous = null;

                        if (!ok) {
                            Set<TcpDiscoveryNode> failed;

                            synchronized (mux) {
                                failed = failedNodes.keySet();
                            }

                            previous = ring.previousNode(failed);

                            InetSocketAddress liveAddr = null;

                            if (previous != null && !previous.id().equals(nodeId) &&
                                (req.checkPreviousNodeId() == null || previous.id().equals(req.checkPreviousNodeId()))) {
                                Collection<InetSocketAddress> nodeAddrs = spi.getNodeAddresses(previous, false);

                                // The connecting node is waiting for the response for the configured timeout.
                                // Some time is already spent on new connection, request ant other operations.
                                // No reason to wait for full timeout. Also, connection checking should be quick.
                                liveAddr = checkConnection(nodeAddrs, (int)effectiveExchangeTimeout() / 2);

                                if (log.isInfoEnabled())
                                    log.info("Connection check done [liveAddr=" + liveAddr
                                        + ", previousNode=" + previous + ", addressesToCheck=" + nodeAddrs
                                        + ", connectingNodeId=" + nodeId + ']');
                            }

                            // If local node was able to connect to previous, confirm that it's alive.
                            ok = liveAddr != null && (!liveAddr.getAddress().isLoopbackAddress()
                                || !locNode.socketAddresses().contains(liveAddr));
                        }

                        res.previousNodeAlive(ok);

                        if (log.isInfoEnabled()) {
                            log.info("Previous node alive status [alive=" + ok +
                                ", checkPreviousNodeId=" + req.checkPreviousNodeId() +
                                ", actualPreviousNode=" + previous +
                                ", lastMessageReceivedTime=" + rcvdTime + ", now=" + now +
                                ", connCheckInterval=" + connCheckInterval + ']');
                        }
                    }

                    spi.writeToSocket(sock, res, spi.getEffectiveSocketTimeout(srvSock));

                    // It can happen if a remote node is stopped and it has a loopback address in the list of addresses,
                    // the local node sends a handshake request message on the loopback address, so we get here.
                    if (locNodeId.equals(nodeId)) {
                        assert !req.client();

                        if (log.isDebugEnabled())
                            log.debug("Handshake request from local node: " + req);

                        return;
                    }

                    if (req.client()) {
                        ClientMessageWorker clientMsgWrk0 = new ClientMessageWorker(sock, nodeId, log);

                        while (true) {
                            ClientMessageWorker old = clientMsgWorkers.putIfAbsent(nodeId, clientMsgWrk0);

                            if (old == null)
                                break;

                            if (old.isDone() || (old.runner() != null && old.runner().isInterrupted())) {
                                clientMsgWorkers.remove(nodeId, old);

                                continue;
                            }

                            if (old.runner() != null)
                                old.runner().join(500);

                            old = clientMsgWorkers.putIfAbsent(nodeId, clientMsgWrk0);

                            if (old == null)
                                break;

                            if (log.isDebugEnabled())
                                log.debug("Already have client message worker, closing connection " +
                                    "[locNodeId=" + locNodeId +
                                    ", rmtNodeId=" + nodeId +
                                    ", workerSock=" + old.sock +
                                    ", sock=" + sock + ']');

                            return;
                        }

                        if (log.isDebugEnabled())
                            log.debug("Created client message worker [locNodeId=" + locNodeId +
                                ", rmtNodeId=" + nodeId + ", sock=" + sock + ']');

                        assert clientMsgWrk0 == clientMsgWorkers.get(nodeId);

                        clientMsgWrk = clientMsgWrk0;
                    }

                    if (log.isInfoEnabled()) {
                        log.info("Initialized connection with remote " +
                            (req.client() ? "client" : "server") +
                            " node [nodeId=" + nodeId +
                            ", rmtAddr=" + sock.getRemoteSocketAddress() + ']');
                    }
                }
                catch (IOException e) {
                    if (log.isDebugEnabled())
                        U.error(log, "Caught exception on handshake [err=" + e + ", sock=" + sock + ']', e);

                    if (X.hasCause(e, SSLException.class) && spi.isSslEnabled() && !spi.isNodeStopping0())
                        LT.warn(log, "Failed to initialize connection " +
                            "(missing SSL configuration on remote node?) " +
                            "[rmtAddr=" + sock.getInetAddress() + ']', true);
                    else if ((X.hasCause(e, ObjectStreamException.class) || !sock.isClosed())
                        && !spi.isNodeStopping0()) {
                        if (U.isMacInvalidArgumentError(e))
                            LT.error(log, e, "Failed to initialize connection [sock=" + sock + "]\n\t" +
                                U.MAC_INVALID_ARG_MSG);
                        else {
                            U.error(
                                log,
                                "Failed to initialize connection (this can happen due to short time " +
                                    "network problems and can be ignored if does not affect node discovery) " +
                                    "[sock=" + sock + ']',
                                e);
                        }
                    }

                    onException("Caught exception on handshake [err=" + e + ", sock=" + sock + ']', e);

                    return;
                }
                catch (IgniteCheckedException e) {
                    if (log.isDebugEnabled())
                        U.error(log, "Caught exception on handshake [err=" + e + ", sock=" + sock + ']', e);

                    onException("Caught exception on handshake [err=" + e + ", sock=" + sock + ']', e);

                    if (e.hasCause(SocketTimeoutException.class))
                        LT.warn(log, "Socket operation timed out on handshake " +
                            "(consider increasing 'networkTimeout' configuration property) " +
                            "[netTimeout=" + spi.netTimeout + ']');

                    else if (e.hasCause(ClassNotFoundException.class))
                        LT.warn(log, "Failed to read message due to ClassNotFoundException " +
                            "(make sure same versions of all classes are available on all nodes) " +
                            "[rmtAddr=" + rmtAddr +
                            ", err=" + X.cause(e, ClassNotFoundException.class).getMessage() + ']');

                        // Always report marshalling problems.
                    else if (e.hasCause(ObjectStreamException.class) ||
                        (!sock.isClosed() && !e.hasCause(IOException.class)))
                        LT.error(log, e, "Failed to initialize connection [sock=" + sock + ']');

                    return;
                }

                long sockTimeout = spi.getEffectiveSocketTimeout(srvSock);

                while (!isInterrupted()) {
                    try {
                        SecurityUtils.serializeVersion(1);

                        TcpDiscoveryAbstractMessage msg = U.unmarshal(spi.marshaller(), in,
                            U.resolveClassLoader(spi.ignite().configuration()));

                        msg.senderNodeId(nodeId);

                        DebugLogger debugLog = messageLogger(msg);

                        if (debugLog.isDebugEnabled())
                            debugLog.debug("Message has been received: " + msg);

                        spi.stats.onMessageReceived(msg);

                        if (debugMode && recordable(msg))
                            debugLog(msg, "Message has been received: " + msg);

                        if (msg instanceof TcpDiscoveryConnectionCheckMessage) {
                            ringMessageReceived();

                            spi.writeToSocket(msg, sock, RES_OK, sockTimeout);

                            continue;
                        }
                        else if (msg instanceof TcpDiscoveryJoinRequestMessage) {
                            TcpDiscoveryJoinRequestMessage req = (TcpDiscoveryJoinRequestMessage)msg;

                            if (!req.responded()) {
                                boolean ok = processJoinRequestMessage(req, clientMsgWrk);

                                if (clientMsgWrk != null && ok)
                                    continue;
                                else
                                    // Direct join request - no need to handle this socket anymore.
                                    break;
                            }
                        }
                        else if (msg instanceof TcpDiscoveryClientReconnectMessage) {
                            TcpDiscoverySpiState state = spiStateCopy();

                            if (state == CONNECTED) {
                                spi.writeToSocket(msg, sock, RES_OK, sockTimeout);

                                if (clientMsgWrk != null && clientMsgWrk.runner() == null && !clientMsgWrk.isDone())
                                    new MessageWorkerThreadWithCleanup<>(clientMsgWrk, log).start();

                                processClientReconnectMessage((TcpDiscoveryClientReconnectMessage)msg);

                                continue;
                            }
                            else {
                                TcpDiscoveryClientReconnectMessage msg0 = (TcpDiscoveryClientReconnectMessage)msg;

                                // If message is received from previous node and node is connecting forward to next node.
                                if (!getLocalNodeId().equals(msg0.routerNodeId()) && state == CONNECTING) {
                                    spi.writeToSocket(msg, sock, RES_OK, sockTimeout);

                                    msgWorker.addMessage(msg);

                                    continue;
                                }

                                spi.writeToSocket(msg, sock, RES_CONTINUE_JOIN, sockTimeout);

                                break;
                            }
                        }
                        else if (msg instanceof TcpDiscoveryDuplicateIdMessage) {
                            // Send receipt back.
                            spi.writeToSocket(msg, sock, RES_OK, sockTimeout);

                            boolean ignored = false;

                            TcpDiscoverySpiState state = null;

                            synchronized (mux) {
                                if (spiState == CONNECTING) {
                                    joinRes.set(msg);

                                    spiState = DUPLICATE_ID;

                                    mux.notifyAll();
                                }
                                else {
                                    ignored = true;

                                    state = spiState;
                                }
                            }

                            if (ignored && log.isDebugEnabled())
                                log.debug("Duplicate ID message has been ignored [msg=" + msg +
                                    ", spiState=" + state + ']');

                            continue;
                        }
                        else if (msg instanceof TcpDiscoveryAuthFailedMessage) {
                            // Send receipt back.
                            spi.writeToSocket(msg, sock, RES_OK, sockTimeout);

                            synchronized (mux) {
                                if (spiState == CONNECTING) {
                                    joinRes.set(msg);

                                    spiState = AUTH_FAILED;

                                    mux.notifyAll();
                                }
                                else {
                                    UUID targetNode = ((TcpDiscoveryAuthFailedMessage)msg).getTargetNodeId();

                                    if (targetNode == null || targetNode.equals(locNodeId)) {
                                        if (log.isDebugEnabled())
                                            log.debug("Auth failed message has been ignored [msg=" + msg +
                                                ", spiState=" + spiState + ']');
                                    }
                                    else
                                        //It can happen when current node is router node and target node is client.
                                        msgWorker.addMessage(msg);
                                }
                            }

                            continue;
                        }
                        else if (msg instanceof TcpDiscoveryCheckFailedMessage) {
                            // Send receipt back.
                            spi.writeToSocket(msg, sock, RES_OK, sockTimeout);

                            boolean ignored = false;

                            TcpDiscoverySpiState state = null;

                            synchronized (mux) {
                                if (spiState == CONNECTING) {
                                    joinRes.set(msg);

                                    spiState = CHECK_FAILED;

                                    mux.notifyAll();
                                }
                                else {
                                    ignored = true;

                                    ClientMessageWorker worker = clientMsgWorkers.get(msg.creatorNodeId());

                                    if (worker != null) {
                                        msg.verify(getLocalNodeId());

                                        worker.addMessage(msg);
                                    }
                                    else {
                                        if (log.isDebugEnabled()) {
                                            log.debug("Failed to find client message worker " +
                                                "[clientNode=" + msg.creatorNodeId() + ']');
                                        }
                                    }

                                    state = spiState;
                                }
                            }

                            if (ignored && log.isDebugEnabled())
                                log.debug("Check failed message has been ignored [msg=" + msg +
                                    ", spiState=" + state + ']');

                            continue;
                        }
                        else if (msg instanceof TcpDiscoveryLoopbackProblemMessage) {
                            // Send receipt back.
                            spi.writeToSocket(msg, sock, RES_OK, sockTimeout);

                            boolean ignored = false;

                            TcpDiscoverySpiState state = null;

                            synchronized (mux) {
                                if (spiState == CONNECTING) {
                                    joinRes.set(msg);

                                    spiState = LOOPBACK_PROBLEM;

                                    mux.notifyAll();
                                }
                                else {
                                    ignored = true;

                                    state = spiState;
                                }
                            }

                            if (ignored && log.isDebugEnabled())
                                log.debug("Loopback problem message has been ignored [msg=" + msg +
                                    ", spiState=" + state + ']');

                            continue;
                        }
                        else if (msg instanceof TcpDiscoveryPingResponse) {
                            assert msg.client() : msg;

                            ClientMessageWorker clientWorker = clientMsgWorkers.get(msg.creatorNodeId());

                            if (clientWorker != null)
                                clientWorker.pingResult(true);

                            continue;
                        }
                        else if (msg instanceof TcpDiscoveryRingLatencyCheckMessage) {
                            ringMessageReceived();

                            if (log.isInfoEnabled())
                                log.info("Latency check message has been read: " + msg.id());

                            ((TcpDiscoveryRingLatencyCheckMessage)msg).onRead();
                        }

                        TcpDiscoveryClientMetricsUpdateMessage metricsUpdateMsg = null;

                        if (msg instanceof TcpDiscoveryClientMetricsUpdateMessage)
                            metricsUpdateMsg = (TcpDiscoveryClientMetricsUpdateMessage)msg;
                        else {
                            ringMessageReceived();

                            msgWorker.addMessage(msg);
                        }

                        // Send receipt back.
                        if (clientMsgWrk != null) {
                            TcpDiscoveryClientAckResponse ack = new TcpDiscoveryClientAckResponse(locNodeId, msg.id());

                            ack.verify(locNodeId);

                            clientMsgWrk.addMessage(ack);
                        }
                        else
                            spi.writeToSocket(msg, sock, RES_OK, sockTimeout);

                        if (metricsUpdateMsg != null)
                            processClientMetricsUpdateMessage(metricsUpdateMsg);
                    }
                    catch (IgniteCheckedException e) {
                        if (log.isDebugEnabled())
                            U.error(log, "Caught exception on message read [sock=" + sock +
                                ", locNodeId=" + locNodeId + ", rmtNodeId=" + nodeId + ']', e);

                        onException("Caught exception on message read [sock=" + sock +
                            ", locNodeId=" + locNodeId + ", rmtNodeId=" + nodeId + ']', e);

                        if (isInterrupted() || sock.isClosed())
                            return;

                        if (e.hasCause(ClassNotFoundException.class))
                            LT.warn(log, "Failed to read message due to ClassNotFoundException " +
                                "(make sure same versions of all classes are available on all nodes) " +
                                "[rmtNodeId=" + nodeId +
                                ", err=" + X.cause(e, ClassNotFoundException.class).getMessage() + ']');

                        // Always report marshalling errors.
                        boolean err = e.hasCause(ObjectStreamException.class) ||
                            (nodeAlive(nodeId) && spiStateCopy() == CONNECTED && !X.hasCause(e, IOException.class));

                        if (err)
                            LT.error(log, e, "Failed to read message [sock=" + sock + ", locNodeId=" + locNodeId +
                                ", rmtNodeId=" + nodeId + ']');

                        return;
                    }
                    catch (IOException e) {
                        if (log.isDebugEnabled())
                            U.error(log, "Caught exception on message read [sock=" + sock + ", locNodeId=" + locNodeId +
                                ", rmtNodeId=" + nodeId + ']', e);

                        if (isInterrupted() || sock.isClosed())
                            return;

                        // Always report marshalling errors (although it is strange here).
                        boolean err = X.hasCause(e, ObjectStreamException.class) ||
                            (nodeAlive(nodeId) && spiStateCopy() == CONNECTED);

                        if (err)
                            LT.error(log, e, "Failed to send receipt on message [sock=" + sock +
                                ", locNodeId=" + locNodeId + ", rmtNodeId=" + nodeId + ']');

                        onException("Caught exception on message read [sock=" + sock + ", locNodeId=" + locNodeId +
                            ", rmtNodeId=" + nodeId + ']', e);

                        return;
                    }
                    finally {
                        SecurityUtils.restoreDefaultSerializeVersion();
                    }
                }
            }
            finally {
                if (clientMsgWrk != null) {
                    if (log.isDebugEnabled())
                        log.debug("Client connection failed [sock=" + sock + ", locNodeId=" + locNodeId +
                            ", rmtNodeId=" + nodeId + ']');

                    clientMsgWorkers.remove(nodeId, clientMsgWrk);

                    U.interrupt(clientMsgWrk.runner());
                }

                U.closeQuiet(sock);

                if (log.isInfoEnabled())
                    log.info("Finished serving remote node connection [rmtAddr=" + rmtAddr +
                        ", rmtPort=" + sock.getPort());

                if (isLocalNodeCoordinator() && !ring.hasRemoteServerNodes())
                    U.enhanceThreadName(msgWorkerThread, "crd");
            }
        }

        /**
         * Update last ring message received timestamp.
         */
        private void ringMessageReceived() {
            lastRingMsgReceivedTime = U.currentTimeMillis();
        }

        /**
         * @return Alive address if was able to connected to. {@code Null} otherwise.
         */
        private InetSocketAddress checkConnection(Collection<InetSocketAddress> addrs, int timeout) {
            List<Socket> sockets = new ArrayList<>(addrs.size());

            AtomicReference<InetSocketAddress> liveAddrHolder = new AtomicReference<>();

            CountDownLatch latch = new CountDownLatch(1);

            for (InetSocketAddress addr : addrs) {
                if (latch.getCount() == 0)
                    break;

                utilityPool.execute(() -> {
                    if (latch.getCount() == 0)
                        return;

                    try (Socket sock = new Socket()) {
                        synchronized (sockets) {
                            sockets.add(sock);
                        }

                        sock.connect(addr, timeout);

                        if (liveAddrHolder.compareAndSet(null, addr))
                            latch.countDown();
                    }
                    catch (Exception e) {
                        // No-op.
                    }
                });
            }

            try {
                latch.await(timeout, TimeUnit.MILLISECONDS);
            }
            catch (InterruptedException e) {
                // No-op.
            }

            synchronized (sockets) {
                for (Socket socket : sockets) {
                    try {
                        socket.close();
                    }
                    catch (Exception e) {
                        // No-op.
                    }
                }
            }

            return liveAddrHolder.get();
        }

        /**
         * Processes client reconnect message.
         *
         * @param msg Client reconnect message.
         */
        private void processClientReconnectMessage(TcpDiscoveryClientReconnectMessage msg) {
            UUID nodeId = msg.creatorNodeId();

            UUID locNodeId = getLocalNodeId();

            boolean isLocNodeRouter = msg.routerNodeId().equals(locNodeId);

            TcpDiscoveryNode node = ring.node(nodeId);

            assert node == null || node.clientRouterNodeId() != null;

            if (node != null) {
                node.clientRouterNodeId(msg.routerNodeId());
                node.clientAliveTime(spi.clientFailureDetectionTimeout());
            }

            if (!msg.verified()) {
                if (isLocNodeRouter || isLocalNodeCoordinator()) {
                    if (node != null) {
                        Collection<TcpDiscoveryAbstractMessage> pending = msgHist.messages(msg.lastMessageId(), node);

                        if (pending != null) {
                            msg.verify(locNodeId);
                            msg.pendingMessages(pending);
                            msg.success(true);

                            if (log.isDebugEnabled())
                                log.debug("Accept client reconnect, restored pending messages " +
                                    "[locNodeId=" + locNodeId + ", clientNodeId=" + nodeId + ']');
                        }
                        else if (!isLocalNodeCoordinator()) {
                            if (log.isDebugEnabled())
                                log.debug("Failed to restore pending messages for reconnecting client. " +
                                    "Forwarding reconnection message to coordinator " +
                                    "[locNodeId=" + locNodeId + ", clientNodeId=" + nodeId + ']');
                        }
                        else {
                            msg.verify(locNodeId);

                            if (log.isDebugEnabled())
                                log.debug("Failing reconnecting client node because failed to restore pending " +
                                    "messages [locNodeId=" + locNodeId + ", clientNodeId=" + nodeId + ']');

                            TcpDiscoveryNodeFailedMessage nodeFailedMsg = new TcpDiscoveryNodeFailedMessage(locNodeId,
                                node.id(), node.internalOrder());

                            msgWorker.addMessage(nodeFailedMsg);
                        }
                    }
                    else {
                        msg.verify(locNodeId);

                        if (log.isDebugEnabled())
                            log.debug("Reconnecting client node is already failed [nodeId=" + nodeId + ']');
                    }

                    if (msg.verified() && isLocNodeRouter) {
                        ClientMessageWorker wrk = clientMsgWorkers.get(nodeId);

                        if (wrk != null)
                            wrk.addMessage(msg);
                        else if (log.isDebugEnabled())
                            log.debug("Failed to reconnect client node (disconnected during the process) [locNodeId=" +
                                locNodeId + ", clientNodeId=" + nodeId + ']');
                    }
                    else
                        msgWorker.addMessage(msg);
                }
                else
                    msgWorker.addMessage(msg);
            }
            else {
                if (isLocalNodeCoordinator())
                    msgWorker.addMessage(new TcpDiscoveryDiscardMessage(locNodeId, msg.id(), false));

                if (isLocNodeRouter) {
                    ClientMessageWorker wrk = clientMsgWorkers.get(nodeId);

                    if (wrk != null)
                        wrk.addMessage(msg);
                    else if (log.isDebugEnabled())
                        log.debug("Failed to reconnect client node (disconnected during the process) [locNodeId=" +
                            locNodeId + ", clientNodeId=" + nodeId + ']');
                }
                else if (ring.hasRemoteNodes() && !isLocalNodeCoordinator())
                    msgWorker.addMessage(msg);
            }
        }

        /**
         * Processes client metrics update message.
         *
         * @param msg Client metrics update message.
         */
        private void processClientMetricsUpdateMessage(TcpDiscoveryClientMetricsUpdateMessage msg) {
            assert msg.client();

            ClientMessageWorker wrk = clientMsgWorkers.get(msg.creatorNodeId());

            if (wrk != null)
                wrk.metrics(msg.metrics());
            else if (log.isDebugEnabled())
                log.debug("Received client metrics update message from unknown client node: " + msg);
        }

        /**
         * @param msg Join request message.
         * @param clientMsgWrk Client message worker to start.
         * @return Whether connection was successful.
         * @throws IOException If IO failed.
         */
        @SuppressWarnings({"IfMayBeConditional"})
        private boolean processJoinRequestMessage(TcpDiscoveryJoinRequestMessage msg,
            @Nullable ClientMessageWorker clientMsgWrk) throws IOException {
            assert msg != null;
            assert !msg.responded();

            TcpDiscoverySpiState state = spiStateCopy();

            long sockTimeout = spi.failureDetectionTimeoutEnabled() ? spi.failureDetectionTimeout() :
                spi.getSocketTimeout();

            if (state == CONNECTED) {
                TcpDiscoveryNode node = msg.node();

                // Check that joining node can accept incoming connections.
                if (node.clientRouterNodeId() == null) {
                    if (!pingJoiningNode(node)) {
                        spi.writeToSocket(msg, sock, RES_JOIN_IMPOSSIBLE, sockTimeout);

                        return false;
                    }
                }

                spi.writeToSocket(msg, sock, RES_OK, sockTimeout);

                if (log.isDebugEnabled())
                    log.debug("Responded to join request message [msg=" + msg + ", res=" + RES_OK + ']');

                msg.responded(true);

                if (clientMsgWrk != null && clientMsgWrk.runner() == null && !clientMsgWrk.isDone()) {
                    clientMsgWrk.clientVersion(U.productVersion(msg.node()));

                    new MessageWorkerThreadWithCleanup<>(clientMsgWrk, log).start();
                }

                msgWorker.addMessage(msg);

                return true;
            }
            else {
                spi.stats.onMessageProcessingStarted(msg);

                int res;

                SocketAddress rmtAddr = sock.getRemoteSocketAddress();

                if (state == CONNECTING) {
                    if (noResAddrs.contains(rmtAddr) ||
                        getLocalNodeId().compareTo(msg.creatorNodeId()) < 0)
                        // Remote node node has not responded to join request or loses UUID race.
                        res = RES_WAIT;
                    else
                        // Remote node responded to join request and wins UUID race.
                        res = RES_CONTINUE_JOIN;
                }
                else
                    // Local node is stopping. Remote node should try next one.
                    res = RES_CONTINUE_JOIN;

                spi.writeToSocket(msg, sock, res, sockTimeout);

                if (log.isDebugEnabled())
                    log.debug("Responded to join request message [msg=" + msg + ", res=" + res + ']');

                fromAddrs.addAll(msg.node().socketAddresses());

                spi.stats.onMessageProcessingFinished(msg);

                return false;
            }
        }

        /**
         * @param node Remote node to ping.
         *
         * @return {@code True} if ping was successful and {@code false} if ping failed for any reason.
         */
        private boolean pingJoiningNode(TcpDiscoveryNode node) {
            for (InetSocketAddress addr : spi.getNodeAddresses(node, false)) {
                try {
                    if (!(addr.getAddress().isLoopbackAddress() && locNode.socketAddresses().contains(addr))) {
                        IgniteBiTuple<UUID, Boolean> t = pingNode(addr, node.id(), null);

                        if (t != null)
                            return true;
                    }
                }
                catch (IgniteCheckedException e) {
                    if (log.isDebugEnabled())
                        log.debug("Failed to ping joining node, closing connection. [node=" + node +
                            ", err=" + e.getMessage() + ']');
                }
            }

            U.warn(log, "Failed to ping joining node, closing connection. [node=" + node + ']');

            return false;
        }

        /** {@inheritDoc} */
        @Override public void interrupt() {
            super.interrupt();

            U.closeQuiet(sock);
        }

        /** {@inheritDoc} */
        @Override protected void cleanup() {
            super.cleanup();

            U.closeQuiet(sock);

            synchronized (mux) {
                readers.remove(this);
            }

            spi.stats.onSocketReaderRemoved();
        }

        /** {@inheritDoc} */
        @Override public String toString() {
            return "Socket reader [id=" + getId() + ", name=" + getName() + ", nodeId=" + nodeId + ']';
        }
    }

    /**
     * SPI Statistics printer.
     */
    private class StatisticsPrinter extends IgniteSpiThread {
        /**
         * Constructor.
         */
        StatisticsPrinter() {
            super(spi.ignite().name(), "tcp-disco-stats-printer", log);

            assert spi.statsPrintFreq > 0;

            assert log.isInfoEnabled();

            setPriority(spi.threadPri);
        }

        /** {@inheritDoc} */
        @SuppressWarnings({"BusyWait"})
        @Override protected void body() throws InterruptedException {
            if (log.isDebugEnabled())
                log.debug("Statistics printer has been started.");

            while (!isInterrupted()) {
                Thread.sleep(spi.statsPrintFreq);

                printStatistics();
            }
        }
    }

    /** */
    private class ClientMessageWorker extends MessageWorker<T2<TcpDiscoveryAbstractMessage, byte[]>> {
        /** Node ID. */
        private final UUID clientNodeId;

        /** Socket. */
        private final Socket sock;

        /** Current client metrics. */
        private volatile ClusterMetrics metrics;

        /** Last metrics update message receive time. */
        private volatile long lastMetricsUpdateMsgTimeNanos;

        /** */
        private final AtomicReference<GridFutureAdapter<Boolean>> pingFut = new AtomicReference<>();

        /** */
        private IgniteProductVersion clientVer;

        /**
         * @param sock Socket.
         * @param clientNodeId Node ID.
         * @param log Logger.
         */
        private ClientMessageWorker(Socket sock, UUID clientNodeId, IgniteLogger log) {
            super("tcp-disco-client-message-worker-[" + U.id8(clientNodeId)
                + ' ' + sock.getInetAddress().getHostAddress()
                + ":" + sock.getPort() + ']', log, Math.max(spi.metricsUpdateFreq, 10), null);

            this.sock = sock;
            this.clientNodeId = clientNodeId;

            lastMetricsUpdateMsgTimeNanos = System.nanoTime();
        }

        /**
         * @param clientVer Client version.
         */
        void clientVersion(IgniteProductVersion clientVer) {
            this.clientVer = clientVer;
        }

        /**
         * @return Current client metrics.
         */
        ClusterMetrics metrics() {
            return metrics;
        }

        /**
         * @param metrics New current client metrics.
         */
        void metrics(ClusterMetrics metrics) {
            lastMetricsUpdateMsgTimeNanos = System.nanoTime();

            this.metrics = metrics;
        }

        /**
         * @param msg Message.
         */
        void addMessage(TcpDiscoveryAbstractMessage msg) {
            addMessage(msg, null);
        }

        /**
         * @param msg Message.
         * @param msgBytes Optional message bytes.
         */
        void addMessage(TcpDiscoveryAbstractMessage msg, @Nullable byte[] msgBytes) {
            T2<TcpDiscoveryAbstractMessage, byte[]> t = new T2<>(msg, msgBytes);

            if (msg.highPriority())
                queue.addFirst(t);
            else
                queue.add(t);

            DebugLogger log = messageLogger(msg);

            if (log.isDebugEnabled())
                log.debug("Message has been added to client queue: " + msg);
        }

        /** {@inheritDoc} */
        @Override protected void processMessage(T2<TcpDiscoveryAbstractMessage, byte[]> msgT) {
            boolean success = false;

            TcpDiscoveryAbstractMessage msg = msgT.get1();

            try {
                assert msg.verified() : msg;

                byte[] msgBytes = msgT.get2();

                if (msgBytes == null)
                    msgBytes = U.marshal(spi.marshaller(), msg);

                DebugLogger msgLog = messageLogger(msg);

                if (msg instanceof TcpDiscoveryClientAckResponse) {
                    if (clientVer == null) {
                        ClusterNode node = spi.getNode(clientNodeId);

                        if (node != null)
                            clientVer = IgniteUtils.productVersion(node);
                        else if (msgLog.isDebugEnabled())
                            msgLog.debug("Skip sending message ack to client, fail to get client node " +
                                "[sock=" + sock + ", locNodeId=" + getLocalNodeId() +
                                ", rmtNodeId=" + clientNodeId + ", msg=" + msg + ']');
                    }

                    if (clientVer != null) {
                        if (msgLog.isDebugEnabled())
                            msgLog.debug("Sending message ack to client [sock=" + sock + ", locNodeId="
                                + getLocalNodeId() + ", rmtNodeId=" + clientNodeId + ", msg=" + msg + ']');

                        spi.writeToSocket(sock, msg, msgBytes, spi.failureDetectionTimeoutEnabled() ?
                            spi.clientFailureDetectionTimeout() : spi.getSocketTimeout());
                    }
                }
                else {
                    if (msgLog.isDebugEnabled())
                        msgLog.debug("Redirecting message to client [sock=" + sock + ", locNodeId="
                            + getLocalNodeId() + ", rmtNodeId=" + clientNodeId + ", msg=" + msg + ']');

                    assert topologyInitialized(msg) : msg;

                    spi.writeToSocket(sock, msg, msgBytes, spi.getEffectiveSocketTimeout(false));
                }

                boolean clientFailed = msg instanceof TcpDiscoveryNodeFailedMessage &&
                    ((TcpDiscoveryNodeFailedMessage)msg).failedNodeId().equals(clientNodeId);

                assert !clientFailed || msg.force() : msg;

                success = !clientFailed;
            }
            catch (IgniteCheckedException | IOException e) {
                if (log.isDebugEnabled())
                    U.error(log, "Client connection failed [sock=" + sock + ", locNodeId="
                        + getLocalNodeId() + ", rmtNodeId=" + clientNodeId + ", msg=" + msg + ']', e);

                onException("Client connection failed [sock=" + sock + ", locNodeId="
                    + getLocalNodeId() + ", rmtNodeId=" + clientNodeId + ", msg=" + msg + ']', e);
            }
            finally {
                if (!success) {
                    clientMsgWorkers.remove(clientNodeId, this);

                    U.interrupt(runner());

                    U.closeQuiet(sock);
                }
            }
        }

        /**
         * @param msg Message.
         * @return {@code True} if topology initialized.
         */
        private boolean topologyInitialized(TcpDiscoveryAbstractMessage msg) {
            if (msg instanceof TcpDiscoveryNodeAddedMessage) {
                TcpDiscoveryNodeAddedMessage addedMsg = (TcpDiscoveryNodeAddedMessage)msg;

                if (clientNodeId.equals(addedMsg.node().id()))
                    return addedMsg.topology() != null;
            }

            return true;
        }

        /**
         * @param res Ping result.
         */
        public void pingResult(boolean res) {
            GridFutureAdapter<Boolean> fut = pingFut.getAndSet(null);

            if (fut != null)
                fut.onDone(res);
        }

        /**
         * @param timeoutHelper Timeout controller.
         * @return Ping result.
         * @throws InterruptedException If interrupted.
         */
        public boolean ping(IgniteSpiOperationTimeoutHelper timeoutHelper) throws InterruptedException {
            if (spi.isNodeStopping0())
                return false;

            GridFutureAdapter<Boolean> fut;

            while (true) {
                fut = pingFut.get();

                if (fut != null)
                    break;

                fut = new GridFutureAdapter<>();

                if (pingFut.compareAndSet(null, fut)) {
                    TcpDiscoveryPingRequest pingReq = new TcpDiscoveryPingRequest(getLocalNodeId(), clientNodeId);

                    pingReq.verify(getLocalNodeId());

                    addMessage(pingReq);

                    break;
                }
            }

            try {
                return fut.get(timeoutHelper.nextTimeoutChunk(spi.getAckTimeout()),
                    TimeUnit.MILLISECONDS);
            }
            catch (IgniteInterruptedCheckedException ignored) {
                throw new InterruptedException();
            }
            catch (IgniteFutureTimeoutCheckedException ignored) {
                if (pingFut.compareAndSet(fut, null))
                    fut.onDone(false);

                return false;
            }
            catch (IgniteCheckedException e) {
                throw new IgniteSpiException("Internal error: ping future cannot be done with exception", e);
            }
        }

        /** {@inheritDoc} */
        @Override protected void tearDown() {
            pingResult(false);

            U.closeQuiet(sock);
        }

        /** {@inheritDoc} */
        @Override protected void noMessageLoop() {
            if (U.millisSinceNanos(lastMetricsUpdateMsgTimeNanos) > spi.clientFailureDetectionTimeout()) {
                TcpDiscoveryNode clientNode = ring.node(clientNodeId);

                if (clientNode != null) {
                    boolean failedNode;

                    synchronized (mux) {
                        failedNode = failedNodes.containsKey(clientNode);
                    }

                    if (!failedNode) {
                        String msg = "Client node considered as unreachable " +
                            "and will be dropped from cluster, " +
                            "because no metrics update messages received in interval: " +
                            "TcpDiscoverySpi.clientFailureDetectionTimeout() ms. " +
                            "It may be caused by network problems or long GC pause on client node, try to increase this " +
                            "parameter. " +
                            "[nodeId=" + clientNodeId +
                            ", clientFailureDetectionTimeout=" + spi.clientFailureDetectionTimeout() +
                            ']';

                        failNode(clientNodeId, msg);

                        U.warn(log, msg);
                    }
                }
            }
        }
    }

    /** */
    private class MessageWorkerThreadWithCleanup<T> extends MessageWorkerThread<MessageWorker<T>> {

        /** {@inheritDoc} */
        private MessageWorkerThreadWithCleanup(MessageWorker<T> worker, IgniteLogger log) {
            super(worker, log);
        }

        /** {@inheritDoc} */
        @Override protected void cleanup() {
            super.cleanup();

            worker.tearDown();
        }
    }

    /** */
    private class MessageWorkerDiscoveryThread extends MessageWorkerThread<GridWorker> implements IgniteDiscoveryThread {
        /** {@inheritDoc} */
        private MessageWorkerDiscoveryThread(GridWorker worker, IgniteLogger log) {
            super(worker, log);
        }

        /** {@inheritDoc} */
        @Override public GridWorker worker() {
            return worker;
        }
    }

    /**
     * Slightly modified {@link IgniteSpiThread} intended to use with message workers.
     */
    private class MessageWorkerThread<W extends GridWorker> extends IgniteSpiThread {
        /**
         * Backed interrupted flag, once set, it is not affected by further {@link Thread#interrupted()} calls.
         */
        private volatile boolean interrupted;

        /** */
        protected final W worker;

        /** {@inheritDoc} */
        private MessageWorkerThread(W worker, IgniteLogger log) {
            super(worker.igniteInstanceName(), worker.name(), log);

            this.worker = worker;

            setPriority(spi.threadPri);
        }

        /** {@inheritDoc} */
        @Override protected void body() throws InterruptedException {
            worker.run();
        }

        /** {@inheritDoc} */
        @Override public void interrupt() {
            interrupted = true;

            super.interrupt();
        }

        /** {@inheritDoc} */
        @Override public boolean isInterrupted() {
            return interrupted || super.isInterrupted();
        }
    }

    /**
     * Superclass for all message workers.
     *
     * @param <T> Message type.
     */
    private abstract class MessageWorker<T> extends GridWorker {
        /** Message queue. */
        protected final BlockingDeque<T> queue = new LinkedBlockingDeque<>();

        /** Polling timeout. */
        private final long pollingTimeout;

        /** */
        private Runnable beforeEachPoll;

        /**
         * @param name Worker name.
         * @param log Logger.
         * @param pollingTimeout Messages polling timeout.
         * @param lsnr Listener for life-cycle events.
         */
        protected MessageWorker(
            String name,
            IgniteLogger log,
            long pollingTimeout,
            @Nullable GridWorkerListener lsnr
        ) {
            super(spi.ignite().name(), name, log, lsnr);

            this.pollingTimeout = pollingTimeout;
        }

        /**
         * @param act action to be executed before each timed queue poll.
         */
        void setBeforeEachPollAction(Runnable act) {
            beforeEachPoll = act;
        }

        /** {@inheritDoc} */
        @Override protected void body() throws InterruptedException {
            if (log.isDebugEnabled())
                log.debug("Message worker started [locNodeId=" + getConfiguredNodeId() + ']');

            while (!isCancelled()) {
                if (beforeEachPoll != null)
                    beforeEachPoll.run();

                T msg = queue.poll(pollingTimeout, TimeUnit.MILLISECONDS);

                if (msg == null)
                    noMessageLoop();
                else
                    processMessage(msg);
            }
        }

        /**
         * @return Current message queue size.
         */
        int queueSize() {
            return queue.size();
        }

        /**
         * Processes succeeding message.
         *
         * @param msg Message.
         */
        protected abstract void processMessage(T msg);

        /**
         * Called when there is no message to process giving ability to perform other activity.
         */
        protected void noMessageLoop() {
            // No-op.
        }

        /**
         * Actions to be done before worker termination.
         */
        protected void tearDown() {
            // No-op.
        }
    }

    /**
     *
     */
    private static class GridPingFutureAdapter<R> extends GridFutureAdapter<R> {
        /** ID of node ping request is sent to. */
        private final UUID nodeId;

        /** Socket. */
        private volatile Socket sock;

        /**
         * @param nodeId ID of node ping request is sent to.
         */
        GridPingFutureAdapter(@Nullable UUID nodeId) {
            this.nodeId = nodeId;
        }

        /**
         * Returns socket associated with this ping future.
         *
         * @return Socket or {@code null} if no socket associated.
         */
        public Socket sock() {
            return sock;
        }

        /**
         * Associates socket with this ping future.
         *
         * @param sock Socket.
         */
        public void sock(Socket sock) {
            this.sock = sock;
        }
    }

    /**
     *
     */
    private enum RingMessageSendState {
        /** */
        STARTING_POINT,

        /** */
        FORWARD_PASS,

        /** */
        BACKWARD_PASS,

        /** */
        FAILED
    }

    /**
     * Initial state is {@link RingMessageSendState#STARTING_POINT}.<br>
     * States could be switched:<br>
     * {@link RingMessageSendState#STARTING_POINT} => {@link RingMessageSendState#FORWARD_PASS} when next node failed.<br>
     * {@link RingMessageSendState#FORWARD_PASS} => {@link RingMessageSendState#FORWARD_PASS} when new next node failed.<br>
     * {@link RingMessageSendState#FORWARD_PASS} => {@link RingMessageSendState#BACKWARD_PASS} when new next node has
     * connection to it's previous node and forces local node to try it again.<br>
     * {@link RingMessageSendState#BACKWARD_PASS} => {@link RingMessageSendState#BACKWARD_PASS} when previously tried node
     * has connection to it's previous and forces local node to try it again.<br>
     * {@link RingMessageSendState#BACKWARD_PASS} => {@link RingMessageSendState#STARTING_POINT} when local node came back
     * to initial next node and no topology changes should be performed.<br>
     * {@link RingMessageSendState#BACKWARD_PASS} => {@link RingMessageSendState#FAILED} when recovery timeout is over and
     * all new next nodes have connections to their previous nodes. That means local node has connectivity
     * issue and should be stopped.<br>
     */
    private class CrossRingMessageSendState {
        /** */
        private RingMessageSendState state = RingMessageSendState.STARTING_POINT;

        /** */
        private int failedNodes;

        /** */
        private final long failTimeNanos;

        /**
         *
         */
        CrossRingMessageSendState() {
            failTimeNanos = U.millisToNanos(spi.getEffectiveConnectionRecoveryTimeout()) + System.nanoTime();
        }

        /**
         * @return {@code True} if state is {@link RingMessageSendState#STARTING_POINT}.
         */
        boolean isStartingPoint() {
            return state == RingMessageSendState.STARTING_POINT;
        }

        /**
         * @return {@code True} if state is {@link RingMessageSendState#BACKWARD_PASS}.
         */
        boolean isBackward() {
            return state == RingMessageSendState.BACKWARD_PASS;
        }

        /**
         * @return {@code True} if state is {@link RingMessageSendState#FAILED}.
         */
        boolean isFailed() {
            return state == RingMessageSendState.FAILED;
        }

        /**
         * Marks next node as failed.
         *
         * @return {@code True} node marked as failed.
         */
        boolean markNextNodeFailed() {
            if (state == RingMessageSendState.STARTING_POINT || state == RingMessageSendState.FORWARD_PASS) {
                state = RingMessageSendState.FORWARD_PASS;

                failedNodes++;

                return true;
            }

            return false;
        }

        /**
         * Marks last failed node as alive.
         *
         * @return {@code False} if all failed nodes marked as alive or incorrect state.
         */
        boolean markLastFailedNodeAlive() {
            if (state == RingMessageSendState.FORWARD_PASS || state == RingMessageSendState.BACKWARD_PASS) {
                state = RingMessageSendState.BACKWARD_PASS;

                if (--failedNodes <= 0) {
                    failedNodes = 0;

                    if (System.nanoTime() - failTimeNanos >= 0) {
                        state = RingMessageSendState.FAILED;

                        return false;
                    }

                    state = RingMessageSendState.STARTING_POINT;
                }

                return true;
            }

            return false;
        }

        /** {@inheritDoc} */
        @Override public String toString() {
            return S.toString(CrossRingMessageSendState.class, this);
        }
    }

    /**
     * Filter to keep track of the most recent {@link TcpDiscoveryMetricsUpdateMessage}s.
     */
    private class MetricsUpdateMessageFilter {
        /** The most recent unprocessed metrics update message, which is on its first discovery round trip. */
        private volatile TcpDiscoveryMetricsUpdateMessage actualFirstLapMetricsUpdate;

        /** The most recent unprocessed metrics update message, which is on its second discovery round trip. */
        private volatile TcpDiscoveryMetricsUpdateMessage actualSecondLapMetricsUpdate;

        /**
         * Adds the provided metrics update message to the worker's queue. If there is already a message in the queue,
         * that has passed the same number of discovery ring laps, then it's replaced with the provided one.
         *
         * @param msg Metrics update message that needs to be added to the worker's queue.
         * @return {@code True} if the message should be added to the worker's queue.
         * {@code False} if another message of the same kind is already in the queue.
         */
        private boolean addMessage(TcpDiscoveryMetricsUpdateMessage msg) {
            int laps = passedLaps(msg);

            if (laps == 2)
                return true;
            else {
                // The message should be added to the queue only if a similar message is not there already.
                // Otherwise one of actualFirstLapMetricsUpdate or actualSecondLapMetricsUpdate will be updated only.
                boolean addToQueue;

                if (laps == 0) {
                    addToQueue = actualFirstLapMetricsUpdate == null;

                    actualFirstLapMetricsUpdate = msg;
                }
                else {
                    assert laps == 1 : "Unexpected number of laps passed by a metric update message: " + laps;

                    addToQueue = actualSecondLapMetricsUpdate == null;

                    actualSecondLapMetricsUpdate = msg;
                }

                return addToQueue;
            }
        }

        /**
         * @param laps Number of discovery ring laps passed by the message.
         * @param msg Message taken from the queue.
         * @return The most recent message of the same kind received by the local node.
         */
        private TcpDiscoveryMetricsUpdateMessage pollActualMessage(int laps, TcpDiscoveryMetricsUpdateMessage msg) {
            if (laps == 0) {
                msg = actualFirstLapMetricsUpdate;

                actualFirstLapMetricsUpdate = null;
            }
            else if (laps == 1) {
                msg = actualSecondLapMetricsUpdate;

                actualSecondLapMetricsUpdate = null;
            }

            return msg;
        }

        /**
         * @param msg Metrics update message.
         * @return Number of laps, that the provided message passed.
         */
        private int passedLaps(TcpDiscoveryMetricsUpdateMessage msg) {
            UUID locNodeId = getLocalNodeId();

            boolean hasLocMetrics = hasMetrics(msg, locNodeId);

            if (locNodeId.equals(msg.creatorNodeId()) && !hasLocMetrics && msg.senderNodeId() != null)
                return 2;
            else if (msg.senderNodeId() == null || !hasLocMetrics)
                return 0;
            else
                return 1;
        }

        /**
         * @param msg Metrics update message to check.
         * @param nodeId Node ID for which the check should be performed.
         * @return {@code True} is the message contains metrics of the node with the provided ID.
         * {@code False} otherwise.
         */
        private boolean hasMetrics(TcpDiscoveryMetricsUpdateMessage msg, UUID nodeId) {
            return msg.hasMetrics(nodeId) || msg.hasCacheMetrics(nodeId);
        }
    }
}<|MERGE_RESOLUTION|>--- conflicted
+++ resolved
@@ -6198,24 +6198,12 @@
          * Check connection to next node in the ring.
          */
         private void checkConnection() {
-<<<<<<< HEAD
-            Boolean hasRemoteSrvNodes = null;
-
-=======
->>>>>>> a95bd9b5
             long elapsed = (lastRingMsgSentTime + U.millisToNanos(connCheckInterval)) - System.nanoTime();
 
             if (elapsed > 0)
                 return;
 
-<<<<<<< HEAD
-            if (hasRemoteSrvNodes == null)
-                hasRemoteSrvNodes = ring.hasRemoteServerNodes();
-
-            if (hasRemoteSrvNodes)
-=======
             if (ring.hasRemoteServerNodes())
->>>>>>> a95bd9b5
                 sendMessageAcrossRing(new TcpDiscoveryConnectionCheckMessage(locNode));
         }
 
@@ -6564,15 +6552,11 @@
                         long rcvdTime = lastRingMsgReceivedTime;
                         long now = U.currentTimeMillis();
 
-<<<<<<< HEAD
                         // If previous node has sent TcpDiscoveryConnectionCheckMessage or any other message within
                         // half of the message exchange timeout we should consider previous alive. With longer delay, we
                         // should check connection to fasten the failure detection.
                         boolean ok = rcvdTime + effectiveExchangeTimeout() / 2 > now;
-=======
-                        // We got message from previous in less than double connection check interval.
-                        boolean ok = rcvdTime + connCheckInterval * 2 >= now;
->>>>>>> a95bd9b5
+
                         TcpDiscoveryNode previous = null;
 
                         if (!ok) {
