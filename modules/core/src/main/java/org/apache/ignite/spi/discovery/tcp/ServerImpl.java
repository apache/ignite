--- conflicted
+++ resolved
@@ -17,9 +17,6 @@
 
 package org.apache.ignite.spi.discovery.tcp;
 
-import javax.net.ssl.SSLException;
-import javax.net.ssl.SSLServerSocket;
-import javax.net.ssl.SSLSocket;
 import java.io.BufferedInputStream;
 import java.io.IOException;
 import java.io.InputStream;
@@ -61,6 +58,9 @@
 import java.util.concurrent.LinkedBlockingQueue;
 import java.util.concurrent.TimeUnit;
 import java.util.concurrent.atomic.AtomicReference;
+import javax.net.ssl.SSLException;
+import javax.net.ssl.SSLServerSocket;
+import javax.net.ssl.SSLSocket;
 import org.apache.ignite.Ignite;
 import org.apache.ignite.IgniteCheckedException;
 import org.apache.ignite.IgniteException;
@@ -2637,15 +2637,9 @@
             if (msgs != null) {
                 for (TcpDiscoveryAbstractMessage msg : msgs) {
                     PendingMessage pm = new PendingMessage(msg);
-<<<<<<< HEAD
 
                     this.msgs.add(pm);
 
-=======
-
-                    this.msgs.add(pm);
-
->>>>>>> 1e84d448
                     if (pm.customMsg && pm.id.equals(customDiscardId))
                         this.customDiscardId = customDiscardId;
 
@@ -5768,28 +5762,8 @@
 
             long tsNanos = System.nanoTime();
 
-<<<<<<< HEAD
-            if (spiStateCopy() == CONNECTED) {
-                if (msg.hasMetrics()) {
-                    for (Map.Entry<UUID, TcpDiscoveryMetricsUpdateMessage.MetricsSet> e : msg.metrics().entrySet()) {
-                        UUID nodeId = e.getKey();
-
-                        TcpDiscoveryMetricsUpdateMessage.MetricsSet metricsSet = e.getValue();
-
-                        Map<Integer, CacheMetrics> cacheMetrics = msg.hasCacheMetrics(nodeId) ?
-                            msg.cacheMetrics().get(nodeId) : Collections.emptyMap();
-
-                        updateMetrics(nodeId, metricsSet.metrics(), cacheMetrics, tsNanos);
-
-                        for (T2<UUID, ClusterMetrics> t : metricsSet.clientMetrics())
-                            updateMetrics(t.get1(), t.get2(), cacheMetrics, tsNanos);
-                    }
-                }
-            }
-=======
             if (spiStateCopy() == CONNECTED && msg.hasMetrics())
                 processMsgCacheMetrics(msg, tsNanos);
->>>>>>> 1e84d448
 
             if (sendMessageToRemotes(msg)) {
                 if (laps == 0 && spiStateCopy() == CONNECTED) {
@@ -5859,37 +5833,6 @@
         }
 
         /**
-<<<<<<< HEAD
-         * @param nodeId Node ID.
-         * @param metrics Metrics.
-         * @param cacheMetrics Cache metrics.
-         * @param tsNanos Timestamp as returned by {@link System#nanoTime()}.
-         */
-        private void updateMetrics(UUID nodeId,
-            ClusterMetrics metrics,
-            Map<Integer, CacheMetrics> cacheMetrics,
-            long tsNanos)
-        {
-            assert nodeId != null;
-            assert metrics != null;
-
-            TcpDiscoveryNode node = ring.node(nodeId);
-
-            if (node != null) {
-                node.setMetrics(metrics);
-                node.setCacheMetrics(cacheMetrics);
-
-                node.lastUpdateTimeNanos(tsNanos);
-
-                notifyDiscovery(EVT_NODE_METRICS_UPDATED, ring.topologyVersion(), node);
-            }
-            else if (log.isDebugEnabled())
-                log.debug("Received metrics from unknown node: " + nodeId);
-        }
-
-        /**
-=======
->>>>>>> 1e84d448
          * Processes discard message and discards previously registered pending messages.
          *
          * @param msg Discard message.
