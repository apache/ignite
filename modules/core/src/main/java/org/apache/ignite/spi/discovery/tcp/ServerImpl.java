--- conflicted
+++ resolved
@@ -6505,7 +6505,6 @@
         }
     }
 
-<<<<<<< HEAD
     /**
      * Creates proper timeout helper taking in account current send state and ring state.
      *
@@ -6513,7 +6512,9 @@
      * @param lastOperationNanos Time of last related operation. Ignored if negative or 0.
      * @return Timeout helper.
      */
-    private IgniteSpiOperationTimeoutHelper serverOperationTimeoutHelper(@Nullable CrossRingMessageSendState sndState,
+    private IgniteSpiOperationTimeoutHelper 
+  
+  (@Nullable CrossRingMessageSendState sndState,
         long lastOperationNanos) {
         long absoluteThreshold = -1;
 
@@ -6538,8 +6539,6 @@
         return new IgniteSpiOperationTimeoutHelper(spi, true, lastOperationNanos, absoluteThreshold);
     }
 
-=======
->>>>>>> eabe50d9
     /** Fixates time of last sent message. */
     private void updateLastSentMessageTime() {
         lastRingMsgSentTime = System.nanoTime();
