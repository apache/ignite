--- conflicted
+++ resolved
@@ -3562,15 +3562,8 @@
 
                                     addFailedNodes(pendingMsg, failedNodes);
 
-<<<<<<< HEAD
                                     if (timeoutHelper == null)
                                         timeoutHelper = srvOperationTimeoutHelper(sndState, lastRingMsgSentTime);
-=======
-                                    if (timeoutHelper == null) {
-                                        timeoutHelper = new IgniteSpiOperationTimeoutHelper(spi, true,
-                                            lastRingMsgSentTime);
-                                    }
->>>>>>> a95bd9b5
 
                                     try {
                                         spi.writeToSocket(sock, out, pendingMsg, timeoutHelper.nextTimeoutChunk(
@@ -3614,11 +3607,7 @@
                                 long tsNanos = System.nanoTime();
 
                                 if (timeoutHelper == null)
-<<<<<<< HEAD
                                     timeoutHelper = srvOperationTimeoutHelper(sndState, lastRingMsgSentTime);
-=======
-                                    timeoutHelper = new IgniteSpiOperationTimeoutHelper(spi, true, lastRingMsgSentTime);
->>>>>>> a95bd9b5
 
                                 addFailedNodes(msg, failedNodes);
 
@@ -6212,24 +6201,12 @@
          * Check connection to next node in the ring.
          */
         private void checkConnection() {
-<<<<<<< HEAD
-            Boolean hasRemoteSrvNodes = null;
-
-=======
->>>>>>> a95bd9b5
             long elapsed = (lastRingMsgSentTime + U.millisToNanos(connCheckInterval)) - System.nanoTime();
 
             if (elapsed > 0)
                 return;
 
-<<<<<<< HEAD
-            if (hasRemoteSrvNodes == null)
-                hasRemoteSrvNodes = ring.hasRemoteServerNodes();
-
-            if (hasRemoteSrvNodes)
-=======
             if (ring.hasRemoteServerNodes())
->>>>>>> a95bd9b5
                 sendMessageAcrossRing(new TcpDiscoveryConnectionCheckMessage(locNode));
         }
 
@@ -6239,7 +6216,6 @@
         }
     }
 
-<<<<<<< HEAD
     /**
      * Creates proper timeout helper taking in account current send state.
      *
@@ -6259,8 +6235,6 @@
         return timeoutHelper;
     }
 
-=======
->>>>>>> a95bd9b5
     /** Fixates time of last sent message. */
     private void updateLastSentMessageTime() {
         lastRingMsgSentTime = System.nanoTime();
