/*
 * Licensed to the Apache Software Foundation (ASF) under one or more
 * contributor license agreements.  See the NOTICE file distributed with
 * this work for additional information regarding copyright ownership.
 * The ASF licenses this file to You under the Apache License, Version 2.0
 * (the "License"); you may not use this file except in compliance with
 * the License.  You may obtain a copy of the License at
 *
 *      http://www.apache.org/licenses/LICENSE-2.0
 *
 * Unless required by applicable law or agreed to in writing, software
 * distributed under the License is distributed on an "AS IS" BASIS,
 * WITHOUT WARRANTIES OR CONDITIONS OF ANY KIND, either express or implied.
 * See the License for the specific language governing permissions and
 * limitations under the License.
 */

package org.apache.ignite.spi.discovery.tcp;

import java.io.BufferedInputStream;
import java.io.IOException;
import java.io.InputStream;
import java.io.ObjectStreamException;
import java.io.OutputStream;
import java.io.Serializable;
import java.io.StreamCorruptedException;
import java.net.ConnectException;
import java.net.InetAddress;
import java.net.InetSocketAddress;
import java.net.ServerSocket;
import java.net.Socket;
import java.net.SocketAddress;
import java.net.SocketException;
import java.net.SocketTimeoutException;
import java.util.ArrayDeque;
import java.util.ArrayList;
import java.util.Arrays;
import java.util.Collection;
import java.util.Collections;
import java.util.HashMap;
import java.util.HashSet;
import java.util.Iterator;
import java.util.LinkedList;
import java.util.List;
import java.util.Map;
import java.util.NoSuchElementException;
import java.util.Queue;
import java.util.Set;
import java.util.SortedMap;
import java.util.TreeMap;
import java.util.UUID;
import java.util.concurrent.BlockingDeque;
import java.util.concurrent.ConcurrentHashMap;
import java.util.concurrent.ConcurrentLinkedDeque;
import java.util.concurrent.ConcurrentMap;
import java.util.concurrent.LinkedBlockingDeque;
import java.util.concurrent.LinkedBlockingQueue;
import java.util.concurrent.TimeUnit;
import java.util.concurrent.atomic.AtomicReference;
import javax.net.ssl.SSLException;
import javax.net.ssl.SSLServerSocket;
import javax.net.ssl.SSLSocket;
import org.apache.ignite.Ignite;
import org.apache.ignite.IgniteCheckedException;
import org.apache.ignite.IgniteException;
import org.apache.ignite.IgniteLogger;
import org.apache.ignite.cache.CacheMetrics;
import org.apache.ignite.cluster.ClusterMetrics;
import org.apache.ignite.cluster.ClusterNode;
import org.apache.ignite.failure.FailureContext;
import org.apache.ignite.internal.IgniteEx;
import org.apache.ignite.internal.IgniteFutureTimeoutCheckedException;
import org.apache.ignite.internal.IgniteInterruptedCheckedException;
import org.apache.ignite.internal.IgniteNodeAttributes;
import org.apache.ignite.internal.IgnitionEx;
import org.apache.ignite.internal.events.DiscoveryCustomEvent;
import org.apache.ignite.internal.managers.discovery.CustomMessageWrapper;
import org.apache.ignite.internal.managers.discovery.DiscoveryServerOnlyCustomMessage;
import org.apache.ignite.internal.processors.failure.FailureProcessor;
import org.apache.ignite.internal.processors.security.SecurityContext;
import org.apache.ignite.internal.processors.security.SecurityUtils;
import org.apache.ignite.internal.util.GridBoundedLinkedHashSet;
import org.apache.ignite.internal.util.GridConcurrentHashSet;
import org.apache.ignite.internal.util.IgniteUtils;
import org.apache.ignite.internal.util.future.GridFutureAdapter;
import org.apache.ignite.internal.util.lang.GridTuple;
import org.apache.ignite.internal.util.tostring.GridToStringExclude;
import org.apache.ignite.internal.util.typedef.C1;
import org.apache.ignite.internal.util.typedef.F;
import org.apache.ignite.internal.util.typedef.P1;
import org.apache.ignite.internal.util.typedef.T2;
import org.apache.ignite.internal.util.typedef.X;
import org.apache.ignite.internal.util.typedef.internal.A;
import org.apache.ignite.internal.util.typedef.internal.LT;
import org.apache.ignite.internal.util.typedef.internal.S;
import org.apache.ignite.internal.util.typedef.internal.U;
import org.apache.ignite.internal.util.worker.GridWorker;
import org.apache.ignite.internal.util.worker.GridWorkerListener;
import org.apache.ignite.lang.IgniteBiTuple;
import org.apache.ignite.lang.IgniteInClosure;
import org.apache.ignite.lang.IgniteProductVersion;
import org.apache.ignite.lang.IgniteUuid;
import org.apache.ignite.plugin.security.SecurityCredentials;
import org.apache.ignite.plugin.security.SecurityPermission;
import org.apache.ignite.plugin.security.SecurityPermissionSet;
import org.apache.ignite.spi.IgniteNodeValidationResult;
import org.apache.ignite.spi.IgniteSpiContext;
import org.apache.ignite.spi.IgniteSpiException;
import org.apache.ignite.spi.IgniteSpiOperationTimeoutHelper;
import org.apache.ignite.spi.IgniteSpiThread;
import org.apache.ignite.spi.discovery.DiscoverySpiCustomMessage;
import org.apache.ignite.spi.discovery.DiscoverySpiListener;
import org.apache.ignite.spi.discovery.IgniteDiscoveryThread;
import org.apache.ignite.spi.discovery.tcp.internal.DiscoveryDataPacket;
import org.apache.ignite.spi.discovery.tcp.internal.TcpDiscoveryNode;
import org.apache.ignite.spi.discovery.tcp.internal.TcpDiscoveryNodesRing;
import org.apache.ignite.spi.discovery.tcp.internal.TcpDiscoverySpiState;
import org.apache.ignite.spi.discovery.tcp.messages.TcpDiscoveryAbstractMessage;
import org.apache.ignite.spi.discovery.tcp.messages.TcpDiscoveryAuthFailedMessage;
import org.apache.ignite.spi.discovery.tcp.messages.TcpDiscoveryCheckFailedMessage;
import org.apache.ignite.spi.discovery.tcp.messages.TcpDiscoveryClientAckResponse;
import org.apache.ignite.spi.discovery.tcp.messages.TcpDiscoveryClientMetricsUpdateMessage;
import org.apache.ignite.spi.discovery.tcp.messages.TcpDiscoveryClientPingRequest;
import org.apache.ignite.spi.discovery.tcp.messages.TcpDiscoveryClientPingResponse;
import org.apache.ignite.spi.discovery.tcp.messages.TcpDiscoveryClientReconnectMessage;
import org.apache.ignite.spi.discovery.tcp.messages.TcpDiscoveryConnectionCheckMessage;
import org.apache.ignite.spi.discovery.tcp.messages.TcpDiscoveryCustomEventMessage;
import org.apache.ignite.spi.discovery.tcp.messages.TcpDiscoveryDiscardMessage;
import org.apache.ignite.spi.discovery.tcp.messages.TcpDiscoveryDuplicateIdMessage;
import org.apache.ignite.spi.discovery.tcp.messages.TcpDiscoveryHandshakeRequest;
import org.apache.ignite.spi.discovery.tcp.messages.TcpDiscoveryHandshakeResponse;
import org.apache.ignite.spi.discovery.tcp.messages.TcpDiscoveryJoinRequestMessage;
import org.apache.ignite.spi.discovery.tcp.messages.TcpDiscoveryLoopbackProblemMessage;
import org.apache.ignite.spi.discovery.tcp.messages.TcpDiscoveryMetricsUpdateMessage;
import org.apache.ignite.spi.discovery.tcp.messages.TcpDiscoveryNodeAddFinishedMessage;
import org.apache.ignite.spi.discovery.tcp.messages.TcpDiscoveryNodeAddedMessage;
import org.apache.ignite.spi.discovery.tcp.messages.TcpDiscoveryNodeFailedMessage;
import org.apache.ignite.spi.discovery.tcp.messages.TcpDiscoveryNodeLeftMessage;
import org.apache.ignite.spi.discovery.tcp.messages.TcpDiscoveryPingRequest;
import org.apache.ignite.spi.discovery.tcp.messages.TcpDiscoveryPingResponse;
import org.apache.ignite.spi.discovery.tcp.messages.TcpDiscoveryRedirectToClient;
import org.apache.ignite.spi.discovery.tcp.messages.TcpDiscoveryRingLatencyCheckMessage;
import org.apache.ignite.spi.discovery.tcp.messages.TcpDiscoveryServerOnlyCustomEventMessage;
import org.apache.ignite.spi.discovery.tcp.messages.TcpDiscoveryStatusCheckMessage;
import org.apache.ignite.thread.IgniteThreadPoolExecutor;
import org.jetbrains.annotations.Nullable;

import static org.apache.ignite.IgniteSystemProperties.IGNITE_BINARY_MARSHALLER_USE_STRING_SERIALIZATION_VER_2;
import static org.apache.ignite.IgniteSystemProperties.IGNITE_DISCOVERY_CLIENT_RECONNECT_HISTORY_SIZE;
import static org.apache.ignite.IgniteSystemProperties.IGNITE_OPTIMIZED_MARSHALLER_USE_DEFAULT_SUID;
import static org.apache.ignite.IgniteSystemProperties.IGNITE_SERVICES_COMPATIBILITY_MODE;
import static org.apache.ignite.IgniteSystemProperties.getInteger;
import static org.apache.ignite.events.EventType.EVT_NODE_FAILED;
import static org.apache.ignite.events.EventType.EVT_NODE_JOINED;
import static org.apache.ignite.events.EventType.EVT_NODE_LEFT;
import static org.apache.ignite.events.EventType.EVT_NODE_METRICS_UPDATED;
import static org.apache.ignite.events.EventType.EVT_NODE_SEGMENTED;
import static org.apache.ignite.failure.FailureType.CRITICAL_ERROR;
import static org.apache.ignite.failure.FailureType.SYSTEM_WORKER_TERMINATION;
import static org.apache.ignite.internal.IgniteNodeAttributes.ATTR_LATE_AFFINITY_ASSIGNMENT;
import static org.apache.ignite.internal.IgniteNodeAttributes.ATTR_MARSHALLER;
import static org.apache.ignite.internal.IgniteNodeAttributes.ATTR_MARSHALLER_COMPACT_FOOTER;
import static org.apache.ignite.internal.IgniteNodeAttributes.ATTR_MARSHALLER_USE_BINARY_STRING_SER_VER_2;
import static org.apache.ignite.internal.IgniteNodeAttributes.ATTR_MARSHALLER_USE_DFLT_SUID;
import static org.apache.ignite.internal.IgniteNodeAttributes.ATTR_SERVICES_COMPATIBILITY_MODE;
import static org.apache.ignite.spi.IgnitePortProtocol.TCP;
import static org.apache.ignite.spi.discovery.tcp.internal.TcpDiscoverySpiState.AUTH_FAILED;
import static org.apache.ignite.spi.discovery.tcp.internal.TcpDiscoverySpiState.CHECK_FAILED;
import static org.apache.ignite.spi.discovery.tcp.internal.TcpDiscoverySpiState.CONNECTED;
import static org.apache.ignite.spi.discovery.tcp.internal.TcpDiscoverySpiState.CONNECTING;
import static org.apache.ignite.spi.discovery.tcp.internal.TcpDiscoverySpiState.DISCONNECTED;
import static org.apache.ignite.spi.discovery.tcp.internal.TcpDiscoverySpiState.DISCONNECTING;
import static org.apache.ignite.spi.discovery.tcp.internal.TcpDiscoverySpiState.DUPLICATE_ID;
import static org.apache.ignite.spi.discovery.tcp.internal.TcpDiscoverySpiState.LEFT;
import static org.apache.ignite.spi.discovery.tcp.internal.TcpDiscoverySpiState.LOOPBACK_PROBLEM;
import static org.apache.ignite.spi.discovery.tcp.internal.TcpDiscoverySpiState.STOPPING;
import static org.apache.ignite.spi.discovery.tcp.messages.TcpDiscoveryStatusCheckMessage.STATUS_OK;
import static org.apache.ignite.spi.discovery.tcp.messages.TcpDiscoveryStatusCheckMessage.STATUS_RECON;

/**
 *
 */
class ServerImpl extends TcpDiscoveryImpl {
    /** */
    private static final int ENSURED_MSG_HIST_SIZE = getInteger(IGNITE_DISCOVERY_CLIENT_RECONNECT_HISTORY_SIZE, 512);

    /** */
    private IgniteThreadPoolExecutor utilityPool;

    /** Nodes ring. */
    @GridToStringExclude
    private final TcpDiscoveryNodesRing ring = new TcpDiscoveryNodesRing();

    /** Topology snapshots history. */
    private final SortedMap<Long, Collection<ClusterNode>> topHist = new TreeMap<>();

    /** Socket readers. */
    private final Collection<SocketReader> readers = new LinkedList<>();

    /** TCP server for discovery SPI. */
    private TcpServer tcpSrvr;

    /** Message worker. */
    @SuppressWarnings("FieldAccessedSynchronizedAndUnsynchronized")
    private RingMessageWorker msgWorker;

    /** Client message workers. */
    protected ConcurrentMap<UUID, ClientMessageWorker> clientMsgWorkers = new ConcurrentHashMap<>();

    /** IP finder cleaner. */
    @SuppressWarnings("FieldAccessedSynchronizedAndUnsynchronized")
    private IpFinderCleaner ipFinderCleaner;

    /** Statistics printer thread. */
    @SuppressWarnings("FieldAccessedSynchronizedAndUnsynchronized")
    private StatisticsPrinter statsPrinter;

    /** Failed nodes (but still in topology). */
    private final Map<TcpDiscoveryNode, UUID> failedNodes = new HashMap<>();

    /** */
    private final Collection<UUID> failedNodesMsgSent = new HashSet<>();

    /** Leaving nodes (but still in topology). */
    private final Collection<TcpDiscoveryNode> leavingNodes = new HashSet<>();

    /** Collection to track joining nodes. */
    private Set<UUID> joiningNodes = new HashSet<>();

    /** Pending custom messages that should not be sent between NodeAdded and NodeAddFinished messages. */
    private Queue<TcpDiscoveryCustomEventMessage> pendingCustomMsgs = new ArrayDeque<>();

    /** Messages history used for client reconnect. */
    private final EnsuredMessageHistory msgHist = new EnsuredMessageHistory();

    /** If non-shared IP finder is used this flag shows whether IP finder contains local address. */
    private boolean ipFinderHasLocAddr;

    /** Addresses that do not respond during join requests send (for resolving concurrent start). */
    private final Collection<SocketAddress> noResAddrs = new GridConcurrentHashSet<>();

    /** Addresses that incoming join requests send were send from (for resolving concurrent start). */
    private final Collection<SocketAddress> fromAddrs = new GridConcurrentHashSet<>();

    /** Response on join request from coordinator (in case of duplicate ID or auth failure). */
    private final GridTuple<TcpDiscoveryAbstractMessage> joinRes = new GridTuple<>();

    /** Mutex. */
    private final Object mux = new Object();

    /** Discovery state. */
    protected TcpDiscoverySpiState spiState = DISCONNECTED;

    /** Map with proceeding ping requests. */
    private final ConcurrentMap<InetSocketAddress, GridPingFutureAdapter<IgniteBiTuple<UUID, Boolean>>> pingMap =
        new ConcurrentHashMap<>();

    /**
     * @param adapter Adapter.
     */
    ServerImpl(TcpDiscoverySpi adapter) {
        super(adapter);
    }

    /** {@inheritDoc} */
    @Override public String getSpiState() {
        synchronized (mux) {
            return spiState.name();
        }
    }

    /** {@inheritDoc} */
    @Override public int getMessageWorkerQueueSize() {
        return msgWorker.queueSize();
    }

    /** {@inheritDoc} */
    @Nullable @Override public UUID getCoordinator() {
        TcpDiscoveryNode crd = resolveCoordinator();

        return crd != null ? crd.id() : null;
    }

    /** {@inheritDoc} */
    @Nullable @Override public ClusterNode getNode(UUID nodeId) {
        assert nodeId != null;

        UUID locNodeId0 = getLocalNodeId();

        if (locNodeId0 != null && locNodeId0.equals(nodeId))
            // Return local node directly.
            return locNode;

        TcpDiscoveryNode node = ring.node(nodeId);

        if (node != null && !node.visible())
            return null;

        return node;
    }

    /** {@inheritDoc} */
    @Override public Collection<ClusterNode> getRemoteNodes() {
        return upcast(ring.visibleRemoteNodes());
    }

    /** {@inheritDoc} */
    @Override public int boundPort() throws IgniteSpiException {
        if (tcpSrvr == null)
            tcpSrvr = new TcpServer(log);

        return tcpSrvr.port;
    }

    /** {@inheritDoc} */
    @Override public void spiStart(String igniteInstanceName) throws IgniteSpiException {
        synchronized (mux) {
            spiState = DISCONNECTED;
        }

        utilityPool = new IgniteThreadPoolExecutor("disco-pool",
            spi.ignite().name(),
            0,
            1,
            2000,
            new LinkedBlockingQueue<Runnable>());

        if (debugMode) {
            if (!log.isInfoEnabled())
                throw new IgniteSpiException("Info log level should be enabled for TCP discovery to work " +
                    "in debug mode.");

            debugLogQ = new ConcurrentLinkedDeque<>();

            U.quietAndWarn(log, "TCP discovery SPI is configured in debug mode.");
        }

        // Clear addresses collections.
        fromAddrs.clear();
        noResAddrs.clear();

        msgWorker = new RingMessageWorker(log);

        new MessageWorkerThread(msgWorker, log).start();

        if (tcpSrvr == null)
            tcpSrvr = new TcpServer(log);

        spi.initLocalNode(tcpSrvr.port, true);

        locNode = spi.locNode;

        // Start TCP server thread after local node is initialized.
        new TcpServerThread(tcpSrvr, log).start();

        ring.localNode(locNode);

        if (spi.ipFinder.isShared())
            registerLocalNodeAddress();
        else {
            if (F.isEmpty(spi.ipFinder.getRegisteredAddresses()))
                throw new IgniteSpiException("Non-shared IP finder must have IP addresses specified in " +
                    "TcpDiscoveryIpFinder.getRegisteredAddresses() configuration property " +
                    "(specify list of IP addresses in configuration).");

            ipFinderHasLocAddr = spi.ipFinderHasLocalAddress();
        }

        if (spi.getStatisticsPrintFrequency() > 0 && log.isInfoEnabled()) {
            statsPrinter = new StatisticsPrinter();
            statsPrinter.start();
        }

        spi.stats.onJoinStarted();

        joinTopology();

        spi.stats.onJoinFinished();

        if (spi.ipFinder.isShared()) {
            ipFinderCleaner = new IpFinderCleaner();
            ipFinderCleaner.start();
        }

        spi.printStartInfo();
    }

    /** {@inheritDoc} */
    @Override public void onContextInitialized0(IgniteSpiContext spiCtx) throws IgniteSpiException {
        spiCtx.registerPort(tcpSrvr.port, TCP);
    }

    /** {@inheritDoc} */
    @Override public void spiStop() throws IgniteSpiException {
        spiStop0(false);
    }

    /**
     * Stops SPI finally or stops SPI for restart.
     *
     * @param disconnect {@code True} if SPI is being disconnected.
     * @throws IgniteSpiException If failed.
     */
    private void spiStop0(boolean disconnect) throws IgniteSpiException {
        if (log.isDebugEnabled()) {
            if (disconnect)
                log.debug("Disconnecting SPI.");
            else
                log.debug("Preparing to start local node stop procedure.");
        }

        if (disconnect) {
            synchronized (mux) {
                spiState = DISCONNECTING;
            }
        }

        if (msgWorker != null && msgWorker.runner() != null && msgWorker.runner().isAlive() && !disconnect) {
            // Send node left message only if it is final stop.
            msgWorker.addMessage(new TcpDiscoveryNodeLeftMessage(locNode.id()));

            synchronized (mux) {
                long timeout = spi.netTimeout;

                long threshold = U.currentTimeMillis() + timeout;

                while (spiState != LEFT && timeout > 0) {
                    try {
                        mux.wait(timeout);

                        timeout = threshold - U.currentTimeMillis();
                    }
                    catch (InterruptedException ignored) {
                        Thread.currentThread().interrupt();

                        break;
                    }
                }

                if (spiState == LEFT) {
                    if (log.isDebugEnabled())
                        log.debug("Verification for local node leave has been received from coordinator" +
                            " (continuing stop procedure).");
                }
                else if (log.isInfoEnabled()) {
                    log.info("No verification for local node leave has been received from coordinator" +
                        " (will stop node anyway).");
                }
            }
        }

        U.cancel(tcpSrvr);
        U.join(tcpSrvr, log);

        tcpSrvr = null;

        Collection<SocketReader> tmp;

        synchronized (mux) {
            tmp = U.arrayList(readers);
        }

        U.interrupt(tmp);
        U.joinThreads(tmp, log);

        U.interrupt(ipFinderCleaner);
        U.join(ipFinderCleaner, log);

        U.cancel(msgWorker);
        U.join(msgWorker, log);

        for (ClientMessageWorker clientWorker : clientMsgWorkers.values()) {
            if (clientWorker != null) {
                U.interrupt(clientWorker.runner());
                U.join(clientWorker.runner(), log);
            }
        }

        clientMsgWorkers.clear();

        IgniteUtils.shutdownNow(ServerImpl.class, utilityPool, log);

        U.interrupt(statsPrinter);
        U.join(statsPrinter, log);

        Collection<TcpDiscoveryNode> nodes = null;

        if (!disconnect)
            spi.printStopInfo();
        else {
            spi.getSpiContext().deregisterPorts();

            nodes = ring.visibleNodes();
        }

        long topVer = ring.topologyVersion();

        ring.clear();

        if (nodes != null) {
            // This is restart/disconnection and we need to fire FAIL event for each remote node.
            DiscoverySpiListener lsnr = spi.lsnr;

            if (lsnr != null) {
                Collection<ClusterNode> processed = new HashSet<>(nodes.size());

                for (TcpDiscoveryNode n : nodes) {
                    if(n.isLocal())
                        continue;

                    assert n.visible();

                    processed.add(n);

                    List<ClusterNode> top = U.arrayList(nodes, F.notIn(processed));

                    topVer++;

                    Map<Long, Collection<ClusterNode>> hist = updateTopologyHistory(topVer,
                        Collections.unmodifiableList(top));

                    lsnr.onDiscovery(EVT_NODE_FAILED, topVer, n, top, hist, null);
                }
            }
        }

        printStatistics();

        spi.stats.clear();

        synchronized (mux) {
            // Clear stored data.
            leavingNodes.clear();
            failedNodes.clear();

            spiState = DISCONNECTED;
        }
    }

    /** {@inheritDoc} */
    @Override public boolean pingNode(UUID nodeId) {
        assert nodeId != null;

        if (nodeId == getLocalNodeId())
            return true;

        TcpDiscoveryNode node = ring.node(nodeId);

        if (node == null)
            return false;

        if (!nodeAlive(nodeId))
            return false;

        long start = U.currentTimeMillis();

        if (log.isInfoEnabled())
            log.info("Pinging node: " + nodeId);

        boolean res = pingNode(node);

        long end = System.currentTimeMillis();

        if (log.isInfoEnabled())
            log.info("Finished node ping [nodeId=" + nodeId + ", res=" + res + ", time=" + (end - start) + "ms]");

        if (!res && !node.isClient() && nodeAlive(nodeId)) {
            LT.warn(log, "Failed to ping node (status check will be initiated): " + nodeId);

            msgWorker.addMessage(new TcpDiscoveryStatusCheckMessage(locNode, node.id()));
        }

        return res;
    }

    /**
     * Pings the remote node to see if it's alive.
     *
     * @param node Node.
     * @return {@code True} if ping succeeds.
     */
    private boolean pingNode(TcpDiscoveryNode node) {
        assert node != null;

        if (node.id().equals(getLocalNodeId()))
            return true;

        UUID clientNodeId = null;

        if (node.isClient()) {
            clientNodeId = node.id();

            node = ring.node(node.clientRouterNodeId());

            if (node == null || !nodeAlive(node.id()))
                return false;
        }

        for (InetSocketAddress addr : spi.getNodeAddresses(node, U.sameMacs(locNode, node))) {
            try {
                // ID returned by the node should be the same as ID of the parameter for ping to succeed.
                IgniteBiTuple<UUID, Boolean> t = pingNode(addr, node.id(), clientNodeId);

                if (t == null)
                    // Remote node left topology.
                    return false;

                boolean res = node.id().equals(t.get1()) && (clientNodeId == null || t.get2());

                if (res)
                    node.lastSuccessfulAddress(addr);

                return res;
            }
            catch (IgniteCheckedException e) {
                if (log.isDebugEnabled())
                    log.debug("Failed to ping node [node=" + node + ", err=" + e.getMessage() + ']');

                onException("Failed to ping node [node=" + node + ", err=" + e.getMessage() + ']', e);
                // continue;
            }
        }

        return false;
    }

    /**
     * Pings the node by its address to see if it's alive.
     *
     * @param addr Address of the node.
     * @param nodeId Node ID to ping. In case when client node ID is not null this node ID is an ID of the router node.
     * @param clientNodeId Client node ID.
     * @return ID of the remote node and "client exists" flag if node alive or {@code null} if the remote node has
     *         left a topology during the ping process.
     * @throws IgniteCheckedException If an error occurs.
     */
    private @Nullable IgniteBiTuple<UUID, Boolean> pingNode(InetSocketAddress addr, @Nullable UUID nodeId,
        @Nullable UUID clientNodeId) throws IgniteCheckedException {
        assert addr != null;

        UUID locNodeId = getLocalNodeId();

        IgniteSpiOperationTimeoutHelper timeoutHelper = new IgniteSpiOperationTimeoutHelper(spi,
            clientNodeId == null);

        if (F.contains(spi.locNodeAddrs, addr)) {
            if (clientNodeId == null)
                return F.t(getLocalNodeId(), false);

            ClientMessageWorker clientWorker = clientMsgWorkers.get(clientNodeId);

            if (clientWorker == null)
                return F.t(getLocalNodeId(), false);

            boolean clientPingRes;

            try {
                clientPingRes = clientWorker.ping(timeoutHelper);
            }
            catch (InterruptedException e) {
                Thread.currentThread().interrupt();

                throw new IgniteInterruptedCheckedException(e);
            }

            return F.t(getLocalNodeId(), clientPingRes);
        }

        GridPingFutureAdapter<IgniteBiTuple<UUID, Boolean>> fut = new GridPingFutureAdapter<>();

        GridPingFutureAdapter<IgniteBiTuple<UUID, Boolean>> oldFut = pingMap.putIfAbsent(addr, fut);

        if (oldFut != null)
            return oldFut.get();
        else {
            Collection<Throwable> errs = null;

            try {
                Socket sock = null;

                int reconCnt = 0;

                boolean openedSock = false;

                while (true) {
                    try {
                        if (addr.isUnresolved())
                            addr = new InetSocketAddress(InetAddress.getByName(addr.getHostName()), addr.getPort());

                        long tstamp = U.currentTimeMillis();

                        sock = spi.createSocket();

                        fut.sock = sock;

                        sock = spi.openSocket(sock, addr, timeoutHelper);

                        openedSock = true;

                        spi.writeToSocket(sock, new TcpDiscoveryPingRequest(locNodeId, clientNodeId),
                            timeoutHelper.nextTimeoutChunk(spi.getSocketTimeout()));

                        TcpDiscoveryPingResponse res = spi.readMessage(sock, null, timeoutHelper.nextTimeoutChunk(
                            spi.getAckTimeout()));

                        if (locNodeId.equals(res.creatorNodeId())) {
                            if (log.isDebugEnabled())
                                log.debug("Ping response from local node: " + res);

                            break;
                        }

                        spi.stats.onClientSocketInitialized(U.currentTimeMillis() - tstamp);

                        IgniteBiTuple<UUID, Boolean> t = F.t(res.creatorNodeId(), res.clientExists());

                        fut.onDone(t);

                        return t;
                    }
                    catch (IOException | IgniteCheckedException e) {
                        if (nodeId != null && !nodeAlive(nodeId)) {
                            if (log.isDebugEnabled())
                                log.debug("Failed to ping the node (has left or leaving topology): [nodeId=" + nodeId +
                                    ']');

                            fut.onDone((IgniteBiTuple<UUID, Boolean>)null);

                            return null;
                        }

                        if (errs == null)
                            errs = new ArrayList<>();

                        errs.add(e);

                        reconCnt++;

                        if (!openedSock && reconCnt == 2)
                            break;

                        if (timeoutHelper.checkFailureTimeoutReached(e))
                            break;
                        else if (!spi.failureDetectionTimeoutEnabled() && reconCnt == spi.getReconnectCount())
                            break;

                        if (spi.isNodeStopping0()) {
                            if (log.isDebugEnabled())
                                log.debug("Stop pinging node, because node is stopping: [rmtNodeId=" + nodeId + ']');

                            break;
                        }
                    }
                    finally {
                        U.closeQuiet(sock);
                    }

                    U.sleep(200);
                }
            }
            catch (Throwable t) {
                fut.onDone(t);

                if (t instanceof Error)
                    throw t;

                throw U.cast(t);
            }
            finally {
                if (!fut.isDone())
                    fut.onDone(U.exceptionWithSuppressed("Failed to ping node by address: " + addr, errs));

                boolean b = pingMap.remove(addr, fut);

                assert b;
            }

            return fut.get();
        }
    }

    /**
     * Interrupts all existed 'ping' request for the given node.
     *
     * @param node Node that may be pinged.
     */
    private void interruptPing(TcpDiscoveryNode node) {
        for (InetSocketAddress addr : spi.getNodeAddresses(node)) {
            GridPingFutureAdapter fut = pingMap.get(addr);

            if (fut != null && fut.sock != null)
                // Reference to the socket is not set to null. No need to assign it to a local variable.
                U.closeQuiet(fut.sock);
        }
    }

    /** {@inheritDoc} */
    @Override public void disconnect() throws IgniteSpiException {
        spiStop0(true);
    }

    /** {@inheritDoc} */
    @Override public void sendCustomEvent(DiscoverySpiCustomMessage evt) {
        try {
            TcpDiscoveryAbstractMessage msg;

            if (((CustomMessageWrapper)evt).delegate() instanceof DiscoveryServerOnlyCustomMessage)
                msg = new TcpDiscoveryServerOnlyCustomEventMessage(getLocalNodeId(), evt,
                    U.marshal(spi.marshaller(), evt));
            else
                msg = new TcpDiscoveryCustomEventMessage(getLocalNodeId(), evt,
                    U.marshal(spi.marshaller(), evt));

            msgWorker.addMessage(msg);
        }
        catch (IgniteCheckedException e) {
            throw new IgniteSpiException("Failed to marshal custom event: " + evt, e);
        }
    }

    /** {@inheritDoc} */
    @Override public void failNode(UUID nodeId, @Nullable String warning) {
        TcpDiscoveryNode node = ring.node(nodeId);

        if (node != null) {
            TcpDiscoveryNodeFailedMessage msg = new TcpDiscoveryNodeFailedMessage(getLocalNodeId(),
                node.id(),
                node.internalOrder());

            msg.warning(warning);

            msg.force(true);

            msgWorker.addMessage(msg);
        }
    }

    /** {@inheritDoc} */
    @Override protected void onMessageExchanged() {
        if (spi.failureDetectionTimeoutEnabled() && locNode != null)
            locNode.lastExchangeTime(U.currentTimeMillis());
    }

    /**
     * Checks whether a node is alive or not.
     *
     * @param nodeId Node ID.
     * @return {@code True} if node is in the ring and is not being removed from.
     */
    private boolean nodeAlive(UUID nodeId) {
        // Is node alive or about to be removed from the ring?
        TcpDiscoveryNode node = ring.node(nodeId);

        boolean nodeAlive = node != null && node.visible();

        if (nodeAlive) {
            synchronized (mux) {
                nodeAlive = !F.transform(failedNodes.keySet(), F.node2id()).contains(nodeId) &&
                    !F.transform(leavingNodes, F.node2id()).contains(nodeId);
            }
        }

        return nodeAlive;
    }

    /**
     * Tries to join this node to topology.
     *
     * @throws IgniteSpiException If any error occurs.
     */
    private void joinTopology() throws IgniteSpiException {
        synchronized (mux) {
            assert spiState == CONNECTING || spiState == DISCONNECTED;

            spiState = CONNECTING;
        }

        SecurityCredentials locCred = (SecurityCredentials)locNode.getAttributes()
            .get(IgniteNodeAttributes.ATTR_SECURITY_CREDENTIALS);

        boolean auth = false;

        if (spi.nodeAuth != null && spi.nodeAuth.isGlobalNodeAuthentication()) {
            localAuthentication(locCred);

            auth = true;
        }

        // Marshal credentials for backward compatibility and security.
        marshalCredentials(locNode, locCred);

        DiscoveryDataPacket discoveryData = spi.collectExchangeData(new DiscoveryDataPacket(getLocalNodeId()));

        while (true) {
            if (!sendJoinRequestMessage(discoveryData)) {
                if (log.isDebugEnabled())
                    log.debug("Join request message has not been sent (local node is the first in the topology).");

                if (!auth && spi.nodeAuth != null)
                    localAuthentication(locCred);

                locNode.order(1);
                locNode.internalOrder(1);

                spi.gridStartTime = U.currentTimeMillis();

                locNode.visible(true);

                ring.clear();

                ring.topologyVersion(1);

                synchronized (mux) {
                    topHist.clear();

                    spiState = CONNECTED;

                    mux.notifyAll();
                }

                notifyDiscovery(EVT_NODE_JOINED, 1, locNode);

                break;
            }

            if (log.isDebugEnabled())
                log.debug("Join request message has been sent (waiting for coordinator response).");

            synchronized (mux) {
                long timeout = spi.netTimeout;

                long threshold = U.currentTimeMillis() + timeout;

                while (spiState == CONNECTING && timeout > 0) {
                    try {
                        mux.wait(timeout);

                        timeout = threshold - U.currentTimeMillis();
                    }
                    catch (InterruptedException ignored) {
                        Thread.currentThread().interrupt();

                        throw new IgniteSpiException("Thread has been interrupted.");
                    }
                }

                if (spiState == CONNECTED)
                    break;
                else if (spiState == DUPLICATE_ID)
                    throw spi.duplicateIdError((TcpDiscoveryDuplicateIdMessage)joinRes.get());
                else if (spiState == AUTH_FAILED)
                    throw spi.authenticationFailedError((TcpDiscoveryAuthFailedMessage)joinRes.get());
                else if (spiState == CHECK_FAILED)
                    throw spi.checkFailedError((TcpDiscoveryCheckFailedMessage)joinRes.get());
                else if (spiState == LOOPBACK_PROBLEM) {
                    TcpDiscoveryLoopbackProblemMessage msg = (TcpDiscoveryLoopbackProblemMessage)joinRes.get();

                    boolean locHostLoopback = spi.locHost.isLoopbackAddress();

                    String firstNode = locHostLoopback ? "local" : "remote";

                    String secondNode = locHostLoopback ? "remote" : "local";

                    throw new IgniteSpiException("Failed to add node to topology because " + firstNode +
                        " node is configured to use loopback address, but " + secondNode + " node is not " +
                        "(consider changing 'localAddress' configuration parameter) " +
                        "[locNodeAddrs=" + U.addressesAsString(locNode) + ", rmtNodeAddrs=" +
                        U.addressesAsString(msg.addresses(), msg.hostNames()) +
                        ", creatorNodeId=" + msg.creatorNodeId() + ']');
                }
                else
                    LT.warn(log, "Node has not been connected to topology and will repeat join process. " +
                        "Check remote nodes logs for possible error messages. " +
                        "Note that large topology may require significant time to start. " +
                        "Increase 'TcpDiscoverySpi.networkTimeout' configuration property " +
                        "if getting this message on the starting nodes [networkTimeout=" + spi.netTimeout + ']');
            }
        }

        locNode.attributes().remove(IgniteNodeAttributes.ATTR_SECURITY_CREDENTIALS);

        assert locNode.order() != 0;
        assert locNode.internalOrder() != 0;

        if (log.isDebugEnabled())
            log.debug("Discovery SPI has been connected to topology with order: " + locNode.internalOrder());
    }

    /**
     * Authenticate local node.
     *
     * @param locCred Local security credentials for authentication.
     * @throws IgniteSpiException If any error occurs.
     */
    private void localAuthentication(SecurityCredentials locCred){
        assert spi.nodeAuth != null;
        assert locCred != null;

        try {
            SecurityContext subj = spi.nodeAuth.authenticateNode(locNode, locCred);

            if (subj == null)
                throw new IgniteSpiException("Authentication failed for local node: " + locNode.id());

            Map<String, Object> attrs = new HashMap<>(locNode.attributes());

            attrs.put(IgniteNodeAttributes.ATTR_SECURITY_SUBJECT_V2, U.marshal(spi.marshaller(), subj));
            attrs.put(IgniteNodeAttributes.ATTR_SECURITY_SUBJECT, marshalWithSecurityVersion(subj, 1));

            locNode.setAttributes(attrs);

        } catch (IgniteException | IgniteCheckedException e) {
            throw new IgniteSpiException("Failed to authenticate local node (will shutdown local node).", e);
        }
    }

    /**
     * Tries to send join request message to a random node presenting in topology.
     * Address is provided by {@link org.apache.ignite.spi.discovery.tcp.ipfinder.TcpDiscoveryIpFinder} and message is
     * sent to first node connection succeeded to.
     *
     * @param discoveryData Discovery data.
     * @return {@code true} if send succeeded.
     * @throws IgniteSpiException If any error occurs.
     */
    @SuppressWarnings({"BusyWait"})
    private boolean sendJoinRequestMessage(DiscoveryDataPacket discoveryData) throws IgniteSpiException {
        TcpDiscoveryAbstractMessage joinReq = new TcpDiscoveryJoinRequestMessage(locNode, discoveryData);

        // Time when it has been detected, that addresses from IP finder do not respond.
        long noResStart = 0;

        while (true) {
            Collection<InetSocketAddress> addrs = spi.resolvedAddresses();

            if (F.isEmpty(addrs))
                return false;

            boolean retry = false;
            Collection<Exception> errs = new ArrayList<>();

            for (InetSocketAddress addr : addrs) {
                try {
                    IgniteSpiOperationTimeoutHelper timeoutHelper = new IgniteSpiOperationTimeoutHelper(spi, true);

                    Integer res;

                    try {
                        SecurityUtils.serializeVersion(1);

                        res = sendMessageDirectly(joinReq, addr, timeoutHelper);
                    }
                    finally {
                        SecurityUtils.restoreDefaultSerializeVersion();
                    }

                    assert res != null;

                    noResAddrs.remove(addr);

                    // Address is responsive, reset period start.
                    noResStart = 0;

                    switch (res) {
                        case RES_WAIT:
                            // Concurrent startup, try sending join request again or wait if no success.
                            retry = true;

                            break;
                        case RES_OK:
                            if (log.isDebugEnabled())
                                log.debug("Join request message has been sent to address [addr=" + addr +
                                    ", req=" + joinReq + ']');

                            // Join request sending succeeded, wait for response from topology.
                            return true;

                        default:
                            // Concurrent startup, try next node.
                            if (res == RES_CONTINUE_JOIN) {
                                if (!fromAddrs.contains(addr))
                                    retry = true;
                            }
                            else {
                                if (log.isDebugEnabled())
                                    log.debug("Unexpected response to join request: " + res);

                                retry = true;
                            }

                            break;
                    }
                }
                catch (IgniteSpiException e) {
                    errs.add(e);

                    if (log.isDebugEnabled()) {
                        IOException ioe = X.cause(e, IOException.class);

                        log.debug("Failed to send join request message [addr=" + addr +
                            ", msg=" + (ioe != null ? ioe.getMessage() : e.getMessage()) + ']');

                        onException("Failed to send join request message [addr=" + addr +
                            ", msg=" + (ioe != null ? ioe.getMessage() : e.getMessage()) + ']', ioe);
                    }

                    noResAddrs.add(addr);
                }
            }

            if (retry) {
                if (log.isDebugEnabled())
                    log.debug("Concurrent discovery SPI start has been detected (local node should wait).");

                try {
                    U.sleep(spi.getReconnectDelay());
                }
                catch (IgniteInterruptedCheckedException e) {
                    throw new IgniteSpiException("Thread has been interrupted.", e);
                }
            }
            else if (!spi.ipFinder.isShared() && !ipFinderHasLocAddr) {
                IgniteCheckedException e = null;

                if (!errs.isEmpty()) {
                    e = new IgniteCheckedException("Multiple connection attempts failed.");

                    for (Exception err : errs)
                        e.addSuppressed(err);
                }

                if (e != null && X.hasCause(e, ConnectException.class)) {
                    LT.warn(log, "Failed to connect to any address from IP finder " +
                        "(make sure IP finder addresses are correct and firewalls are disabled on all host machines): " +
                        toOrderedList(addrs), true);
                }

                if (spi.joinTimeout > 0) {
                    if (noResStart == 0)
                        noResStart = U.currentTimeMillis();
                    else if (U.currentTimeMillis() - noResStart > spi.joinTimeout)
                        throw new IgniteSpiException(
                            "Failed to connect to any address from IP finder within join timeout " +
                                "(make sure IP finder addresses are correct, and operating system firewalls are disabled " +
                                "on all host machines, or consider increasing 'joinTimeout' configuration property): " +
                                addrs, e);
                }

                try {
                    U.sleep(spi.getReconnectDelay());
                }
                catch (IgniteInterruptedCheckedException ex) {
                    throw new IgniteSpiException("Thread has been interrupted.", ex);
                }
            }
            else
                break;
        }

        return false;
    }

    /**
     * Establishes connection to an address, sends message and returns the response (if any).
     *
     * @param msg Message to send.
     * @param addr Address to send message to.
     * @param timeoutHelper Operation timeout helper.
     * @return Response read from the recipient or {@code null} if no response is supposed.
     * @throws IgniteSpiException If an error occurs.
     */
    @Nullable private Integer sendMessageDirectly(TcpDiscoveryAbstractMessage msg, InetSocketAddress addr,
        IgniteSpiOperationTimeoutHelper timeoutHelper)
        throws IgniteSpiException {
        assert msg != null;
        assert addr != null;

        Collection<Throwable> errs = null;

        long ackTimeout0 = spi.getAckTimeout();

        int connectAttempts = 1;

        int sslConnectAttempts = 3;

        boolean joinReqSent;

        UUID locNodeId = getLocalNodeId();

        int reconCnt = 0;

        while (true){
            // Need to set to false on each new iteration,
            // since remote node may leave in the middle of the first iteration.
            joinReqSent = false;

            boolean openSock = false;

            Socket sock = null;

            try {
                long tstamp = U.currentTimeMillis();

                sock = spi.openSocket(addr, timeoutHelper);

                openSock = true;

                TcpDiscoveryHandshakeRequest req = new TcpDiscoveryHandshakeRequest(locNodeId);

                // Handshake.
                spi.writeToSocket(sock, req, timeoutHelper.nextTimeoutChunk(spi.getSocketTimeout()));

                TcpDiscoveryHandshakeResponse res = spi.readMessage(sock, null, timeoutHelper.nextTimeoutChunk(
                    ackTimeout0));

                if (msg instanceof TcpDiscoveryJoinRequestMessage) {
                    boolean ignore = false;

                    synchronized (failedNodes) {
                        for (TcpDiscoveryNode failedNode : failedNodes.keySet()) {
                            if (failedNode.id().equals(res.creatorNodeId())) {
                                if (log.isDebugEnabled())
                                    log.debug("Ignore response from node from failed list: " + res);

                                ignore = true;

                                break;
                            }
                        }
                    }

                    if (ignore)
                        break;
                }

                if (locNodeId.equals(res.creatorNodeId())) {
                    if (log.isDebugEnabled())
                        log.debug("Handshake response from local node: " + res);

                    break;
                }

                spi.stats.onClientSocketInitialized(U.currentTimeMillis() - tstamp);

                // Send message.
                tstamp = U.currentTimeMillis();

                spi.writeToSocket(sock, msg, timeoutHelper.nextTimeoutChunk(spi.getSocketTimeout()));

                long tstamp0 = U.currentTimeMillis();

                if (debugMode)
                    debugLog(msg, "Message has been sent directly to address [msg=" + msg + ", addr=" + addr +
                        ", rmtNodeId=" + res.creatorNodeId() + ']');

                if (log.isDebugEnabled())
                    log.debug("Message has been sent directly to address [msg=" + msg + ", addr=" + addr +
                        ", rmtNodeId=" + res.creatorNodeId() + ']');

                // Connection has been established, but
                // join request may not be unmarshalled on remote host.
                // E.g. due to class not found issue.
                joinReqSent = msg instanceof TcpDiscoveryJoinRequestMessage;

                int receipt = spi.readReceipt(sock, timeoutHelper.nextTimeoutChunk(ackTimeout0));

                spi.stats.onMessageSent(msg, tstamp0 - tstamp);

                return receipt;
            }
            catch (ClassCastException e) {
                // This issue is rarely reproducible on AmazonEC2, but never
                // on dedicated machines.
                if (log.isDebugEnabled())
                    U.error(log, "Class cast exception on direct send: " + addr, e);

                onException("Class cast exception on direct send: " + addr, e);

                if (errs == null)
                    errs = new ArrayList<>();

                errs.add(e);
            }
            catch (IOException | IgniteCheckedException e) {
                if (log.isDebugEnabled())
                    log.error("Exception on direct send: " + e.getMessage(), e);

                onException("Exception on direct send: " + e.getMessage(), e);

                if (errs == null)
                    errs = new ArrayList<>();

                errs.add(e);

                if (X.hasCause(e, SSLException.class)) {
                    if (--sslConnectAttempts == 0)
                        throw new IgniteException("Unable to establish secure connection. " +
                            "Was remote cluster configured with SSL? [rmtAddr=" + addr + ", errMsg=\"" + e.getMessage() + "\"]", e);

                    continue;
                }

                if (X.hasCause(e, StreamCorruptedException.class)) {
                    // StreamCorruptedException could be caused by remote node failover
                    if (connectAttempts < 2) {
                        connectAttempts++;

                        continue;
                    }

                    if (log.isDebugEnabled())
                        log.debug("Connect failed with StreamCorruptedException, skip address: " + addr);

                    break;
                }

                if (timeoutHelper.checkFailureTimeoutReached(e))
                    break;

                if (!spi.failureDetectionTimeoutEnabled() && ++reconCnt == spi.getReconnectCount())
                    break;

                if (!openSock) {
                    // Reconnect for the second time, if connection is not established.
                    if (connectAttempts < 2) {
                        connectAttempts++;

                        continue;
                    }

                    break; // Don't retry if we can not establish connection.
                }

                if (!spi.failureDetectionTimeoutEnabled() && (e instanceof SocketTimeoutException ||
                    X.hasCause(e, SocketTimeoutException.class))) {
                    ackTimeout0 *= 2;

                    if (!checkAckTimeout(ackTimeout0))
                        break;
                }
            }
            finally {
                U.closeQuiet(sock);
            }
        }

        if (joinReqSent) {
            if (log.isDebugEnabled())
                log.debug("Join request has been sent, but receipt has not been read (returning RES_WAIT).");

            // Topology will not include this node,
            // however, warning on timed out join will be output.
            return RES_OK;
        }

        throw new IgniteSpiException(
            "Failed to send message to address [addr=" + addr + ", msg=" + msg + ']',
            U.exceptionWithSuppressed("Failed to send message to address " +
                "[addr=" + addr + ", msg=" + msg + ']', errs));
    }

    /**
     * Marshalls credentials with discovery SPI marshaller (will replace attribute value).
     *
     * @param node Node to marshall credentials for.
     * @param cred Credentials for marshall.
     * @throws IgniteSpiException If marshalling failed.
     */
    private void marshalCredentials(TcpDiscoveryNode node, SecurityCredentials cred) throws IgniteSpiException {
        try {
            // Use security-unsafe getter.
            Map<String, Object> attrs = new HashMap<>(node.getAttributes());

            attrs.put(IgniteNodeAttributes.ATTR_SECURITY_CREDENTIALS, spi.marshaller().marshal(cred));

            node.setAttributes(attrs);
        }
        catch (IgniteCheckedException e) {
            throw new IgniteSpiException("Failed to marshal node security credentials: " + node.id(), e);
        }
    }

    /**
     * Unmarshalls credentials with discovery SPI marshaller (will not replace attribute value).
     *
     * @param node Node to unmarshall credentials for.
     * @return Security credentials.
     * @throws IgniteSpiException If unmarshal fails.
     */
    private SecurityCredentials unmarshalCredentials(TcpDiscoveryNode node) throws IgniteSpiException {
        try {
            byte[] credBytes = (byte[])node.getAttributes().get(IgniteNodeAttributes.ATTR_SECURITY_CREDENTIALS);

            if (credBytes == null)
                return null;

            return U.unmarshal(spi.marshaller(), credBytes, null);
        }
        catch (IgniteCheckedException e) {
            throw new IgniteSpiException("Failed to unmarshal node security credentials: " + node.id(), e);
        }
    }

    /**
     * Notify external listener on discovery event.
     *
     * @param type Discovery event type. See {@link org.apache.ignite.events.DiscoveryEvent} for more details.
     * @param topVer Topology version.
     * @param node Remote node this event is connected with.
     */
    private void notifyDiscovery(int type, long topVer, TcpDiscoveryNode node) {
        assert type > 0;
        assert node != null;

        DiscoverySpiListener lsnr = spi.lsnr;

        TcpDiscoverySpiState spiState = spiStateCopy();

        DebugLogger log = type == EVT_NODE_METRICS_UPDATED ? traceLog : debugLog;

        if (lsnr != null && node.visible() && (spiState == CONNECTED || spiState == DISCONNECTING)) {
            if (log.isDebugEnabled())
                log.debug("Discovery notification [node=" + node + ", spiState=" + spiState +
                    ", type=" + U.gridEventName(type) + ", topVer=" + topVer + ']');

            Collection<ClusterNode> top = upcast(ring.visibleNodes());

            Map<Long, Collection<ClusterNode>> hist = updateTopologyHistory(topVer, top);

            lsnr.onDiscovery(type, topVer, node, top, hist, null);
        }
        else {
            if (log.isDebugEnabled())
                log.debug("Skipped discovery notification [node=" + node + ", spiState=" + spiState +
                    ", type=" + U.gridEventName(type) + ", topVer=" + topVer + ']');
        }
    }

    /**
     * Upcasts collection type.
     *
     * @param c Initial collection.
     * @return Resulting collection.
     */
    private static <T extends R, R> Collection<R> upcast(Collection<T> c) {
        A.notNull(c, "c");

        return (Collection<R>)c;
    }

    /**
     * Update topology history with new topology snapshots.
     *
     * @param topVer Topology version.
     * @param top Topology snapshot.
     * @return Copy of updated topology history.
     */
    @Nullable private Map<Long, Collection<ClusterNode>> updateTopologyHistory(long topVer, Collection<ClusterNode> top) {
        synchronized (mux) {
            if (topHist.containsKey(topVer))
                return null;

            topHist.put(topVer, top);

            while (topHist.size() > spi.topHistSize)
                topHist.remove(topHist.firstKey());

            if (log.isDebugEnabled())
                log.debug("Added topology snapshot to history, topVer=" + topVer + ", historySize=" + topHist.size());

            return new TreeMap<>(topHist);
        }
    }

    /**
     * Checks whether local node is coordinator. Nodes that are leaving or failed
     * (but are still in topology) are removed from search.
     *
     * @return {@code true} if local node is coordinator.
     */
    public boolean isLocalNodeCoordinator() {
        synchronized (mux) {
            boolean crd = spiState == CONNECTED && locNode.equals(resolveCoordinator());

            if (crd)
                spi.stats.onBecomingCoordinator();

            return crd;
        }
    }

    /**
     * @return Spi state copy.
     */
    private TcpDiscoverySpiState spiStateCopy() {
        TcpDiscoverySpiState state;

        synchronized (mux) {
            state = spiState;
        }

        return state;
    }

    /**
     * Resolves coordinator. Nodes that are leaving or failed (but are still in
     * topology) are removed from search.
     *
     * @return Coordinator node or {@code null} if there are no coordinator
     * (i.e. local node is the last one and is currently stopping).
     */
    @Nullable private TcpDiscoveryNode resolveCoordinator() {
        return resolveCoordinator(null);
    }

    /**
     * Resolves coordinator. Nodes that are leaving or failed (but are still in
     * topology) are removed from search as well as provided filter.
     *
     * @param filter Nodes to exclude when resolving coordinator (optional).
     * @return Coordinator node or {@code null} if there are no coordinator
     * (i.e. local node is the last one and is currently stopping).
     */
    @Nullable private TcpDiscoveryNode resolveCoordinator(
        @Nullable Collection<TcpDiscoveryNode> filter) {
        synchronized (mux) {
            Collection<TcpDiscoveryNode> excluded = F.concat(false, failedNodes.keySet(), leavingNodes);

            if (!F.isEmpty(filter))
                excluded = F.concat(false, excluded, filter);

            return ring.coordinator(excluded);
        }
    }

    /**
     * Prints SPI statistics.
     */
    private void printStatistics() {
        if (log.isInfoEnabled() && spi.statsPrintFreq > 0) {
            int failedNodesSize;
            int leavingNodesSize;
            int joiningNodesSize;
            int pendingCustomMsgsSize;

            synchronized (mux) {
                failedNodesSize = failedNodes.size();
                leavingNodesSize = leavingNodes.size();
                joiningNodesSize = joiningNodes.size();
                pendingCustomMsgsSize = pendingCustomMsgs.size();
            }

            Runtime runtime = Runtime.getRuntime();

            TcpDiscoveryNode coord = resolveCoordinator();

            if (log.isInfoEnabled())
                log.info("Discovery SPI statistics [statistics=" + spi.stats + ", spiState=" + spiStateCopy() +
                    ", coord=" + coord +
                    ", next=" + (msgWorker != null ? msgWorker.next : "N/A") +
                    ", intOrder=" + (locNode != null ? locNode.internalOrder() : "N/A") +
                    ", topSize=" + ring.allNodes().size() +
                    ", leavingNodesSize=" + leavingNodesSize +
                    ", failedNodesSize=" + failedNodesSize +
                    ", joiningNodesSize=" + joiningNodesSize +
                    ", pendingCustomMsgs=" + pendingCustomMsgsSize +
                    ", msgWorker.queue.size=" + (msgWorker != null ? msgWorker.queueSize() : "N/A") +
                    ", clients=" + ring.clientNodes().size() +
                    ", clientWorkers=" + clientMsgWorkers.size() +
                    ", lastUpdate=" + (locNode != null ? U.format(locNode.lastUpdateTime()) : "N/A") +
                    ", heapFree=" + runtime.freeMemory() / (1024 * 1024) +
                    "M, heapTotal=" + runtime.maxMemory() / (1024 * 1024) + "M]");
        }
    }

    /**
     * @param msg Message to prepare.
     * @param destNodeId Destination node ID.
     * @param msgs Messages to include.
     * @param discardMsgId Discarded message ID.
     */
    private void prepareNodeAddedMessage(
        TcpDiscoveryAbstractMessage msg,
        UUID destNodeId,
        @Nullable Collection<PendingMessage> msgs,
        @Nullable IgniteUuid discardMsgId,
        @Nullable IgniteUuid discardCustomMsgId
        ) {
        assert destNodeId != null;

        if (msg instanceof TcpDiscoveryNodeAddedMessage) {
            TcpDiscoveryNodeAddedMessage nodeAddedMsg = (TcpDiscoveryNodeAddedMessage)msg;

            TcpDiscoveryNode node = nodeAddedMsg.node();

            if (node.id().equals(destNodeId)) {
                Collection<TcpDiscoveryNode> allNodes = ring.allNodes();
                Collection<TcpDiscoveryNode> topToSnd = new ArrayList<>(allNodes.size());

                for (TcpDiscoveryNode n0 : allNodes) {
                    assert n0.internalOrder() != 0 : n0;

                    // Skip next node and nodes added after next
                    // in case this message is resent due to failures/leaves.
                    // There will be separate messages for nodes with greater
                    // internal order.
                    if (n0.internalOrder() < nodeAddedMsg.node().internalOrder())
                        topToSnd.add(n0);
                }

                nodeAddedMsg.topology(topToSnd);

                Collection<TcpDiscoveryAbstractMessage> msgs0 = null;

                if (msgs != null) {
                    msgs0 = new ArrayList<>(msgs.size());

                    for (PendingMessage pendingMsg : msgs) {
                        if (pendingMsg.msg != null)
                            msgs0.add(pendingMsg.msg);
                    }
                }

                nodeAddedMsg.messages(msgs0, discardMsgId, discardCustomMsgId);

                Map<Long, Collection<ClusterNode>> hist;

                synchronized (mux) {
                    hist = new TreeMap<>(topHist);
                }

                nodeAddedMsg.topologyHistory(hist);
            }
        }
    }

    /**
     * @param msg Message to clear.
     */
    private void clearNodeAddedMessage(TcpDiscoveryAbstractMessage msg) {
        if (msg instanceof TcpDiscoveryNodeAddedMessage) {
            // Nullify topology before registration.
            TcpDiscoveryNodeAddedMessage nodeAddedMsg = (TcpDiscoveryNodeAddedMessage)msg;

            nodeAddedMsg.topology(null);
            nodeAddedMsg.topologyHistory(null);
            nodeAddedMsg.messages(null, null, null);
        }
    }

    /** {@inheritDoc} */
    @Override public void checkRingLatency(int maxHops) {
        TcpDiscoveryRingLatencyCheckMessage msg = new TcpDiscoveryRingLatencyCheckMessage(getLocalNodeId(), maxHops);

        if (log.isInfoEnabled())
            log.info("Latency check initiated: " + msg.id());

        msgWorker.addMessage(msg);
    }

    /** {@inheritDoc} */
    @Override void simulateNodeFailure() {
        U.warn(log, "Simulating node failure: " + getLocalNodeId());

        U.cancel(tcpSrvr);
        U.join(tcpSrvr, log);

        U.interrupt(ipFinderCleaner);
        U.join(ipFinderCleaner, log);

        Collection<SocketReader> tmp;

        synchronized (mux) {
            tmp = U.arrayList(readers);
        }

        U.interrupt(tmp);
        U.joinThreads(tmp, log);

        U.cancel(msgWorker);
        U.join(msgWorker, log);

        for (ClientMessageWorker msgWorker : clientMsgWorkers.values()) {
            if (msgWorker != null) {
                U.interrupt(msgWorker.runner());
                U.join(msgWorker.runner(), log);
            }
        }

        U.interrupt(statsPrinter);
        U.join(statsPrinter, log);
    }

    /** {@inheritDoc} */
    @Override public void brakeConnection() {
        Socket sock = msgWorker.sock;

        if (sock != null)
            U.closeQuiet(sock);
    }

    /** {@inheritDoc} */
    @Override public void reconnect() throws IgniteSpiException {
        throw new UnsupportedOperationException("Reconnect is not supported for server.");
    }

    /** {@inheritDoc} */
    @Override protected Collection<IgniteSpiThread> threads() {
        Collection<IgniteSpiThread> threads;

        synchronized (mux) {
            threads = new ArrayList<>(readers.size() + clientMsgWorkers.size() + 4);
            threads.addAll(readers);
        }

        for (ClientMessageWorker wrk : clientMsgWorkers.values()) {
            Thread t = wrk.runner();

            assert t instanceof IgniteSpiThread;

            threads.add((IgniteSpiThread)t);
        }

        TcpServer tcpSrvr0 = tcpSrvr;

        if (tcpSrvr0 != null) {
            Thread tcpServerThread = tcpSrvr0.runner();

            if (tcpServerThread != null) {
                assert tcpServerThread instanceof IgniteSpiThread;

                threads.add((IgniteSpiThread)tcpServerThread);
            }
        }

        threads.add(ipFinderCleaner);

        Thread msgWorkerThread = msgWorker.runner();

        if (msgWorkerThread != null) {
            assert msgWorkerThread instanceof IgniteSpiThread;

            threads.add((IgniteSpiThread)msgWorkerThread);
        }

        threads.add(statsPrinter);

        threads.removeAll(Collections.<IgniteSpiThread>singleton(null));

        return threads;
    }

    /**
     * <strong>FOR TEST ONLY!!!</strong>
     * <p>
     * Simulates situation when next node is still alive but is bypassed
     * since it has been excluded from the ring, possibly, due to short time
     * network problems.
     * <p>
     * This method is intended for test purposes only.
     */
    void forceNextNodeFailure() {
        U.warn(log, "Next node will be forcibly failed (if any).");

        TcpDiscoveryNode next;

        synchronized (mux) {
            next = ring.nextNode(failedNodes.keySet());
        }

        if (next != null)
            msgWorker.addMessage(new TcpDiscoveryNodeFailedMessage(getLocalNodeId(), next.id(),
                next.internalOrder()));
    }

    /**
     * <strong>FOR TEST ONLY!!!</strong>
     * <p>
     * This method is intended for test purposes only.
     *
     * @return Nodes ring.
     */
    TcpDiscoveryNodesRing ring() {
        return ring;
    }

    /** {@inheritDoc} */
    @Override public void dumpDebugInfo(IgniteLogger log) {
        if (!debugMode) {
            U.quietAndWarn(log, "Failed to dump debug info (discovery SPI was not configured " +
                "in debug mode, consider setting 'debugMode' configuration property to 'true').");

            return;
        }

        assert log.isInfoEnabled();

        StringBuilder b = new StringBuilder(U.nl());

        synchronized (mux) {
            b.append(">>>").append(U.nl());
            b.append(">>>").append("Dumping discovery SPI debug info.").append(U.nl());
            b.append(">>>").append(U.nl());

            b.append("Local node ID: ").append(getLocalNodeId()).append(U.nl()).append(U.nl());
            b.append("Local node: ").append(locNode).append(U.nl()).append(U.nl());
            b.append("SPI state: ").append(spiState).append(U.nl()).append(U.nl());

            b.append("Internal threads: ").append(U.nl());

            b.append("    Message worker: ").append(threadStatus(msgWorker.runner())).append(U.nl());

            b.append("    IP finder cleaner: ").append(threadStatus(ipFinderCleaner)).append(U.nl());
            b.append("    Stats printer: ").append(threadStatus(statsPrinter)).append(U.nl());

            b.append(U.nl());

            b.append("Socket readers: ").append(U.nl());

            for (SocketReader rdr : readers)
                b.append("    ").append(rdr).append(U.nl());

            b.append(U.nl());

            b.append("In-memory log messages: ").append(U.nl());

            for (String msg : debugLogQ)
                b.append("    ").append(msg).append(U.nl());

            b.append(U.nl());

            b.append("Leaving nodes: ").append(U.nl());

            for (TcpDiscoveryNode node : leavingNodes)
                b.append("    ").append(node.id()).append(U.nl());

            b.append(U.nl());

            b.append("Failed nodes: ").append(U.nl());

            for (TcpDiscoveryNode node : failedNodes.keySet())
                b.append("    ").append(node.id()).append(U.nl());

            b.append(U.nl());

            b.append("Stats: ").append(spi.stats).append(U.nl());
        }

        U.quietAndInfo(log, b.toString());
    }

    /**
     * @param msg Message.
     * @return {@code True} if recordable in debug mode.
     */
    private boolean recordable(TcpDiscoveryAbstractMessage msg) {
        return !(msg instanceof TcpDiscoveryMetricsUpdateMessage) &&
            !(msg instanceof TcpDiscoveryStatusCheckMessage) &&
            !(msg instanceof TcpDiscoveryDiscardMessage) &&
            !(msg instanceof TcpDiscoveryConnectionCheckMessage);
    }

    /**
     * Checks if two given {@link SecurityPermissionSet} objects contain the same permissions.
     * Each permission belongs to one of three groups : cache, task or system.
     *
     * @param locPerms The first set of permissions.
     * @param rmtPerms The second set of permissions.
     * @return {@code True} if given parameters contain the same permissions, {@code False} otherwise.
     */
    private boolean permissionsEqual(SecurityPermissionSet locPerms, SecurityPermissionSet rmtPerms) {
        boolean dfltAllowMatch = locPerms.defaultAllowAll() == rmtPerms.defaultAllowAll();

        boolean bothHaveSamePerms = F.eqNotOrdered(rmtPerms.systemPermissions(), locPerms.systemPermissions()) &&
            F.eqNotOrdered(rmtPerms.cachePermissions(), locPerms.cachePermissions()) &&
            F.eqNotOrdered(rmtPerms.taskPermissions(), locPerms.taskPermissions());

        return dfltAllowMatch && bothHaveSamePerms;
    }

    /**
     * @param msg Message.
     * @param nodeId Node ID.
     */
    private static void removeMetrics(TcpDiscoveryMetricsUpdateMessage msg, UUID nodeId) {
        msg.removeMetrics(nodeId);
        msg.removeCacheMetrics(nodeId);
    }

    /** {@inheritDoc} */
    @Override public String toString() {
        return S.toString(ServerImpl.class, this);
    }

    /**
     * Trying get node in any state (visible or not)
     * @param nodeId Node id.
     */
    ClusterNode getNode0(UUID nodeId) {
        assert nodeId != null;

        UUID locNodeId0 = getLocalNodeId();

        if (locNodeId0 != null && locNodeId0.equals(nodeId))
            // Return local node directly.
            return locNode;

        return ring.node(nodeId);
    }

    /**
     * Thread that cleans IP finder and keeps it in the correct state, unregistering
     * addresses of the nodes that has left the topology.
     * <p>
     * This thread should run only on coordinator node and will clean IP finder
     * if and only if {@link org.apache.ignite.spi.discovery.tcp.ipfinder.TcpDiscoveryIpFinder#isShared()} is {@code true}.
     */
    private class IpFinderCleaner extends IgniteSpiThread {
        /**
         * Constructor.
         */
        private IpFinderCleaner() {
            super(spi.ignite().name(), "tcp-disco-ip-finder-cleaner", log);

            setPriority(spi.threadPri);
        }

        /** {@inheritDoc} */
        @SuppressWarnings("BusyWait")
        @Override protected void body() throws InterruptedException {
            if (log.isDebugEnabled())
                log.debug("IP finder cleaner has been started.");

            while (!isInterrupted()) {
                Thread.sleep(spi.ipFinderCleanFreq);

                if (!isLocalNodeCoordinator())
                    continue;

                if (spiStateCopy() != CONNECTED) {
                    if (log.isDebugEnabled())
                        log.debug("Stopping IP finder cleaner (SPI is not connected to topology).");

                    return;
                }

                if (spi.ipFinder.isShared())
                    cleanIpFinder();
            }
        }

        /**
         * Cleans IP finder.
         */
        private void cleanIpFinder() {
            assert spi.ipFinder.isShared();

            try {
                // Addresses that belongs to nodes in topology.
                Collection<InetSocketAddress> currAddrs = F.flatCollections(
                    F.viewReadOnly(
                        ring.allNodes(),
                        new C1<TcpDiscoveryNode, Collection<InetSocketAddress>>() {
                            @Override public Collection<InetSocketAddress> apply(TcpDiscoveryNode node) {
                                return !node.isClient() ? spi.getNodeAddresses(node) :
                                    Collections.<InetSocketAddress>emptyList();
                            }
                        }
                    )
                );

                // Addresses registered in IP finder.
                Collection<InetSocketAddress> regAddrs = spi.registeredAddresses();

                P1<InetSocketAddress> p = new P1<InetSocketAddress>() {
                    private final Map<InetSocketAddress, Boolean> pingResMap = new HashMap<>();

                    @Override public boolean apply(InetSocketAddress addr) {
                        Boolean res = pingResMap.get(addr);

                        if (res == null) {
                            try {
                                res = pingNode(addr, null, null) != null;
                            }
                            catch (IgniteCheckedException e) {
                                if (log.isDebugEnabled())
                                    log.debug("Failed to ping node [addr=" + addr + ", err=" + e.getMessage() + ']');

                                res = false;
                            }
                            finally {
                                pingResMap.put(addr, res);
                            }
                        }

                        return !res;
                    }
                };

                ArrayList<InetSocketAddress> rmvAddrs = null;

                for (InetSocketAddress addr : regAddrs) {
                    boolean rmv = !F.contains(currAddrs, addr) && p.apply(addr);

                    if (rmv) {
                        if (rmvAddrs == null)
                            rmvAddrs = new ArrayList<>();

                        rmvAddrs.add(addr);
                    }
                }

                // Unregister dead-nodes addresses.
                if (rmvAddrs != null) {
                    spi.ipFinder.unregisterAddresses(rmvAddrs);

                    if (log.isDebugEnabled())
                        log.debug("Unregistered addresses from IP finder: " + rmvAddrs);
                }

                // Addresses that were removed by mistake (e.g. on segmentation).
                Collection<InetSocketAddress> missingAddrs = F.view(
                    currAddrs,
                    F.notContains(regAddrs)
                );

                // Re-register missing addresses.
                if (!missingAddrs.isEmpty()) {
                    spi.ipFinder.registerAddresses(missingAddrs);

                    if (log.isDebugEnabled())
                        log.debug("Registered missing addresses in IP finder: " + missingAddrs);
                }
            }
            catch (IgniteSpiException e) {
                LT.error(log, e, "Failed to clean IP finder up.");
            }
        }
    }

    /**
     * Adds failed nodes specified in the received message to the local failed nodes list.
     *
     * @param msg Message.
     */
    private void processMessageFailedNodes(TcpDiscoveryAbstractMessage msg) {
        Collection<UUID> msgFailedNodes = msg.failedNodes();

        if (msgFailedNodes != null) {
            UUID sndId = msg.senderNodeId();

            if (sndId != null) {
                if (ring.node(sndId) == null) {
                    if (log.isDebugEnabled()) {
                        log.debug("Ignore message failed nodes, sender node is not alive [nodeId=" + sndId +
                            ", failedNodes=" + msgFailedNodes + ']');
                    }

                    return;
                }

                synchronized (mux) {
                    for (TcpDiscoveryNode failedNode : failedNodes.keySet()) {
                        if (failedNode.id().equals(sndId)) {
                            if (log.isDebugEnabled()) {
                                log.debug("Ignore message failed nodes, sender node is in fail list [nodeId=" + sndId +
                                    ", failedNodes=" + msgFailedNodes + ']');
                            }

                            return;
                        }
                    }
                }
            }

            for (UUID nodeId : msgFailedNodes) {
                TcpDiscoveryNode failedNode = ring.node(nodeId);

                if (failedNode != null) {
                    if (!failedNode.isLocal()) {
                        boolean added = false;

                        synchronized (mux) {
                            if (!failedNodes.containsKey(failedNode)) {
                                failedNodes.put(failedNode, msg.senderNodeId() != null ? msg.senderNodeId() : getLocalNodeId());

                                added = true;
                            }
                        }

                        if (added && log.isDebugEnabled())
                            log.debug("Added node to failed nodes list [node=" + failedNode + ", msg=" + msg + ']');
                    }
                }
            }
        }
    }

    /**
     * @param obj Object.
     * @param ver Security serialize version.
     * @return Marshaled object.
     */
    private byte[] marshalWithSecurityVersion(Object obj, int ver) throws IgniteCheckedException {
        try {
            SecurityUtils.serializeVersion(ver);

            return U.marshal(spi.marshaller(), obj);
        }
        finally {
            SecurityUtils.restoreDefaultSerializeVersion();
        }
    }

    /**
     * @param bytes Marshaled object.
     * @param ver Security serialize version.
     * @return Unmarshaled object.
     */
    private <T> T unmarshalWithSecurityVersion(byte[] bytes, int ver) throws IgniteCheckedException {
        try {
            if (ver > 0)
                SecurityUtils.serializeVersion(ver);

            return spi.marshaller().unmarshal(bytes, U.resolveClassLoader(spi.ignite().configuration()));
        }
        finally {
            SecurityUtils.restoreDefaultSerializeVersion();
        }
    }

    /**
     * Discovery messages history used for client reconnect.
     */
    private class EnsuredMessageHistory {
        /** Pending messages. */
        private final GridBoundedLinkedHashSet<TcpDiscoveryAbstractMessage>
            msgs = new GridBoundedLinkedHashSet<>(ENSURED_MSG_HIST_SIZE);

        /**
         * @param msg Adds message.
         */
        void add(TcpDiscoveryAbstractMessage msg) {
            assert spi.ensured(msg) && msg.verified() : msg;

            if (msg instanceof TcpDiscoveryNodeAddedMessage) {
                TcpDiscoveryNodeAddedMessage addedMsg =
                    new TcpDiscoveryNodeAddedMessage((TcpDiscoveryNodeAddedMessage)msg);

                msg = addedMsg;

                TcpDiscoveryNode node = addedMsg.node();

                if (node.isClient() && !msgs.contains(msg)) {
                    Collection<TcpDiscoveryNode> allNodes = ring.allNodes();

                    Collection<TcpDiscoveryNode> top = new ArrayList<>(allNodes.size());

                    for (TcpDiscoveryNode n0 : allNodes) {
                        assert n0.internalOrder() > 0 : n0;

                        if (n0.internalOrder() < node.internalOrder())
                            top.add(n0);
                    }

                    addedMsg.clientTopology(top);
                }

                // Do not need this data for client reconnect.
                if (addedMsg.gridDiscoveryData() != null)
                    addedMsg.clearDiscoveryData();
            }
            else if (msg instanceof TcpDiscoveryNodeAddFinishedMessage) {
                TcpDiscoveryNodeAddFinishedMessage addFinishMsg = (TcpDiscoveryNodeAddFinishedMessage)msg;

                if (addFinishMsg.clientDiscoData() != null) {
                    addFinishMsg = new TcpDiscoveryNodeAddFinishedMessage(addFinishMsg);

                    msg = addFinishMsg;

                    DiscoveryDataPacket discoData = addFinishMsg.clientDiscoData();

                    Set<Integer> mrgdCmnData = new HashSet<>();
                    Set<UUID> mrgdSpecData = new HashSet<>();

                    boolean allMerged = false;

                    for (TcpDiscoveryAbstractMessage msg0 : msgs) {

                        if (msg0 instanceof TcpDiscoveryNodeAddFinishedMessage) {
                            DiscoveryDataPacket existingDiscoData =
                                ((TcpDiscoveryNodeAddFinishedMessage)msg0).clientDiscoData();

                            if (existingDiscoData != null)
                                allMerged = discoData.mergeDataFrom(existingDiscoData, mrgdCmnData, mrgdSpecData);
                        }

                        if (allMerged)
                            break;
                    }
                }
            }
            else if (msg instanceof TcpDiscoveryNodeLeftMessage)
                clearClientAddFinished(msg.creatorNodeId());
            else if (msg instanceof TcpDiscoveryNodeFailedMessage)
                clearClientAddFinished(((TcpDiscoveryNodeFailedMessage)msg).failedNodeId());

            synchronized (msgs) {
                msgs.add(msg);
            }
        }

        /**
         * @param clientId Client node ID.
         */
        private void clearClientAddFinished(UUID clientId) {
            for (TcpDiscoveryAbstractMessage msg : msgs) {
                if (msg instanceof TcpDiscoveryNodeAddFinishedMessage) {
                    TcpDiscoveryNodeAddFinishedMessage addFinishMsg = (TcpDiscoveryNodeAddFinishedMessage)msg;

                    if (addFinishMsg.clientDiscoData() != null && clientId.equals(addFinishMsg.nodeId())) {
                        addFinishMsg.clientDiscoData(null);
                        addFinishMsg.clientNodeAttributes(null);

                        break;
                    }
                }
            }
        }

        /**
         * Gets messages starting from provided ID (exclusive). If such
         * message is not found, {@code null} is returned (this indicates
         * a failure condition when it was already removed from queue).
         *
         * @param lastMsgId Last message ID received on client. {@code Null} if client did not finish connect procedure.
         * @param node Client node.
         * @return Collection of messages.
         */
        @Nullable Collection<TcpDiscoveryAbstractMessage> messages(@Nullable IgniteUuid lastMsgId,
            TcpDiscoveryNode node)
        {
            assert node != null && node.isClient() : node;

            if (lastMsgId == null) {
                // Client connection failed before it received TcpDiscoveryNodeAddedMessage.
                List<TcpDiscoveryAbstractMessage> res = null;

                synchronized (msgs) {
                    for (TcpDiscoveryAbstractMessage msg : msgs) {
                        if (msg instanceof TcpDiscoveryNodeAddedMessage) {
                            if (node.id().equals(((TcpDiscoveryNodeAddedMessage)msg).node().id()))
                                res = new ArrayList<>(msgs.size());
                        }

                        if (res != null)
                            res.add(prepare(msg, node.id()));
                    }
                }

                if (log.isDebugEnabled()) {
                    if (res == null)
                        log.debug("Failed to find node added message [node=" + node + ']');
                    else
                        log.debug("Found add added message [node=" + node + ", hist=" + res + ']');
                }

                return res;
            }
            else {
                Collection<TcpDiscoveryAbstractMessage> cp;

                boolean skip;

                synchronized (msgs) {
                    if (msgs.isEmpty())
                        return Collections.emptyList();

                    cp = new ArrayList<>(msgs.size());

                    skip = true;

                    for (TcpDiscoveryAbstractMessage msg : msgs) {
                        if (skip) {
                            if (msg.id().equals(lastMsgId))
                                skip = false;
                        }
                        else
                            cp.add(prepare(msg, node.id()));
                    }
                }

                cp = !skip ? cp : null;

                if (log.isDebugEnabled()) {
                    if (cp == null)
                        log.debug("Failed to find messages history [node=" + node + ", lastMsgId=" + lastMsgId + ']');
                    else
                        log.debug("Found messages history [node=" + node + ", hist=" + cp + ']');
                }

                return cp;
            }
        }

        /**
         * @param msg Message.
         * @param destNodeId Client node ID.
         * @return Prepared message.
         */
        private TcpDiscoveryAbstractMessage prepare(TcpDiscoveryAbstractMessage msg, UUID destNodeId) {
            if (msg instanceof TcpDiscoveryNodeAddedMessage) {
                TcpDiscoveryNodeAddedMessage addedMsg = (TcpDiscoveryNodeAddedMessage)msg;

                if (addedMsg.node().id().equals(destNodeId)) {
                    assert addedMsg.clientTopology() != null : addedMsg;

                    TcpDiscoveryNodeAddedMessage msg0 = new TcpDiscoveryNodeAddedMessage(addedMsg);

                    prepareNodeAddedMessage(msg0, destNodeId, null, null, null);

                    msg0.topology(addedMsg.clientTopology());

                    return msg0;
                }
            }

            return msg;
        }
    }

    /**
     *
     */
    private static class PendingMessage {
        /** */
        TcpDiscoveryAbstractMessage msg;

        /** */
        final boolean customMsg;

        /** */
        final IgniteUuid id;

        /**
         * @param msg Message.
         */
        PendingMessage(TcpDiscoveryAbstractMessage msg) {
            assert msg != null && msg.id() != null : msg;

            this.msg = msg;

            id = msg.id();
            customMsg = msg instanceof TcpDiscoveryCustomEventMessage;
        }

        /** {@inheritDoc} */
        @Override public String toString() {
            return S.toString(PendingMessage.class, this);
        }
    }

    /**
     * Pending messages container.
     */
    private static class PendingMessages implements Iterable<TcpDiscoveryAbstractMessage> {
        /** */
        private static final int MAX = 1024;

        /** Pending messages. */
        private final Queue<PendingMessage> msgs = new ArrayDeque<>(MAX * 2);

        /** Processed custom message IDs. */
        private Set<IgniteUuid> procCustomMsgs = new GridBoundedLinkedHashSet<>(MAX * 2);

        /** Discarded message ID. */
        private IgniteUuid discardId;

        /** Discarded custom message ID. */
        private IgniteUuid customDiscardId;

        /**
         * Adds pending message and shrinks queue if it exceeds limit
         * (messages that were not discarded yet are never removed).
         *
         * @param msg Message to add.
         */
        void add(TcpDiscoveryAbstractMessage msg) {
            msgs.add(new PendingMessage(msg));

            while (msgs.size() > MAX) {
                PendingMessage polled = msgs.poll();

                assert polled != null;

                if (polled.id.equals(discardId))
                    break;
            }
        }

        /**
         * Resets pending messages.
         *
         * @param msgs Message.
         * @param discardId Discarded message ID.
         * @param customDiscardId Discarded custom event message ID.
         */
        void reset(
            @Nullable Collection<TcpDiscoveryAbstractMessage> msgs,
            @Nullable IgniteUuid discardId,
            @Nullable IgniteUuid customDiscardId
        ) {
            this.msgs.clear();

            if (msgs != null) {
                for (TcpDiscoveryAbstractMessage msg : msgs)
                    this.msgs.add(new PendingMessage(msg));
            }

            this.discardId = discardId;
            this.customDiscardId = customDiscardId;
        }

        /**
         * Discards message with provided ID and all before it.
         *
         * @param id Discarded message ID.
         * @param custom {@code True} if discard for {@link TcpDiscoveryCustomEventMessage}.
         */
        void discard(IgniteUuid id, boolean custom) {
            if (custom)
                customDiscardId = id;
            else
                discardId = id;

            cleanup();
        }

        /**
         *
         */
        void cleanup() {
            Iterator<PendingMessage> msgIt = msgs.iterator();

            boolean skipMsg = discardId != null;
            boolean skipCustomMsg = customDiscardId != null;

            while (msgIt.hasNext()) {
                PendingMessage msg = msgIt.next();

                if (msg.customMsg) {
                    if (skipCustomMsg) {
                        assert customDiscardId != null;

                        if (F.eq(customDiscardId, msg.id)) {
                            msg.msg = null;

                            return;
                        }
                    }
                }
                else {
                    if (skipMsg) {
                        assert discardId != null;

                        if (F.eq(discardId, msg.id)) {
                            msg.msg = null;

                            return;
                        }
                    }
                }
            }
        }

        /**
         * Gets iterator for non-discarded messages.
         *
         * @return Non-discarded messages iterator.
         */
        public Iterator<TcpDiscoveryAbstractMessage> iterator() {
            return new SkipIterator();
        }

        /**
         *
         */
        private class SkipIterator implements Iterator<TcpDiscoveryAbstractMessage> {
            /** Skip non-custom messages flag. */
            private boolean skipMsg = discardId != null;

            /** Skip custom messages flag. */
            private boolean skipCustomMsg = customDiscardId != null;

            /** Internal iterator. */
            private Iterator<PendingMessage> msgIt = msgs.iterator();

            /** Next message. */
            private TcpDiscoveryAbstractMessage next;

            {
                advance();
            }

            /** {@inheritDoc} */
            @Override public boolean hasNext() {
                return next != null;
            }

            /** {@inheritDoc} */
            @Override public TcpDiscoveryAbstractMessage next() {
                if (next == null)
                    throw new NoSuchElementException();

                TcpDiscoveryAbstractMessage next0 = next;

                advance();

                return next0;
            }

            /** {@inheritDoc} */
            @Override public void remove() {
                throw new UnsupportedOperationException();
            }

            /**
             * Advances iterator to the next available item.
             */
            private void advance() {
                next = null;

                while (msgIt.hasNext()) {
                    PendingMessage msg0 = msgIt.next();

                    if (msg0.customMsg) {
                        if (skipCustomMsg) {
                            assert customDiscardId != null;

                            if (F.eq(customDiscardId, msg0.id))
                                skipCustomMsg = false;

                            continue;
                        }
                    }
                    else {
                        if (skipMsg) {
                            assert discardId != null;

                            if (F.eq(discardId, msg0.id))
                                skipMsg = false;

                            continue;
                        }
                    }

                    if (msg0.msg == null)
                        continue;

                    next = msg0.msg;

                    break;
                }
            }
        }
    }

    /**
     * Message worker for discovery messages processing.
     */
    private class RingMessageWorker extends MessageWorker<TcpDiscoveryAbstractMessage> {
        /** Next node. */
        @SuppressWarnings({"FieldAccessedSynchronizedAndUnsynchronized"})
        private TcpDiscoveryNode next;

        /** Pending messages. */
        private final PendingMessages pendingMsgs = new PendingMessages();

        /** Last message that updated topology. */
        private TcpDiscoveryAbstractMessage lastMsg;

        /** Force pending messages send. */
        private boolean forceSndPending;

        /** Socket. */
        private Socket sock;

        /** Output stream. */
        private OutputStream out;

        /** Last time status message has been sent. */
        private long lastTimeStatusMsgSent;

        /** Incoming metrics check frequency. */
        private long metricsCheckFreq = 3 * spi.metricsUpdateFreq + 50;

        /** Last time metrics update message has been sent. */
        private long lastTimeMetricsUpdateMsgSent;

        /** Time when the last status message has been sent. */
        private long lastTimeConnCheckMsgSent;

        /** Flag that keeps info on whether the threshold is reached or not. */
        private boolean failureThresholdReached;

        /** Connection check frequency. */
        private long connCheckFreq;

        /** Connection check threshold. */
        private long connCheckThreshold;

        /** */
        private long lastRingMsgTime;

        /**
         * @param log Logger.
         */
        private RingMessageWorker(IgniteLogger log) {
            super("tcp-disco-msg-worker", log, 10,
                spi.ignite() instanceof IgniteEx ? ((IgniteEx)spi.ignite()).context().workersRegistry() : null);

            initConnectionCheckFrequency();
        }

        /**
         * Adds message to queue.
         *
         * @param msg Message to add.
         */
        void addMessage(TcpDiscoveryAbstractMessage msg) {
            DebugLogger log = messageLogger(msg);

            if ((msg instanceof TcpDiscoveryStatusCheckMessage ||
                msg instanceof TcpDiscoveryJoinRequestMessage ||
                msg instanceof TcpDiscoveryCustomEventMessage ||
                msg instanceof TcpDiscoveryClientReconnectMessage) &&
                queue.contains(msg)) {
                if (log.isDebugEnabled())
                    log.debug("Ignoring duplicate message: " + msg);

                return;
            }

            if (msg.highPriority())
                queue.addFirst(msg);
            else
                queue.add(msg);

            if (log.isDebugEnabled())
                log.debug("Message has been added to queue: " + msg);
        }

        /** {@inheritDoc} */
        @Override protected void body() throws InterruptedException {
            Throwable err = null;

            try {
                super.body();
            }
            catch (InterruptedException e) {
                if (!spi.isNodeStopping0() && spiStateCopy() != DISCONNECTING)
                    err = e;

                throw e;
            }
            catch (Throwable e) {
                if (!spi.isNodeStopping0() && spiStateCopy() != DISCONNECTING) {
                    final Ignite ignite = spi.ignite();

                    if (ignite != null) {
                        U.error(log, "TcpDiscoverSpi's message worker thread failed abnormally. " +
                            "Stopping the node in order to prevent cluster wide instability.", e);

                        new Thread(new Runnable() {
                            @Override public void run() {
                                try {
                                    IgnitionEx.stop(ignite.name(), true, true);

                                    U.log(log, "Stopped the node successfully in response to TcpDiscoverySpi's " +
                                        "message worker thread abnormal termination.");
                                }
                                catch (Throwable e) {
                                    U.error(log, "Failed to stop the node in response to TcpDiscoverySpi's " +
                                        "message worker thread abnormal termination.", e);
                                }
                            }
                        }, "node-stop-thread").start();
                    }
                }

                err = e;

                // Must be processed by IgniteSpiThread as well.
                throw e;
            }
            finally {
<<<<<<< HEAD
                if (spi.ignite() instanceof IgniteEx) {
                    if (err == null && !spi.isNodeStopping0())
                        err = new IllegalStateException("Worker " + name() + " is terminated unexpectedly.");
=======
                if (err == null && !spi.isNodeStopping0() && spiStateCopy() != DISCONNECTING)
                    err = new IllegalStateException("Thread " + getName() + " is terminated unexpectedly.");
>>>>>>> 2d746b5d

                    FailureProcessor failure = ((IgniteEx)spi.ignite()).context().failure();

                    if (err instanceof OutOfMemoryError)
                        failure.process(new FailureContext(CRITICAL_ERROR, err));
                    else if (err != null)
                        failure.process(new FailureContext(SYSTEM_WORKER_TERMINATION, err));
                }
            }
        }

        /**
         * Initializes connection check frequency. Used only when failure detection timeout is enabled.
         */
        private void initConnectionCheckFrequency() {
            if (spi.failureDetectionTimeoutEnabled())
                connCheckThreshold = spi.failureDetectionTimeout();
            else
                connCheckThreshold = Math.min(spi.getSocketTimeout(), spi.metricsUpdateFreq);

            for (int i = 3; i > 0; i--) {
                connCheckFreq = connCheckThreshold / i;

                if (connCheckFreq > 10)
                    break;
            }

            assert connCheckFreq > 0;

            if (log.isDebugEnabled())
                log.debug("Connection check frequency is calculated: " + connCheckFreq);
        }

        /**
         * @param msg Message to process.
         */
        @Override protected void processMessage(TcpDiscoveryAbstractMessage msg) {
            spi.startMessageProcess(msg);

            sendMetricsUpdateMessage();

            DebugLogger log = messageLogger(msg);

            if (log.isDebugEnabled())
                log.debug("Processing message [cls=" + msg.getClass().getSimpleName() + ", id=" + msg.id() + ']');

            if (debugMode)
                debugLog(msg, "Processing message [cls=" + msg.getClass().getSimpleName() + ", id=" + msg.id() + ']');

            boolean ensured = spi.ensured(msg);

            if (!locNode.id().equals(msg.senderNodeId()) && ensured)
                lastRingMsgTime = U.currentTimeMillis();

            if (locNode.internalOrder() == 0) {
                boolean proc = false;

                if (msg instanceof TcpDiscoveryNodeAddedMessage)
                    proc = ((TcpDiscoveryNodeAddedMessage)msg).node().equals(locNode);

                if (!proc) {
                    if (log.isDebugEnabled()) {
                        log.debug("Ignore message, local node order is not initialized [msg=" + msg +
                            ", locNode=" + locNode + ']');
                    }

                    return;
                }
            }

            spi.stats.onMessageProcessingStarted(msg);

            processMessageFailedNodes(msg);

            if (msg instanceof TcpDiscoveryJoinRequestMessage)
                processJoinRequestMessage((TcpDiscoveryJoinRequestMessage)msg);

            else if (msg instanceof TcpDiscoveryClientReconnectMessage) {
                if (sendMessageToRemotes(msg))
                    sendMessageAcrossRing(msg);
            }

            else if (msg instanceof TcpDiscoveryNodeAddedMessage)
                processNodeAddedMessage((TcpDiscoveryNodeAddedMessage)msg);

            else if (msg instanceof TcpDiscoveryNodeAddFinishedMessage)
                processNodeAddFinishedMessage((TcpDiscoveryNodeAddFinishedMessage)msg);

            else if (msg instanceof TcpDiscoveryNodeLeftMessage)
                processNodeLeftMessage((TcpDiscoveryNodeLeftMessage)msg);

            else if (msg instanceof TcpDiscoveryNodeFailedMessage)
                processNodeFailedMessage((TcpDiscoveryNodeFailedMessage)msg);

            else if (msg instanceof TcpDiscoveryMetricsUpdateMessage)
                processMetricsUpdateMessage((TcpDiscoveryMetricsUpdateMessage)msg);

            else if (msg instanceof TcpDiscoveryStatusCheckMessage)
                processStatusCheckMessage((TcpDiscoveryStatusCheckMessage)msg);

            else if (msg instanceof TcpDiscoveryDiscardMessage)
                processDiscardMessage((TcpDiscoveryDiscardMessage)msg);

            else if (msg instanceof TcpDiscoveryCustomEventMessage)
                processCustomMessage((TcpDiscoveryCustomEventMessage)msg);

            else if (msg instanceof TcpDiscoveryClientPingRequest)
                processClientPingRequest((TcpDiscoveryClientPingRequest)msg);

            else if (msg instanceof TcpDiscoveryRingLatencyCheckMessage)
                processRingLatencyCheckMessage((TcpDiscoveryRingLatencyCheckMessage)msg);

            else
                assert false : "Unknown message type: " + msg.getClass().getSimpleName();

            if (msg.senderNodeId() != null && !msg.senderNodeId().equals(getLocalNodeId())) {
                // Received a message from remote node.
                onMessageExchanged();

                // Reset the failure flag.
                failureThresholdReached = false;
            }

            spi.stats.onMessageProcessingFinished(msg);
        }

        /** {@inheritDoc} */
        @Override protected void noMessageLoop() {
            if (locNode == null)
                return;

            checkConnection();

            sendMetricsUpdateMessage();

            checkMetricsReceiving();

            checkPendingCustomMessages();

            checkFailedNodesList();
        }

        /**
         * @param msg Message.
         */
        private void sendMessageToClients(TcpDiscoveryAbstractMessage msg) {
            if (redirectToClients(msg)) {
                if (spi.ensured(msg))
                    msgHist.add(msg);

                byte[] msgBytes = null;

                for (ClientMessageWorker clientMsgWorker : clientMsgWorkers.values()) {
                    if (msgBytes == null) {
                        try {
                            msgBytes = U.marshal(spi.marshaller(), msg);
                        }
                        catch (IgniteCheckedException e) {
                            U.error(log, "Failed to marshal message: " + msg, e);

                            break;
                        }
                    }

                    TcpDiscoveryAbstractMessage msg0 = msg;
                    byte[] msgBytes0 = msgBytes;

                    if (msg instanceof TcpDiscoveryNodeAddedMessage) {
                        TcpDiscoveryNodeAddedMessage nodeAddedMsg = (TcpDiscoveryNodeAddedMessage)msg;

                        TcpDiscoveryNode node = nodeAddedMsg.node();

                        if (clientMsgWorker.clientNodeId.equals(node.id())) {
                            try {
                                msg0 = U.unmarshal(spi.marshaller(), msgBytes,
                                    U.resolveClassLoader(spi.ignite().configuration()));

                                prepareNodeAddedMessage(msg0, clientMsgWorker.clientNodeId, null, null, null);

                                msgBytes0 = null;
                            }
                            catch (IgniteCheckedException e) {
                                U.error(log, "Failed to create message copy: " + msg, e);
                            }
                        }
                    }

                    clientMsgWorker.addMessage(msg0, msgBytes0);
                }
            }
        }

        /**
         * Sends message across the ring.
         *
         * @param msg Message to send
         */
        @SuppressWarnings({"BreakStatementWithLabel", "LabeledStatement", "ContinueStatementWithLabel"})
        private void sendMessageAcrossRing(TcpDiscoveryAbstractMessage msg) {
            assert msg != null;

            assert ring.hasRemoteNodes();

            for (IgniteInClosure<TcpDiscoveryAbstractMessage> msgLsnr : spi.sndMsgLsnrs)
                msgLsnr.apply(msg);

            sendMessageToClients(msg);

            Collection<TcpDiscoveryNode> failedNodes;

            TcpDiscoverySpiState state;

            synchronized (mux) {
                failedNodes = U.arrayList(ServerImpl.this.failedNodes.keySet());

                state = spiState;
            }

            Collection<Throwable> errs = null;

            boolean sent = false;

            boolean newNextNode = false;

            UUID locNodeId = getLocalNodeId();

            while (true) {
                TcpDiscoveryNode newNext = ring.nextNode(failedNodes);

                if (newNext == null) {
                    if (log.isDebugEnabled())
                        log.debug("No next node in topology.");

                    if (debugMode)
                        debugLog(msg, "No next node in topology.");

                    if (ring.hasRemoteNodes() && !(msg instanceof TcpDiscoveryConnectionCheckMessage) &&
                        !(msg instanceof TcpDiscoveryStatusCheckMessage && msg.creatorNodeId().equals(locNodeId))) {
                        msg.senderNodeId(locNodeId);

                        addMessage(msg);
                    }

                    break;
                }

                if (!newNext.equals(next)) {
                    if (log.isDebugEnabled())
                        log.debug("New next node [newNext=" + newNext + ", formerNext=" + next +
                            ", ring=" + ring + ", failedNodes=" + failedNodes + ']');

                    if (debugMode)
                        debugLog(msg, "New next node [newNext=" + newNext + ", formerNext=" + next +
                            ", ring=" + ring + ", failedNodes=" + failedNodes + ']');

                    U.closeQuiet(sock);

                    sock = null;

                    next = newNext;

                    newNextNode = true;
                }
                else if (log.isTraceEnabled())
                    log.trace("Next node remains the same [nextId=" + next.id() +
                        ", nextOrder=" + next.internalOrder() + ']');

                final boolean sameHost = U.sameMacs(locNode, next);

                List<InetSocketAddress> locNodeAddrs = U.arrayList(locNode.socketAddresses());

                addr: for (InetSocketAddress addr : spi.getNodeAddresses(next, sameHost)) {
                    long ackTimeout0 = spi.getAckTimeout();

                    if (locNodeAddrs.contains(addr)){
                        if (log.isDebugEnabled())
                            log.debug("Skip to send message to the local node (probably remote node has the same " +
                                "loopback address that local node): " + addr);

                        continue;
                    }

                    int reconCnt = 0;

                    IgniteSpiOperationTimeoutHelper timeoutHelper = null;

                    while (true) {
                        if (sock == null) {
                            if (timeoutHelper == null)
                                timeoutHelper = new IgniteSpiOperationTimeoutHelper(spi, true);

                            boolean success = false;

                            boolean openSock = false;

                            // Restore ring.
                            try {
                                long tstamp = U.currentTimeMillis();

                                sock = spi.openSocket(addr, timeoutHelper);

                                out = spi.socketStream(sock);

                                openSock = true;

                                // Handshake.
                                spi.writeToSocket(sock, out, new TcpDiscoveryHandshakeRequest(locNodeId),
                                    timeoutHelper.nextTimeoutChunk(spi.getSocketTimeout()));

                                TcpDiscoveryHandshakeResponse res = spi.readMessage(sock, null,
                                    timeoutHelper.nextTimeoutChunk(ackTimeout0));

                                if (locNodeId.equals(res.creatorNodeId())) {
                                    if (log.isDebugEnabled())
                                        log.debug("Handshake response from local node: " + res);

                                    U.closeQuiet(sock);

                                    sock = null;

                                    break;
                                }

                                spi.stats.onClientSocketInitialized(U.currentTimeMillis() - tstamp);

                                UUID nextId = res.creatorNodeId();

                                long nextOrder = res.order();

                                if (!next.id().equals(nextId)) {
                                    // Node with different ID has bounded to the same port.
                                    if (log.isDebugEnabled())
                                        log.debug("Failed to restore ring because next node ID received is not as " +
                                            "expected [expectedId=" + next.id() + ", rcvdId=" + nextId + ']');

                                    if (debugMode)
                                        debugLog(msg, "Failed to restore ring because next node ID received is not " +
                                            "as expected [expectedId=" + next.id() + ", rcvdId=" + nextId + ']');

                                    break;
                                }
                                else {
                                    // ID is as expected. Check node order.
                                    if (nextOrder != next.internalOrder()) {
                                        // Is next currently being added?
                                        boolean nextNew = (msg instanceof TcpDiscoveryNodeAddedMessage &&
                                            ((TcpDiscoveryNodeAddedMessage)msg).node().id().equals(nextId));

                                        if (!nextNew)
                                            nextNew = hasPendingAddMessage(nextId);

                                        if (!nextNew) {
                                            if (log.isDebugEnabled())
                                                log.debug("Failed to restore ring because next node order received " +
                                                    "is not as expected [expected=" + next.internalOrder() +
                                                    ", rcvd=" + nextOrder + ", id=" + next.id() + ']');

                                            if (debugMode)
                                                debugLog(msg, "Failed to restore ring because next node order " +
                                                    "received is not as expected [expected=" + next.internalOrder() +
                                                    ", rcvd=" + nextOrder + ", id=" + next.id() + ']');

                                            break;
                                        }
                                    }

                                    if (log.isDebugEnabled())
                                        log.debug("Initialized connection with next node: " + next.id());

                                    if (debugMode)
                                        debugLog(msg, "Initialized connection with next node: " + next.id());

                                    errs = null;

                                    success = true;

                                    next.lastSuccessfulAddress(addr);
                                }
                            }
                            catch (IOException | IgniteCheckedException e) {
                                if (errs == null)
                                    errs = new ArrayList<>();

                                errs.add(e);

                                if (log.isDebugEnabled())
                                    U.error(log, "Failed to connect to next node [msg=" + msg
                                        + ", err=" + e.getMessage() + ']', e);

                                onException("Failed to connect to next node [msg=" + msg + ", err=" + e + ']', e);

                                if (!openSock)
                                    break; // Don't retry if we can not establish connection.

                                if (!spi.failureDetectionTimeoutEnabled() && ++reconCnt == spi.getReconnectCount())
                                    break;

                                if (timeoutHelper.checkFailureTimeoutReached(e))
                                    break;
                                else if (!spi.failureDetectionTimeoutEnabled() && (e instanceof
                                    SocketTimeoutException || X.hasCause(e, SocketTimeoutException.class))) {
                                    ackTimeout0 *= 2;

                                    if (!checkAckTimeout(ackTimeout0))
                                        break;
                                }

                                continue;
                            }
                            finally {
                                if (!success) {
                                    if (log.isDebugEnabled())
                                        log.debug("Closing socket to next: " + next);

                                    U.closeQuiet(sock);

                                    sock = null;
                                }
                                else {
                                    // Resetting timeout control object to let the code below to use a new one
                                    // for the next bunch of operations.
                                    timeoutHelper = null;
                                }
                            }
                        }

                        try {
                            boolean failure;

                            synchronized (mux) {
                                failure = ServerImpl.this.failedNodes.size() < failedNodes.size();
                            }

                            assert !forceSndPending || msg instanceof TcpDiscoveryNodeLeftMessage;

                            if (failure || forceSndPending) {
                                if (log.isDebugEnabled())
                                    log.debug("Pending messages will be sent [failure=" + failure +
                                        ", newNextNode=" + newNextNode +
                                        ", forceSndPending=" + forceSndPending + ']');

                                if (debugMode)
                                    debugLog(msg, "Pending messages will be sent [failure=" + failure +
                                        ", newNextNode=" + newNextNode +
                                        ", forceSndPending=" + forceSndPending + ']');

                                for (TcpDiscoveryAbstractMessage pendingMsg : pendingMsgs) {
                                    long tstamp = U.currentTimeMillis();

                                    prepareNodeAddedMessage(pendingMsg, next.id(), pendingMsgs.msgs,
                                        pendingMsgs.discardId, pendingMsgs.customDiscardId);

                                    if (timeoutHelper == null)
                                        timeoutHelper = new IgniteSpiOperationTimeoutHelper(spi, true);

                                    try {
                                        spi.writeToSocket(sock, out, pendingMsg, timeoutHelper.nextTimeoutChunk(
                                            spi.getSocketTimeout()));
                                    }
                                    finally {
                                        clearNodeAddedMessage(pendingMsg);
                                    }

                                    long tstamp0 = U.currentTimeMillis();

                                    int res = spi.readReceipt(sock, timeoutHelper.nextTimeoutChunk(ackTimeout0));

                                    spi.stats.onMessageSent(pendingMsg, tstamp0 - tstamp);

                                    if (log.isDebugEnabled())
                                        log.debug("Pending message has been sent to next node [msgId=" + msg.id() +
                                            ", pendingMsgId=" + pendingMsg.id() + ", next=" + next.id() +
                                            ", res=" + res + ']');

                                    if (debugMode)
                                        debugLog(msg, "Pending message has been sent to next node [msgId=" + msg.id() +
                                            ", pendingMsgId=" + pendingMsg.id() + ", next=" + next.id() +
                                            ", res=" + res + ']');

                                    // Resetting timeout control object to create a new one for the next bunch of
                                    // operations.
                                    timeoutHelper = null;
                                }
                            }

                            if (!(msg instanceof TcpDiscoveryConnectionCheckMessage))
                                prepareNodeAddedMessage(msg, next.id(), pendingMsgs.msgs, pendingMsgs.discardId,
                                    pendingMsgs.customDiscardId);

                            try {
                                SecurityUtils.serializeVersion(1);

                                long tstamp = U.currentTimeMillis();

                                if (timeoutHelper == null)
                                    timeoutHelper = new IgniteSpiOperationTimeoutHelper(spi, true);

                                if (!failedNodes.isEmpty()) {
                                    for (TcpDiscoveryNode failedNode : failedNodes) {
                                        assert !failedNode.equals(next) : failedNode;

                                        msg.addFailedNode(failedNode.id());
                                    }
                                }

                                boolean latencyCheck = msg instanceof TcpDiscoveryRingLatencyCheckMessage;

                                if (latencyCheck && log.isInfoEnabled())
                                    log.info("Latency check message has been written to socket: " + msg.id());

                                spi.writeToSocket(newNextNode ? newNext : next,
                                    sock,
                                    out,
                                    msg,
                                    timeoutHelper.nextTimeoutChunk(spi.getSocketTimeout()));

                                long tstamp0 = U.currentTimeMillis();

                                int res = spi.readReceipt(sock, timeoutHelper.nextTimeoutChunk(ackTimeout0));

                                if (latencyCheck && log.isInfoEnabled())
                                    log.info("Latency check message has been acked: " + msg.id());

                                spi.stats.onMessageSent(msg, tstamp0 - tstamp);

                                onMessageExchanged();

                                DebugLogger debugLog = messageLogger(msg);

                                if (debugLog.isDebugEnabled()) {
                                    debugLog.debug("Message has been sent to next node [msg=" + msg +
                                        ", next=" + next.id() +
                                        ", res=" + res + ']');
                                }

                                if (debugMode) {
                                    debugLog(msg, "Message has been sent to next node [msg=" + msg +
                                        ", next=" + next.id() +
                                        ", res=" + res + ']');
                                }
                            }
                            finally {
                                SecurityUtils.restoreDefaultSerializeVersion();

                                clearNodeAddedMessage(msg);
                            }

                            registerPendingMessage(msg);

                            sent = true;

                            break addr;
                        }
                        catch (IOException | IgniteCheckedException e) {
                            if (errs == null)
                                errs = new ArrayList<>();

                            errs.add(e);

                            if (log.isDebugEnabled())
                                U.error(log, "Failed to send message to next node [next=" + next.id() + ", msg=" + msg +
                                    ", err=" + e + ']', e);

                            onException("Failed to send message to next node [next=" + next.id() + ", msg=" + msg + ']',
                                e);

                            if (timeoutHelper.checkFailureTimeoutReached(e))
                                break;

                            if (!spi.failureDetectionTimeoutEnabled()) {
                                if (++reconCnt == spi.getReconnectCount())
                                    break;
                                else if (e instanceof SocketTimeoutException ||
                                    X.hasCause(e, SocketTimeoutException.class)) {
                                    ackTimeout0 *= 2;

                                    if (!checkAckTimeout(ackTimeout0))
                                        break;
                                }
                            }
                        }
                        finally {
                            forceSndPending = false;

                            if (!sent) {
                                if (log.isDebugEnabled())
                                    log.debug("Closing socket to next (not sent): " + next);

                                U.closeQuiet(sock);

                                sock = null;

                                if (log.isDebugEnabled())
                                    log.debug("Message has not been sent [next=" + next.id() + ", msg=" + msg +
                                        (!spi.failureDetectionTimeoutEnabled() ? ", i=" + reconCnt : "") + ']');
                            }
                        }
                    } // Try to reconnect.
                } // Iterating node's addresses.

                if (!sent) {
                    if (!failedNodes.contains(next)) {
                        failedNodes.add(next);

                        if (state == CONNECTED) {
                            Exception err = errs != null ?
                                U.exceptionWithSuppressed("Failed to send message to next node [msg=" + msg +
                                    ", next=" + U.toShortString(next) + ']', errs) :
                                null;

                            // If node existed on connection initialization we should check
                            // whether it has not gone yet.
                            U.warn(log, "Failed to send message to next node [msg=" + msg + ", next=" + next +
                                ", errMsg=" + (err != null ? err.getMessage() : "N/A") + ']');
                        }
                    }

                    next = null;

                    errs = null;
                }
                else
                    break;
            }

            synchronized (mux) {
                failedNodes.removeAll(ServerImpl.this.failedNodes.keySet());
            }

            if (!failedNodes.isEmpty()) {
                if (state == CONNECTED) {
                    if (!sent && log.isDebugEnabled())
                        // Message has not been sent due to some problems.
                        log.debug("Message has not been sent: " + msg);

                    if (log.isDebugEnabled())
                        log.debug("Detected failed nodes: " + failedNodes);
                }

                synchronized (mux) {
                    for (TcpDiscoveryNode failedNode : failedNodes) {
                        if (!ServerImpl.this.failedNodes.containsKey(failedNode))
                            ServerImpl.this.failedNodes.put(failedNode, locNodeId);
                    }

                    for (TcpDiscoveryNode failedNode : failedNodes)
                        failedNodesMsgSent.add(failedNode.id());
                }

                for (TcpDiscoveryNode n : failedNodes)
                    msgWorker.addMessage(new TcpDiscoveryNodeFailedMessage(locNodeId, n.id(), n.internalOrder()));

                if (!sent) {
                    assert next == null : next;

                    if (log.isDebugEnabled())
                        log.debug("Pending messages will be resent to local node");

                    if (debugMode)
                        debugLog(msg, "Pending messages will be resent to local node");

                    for (TcpDiscoveryAbstractMessage pendingMsg : pendingMsgs) {
                        prepareNodeAddedMessage(pendingMsg, locNodeId, pendingMsgs.msgs, pendingMsgs.discardId,
                            pendingMsgs.customDiscardId);

                        pendingMsg.senderNodeId(locNodeId);

                        msgWorker.addMessage(pendingMsg);

                        if (log.isDebugEnabled())
                            log.debug("Pending message has been sent to local node [msg=" + msg.id() +
                                ", pendingMsgId=" + pendingMsg + ']');

                        if (debugMode) {
                            debugLog(msg, "Pending message has been sent to local node [msg=" + msg.id() +
                                ", pendingMsgId=" + pendingMsg + ']');
                        }
                    }
                }

                LT.warn(log, "Local node has detected failed nodes and started cluster-wide procedure. " +
                        "To speed up failure detection please see 'Failure Detection' section under javadoc" +
                        " for 'TcpDiscoverySpi'");
            }
        }

        /**
         * @param msg Message.
         * @return Whether to redirect message to client nodes.
         */
        private boolean redirectToClients(TcpDiscoveryAbstractMessage msg) {
            return msg.verified() && U.hasDeclaredAnnotation(msg, TcpDiscoveryRedirectToClient.class);
        }

        /**
         * Registers pending message.
         *
         * @param msg Message to register.
         */
        private void registerPendingMessage(TcpDiscoveryAbstractMessage msg) {
            assert msg != null;

            if (spi.ensured(msg)) {
                pendingMsgs.add(msg);

                spi.stats.onPendingMessageRegistered();

                if (log.isDebugEnabled())
                    log.debug("Pending message has been registered: " + msg.id());
            }
        }

        /**
         * Checks whether pending messages queue contains unprocessed {@link TcpDiscoveryNodeAddedMessage} for
         * the node with {@code nodeId}.
         *
         * @param nodeId Node ID.
         * @return {@code true} if contains, {@code false} otherwise.
         */
        private boolean hasPendingAddMessage(UUID nodeId) {
            if (pendingMsgs.msgs.isEmpty())
                return false;

            for (PendingMessage pendingMsg : pendingMsgs.msgs) {
                if (pendingMsg.msg instanceof TcpDiscoveryNodeAddedMessage) {
                    TcpDiscoveryNodeAddedMessage addMsg = (TcpDiscoveryNodeAddedMessage)pendingMsg.msg;

                    if (addMsg.node().id().equals(nodeId) && addMsg.id().compareTo(pendingMsgs.discardId) > 0)
                        return true;
                }
            }

            return false;
        }

        /**
         * Processes join request message.
         *
         * @param msg Join request message.
         */
        private void processJoinRequestMessage(final TcpDiscoveryJoinRequestMessage msg) {
            assert msg != null;

            final TcpDiscoveryNode node = msg.node();

            final UUID locNodeId = getLocalNodeId();

            if (!msg.client()) {
                boolean rmtHostLoopback = node.socketAddresses().size() == 1 &&
                    node.socketAddresses().iterator().next().getAddress().isLoopbackAddress();

                // This check is performed by the node joining node is connected to, but not by coordinator
                // because loopback problem message is sent directly to the joining node which may be unavailable
                // if coordinator resides on another host.
                if (spi.locHost.isLoopbackAddress() != rmtHostLoopback) {
                    String firstNode = rmtHostLoopback ? "remote" : "local";

                    String secondNode = rmtHostLoopback ? "local" : "remote";

                    String errMsg = "Failed to add node to topology because " + firstNode +
                        " node is configured to use loopback address, but " + secondNode + " node is not " +
                        "(consider changing 'localAddress' configuration parameter) " +
                        "[locNodeAddrs=" + U.addressesAsString(locNode) +
                        ", rmtNodeAddrs=" + U.addressesAsString(node) + ']';

                    LT.warn(log, errMsg);

                    // Always output in debug.
                    if (log.isDebugEnabled())
                        log.debug(errMsg);

                    try {
                        trySendMessageDirectly(node, new TcpDiscoveryLoopbackProblemMessage(
                            locNodeId, locNode.addresses(), locNode.hostNames()));
                    }
                    catch (IgniteSpiException e) {
                        if (log.isDebugEnabled())
                            log.debug("Failed to send loopback problem message to node " +
                                "[node=" + node + ", err=" + e.getMessage() + ']');

                        onException("Failed to send loopback problem message to node " +
                            "[node=" + node + ", err=" + e.getMessage() + ']', e);
                    }

                    // Ignore join request.
                    return;
                }
            }

            if (isLocalNodeCoordinator()) {
                TcpDiscoveryNode existingNode = ring.node(node.id());

                if (existingNode != null) {
                    if (!node.socketAddresses().equals(existingNode.socketAddresses())) {
                        if (!pingNode(existingNode)) {
                            U.warn(log, "Sending node failed message for existing node: " + node);

                            addMessage(new TcpDiscoveryNodeFailedMessage(locNodeId,
                                existingNode.id(), existingNode.internalOrder()));

                            // Ignore this join request since existing node is about to fail
                            // and new node can continue.
                            return;
                        }

                        try {
                            trySendMessageDirectly(node, new TcpDiscoveryDuplicateIdMessage(locNodeId,
                                existingNode));
                        }
                        catch (IgniteSpiException e) {
                            if (log.isDebugEnabled())
                                log.debug("Failed to send duplicate ID message to node " +
                                    "[node=" + node + ", existingNode=" + existingNode +
                                    ", err=" + e.getMessage() + ']');

                            onException("Failed to send duplicate ID message to node " +
                                "[node=" + node + ", existingNode=" + existingNode + ']', e);
                        }

                        // Output warning.
                        LT.warn(log, "Ignoring join request from node (duplicate ID) [node=" + node +
                            ", existingNode=" + existingNode + ']');

                        // Ignore join request.
                        return;
                    }

                    if (msg.client()) {
                        TcpDiscoveryClientReconnectMessage reconMsg = new TcpDiscoveryClientReconnectMessage(node.id(),
                            node.clientRouterNodeId(),
                            null);

                        reconMsg.verify(getLocalNodeId());

                        Collection<TcpDiscoveryAbstractMessage> msgs = msgHist.messages(null, node);

                        if (msgs != null) {
                            reconMsg.pendingMessages(msgs);

                            reconMsg.success(true);
                        }

                        if (log.isDebugEnabled())
                            log.debug("Send reconnect message to already joined client " +
                                "[clientNode=" + existingNode + ", msg=" + reconMsg + ']');

                        if (getLocalNodeId().equals(node.clientRouterNodeId())) {
                            ClientMessageWorker wrk = clientMsgWorkers.get(node.id());

                            if (wrk != null)
                                wrk.addMessage(reconMsg);
                            else if (log.isDebugEnabled())
                                log.debug("Failed to find client message worker " +
                                    "[clientNode=" + existingNode + ", msg=" + reconMsg + ']');
                        }
                        else {
                            if (sendMessageToRemotes(reconMsg))
                                sendMessageAcrossRing(reconMsg);
                        }
                    }
                    else if (log.isDebugEnabled())
                        log.debug("Ignoring join request message since node is already in topology: " + msg);

                    return;
                }

                if (spi.nodeAuth != null) {
                    // Authenticate node first.
                    try {
                        SecurityCredentials cred = unmarshalCredentials(node);

                        SecurityContext subj = spi.nodeAuth.authenticateNode(node, cred);

                        if (subj == null) {
                            // Node has not pass authentication.
                            LT.warn(log, "Authentication failed [nodeId=" + node.id() +
                                    ", addrs=" + U.addressesAsString(node) + ']',
                                "Authentication failed [nodeId=" + U.id8(node.id()) + ", addrs=" +
                                    U.addressesAsString(node) + ']');

                            // Always output in debug.
                            if (log.isDebugEnabled())
                                log.debug("Authentication failed [nodeId=" + node.id() + ", addrs=" +
                                    U.addressesAsString(node));

                            try {
                                trySendMessageDirectly(node, new TcpDiscoveryAuthFailedMessage(locNodeId,
                                    spi.locHost));
                            }
                            catch (IgniteSpiException e) {
                                if (log.isDebugEnabled())
                                    log.debug("Failed to send unauthenticated message to node " +
                                        "[node=" + node + ", err=" + e.getMessage() + ']');

                                onException("Failed to send unauthenticated message to node " +
                                    "[node=" + node + ", err=" + e.getMessage() + ']', e);
                            }

                            // Ignore join request.
                            return;
                        }
                        else {
                            String authFailedMsg = null;

                            if (!(subj instanceof Serializable)) {
                                // Node has not pass authentication.
                                LT.warn(log, "Authentication subject is not Serializable [nodeId=" + node.id() +
                                        ", addrs=" + U.addressesAsString(node) + ']',
                                    "Authentication subject is not Serializable [nodeId=" + U.id8(node.id()) +
                                        ", addrs=" +
                                        U.addressesAsString(node) + ']');

                                authFailedMsg = "Authentication subject is not serializable";
                            }
                            else if (!node.isClient() &&
                                !subj.systemOperationAllowed(SecurityPermission.JOIN_AS_SERVER))
                                authFailedMsg = "Node is not authorised to join as a server node";

                            if (authFailedMsg != null) {
                                // Always output in debug.
                                if (log.isDebugEnabled())
                                    log.debug(authFailedMsg + " [nodeId=" + node.id() +
                                        ", addrs=" + U.addressesAsString(node));

                                try {
                                    trySendMessageDirectly(node, new TcpDiscoveryAuthFailedMessage(locNodeId,
                                        spi.locHost));
                                }
                                catch (IgniteSpiException e) {
                                    if (log.isDebugEnabled())
                                        log.debug("Failed to send unauthenticated message to node " +
                                            "[node=" + node + ", err=" + e.getMessage() + ']');
                                }

                                // Ignore join request.
                                return;
                            }

                            // Stick in authentication subject to node (use security-safe attributes for copy).
                            Map<String, Object> attrs = new HashMap<>(node.getAttributes());

                            attrs.put(IgniteNodeAttributes.ATTR_SECURITY_SUBJECT_V2, U.marshal(spi.marshaller(), subj));
                            attrs.put(IgniteNodeAttributes.ATTR_SECURITY_SUBJECT, marshalWithSecurityVersion(subj, 1));

                            node.setAttributes(attrs);
                        }
                    }
                    catch (IgniteException | IgniteCheckedException e) {
                        LT.error(log, e, "Authentication failed [nodeId=" + node.id() + ", addrs=" +
                            U.addressesAsString(node) + ']');

                        if (log.isDebugEnabled())
                            log.debug("Failed to authenticate node (will ignore join request) [node=" + node +
                                ", err=" + e + ']');

                        onException("Failed to authenticate node (will ignore join request) [node=" + node +
                            ", err=" + e + ']', e);

                        // Ignore join request.
                        return;
                    }
                }

                IgniteNodeValidationResult err;

                err = spi.getSpiContext().validateNode(node);

                if (err == null)
                    err = spi.getSpiContext().validateNode(node, msg.gridDiscoveryData().unmarshalJoiningNodeData(spi.marshaller(), U.resolveClassLoader(spi.ignite().configuration()), false, log));

                if (err != null) {
                    final IgniteNodeValidationResult err0 = err;

                    if (log.isDebugEnabled())
                        log.debug("Node validation failed [res=" + err + ", node=" + node + ']');

                    utilityPool.execute(
                        new Runnable() {
                            @Override public void run() {
                                boolean ping = node.id().equals(err0.nodeId()) ? pingNode(node) : pingNode(err0.nodeId());

                                if (!ping) {
                                    if (log.isDebugEnabled())
                                        log.debug("Conflicting node has already left, need to wait for event. " +
                                            "Will ignore join request for now since it will be recent [req=" + msg +
                                            ", err=" + err0.message() + ']');

                                    // Ignore join request.
                                    return;
                                }

                                LT.warn(log, err0.message());

                                // Always output in debug.
                                if (log.isDebugEnabled())
                                    log.debug(err0.message());

                                try {
                                    trySendMessageDirectly(node,
                                        new TcpDiscoveryCheckFailedMessage(err0.nodeId(), err0.sendMessage()));
                                }
                                catch (IgniteSpiException e) {
                                    if (log.isDebugEnabled())
                                        log.debug("Failed to send hash ID resolver validation failed message to node " +
                                            "[node=" + node + ", err=" + e.getMessage() + ']');

                                    onException("Failed to send hash ID resolver validation failed message to node " +
                                        "[node=" + node + ", err=" + e.getMessage() + ']', e);
                                }
                            }
                        }
                    );

                    // Ignore join request.
                    return;
                }

                final String locMarsh = locNode.attribute(ATTR_MARSHALLER);
                final String rmtMarsh = node.attribute(ATTR_MARSHALLER);

                if (!F.eq(locMarsh, rmtMarsh)) {
                    utilityPool.execute(
                        new Runnable() {
                            @Override public void run() {
                                String errMsg = "Local node's marshaller differs from remote node's marshaller " +
                                    "(to make sure all nodes in topology have identical marshaller, " +
                                    "configure marshaller explicitly in configuration) " +
                                    "[locMarshaller=" + locMarsh + ", rmtMarshaller=" + rmtMarsh +
                                    ", locNodeAddrs=" + U.addressesAsString(locNode) +
                                    ", rmtNodeAddrs=" + U.addressesAsString(node) +
                                    ", locNodeId=" + locNode.id() + ", rmtNodeId=" + msg.creatorNodeId() + ']';

                                LT.warn(log, errMsg);

                                // Always output in debug.
                                if (log.isDebugEnabled())
                                    log.debug(errMsg);

                                try {
                                    String sndMsg = "Local node's marshaller differs from remote node's marshaller " +
                                        "(to make sure all nodes in topology have identical marshaller, " +
                                        "configure marshaller explicitly in configuration) " +
                                        "[locMarshaller=" + rmtMarsh + ", rmtMarshaller=" + locMarsh +
                                        ", locNodeAddrs=" + U.addressesAsString(node) + ", locPort=" + node.discoveryPort() +
                                        ", rmtNodeAddr=" + U.addressesAsString(locNode) + ", locNodeId=" + node.id() +
                                        ", rmtNodeId=" + locNode.id() + ']';

                                    trySendMessageDirectly(node,
                                        new TcpDiscoveryCheckFailedMessage(locNodeId, sndMsg));
                                }
                                catch (IgniteSpiException e) {
                                    if (log.isDebugEnabled())
                                        log.debug("Failed to send marshaller check failed message to node " +
                                            "[node=" + node + ", err=" + e.getMessage() + ']');

                                    onException("Failed to send marshaller check failed message to node " +
                                        "[node=" + node + ", err=" + e.getMessage() + ']', e);
                                }
                            }
                        }
                    );

                    // Ignore join request.
                    return;
                }

                // If node have no value for this attribute then we treat it as true.
                final Boolean locMarshUseDfltSuid = locNode.attribute(ATTR_MARSHALLER_USE_DFLT_SUID);
                boolean locMarshUseDfltSuidBool = locMarshUseDfltSuid == null ? true : locMarshUseDfltSuid;

                final Boolean rmtMarshUseDfltSuid = node.attribute(ATTR_MARSHALLER_USE_DFLT_SUID);
                boolean rmtMarshUseDfltSuidBool = rmtMarshUseDfltSuid == null ? true : rmtMarshUseDfltSuid;

                Boolean locLateAssign = locNode.attribute(ATTR_LATE_AFFINITY_ASSIGNMENT);
                // Can be null only in tests.
                boolean locLateAssignBool = locLateAssign != null ? locLateAssign : false;

                if (locMarshUseDfltSuidBool != rmtMarshUseDfltSuidBool) {
                    utilityPool.execute(
                        new Runnable() {
                            @Override public void run() {
                                String errMsg = "Local node's " + IGNITE_OPTIMIZED_MARSHALLER_USE_DEFAULT_SUID +
                                    " property value differs from remote node's value " +
                                    "(to make sure all nodes in topology have identical marshaller settings, " +
                                    "configure system property explicitly) " +
                                    "[locMarshUseDfltSuid=" + locMarshUseDfltSuid +
                                    ", rmtMarshUseDfltSuid=" + rmtMarshUseDfltSuid +
                                    ", locNodeAddrs=" + U.addressesAsString(locNode) +
                                    ", rmtNodeAddrs=" + U.addressesAsString(node) +
                                    ", locNodeId=" + locNode.id() + ", rmtNodeId=" + msg.creatorNodeId() + ']';

                                String sndMsg = "Local node's " + IGNITE_OPTIMIZED_MARSHALLER_USE_DEFAULT_SUID +
                                    " property value differs from remote node's value " +
                                    "(to make sure all nodes in topology have identical marshaller settings, " +
                                    "configure system property explicitly) " +
                                    "[locMarshUseDfltSuid=" + rmtMarshUseDfltSuid +
                                    ", rmtMarshUseDfltSuid=" + locMarshUseDfltSuid +
                                    ", locNodeAddrs=" + U.addressesAsString(node) + ", locPort=" + node.discoveryPort() +
                                    ", rmtNodeAddr=" + U.addressesAsString(locNode) + ", locNodeId=" + node.id() +
                                    ", rmtNodeId=" + locNode.id() + ']';

                                nodeCheckError(
                                    node,
                                    errMsg,
                                    sndMsg);
                            }
                        });

                    // Ignore join request.
                    return;
                }

                // Validate compact footer flags.
                Boolean locMarshCompactFooter = locNode.attribute(ATTR_MARSHALLER_COMPACT_FOOTER);
                final boolean locMarshCompactFooterBool = locMarshCompactFooter != null ? locMarshCompactFooter : false;

                Boolean rmtMarshCompactFooter = node.attribute(ATTR_MARSHALLER_COMPACT_FOOTER);
                final boolean rmtMarshCompactFooterBool = rmtMarshCompactFooter != null ? rmtMarshCompactFooter : false;

                if (locMarshCompactFooterBool != rmtMarshCompactFooterBool) {
                    utilityPool.execute(
                        new Runnable() {
                            @Override public void run() {
                                String errMsg = "Local node's binary marshaller \"compactFooter\" property differs from " +
                                    "the same property on remote node (make sure all nodes in topology have the same value " +
                                    "of \"compactFooter\" property) [locMarshallerCompactFooter=" + locMarshCompactFooterBool +
                                    ", rmtMarshallerCompactFooter=" + rmtMarshCompactFooterBool +
                                    ", locNodeAddrs=" + U.addressesAsString(locNode) +
                                    ", rmtNodeAddrs=" + U.addressesAsString(node) +
                                    ", locNodeId=" + locNode.id() + ", rmtNodeId=" + msg.creatorNodeId() + ']';

                                String sndMsg = "Local node's binary marshaller \"compactFooter\" property differs from " +
                                    "the same property on remote node (make sure all nodes in topology have the same value " +
                                    "of \"compactFooter\" property) [locMarshallerCompactFooter=" + rmtMarshCompactFooterBool +
                                    ", rmtMarshallerCompactFooter=" + locMarshCompactFooterBool +
                                    ", locNodeAddrs=" + U.addressesAsString(node) + ", locPort=" + node.discoveryPort() +
                                    ", rmtNodeAddr=" + U.addressesAsString(locNode) + ", locNodeId=" + node.id() +
                                    ", rmtNodeId=" + locNode.id() + ']';

                                nodeCheckError(
                                    node,
                                    errMsg,
                                    sndMsg);
                            }
                        });

                    // Ignore join request.
                    return;
                }

                // Validate String serialization mechanism used by the BinaryMarshaller.
                final Boolean locMarshStrSerialVer2 = locNode.attribute(ATTR_MARSHALLER_USE_BINARY_STRING_SER_VER_2);
                final boolean locMarshStrSerialVer2Bool = locMarshStrSerialVer2 != null ? locMarshStrSerialVer2 : false;

                final Boolean rmtMarshStrSerialVer2 = node.attribute(ATTR_MARSHALLER_USE_BINARY_STRING_SER_VER_2);
                final boolean rmtMarshStrSerialVer2Bool = rmtMarshStrSerialVer2 != null ? rmtMarshStrSerialVer2 : false;

                if (locMarshStrSerialVer2Bool != rmtMarshStrSerialVer2Bool) {
                    utilityPool.execute(
                        new Runnable() {
                            @Override public void run() {
                                String errMsg = "Local node's " + IGNITE_BINARY_MARSHALLER_USE_STRING_SERIALIZATION_VER_2 +
                                    " property value differs from remote node's value " +
                                    "(to make sure all nodes in topology have identical marshaller settings, " +
                                    "configure system property explicitly) " +
                                    "[locMarshStrSerialVer2=" + locMarshStrSerialVer2 +
                                    ", rmtMarshStrSerialVer2=" + rmtMarshStrSerialVer2 +
                                    ", locNodeAddrs=" + U.addressesAsString(locNode) +
                                    ", rmtNodeAddrs=" + U.addressesAsString(node) +
                                    ", locNodeId=" + locNode.id() + ", rmtNodeId=" + msg.creatorNodeId() + ']';

                                String sndMsg = "Local node's " + IGNITE_BINARY_MARSHALLER_USE_STRING_SERIALIZATION_VER_2 +
                                    " property value differs from remote node's value " +
                                    "(to make sure all nodes in topology have identical marshaller settings, " +
                                    "configure system property explicitly) " +
                                    "[locMarshStrSerialVer2=" + rmtMarshStrSerialVer2 +
                                    ", rmtMarshStrSerialVer2=" + locMarshStrSerialVer2 +
                                    ", locNodeAddrs=" + U.addressesAsString(node) + ", locPort=" + node.discoveryPort() +
                                    ", rmtNodeAddr=" + U.addressesAsString(locNode) + ", locNodeId=" + node.id() +
                                    ", rmtNodeId=" + locNode.id() + ']';

                                nodeCheckError(
                                    node,
                                    errMsg,
                                    sndMsg);
                            }
                        });

                    // Ignore join request.
                    return;
                }

                Boolean rmtLateAssign = node.attribute(ATTR_LATE_AFFINITY_ASSIGNMENT);
                // Can be null only in tests.
                boolean rmtLateAssignBool = rmtLateAssign != null ? rmtLateAssign : false;

                if (locLateAssignBool != rmtLateAssignBool) {
                    String errMsg = "Local node's cache affinity assignment mode differs from " +
                        "the same property on remote node (make sure all nodes in topology have the same " +
                        "cache affinity assignment mode) [locLateAssign=" + locLateAssignBool +
                        ", rmtLateAssign=" + rmtLateAssignBool +
                        ", locNodeAddrs=" + U.addressesAsString(locNode) +
                        ", rmtNodeAddrs=" + U.addressesAsString(node) +
                        ", locNodeId=" + locNode.id() + ", rmtNodeId=" + msg.creatorNodeId() + ']';

                    String sndMsg = "Local node's cache affinity assignment mode differs from " +
                        "the same property on remote node (make sure all nodes in topology have the same " +
                        "cache affinity assignment mode) [locLateAssign=" + rmtLateAssignBool +
                        ", rmtLateAssign=" + locLateAssign +
                        ", locNodeAddrs=" + U.addressesAsString(node) + ", locPort=" + node.discoveryPort() +
                        ", rmtNodeAddr=" + U.addressesAsString(locNode) + ", locNodeId=" + node.id() +
                        ", rmtNodeId=" + locNode.id() + ']';

                    nodeCheckError(node, errMsg, sndMsg);

                    // Ignore join request.
                    return;
                }

                final Boolean locSrvcCompatibilityEnabled = locNode.attribute(ATTR_SERVICES_COMPATIBILITY_MODE);

                final Boolean rmtSrvcCompatibilityEnabled = node.attribute(ATTR_SERVICES_COMPATIBILITY_MODE);

                if (!F.eq(locSrvcCompatibilityEnabled, rmtSrvcCompatibilityEnabled)) {
                    utilityPool.execute(
                        new Runnable() {
                            @Override public void run() {
                                String errMsg = "Local node's " + IGNITE_SERVICES_COMPATIBILITY_MODE +
                                    " property value differs from remote node's value " +
                                    "(to make sure all nodes in topology have identical IgniteServices compatibility mode, " +
                                    "configure system property explicitly) " +
                                    "[locSrvcCompatibilityEnabled=" + locSrvcCompatibilityEnabled +
                                    ", rmtSrvcCompatibilityEnabled=" + rmtSrvcCompatibilityEnabled +
                                    ", locNodeAddrs=" + U.addressesAsString(locNode) +
                                    ", rmtNodeAddrs=" + U.addressesAsString(node) +
                                    ", locNodeId=" + locNode.id() + ", rmtNodeId=" + msg.creatorNodeId() + ']';

                                String sndMsg = "Local node's " + IGNITE_SERVICES_COMPATIBILITY_MODE +
                                    " property value differs from remote node's value " +
                                    "(to make sure all nodes in topology have identical IgniteServices compatibility mode, " +
                                    "configure system property explicitly) " +
                                    "[locSrvcCompatibilityEnabled=" + rmtSrvcCompatibilityEnabled +
                                    ", rmtSrvcCompatibilityEnabled=" + locSrvcCompatibilityEnabled +
                                    ", locNodeAddrs=" + U.addressesAsString(node) + ", locPort=" + node.discoveryPort() +
                                    ", rmtNodeAddr=" + U.addressesAsString(locNode) + ", locNodeId=" + node.id() +
                                    ", rmtNodeId=" + locNode.id() + ']';

                                nodeCheckError(
                                    node,
                                    errMsg,
                                    sndMsg);
                            }
                        });

                    // Ignore join request.
                    return;
                }

                // Handle join.
                node.internalOrder(ring.nextNodeOrder());

                if (log.isDebugEnabled())
                    log.debug("Internal order has been assigned to node: " + node);

                DiscoveryDataPacket data = msg.gridDiscoveryData();

                TcpDiscoveryNodeAddedMessage nodeAddedMsg = new TcpDiscoveryNodeAddedMessage(locNodeId,
                    node, data, spi.gridStartTime);

                nodeAddedMsg.client(msg.client());

                processNodeAddedMessage(nodeAddedMsg);
            }
            else if (sendMessageToRemotes(msg))
                sendMessageAcrossRing(msg);
        }

        /**
         * @param node Node.
         * @param name Attribute name.
         * @param dflt Default value.
         * @return Attribute value.
         */
        private boolean booleanAttribute(ClusterNode node, String name, boolean dflt) {
            Boolean attr = node.attribute(name);

            return attr != null ? attr : dflt;
        }

        /**
         * @param node Joining node.
         * @param errMsg Message to log.
         * @param sndMsg Message to send.
         */
        private void nodeCheckError(TcpDiscoveryNode node, String errMsg, String sndMsg) {
            LT.warn(log, errMsg);

            // Always output in debug.
            if (log.isDebugEnabled())
                log.debug(errMsg);

            try {
                trySendMessageDirectly(node, new TcpDiscoveryCheckFailedMessage(locNode.id(), sndMsg));
            }
            catch (IgniteSpiException e) {
                if (log.isDebugEnabled())
                    log.debug("Failed to send marshaller check failed message to node " +
                        "[node=" + node + ", err=" + e.getMessage() + ']');

                onException("Failed to send marshaller check failed message to node " +
                    "[node=" + node + ", err=" + e.getMessage() + ']', e);
            }
        }

        /**
         * Tries to send a message to all node's available addresses.
         *
         * @param node Node to send message to.
         * @param msg Message.
         * @throws IgniteSpiException Last failure if all attempts failed.
         */
        private void trySendMessageDirectly(TcpDiscoveryNode node, TcpDiscoveryAbstractMessage msg)
            throws IgniteSpiException {
            if (node.isClient()) {
                TcpDiscoveryNode routerNode = ring.node(node.clientRouterNodeId());

                if (routerNode == null)
                    throw new IgniteSpiException("Router node for client does not exist: " + node);

                if (routerNode.isClient())
                    throw new IgniteSpiException("Router node is a client node: " + node);

                if (routerNode.id().equals(getLocalNodeId())) {
                    ClientMessageWorker worker = clientMsgWorkers.get(node.id());

                    if (worker == null)
                        throw new IgniteSpiException("Client node already disconnected: " + node);

                    msg.verify(getLocalNodeId()); // Client worker require verified messages.

                    worker.addMessage(msg);

                    return;
                }

                trySendMessageDirectly(routerNode, msg);

                return;
            }

            IgniteSpiException ex = null;

            for (InetSocketAddress addr : spi.getNodeAddresses(node, U.sameMacs(locNode, node))) {
                try {
                    IgniteSpiOperationTimeoutHelper timeoutHelper = new IgniteSpiOperationTimeoutHelper(spi, true);

                    sendMessageDirectly(msg, addr, timeoutHelper);

                    node.lastSuccessfulAddress(addr);

                    ex = null;

                    break;
                }
                catch (IgniteSpiException e) {
                    ex = e;
                }
            }

            if (ex != null)
                throw ex;
        }

        /**
         * Processes node added message.
         *
         * For coordinator node method marks the messages as verified for rest of nodes to apply the
         * changes this message is issued for.
         *
         * Node added message is processed by other nodes only after coordinator verification.
         *
         * @param msg Node added message.
         * @deprecated Due to current protocol node add process cannot be dropped in the middle of the ring,
         *      if new node auth fails due to config inconsistency. So, we need to finish add
         *      and only then initiate failure.
         */
        @Deprecated
        private void processNodeAddedMessage(TcpDiscoveryNodeAddedMessage msg) {
            assert msg != null;

            TcpDiscoveryNode node = msg.node();

            assert node != null;

            if (node.internalOrder() < locNode.internalOrder()) {
                if (log.isDebugEnabled())
                    log.debug("Discarding node added message since local node's order is greater " +
                        "[node=" + node + ", locNode=" + locNode + ", msg=" + msg + ']');

                return;
            }

            UUID locNodeId = getLocalNodeId();

            if (isLocalNodeCoordinator()) {
                if (msg.verified()) {
                    spi.stats.onRingMessageReceived(msg);

                    TcpDiscoveryNodeAddFinishedMessage addFinishMsg = new TcpDiscoveryNodeAddFinishedMessage(locNodeId,
                        node.id());

                    if (node.isClient()) {
                        addFinishMsg.clientDiscoData(msg.gridDiscoveryData());

                        addFinishMsg.clientNodeAttributes(node.attributes());
                    }

                    processNodeAddFinishedMessage(addFinishMsg);

                    addMessage(new TcpDiscoveryDiscardMessage(locNodeId, msg.id(), false));

                    return;
                }

                msg.verify(locNodeId);
            }
            else if (!locNodeId.equals(node.id()) && ring.node(node.id()) != null) {
                // Local node already has node from message in local topology.
                // Just pass it to coordinator via the ring.
                if (sendMessageToRemotes(msg))
                    sendMessageAcrossRing(msg);

                if (log.isDebugEnabled()) {
                    log.debug("Local node already has node being added. Passing TcpDiscoveryNodeAddedMessage to " +
                        "coordinator for final processing [ring=" + ring + ", node=" + node + ", locNode="
                        + locNode + ", msg=" + msg + ']');
                }

                if (debugMode) {
                    debugLog(msg, "Local node already has node being added. Passing TcpDiscoveryNodeAddedMessage to " +
                        "coordinator for final processing [ring=" + ring + ", node=" + node + ", locNode="
                        + locNode + ", msg=" + msg + ']');
                }

                return;
            }

            if (msg.verified() && !locNodeId.equals(node.id())) {
                if (node.internalOrder() <= ring.maxInternalOrder()) {
                    if (log.isDebugEnabled())
                        log.debug("Discarding node added message since new node's order is less than " +
                            "max order in ring [ring=" + ring + ", node=" + node + ", locNode=" + locNode +
                            ", msg=" + msg + ']');

                    if (debugMode)
                        debugLog(msg, "Discarding node added message since new node's order is less than " +
                            "max order in ring [ring=" + ring + ", node=" + node + ", locNode=" + locNode +
                            ", msg=" + msg + ']');

                    return;
                }

                synchronized (mux) {
                    joiningNodes.add(node.id());
                }

                if (!isLocalNodeCoordinator() && spi.nodeAuth != null && spi.nodeAuth.isGlobalNodeAuthentication()) {
                    boolean authFailed = true;

                    try {
                        SecurityCredentials cred = unmarshalCredentials(node);

                        if (cred == null) {
                            if (log.isDebugEnabled())
                                log.debug(
                                    "Skipping global authentication for node (security credentials not found, " +
                                        "probably, due to coordinator has older version) " +
                                        "[nodeId=" + node.id() +
                                        ", addrs=" + U.addressesAsString(node) +
                                        ", coord=" + ring.coordinator() + ']');

                            authFailed = false;
                        }
                        else {
                            SecurityContext subj = spi.nodeAuth.authenticateNode(node, cred);

                            byte[] subjBytes = node.attribute(IgniteNodeAttributes.ATTR_SECURITY_SUBJECT);
                            byte[] subjBytesV2 = node.attribute(IgniteNodeAttributes.ATTR_SECURITY_SUBJECT_V2);

                            SecurityContext coordSubj;

                            try {
                                if (subjBytesV2 == null)
                                    SecurityUtils.serializeVersion(1);

                                coordSubj = U.unmarshal(spi.marshaller(),
                                    subjBytesV2 != null ? subjBytesV2 : subjBytes,
                                    U.resolveClassLoader(spi.ignite().configuration()));
                            }
                            finally {
                                SecurityUtils.restoreDefaultSerializeVersion();
                            }

                            if (!permissionsEqual(coordSubj.subject().permissions(), subj.subject().permissions())) {
                                // Node has not pass authentication.
                                LT.warn(log, "Authentication failed [nodeId=" + node.id() +
                                        ", addrs=" + U.addressesAsString(node) + ']',
                                    "Authentication failed [nodeId=" + U.id8(node.id()) + ", addrs=" +
                                        U.addressesAsString(node) + ']');

                                // Always output in debug.
                                if (log.isDebugEnabled())
                                    log.debug("Authentication failed [nodeId=" + node.id() + ", addrs=" +
                                        U.addressesAsString(node));
                            }
                            else
                                // Node will not be kicked out.
                                authFailed = false;
                        }
                    }
                    catch (IgniteException | IgniteCheckedException e) {
                        U.error(log, "Failed to verify node permissions consistency (will drop the node): " + node, e);
                    }
                    finally {
                        if (authFailed) {
                            try {
                                trySendMessageDirectly(node, new TcpDiscoveryAuthFailedMessage(locNodeId,
                                    spi.locHost));
                            }
                            catch (IgniteSpiException e) {
                                if (log.isDebugEnabled())
                                    log.debug("Failed to send unauthenticated message to node " +
                                        "[node=" + node + ", err=" + e.getMessage() + ']');

                                onException("Failed to send unauthenticated message to node " +
                                    "[node=" + node + ", err=" + e.getMessage() + ']', e);
                            }

                            addMessage(new TcpDiscoveryNodeFailedMessage(locNodeId, node.id(),
                                node.internalOrder()));
                        }
                    }
                }

                if (msg.client())
                    node.clientAliveTime(spi.clientFailureDetectionTimeout());

                boolean topChanged = ring.add(node);

                if (topChanged) {
                    assert !node.visible() : "Added visible node [node=" + node + ", locNode=" + locNode + ']';

                    DiscoveryDataPacket dataPacket = msg.gridDiscoveryData();

                    assert dataPacket != null : msg;

                    dataPacket.joiningNodeClient(msg.client());

                    if (dataPacket.hasJoiningNodeData())
                        spi.onExchange(dataPacket, U.resolveClassLoader(spi.ignite().configuration()));

                    spi.collectExchangeData(dataPacket);

                    processMessageFailedNodes(msg);
                }

                if (log.isDebugEnabled())
                    log.debug("Added node to local ring [added=" + topChanged + ", node=" + node +
                        ", ring=" + ring + ']');
            }

            if (msg.verified() && locNodeId.equals(node.id())) {
                DiscoveryDataPacket dataPacket;

                synchronized (mux) {
                    if (spiState == CONNECTING && locNode.internalOrder() != node.internalOrder()) {
                        // Initialize topology.
                        Collection<TcpDiscoveryNode> top = msg.topology();

                        if (top != null && !top.isEmpty()) {
                            spi.gridStartTime = msg.gridStartTime();

                            if (spi.nodeAuth != null && spi.nodeAuth.isGlobalNodeAuthentication()) {
                                TcpDiscoveryAbstractMessage authFail =
                                    new TcpDiscoveryAuthFailedMessage(locNodeId, spi.locHost);

                                try {
                                    byte[] rmSubj = node.attribute(IgniteNodeAttributes.ATTR_SECURITY_SUBJECT);
                                    byte[] locSubj = locNode.attribute(IgniteNodeAttributes.ATTR_SECURITY_SUBJECT);

                                    byte[] rmSubjV2 = node.attribute(IgniteNodeAttributes.ATTR_SECURITY_SUBJECT_V2);
                                    byte[] locSubjV2 = locNode.attribute(IgniteNodeAttributes.ATTR_SECURITY_SUBJECT_V2);

                                    int ver = 1; // Compatible version.

                                    if (rmSubjV2 != null && locSubjV2 != null) {
                                        rmSubj = rmSubjV2;
                                        locSubj = locSubjV2;

                                        ver = 0; // Default version.
                                    }

                                    SecurityContext rmCrd = unmarshalWithSecurityVersion(rmSubj, ver);
                                    SecurityContext locCrd = unmarshalWithSecurityVersion(locSubj, ver);

                                    if (!permissionsEqual(locCrd.subject().permissions(),
                                        rmCrd.subject().permissions())) {
                                        // Node has not pass authentication.
                                        LT.warn(log,
                                            "Failed to authenticate local node " +
                                                "(local authentication result is different from rest of topology) " +
                                                "[nodeId=" + node.id() + ", addrs=" + U.addressesAsString(node) + ']',
                                            "Authentication failed [nodeId=" + U.id8(node.id()) +
                                                ", addrs=" + U.addressesAsString(node) + ']');

                                        joinRes.set(authFail);

                                        spiState = AUTH_FAILED;

                                        mux.notifyAll();

                                        return;
                                    }
                                }
                                catch (IgniteCheckedException e) {
                                    U.error(log, "Failed to verify node permissions consistency (will drop the node): " + node, e);

                                    joinRes.set(authFail);

                                    spiState = AUTH_FAILED;

                                    mux.notifyAll();

                                    return;
                                }
                            }

                            for (TcpDiscoveryNode n : top) {
                                assert n.internalOrder() < node.internalOrder() :
                                    "Invalid node [topNode=" + n + ", added=" + node + ']';

                                // Make all preceding nodes and local node visible.
                                n.visible(true);
                            }

                            synchronized (mux) {
                                joiningNodes.clear();
                            }

                            locNode.setAttributes(node.attributes());

                            locNode.visible(true);

                            // Restore topology with all nodes visible.
                            ring.restoreTopology(top, node.internalOrder());

                            if (log.isDebugEnabled())
                                log.debug("Restored topology from node added message: " + ring);

                            dataPacket = msg.gridDiscoveryData();

                            topHist.clear();
                            topHist.putAll(msg.topologyHistory());

                            pendingMsgs.reset(msg.messages(), msg.discardedMessageId(),
                                msg.discardedCustomMessageId());

                            // Clear data to minimize message size.
                            msg.messages(null, null, null);
                            msg.topology(null);
                            msg.topologyHistory(null);
                            msg.clearDiscoveryData();
                        }
                        else {
                            if (log.isDebugEnabled())
                                log.debug("Discarding node added message with empty topology: " + msg);

                            return;
                        }
                    }
                    else  {
                        if (log.isDebugEnabled())
                            log.debug("Discarding node added message (this message has already been processed) " +
                                "[spiState=" + spiState +
                                ", msg=" + msg +
                                ", locNode=" + locNode + ']');

                        return;
                    }
                }

                // Notify outside of synchronized block.
                if (dataPacket != null)
                    spi.onExchange(dataPacket, U.resolveClassLoader(spi.ignite().configuration()));

                processMessageFailedNodes(msg);
            }

            if (sendMessageToRemotes(msg))
                sendMessageAcrossRing(msg);
        }

        /**
         * Processes node add finished message.
         *
         * @param msg Node add finished message.
         */
        private void processNodeAddFinishedMessage(TcpDiscoveryNodeAddFinishedMessage msg) {
            assert msg != null;

            UUID nodeId = msg.nodeId();

            assert nodeId != null;

            TcpDiscoveryNode node = ring.node(nodeId);

            if (node == null) {
                if (log.isDebugEnabled())
                    log.debug("Discarding node add finished message since node is not found " +
                        "[msg=" + msg + ']');

                return;
            }

            if (log.isDebugEnabled())
                log.debug("Node to finish add: " + node);

            boolean locNodeCoord = isLocalNodeCoordinator();

            UUID locNodeId = getLocalNodeId();

            if (locNodeCoord) {
                if (msg.verified()) {
                    spi.stats.onRingMessageReceived(msg);

                    addMessage(new TcpDiscoveryDiscardMessage(locNodeId, msg.id(), false));

                    return;
                }

                if (node.visible() && node.order() != 0) {
                    if (log.isDebugEnabled())
                        log.debug("Discarding node add finished message since node has already been added " +
                            "[node=" + node + ", msg=" + msg + ']');

                    return;
                }
                else
                    msg.topologyVersion(ring.incrementTopologyVersion());

                msg.verify(locNodeId);
            }

            long topVer = msg.topologyVersion();

            boolean fireEvt = false;

            if (msg.verified()) {
                assert topVer > 0 : "Invalid topology version: " + msg;

                if (node.order() == 0)
                    node.order(topVer);

                if (!node.visible()) {
                    node.visible(true);

                    fireEvt = true;
                }
            }

            synchronized (mux) {
                joiningNodes.remove(nodeId);
            }

            TcpDiscoverySpiState state = spiStateCopy();

            if (msg.verified() && !locNodeId.equals(nodeId) && state != CONNECTING && fireEvt) {
                spi.stats.onNodeJoined();

                // Make sure that node with greater order will never get EVT_NODE_JOINED
                // on node with less order.
                assert node.internalOrder() > locNode.internalOrder() : "Invalid order [node=" + node +
                    ", locNode=" + locNode + ", msg=" + msg + ", ring=" + ring + ']';

                if (spi.locNodeVer.equals(node.version()))
                    node.version(spi.locNodeVer);

                if (!locNodeCoord) {
                    boolean b = ring.topologyVersion(topVer);

                    assert b : "Topology version has not been updated: [ring=" + ring + ", msg=" + msg +
                        ", lastMsg=" + lastMsg + ", spiState=" + state + ']';

                    if (log.isDebugEnabled())
                        log.debug("Topology version has been updated: [ring=" + ring + ", msg=" + msg + ']');

                    lastMsg = msg;
                }

                if (state == CONNECTED)
                    notifyDiscovery(EVT_NODE_JOINED, topVer, node);

                try {
                    if (spi.ipFinder.isShared() && locNodeCoord && !node.isClient())
                        spi.ipFinder.registerAddresses(node.socketAddresses());
                }
                catch (IgniteSpiException e) {
                    if (log.isDebugEnabled())
                        log.debug("Failed to register new node address [node=" + node +
                            ", err=" + e.getMessage() + ']');

                    onException("Failed to register new node address [node=" + node +
                        ", err=" + e.getMessage() + ']', e);
                }
            }

            if (msg.verified() && locNodeId.equals(nodeId) && state == CONNECTING) {
                assert node != null;

                assert topVer > 0 : "Invalid topology version: " + msg;

                ring.topologyVersion(topVer);

                node.order(topVer);

                synchronized (mux) {
                    spiState = CONNECTED;

                    mux.notifyAll();
                }

                // Discovery manager must create local joined event before spiStart completes.
                notifyDiscovery(EVT_NODE_JOINED, topVer, locNode);
            }

            if (sendMessageToRemotes(msg))
                sendMessageAcrossRing(msg);

            checkPendingCustomMessages();
        }

        /**
         * Processes latency check message.
         *
         * @param msg Latency check message.
         */
        private void processRingLatencyCheckMessage(TcpDiscoveryRingLatencyCheckMessage msg) {
            assert msg != null;

            if (msg.maxHopsReached()) {
                if (log.isInfoEnabled())
                    log.info("Latency check has been discarded (max hops reached) [id=" + msg.id() +
                        ", maxHops=" + msg.maxHops() + ']');

                return;
            }

            if (log.isInfoEnabled())
                log.info("Latency check processing: " + msg.id());

            if (sendMessageToRemotes(msg))
                sendMessageAcrossRing(msg);
            else {
                if (log.isInfoEnabled())
                    log.info("Latency check has been discarded (no remote nodes): " + msg.id());
            }
        }

        /**
         * Processes node left message.
         *
         * @param msg Node left message.
         */
        private void processNodeLeftMessage(TcpDiscoveryNodeLeftMessage msg) {
            assert msg != null;

            UUID locNodeId = getLocalNodeId();

            UUID leavingNodeId = msg.creatorNodeId();

            if (locNodeId.equals(leavingNodeId)) {
                if (msg.senderNodeId() == null) {
                    synchronized (mux) {
                        if (log.isDebugEnabled())
                            log.debug("Starting local node stop procedure.");

                        spiState = STOPPING;

                        mux.notifyAll();
                    }
                }

                if (msg.verified() || !ring.hasRemoteNodes() || msg.senderNodeId() != null) {
                    if (spi.ipFinder.isShared() && !ring.hasRemoteNodes()) {
                        try {
                            spi.ipFinder.unregisterAddresses(
                                U.resolveAddresses(spi.getAddressResolver(), locNode.socketAddresses()));
                        }
                        catch (IgniteSpiException e) {
                            U.error(log, "Failed to unregister local node address from IP finder.", e);
                        }
                    }

                    synchronized (mux) {
                        if (spiState == STOPPING) {
                            spiState = LEFT;

                            mux.notifyAll();
                        }
                    }

                    return;
                }

                sendMessageAcrossRing(msg);

                return;
            }

            if (ring.node(msg.senderNodeId()) == null) {
                if (log.isDebugEnabled())
                    log.debug("Discarding node left message since sender node is not in topology: " + msg);

                return;
            }

            TcpDiscoveryNode leavingNode = ring.node(leavingNodeId);

            if (leavingNode != null) {
                synchronized (mux) {
                    leavingNodes.add(leavingNode);
                }
            }
            else {
                if (log.isDebugEnabled())
                    log.debug("Discarding node left message since node was not found: " + msg);

                return;
            }

            boolean locNodeCoord = isLocalNodeCoordinator();

            if (locNodeCoord) {
                if (msg.verified()) {
                    spi.stats.onRingMessageReceived(msg);

                    addMessage(new TcpDiscoveryDiscardMessage(locNodeId, msg.id(), false));

                    return;
                }

                msg.verify(locNodeId);
            }

            if (msg.verified() && !locNodeId.equals(leavingNodeId)) {
                TcpDiscoveryNode leftNode = ring.removeNode(leavingNodeId);

                interruptPing(leavingNode);

                assert leftNode != null : msg;

                if (log.isDebugEnabled())
                    log.debug("Removed node from topology: " + leftNode);

                long topVer;

                if (locNodeCoord) {
                    topVer = ring.incrementTopologyVersion();

                    msg.topologyVersion(topVer);
                }
                else {
                    topVer = msg.topologyVersion();

                    assert topVer > 0 : "Topology version is empty for message: " + msg;

                    boolean b = ring.topologyVersion(topVer);

                    assert b : "Topology version has not been updated: [ring=" + ring + ", msg=" + msg +
                        ", lastMsg=" + lastMsg + ", spiState=" + spiStateCopy() + ']';

                    if (log.isDebugEnabled())
                        log.debug("Topology version has been updated: [ring=" + ring + ", msg=" + msg + ']');

                    lastMsg = msg;
                }

                if (msg.client()) {
                    ClientMessageWorker wrk = clientMsgWorkers.remove(leavingNodeId);

                    if (wrk != null)
                        wrk.addMessage(msg);
                }
                else if (leftNode.equals(next) && sock != null) {
                    try {
                        spi.writeToSocket(sock, out, msg, spi.failureDetectionTimeoutEnabled() ?
                            spi.failureDetectionTimeout() : spi.getSocketTimeout());

                        if (log.isDebugEnabled())
                            log.debug("Sent verified node left message to leaving node: " + msg);
                    }
                    catch (IgniteCheckedException | IOException e) {
                        if (log.isDebugEnabled())
                            log.debug("Failed to send verified node left message to leaving node [msg=" + msg +
                                ", err=" + e.getMessage() + ']');

                        onException("Failed to send verified node left message to leaving node [msg=" + msg +
                            ", err=" + e.getMessage() + ']', e);
                    }
                    finally {
                        forceSndPending = true;

                        next = null;

                        U.closeQuiet(sock);
                    }
                }

                synchronized (mux) {
                    joiningNodes.remove(leftNode.id());
                }

                spi.stats.onNodeLeft();

                notifyDiscovery(EVT_NODE_LEFT, topVer, leftNode);

                synchronized (mux) {
                    failedNodes.remove(leftNode);

                    leavingNodes.remove(leftNode);

                    failedNodesMsgSent.remove(leftNode.id());
                }
            }

            if (sendMessageToRemotes(msg)) {
                try {
                    sendMessageAcrossRing(msg);
                }
                finally {
                    forceSndPending = false;
                }
            }
            else {
                forceSndPending = false;

                if (log.isDebugEnabled())
                    log.debug("Unable to send message across the ring (topology has no remote nodes): " + msg);

                U.closeQuiet(sock);
            }

            checkPendingCustomMessages();
        }

        /**
         * @param msg Message to send.
         * @return {@code True} if message should be send across the ring.
         */
        private boolean sendMessageToRemotes(TcpDiscoveryAbstractMessage msg) {
            if (ring.hasRemoteNodes())
                return true;

            sendMessageToClients(msg);

            return false;
        }

        /**
         * Processes node failed message.
         *
         * @param msg Node failed message.
         */
        private void processNodeFailedMessage(TcpDiscoveryNodeFailedMessage msg) {
            assert msg != null;

            UUID sndId = msg.senderNodeId();

            if (sndId != null) {
                TcpDiscoveryNode sndNode = ring.node(sndId);

                if (sndNode == null) {
                    if (log.isDebugEnabled())
                        log.debug("Discarding node failed message sent from unknown node: " + msg);

                    return;
                }
                else {
                    boolean contains;

                    UUID creatorId = msg.creatorNodeId();

                    assert creatorId != null : msg;

                    synchronized (mux) {
                        contains = failedNodes.containsKey(sndNode) || ring.node(creatorId) == null;
                    }

                    if (contains) {
                        if (log.isDebugEnabled())
                            log.debug("Discarding node failed message sent from node which is about to fail: " + msg);

                        return;
                    }
                }
            }

            UUID failedNodeId = msg.failedNodeId();
            long order = msg.order();

            TcpDiscoveryNode failedNode = ring.node(failedNodeId);

            if (failedNode != null && failedNode.internalOrder() != order) {
                if (log.isDebugEnabled())
                    log.debug("Ignoring node failed message since node internal order does not match " +
                        "[msg=" + msg + ", node=" + failedNode + ']');

                return;
            }

            if (failedNode != null) {
                assert !failedNode.isLocal() || !msg.verified() : msg;

                boolean skipUpdateFailedNodes = msg.force() && !msg.verified();

                if (!skipUpdateFailedNodes) {
                    synchronized (mux) {
                        if (!failedNodes.containsKey(failedNode))
                            failedNodes.put(failedNode, msg.senderNodeId() != null ? msg.senderNodeId() : getLocalNodeId());
                    }
                }
            }
            else {
                if (log.isDebugEnabled())
                    log.debug("Discarding node failed message since node was not found: " + msg);

                return;
            }

            boolean locNodeCoord = isLocalNodeCoordinator();

            UUID locNodeId = getLocalNodeId();

            if (locNodeCoord) {
                if (msg.verified()) {
                    spi.stats.onRingMessageReceived(msg);

                    addMessage(new TcpDiscoveryDiscardMessage(locNodeId, msg.id(), false));

                    return;
                }

                msg.verify(locNodeId);
            }

            if (msg.verified()) {
                failedNode = ring.removeNode(failedNodeId);

                interruptPing(failedNode);

                assert failedNode != null;

                long topVer;

                if (locNodeCoord) {
                    topVer = ring.incrementTopologyVersion();

                    msg.topologyVersion(topVer);
                }
                else {
                    topVer = msg.topologyVersion();

                    assert topVer > 0 : "Topology version is empty for message: " + msg;

                    boolean b = ring.topologyVersion(topVer);

                    assert b : "Topology version has not been updated: [ring=" + ring + ", msg=" + msg +
                        ", lastMsg=" + lastMsg + ", spiState=" + spiStateCopy() + ']';

                    if (log.isDebugEnabled())
                        log.debug("Topology version has been updated: [ring=" + ring + ", msg=" + msg + ']');

                    lastMsg = msg;
                }

                synchronized (mux) {
                    failedNodes.remove(failedNode);

                    leavingNodes.remove(failedNode);

                    failedNodesMsgSent.remove(failedNode.id());

                    if (!msg.force()) { // ClientMessageWorker will stop after sending force fail message.
                        ClientMessageWorker worker = clientMsgWorkers.remove(failedNode.id());

                        if (worker != null && worker.runner() != null)
                            worker.runner().interrupt();
                    }
                }

                if (msg.warning() != null && !msg.creatorNodeId().equals(getLocalNodeId())) {
                    ClusterNode creatorNode = ring.node(msg.creatorNodeId());

                    U.warn(log, "Received EVT_NODE_FAILED event with warning [" +
                        "nodeInitiatedEvt=" + (creatorNode != null ? creatorNode : msg.creatorNodeId()) +
                        ", msg=" + msg.warning() + ']');
                }

                synchronized (mux) {
                    joiningNodes.remove(failedNode.id());
                }

                notifyDiscovery(EVT_NODE_FAILED, topVer, failedNode);

                spi.stats.onNodeFailed();
            }

            if (sendMessageToRemotes(msg))
                sendMessageAcrossRing(msg);
            else {
                if (log.isDebugEnabled())
                    log.debug("Unable to send message across the ring (topology has no remote nodes): " + msg);

                U.closeQuiet(sock);
            }

            checkPendingCustomMessages();
        }

        /**
         * Processes status check message.
         *
         * @param msg Status check message.
         */
        private void processStatusCheckMessage(final TcpDiscoveryStatusCheckMessage msg) {
            assert msg != null;

            UUID locNodeId = getLocalNodeId();

            if (msg.failedNodeId() != null) {
                if (locNodeId.equals(msg.failedNodeId())) {
                    if (log.isDebugEnabled())
                        log.debug("Status check message discarded (suspect node is local node).");

                    return;
                }

                if (locNodeId.equals(msg.creatorNodeId()) && msg.senderNodeId() != null) {
                    if (log.isDebugEnabled())
                        log.debug("Status check message discarded (local node is the sender of the status message).");

                    return;
                }

                if (isLocalNodeCoordinator() && ring.node(msg.creatorNodeId()) == null) {
                    if (log.isDebugEnabled())
                        log.debug("Status check message discarded (creator node is not in topology).");

                    return;
                }
            }
            else {
                if (isLocalNodeCoordinator() && !locNodeId.equals(msg.creatorNodeId())) {
                    // Local node is real coordinator, it should respond and discard message.
                    if (ring.node(msg.creatorNodeId()) != null) {
                        // Sender is in topology, send message via ring.
                        msg.status(STATUS_OK);

                        sendMessageAcrossRing(msg);
                    }
                    else {
                        // Sender is not in topology, it should reconnect.
                        msg.status(STATUS_RECON);

                        utilityPool.execute(new Runnable() {
                            @Override public void run() {
                                if (spiState == DISCONNECTED) {
                                    if (log.isDebugEnabled())
                                        log.debug("Ignoring status check request, SPI is already disconnected: " + msg);

                                    return;
                                }

                                TcpDiscoveryStatusCheckMessage msg0 = msg;

                                if (F.contains(msg.failedNodes(), msg.creatorNodeId())) {
                                    msg0 = new TcpDiscoveryStatusCheckMessage(msg);

                                    msg0.failedNodes(null);

                                    for (UUID failedNodeId : msg.failedNodes()) {
                                        if (!failedNodeId.equals(msg.creatorNodeId()))
                                            msg0.addFailedNode(failedNodeId);
                                    }
                                }

                                try {
                                    trySendMessageDirectly(msg0.creatorNode(), msg0);

                                    if (log.isDebugEnabled())
                                        log.debug("Responded to status check message " +
                                            "[recipient=" + msg0.creatorNodeId() + ", status=" + msg0.status() + ']');
                                }
                                catch (IgniteSpiException e) {
                                    if (e.hasCause(SocketException.class)) {
                                        if (log.isDebugEnabled())
                                            log.debug("Failed to respond to status check message (connection " +
                                                "refused) [recipient=" + msg0.creatorNodeId() + ", status=" +
                                                msg0.status() + ']');

                                        onException("Failed to respond to status check message (connection refused) " +
                                            "[recipient=" + msg0.creatorNodeId() + ", status=" + msg0.status() + ']', e);
                                    }
                                    else if (!spi.isNodeStopping0()) {
                                        if (pingNode(msg0.creatorNode()))
                                            // Node exists and accepts incoming connections.
                                            U.error(log, "Failed to respond to status check message [recipient=" +
                                                msg0.creatorNodeId() + ", status=" + msg0.status() + ']', e);
                                        else if (log.isDebugEnabled()) {
                                            log.debug("Failed to respond to status check message (did the node stop?)" +
                                                "[recipient=" + msg0.creatorNodeId() +
                                                ", status=" + msg0.status() + ']');
                                        }
                                    }
                                }
                            }
                        });
                    }

                    return;
                }

                if (locNodeId.equals(msg.creatorNodeId()) && msg.senderNodeId() == null &&
                    U.currentTimeMillis() - locNode.lastUpdateTime() < spi.metricsUpdateFreq) {
                    if (log.isDebugEnabled())
                        log.debug("Status check message discarded (local node receives updates).");

                    return;
                }

                if (locNodeId.equals(msg.creatorNodeId()) && msg.senderNodeId() == null &&
                    spiStateCopy() != CONNECTED) {
                    if (log.isDebugEnabled())
                        log.debug("Status check message discarded (local node is not connected to topology).");

                    return;
                }

                if (locNodeId.equals(msg.creatorNodeId()) && msg.senderNodeId() != null) {
                    if (spiStateCopy() != CONNECTED)
                        return;

                    if (msg.status() == STATUS_OK) {
                        if (log.isDebugEnabled())
                            log.debug("Received OK status response from coordinator: " + msg);
                    }
                    else if (msg.status() == STATUS_RECON) {
                        U.warn(log, "Node is out of topology (probably, due to short-time network problems).");

                        notifyDiscovery(EVT_NODE_SEGMENTED, ring.topologyVersion(), locNode);

                        return;
                    }
                    else if (log.isDebugEnabled())
                        log.debug("Status value was not updated in status response: " + msg);

                    // Discard the message.
                    return;
                }
            }

            if (sendMessageToRemotes(msg))
                sendMessageAcrossRing(msg);
        }

        /**
         * Processes regular metrics update message.
         *
         * @param msg Metrics update message.
         */
        private void processMetricsUpdateMessage(TcpDiscoveryMetricsUpdateMessage msg) {
            assert msg != null;

            assert !msg.client();

            UUID locNodeId = getLocalNodeId();

            if (ring.node(msg.creatorNodeId()) == null) {
                if (log.isDebugEnabled())
                    log.debug("Discarding metrics update message issued by unknown node [msg=" + msg +
                        ", ring=" + ring + ']');

                return;
            }

            if (isLocalNodeCoordinator() && !locNodeId.equals(msg.creatorNodeId())) {
                if (log.isDebugEnabled())
                    log.debug("Discarding metrics update message issued by non-coordinator node: " + msg);

                return;
            }

            if (!isLocalNodeCoordinator() && locNodeId.equals(msg.creatorNodeId())) {
                if (log.isDebugEnabled())
                    log.debug("Discarding metrics update message issued by local node (node is no more coordinator): " +
                        msg);

                return;
            }

            if (locNodeId.equals(msg.creatorNodeId()) && !hasMetrics(msg, locNodeId) && msg.senderNodeId() != null) {
                if (log.isTraceEnabled())
                    log.trace("Discarding metrics update message that has made two passes: " + msg);

                return;
            }

            long tstamp = U.currentTimeMillis();

            if (spiStateCopy() == CONNECTED) {
                if (msg.hasMetrics()) {
                    for (Map.Entry<UUID, TcpDiscoveryMetricsUpdateMessage.MetricsSet> e : msg.metrics().entrySet()) {
                        UUID nodeId = e.getKey();

                        TcpDiscoveryMetricsUpdateMessage.MetricsSet metricsSet = e.getValue();

                        Map<Integer, CacheMetrics> cacheMetrics = msg.hasCacheMetrics(nodeId) ?
                            msg.cacheMetrics().get(nodeId) : Collections.<Integer, CacheMetrics>emptyMap();

                        updateMetrics(nodeId, metricsSet.metrics(), cacheMetrics, tstamp);

                        for (T2<UUID, ClusterMetrics> t : metricsSet.clientMetrics())
                            updateMetrics(t.get1(), t.get2(), cacheMetrics, tstamp);
                    }
                }
            }

            if (sendMessageToRemotes(msg)) {
                if ((locNodeId.equals(msg.creatorNodeId()) && msg.senderNodeId() == null ||
                    !hasMetrics(msg, locNodeId)) && spiStateCopy() == CONNECTED) {
                    // Message is on its first ring or just created on coordinator.
                    msg.setMetrics(locNodeId, spi.metricsProvider.metrics());
                    msg.setCacheMetrics(locNodeId, spi.metricsProvider.cacheMetrics());

                    for (Map.Entry<UUID, ClientMessageWorker> e : clientMsgWorkers.entrySet()) {
                        UUID nodeId = e.getKey();
                        ClusterMetrics metrics = e.getValue().metrics();

                        if (metrics != null)
                            msg.setClientMetrics(locNodeId, nodeId, metrics);

                        msg.addClientNodeId(nodeId);
                    }
                }
                else {
                    // Message is on its second ring.
                    removeMetrics(msg, locNodeId);

                    Collection<UUID> clientNodeIds = msg.clientNodeIds();

                    for (TcpDiscoveryNode clientNode : ring.clientNodes()) {
                        if (clientNode.visible()) {
                            if (clientNodeIds.contains(clientNode.id()))
                                clientNode.clientAliveTime(spi.clientFailureDetectionTimeout());
                            else {
                                boolean aliveCheck = clientNode.isClientAlive();

                                if (!aliveCheck && isLocalNodeCoordinator()) {
                                    boolean failedNode;

                                    synchronized (mux) {
                                        failedNode = failedNodes.containsKey(clientNode);
                                    }

                                    if (!failedNode) {
                                        U.warn(log, "Failing client node due to not receiving metrics updates " +
                                            "from client node within " +
                                            "'IgniteConfiguration.clientFailureDetectionTimeout' " +
                                            "(consider increasing configuration property) " +
                                            "[timeout=" + spi.clientFailureDetectionTimeout() + ", node=" + clientNode + ']');

                                        TcpDiscoveryNodeFailedMessage nodeFailedMsg = new TcpDiscoveryNodeFailedMessage(
                                            locNodeId, clientNode.id(), clientNode.internalOrder());

                                        processNodeFailedMessage(nodeFailedMsg);
                                    }
                                }
                            }
                        }
                    }
                }

                if (sendMessageToRemotes(msg))
                    sendMessageAcrossRing(msg);
            }
            else {
                locNode.lastUpdateTime(tstamp);

                notifyDiscovery(EVT_NODE_METRICS_UPDATED, ring.topologyVersion(), locNode);
            }
        }

        /**
         * @param nodeId Node ID.
         * @param metrics Metrics.
         * @param cacheMetrics Cache metrics.
         * @param tstamp Timestamp.
         */
        private void updateMetrics(UUID nodeId,
            ClusterMetrics metrics,
            Map<Integer, CacheMetrics> cacheMetrics,
            long tstamp)
        {
            assert nodeId != null;
            assert metrics != null;

            TcpDiscoveryNode node = ring.node(nodeId);

            if (node != null) {
                node.setMetrics(metrics);
                node.setCacheMetrics(cacheMetrics);

                node.lastUpdateTime(tstamp);

                notifyDiscovery(EVT_NODE_METRICS_UPDATED, ring.topologyVersion(), node);
            }
            else if (log.isDebugEnabled())
                log.debug("Received metrics from unknown node: " + nodeId);
        }

        /**
         * @param msg Message.
         */
        private boolean hasMetrics(TcpDiscoveryMetricsUpdateMessage msg, UUID nodeId) {
            return msg.hasMetrics(nodeId) || msg.hasCacheMetrics(nodeId);
        }

        /**
         * Processes discard message and discards previously registered pending messages.
         *
         * @param msg Discard message.
         */
        @SuppressWarnings("StatementWithEmptyBody")
        private void processDiscardMessage(TcpDiscoveryDiscardMessage msg) {
            assert msg != null;

            IgniteUuid msgId = msg.msgId();

            assert msgId != null;

            if (isLocalNodeCoordinator()) {
                if (!getLocalNodeId().equals(msg.verifierNodeId()))
                    // Message is not verified or verified by former coordinator.
                    msg.verify(getLocalNodeId());
                else
                    // Discard the message.
                    return;
            }

            if (msg.verified())
                pendingMsgs.discard(msgId, msg.customMessageDiscard());

            if (ring.hasRemoteNodes())
                sendMessageAcrossRing(msg);
        }

        /**
         * @param msg Message.
         */
        private void processClientPingRequest(final TcpDiscoveryClientPingRequest msg) {
            utilityPool.execute(new Runnable() {
                @Override public void run() {
                    if (spiState == DISCONNECTED) {
                        if (log.isDebugEnabled())
                            log.debug("Ignoring ping request, SPI is already disconnected: " + msg);

                        return;
                    }

                    final ClientMessageWorker worker = clientMsgWorkers.get(msg.creatorNodeId());

                    if (worker == null) {
                        if (log.isDebugEnabled())
                            log.debug("Ping request from dead client node, will be skipped: " + msg.creatorNodeId());
                    }
                    else {
                        boolean res;

                        try {
                            res = pingNode(msg.nodeToPing());
                        } catch (IgniteSpiException e) {
                            log.error("Failed to ping node [nodeToPing=" + msg.nodeToPing() + ']', e);

                            res = false;
                        }

                        TcpDiscoveryClientPingResponse pingRes = new TcpDiscoveryClientPingResponse(
                            getLocalNodeId(), msg.nodeToPing(), res);

                        pingRes.verify(getLocalNodeId());

                        worker.addMessage(pingRes);
                    }
                }
            });
        }

        /**
         * @param msg Message.
         */
        private void processCustomMessage(TcpDiscoveryCustomEventMessage msg) {
            if (isLocalNodeCoordinator()) {
                boolean delayMsg;

                assert ring.minimumNodeVersion() != null : ring;

                boolean joiningEmpty;

                synchronized (mux) {
                    joiningEmpty = joiningNodes.isEmpty();
                }

                delayMsg = msg.topologyVersion() == 0L && !joiningEmpty;

                if (delayMsg) {
                    if (log.isDebugEnabled()) {
                        synchronized (mux) {
                            log.debug("Delay custom message processing, there are joining nodes [msg=" + msg +
                                ", joiningNodes=" + joiningNodes + ']');
                        }
                    }

                    synchronized (mux) {
                        pendingCustomMsgs.add(msg);
                    }

                    return;
                }

                if (!msg.verified()) {
                    msg.verify(getLocalNodeId());
                    msg.topologyVersion(ring.topologyVersion());

                    if (pendingMsgs.procCustomMsgs.add(msg.id())) {
                        notifyDiscoveryListener(msg);

                        if (sendMessageToRemotes(msg))
                            sendMessageAcrossRing(msg);
                        else
                            processCustomMessage(msg);
                    }

                    msg.message(null, msg.messageBytes());
                }
                else {
                    addMessage(new TcpDiscoveryDiscardMessage(getLocalNodeId(), msg.id(), true));

                    spi.stats.onRingMessageReceived(msg);

                    DiscoverySpiCustomMessage msgObj = null;

                    try {
                        msgObj = msg.message(spi.marshaller(), U.resolveClassLoader(spi.ignite().configuration()));
                    }
                    catch (Throwable e) {
                        U.error(log, "Failed to unmarshal discovery custom message.", e);
                    }

                    if (msgObj != null) {
                        DiscoverySpiCustomMessage nextMsg = msgObj.ackMessage();

                        if (nextMsg != null) {
                            try {
                                TcpDiscoveryCustomEventMessage ackMsg = new TcpDiscoveryCustomEventMessage(
                                    getLocalNodeId(), nextMsg, U.marshal(spi.marshaller(), nextMsg));

                                ackMsg.topologyVersion(msg.topologyVersion());

                                processCustomMessage(ackMsg);
                            }
                            catch (IgniteCheckedException e) {
                                U.error(log, "Failed to marshal discovery custom message.", e);
                            }
                        }
                    }
                }
            }
            else {
                TcpDiscoverySpiState state0;

                synchronized (mux) {
                    state0 = spiState;
                }

                if (msg.verified() && msg.topologyVersion() != ring.topologyVersion()) {
                    if (log.isDebugEnabled())
                        log.debug("Discarding custom event message [msg=" + msg + ", ring=" + ring + ']');

                    return;
                }

                if (msg.verified() && state0 == CONNECTED && pendingMsgs.procCustomMsgs.add(msg.id())) {
                    assert msg.topologyVersion() == ring.topologyVersion() :
                        "msg: " + msg + ", topVer=" + ring.topologyVersion();

                    notifyDiscoveryListener(msg);
                }

                if (msg.verified())
                    msg.message(null, msg.messageBytes());

                if (sendMessageToRemotes(msg))
                    sendMessageAcrossRing(msg);
            }
        }

        /**
         * Checks failed nodes list and sends {@link TcpDiscoveryNodeFailedMessage} if failed node is still in the
         * ring and node detected failure left ring.
         */
        private void checkFailedNodesList() {
            List<TcpDiscoveryNodeFailedMessage> msgs = null;

            synchronized (mux) {
                if (!failedNodes.isEmpty()) {
                    for (Iterator<Map.Entry<TcpDiscoveryNode, UUID>> it = failedNodes.entrySet().iterator(); it.hasNext(); ) {
                        Map.Entry<TcpDiscoveryNode, UUID> e = it.next();

                        TcpDiscoveryNode node = e.getKey();
                        UUID failSndNode = e.getValue();

                        if (ring.node(node.id()) == null) {
                            it.remove();

                            continue;
                        }

                        if (!nodeAlive(failSndNode) && !failedNodesMsgSent.contains(node.id())) {
                            if (msgs == null)
                                msgs = new ArrayList<>();

                            msgs.add(new TcpDiscoveryNodeFailedMessage(getLocalNodeId(), node.id(), node.internalOrder()));

                            failedNodesMsgSent.add(node.id());
                        }
                    }
                }

                if (!failedNodesMsgSent.isEmpty()) {
                    for (Iterator<UUID> it = failedNodesMsgSent.iterator(); it.hasNext(); ) {
                        UUID nodeId = it.next();

                        if (ring.node(nodeId) == null)
                            it.remove();
                    }
                }
            }

            if (msgs != null) {
                for (TcpDiscoveryNodeFailedMessage msg : msgs) {
                    U.warn(log, "Added node failed message for node from failed nodes list: " + msg);

                    addMessage(msg);
                }
            }
        }

        /**
         * Checks and flushes custom event messages if no nodes are attempting to join the grid.
         */
        private void checkPendingCustomMessages() {
            boolean joiningEmpty;

            synchronized (mux) {
                joiningEmpty = joiningNodes.isEmpty();
            }

            if (joiningEmpty && isLocalNodeCoordinator()) {
                TcpDiscoveryCustomEventMessage msg;

                while ((msg = pollPendingCustomeMessage()) != null)
                    processCustomMessage(msg);
            }
        }

        /**
         * @return Pending custom message.
         */
        @Nullable private TcpDiscoveryCustomEventMessage pollPendingCustomeMessage() {
            synchronized (mux) {
                return pendingCustomMsgs.poll();
            }
        }

        /**
         * @param msg Custom message.
         */
        private void notifyDiscoveryListener(TcpDiscoveryCustomEventMessage msg) {
            DiscoverySpiListener lsnr = spi.lsnr;

            TcpDiscoverySpiState spiState = spiStateCopy();

            Map<Long, Collection<ClusterNode>> hist;

            synchronized (mux) {
                hist = new TreeMap<>(topHist);
            }

            Collection<ClusterNode> snapshot = hist.get(msg.topologyVersion());

            if (lsnr != null && (spiState == CONNECTED || spiState == DISCONNECTING)) {
                TcpDiscoveryNode node = ring.node(msg.creatorNodeId());

                if (node != null) {
                    try {
                        DiscoverySpiCustomMessage msgObj = msg.message(spi.marshaller(),
                            U.resolveClassLoader(spi.ignite().configuration()));

                        lsnr.onDiscovery(DiscoveryCustomEvent.EVT_DISCOVERY_CUSTOM_EVT,
                            msg.topologyVersion(),
                            node,
                            snapshot,
                            hist,
                            msgObj);

                        if (msgObj.isMutable())
                            msg.message(msgObj, U.marshal(spi.marshaller(), msgObj));
                    }
                    catch (Throwable e) {
                        U.error(log, "Failed to unmarshal discovery custom message.", e);
                    }
                }
            }
        }

        /**
         * Sends metrics update message if needed.
         */
        private void sendMetricsUpdateMessage() {
            long elapsed = (lastTimeMetricsUpdateMsgSent + spi.metricsUpdateFreq) - U.currentTimeMillis();

            if (elapsed > 0 || !isLocalNodeCoordinator())
                return;

            TcpDiscoveryMetricsUpdateMessage msg = new TcpDiscoveryMetricsUpdateMessage(getConfiguredNodeId());

            msg.verify(getLocalNodeId());

            msgWorker.addMessage(msg);

            lastTimeMetricsUpdateMsgSent = U.currentTimeMillis();
        }

        /**
         * Checks the last time a metrics update message received. If the time is bigger than {@code metricsCheckFreq}
         * than {@link TcpDiscoveryStatusCheckMessage} is sent across the ring.
         */
        private void checkMetricsReceiving() {
            if (lastTimeStatusMsgSent < locNode.lastUpdateTime())
                lastTimeStatusMsgSent = locNode.lastUpdateTime();

            long updateTime = Math.max(lastTimeStatusMsgSent, lastRingMsgTime);

            long elapsed = (updateTime + metricsCheckFreq) - U.currentTimeMillis();

            if (elapsed > 0)
                return;

            msgWorker.addMessage(new TcpDiscoveryStatusCheckMessage(locNode, null));

            lastTimeStatusMsgSent = U.currentTimeMillis();
        }

        /**
         * Check connection aliveness status.
         */
        private void checkConnection() {
            Boolean hasRemoteSrvNodes = null;

            if (spi.failureDetectionTimeoutEnabled() && !failureThresholdReached &&
                U.currentTimeMillis() - locNode.lastExchangeTime() >= connCheckThreshold &&
                spiStateCopy() == CONNECTED &&
                (hasRemoteSrvNodes = ring.hasRemoteServerNodes())) {

                if (log.isInfoEnabled())
                    log.info("Local node seems to be disconnected from topology (failure detection timeout " +
                        "is reached) [failureDetectionTimeout=" + spi.failureDetectionTimeout() +
                        ", connCheckFreq=" + connCheckFreq + ']');

                failureThresholdReached = true;

                // Reset sent time deliberately to force sending connection check message.
                lastTimeConnCheckMsgSent = 0;
            }

            long elapsed = (lastTimeConnCheckMsgSent + connCheckFreq) - U.currentTimeMillis();

            if (elapsed > 0)
                return;

            if (hasRemoteSrvNodes == null)
                hasRemoteSrvNodes = ring.hasRemoteServerNodes();

            if (hasRemoteSrvNodes) {
                sendMessageAcrossRing(new TcpDiscoveryConnectionCheckMessage(locNode));

                lastTimeConnCheckMsgSent = U.currentTimeMillis();
            }
        }
    }

    /** Thread that executes {@link TcpServer}'s code. */
    private class TcpServerThread extends IgniteSpiThread {
        /** */
        private final TcpServer worker;

        /**
         * @param worker Worker to be executed by this thread.
         * @param log Logger.
         */
        private TcpServerThread(TcpServer worker, IgniteLogger log) {
            super(worker.igniteInstanceName(), worker.name(), log);

            setPriority(spi.threadPri);

            this.worker = worker;
        }

        /** {@inheritDoc} */
        @Override protected void body() throws InterruptedException {
            worker.run();
        }

        /** {@inheritDoc} */
        @Override public void interrupt() {
            super.interrupt();

            worker.onInterruption();
        }
    }

    /**
     * Worker that accepts incoming TCP connections.
     * <p>
     * Tcp server will call provided closure when accepts incoming connection.
     * From that moment server is no more responsible for the socket.
     */
    private class TcpServer extends GridWorker {
        /** Socket TCP server listens to. */
        private ServerSocket srvrSock;

        /** Port to listen. */
        private int port;

        /**
         * @param log Logger.
         * @throws IgniteSpiException In case of error.
         */
        TcpServer(IgniteLogger log) throws IgniteSpiException {
            super(spi.ignite().name(), "tcp-disco-srvr", log,
                spi.ignite() instanceof IgniteEx ? ((IgniteEx)spi.ignite()).context().workersRegistry() : null);

            int lastPort = spi.locPortRange == 0 ? spi.locPort : spi.locPort + spi.locPortRange - 1;

            for (port = spi.locPort; port <= lastPort; port++) {
                try {
                    if (spi.isSslEnabled()) {
                        SSLServerSocket sslSock = (SSLServerSocket)spi.sslSrvSockFactory
                            .createServerSocket(port, 0, spi.locHost);

                        sslSock.setNeedClientAuth(true);

                        srvrSock = sslSock;
                    }
                    else
                        srvrSock = new ServerSocket(port, 0, spi.locHost);

                    if (log.isInfoEnabled()) {
                        log.info("Successfully bound to TCP port [port=" + port +
                            ", localHost=" + spi.locHost +
                            ", locNodeId=" + spi.ignite().configuration().getNodeId() +
                            ']');
                    }

                    return;
                }
                catch (IOException e) {
                    if (log.isDebugEnabled())
                        log.debug("Failed to bind to local port (will try next port within range) " +
                            "[port=" + port + ", localHost=" + spi.locHost + ']');

                    onException("Failed to bind to local port. " +
                        "[port=" + port + ", localHost=" + spi.locHost + ']', e);
                }
            }

            // If free port wasn't found.
            throw new IgniteSpiException("Failed to bind TCP server socket (possibly all ports in range " +
                "are in use) [firstPort=" + spi.locPort + ", lastPort=" + lastPort +
                ", addr=" + spi.locHost + ']');
        }

        /** {@inheritDoc} */
        @Override protected void body() {
            Throwable err = null;

            try {
                while (!isCancelled()) {
                    Socket sock = srvrSock.accept();

                    long tstamp = U.currentTimeMillis();

                    if (log.isInfoEnabled())
                        log.info("TCP discovery accepted incoming connection " +
                            "[rmtAddr=" + sock.getInetAddress() + ", rmtPort=" + sock.getPort() + ']');

                    SocketReader reader = new SocketReader(sock);

                    synchronized (mux) {
                        readers.add(reader);
                    }

                    if (log.isInfoEnabled())
                        log.info("TCP discovery spawning a new thread for connection " +
                            "[rmtAddr=" + sock.getInetAddress() + ", rmtPort=" + sock.getPort() + ']');

                    reader.start();

                    spi.stats.onServerSocketInitialized(U.currentTimeMillis() - tstamp);
                }
            }
            catch (IOException e) {
                if (log.isDebugEnabled())
                    U.error(log, "Failed to accept TCP connection.", e);

                onException("Failed to accept TCP connection.", e);

                if (!runner().isInterrupted()) {
                    err = e;

                    if (U.isMacInvalidArgumentError(e))
                        U.error(log, "Failed to accept TCP connection\n\t" + U.MAC_INVALID_ARG_MSG, e);
                    else
                        U.error(log, "Failed to accept TCP connection.", e);
                }
            }
            catch (Throwable t) {
                err = t;

                throw t;
            }
            finally {
<<<<<<< HEAD
                if (spi.ignite() instanceof IgniteEx) {
                    if (err == null && !spi.isNodeStopping0())
                        err = new IllegalStateException("Worker " + name() + " is terminated unexpectedly.");
=======
                if (err == null && !spi.isNodeStopping0() && spiStateCopy() != DISCONNECTING)
                    err = new IllegalStateException("Thread " + getName() + " is terminated unexpectedly.");
>>>>>>> 2d746b5d

                    FailureProcessor failure = ((IgniteEx)spi.ignite()).context().failure();

                    if (err instanceof OutOfMemoryError)
                        failure.process(new FailureContext(CRITICAL_ERROR, err));
                    else if (err != null)
                        failure.process(new FailureContext(SYSTEM_WORKER_TERMINATION, err));
                }

                U.closeQuiet(srvrSock);
            }
        }

        /** */
        public void onInterruption() {
            U.close(srvrSock, log);
        }
    }

    /**
     * Thread that reads messages from the socket created for incoming connections.
     */
    private class SocketReader extends IgniteSpiThread {
        /** Socket to read data from. */
        private final Socket sock;

        /** */
        private volatile UUID nodeId;

        /**
         * Constructor.
         *
         * @param sock Socket to read data from.
         */
        SocketReader(Socket sock) {
            super(spi.ignite().name(), "tcp-disco-sock-reader", log);

            this.sock = sock;

            setPriority(spi.threadPri);

            spi.stats.onSocketReaderCreated();
        }

        /** {@inheritDoc} */
        @Override protected void body() throws InterruptedException {
            UUID locNodeId = getConfiguredNodeId();

            ClientMessageWorker clientMsgWrk = null;

            SocketAddress rmtAddr = sock.getRemoteSocketAddress();

            if (log.isInfoEnabled())
                log.info("Started serving remote node connection [rmtAddr=" + rmtAddr +
                    ", rmtPort=" + sock.getPort() + ']');

            boolean srvSock;

            try {
                InputStream in;

                try {
                    // Set socket options.
                    sock.setKeepAlive(true);
                    sock.setTcpNoDelay(true);

                    int timeout = sock.getSoTimeout();

                    sock.setSoTimeout((int)spi.netTimeout);

                    for (IgniteInClosure<Socket> connLsnr : spi.incomeConnLsnrs)
                        connLsnr.apply(sock);

                    int rcvBufSize = sock.getReceiveBufferSize();

                    in = new BufferedInputStream(sock.getInputStream(), rcvBufSize > 0 ? rcvBufSize : 8192);

                    byte[] buf = new byte[4];
                    int read = 0;

                    while (read < buf.length) {
                        int r = in.read(buf, read, buf.length - read);

                        if (r >= 0)
                            read += r;
                        else {
                            if (log.isDebugEnabled())
                                log.debug("Failed to read magic header (too few bytes received) " +
                                    "[rmtAddr=" + rmtAddr +
                                    ", locAddr=" + sock.getLocalSocketAddress() + ']');

                            LT.warn(log, "Failed to read magic header (too few bytes received) [rmtAddr=" +
                                rmtAddr + ", locAddr=" + sock.getLocalSocketAddress() + ']');

                            return;
                        }
                    }

                    if (!Arrays.equals(buf, U.IGNITE_HEADER)) {
                        if (log.isDebugEnabled())
                            log.debug("Unknown connection detected (is some other software connecting to " +
                                "this Ignite port?" +
                                (!spi.isSslEnabled() ? " missed SSL configuration?" : "" ) +
                                ") " +
                                "[rmtAddr=" + rmtAddr +
                                ", locAddr=" + sock.getLocalSocketAddress() + ']');

                        LT.warn(log, "Unknown connection detected (is some other software connecting to " +
                            "this Ignite port?" +
                            (!spi.isSslEnabled() ? " missing SSL configuration on remote node?" : "" ) +
                            ") [rmtAddr=" + sock.getInetAddress() + ']', true);

                        return;
                    }

                    // Restore timeout.
                    sock.setSoTimeout(timeout);

                    TcpDiscoveryAbstractMessage msg = spi.readMessage(sock, in, spi.netTimeout);

                    // Ping.
                    if (msg instanceof TcpDiscoveryPingRequest) {
                        if (!spi.isNodeStopping0()) {
                            TcpDiscoveryPingRequest req = (TcpDiscoveryPingRequest)msg;

                            if (log.isInfoEnabled())
                                log.info("Received ping request from the remote node " +
                                    "[rmtNodeId=" + msg.creatorNodeId() +
                                    ", rmtAddr=" + rmtAddr + ", rmtPort=" + sock.getPort() + "]");

                            TcpDiscoveryPingResponse res = new TcpDiscoveryPingResponse(locNodeId);

                            IgniteSpiOperationTimeoutHelper timeoutHelper =
                                new IgniteSpiOperationTimeoutHelper(spi, true);

                            if (req.clientNodeId() != null) {
                                ClientMessageWorker clientWorker = clientMsgWorkers.get(req.clientNodeId());

                                if (clientWorker != null)
                                    res.clientExists(clientWorker.ping(timeoutHelper));
                            }

                            spi.writeToSocket(sock, res, timeoutHelper.nextTimeoutChunk(spi.getSocketTimeout()));

                            if (!(sock instanceof SSLSocket))
                                sock.shutdownOutput();

                            if (log.isInfoEnabled())
                                log.info("Finished writing ping response " + "[rmtNodeId=" + msg.creatorNodeId() +
                                    ", rmtAddr=" + rmtAddr + ", rmtPort=" + sock.getPort() + "]");
                        }
                        else if (log.isDebugEnabled())
                            log.debug("Ignore ping request, node is stopping.");

                        return;
                    }

                    // Handshake.
                    TcpDiscoveryHandshakeRequest req = (TcpDiscoveryHandshakeRequest)msg;

                    srvSock = !req.client();

                    UUID nodeId = req.creatorNodeId();

                    this.nodeId = nodeId;

                    TcpDiscoveryHandshakeResponse res =
                        new TcpDiscoveryHandshakeResponse(locNodeId, locNode.internalOrder());

                    if (req.client())
                        res.clientAck(true);

                    spi.writeToSocket(sock, res, spi.getEffectiveSocketTimeout(srvSock));

                    // It can happen if a remote node is stopped and it has a loopback address in the list of addresses,
                    // the local node sends a handshake request message on the loopback address, so we get here.
                    if (locNodeId.equals(nodeId)) {
                        assert !req.client();

                        if (log.isDebugEnabled())
                            log.debug("Handshake request from local node: " + req);

                        return;
                    }

                    if (req.client()) {
                        ClientMessageWorker clientMsgWrk0 = new ClientMessageWorker(sock, nodeId, log);

                        while (true) {
                            ClientMessageWorker old = clientMsgWorkers.putIfAbsent(nodeId, clientMsgWrk0);

                            if (old == null)
                                break;

                            if (old.isDone() || (old.runner() != null && old.runner().isInterrupted())) {
                                clientMsgWorkers.remove(nodeId, old);

                                continue;
                            }

                            if (old.runner() != null)
                                old.runner().join(500);

                            old = clientMsgWorkers.putIfAbsent(nodeId, clientMsgWrk0);

                            if (old == null)
                                break;

                            if (log.isDebugEnabled())
                                log.debug("Already have client message worker, closing connection " +
                                    "[locNodeId=" + locNodeId +
                                    ", rmtNodeId=" + nodeId +
                                    ", workerSock=" + old.sock +
                                    ", sock=" + sock + ']');

                            return;
                        }

                        if (log.isDebugEnabled())
                            log.debug("Created client message worker [locNodeId=" + locNodeId +
                                ", rmtNodeId=" + nodeId + ", sock=" + sock + ']');

                        assert clientMsgWrk0 == clientMsgWorkers.get(nodeId);

                        clientMsgWrk = clientMsgWrk0;
                    }

                    if (log.isDebugEnabled())
                        log.debug("Initialized connection with remote node [nodeId=" + nodeId +
                            ", client=" + req.client() + ']');

                    if (debugMode) {
                        debugLog(msg, "Initialized connection with remote node [nodeId=" + nodeId +
                            ", client=" + req.client() + ']');
                    }
                }
                catch (IOException e) {
                    if (log.isDebugEnabled())
                        U.error(log, "Caught exception on handshake [err=" + e +", sock=" + sock + ']', e);

                    if (X.hasCause(e, SSLException.class) && spi.isSslEnabled() && !spi.isNodeStopping0())
                        LT.warn(log, "Failed to initialize connection " +
                            "(missing SSL configuration on remote node?) " +
                            "[rmtAddr=" + sock.getInetAddress() + ']', true);
                    else if ((X.hasCause(e, ObjectStreamException.class) || !sock.isClosed())
                        && !spi.isNodeStopping0()) {
                        if (U.isMacInvalidArgumentError(e))
                            LT.error(log, e, "Failed to initialize connection [sock=" + sock + "]\n\t" +
                                U.MAC_INVALID_ARG_MSG);
                        else {
                            U.error(
                                log,
                                "Failed to initialize connection (this can happen due to short time " +
                                    "network problems and can be ignored if does not affect node discovery) " +
                                    "[sock=" + sock + ']',
                                e);
                        }
                    }

                    onException("Caught exception on handshake [err=" + e + ", sock=" + sock + ']', e);

                    return;
                }
                catch (IgniteCheckedException e) {
                    if (log.isDebugEnabled())
                        U.error(log, "Caught exception on handshake [err=" + e +", sock=" + sock + ']', e);

                    onException("Caught exception on handshake [err=" + e +", sock=" + sock + ']', e);

                    if (e.hasCause(SocketTimeoutException.class))
                        LT.warn(log, "Socket operation timed out on handshake " +
                            "(consider increasing 'networkTimeout' configuration property) " +
                            "[netTimeout=" + spi.netTimeout + ']');

                    else if (e.hasCause(ClassNotFoundException.class))
                        LT.warn(log, "Failed to read message due to ClassNotFoundException " +
                            "(make sure same versions of all classes are available on all nodes) " +
                            "[rmtAddr=" + rmtAddr +
                            ", err=" + X.cause(e, ClassNotFoundException.class).getMessage() + ']');

                        // Always report marshalling problems.
                    else if (e.hasCause(ObjectStreamException.class) ||
                        (!sock.isClosed() && !e.hasCause(IOException.class)))
                        LT.error(log, e, "Failed to initialize connection [sock=" + sock + ']');

                    return;
                }

                long sockTimeout = spi.getEffectiveSocketTimeout(srvSock);

                while (!isInterrupted()) {
                    try {
                        SecurityUtils.serializeVersion(1);

                        TcpDiscoveryAbstractMessage msg = U.unmarshal(spi.marshaller(), in,
                            U.resolveClassLoader(spi.ignite().configuration()));

                        msg.senderNodeId(nodeId);

                        DebugLogger debugLog = messageLogger(msg);

                        if (debugLog.isDebugEnabled())
                            debugLog.debug("Message has been received: " + msg);

                        spi.stats.onMessageReceived(msg);

                        if (debugMode && recordable(msg))
                            debugLog(msg, "Message has been received: " + msg);

                        if (msg instanceof TcpDiscoveryConnectionCheckMessage) {
                            spi.writeToSocket(msg, sock, RES_OK, sockTimeout);

                            continue;
                        }
                        else if (msg instanceof TcpDiscoveryJoinRequestMessage) {
                            TcpDiscoveryJoinRequestMessage req = (TcpDiscoveryJoinRequestMessage)msg;

                            if (!req.responded()) {
                                boolean ok = processJoinRequestMessage(req, clientMsgWrk);

                                if (clientMsgWrk != null && ok)
                                    continue;
                                else
                                    // Direct join request - no need to handle this socket anymore.
                                    break;
                            }
                        }
                        else if (msg instanceof TcpDiscoveryClientReconnectMessage) {
                            TcpDiscoverySpiState state = spiStateCopy();

                            if (state == CONNECTED) {
                                spi.writeToSocket(msg, sock, RES_OK, sockTimeout);

                                if (clientMsgWrk != null && clientMsgWrk.runner() == null && !clientMsgWrk.isDone())
                                    new MessageWorkerThreadWithCleanup<>(clientMsgWrk, log).start();

                                processClientReconnectMessage((TcpDiscoveryClientReconnectMessage)msg);

                                continue;
                            }
                            else {
                                spi.writeToSocket(msg, sock, RES_CONTINUE_JOIN, sockTimeout);

                                break;
                            }
                        }
                        else if (msg instanceof TcpDiscoveryDuplicateIdMessage) {
                            // Send receipt back.
                            spi.writeToSocket(msg, sock, RES_OK, sockTimeout);

                            boolean ignored = false;

                            TcpDiscoverySpiState state = null;

                            synchronized (mux) {
                                if (spiState == CONNECTING) {
                                    joinRes.set(msg);

                                    spiState = DUPLICATE_ID;

                                    mux.notifyAll();
                                }
                                else {
                                    ignored = true;

                                    state = spiState;
                                }
                            }

                            if (ignored && log.isDebugEnabled())
                                log.debug("Duplicate ID message has been ignored [msg=" + msg +
                                    ", spiState=" + state + ']');

                            continue;
                        }
                        else if (msg instanceof TcpDiscoveryAuthFailedMessage) {
                            // Send receipt back.
                            spi.writeToSocket(msg, sock, RES_OK, sockTimeout);

                            boolean ignored = false;

                            TcpDiscoverySpiState state = null;

                            synchronized (mux) {
                                if (spiState == CONNECTING) {
                                    joinRes.set(msg);

                                    spiState = AUTH_FAILED;

                                    mux.notifyAll();
                                }
                                else {
                                    ignored = true;

                                    state = spiState;
                                }
                            }

                            if (ignored && log.isDebugEnabled())
                                log.debug("Auth failed message has been ignored [msg=" + msg +
                                    ", spiState=" + state + ']');

                            continue;
                        }
                        else if (msg instanceof TcpDiscoveryCheckFailedMessage) {
                            // Send receipt back.
                            spi.writeToSocket(msg, sock, RES_OK, sockTimeout);

                            boolean ignored = false;

                            TcpDiscoverySpiState state = null;

                            synchronized (mux) {
                                if (spiState == CONNECTING) {
                                    joinRes.set(msg);

                                    spiState = CHECK_FAILED;

                                    mux.notifyAll();
                                }
                                else {
                                    ignored = true;

                                    ClientMessageWorker worker = clientMsgWorkers.get(msg.creatorNodeId());

                                    if (worker != null) {
                                        msg.verify(getLocalNodeId());

                                        worker.addMessage(msg);
                                    }
                                    else {
                                        if (log.isDebugEnabled()) {
                                            log.debug("Failed to find client message worker " +
                                                "[clientNode=" + msg.creatorNodeId() + ']');
                                        }
                                    }

                                    state = spiState;
                                }
                            }

                            if (ignored && log.isDebugEnabled())
                                log.debug("Check failed message has been ignored [msg=" + msg +
                                    ", spiState=" + state + ']');

                            continue;
                        }
                        else if (msg instanceof TcpDiscoveryLoopbackProblemMessage) {
                            // Send receipt back.
                            spi.writeToSocket(msg, sock, RES_OK, sockTimeout);

                            boolean ignored = false;

                            TcpDiscoverySpiState state = null;

                            synchronized (mux) {
                                if (spiState == CONNECTING) {
                                    joinRes.set(msg);

                                    spiState = LOOPBACK_PROBLEM;

                                    mux.notifyAll();
                                }
                                else {
                                    ignored = true;

                                    state = spiState;
                                }
                            }

                            if (ignored && log.isDebugEnabled())
                                log.debug("Loopback problem message has been ignored [msg=" + msg +
                                    ", spiState=" + state + ']');

                            continue;
                        }
                        else if (msg instanceof TcpDiscoveryPingResponse) {
                            assert msg.client() : msg;

                            ClientMessageWorker clientWorker = clientMsgWorkers.get(msg.creatorNodeId());

                            if (clientWorker != null)
                                clientWorker.pingResult(true);

                            continue;
                        }
                        else if (msg instanceof TcpDiscoveryRingLatencyCheckMessage) {
                            if (log.isInfoEnabled())
                                log.info("Latency check message has been read: " + msg.id());

                            ((TcpDiscoveryRingLatencyCheckMessage)msg).onRead();
                        }

                        TcpDiscoveryClientMetricsUpdateMessage metricsUpdateMsg = null;

                        if (msg instanceof TcpDiscoveryClientMetricsUpdateMessage)
                            metricsUpdateMsg = (TcpDiscoveryClientMetricsUpdateMessage)msg;
                        else
                            msgWorker.addMessage(msg);

                        // Send receipt back.
                        if (clientMsgWrk != null) {
                            TcpDiscoveryClientAckResponse ack = new TcpDiscoveryClientAckResponse(locNodeId, msg.id());

                            ack.verify(locNodeId);

                            clientMsgWrk.addMessage(ack);
                        }
                        else
                            spi.writeToSocket(msg, sock, RES_OK, sockTimeout);

                        if (metricsUpdateMsg != null)
                            processClientMetricsUpdateMessage(metricsUpdateMsg);
                    }
                    catch (IgniteCheckedException e) {
                        if (log.isDebugEnabled())
                            U.error(log, "Caught exception on message read [sock=" + sock +
                                ", locNodeId=" + locNodeId + ", rmtNodeId=" + nodeId + ']', e);

                        onException("Caught exception on message read [sock=" + sock +
                            ", locNodeId=" + locNodeId + ", rmtNodeId=" + nodeId + ']', e);

                        if (isInterrupted() || sock.isClosed())
                            return;

                        if (e.hasCause(ClassNotFoundException.class))
                            LT.warn(log, "Failed to read message due to ClassNotFoundException " +
                                "(make sure same versions of all classes are available on all nodes) " +
                                "[rmtNodeId=" + nodeId +
                                ", err=" + X.cause(e, ClassNotFoundException.class).getMessage() + ']');

                        // Always report marshalling errors.
                        boolean err = e.hasCause(ObjectStreamException.class) ||
                            (nodeAlive(nodeId) && spiStateCopy() == CONNECTED && !X.hasCause(e, IOException.class));

                        if (err)
                            LT.error(log, e, "Failed to read message [sock=" + sock + ", locNodeId=" + locNodeId +
                                ", rmtNodeId=" + nodeId + ']');

                        return;
                    }
                    catch (IOException e) {
                        if (log.isDebugEnabled())
                            U.error(log, "Caught exception on message read [sock=" + sock + ", locNodeId=" + locNodeId +
                                ", rmtNodeId=" + nodeId + ']', e);

                        if (isInterrupted() || sock.isClosed())
                            return;

                        // Always report marshalling errors (although it is strange here).
                        boolean err = X.hasCause(e, ObjectStreamException.class) ||
                            (nodeAlive(nodeId) && spiStateCopy() == CONNECTED);

                        if (err)
                            LT.error(log, e, "Failed to send receipt on message [sock=" + sock +
                                ", locNodeId=" + locNodeId + ", rmtNodeId=" + nodeId + ']');

                        onException("Caught exception on message read [sock=" + sock + ", locNodeId=" + locNodeId +
                            ", rmtNodeId=" + nodeId + ']', e);

                        return;
                    }
                    finally {
                        SecurityUtils.restoreDefaultSerializeVersion();
                    }
                }
            }
            finally {
                if (clientMsgWrk != null) {
                    if (log.isDebugEnabled())
                        log.debug("Client connection failed [sock=" + sock + ", locNodeId=" + locNodeId +
                            ", rmtNodeId=" + nodeId + ']');

                    clientMsgWorkers.remove(nodeId, clientMsgWrk);

                    U.interrupt(clientMsgWrk.runner());
                }

                U.closeQuiet(sock);

                if (log.isInfoEnabled())
                    log.info("Finished serving remote node connection [rmtAddr=" + rmtAddr +
                        ", rmtPort=" + sock.getPort());
            }
        }

        /**
         * Processes client reconnect message.
         *
         * @param msg Client reconnect message.
         */
        private void processClientReconnectMessage(TcpDiscoveryClientReconnectMessage msg) {
            UUID nodeId = msg.creatorNodeId();

            UUID locNodeId = getLocalNodeId();

            boolean isLocNodeRouter = msg.routerNodeId().equals(locNodeId);

            TcpDiscoveryNode node = ring.node(nodeId);

            assert node == null || node.isClient();

            if (node != null) {
                node.clientRouterNodeId(msg.routerNodeId());
                node.clientAliveTime(spi.clientFailureDetectionTimeout());
            }

            if (!msg.verified()) {
                if (isLocNodeRouter || isLocalNodeCoordinator()) {
                    if (node != null) {
                        Collection<TcpDiscoveryAbstractMessage> pending = msgHist.messages(msg.lastMessageId(), node);

                        if (pending != null) {
                            msg.verify(locNodeId);
                            msg.pendingMessages(pending);
                            msg.success(true);

                            if (log.isDebugEnabled())
                                log.debug("Accept client reconnect, restored pending messages " +
                                    "[locNodeId=" + locNodeId + ", clientNodeId=" + nodeId + ']');
                        }
                        else if (!isLocalNodeCoordinator()) {
                            if (log.isDebugEnabled())
                                log.debug("Failed to restore pending messages for reconnecting client. " +
                                    "Forwarding reconnection message to coordinator " +
                                    "[locNodeId=" + locNodeId + ", clientNodeId=" + nodeId + ']');
                        }
                        else {
                            msg.verify(locNodeId);

                            if (log.isDebugEnabled())
                                log.debug("Failing reconnecting client node because failed to restore pending " +
                                    "messages [locNodeId=" + locNodeId + ", clientNodeId=" + nodeId + ']');

                            TcpDiscoveryNodeFailedMessage nodeFailedMsg = new TcpDiscoveryNodeFailedMessage(locNodeId,
                                node.id(), node.internalOrder());

                            msgWorker.addMessage(nodeFailedMsg);
                        }
                    }
                    else {
                        msg.verify(locNodeId);

                        if (log.isDebugEnabled())
                            log.debug("Reconnecting client node is already failed [nodeId=" + nodeId + ']');
                    }

                    if (msg.verified() && isLocNodeRouter) {
                        ClientMessageWorker wrk = clientMsgWorkers.get(nodeId);

                        if (wrk != null)
                            wrk.addMessage(msg);
                        else if (log.isDebugEnabled())
                            log.debug("Failed to reconnect client node (disconnected during the process) [locNodeId=" +
                                locNodeId + ", clientNodeId=" + nodeId + ']');
                    }
                    else
                        msgWorker.addMessage(msg);
                }
                else
                    msgWorker.addMessage(msg);
            }
            else {
                if (isLocalNodeCoordinator())
                    msgWorker.addMessage(new TcpDiscoveryDiscardMessage(locNodeId, msg.id(), false));

                if (isLocNodeRouter) {
                    ClientMessageWorker wrk = clientMsgWorkers.get(nodeId);

                    if (wrk != null)
                        wrk.addMessage(msg);
                    else if (log.isDebugEnabled())
                        log.debug("Failed to reconnect client node (disconnected during the process) [locNodeId=" +
                            locNodeId + ", clientNodeId=" + nodeId + ']');
                }
                else if (ring.hasRemoteNodes() && !isLocalNodeCoordinator())
                    msgWorker.addMessage(msg);
            }
        }

        /**
         * Processes client metrics update message.
         *
         * @param msg Client metrics update message.
         */
        private void processClientMetricsUpdateMessage(TcpDiscoveryClientMetricsUpdateMessage msg) {
            assert msg.client();

            ClientMessageWorker wrk = clientMsgWorkers.get(msg.creatorNodeId());

            if (wrk != null)
                wrk.metrics(msg.metrics());
            else if (log.isDebugEnabled())
                log.debug("Received client metrics update message from unknown client node: " + msg);
        }

        /**
         * @param msg Join request message.
         * @param clientMsgWrk Client message worker to start.
         * @return Whether connection was successful.
         * @throws IOException If IO failed.
         */
        @SuppressWarnings({"IfMayBeConditional"})
        private boolean processJoinRequestMessage(TcpDiscoveryJoinRequestMessage msg,
            @Nullable ClientMessageWorker clientMsgWrk) throws IOException {
            assert msg != null;
            assert !msg.responded();

            TcpDiscoverySpiState state = spiStateCopy();

            long sockTimeout = spi.failureDetectionTimeoutEnabled() ? spi.failureDetectionTimeout() :
                spi.getSocketTimeout();

            if (state == CONNECTED) {
                spi.writeToSocket(msg, sock, RES_OK, sockTimeout);

                if (log.isDebugEnabled())
                    log.debug("Responded to join request message [msg=" + msg + ", res=" + RES_OK + ']');

                msg.responded(true);

                if (clientMsgWrk != null && clientMsgWrk.runner() == null && !clientMsgWrk.isDone()) {
                    clientMsgWrk.clientVersion(U.productVersion(msg.node()));

                    new MessageWorkerThreadWithCleanup<>(clientMsgWrk, log).start();
                }

                msgWorker.addMessage(msg);

                return true;
            }
            else {
                spi.stats.onMessageProcessingStarted(msg);

                int res;

                SocketAddress rmtAddr = sock.getRemoteSocketAddress();

                if (state == CONNECTING) {
                    if (noResAddrs.contains(rmtAddr) ||
                        getLocalNodeId().compareTo(msg.creatorNodeId()) < 0)
                        // Remote node node has not responded to join request or loses UUID race.
                        res = RES_WAIT;
                    else
                        // Remote node responded to join request and wins UUID race.
                        res = RES_CONTINUE_JOIN;
                }
                else
                    // Local node is stopping. Remote node should try next one.
                    res = RES_CONTINUE_JOIN;

                spi.writeToSocket(msg, sock, res, sockTimeout);

                if (log.isDebugEnabled())
                    log.debug("Responded to join request message [msg=" + msg + ", res=" + res + ']');

                fromAddrs.addAll(msg.node().socketAddresses());

                spi.stats.onMessageProcessingFinished(msg);

                return false;
            }
        }

        /** {@inheritDoc} */
        @Override public void interrupt() {
            super.interrupt();

            U.closeQuiet(sock);
        }

        /** {@inheritDoc} */
        @Override protected void cleanup() {
            super.cleanup();

            U.closeQuiet(sock);

            synchronized (mux) {
                readers.remove(this);
            }

            spi.stats.onSocketReaderRemoved();
        }

        /** {@inheritDoc} */
        @Override public String toString() {
            return "Socket reader [id=" + getId() + ", name=" + getName() + ", nodeId=" + nodeId + ']';
        }
    }

    /**
     * SPI Statistics printer.
     */
    private class StatisticsPrinter extends IgniteSpiThread {
        /**
         * Constructor.
         */
        StatisticsPrinter() {
            super(spi.ignite().name(), "tcp-disco-stats-printer", log);

            assert spi.statsPrintFreq > 0;

            assert log.isInfoEnabled();

            setPriority(spi.threadPri);
        }

        /** {@inheritDoc} */
        @SuppressWarnings({"BusyWait"})
        @Override protected void body() throws InterruptedException {
            if (log.isDebugEnabled())
                log.debug("Statistics printer has been started.");

            while (!isInterrupted()) {
                Thread.sleep(spi.statsPrintFreq);

                printStatistics();
            }
        }
    }

    /** */
    private class ClientMessageWorker extends MessageWorker<T2<TcpDiscoveryAbstractMessage, byte[]>> {
        /** Node ID. */
        private final UUID clientNodeId;

        /** Socket. */
        private final Socket sock;

        /** Current client metrics. */
        private volatile ClusterMetrics metrics;

        /** */
        private final AtomicReference<GridFutureAdapter<Boolean>> pingFut = new AtomicReference<>();

        /** */
        private IgniteProductVersion clientVer;

        /**
         * @param sock Socket.
         * @param clientNodeId Node ID.
         * @param log Logger.
         */
        private ClientMessageWorker(Socket sock, UUID clientNodeId, IgniteLogger log) {
            super("tcp-disco-client-message-worker", log, 2000, null);

            this.sock = sock;
            this.clientNodeId = clientNodeId;
        }

        /**
         * @param clientVer Client version.
         */
        void clientVersion(IgniteProductVersion clientVer) {
            this.clientVer = clientVer;
        }

        /**
         * @return Current client metrics.
         */
        ClusterMetrics metrics() {
            return metrics;
        }

        /**
         * @param metrics New current client metrics.
         */
        void metrics(ClusterMetrics metrics) {
            this.metrics = metrics;
        }

        /**
         * @param msg Message.
         */
        void addMessage(TcpDiscoveryAbstractMessage msg) {
            addMessage(msg, null);
        }

        /**
         * @param msg Message.
         * @param msgBytes Optional message bytes.
         */
        void addMessage(TcpDiscoveryAbstractMessage msg, @Nullable byte[] msgBytes) {
            T2 t = new T2<>(msg, msgBytes);

            if (msg.highPriority())
                queue.addFirst(t);
            else
                queue.add(t);

            DebugLogger log = messageLogger(msg);

            if (log.isDebugEnabled())
                log.debug("Message has been added to client queue: " + msg);
        }

        /** {@inheritDoc} */
        @Override protected void processMessage(T2<TcpDiscoveryAbstractMessage, byte[]> msgT) {
            boolean success = false;

            TcpDiscoveryAbstractMessage msg = msgT.get1();

            try {
                assert msg.verified() : msg;

                byte[] msgBytes = msgT.get2();

                if (msgBytes == null)
                    msgBytes = U.marshal(spi.marshaller(), msg);

                DebugLogger msgLog = messageLogger(msg);

                if (msg instanceof TcpDiscoveryClientAckResponse) {
                    if (clientVer == null) {
                        ClusterNode node = spi.getNode(clientNodeId);

                        if (node != null)
                            clientVer = IgniteUtils.productVersion(node);
                        else if (msgLog.isDebugEnabled())
                            msgLog.debug("Skip sending message ack to client, fail to get client node " +
                                "[sock=" + sock + ", locNodeId=" + getLocalNodeId() +
                                ", rmtNodeId=" + clientNodeId + ", msg=" + msg + ']');
                    }

                    if (clientVer != null) {
                        if (msgLog.isDebugEnabled())
                            msgLog.debug("Sending message ack to client [sock=" + sock + ", locNodeId="
                                + getLocalNodeId() + ", rmtNodeId=" + clientNodeId + ", msg=" + msg + ']');

                        spi.writeToSocket(sock, msg, msgBytes, spi.failureDetectionTimeoutEnabled() ?
                            spi.clientFailureDetectionTimeout() : spi.getSocketTimeout());
                    }
                }
                else {
                    if (msgLog.isDebugEnabled())
                        msgLog.debug("Redirecting message to client [sock=" + sock + ", locNodeId="
                            + getLocalNodeId() + ", rmtNodeId=" + clientNodeId + ", msg=" + msg + ']');

                    assert topologyInitialized(msg) : msg;

                    spi.writeToSocket(sock, msg, msgBytes, spi.getEffectiveSocketTimeout(false));
                }

                boolean clientFailed = msg instanceof TcpDiscoveryNodeFailedMessage &&
                    ((TcpDiscoveryNodeFailedMessage)msg).failedNodeId().equals(clientNodeId);

                assert !clientFailed || msg.force() : msg;

                success = !clientFailed;
            }
            catch (IgniteCheckedException | IOException e) {
                if (log.isDebugEnabled())
                    U.error(log, "Client connection failed [sock=" + sock + ", locNodeId="
                        + getLocalNodeId() + ", rmtNodeId=" + clientNodeId + ", msg=" + msg + ']', e);

                onException("Client connection failed [sock=" + sock + ", locNodeId="
                    + getLocalNodeId() + ", rmtNodeId=" + clientNodeId + ", msg=" + msg + ']', e);
            }
            finally {
                if (!success) {
                    clientMsgWorkers.remove(clientNodeId, this);

                    U.interrupt(runner());

                    U.closeQuiet(sock);
                }
            }
        }

        /**
         * @param msg Message.
         * @return {@code True} if topology initialized.
         */
        private boolean topologyInitialized(TcpDiscoveryAbstractMessage msg) {
            if (msg instanceof TcpDiscoveryNodeAddedMessage) {
                TcpDiscoveryNodeAddedMessage addedMsg = (TcpDiscoveryNodeAddedMessage)msg;

                if (clientNodeId.equals(addedMsg.node().id()))
                    return addedMsg.topology() != null;
            }

            return true;
        }

        /**
         * @param res Ping result.
         */
        public void pingResult(boolean res) {
            GridFutureAdapter<Boolean> fut = pingFut.getAndSet(null);

            if (fut != null)
                fut.onDone(res);
        }

        /**
         * @param timeoutHelper Timeout controller.
         * @return Ping result.
         * @throws InterruptedException If interrupted.
         */
        public boolean ping(IgniteSpiOperationTimeoutHelper timeoutHelper) throws InterruptedException {
            if (spi.isNodeStopping0())
                return false;

            GridFutureAdapter<Boolean> fut;

            while (true) {
                fut = pingFut.get();

                if (fut != null)
                    break;

                fut = new GridFutureAdapter<>();

                if (pingFut.compareAndSet(null, fut)) {
                    TcpDiscoveryPingRequest pingReq = new TcpDiscoveryPingRequest(getLocalNodeId(), clientNodeId);

                    pingReq.verify(getLocalNodeId());

                    addMessage(pingReq);

                    break;
                }
            }

            try {
                return fut.get(timeoutHelper.nextTimeoutChunk(spi.getAckTimeout()),
                    TimeUnit.MILLISECONDS);
            }
            catch (IgniteInterruptedCheckedException ignored) {
                throw new InterruptedException();
            }
            catch (IgniteFutureTimeoutCheckedException ignored) {
                if (pingFut.compareAndSet(fut, null))
                    fut.onDone(false);

                return false;
            }
            catch (IgniteCheckedException e) {
                throw new IgniteSpiException("Internal error: ping future cannot be done with exception", e);
            }
        }

        /** {@inheritDoc} */
        @Override protected void tearDown() {
            pingResult(false);

            U.closeQuiet(sock);
        }
    }

    /** */
    private class MessageWorkerThreadWithCleanup<T> extends MessageWorkerThread {
        /** */
        private final MessageWorker worker;

        /** {@inheritDoc} */
        private MessageWorkerThreadWithCleanup(MessageWorker<T> worker, IgniteLogger log) {
            super(worker, log);

            this.worker = worker;
        }

        /** {@inheritDoc} */
        @Override protected void cleanup() {
            super.cleanup();

            worker.tearDown();
        }
    }

    /**
     * Slightly modified {@link IgniteSpiThread} intended to use with message workers.
     */
    private class MessageWorkerThread extends IgniteSpiThread {
        /**
         * Backed interrupted flag, once set, it is not affected by further {@link Thread#interrupted()} calls.
         */
        private volatile boolean interrupted;

        /** */
        private final GridWorker worker;

        /** {@inheritDoc} */
        private MessageWorkerThread(GridWorker worker, IgniteLogger log) {
            super(worker.igniteInstanceName(), worker.name(), log);

            this.worker = worker;

            setPriority(spi.threadPri);
        }

        /** {@inheritDoc} */
        @Override protected void body() throws InterruptedException {
            worker.run();
        }

        /** {@inheritDoc} */
        @Override public void interrupt() {
            interrupted = true;

            super.interrupt();
        }

        /** {@inheritDoc} */
        @Override public boolean isInterrupted() {
            return interrupted || super.isInterrupted();
        }
    }

    /**
     * Superclass for all message workers.
     *
     * @param <T> Message type.
     */
    private abstract class MessageWorker<T> extends GridWorker {
        /** Message queue. */
        protected final BlockingDeque<T> queue = new LinkedBlockingDeque<>();

        /** Polling timeout. */
        private final long pollingTimeout;

        /**
         * @param name Worker name.
         * @param log Logger.
         * @param pollingTimeout Messages polling timeout.
         * @param lsnr Listener for life-cycle events.
         */
        protected MessageWorker(
            String name,
            IgniteLogger log,
            long pollingTimeout,
            @Nullable GridWorkerListener lsnr
        ) {
            super(spi.ignite().name(), name, log, lsnr);

            this.pollingTimeout = pollingTimeout;
        }

        /** {@inheritDoc} */
        @Override protected void body() throws InterruptedException {
            if (log.isDebugEnabled())
                log.debug("Message worker started [locNodeId=" + getConfiguredNodeId() + ']');

            while (!isCancelled()) {
                T msg = queue.poll(pollingTimeout, TimeUnit.MILLISECONDS);

                if (msg == null)
                    noMessageLoop();
                else
                    processMessage(msg);
            }
        }

        /**
         * @return Current message queue size.
         */
        int queueSize() {
            return queue.size();
        }

        /**
         * Processes succeeding message.
         *
         * @param msg Message.
         */
        protected abstract void processMessage(T msg);

        /**
         * Called when there is no message to process giving ability to perform other activity.
         */
        protected void noMessageLoop() {
            // No-op.
        }

        /**
         * Actions to be done before worker termination.
         */
        protected void tearDown() {
            // No-op.
        }
    }

    /**
     *
     */
    private static class GridPingFutureAdapter<R> extends GridFutureAdapter<R> {
        /** Socket. */
        private volatile Socket sock;

        /**
         * Returns socket associated with this ping future.
         *
         * @return Socket or {@code null} if no socket associated.
         */
        public Socket sock() {
            return sock;
        }

        /**
         * Associates socket with this ping future.
         *
         * @param sock Socket.
         */
        public void sock(Socket sock) {
            this.sock = sock;
        }
    }
}<|MERGE_RESOLUTION|>--- conflicted
+++ resolved
@@ -110,7 +110,6 @@
 import org.apache.ignite.spi.IgniteSpiThread;
 import org.apache.ignite.spi.discovery.DiscoverySpiCustomMessage;
 import org.apache.ignite.spi.discovery.DiscoverySpiListener;
-import org.apache.ignite.spi.discovery.IgniteDiscoveryThread;
 import org.apache.ignite.spi.discovery.tcp.internal.DiscoveryDataPacket;
 import org.apache.ignite.spi.discovery.tcp.internal.TcpDiscoveryNode;
 import org.apache.ignite.spi.discovery.tcp.internal.TcpDiscoveryNodesRing;
@@ -2694,14 +2693,9 @@
                 throw e;
             }
             finally {
-<<<<<<< HEAD
                 if (spi.ignite() instanceof IgniteEx) {
-                    if (err == null && !spi.isNodeStopping0())
+                    if (err == null && !spi.isNodeStopping0()&& spiStateCopy() != DISCONNECTING)
                         err = new IllegalStateException("Worker " + name() + " is terminated unexpectedly.");
-=======
-                if (err == null && !spi.isNodeStopping0() && spiStateCopy() != DISCONNECTING)
-                    err = new IllegalStateException("Thread " + getName() + " is terminated unexpectedly.");
->>>>>>> 2d746b5d
 
                     FailureProcessor failure = ((IgniteEx)spi.ignite()).context().failure();
 
@@ -5754,14 +5748,9 @@
                 throw t;
             }
             finally {
-<<<<<<< HEAD
                 if (spi.ignite() instanceof IgniteEx) {
-                    if (err == null && !spi.isNodeStopping0())
+                    if (err == null && !spi.isNodeStopping0() && spiStateCopy() != DISCONNECTING)
                         err = new IllegalStateException("Worker " + name() + " is terminated unexpectedly.");
-=======
-                if (err == null && !spi.isNodeStopping0() && spiStateCopy() != DISCONNECTING)
-                    err = new IllegalStateException("Thread " + getName() + " is terminated unexpectedly.");
->>>>>>> 2d746b5d
 
                     FailureProcessor failure = ((IgniteEx)spi.ignite()).context().failure();
 
