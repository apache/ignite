--- conflicted
+++ resolved
@@ -1919,12 +1919,12 @@
         return threads;
     }
 
-<<<<<<< HEAD
     /** @return Total timeout of single complete exchange operation in network on established connection. */
     protected long effectiveExchangeTimeout() {
         return spi.failureDetectionTimeoutEnabled() ? spi.failureDetectionTimeout() :
             spi.getSocketTimeout() + spi.getAckTimeout();
-=======
+    }
+
     /** {@inheritDoc} */
     @Override public void updateMetrics(UUID nodeId,
         ClusterMetrics metrics,
@@ -1946,7 +1946,6 @@
         }
         else if (log.isDebugEnabled())
             log.debug("Received metrics from unknown node: " + nodeId);
->>>>>>> 9e214ee8
     }
 
     /**
