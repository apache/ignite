--- conflicted
+++ resolved
@@ -3223,28 +3223,6 @@
                 boolean locLateAssignBool = locLateAssign != null ? locLateAssign : false;
 
                 if (locMarshUseDfltSuidBool != rmtMarshUseDfltSuidBool) {
-<<<<<<< HEAD
-                    String errMsg = "Local node's " + IGNITE_OPTIMIZED_MARSHALLER_USE_DEFAULT_SUID +
-                        " property value differs from remote node's value " +
-                        "(to make sure all nodes in topology have identical marshaller settings, " +
-                        "configure system property explicitly) " +
-                        "[locMarshUseDfltSuid=" + locMarshUseDfltSuid + ", rmtMarshUseDfltSuid=" + rmtMarshUseDfltSuid +
-                        ", locNodeAddrs=" + U.addressesAsString(locNode) +
-                        ", rmtNodeAddrs=" + U.addressesAsString(node) +
-                        ", locNodeId=" + locNode.id() + ", rmtNodeId=" + msg.creatorNodeId() + ']';
-
-                    String sndMsg = "Local node's " + IGNITE_OPTIMIZED_MARSHALLER_USE_DEFAULT_SUID +
-                        " property value differs from remote node's value " +
-                        "(to make sure all nodes in topology have identical marshaller settings, " +
-                        "configure system property explicitly) " +
-                        "[locMarshUseDfltSuid=" + rmtMarshUseDfltSuid +
-                        ", rmtMarshUseDfltSuid=" + locMarshUseDfltSuid +
-                        ", locNodeAddrs=" + U.addressesAsString(node) + ", locPort=" + node.discoveryPort() +
-                        ", rmtNodeAddr=" + U.addressesAsString(locNode) + ", locNodeId=" + node.id() +
-                        ", rmtNodeId=" + locNode.id() + ']';
-
-                    nodeCheckError(node, errMsg, sndMsg);
-=======
                     utilityPool.submit(
                         new Runnable() {
                             @Override public void run() {
@@ -3274,7 +3252,6 @@
                                     sndMsg);
                             }
                         });
->>>>>>> 4a8fb8f3
 
                     // Ignore join request.
                     return;
@@ -3337,47 +3314,6 @@
                         ", rmtNodeAddrs=" + U.addressesAsString(node) +
                         ", locNodeId=" + locNode.id() + ", rmtNodeId=" + msg.creatorNodeId() + ']';
 
-<<<<<<< HEAD
-                    String sndMsg = "Local node's binary marshaller \"compactFooter\" property differs from " +
-                        "the same property on remote node (make sure all nodes in topology have the same value " +
-                        "of \"compactFooter\" property) [locMarshallerCompactFooter=" + rmtMarshCompactFooterBool +
-                        ", rmtMarshallerCompactFooter=" + locMarshCompactFooterBool +
-=======
-                    String sndMsg = "Local node's cache affinity assignment mode differs from " +
-                        "the same property on remote node (make sure all nodes in topology have the same " +
-                        "cache affinity assignment mode) [locLateAssign=" + rmtLateAssignBool +
-                        ", rmtLateAssign=" + locLateAssign +
->>>>>>> 4a8fb8f3
-                        ", locNodeAddrs=" + U.addressesAsString(node) + ", locPort=" + node.discoveryPort() +
-                        ", rmtNodeAddr=" + U.addressesAsString(locNode) + ", locNodeId=" + node.id() +
-                        ", rmtNodeId=" + locNode.id() + ']';
-
-                    nodeCheckError(node, errMsg, sndMsg);
-<<<<<<< HEAD
-
-                    // Ignore join request.
-                    return;
-                }
-
-                boolean rmtLateAssignBool;
-
-                if (node.version().compareToIgnoreTimestamp(CacheAffinitySharedManager.LATE_AFF_ASSIGN_SINCE) >= 0) {
-                    Boolean rmtLateAssign = node.attribute(ATTR_LATE_AFFINITY_ASSIGNMENT);
-                    // Can be null only in tests.
-                    rmtLateAssignBool = rmtLateAssign != null ? rmtLateAssign : false;
-                }
-                else
-                    rmtLateAssignBool = false;
-
-                if (locLateAssignBool != rmtLateAssignBool) {
-                    String errMsg = "Local node's cache affinity assignment mode differs from " +
-                        "the same property on remote node (make sure all nodes in topology have the same " +
-                        "cache affinity assignment mode) [locLateAssign=" + locLateAssignBool +
-                        ", rmtLateAssign=" + rmtLateAssignBool +
-                        ", locNodeAddrs=" + U.addressesAsString(locNode) +
-                        ", rmtNodeAddrs=" + U.addressesAsString(node) +
-                        ", locNodeId=" + locNode.id() + ", rmtNodeId=" + msg.creatorNodeId() + ']';
-
                     String sndMsg = "Local node's cache affinity assignment mode differs from " +
                         "the same property on remote node (make sure all nodes in topology have the same " +
                         "cache affinity assignment mode) [locLateAssign=" + rmtLateAssignBool +
@@ -3387,8 +3323,6 @@
                         ", rmtNodeId=" + locNode.id() + ']';
 
                     nodeCheckError(node, errMsg, sndMsg);
-=======
->>>>>>> 4a8fb8f3
 
                     // Ignore join request.
                     return;
