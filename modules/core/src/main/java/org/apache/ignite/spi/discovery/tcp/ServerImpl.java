/*
 * Licensed to the Apache Software Foundation (ASF) under one or more
 * contributor license agreements.  See the NOTICE file distributed with
 * this work for additional information regarding copyright ownership.
 * The ASF licenses this file to You under the Apache License, Version 2.0
 * (the "License"); you may not use this file except in compliance with
 * the License.  You may obtain a copy of the License at
 *
 *      http://www.apache.org/licenses/LICENSE-2.0
 *
 * Unless required by applicable law or agreed to in writing, software
 * distributed under the License is distributed on an "AS IS" BASIS,
 * WITHOUT WARRANTIES OR CONDITIONS OF ANY KIND, either express or implied.
 * See the License for the specific language governing permissions and
 * limitations under the License.
 */

package org.apache.ignite.spi.discovery.tcp;

import java.io.BufferedInputStream;
import java.io.IOException;
import java.io.InputStream;
import java.io.ObjectStreamException;
import java.io.OutputStream;
import java.io.Serializable;
import java.io.StreamCorruptedException;
import java.net.ConnectException;
import java.net.InetAddress;
import java.net.InetSocketAddress;
import java.net.ServerSocket;
import java.net.Socket;
import java.net.SocketAddress;
import java.net.SocketException;
import java.net.SocketTimeoutException;
import java.util.ArrayDeque;
import java.util.ArrayList;
import java.util.Arrays;
import java.util.Collection;
import java.util.Collections;
import java.util.HashMap;
import java.util.HashSet;
import java.util.Iterator;
import java.util.LinkedList;
import java.util.List;
import java.util.Map;
import java.util.NoSuchElementException;
import java.util.Queue;
import java.util.Set;
import java.util.SortedMap;
import java.util.TreeMap;
import java.util.UUID;
import java.util.concurrent.BlockingDeque;
import java.util.concurrent.ConcurrentLinkedDeque;
import java.util.concurrent.ConcurrentMap;
import java.util.concurrent.LinkedBlockingDeque;
import java.util.concurrent.LinkedBlockingQueue;
import java.util.concurrent.TimeUnit;
import java.util.concurrent.atomic.AtomicReference;
import javax.net.ssl.SSLException;
import org.apache.ignite.Ignite;
import org.apache.ignite.IgniteCheckedException;
import org.apache.ignite.IgniteException;
import org.apache.ignite.IgniteLogger;
import org.apache.ignite.cache.CacheMetrics;
import org.apache.ignite.cluster.ClusterMetrics;
import org.apache.ignite.cluster.ClusterNode;
import org.apache.ignite.internal.IgniteFutureTimeoutCheckedException;
import org.apache.ignite.internal.IgniteInterruptedCheckedException;
import org.apache.ignite.internal.IgniteNodeAttributes;
import org.apache.ignite.internal.IgnitionEx;
import org.apache.ignite.internal.events.DiscoveryCustomEvent;
import org.apache.ignite.internal.processors.cache.CacheAffinitySharedManager;
import org.apache.ignite.internal.processors.security.SecurityContext;
import org.apache.ignite.internal.processors.security.SecurityUtils;
import org.apache.ignite.internal.processors.service.GridServiceProcessor;
import org.apache.ignite.internal.util.GridBoundedLinkedHashSet;
import org.apache.ignite.internal.util.GridConcurrentHashSet;
import org.apache.ignite.internal.util.IgniteUtils;
import org.apache.ignite.internal.util.future.GridFutureAdapter;
import org.apache.ignite.internal.util.lang.GridTuple;
import org.apache.ignite.internal.util.tostring.GridToStringExclude;
import org.apache.ignite.internal.util.typedef.C1;
import org.apache.ignite.internal.util.typedef.F;
import org.apache.ignite.internal.util.typedef.P1;
import org.apache.ignite.internal.util.typedef.T2;
import org.apache.ignite.internal.util.typedef.X;
import org.apache.ignite.internal.util.typedef.internal.A;
import org.apache.ignite.internal.util.typedef.internal.LT;
import org.apache.ignite.internal.util.typedef.internal.S;
import org.apache.ignite.internal.util.typedef.internal.U;
import org.apache.ignite.lang.IgniteBiTuple;
import org.apache.ignite.lang.IgniteInClosure;
import org.apache.ignite.lang.IgniteProductVersion;
import org.apache.ignite.lang.IgniteUuid;
import org.apache.ignite.plugin.security.SecurityCredentials;
import org.apache.ignite.plugin.security.SecurityPermissionSet;
import org.apache.ignite.spi.IgniteNodeValidationResult;
import org.apache.ignite.spi.IgniteSpiContext;
import org.apache.ignite.spi.IgniteSpiException;
import org.apache.ignite.spi.IgniteSpiOperationTimeoutHelper;
import org.apache.ignite.spi.IgniteSpiThread;
import org.apache.ignite.spi.discovery.DiscoverySpiCustomMessage;
import org.apache.ignite.spi.discovery.DiscoverySpiListener;
import org.apache.ignite.spi.discovery.tcp.internal.TcpDiscoveryNode;
import org.apache.ignite.spi.discovery.tcp.internal.TcpDiscoveryNodesRing;
import org.apache.ignite.spi.discovery.tcp.internal.TcpDiscoverySpiState;
import org.apache.ignite.spi.discovery.tcp.messages.TcpDiscoveryAbstractMessage;
import org.apache.ignite.spi.discovery.tcp.messages.TcpDiscoveryAuthFailedMessage;
import org.apache.ignite.spi.discovery.tcp.messages.TcpDiscoveryCheckFailedMessage;
import org.apache.ignite.spi.discovery.tcp.messages.TcpDiscoveryClientAckResponse;
import org.apache.ignite.spi.discovery.tcp.messages.TcpDiscoveryClientHeartbeatMessage;
import org.apache.ignite.spi.discovery.tcp.messages.TcpDiscoveryClientPingRequest;
import org.apache.ignite.spi.discovery.tcp.messages.TcpDiscoveryClientPingResponse;
import org.apache.ignite.spi.discovery.tcp.messages.TcpDiscoveryClientReconnectMessage;
import org.apache.ignite.spi.discovery.tcp.messages.TcpDiscoveryConnectionCheckMessage;
import org.apache.ignite.spi.discovery.tcp.messages.TcpDiscoveryCustomEventMessage;
import org.apache.ignite.spi.discovery.tcp.messages.TcpDiscoveryDiscardMessage;
import org.apache.ignite.spi.discovery.tcp.messages.TcpDiscoveryDuplicateIdMessage;
import org.apache.ignite.spi.discovery.tcp.messages.TcpDiscoveryHandshakeRequest;
import org.apache.ignite.spi.discovery.tcp.messages.TcpDiscoveryHandshakeResponse;
import org.apache.ignite.spi.discovery.tcp.messages.TcpDiscoveryHeartbeatMessage;
import org.apache.ignite.spi.discovery.tcp.messages.TcpDiscoveryJoinRequestMessage;
import org.apache.ignite.spi.discovery.tcp.messages.TcpDiscoveryLoopbackProblemMessage;
import org.apache.ignite.spi.discovery.tcp.messages.TcpDiscoveryNodeAddFinishedMessage;
import org.apache.ignite.spi.discovery.tcp.messages.TcpDiscoveryNodeAddedMessage;
import org.apache.ignite.spi.discovery.tcp.messages.TcpDiscoveryNodeFailedMessage;
import org.apache.ignite.spi.discovery.tcp.messages.TcpDiscoveryNodeLeftMessage;
import org.apache.ignite.spi.discovery.tcp.messages.TcpDiscoveryPingRequest;
import org.apache.ignite.spi.discovery.tcp.messages.TcpDiscoveryPingResponse;
import org.apache.ignite.spi.discovery.tcp.messages.TcpDiscoveryRedirectToClient;
import org.apache.ignite.spi.discovery.tcp.messages.TcpDiscoveryRingLatencyCheckMessage;
import org.apache.ignite.spi.discovery.tcp.messages.TcpDiscoveryStatusCheckMessage;
import org.apache.ignite.thread.IgniteThreadPoolExecutor;
import org.jetbrains.annotations.Nullable;
import org.jsr166.ConcurrentHashMap8;

import static org.apache.ignite.IgniteSystemProperties.IGNITE_BINARY_MARSHALLER_USE_STRING_SERIALIZATION_VER_2;
import static org.apache.ignite.IgniteSystemProperties.IGNITE_DISCOVERY_CLIENT_RECONNECT_HISTORY_SIZE;
import static org.apache.ignite.IgniteSystemProperties.IGNITE_OPTIMIZED_MARSHALLER_USE_DEFAULT_SUID;
import static org.apache.ignite.IgniteSystemProperties.IGNITE_SERVICES_COMPATIBILITY_MODE;
import static org.apache.ignite.IgniteSystemProperties.getInteger;
import static org.apache.ignite.events.EventType.EVT_NODE_FAILED;
import static org.apache.ignite.events.EventType.EVT_NODE_JOINED;
import static org.apache.ignite.events.EventType.EVT_NODE_LEFT;
import static org.apache.ignite.events.EventType.EVT_NODE_METRICS_UPDATED;
import static org.apache.ignite.events.EventType.EVT_NODE_SEGMENTED;
import static org.apache.ignite.internal.IgniteNodeAttributes.ATTR_LATE_AFFINITY_ASSIGNMENT;
import static org.apache.ignite.internal.IgniteNodeAttributes.ATTR_MARSHALLER;
import static org.apache.ignite.internal.IgniteNodeAttributes.ATTR_MARSHALLER_COMPACT_FOOTER;
import static org.apache.ignite.internal.IgniteNodeAttributes.ATTR_MARSHALLER_USE_BINARY_STRING_SER_VER_2;
import static org.apache.ignite.internal.IgniteNodeAttributes.ATTR_MARSHALLER_USE_DFLT_SUID;
import static org.apache.ignite.internal.IgniteNodeAttributes.ATTR_SERVICES_COMPATIBILITY_MODE;
import static org.apache.ignite.spi.IgnitePortProtocol.TCP;
import static org.apache.ignite.spi.discovery.tcp.internal.TcpDiscoverySpiState.AUTH_FAILED;
import static org.apache.ignite.spi.discovery.tcp.internal.TcpDiscoverySpiState.CHECK_FAILED;
import static org.apache.ignite.spi.discovery.tcp.internal.TcpDiscoverySpiState.CONNECTED;
import static org.apache.ignite.spi.discovery.tcp.internal.TcpDiscoverySpiState.CONNECTING;
import static org.apache.ignite.spi.discovery.tcp.internal.TcpDiscoverySpiState.DISCONNECTED;
import static org.apache.ignite.spi.discovery.tcp.internal.TcpDiscoverySpiState.DISCONNECTING;
import static org.apache.ignite.spi.discovery.tcp.internal.TcpDiscoverySpiState.DUPLICATE_ID;
import static org.apache.ignite.spi.discovery.tcp.internal.TcpDiscoverySpiState.LEFT;
import static org.apache.ignite.spi.discovery.tcp.internal.TcpDiscoverySpiState.LOOPBACK_PROBLEM;
import static org.apache.ignite.spi.discovery.tcp.internal.TcpDiscoverySpiState.STOPPING;
import static org.apache.ignite.spi.discovery.tcp.messages.TcpDiscoveryStatusCheckMessage.STATUS_OK;
import static org.apache.ignite.spi.discovery.tcp.messages.TcpDiscoveryStatusCheckMessage.STATUS_RECON;

/**
 *
 */
class ServerImpl extends TcpDiscoveryImpl {
    /** */
    private static final int ENSURED_MSG_HIST_SIZE = getInteger(IGNITE_DISCOVERY_CLIENT_RECONNECT_HISTORY_SIZE, 512);

    /** */
    private static final IgniteProductVersion CUSTOM_MSG_ALLOW_JOINING_FOR_VERIFIED_SINCE =
        IgniteProductVersion.fromString("1.5.0");

    /** */
    private IgniteThreadPoolExecutor utilityPool;

    /** Nodes ring. */
    @GridToStringExclude
    private final TcpDiscoveryNodesRing ring = new TcpDiscoveryNodesRing();

    /** Topology snapshots history. */
    private final SortedMap<Long, Collection<ClusterNode>> topHist = new TreeMap<>();

    /** Socket readers. */
    private final Collection<SocketReader> readers = new LinkedList<>();

    /** TCP server for discovery SPI. */
    private TcpServer tcpSrvr;

    /** Message worker. */
    @SuppressWarnings("FieldAccessedSynchronizedAndUnsynchronized")
    private RingMessageWorker msgWorker;

    /** Client message workers. */
    protected ConcurrentMap<UUID, ClientMessageWorker> clientMsgWorkers = new ConcurrentHashMap8<>();

    /** IP finder cleaner. */
    @SuppressWarnings("FieldAccessedSynchronizedAndUnsynchronized")
    private IpFinderCleaner ipFinderCleaner;

    /** Statistics printer thread. */
    @SuppressWarnings("FieldAccessedSynchronizedAndUnsynchronized")
    private StatisticsPrinter statsPrinter;

    /** Failed nodes (but still in topology). */
    private final Map<TcpDiscoveryNode, UUID> failedNodes = new HashMap<>();

    /** */
    private final Collection<UUID> failedNodesMsgSent = new HashSet<>();

    /** Leaving nodes (but still in topology). */
    private final Collection<TcpDiscoveryNode> leavingNodes = new HashSet<>();

    /** Collection to track joining nodes. */
    private Set<UUID> joiningNodes = new HashSet<>();

    /** Pending custom messages that should not be sent between NodeAdded and NodeAddFinished messages. */
    private Queue<TcpDiscoveryCustomEventMessage> pendingCustomMsgs = new ArrayDeque<>();

    /** If non-shared IP finder is used this flag shows whether IP finder contains local address. */
    private boolean ipFinderHasLocAddr;

    /** Addresses that do not respond during join requests send (for resolving concurrent start). */
    private final Collection<SocketAddress> noResAddrs = new GridConcurrentHashSet<>();

    /** Addresses that incoming join requests send were send from (for resolving concurrent start). */
    private final Collection<SocketAddress> fromAddrs = new GridConcurrentHashSet<>();

    /** Response on join request from coordinator (in case of duplicate ID or auth failure). */
    private final GridTuple<TcpDiscoveryAbstractMessage> joinRes = new GridTuple<>();

    /** Mutex. */
    private final Object mux = new Object();

    /** Discovery state. */
    protected TcpDiscoverySpiState spiState = DISCONNECTED;

    /** Map with proceeding ping requests. */
    private final ConcurrentMap<InetSocketAddress, GridPingFutureAdapter<IgniteBiTuple<UUID, Boolean>>> pingMap =
        new ConcurrentHashMap8<>();

    /**
     * @param adapter Adapter.
     */
    ServerImpl(TcpDiscoverySpi adapter) {
        super(adapter);
    }

    /** {@inheritDoc} */
    @Override public String getSpiState() {
        synchronized (mux) {
            return spiState.name();
        }
    }

    /** {@inheritDoc} */
    @Override public int getMessageWorkerQueueSize() {
        return msgWorker.queueSize();
    }

    /** {@inheritDoc} */
    @Nullable @Override public UUID getCoordinator() {
        TcpDiscoveryNode crd = resolveCoordinator();

        return crd != null ? crd.id() : null;
    }

    /** {@inheritDoc} */
    @Nullable @Override public ClusterNode getNode(UUID nodeId) {
        assert nodeId != null;

        UUID locNodeId0 = getLocalNodeId();

        if (locNodeId0 != null && locNodeId0.equals(nodeId))
            // Return local node directly.
            return locNode;

        TcpDiscoveryNode node = ring.node(nodeId);

        if (node != null && !node.visible())
            return null;

        return node;
    }

    /** {@inheritDoc} */
    @Override public Collection<ClusterNode> getRemoteNodes() {
        return upcast(ring.visibleRemoteNodes());
    }

    /** {@inheritDoc} */
    @Override public void spiStart(String gridName) throws IgniteSpiException {
        synchronized (mux) {
            spiState = DISCONNECTED;
        }

        utilityPool = new IgniteThreadPoolExecutor("disco-pool",
            spi.ignite().name(),
            0,
            1,
            2000,
            new LinkedBlockingQueue<Runnable>());

        if (debugMode) {
            if (!log.isInfoEnabled())
                throw new IgniteSpiException("Info log level should be enabled for TCP discovery to work " +
                    "in debug mode.");

            debugLogQ = new ConcurrentLinkedDeque<>();

            U.quietAndWarn(log, "TCP discovery SPI is configured in debug mode.");
        }

        // Clear addresses collections.
        fromAddrs.clear();
        noResAddrs.clear();

        msgWorker = new RingMessageWorker();
        msgWorker.start();

        tcpSrvr = new TcpServer();

        spi.initLocalNode(tcpSrvr.port, true);

        locNode = spi.locNode;

        // Start TCP server thread after local node is initialized.
        tcpSrvr.start();

        ring.localNode(locNode);

        if (spi.ipFinder.isShared())
            registerLocalNodeAddress();
        else {
            if (F.isEmpty(spi.ipFinder.getRegisteredAddresses()))
                throw new IgniteSpiException("Non-shared IP finder must have IP addresses specified in " +
                    "TcpDiscoveryIpFinder.getRegisteredAddresses() configuration property " +
                    "(specify list of IP addresses in configuration).");

            ipFinderHasLocAddr = spi.ipFinderHasLocalAddress();
        }

        if (spi.getStatisticsPrintFrequency() > 0 && log.isInfoEnabled()) {
            statsPrinter = new StatisticsPrinter();
            statsPrinter.start();
        }

        spi.stats.onJoinStarted();

        joinTopology();

        spi.stats.onJoinFinished();

        if (spi.ipFinder.isShared()) {
            ipFinderCleaner = new IpFinderCleaner();
            ipFinderCleaner.start();
        }

        spi.printStartInfo();
    }

    /** {@inheritDoc} */
    @Override public void onContextInitialized0(IgniteSpiContext spiCtx) throws IgniteSpiException {
        spiCtx.registerPort(tcpSrvr.port, TCP);
    }

    /** {@inheritDoc} */
    @Override public void spiStop() throws IgniteSpiException {
        spiStop0(false);
    }

    /**
     * Stops SPI finally or stops SPI for restart.
     *
     * @param disconnect {@code True} if SPI is being disconnected.
     * @throws IgniteSpiException If failed.
     */
    private void spiStop0(boolean disconnect) throws IgniteSpiException {
        if (log.isDebugEnabled()) {
            if (disconnect)
                log.debug("Disconnecting SPI.");
            else
                log.debug("Preparing to start local node stop procedure.");
        }

        if (disconnect) {
            synchronized (mux) {
                spiState = DISCONNECTING;
            }
        }

        if (msgWorker != null && msgWorker.isAlive() && !disconnect) {
            // Send node left message only if it is final stop.
            msgWorker.addMessage(new TcpDiscoveryNodeLeftMessage(locNode.id()));

            synchronized (mux) {
                long timeout = spi.netTimeout;

                long threshold = U.currentTimeMillis() + timeout;

                while (spiState != LEFT && timeout > 0) {
                    try {
                        mux.wait(timeout);

                        timeout = threshold - U.currentTimeMillis();
                    }
                    catch (InterruptedException ignored) {
                        Thread.currentThread().interrupt();

                        break;
                    }
                }

                if (spiState == LEFT) {
                    if (log.isDebugEnabled())
                        log.debug("Verification for local node leave has been received from coordinator" +
                            " (continuing stop procedure).");
                }
                else if (log.isInfoEnabled()) {
                    log.info("No verification for local node leave has been received from coordinator" +
                        " (will stop node anyway).");
                }
            }
        }

        U.interrupt(tcpSrvr);
        U.join(tcpSrvr, log);

        Collection<SocketReader> tmp;

        synchronized (mux) {
            tmp = U.arrayList(readers);
        }

        U.interrupt(tmp);
        U.joinThreads(tmp, log);

        U.interrupt(ipFinderCleaner);
        U.join(ipFinderCleaner, log);

        U.interrupt(msgWorker);
        U.join(msgWorker, log);

        for (ClientMessageWorker clientWorker : clientMsgWorkers.values()) {
            U.interrupt(clientWorker);
            U.join(clientWorker, log);
        }

        clientMsgWorkers.clear();

        IgniteUtils.shutdownNow(ServerImpl.class, utilityPool, log);

        U.interrupt(statsPrinter);
        U.join(statsPrinter, log);

        Collection<TcpDiscoveryNode> rmts = null;

        if (!disconnect)
            spi.printStopInfo();
        else {
            spi.getSpiContext().deregisterPorts();

            rmts = ring.visibleRemoteNodes();
        }

        long topVer = ring.topologyVersion();

        ring.clear();

        if (rmts != null && !rmts.isEmpty()) {
            // This is restart/disconnection and remote nodes are not empty.
            // We need to fire FAIL event for each.
            DiscoverySpiListener lsnr = spi.lsnr;

            if (lsnr != null) {
                Collection<ClusterNode> processed = new HashSet<>();

                for (TcpDiscoveryNode n : rmts) {
                    assert n.visible();

                    processed.add(n);

                    List<ClusterNode> top = U.arrayList(rmts, F.notIn(processed));

                    topVer++;

                    Map<Long, Collection<ClusterNode>> hist = updateTopologyHistory(topVer,
                        Collections.unmodifiableList(top));

                    lsnr.onDiscovery(EVT_NODE_FAILED, topVer, n, top, hist, null);
                }
            }
        }

        printStatistics();

        spi.stats.clear();

        synchronized (mux) {
            // Clear stored data.
            leavingNodes.clear();
            failedNodes.clear();

            spiState = DISCONNECTED;
        }
    }

    /** {@inheritDoc} */
    @Override public boolean pingNode(UUID nodeId) {
        assert nodeId != null;

        if (nodeId == getLocalNodeId())
            return true;

        TcpDiscoveryNode node = ring.node(nodeId);

        if (node == null)
            return false;

        if (!nodeAlive(nodeId))
            return false;

        long start = U.currentTimeMillis();

        if (log.isInfoEnabled())
            log.info("Pinging node: " + nodeId);

        boolean res = pingNode(node);

        long end = System.currentTimeMillis();

        if (log.isInfoEnabled())
            log.info("Finished node ping [nodeId=" + nodeId + ", res=" + res + ", time=" + (end - start) + "ms]");

        if (!res && !node.isClient() && nodeAlive(nodeId)) {
            LT.warn(log, "Failed to ping node (status check will be initiated): " + nodeId);

            msgWorker.addMessage(new TcpDiscoveryStatusCheckMessage(locNode, node.id()));
        }

        return res;
    }

    /**
     * Pings the remote node to see if it's alive.
     *
     * @param node Node.
     * @return {@code True} if ping succeeds.
     */
    private boolean pingNode(TcpDiscoveryNode node) {
        assert node != null;

        if (node.id().equals(getLocalNodeId()))
            return true;

        UUID clientNodeId = null;

        if (node.isClient()) {
            clientNodeId = node.id();

            node = ring.node(node.clientRouterNodeId());

            if (node == null || !nodeAlive(node.id()))
                return false;
        }

        for (InetSocketAddress addr : spi.getNodeAddresses(node, U.sameMacs(locNode, node))) {
            try {
                // ID returned by the node should be the same as ID of the parameter for ping to succeed.
                IgniteBiTuple<UUID, Boolean> t = pingNode(addr, node.id(), clientNodeId);

                if (t == null)
                    // Remote node left topology.
                    return false;

                boolean res = node.id().equals(t.get1()) && (clientNodeId == null || t.get2());

                if (res)
                    node.lastSuccessfulAddress(addr);

                return res;
            }
            catch (IgniteCheckedException e) {
                if (log.isDebugEnabled())
                    log.debug("Failed to ping node [node=" + node + ", err=" + e.getMessage() + ']');

                onException("Failed to ping node [node=" + node + ", err=" + e.getMessage() + ']', e);
                // continue;
            }
        }

        return false;
    }

    /**
     * Pings the node by its address to see if it's alive.
     *
     * @param addr Address of the node.
     * @param nodeId Node ID to ping. In case when client node ID is not null this node ID is an ID of the router node.
     * @param clientNodeId Client node ID.
     * @return ID of the remote node and "client exists" flag if node alive or {@code null} if the remote node has left
     * a topology during the ping process.
     * @throws IgniteCheckedException If an error occurs.
     */
    private @Nullable IgniteBiTuple<UUID, Boolean> pingNode(InetSocketAddress addr, @Nullable UUID nodeId,
        @Nullable UUID clientNodeId) throws IgniteCheckedException {
        assert addr != null;

        UUID locNodeId = getLocalNodeId();

        IgniteSpiOperationTimeoutHelper timeoutHelper = new IgniteSpiOperationTimeoutHelper(spi);

        if (F.contains(spi.locNodeAddrs, addr)) {
            if (clientNodeId == null)
                return F.t(getLocalNodeId(), false);

            ClientMessageWorker clientWorker = clientMsgWorkers.get(clientNodeId);

            if (clientWorker == null)
                return F.t(getLocalNodeId(), false);

            boolean clientPingRes;

            try {
                clientPingRes = clientWorker.ping(timeoutHelper);
            }
            catch (InterruptedException e) {
                Thread.currentThread().interrupt();

                throw new IgniteInterruptedCheckedException(e);
            }

            return F.t(getLocalNodeId(), clientPingRes);
        }

        GridPingFutureAdapter<IgniteBiTuple<UUID, Boolean>> fut = new GridPingFutureAdapter<>();

        GridPingFutureAdapter<IgniteBiTuple<UUID, Boolean>> oldFut = pingMap.putIfAbsent(addr, fut);

        if (oldFut != null)
            return oldFut.get();
        else {
            Collection<Throwable> errs = null;

            try {
                Socket sock = null;

                int reconCnt = 0;

                boolean openedSock = false;

                while (true) {
                    try {
                        if (addr.isUnresolved())
                            addr = new InetSocketAddress(InetAddress.getByName(addr.getHostName()), addr.getPort());

                        long tstamp = U.currentTimeMillis();

                        sock = spi.createSocket();

                        fut.sock = sock;

                        sock = spi.openSocket(sock, addr, timeoutHelper);

                        openedSock = true;

                        spi.writeToSocket(sock, new TcpDiscoveryPingRequest(locNodeId, clientNodeId),
                            timeoutHelper.nextTimeoutChunk(spi.getSocketTimeout()));

                        TcpDiscoveryPingResponse res = spi.readMessage(sock, null, timeoutHelper.nextTimeoutChunk(
                            spi.getAckTimeout()));

                        if (locNodeId.equals(res.creatorNodeId())) {
                            if (log.isDebugEnabled())
                                log.debug("Ping response from local node: " + res);

                            break;
                        }

                        spi.stats.onClientSocketInitialized(U.currentTimeMillis() - tstamp);

                        IgniteBiTuple<UUID, Boolean> t = F.t(res.creatorNodeId(), res.clientExists());

                        fut.onDone(t);

                        return t;
                    }
                    catch (IOException | IgniteCheckedException e) {
                        if (nodeId != null && !nodeAlive(nodeId)) {
                            if (log.isDebugEnabled())
                                log.debug("Failed to ping the node (has left or leaving topology): [nodeId=" + nodeId +
                                    ']');

                            fut.onDone((IgniteBiTuple<UUID, Boolean>)null);

                            return null;
                        }

                        if (errs == null)
                            errs = new ArrayList<>();

                        errs.add(e);

                        reconCnt++;

                        if (!openedSock && reconCnt == 2)
                            break;

                        if (timeoutHelper.checkFailureTimeoutReached(e))
                            break;
                        else if (!spi.failureDetectionTimeoutEnabled() && reconCnt == spi.getReconnectCount())
                            break;
                    }
                    finally {
                        U.closeQuiet(sock);
                    }
                }
            }
            catch (Throwable t) {
                fut.onDone(t);

                if (t instanceof Error)
                    throw t;

                throw U.cast(t);
            }
            finally {
                if (!fut.isDone())
                    fut.onDone(U.exceptionWithSuppressed("Failed to ping node by address: " + addr, errs));

                boolean b = pingMap.remove(addr, fut);

                assert b;
            }

            return fut.get();
        }
    }

    /**
     * Interrupts all existed 'ping' request for the given node.
     *
     * @param node Node that may be pinged.
     */
    private void interruptPing(TcpDiscoveryNode node) {
        for (InetSocketAddress addr : spi.getNodeAddresses(node)) {
            GridPingFutureAdapter fut = pingMap.get(addr);

            if (fut != null && fut.sock != null)
                // Reference to the socket is not set to null. No need to assign it to a local variable.
                U.closeQuiet(fut.sock);
        }
    }

    /** {@inheritDoc} */
    @Override public void disconnect() throws IgniteSpiException {
        spiStop0(true);
    }

    /** {@inheritDoc} */
    @Override public void sendCustomEvent(DiscoverySpiCustomMessage evt) {
        try {
            msgWorker.addMessage(new TcpDiscoveryCustomEventMessage(getLocalNodeId(), evt,
                U.marshal(spi.marshaller(), evt)));
        }
        catch (IgniteCheckedException e) {
            throw new IgniteSpiException("Failed to marshal custom event: " + evt, e);
        }
    }

    /** {@inheritDoc} */
    @Override public void failNode(UUID nodeId, @Nullable String warning) {
        TcpDiscoveryNode node = ring.node(nodeId);

        if (node != null) {
            TcpDiscoveryNodeFailedMessage msg = new TcpDiscoveryNodeFailedMessage(getLocalNodeId(),
                node.id(),
                node.internalOrder());

            msg.warning(warning);

            msg.force(true);

            msgWorker.addMessage(msg);
        }
    }

    /** {@inheritDoc} */
    @Override protected void onMessageExchanged() {
        if (spi.failureDetectionTimeoutEnabled() && locNode != null)
            locNode.lastExchangeTime(U.currentTimeMillis());
    }

    /**
     * Checks whether a node is alive or not.
     *
     * @param nodeId Node ID.
     * @return {@code True} if node is in the ring and is not being removed from.
     */
    private boolean nodeAlive(UUID nodeId) {
        // Is node alive or about to be removed from the ring?
        TcpDiscoveryNode node = ring.node(nodeId);

        boolean nodeAlive = node != null && node.visible();

        if (nodeAlive) {
            synchronized (mux) {
                nodeAlive = !F.transform(failedNodes.keySet(), F.node2id()).contains(nodeId) &&
                    !F.transform(leavingNodes, F.node2id()).contains(nodeId);
            }
        }

        return nodeAlive;
    }

    /**
     * Tries to join this node to topology.
     *
     * @throws IgniteSpiException If any error occurs.
     */
    private void joinTopology() throws IgniteSpiException {
        synchronized (mux) {
            assert spiState == CONNECTING || spiState == DISCONNECTED;

            spiState = CONNECTING;
        }

        SecurityCredentials locCred = (SecurityCredentials)locNode.getAttributes()
            .get(IgniteNodeAttributes.ATTR_SECURITY_CREDENTIALS);

        boolean auth = false;

        if (spi.nodeAuth != null && spi.nodeAuth.isGlobalNodeAuthentication()) {
            localAuthentication(locCred);

            auth = true;
        }

        // Marshal credentials for backward compatibility and security.
        marshalCredentials(locNode, locCred);

        while (true) {
            if (!sendJoinRequestMessage()) {
                if (log.isDebugEnabled())
                    log.debug("Join request message has not been sent (local node is the first in the topology).");

                if (!auth && spi.nodeAuth != null)
                    localAuthentication(locCred);

                locNode.order(1);
                locNode.internalOrder(1);

                spi.gridStartTime = U.currentTimeMillis();

                locNode.visible(true);

                ring.clear();

                ring.topologyVersion(1);

                synchronized (mux) {
                    topHist.clear();

                    spiState = CONNECTED;

                    mux.notifyAll();
                }

                notifyDiscovery(EVT_NODE_JOINED, 1, locNode);

                break;
            }

            if (log.isDebugEnabled())
                log.debug("Join request message has been sent (waiting for coordinator response).");

            synchronized (mux) {
                long timeout = spi.netTimeout;

                long threshold = U.currentTimeMillis() + timeout;

                while (spiState == CONNECTING && timeout > 0) {
                    try {
                        mux.wait(timeout);

                        timeout = threshold - U.currentTimeMillis();
                    }
                    catch (InterruptedException ignored) {
                        Thread.currentThread().interrupt();

                        throw new IgniteSpiException("Thread has been interrupted.");
                    }
                }

                if (spiState == CONNECTED)
                    break;
                else if (spiState == DUPLICATE_ID)
                    throw spi.duplicateIdError((TcpDiscoveryDuplicateIdMessage)joinRes.get());
                else if (spiState == AUTH_FAILED)
                    throw spi.authenticationFailedError((TcpDiscoveryAuthFailedMessage)joinRes.get());
                else if (spiState == CHECK_FAILED)
                    throw spi.checkFailedError((TcpDiscoveryCheckFailedMessage)joinRes.get());
                else if (spiState == LOOPBACK_PROBLEM) {
                    TcpDiscoveryLoopbackProblemMessage msg = (TcpDiscoveryLoopbackProblemMessage)joinRes.get();

                    boolean locHostLoopback = spi.locHost.isLoopbackAddress();

                    String firstNode = locHostLoopback ? "local" : "remote";

                    String secondNode = locHostLoopback ? "remote" : "local";

                    throw new IgniteSpiException("Failed to add node to topology because " + firstNode +
                        " node is configured to use loopback address, but " + secondNode + " node is not " +
                        "(consider changing 'localAddress' configuration parameter) " +
                        "[locNodeAddrs=" + U.addressesAsString(locNode) + ", rmtNodeAddrs=" +
                        U.addressesAsString(msg.addresses(), msg.hostNames()) + ']');
                }
                else
                    LT.warn(log, "Node has not been connected to topology and will repeat join process. " +
                        "Check remote nodes logs for possible error messages. " +
                        "Note that large topology may require significant time to start. " +
                        "Increase 'TcpDiscoverySpi.networkTimeout' configuration property " +
                        "if getting this message on the starting nodes [networkTimeout=" + spi.netTimeout + ']');
            }
        }

        locNode.attributes().remove(IgniteNodeAttributes.ATTR_SECURITY_CREDENTIALS);

        assert locNode.order() != 0;
        assert locNode.internalOrder() != 0;

        if (log.isDebugEnabled())
            log.debug("Discovery SPI has been connected to topology with order: " + locNode.internalOrder());
    }

    /**
     * Authenticate local node.
     *
     * @param locCred Local security credentials for authentication.
     * @throws IgniteSpiException If any error occurs.
     */
    private void localAuthentication(SecurityCredentials locCred) {
        assert spi.nodeAuth != null;
        assert locCred != null;

        try {
            SecurityContext subj = spi.nodeAuth.authenticateNode(locNode, locCred);

            if (subj == null)
                throw new IgniteSpiException("Authentication failed for local node: " + locNode.id());

            Map<String, Object> attrs = new HashMap<>(locNode.attributes());

            attrs.put(IgniteNodeAttributes.ATTR_SECURITY_SUBJECT_V2, U.marshal(spi.marshaller(), subj));
            attrs.put(IgniteNodeAttributes.ATTR_SECURITY_SUBJECT, marshalWithSecurityVersion(subj, 1));

            locNode.setAttributes(attrs);

        }
        catch (IgniteException | IgniteCheckedException e) {
            throw new IgniteSpiException("Failed to authenticate local node (will shutdown local node).", e);
        }
    }

    /**
     * Tries to send join request message to a random node presenting in topology.
     * Address is provided by {@link org.apache.ignite.spi.discovery.tcp.ipfinder.TcpDiscoveryIpFinder} and message is
     * sent to first node connection succeeded to.
     *
     * @return {@code true} if send succeeded.
     * @throws IgniteSpiException If any error occurs.
     */
    @SuppressWarnings({"BusyWait"})
    private boolean sendJoinRequestMessage() throws IgniteSpiException {
        TcpDiscoveryAbstractMessage joinReq = new TcpDiscoveryJoinRequestMessage(locNode,
            spi.collectExchangeData(getLocalNodeId()));

        // Time when it has been detected, that addresses from IP finder do not respond.
        long noResStart = 0;

        while (true) {
            Collection<InetSocketAddress> addrs = spi.resolvedAddresses();

            if (F.isEmpty(addrs))
                return false;

            boolean retry = false;
            Collection<Exception> errs = new ArrayList<>();

            for (InetSocketAddress addr : addrs) {
                try {
                    Integer res;

                    try {
                        SecurityUtils.serializeVersion(1);

                        res = sendMessageDirectly(joinReq, addr);
                    }
                    finally {
                        SecurityUtils.restoreDefaultSerializeVersion();
                    }

                    assert res != null;

                    noResAddrs.remove(addr);

                    // Address is responsive, reset period start.
                    noResStart = 0;

                    switch (res) {
                        case RES_WAIT:
                            // Concurrent startup, try sending join request again or wait if no success.
                            retry = true;

                            break;
                        case RES_OK:
                            if (log.isDebugEnabled())
                                log.debug("Join request message has been sent to address [addr=" + addr +
                                    ", req=" + joinReq + ']');

                            // Join request sending succeeded, wait for response from topology.
                            return true;

                        default:
                            // Concurrent startup, try next node.
                            if (res == RES_CONTINUE_JOIN) {
                                if (!fromAddrs.contains(addr))
                                    retry = true;
                            }
                            else {
                                if (log.isDebugEnabled())
                                    log.debug("Unexpected response to join request: " + res);

                                retry = true;
                            }

                            break;
                    }
                }
                catch (IgniteSpiException e) {
                    errs.add(e);

                    if (log.isDebugEnabled()) {
                        IOException ioe = X.cause(e, IOException.class);

                        log.debug("Failed to send join request message [addr=" + addr +
                            ", msg=" + (ioe != null ? ioe.getMessage() : e.getMessage()) + ']');

                        onException("Failed to send join request message [addr=" + addr +
                            ", msg=" + (ioe != null ? ioe.getMessage() : e.getMessage()) + ']', ioe);
                    }

                    noResAddrs.add(addr);
                }
            }

            if (retry) {
                if (log.isDebugEnabled())
                    log.debug("Concurrent discovery SPI start has been detected (local node should wait).");

                try {
                    U.sleep(2000);
                }
                catch (IgniteInterruptedCheckedException e) {
                    throw new IgniteSpiException("Thread has been interrupted.", e);
                }
            }
            else if (!spi.ipFinder.isShared() && !ipFinderHasLocAddr) {
                IgniteCheckedException e = null;

                if (!errs.isEmpty()) {
                    e = new IgniteCheckedException("Multiple connection attempts failed.");

                    for (Exception err : errs)
                        e.addSuppressed(err);
                }

                if (e != null && X.hasCause(e, ConnectException.class)) {
                    LT.warn(log, "Failed to connect to any address from IP finder " +
                        "(make sure IP finder addresses are correct and firewalls are disabled on all host machines): " +
                        toOrderedList(addrs), true);
                }

                if (spi.joinTimeout > 0) {
                    if (noResStart == 0)
                        noResStart = U.currentTimeMillis();
                    else if (U.currentTimeMillis() - noResStart > spi.joinTimeout)
                        throw new IgniteSpiException(
                            "Failed to connect to any address from IP finder within join timeout " +
                                "(make sure IP finder addresses are correct, and operating system firewalls are disabled " +
                                "on all host machines, or consider increasing 'joinTimeout' configuration property): " +
                                addrs, e);
                }

                try {
                    U.sleep(2000);
                }
                catch (IgniteInterruptedCheckedException ex) {
                    throw new IgniteSpiException("Thread has been interrupted.", ex);
                }
            }
            else
                break;
        }

        return false;
    }

    /**
     * Establishes connection to an address, sends message and returns the response (if any).
     *
     * @param msg Message to send.
     * @param addr Address to send message to.
     * @return Response read from the recipient or {@code null} if no response is supposed.
     * @throws IgniteSpiException If an error occurs.
     */
    @Nullable private Integer sendMessageDirectly(TcpDiscoveryAbstractMessage msg, InetSocketAddress addr)
        throws IgniteSpiException {
        assert msg != null;
        assert addr != null;

        Collection<Throwable> errs = null;

        long ackTimeout0 = spi.getAckTimeout();

        int connectAttempts = 1;

        int sslConnectAttempts = 3;

        boolean joinReqSent;

        UUID locNodeId = getLocalNodeId();

        IgniteSpiOperationTimeoutHelper timeoutHelper = new IgniteSpiOperationTimeoutHelper(spi);

        int reconCnt = 0;

        while (true) {
            // Need to set to false on each new iteration,
            // since remote node may leave in the middle of the first iteration.
            joinReqSent = false;

            boolean openSock = false;

            Socket sock = null;

            try {
                long tstamp = U.currentTimeMillis();

                sock = spi.openSocket(addr, timeoutHelper);

                openSock = true;

                TcpDiscoveryHandshakeRequest req = new TcpDiscoveryHandshakeRequest(locNodeId);

                // Handshake.
                spi.writeToSocket(sock, req, timeoutHelper.nextTimeoutChunk(spi.getSocketTimeout()));

                TcpDiscoveryHandshakeResponse res = spi.readMessage(sock, null, timeoutHelper.nextTimeoutChunk(
                    ackTimeout0));

                if (msg instanceof TcpDiscoveryJoinRequestMessage) {
                    boolean ignore = false;

                    synchronized (failedNodes) {
                        for (TcpDiscoveryNode failedNode : failedNodes.keySet()) {
                            if (failedNode.id().equals(res.creatorNodeId())) {
                                if (log.isDebugEnabled())
                                    log.debug("Ignore response from node from failed list: " + res);

                                ignore = true;

                                break;
                            }
                        }
                    }

                    if (ignore)
                        break;
                }

                if (locNodeId.equals(res.creatorNodeId())) {
                    if (log.isDebugEnabled())
                        log.debug("Handshake response from local node: " + res);

                    break;
                }

                spi.stats.onClientSocketInitialized(U.currentTimeMillis() - tstamp);

                // Send message.
                tstamp = U.currentTimeMillis();

                spi.writeToSocket(sock, msg, timeoutHelper.nextTimeoutChunk(spi.getSocketTimeout()));

                long tstamp0 = U.currentTimeMillis();

                if (debugMode)
                    debugLog(msg, "Message has been sent directly to address [msg=" + msg + ", addr=" + addr +
                        ", rmtNodeId=" + res.creatorNodeId() + ']');

                if (log.isDebugEnabled())
                    log.debug("Message has been sent directly to address [msg=" + msg + ", addr=" + addr +
                        ", rmtNodeId=" + res.creatorNodeId() + ']');

                // Connection has been established, but
                // join request may not be unmarshalled on remote host.
                // E.g. due to class not found issue.
                joinReqSent = msg instanceof TcpDiscoveryJoinRequestMessage;

                int receipt = spi.readReceipt(sock, timeoutHelper.nextTimeoutChunk(ackTimeout0));

                spi.stats.onMessageSent(msg, tstamp0 - tstamp);

                return receipt;
            }
            catch (ClassCastException e) {
                // This issue is rarely reproducible on AmazonEC2, but never
                // on dedicated machines.
                if (log.isDebugEnabled())
                    U.error(log, "Class cast exception on direct send: " + addr, e);

                onException("Class cast exception on direct send: " + addr, e);

                if (errs == null)
                    errs = new ArrayList<>();

                errs.add(e);
            }
            catch (IOException | IgniteCheckedException e) {
                if (log.isDebugEnabled())
                    log.error("Exception on direct send: " + e.getMessage(), e);

                onException("Exception on direct send: " + e.getMessage(), e);

                if (errs == null)
                    errs = new ArrayList<>();

                errs.add(e);

                if (X.hasCause(e, SSLException.class, StreamCorruptedException.class)) {
                    if (--sslConnectAttempts == 0)
                        throw new IgniteException("Unable to establish secure connection. " +
                            "Was remote cluster configured with SSL? [rmtAddr=" + addr + ", errMsg=\"" + e.getMessage() + "\"]", e);

                    continue;
                }

                if (timeoutHelper.checkFailureTimeoutReached(e))
                    break;

                if (!spi.failureDetectionTimeoutEnabled() && ++reconCnt == spi.getReconnectCount())
                    break;

                if (!openSock) {
                    // Reconnect for the second time, if connection is not established.
                    if (connectAttempts < 2) {
                        connectAttempts++;

                        continue;
                    }

                    break; // Don't retry if we can not establish connection.
                }

                if (!spi.failureDetectionTimeoutEnabled() && (e instanceof SocketTimeoutException ||
                    X.hasCause(e, SocketTimeoutException.class))) {
                    ackTimeout0 *= 2;

                    if (!checkAckTimeout(ackTimeout0))
                        break;
                }
            }
            finally {
                U.closeQuiet(sock);
            }
        }

        if (joinReqSent) {
            if (log.isDebugEnabled())
                log.debug("Join request has been sent, but receipt has not been read (returning RES_WAIT).");

            // Topology will not include this node,
            // however, warning on timed out join will be output.
            return RES_OK;
        }

        throw new IgniteSpiException(
            "Failed to send message to address [addr=" + addr + ", msg=" + msg + ']',
            U.exceptionWithSuppressed("Failed to send message to address " +
                "[addr=" + addr + ", msg=" + msg + ']', errs));
    }

    /**
     * Marshalls credentials with discovery SPI marshaller (will replace attribute value).
     *
     * @param node Node to marshall credentials for.
     * @param cred Credentials for marshall.
     * @throws IgniteSpiException If marshalling failed.
     */
    private void marshalCredentials(TcpDiscoveryNode node, SecurityCredentials cred) throws IgniteSpiException {
        try {
            // Use security-unsafe getter.
            Map<String, Object> attrs = new HashMap<>(node.getAttributes());

            attrs.put(IgniteNodeAttributes.ATTR_SECURITY_CREDENTIALS, spi.marshaller().marshal(cred));

            node.setAttributes(attrs);
        }
        catch (IgniteCheckedException e) {
            throw new IgniteSpiException("Failed to marshal node security credentials: " + node.id(), e);
        }
    }

    /**
     * Unmarshalls credentials with discovery SPI marshaller (will not replace attribute value).
     *
     * @param node Node to unmarshall credentials for.
     * @return Security credentials.
     * @throws IgniteSpiException If unmarshal fails.
     */
    private SecurityCredentials unmarshalCredentials(TcpDiscoveryNode node) throws IgniteSpiException {
        try {
            byte[] credBytes = (byte[])node.getAttributes().get(IgniteNodeAttributes.ATTR_SECURITY_CREDENTIALS);

            if (credBytes == null)
                return null;

            return U.unmarshal(spi.marshaller(), credBytes, null);
        }
        catch (IgniteCheckedException e) {
            throw new IgniteSpiException("Failed to unmarshal node security credentials: " + node.id(), e);
        }
    }

    /**
     * Notify external listener on discovery event.
     *
     * @param type Discovery event type. See {@link org.apache.ignite.events.DiscoveryEvent} for more details.
     * @param topVer Topology version.
     * @param node Remote node this event is connected with.
     */
    private void notifyDiscovery(int type, long topVer, TcpDiscoveryNode node) {
        assert type > 0;
        assert node != null;

        DiscoverySpiListener lsnr = spi.lsnr;

        TcpDiscoverySpiState spiState = spiStateCopy();

        DebugLogger log = type == EVT_NODE_METRICS_UPDATED ? traceLog : debugLog;

        if (lsnr != null && node.visible() && (spiState == CONNECTED || spiState == DISCONNECTING)) {
            if (log.isDebugEnabled())
                log.debug("Discovery notification [node=" + node + ", spiState=" + spiState +
                    ", type=" + U.gridEventName(type) + ", topVer=" + topVer + ']');

            Collection<ClusterNode> top = upcast(ring.visibleNodes());

            Map<Long, Collection<ClusterNode>> hist = updateTopologyHistory(topVer, top);

            lsnr.onDiscovery(type, topVer, node, top, hist, null);
        }
        else {
            if (log.isDebugEnabled())
                log.debug("Skipped discovery notification [node=" + node + ", spiState=" + spiState +
                    ", type=" + U.gridEventName(type) + ", topVer=" + topVer + ']');
        }
    }

    /**
     * Upcasts collection type.
     *
     * @param c Initial collection.
     * @return Resulting collection.
     */
    private static <T extends R, R> Collection<R> upcast(Collection<T> c) {
        A.notNull(c, "c");

        return (Collection<R>)c;
    }

    /**
     * Update topology history with new topology snapshots.
     *
     * @param topVer Topology version.
     * @param top Topology snapshot.
     * @return Copy of updated topology history.
     */
    @Nullable private Map<Long, Collection<ClusterNode>> updateTopologyHistory(long topVer,
        Collection<ClusterNode> top) {
        synchronized (mux) {
            if (topHist.containsKey(topVer))
                return null;

            topHist.put(topVer, top);

            while (topHist.size() > spi.topHistSize)
                topHist.remove(topHist.firstKey());

            if (log.isDebugEnabled())
                log.debug("Added topology snapshot to history, topVer=" + topVer + ", historySize=" + topHist.size());

            return new TreeMap<>(topHist);
        }
    }

    /**
     * Checks whether local node is coordinator. Nodes that are leaving or failed
     * (but are still in topology) are removed from search.
     *
     * @return {@code true} if local node is coordinator.
     */
    private boolean isLocalNodeCoordinator() {
        synchronized (mux) {
            boolean crd = spiState == CONNECTED && locNode.equals(resolveCoordinator());

            if (crd)
                spi.stats.onBecomingCoordinator();

            return crd;
        }
    }

    /**
     * @return Spi state copy.
     */
    private TcpDiscoverySpiState spiStateCopy() {
        TcpDiscoverySpiState state;

        synchronized (mux) {
            state = spiState;
        }

        return state;
    }

    /**
     * Resolves coordinator. Nodes that are leaving or failed (but are still in
     * topology) are removed from search.
     *
     * @return Coordinator node or {@code null} if there are no coordinator (i.e. local node is the last one and is
     * currently stopping).
     */
    @Nullable private TcpDiscoveryNode resolveCoordinator() {
        return resolveCoordinator(null);
    }

    /**
     * Resolves coordinator. Nodes that are leaving or failed (but are still in
     * topology) are removed from search as well as provided filter.
     *
     * @param filter Nodes to exclude when resolving coordinator (optional).
     * @return Coordinator node or {@code null} if there are no coordinator (i.e. local node is the last one and is
     * currently stopping).
     */
    @Nullable private TcpDiscoveryNode resolveCoordinator(
        @Nullable Collection<TcpDiscoveryNode> filter) {
        synchronized (mux) {
            Collection<TcpDiscoveryNode> excluded = F.concat(false, failedNodes.keySet(), leavingNodes);

            if (!F.isEmpty(filter))
                excluded = F.concat(false, excluded, filter);

            return ring.coordinator(excluded);
        }
    }

    /**
     * Prints SPI statistics.
     */
    private void printStatistics() {
        if (log.isInfoEnabled() && spi.statsPrintFreq > 0) {
            int failedNodesSize;
            int leavingNodesSize;
            int joiningNodesSize;
            int pendingCustomMsgsSize;

            synchronized (mux) {
                failedNodesSize = failedNodes.size();
                leavingNodesSize = leavingNodes.size();
                joiningNodesSize = joiningNodes.size();
                pendingCustomMsgsSize = pendingCustomMsgs.size();
            }

            Runtime runtime = Runtime.getRuntime();

            TcpDiscoveryNode coord = resolveCoordinator();

            log.info("Discovery SPI statistics [statistics=" + spi.stats + ", spiState=" + spiStateCopy() +
                ", coord=" + coord +
                ", next=" + (msgWorker != null ? msgWorker.next : "N/A") +
                ", intOrder=" + (locNode != null ? locNode.internalOrder() : "N/A") +
                ", topSize=" + ring.allNodes().size() +
                ", leavingNodesSize=" + leavingNodesSize +
                ", failedNodesSize=" + failedNodesSize +
                ", joiningNodesSize=" + joiningNodesSize +
                ", pendingCustomMsgs=" + pendingCustomMsgsSize +
                ", msgWorker.queue.size=" + (msgWorker != null ? msgWorker.queueSize() : "N/A") +
                ", clients=" + ring.clientNodes().size() +
                ", clientWorkers=" + clientMsgWorkers.size() +
                ", lastUpdate=" + (locNode != null ? U.format(locNode.lastUpdateTime()) : "N/A") +
                ", heapFree=" + runtime.freeMemory() / (1024 * 1024) +
                "M, heapTotal=" + runtime.maxMemory() / (1024 * 1024) + "M]");
        }
    }

    /**
     * @param msg Message to prepare.
     * @param destNodeId Destination node ID.
     * @param msgs Messages to include.
     * @param discardMsgId Discarded message ID.
     */
    private void prepareNodeAddedMessage(
        TcpDiscoveryAbstractMessage msg,
        UUID destNodeId,
        @Nullable Collection<PendingMessage> msgs,
        @Nullable IgniteUuid discardMsgId,
        @Nullable IgniteUuid discardCustomMsgId
    ) {
        assert destNodeId != null;

        if (msg instanceof TcpDiscoveryNodeAddedMessage) {
            TcpDiscoveryNodeAddedMessage nodeAddedMsg = (TcpDiscoveryNodeAddedMessage)msg;

            TcpDiscoveryNode node = nodeAddedMsg.node();

            if (node.id().equals(destNodeId)) {
                Collection<TcpDiscoveryNode> allNodes = ring.allNodes();
                Collection<TcpDiscoveryNode> topToSnd = new ArrayList<>(allNodes.size());

                for (TcpDiscoveryNode n0 : allNodes) {
                    assert n0.internalOrder() != 0 : n0;

                    // Skip next node and nodes added after next
                    // in case this message is resent due to failures/leaves.
                    // There will be separate messages for nodes with greater
                    // internal order.
                    if (n0.internalOrder() < nodeAddedMsg.node().internalOrder())
                        topToSnd.add(n0);
                }

                nodeAddedMsg.topology(topToSnd);

                Collection<TcpDiscoveryAbstractMessage> msgs0 = null;

                if (msgs != null) {
                    msgs0 = new ArrayList<>(msgs.size());

                    for (PendingMessage pendingMsg : msgs) {
                        if (pendingMsg.msg != null)
                            msgs0.add(pendingMsg.msg);
                    }
                }

                nodeAddedMsg.messages(msgs0, discardMsgId, discardCustomMsgId);

                Map<Long, Collection<ClusterNode>> hist;

                synchronized (mux) {
                    hist = new TreeMap<>(topHist);
                }

                nodeAddedMsg.topologyHistory(hist);
            }
        }
    }

    /**
     * @param msg Message to clear.
     */
    private void clearNodeAddedMessage(TcpDiscoveryAbstractMessage msg) {
        if (msg instanceof TcpDiscoveryNodeAddedMessage) {
            // Nullify topology before registration.
            TcpDiscoveryNodeAddedMessage nodeAddedMsg = (TcpDiscoveryNodeAddedMessage)msg;

            nodeAddedMsg.topology(null);
            nodeAddedMsg.topologyHistory(null);
            nodeAddedMsg.messages(null, null, null);
        }
    }

    /** {@inheritDoc} */
    @Override public void checkRingLatency(int maxHops) {
        TcpDiscoveryRingLatencyCheckMessage msg = new TcpDiscoveryRingLatencyCheckMessage(getLocalNodeId(), maxHops);

        if (log.isInfoEnabled())
            log.info("Latency check initiated: " + msg.id());

        msgWorker.addMessage(msg);
    }

    /** {@inheritDoc} */
    @Override void simulateNodeFailure() {
        U.warn(log, "Simulating node failure: " + getLocalNodeId());

        U.interrupt(tcpSrvr);
        U.join(tcpSrvr, log);

        U.interrupt(ipFinderCleaner);
        U.join(ipFinderCleaner, log);

        Collection<SocketReader> tmp;

        synchronized (mux) {
            tmp = U.arrayList(readers);
        }

        U.interrupt(tmp);
        U.joinThreads(tmp, log);

        U.interrupt(msgWorker);
        U.join(msgWorker, log);

        for (ClientMessageWorker msgWorker : clientMsgWorkers.values()) {
            U.interrupt(msgWorker);

            U.join(msgWorker, log);
        }

        U.interrupt(statsPrinter);
        U.join(statsPrinter, log);
    }

    /** {@inheritDoc} */
    @Override public void brakeConnection() {
        throw new UnsupportedOperationException();
    }

    /** {@inheritDoc} */
    @Override public void reconnect() throws IgniteSpiException {
        throw new UnsupportedOperationException("Reconnect is not supported for server.");
    }

    /** {@inheritDoc} */
    @Override protected IgniteSpiThread workerThread() {
        return msgWorker;
    }

    /**
     * <strong>FOR TEST ONLY!!!</strong>
     * <p>
     * Simulates situation when next node is still alive but is bypassed
     * since it has been excluded from the ring, possibly, due to short time
     * network problems.
     * <p>
     * This method is intended for test purposes only.
     */
    void forceNextNodeFailure() {
        U.warn(log, "Next node will be forcibly failed (if any).");

        TcpDiscoveryNode next;

        synchronized (mux) {
            next = ring.nextNode(failedNodes.keySet());
        }

        if (next != null)
            msgWorker.addMessage(new TcpDiscoveryNodeFailedMessage(getLocalNodeId(), next.id(),
                next.internalOrder()));
    }

    /**
     * <strong>FOR TEST ONLY!!!</strong>
     * <p>
     * This method is intended for test purposes only.
     *
     * @return Nodes ring.
     */
    TcpDiscoveryNodesRing ring() {
        return ring;
    }

    /** {@inheritDoc} */
    @Override public void dumpDebugInfo(IgniteLogger log) {
        if (!debugMode) {
            U.quietAndWarn(log, "Failed to dump debug info (discovery SPI was not configured " +
                "in debug mode, consider setting 'debugMode' configuration property to 'true').");

            return;
        }

        assert log.isInfoEnabled();

        StringBuilder b = new StringBuilder(U.nl());

        synchronized (mux) {
            b.append(">>>").append(U.nl());
            b.append(">>>").append("Dumping discovery SPI debug info.").append(U.nl());
            b.append(">>>").append(U.nl());

            b.append("Local node ID: ").append(getLocalNodeId()).append(U.nl()).append(U.nl());
            b.append("Local node: ").append(locNode).append(U.nl()).append(U.nl());
            b.append("SPI state: ").append(spiState).append(U.nl()).append(U.nl());

            b.append("Internal threads: ").append(U.nl());

            b.append("    Message worker: ").append(threadStatus(msgWorker)).append(U.nl());

            b.append("    IP finder cleaner: ").append(threadStatus(ipFinderCleaner)).append(U.nl());
            b.append("    Stats printer: ").append(threadStatus(statsPrinter)).append(U.nl());

            b.append(U.nl());

            b.append("Socket readers: ").append(U.nl());

            for (SocketReader rdr : readers)
                b.append("    ").append(rdr).append(U.nl());

            b.append(U.nl());

            b.append("In-memory log messages: ").append(U.nl());

            for (String msg : debugLogQ)
                b.append("    ").append(msg).append(U.nl());

            b.append(U.nl());

            b.append("Leaving nodes: ").append(U.nl());

            for (TcpDiscoveryNode node : leavingNodes)
                b.append("    ").append(node.id()).append(U.nl());

            b.append(U.nl());

            b.append("Failed nodes: ").append(U.nl());

            for (TcpDiscoveryNode node : failedNodes.keySet())
                b.append("    ").append(node.id()).append(U.nl());

            b.append(U.nl());

            b.append("Stats: ").append(spi.stats).append(U.nl());
        }

        U.quietAndInfo(log, b.toString());
    }

    /**
     * @param msg Message.
     * @return {@code True} if recordable in debug mode.
     */
    private boolean recordable(TcpDiscoveryAbstractMessage msg) {
        return !(msg instanceof TcpDiscoveryHeartbeatMessage) &&
            !(msg instanceof TcpDiscoveryStatusCheckMessage) &&
            !(msg instanceof TcpDiscoveryDiscardMessage) &&
            !(msg instanceof TcpDiscoveryConnectionCheckMessage);
    }

    /**
     * Checks if two given {@link SecurityPermissionSet} objects contain the same permissions.
     * Each permission belongs to one of three groups : cache, task or system.
     *
     * @param locPerms The first set of permissions.
     * @param rmtPerms The second set of permissions.
     * @return {@code True} if given parameters contain the same permissions, {@code False} otherwise.
     */
    private boolean permissionsEqual(SecurityPermissionSet locPerms, SecurityPermissionSet rmtPerms) {
        boolean dfltAllowMatch = locPerms.defaultAllowAll() == rmtPerms.defaultAllowAll();

        boolean bothHaveSamePerms = F.eqNotOrdered(rmtPerms.systemPermissions(), locPerms.systemPermissions()) &&
            F.eqNotOrdered(rmtPerms.cachePermissions(), locPerms.cachePermissions()) &&
            F.eqNotOrdered(rmtPerms.taskPermissions(), locPerms.taskPermissions());

        return dfltAllowMatch && bothHaveSamePerms;
    }

    /**
     * @param msg Message.
     * @param nodeId Node ID.
     */
    private static void removeMetrics(TcpDiscoveryHeartbeatMessage msg, UUID nodeId) {
        msg.removeMetrics(nodeId);
        msg.removeCacheMetrics(nodeId);
    }

    /** {@inheritDoc} */
    @Override public String toString() {
        return S.toString(ServerImpl.class, this);
    }

    /**
     * Thread that cleans IP finder and keeps it in the correct state, unregistering addresses of the nodes that has
     * left the topology. <p> This thread should run only on coordinator node and will clean IP finder if and only if
     * {@link org.apache.ignite.spi.discovery.tcp.ipfinder.TcpDiscoveryIpFinder#isShared()} is {@code true}.
     */
    private class IpFinderCleaner extends IgniteSpiThread {
        /**
         * Constructor.
         */
        private IpFinderCleaner() {
            super(spi.ignite().name(), "tcp-disco-ip-finder-cleaner", log);

            setPriority(spi.threadPri);
        }

        /** {@inheritDoc} */
        @SuppressWarnings("BusyWait")
        @Override protected void body() throws InterruptedException {
            if (log.isDebugEnabled())
                log.debug("IP finder cleaner has been started.");

            while (!isInterrupted()) {
                Thread.sleep(spi.ipFinderCleanFreq);

                if (!isLocalNodeCoordinator())
                    continue;

                if (spiStateCopy() != CONNECTED) {
                    if (log.isDebugEnabled())
                        log.debug("Stopping IP finder cleaner (SPI is not connected to topology).");

                    return;
                }

                if (spi.ipFinder.isShared())
                    cleanIpFinder();
            }
        }

        /**
         * Cleans IP finder.
         */
        private void cleanIpFinder() {
            assert spi.ipFinder.isShared();

            try {
                // Addresses that belongs to nodes in topology.
                Collection<InetSocketAddress> currAddrs = F.flatCollections(
                    F.viewReadOnly(
                        ring.allNodes(),
                        new C1<TcpDiscoveryNode, Collection<InetSocketAddress>>() {
                            @Override public Collection<InetSocketAddress> apply(TcpDiscoveryNode node) {
                                return !node.isClient() ? spi.getNodeAddresses(node) :
                                    Collections.<InetSocketAddress>emptyList();
                            }
                        }
                    )
                );

                // Addresses registered in IP finder.
                Collection<InetSocketAddress> regAddrs = spi.registeredAddresses();

                P1<InetSocketAddress> p = new P1<InetSocketAddress>() {
                    private final Map<InetSocketAddress, Boolean> pingResMap = new HashMap<>();

                    @Override public boolean apply(InetSocketAddress addr) {
                        Boolean res = pingResMap.get(addr);

                        if (res == null) {
                            try {
                                res = pingNode(addr, null, null) != null;
                            }
                            catch (IgniteCheckedException e) {
                                if (log.isDebugEnabled())
                                    log.debug("Failed to ping node [addr=" + addr + ", err=" + e.getMessage() + ']');

                                res = false;
                            }
                            finally {
                                pingResMap.put(addr, res);
                            }
                        }

                        return !res;
                    }
                };

                ArrayList<InetSocketAddress> rmvAddrs = null;

                for (InetSocketAddress addr : regAddrs) {
                    boolean rmv = !F.contains(currAddrs, addr) && p.apply(addr);

                    if (rmv) {
                        if (rmvAddrs == null)
                            rmvAddrs = new ArrayList<>();

                        rmvAddrs.add(addr);
                    }
                }

                // Unregister dead-nodes addresses.
                if (rmvAddrs != null) {
                    spi.ipFinder.unregisterAddresses(rmvAddrs);

                    if (log.isDebugEnabled())
                        log.debug("Unregistered addresses from IP finder: " + rmvAddrs);
                }

                // Addresses that were removed by mistake (e.g. on segmentation).
                Collection<InetSocketAddress> missingAddrs = F.view(
                    currAddrs,
                    F.notContains(regAddrs)
                );

                // Re-register missing addresses.
                if (!missingAddrs.isEmpty()) {
                    spi.ipFinder.registerAddresses(missingAddrs);

                    if (log.isDebugEnabled())
                        log.debug("Registered missing addresses in IP finder: " + missingAddrs);
                }
            }
            catch (IgniteSpiException e) {
                LT.error(log, e, "Failed to clean IP finder up.");
            }
        }
    }

    /**
     * Adds failed nodes specified in the received message to the local failed nodes list.
     *
     * @param msg Message.
     */
    private void processMessageFailedNodes(TcpDiscoveryAbstractMessage msg) {
        if (msg.failedNodes() != null) {
            for (UUID nodeId : msg.failedNodes()) {
                TcpDiscoveryNode failedNode = ring.node(nodeId);

                if (failedNode != null) {
                    if (!failedNode.isLocal()) {
                        boolean added = false;

                        synchronized (mux) {
                            if (!failedNodes.containsKey(failedNode)) {
                                failedNodes.put(failedNode, msg.senderNodeId() != null ? msg.senderNodeId() : getLocalNodeId());

                                added = true;
                            }
                        }

                        if (added && log.isDebugEnabled())
                            log.debug("Added node to failed nodes list [node=" + failedNode + ", msg=" + msg + ']');
                    }
                }
            }
        }
    }

    /**
     * @param obj Object.
     * @param ver Security serialize version.
     * @return Marshaled object.
     */
    private byte[] marshalWithSecurityVersion(Object obj, int ver) throws IgniteCheckedException {
        try {
            SecurityUtils.serializeVersion(ver);

            return U.marshal(spi.marshaller(), obj);
        }
        finally {
            SecurityUtils.restoreDefaultSerializeVersion();
        }
    }

    /**
     * @param bytes Marshaled object.
     * @param ver Security serialize version.
     * @return Unmarshaled object.
     */
    private <T> T unmarshalWithSecurityVersion(byte[] bytes, int ver) throws IgniteCheckedException {
        try {
            if (ver > 0)
                SecurityUtils.serializeVersion(ver);

            return spi.marshaller().unmarshal(bytes, U.resolveClassLoader(spi.ignite().configuration()));
        }
        finally {
            SecurityUtils.restoreDefaultSerializeVersion();
        }
    }

    /**
     * Discovery messages history used for client reconnect.
     */
    private class EnsuredMessageHistory {
        /** Pending messages. */
        private final GridBoundedLinkedHashSet<TcpDiscoveryAbstractMessage>
            msgs = new GridBoundedLinkedHashSet<>(ENSURED_MSG_HIST_SIZE);

        /**
         * @param msg Adds message.
         */
        void add(TcpDiscoveryAbstractMessage msg) {
            assert spi.ensured(msg) && msg.verified() : msg;

            if (msg instanceof TcpDiscoveryNodeAddedMessage) {
                TcpDiscoveryNodeAddedMessage addedMsg =
                    new TcpDiscoveryNodeAddedMessage((TcpDiscoveryNodeAddedMessage)msg);

                msg = addedMsg;

                TcpDiscoveryNode node = addedMsg.node();

                if (node.isClient() && !msgs.contains(msg)) {
                    Collection<TcpDiscoveryNode> allNodes = ring.allNodes();

                    Collection<TcpDiscoveryNode> top = new ArrayList<>(allNodes.size());

                    for (TcpDiscoveryNode n0 : allNodes) {
                        assert n0.internalOrder() > 0 : n0;

                        if (n0.internalOrder() < node.internalOrder())
                            top.add(n0);
                    }

                    addedMsg.clientTopology(top);
                }

                // Do not need this data for client reconnect.
                addedMsg.oldNodesDiscoveryData(null);
            }
            else if (msg instanceof TcpDiscoveryNodeAddFinishedMessage) {
                TcpDiscoveryNodeAddFinishedMessage addFinishMsg = (TcpDiscoveryNodeAddFinishedMessage)msg;

                if (addFinishMsg.clientDiscoData() != null) {
                    addFinishMsg = new TcpDiscoveryNodeAddFinishedMessage(addFinishMsg);

                    msg = addFinishMsg;

                    Map<UUID, Map<Integer, byte[]>> discoData = addFinishMsg.clientDiscoData();

                    Set<UUID> replaced = null;

                    for (TcpDiscoveryAbstractMessage msg0 : msgs) {
                        if (msg0 instanceof TcpDiscoveryNodeAddFinishedMessage) {
                            Map<UUID, Map<Integer, byte[]>> existingDiscoData =
                                ((TcpDiscoveryNodeAddFinishedMessage)msg0).clientDiscoData();

                            // Check if already stored message contains the same data to do not store copies multiple times.
                            if (existingDiscoData != null) {
                                for (Map.Entry<UUID, Map<Integer, byte[]>> e : discoData.entrySet()) {
                                    UUID nodeId = e.getKey();

                                    if (F.contains(replaced, nodeId))
                                        continue;

                                    Map<Integer, byte[]> existingData = existingDiscoData.get(e.getKey());

                                    if (existingData != null && mapsEqual(e.getValue(), existingData)) {
                                        e.setValue(existingData);

                                        if (replaced == null)
                                            replaced = new HashSet<>();

                                        boolean add = replaced.add(nodeId);

                                        assert add;

                                        if (replaced.size() == discoData.size())
                                            break;
                                    }
                                }

                                if (replaced != null && replaced.size() == discoData.size())
                                    break;
                            }
                        }
                    }
                }
            }
            else if (msg instanceof TcpDiscoveryNodeLeftMessage)
                clearClientAddFinished(msg.creatorNodeId());
            else if (msg instanceof TcpDiscoveryNodeFailedMessage)
                clearClientAddFinished(((TcpDiscoveryNodeFailedMessage)msg).failedNodeId());

            msgs.add(msg);
        }

        /**
         * @param clientId Client node ID.
         */
        private void clearClientAddFinished(UUID clientId) {
            for (TcpDiscoveryAbstractMessage msg : msgs) {
                if (msg instanceof TcpDiscoveryNodeAddFinishedMessage) {
                    TcpDiscoveryNodeAddFinishedMessage addFinishMsg = (TcpDiscoveryNodeAddFinishedMessage)msg;

                    if (addFinishMsg.clientDiscoData() != null && clientId.equals(addFinishMsg.nodeId())) {
                        addFinishMsg.clientDiscoData(null);
                        addFinishMsg.clientNodeAttributes(null);

                        break;
                    }
                }
            }
        }

        /**
         * @param m1 Map 1.
         * @param m2 Map 2.
         * @return {@code True} if maps contain the same data.
         */
        private boolean mapsEqual(Map<Integer, byte[]> m1, Map<Integer, byte[]> m2) {
            if (m1 == m2)
                return true;

            if (m1.size() == m2.size()) {
                for (Map.Entry<Integer, byte[]> e : m1.entrySet()) {
                    byte[] data = m2.get(e.getKey());

                    if (!Arrays.equals(e.getValue(), data))
                        return false;
                }

                return true;
            }

            return false;
        }

        /**
         * Gets messages starting from provided ID (exclusive). If such
         * message is not found, {@code null} is returned (this indicates
         * a failure condition when it was already removed from queue).
         *
         * @param lastMsgId Last message ID received on client. {@code Null} if client did not finish connect
         * procedure.
         * @param node Client node.
         * @return Collection of messages.
         */
        @Nullable Collection<TcpDiscoveryAbstractMessage> messages(@Nullable IgniteUuid lastMsgId,
            TcpDiscoveryNode node) {
            assert node != null && node.isClient() : node;

            if (lastMsgId == null) {
                // Client connection failed before it received TcpDiscoveryNodeAddedMessage.
                List<TcpDiscoveryAbstractMessage> res = null;

                for (TcpDiscoveryAbstractMessage msg : msgs) {
                    if (msg instanceof TcpDiscoveryNodeAddedMessage) {
                        if (node.id().equals(((TcpDiscoveryNodeAddedMessage)msg).node().id()))
                            res = new ArrayList<>(msgs.size());
                    }

                    if (res != null)
                        res.add(prepare(msg, node.id()));
                }

                if (log.isDebugEnabled()) {
                    if (res == null)
                        log.debug("Failed to find node added message [node=" + node + ']');
                    else
                        log.debug("Found add added message [node=" + node + ", hist=" + res + ']');
                }

                return res;
            }
            else {
                if (msgs.isEmpty())
                    return Collections.emptyList();

                Collection<TcpDiscoveryAbstractMessage> cp = new ArrayList<>(msgs.size());

                boolean skip = true;

                for (TcpDiscoveryAbstractMessage msg : msgs) {
                    if (skip) {
                        if (msg.id().equals(lastMsgId))
                            skip = false;
                    }
                    else
                        cp.add(prepare(msg, node.id()));
                }

                cp = !skip ? cp : null;

                if (log.isDebugEnabled()) {
                    if (cp == null)
                        log.debug("Failed to find messages history [node=" + node + ", lastMsgId=" + lastMsgId + ']');
                    else
                        log.debug("Found messages history [node=" + node + ", hist=" + cp + ']');
                }

                return cp;
            }
        }

        /**
         * @param msg Message.
         * @param destNodeId Client node ID.
         * @return Prepared message.
         */
        private TcpDiscoveryAbstractMessage prepare(TcpDiscoveryAbstractMessage msg, UUID destNodeId) {
            if (msg instanceof TcpDiscoveryNodeAddedMessage) {
                TcpDiscoveryNodeAddedMessage addedMsg = (TcpDiscoveryNodeAddedMessage)msg;

                if (addedMsg.node().id().equals(destNodeId)) {
                    assert addedMsg.clientTopology() != null : addedMsg;

                    TcpDiscoveryNodeAddedMessage msg0 = new TcpDiscoveryNodeAddedMessage(addedMsg);

                    prepareNodeAddedMessage(msg0, destNodeId, null, null, null);

                    msg0.topology(addedMsg.clientTopology());

                    return msg0;
                }
            }

            return msg;
        }
    }

    /**
     *
     */
    private static class PendingMessage {
        /** */
        TcpDiscoveryAbstractMessage msg;

        /** */
        final boolean customMsg;

        /** */
        final IgniteUuid id;

        /**
         * @param msg Message.
         */
        PendingMessage(TcpDiscoveryAbstractMessage msg) {
            assert msg != null && msg.id() != null : msg;

            this.msg = msg;

            id = msg.id();
            customMsg = msg instanceof TcpDiscoveryCustomEventMessage;
        }

        /** {@inheritDoc} */
        @Override public String toString() {
            return S.toString(PendingMessage.class, this);
        }
    }

    /**
     * Pending messages container.
     */
    private static class PendingMessages implements Iterable<TcpDiscoveryAbstractMessage> {
        /** */
        private static final int MAX = 1024;

        /** Pending messages. */
        private final Queue<PendingMessage> msgs = new ArrayDeque<>(MAX * 2);

        /** Processed custom message IDs. */
        private Set<IgniteUuid> procCustomMsgs = new GridBoundedLinkedHashSet<>(MAX * 2);

        /** Discarded message ID. */
        private IgniteUuid discardId;

        /** Discarded custom message ID. */
        private IgniteUuid customDiscardId;

        /**
         * Adds pending message and shrinks queue if it exceeds limit
         * (messages that were not discarded yet are never removed).
         *
         * @param msg Message to add.
         */
        void add(TcpDiscoveryAbstractMessage msg) {
            msgs.add(new PendingMessage(msg));

            while (msgs.size() > MAX) {
                PendingMessage polled = msgs.poll();

                assert polled != null;

                if (polled.id.equals(discardId))
                    break;
            }
        }

        /**
         * Resets pending messages.
         *
         * @param msgs Message.
         * @param discardId Discarded message ID.
         * @param customDiscardId Discarded custom event message ID.
         */
        void reset(
            @Nullable Collection<TcpDiscoveryAbstractMessage> msgs,
            @Nullable IgniteUuid discardId,
            @Nullable IgniteUuid customDiscardId
        ) {
            this.msgs.clear();

            if (msgs != null) {
                for (TcpDiscoveryAbstractMessage msg : msgs)
                    this.msgs.add(new PendingMessage(msg));
            }

            this.discardId = discardId;
            this.customDiscardId = customDiscardId;
        }

        /**
         * Discards message with provided ID and all before it.
         *
         * @param id Discarded message ID.
         * @param custom {@code True} if discard for {@link TcpDiscoveryCustomEventMessage}.
         */
        void discard(IgniteUuid id, boolean custom) {
            if (custom)
                customDiscardId = id;
            else
                discardId = id;

            cleanup();
        }

        /**
         *
         */
        void cleanup() {
            Iterator<PendingMessage> msgIt = msgs.iterator();

            boolean skipMsg = discardId != null;
            boolean skipCustomMsg = customDiscardId != null;

            while (msgIt.hasNext()) {
                PendingMessage msg = msgIt.next();

                if (msg.customMsg) {
                    if (skipCustomMsg) {
                        assert customDiscardId != null;

                        if (F.eq(customDiscardId, msg.id)) {
                            msg.msg = null;

                            return;
                        }
                    }
                }
                else {
                    if (skipMsg) {
                        assert discardId != null;

                        if (F.eq(discardId, msg.id)) {
                            msg.msg = null;

                            return;
                        }
                    }
                }
            }
        }

        /**
         * Gets iterator for non-discarded messages.
         *
         * @return Non-discarded messages iterator.
         */
        public Iterator<TcpDiscoveryAbstractMessage> iterator() {
            return new SkipIterator();
        }

        /**
         *
         */
        private class SkipIterator implements Iterator<TcpDiscoveryAbstractMessage> {
            /** Skip non-custom messages flag. */
            private boolean skipMsg = discardId != null;

            /** Skip custom messages flag. */
            private boolean skipCustomMsg = customDiscardId != null;

            /** Internal iterator. */
            private Iterator<PendingMessage> msgIt = msgs.iterator();

            /** Next message. */
            private TcpDiscoveryAbstractMessage next;

            {
                advance();
            }

            /** {@inheritDoc} */
            @Override public boolean hasNext() {
                return next != null;
            }

            /** {@inheritDoc} */
            @Override public TcpDiscoveryAbstractMessage next() {
                if (next == null)
                    throw new NoSuchElementException();

                TcpDiscoveryAbstractMessage next0 = next;

                advance();

                return next0;
            }

            /** {@inheritDoc} */
            @Override public void remove() {
                throw new UnsupportedOperationException();
            }

            /**
             * Advances iterator to the next available item.
             */
            private void advance() {
                next = null;

                while (msgIt.hasNext()) {
                    PendingMessage msg0 = msgIt.next();

                    if (msg0.customMsg) {
                        if (skipCustomMsg) {
                            assert customDiscardId != null;

                            if (F.eq(customDiscardId, msg0.id))
                                skipCustomMsg = false;

                            continue;
                        }
                    }
                    else {
                        if (skipMsg) {
                            assert discardId != null;

                            if (F.eq(discardId, msg0.id))
                                skipMsg = false;

                            continue;
                        }
                    }

                    if (msg0.msg == null)
                        continue;

                    next = msg0.msg;

                    break;
                }
            }
        }
    }

    /**
     * Message worker thread for messages processing.
     */
    private class RingMessageWorker extends MessageWorkerAdapter<TcpDiscoveryAbstractMessage> {
        /** Next node. */
        @SuppressWarnings({"FieldAccessedSynchronizedAndUnsynchronized"})
        private TcpDiscoveryNode next;

        /** Pending messages. */
        private final PendingMessages pendingMsgs = new PendingMessages();

        /** Messages history used for client reconnect. */
        private final EnsuredMessageHistory msgHist = new EnsuredMessageHistory();

        /** Last message that updated topology. */
        private TcpDiscoveryAbstractMessage lastMsg;

        /** Force pending messages send. */
        private boolean forceSndPending;

        /** Socket. */
        private Socket sock;

        /** Output stream. */
        private OutputStream out;

        /** Last time status message has been sent. */
        private long lastTimeStatusMsgSent;

        /** Incoming heartbeats check frequency. */
        private long hbCheckFreq = (long)spi.maxMissedHbs * spi.hbFreq + 50;

        /** Last time heartbeat message has been sent. */
        private long lastTimeHbMsgSent;

        /** Time when the last status message has been sent. */
        private long lastTimeConnCheckMsgSent;

        /** Flag that keeps info on whether the threshold is reached or not. */
        private boolean failureThresholdReached;

        /** Connection check frequency. */
        private long connCheckFreq;

        /** Connection check threshold. */
        private long connCheckThreshold;

        /** */
        private long lastRingMsgTime;

        /**
         */
        RingMessageWorker() {
            super("tcp-disco-msg-worker", 10);

            initConnectionCheckFrequency();
        }

        /**
         * Adds message to queue.
         *
         * @param msg Message to add.
         */
        void addMessage(TcpDiscoveryAbstractMessage msg) {
            DebugLogger log = messageLogger(msg);

            if ((msg instanceof TcpDiscoveryStatusCheckMessage ||
                msg instanceof TcpDiscoveryJoinRequestMessage ||
                msg instanceof TcpDiscoveryCustomEventMessage ||
                msg instanceof TcpDiscoveryClientReconnectMessage) &&
                queue.contains(msg)) {
                if (log.isDebugEnabled())
                    log.debug("Ignoring duplicate message: " + msg);

                return;
            }

            if (msg.highPriority())
                queue.addFirst(msg);
            else
                queue.add(msg);

            if (log.isDebugEnabled())
                log.debug("Message has been added to queue: " + msg);
        }

        /** {@inheritDoc} */
        @Override protected void body() throws InterruptedException {
            try {
                super.body();
            }
            catch (Throwable e) {
                if (!spi.isNodeStopping0() && spiStateCopy() != DISCONNECTING) {
                    final Ignite ignite = spi.ignite();

                    if (ignite != null) {
                        U.error(log, "TcpDiscoverSpi's message worker thread failed abnormally. " +
                            "Stopping the node in order to prevent cluster wide instability.", e);

                        new Thread(new Runnable() {
                            @Override public void run() {
                                try {
                                    IgnitionEx.stop(ignite.name(), true, true);

                                    U.log(log, "Stopped the node successfully in response to TcpDiscoverySpi's " +
                                        "message worker thread abnormal termination.");
                                }
                                catch (Throwable e) {
                                    U.error(log, "Failed to stop the node in response to TcpDiscoverySpi's " +
                                        "message worker thread abnormal termination.", e);
                                }
                            }
                        }, "node-stop-thread").start();
                    }
                }

                // Must be processed by IgniteSpiThread as well.
                throw e;
            }
        }

        /**
         * Initializes connection check frequency. Used only when failure detection timeout is enabled.
         */
        private void initConnectionCheckFrequency() {
            if (spi.failureDetectionTimeoutEnabled())
                connCheckThreshold = spi.failureDetectionTimeout();
            else
                connCheckThreshold = Math.min(spi.getSocketTimeout(), spi.getHeartbeatFrequency());

            for (int i = 3; i > 0; i--) {
                connCheckFreq = connCheckThreshold / i;

                if (connCheckFreq > 10)
                    break;
            }

            assert connCheckFreq > 0;

            if (log.isDebugEnabled())
                log.debug("Connection check frequency is calculated: " + connCheckFreq);
        }

        /**
         * @param msg Message to process.
         */
        @Override protected void processMessage(TcpDiscoveryAbstractMessage msg) {
            sendHeartbeatMessage();

            DebugLogger log = messageLogger(msg);

            if (log.isDebugEnabled())
                log.debug("Processing message [cls=" + msg.getClass().getSimpleName() + ", id=" + msg.id() + ']');

            if (debugMode)
                debugLog(msg, "Processing message [cls=" + msg.getClass().getSimpleName() + ", id=" + msg.id() + ']');

            boolean ensured = spi.ensured(msg);

            if (!locNode.id().equals(msg.senderNodeId()) && ensured)
                lastRingMsgTime = U.currentTimeMillis();

            if (locNode.internalOrder() == 0) {
                boolean proc = false;

                if (msg instanceof TcpDiscoveryNodeAddedMessage)
                    proc = ((TcpDiscoveryNodeAddedMessage)msg).node().equals(locNode);

                if (!proc) {
                    if (log.isDebugEnabled()) {
                        log.debug("Ignore message, local node order is not initialized [msg=" + msg +
                            ", locNode=" + locNode + ']');
                    }

                    return;
                }
            }

            spi.stats.onMessageProcessingStarted(msg);

            processMessageFailedNodes(msg);

            if (msg instanceof TcpDiscoveryJoinRequestMessage)
                processJoinRequestMessage((TcpDiscoveryJoinRequestMessage)msg);

            else if (msg instanceof TcpDiscoveryClientReconnectMessage)
                processClientReconnectMessage((TcpDiscoveryClientReconnectMessage)msg);

            else if (msg instanceof TcpDiscoveryNodeAddedMessage)
                processNodeAddedMessage((TcpDiscoveryNodeAddedMessage)msg);

            else if (msg instanceof TcpDiscoveryNodeAddFinishedMessage)
                processNodeAddFinishedMessage((TcpDiscoveryNodeAddFinishedMessage)msg);

            else if (msg instanceof TcpDiscoveryNodeLeftMessage)
                processNodeLeftMessage((TcpDiscoveryNodeLeftMessage)msg);

            else if (msg instanceof TcpDiscoveryNodeFailedMessage)
                processNodeFailedMessage((TcpDiscoveryNodeFailedMessage)msg);

            else if (msg instanceof TcpDiscoveryHeartbeatMessage)
                processHeartbeatMessage((TcpDiscoveryHeartbeatMessage)msg);

            else if (msg instanceof TcpDiscoveryStatusCheckMessage)
                processStatusCheckMessage((TcpDiscoveryStatusCheckMessage)msg);

            else if (msg instanceof TcpDiscoveryDiscardMessage)
                processDiscardMessage((TcpDiscoveryDiscardMessage)msg);

            else if (msg instanceof TcpDiscoveryCustomEventMessage)
                processCustomMessage((TcpDiscoveryCustomEventMessage)msg);

            else if (msg instanceof TcpDiscoveryClientPingRequest)
                processClientPingRequest((TcpDiscoveryClientPingRequest)msg);

            else if (msg instanceof TcpDiscoveryRingLatencyCheckMessage)
                processRingLatencyCheckMessage((TcpDiscoveryRingLatencyCheckMessage)msg);

            else
                assert false : "Unknown message type: " + msg.getClass().getSimpleName();

            if (ensured && redirectToClients(msg))
                msgHist.add(msg);

            if (msg.senderNodeId() != null && !msg.senderNodeId().equals(getLocalNodeId())) {
                // Received a message from remote node.
                onMessageExchanged();

                // Reset the failure flag.
                failureThresholdReached = false;
            }

            spi.stats.onMessageProcessingFinished(msg);
        }

        /** {@inheritDoc} */
        @Override protected void noMessageLoop() {
            if (locNode == null)
                return;

            checkConnection();

            sendHeartbeatMessage();

            checkHeartbeatsReceiving();

            checkPendingCustomMessages();

            checkFailedNodesList();
        }

        /**
         * @param msg Message.
         */
        private void sendMessageToClients(TcpDiscoveryAbstractMessage msg) {
            if (redirectToClients(msg)) {
                byte[] msgBytes = null;

                for (ClientMessageWorker clientMsgWorker : clientMsgWorkers.values()) {
                    if (msgBytes == null) {
                        try {
                            msgBytes = U.marshal(spi.marshaller(), msg);
                        }
                        catch (IgniteCheckedException e) {
                            U.error(log, "Failed to marshal message: " + msg, e);

                            break;
                        }
                    }

                    TcpDiscoveryAbstractMessage msg0 = msg;
                    byte[] msgBytes0 = msgBytes;

                    if (msg instanceof TcpDiscoveryNodeAddedMessage) {
                        TcpDiscoveryNodeAddedMessage nodeAddedMsg = (TcpDiscoveryNodeAddedMessage)msg;

                        TcpDiscoveryNode node = nodeAddedMsg.node();

                        if (clientMsgWorker.clientNodeId.equals(node.id())) {
                            try {
                                msg0 = U.unmarshal(spi.marshaller(), msgBytes,
                                    U.resolveClassLoader(spi.ignite().configuration()));

                                prepareNodeAddedMessage(msg0, clientMsgWorker.clientNodeId, null, null, null);

                                msgBytes0 = null;
                            }
                            catch (IgniteCheckedException e) {
                                U.error(log, "Failed to create message copy: " + msg, e);
                            }
                        }
                    }

                    clientMsgWorker.addMessage(msg0, msgBytes0);
                }
            }
        }

        /**
         * Sends message across the ring.
         *
         * @param msg Message to send
         */
        @SuppressWarnings({"BreakStatementWithLabel", "LabeledStatement", "ContinueStatementWithLabel"})
        private void sendMessageAcrossRing(TcpDiscoveryAbstractMessage msg) {
            assert msg != null;

            assert ring.hasRemoteNodes();

            for (IgniteInClosure<TcpDiscoveryAbstractMessage> msgLsnr : spi.sndMsgLsnrs)
                msgLsnr.apply(msg);

            sendMessageToClients(msg);

            Collection<TcpDiscoveryNode> failedNodes;

            TcpDiscoverySpiState state;

            synchronized (mux) {
                failedNodes = U.arrayList(ServerImpl.this.failedNodes.keySet());

                state = spiState;
            }

            Collection<Throwable> errs = null;

            boolean sent = false;

            boolean newNextNode = false;

            UUID locNodeId = getLocalNodeId();

            while (true) {
                TcpDiscoveryNode newNext = ring.nextNode(failedNodes);

                if (newNext == null) {
                    if (log.isDebugEnabled())
                        log.debug("No next node in topology.");

                    if (debugMode)
                        debugLog(msg, "No next node in topology.");

                    if (ring.hasRemoteNodes() && !(msg instanceof TcpDiscoveryConnectionCheckMessage) &&
                        !(msg instanceof TcpDiscoveryStatusCheckMessage && msg.creatorNodeId().equals(locNodeId))) {
                        msg.senderNodeId(locNodeId);

                        addMessage(msg);
                    }

                    break;
                }

                if (!newNext.equals(next)) {
                    if (log.isDebugEnabled())
                        log.debug("New next node [newNext=" + newNext + ", formerNext=" + next +
                            ", ring=" + ring + ", failedNodes=" + failedNodes + ']');

                    if (debugMode)
                        debugLog(msg, "New next node [newNext=" + newNext + ", formerNext=" + next +
                            ", ring=" + ring + ", failedNodes=" + failedNodes + ']');

                    U.closeQuiet(sock);

                    sock = null;

                    next = newNext;

                    newNextNode = true;
                }
                else if (log.isTraceEnabled())
                    log.trace("Next node remains the same [nextId=" + next.id() +
                        ", nextOrder=" + next.internalOrder() + ']');

                // Flag that shows whether next node exists and accepts incoming connections.
                boolean nextNodeExists = sock != null;

                final boolean sameHost = U.sameMacs(locNode, next);

                List<InetSocketAddress> locNodeAddrs = U.arrayList(locNode.socketAddresses());

                addr:
                for (InetSocketAddress addr : spi.getNodeAddresses(next, sameHost)) {
                    long ackTimeout0 = spi.getAckTimeout();

                    if (locNodeAddrs.contains(addr)) {
                        if (log.isDebugEnabled())
                            log.debug("Skip to send message to the local node (probably remote node has the same " +
                                "loopback address that local node): " + addr);

                        continue;
                    }

                    int reconCnt = 0;

                    IgniteSpiOperationTimeoutHelper timeoutHelper = null;

                    while (true) {
                        if (sock == null) {
                            if (timeoutHelper == null)
                                timeoutHelper = new IgniteSpiOperationTimeoutHelper(spi);

                            nextNodeExists = false;

                            boolean success = false;

                            boolean openSock = false;

                            // Restore ring.
                            try {
                                long tstamp = U.currentTimeMillis();

                                sock = spi.openSocket(addr, timeoutHelper);

                                out = spi.socketStream(sock);

                                openSock = true;

                                // Handshake.
                                spi.writeToSocket(sock, out, new TcpDiscoveryHandshakeRequest(locNodeId),
                                    timeoutHelper.nextTimeoutChunk(spi.getSocketTimeout()));

                                TcpDiscoveryHandshakeResponse res = spi.readMessage(sock, null,
                                    timeoutHelper.nextTimeoutChunk(ackTimeout0));

                                if (locNodeId.equals(res.creatorNodeId())) {
                                    if (log.isDebugEnabled())
                                        log.debug("Handshake response from local node: " + res);

                                    U.closeQuiet(sock);

                                    sock = null;

                                    break;
                                }

                                spi.stats.onClientSocketInitialized(U.currentTimeMillis() - tstamp);

                                UUID nextId = res.creatorNodeId();

                                long nextOrder = res.order();

                                if (!next.id().equals(nextId)) {
                                    // Node with different ID has bounded to the same port.
                                    if (log.isDebugEnabled())
                                        log.debug("Failed to restore ring because next node ID received is not as " +
                                            "expected [expectedId=" + next.id() + ", rcvdId=" + nextId + ']');

                                    if (debugMode)
                                        debugLog(msg, "Failed to restore ring because next node ID received is not " +
                                            "as expected [expectedId=" + next.id() + ", rcvdId=" + nextId + ']');

                                    break;
                                }
                                else {
                                    // ID is as expected. Check node order.
                                    if (nextOrder != next.internalOrder()) {
                                        // Is next currently being added?
                                        boolean nextNew = (msg instanceof TcpDiscoveryNodeAddedMessage &&
                                            ((TcpDiscoveryNodeAddedMessage)msg).node().id().equals(nextId));

                                        if (!nextNew)
                                            nextNew = hasPendingAddMessage(nextId);

                                        if (!nextNew) {
                                            if (log.isDebugEnabled())
                                                log.debug("Failed to restore ring because next node order received " +
                                                    "is not as expected [expected=" + next.internalOrder() +
                                                    ", rcvd=" + nextOrder + ", id=" + next.id() + ']');

                                            if (debugMode)
                                                debugLog(msg, "Failed to restore ring because next node order " +
                                                    "received is not as expected [expected=" + next.internalOrder() +
                                                    ", rcvd=" + nextOrder + ", id=" + next.id() + ']');

                                            break;
                                        }
                                    }

                                    if (log.isDebugEnabled())
                                        log.debug("Initialized connection with next node: " + next.id());

                                    if (debugMode)
                                        debugLog(msg, "Initialized connection with next node: " + next.id());

                                    errs = null;

                                    success = true;

                                    next.lastSuccessfulAddress(addr);
                                }
                            }
                            catch (IOException | IgniteCheckedException e) {
                                if (errs == null)
                                    errs = new ArrayList<>();

                                errs.add(e);

                                if (log.isDebugEnabled())
                                    U.error(log, "Failed to connect to next node [msg=" + msg
                                        + ", err=" + e.getMessage() + ']', e);

                                onException("Failed to connect to next node [msg=" + msg + ", err=" + e + ']', e);

                                if (!openSock)
                                    break; // Don't retry if we can not establish connection.

                                if (!spi.failureDetectionTimeoutEnabled() && ++reconCnt == spi.getReconnectCount())
                                    break;

                                if (timeoutHelper.checkFailureTimeoutReached(e))
                                    break;
                                else if (!spi.failureDetectionTimeoutEnabled() && (e instanceof
                                    SocketTimeoutException || X.hasCause(e, SocketTimeoutException.class))) {
                                    ackTimeout0 *= 2;

                                    if (!checkAckTimeout(ackTimeout0))
                                        break;
                                }

                                continue;
                            }
                            finally {
                                if (!success) {
                                    if (log.isDebugEnabled())
                                        log.debug("Closing socket to next: " + next);

                                    U.closeQuiet(sock);

                                    sock = null;
                                }
                                else {
                                    // Next node exists and accepts incoming messages.
                                    nextNodeExists = true;
                                    // Resetting timeout control object to let the code below to use a new one
                                    // for the next bunch of operations.
                                    timeoutHelper = null;
                                }
                            }
                        }

                        try {
                            boolean failure;

                            synchronized (mux) {
                                failure = ServerImpl.this.failedNodes.size() < failedNodes.size();
                            }

                            assert !forceSndPending || msg instanceof TcpDiscoveryNodeLeftMessage;

                            if (failure || forceSndPending) {
                                if (log.isDebugEnabled())
                                    log.debug("Pending messages will be sent [failure=" + failure +
                                        ", newNextNode=" + newNextNode +
                                        ", forceSndPending=" + forceSndPending + ']');

                                if (debugMode)
                                    debugLog(msg, "Pending messages will be sent [failure=" + failure +
                                        ", newNextNode=" + newNextNode +
                                        ", forceSndPending=" + forceSndPending + ']');

                                for (TcpDiscoveryAbstractMessage pendingMsg : pendingMsgs) {
                                    long tstamp = U.currentTimeMillis();

                                    prepareNodeAddedMessage(pendingMsg, next.id(), pendingMsgs.msgs,
                                        pendingMsgs.discardId, pendingMsgs.customDiscardId);

                                    if (timeoutHelper == null)
                                        timeoutHelper = new IgniteSpiOperationTimeoutHelper(spi);

                                    try {
                                        spi.writeToSocket(sock, out, pendingMsg, timeoutHelper.nextTimeoutChunk(
                                            spi.getSocketTimeout()));
                                    }
                                    finally {
                                        clearNodeAddedMessage(pendingMsg);
                                    }

                                    long tstamp0 = U.currentTimeMillis();

                                    int res = spi.readReceipt(sock, timeoutHelper.nextTimeoutChunk(ackTimeout0));

                                    spi.stats.onMessageSent(pendingMsg, tstamp0 - tstamp);

                                    if (log.isDebugEnabled())
                                        log.debug("Pending message has been sent to next node [msgId=" + msg.id() +
                                            ", pendingMsgId=" + pendingMsg.id() + ", next=" + next.id() +
                                            ", res=" + res + ']');

                                    if (debugMode)
                                        debugLog(msg, "Pending message has been sent to next node [msgId=" + msg.id() +
                                            ", pendingMsgId=" + pendingMsg.id() + ", next=" + next.id() +
                                            ", res=" + res + ']');

                                    // Resetting timeout control object to create a new one for the next bunch of
                                    // operations.
                                    timeoutHelper = null;
                                }
                            }

                            if (msg instanceof TcpDiscoveryConnectionCheckMessage) {
                                if (!next.version().greaterThanEqual(TcpDiscoverySpi.FAILURE_DETECTION_MAJOR_VER,
                                    TcpDiscoverySpi.FAILURE_DETECTION_MINOR_VER,
                                    TcpDiscoverySpi.FAILURE_DETECTION_MAINT_VER))
                                    // Preserve backward compatibility with nodes of older versions.
                                    msg = new TcpDiscoveryStatusCheckMessage(locNode, null);
                            }
                            else
                                prepareNodeAddedMessage(msg, next.id(), pendingMsgs.msgs, pendingMsgs.discardId,
                                    pendingMsgs.customDiscardId);

                            try {
                                SecurityUtils.serializeVersion(1);

                                long tstamp = U.currentTimeMillis();

                                if (timeoutHelper == null)
                                    timeoutHelper = new IgniteSpiOperationTimeoutHelper(spi);

                                if (!failedNodes.isEmpty()) {
                                    for (TcpDiscoveryNode failedNode : failedNodes) {
                                        assert !failedNode.equals(next) : failedNode;

                                        msg.addFailedNode(failedNode.id());
                                    }
                                }

                                boolean latencyCheck = msg instanceof TcpDiscoveryRingLatencyCheckMessage;

                                if (latencyCheck && log.isInfoEnabled())
                                    log.info("Latency check message has been written to socket: " + msg.id());

                                spi.writeToSocket(sock, out, msg, timeoutHelper.nextTimeoutChunk(spi.getSocketTimeout()));

                                long tstamp0 = U.currentTimeMillis();

                                int res = spi.readReceipt(sock, timeoutHelper.nextTimeoutChunk(ackTimeout0));

<<<<<<< HEAD
                                spi.stats.onMessageSent(msg, tstamp0 - tstamp);
=======
                                if (latencyCheck && log.isInfoEnabled())
                                    log.info("Latency check message has been acked: " + msg.id());

                                spi.stats.onMessageSent(msg, tstamp0 - tstamp, U.currentTimeMillis() - tstamp0);
>>>>>>> f59007f2

                                onMessageExchanged();

                                DebugLogger debugLog = messageLogger(msg);

                                if (debugLog.isDebugEnabled()) {
                                    debugLog.debug("Message has been sent to next node [msg=" + msg +
                                        ", next=" + next.id() +
                                        ", res=" + res + ']');
                                }

                                if (debugMode) {
                                    debugLog(msg, "Message has been sent to next node [msg=" + msg +
                                        ", next=" + next.id() +
                                        ", res=" + res + ']');
                                }
                            }
                            finally {
                                SecurityUtils.restoreDefaultSerializeVersion();

                                clearNodeAddedMessage(msg);
                            }

                            registerPendingMessage(msg);

                            sent = true;

                            break addr;
                        }
                        catch (IOException | IgniteCheckedException e) {
                            if (errs == null)
                                errs = new ArrayList<>();

                            errs.add(e);

                            if (log.isDebugEnabled())
                                U.error(log, "Failed to send message to next node [next=" + next.id() + ", msg=" + msg +
                                    ", err=" + e + ']', e);

                            onException("Failed to send message to next node [next=" + next.id() + ", msg=" + msg + ']',
                                e);

                            if (timeoutHelper.checkFailureTimeoutReached(e))
                                break;

                            if (!spi.failureDetectionTimeoutEnabled()) {
                                if (++reconCnt == spi.getReconnectCount())
                                    break;
                                else if (e instanceof SocketTimeoutException ||
                                    X.hasCause(e, SocketTimeoutException.class)) {
                                    ackTimeout0 *= 2;

                                    if (!checkAckTimeout(ackTimeout0))
                                        break;
                                }
                            }
                        }
                        finally {
                            forceSndPending = false;

                            if (!sent) {
                                if (log.isDebugEnabled())
                                    log.debug("Closing socket to next (not sent): " + next);

                                U.closeQuiet(sock);

                                sock = null;

                                if (log.isDebugEnabled())
                                    log.debug("Message has not been sent [next=" + next.id() + ", msg=" + msg +
                                        (!spi.failureDetectionTimeoutEnabled() ? ", i=" + reconCnt : "") + ']');
                            }
                        }
                    } // Try to reconnect.
                } // Iterating node's addresses.

                if (!sent) {
                    if (!failedNodes.contains(next)) {
                        failedNodes.add(next);

                        if (state == CONNECTED) {
                            Exception err = errs != null ?
                                U.exceptionWithSuppressed("Failed to send message to next node [msg=" + msg +
                                    ", next=" + U.toShortString(next) + ']', errs) :
                                null;

                            // If node existed on connection initialization we should check
                            // whether it has not gone yet.
                            U.warn(log, "Failed to send message to next node [msg=" + msg + ", next=" + next +
                                ", errMsg=" + (err != null ? err.getMessage() : "N/A") + ']');
                        }
                    }

                    next = null;

                    errs = null;
                }
                else
                    break;
            }

            synchronized (mux) {
                failedNodes.removeAll(ServerImpl.this.failedNodes.keySet());
            }

            if (!failedNodes.isEmpty()) {
                if (state == CONNECTED) {
                    if (!sent && log.isDebugEnabled())
                        // Message has not been sent due to some problems.
                        log.debug("Message has not been sent: " + msg);

                    if (log.isDebugEnabled())
                        log.debug("Detected failed nodes: " + failedNodes);
                }

                synchronized (mux) {
                    for (TcpDiscoveryNode failedNode : failedNodes) {
                        if (!ServerImpl.this.failedNodes.containsKey(failedNode))
                            ServerImpl.this.failedNodes.put(failedNode, locNodeId);
                    }

                    for (TcpDiscoveryNode failedNode : failedNodes)
                        failedNodesMsgSent.add(failedNode.id());
                }

                for (TcpDiscoveryNode n : failedNodes)
                    msgWorker.addMessage(new TcpDiscoveryNodeFailedMessage(locNodeId, n.id(), n.internalOrder()));

                if (!sent) {
                    assert next == null : next;

                    if (log.isDebugEnabled())
                        log.debug("Pending messages will be resent to local node");

                    if (debugMode)
                        debugLog(msg, "Pending messages will be resent to local node");

                    for (TcpDiscoveryAbstractMessage pendingMsg : pendingMsgs) {
                        prepareNodeAddedMessage(pendingMsg, locNodeId, pendingMsgs.msgs, pendingMsgs.discardId,
                            pendingMsgs.customDiscardId);

                        pendingMsg.senderNodeId(locNodeId);

                        msgWorker.addMessage(pendingMsg);

                        if (log.isDebugEnabled())
                            log.debug("Pending message has been sent to local node [msg=" + msg.id() +
                                ", pendingMsgId=" + pendingMsg + ']');

                        if (debugMode) {
                            debugLog(msg, "Pending message has been sent to local node [msg=" + msg.id() +
                                ", pendingMsgId=" + pendingMsg + ']');
                        }
                    }
                }

                LT.warn(log, "Local node has detected failed nodes and started cluster-wide procedure. " +
                    "To speed up failure detection please see 'Failure Detection' section under javadoc" +
                    " for 'TcpDiscoverySpi'");
            }
        }

        /**
         * @param msg Message.
         * @return Whether to redirect message to client nodes.
         */
        private boolean redirectToClients(TcpDiscoveryAbstractMessage msg) {
            return msg.verified() && U.getAnnotation(msg.getClass(), TcpDiscoveryRedirectToClient.class) != null;
        }

        /**
         * Registers pending message.
         *
         * @param msg Message to register.
         */
        private void registerPendingMessage(TcpDiscoveryAbstractMessage msg) {
            assert msg != null;

            if (spi.ensured(msg)) {
                pendingMsgs.add(msg);

                spi.stats.onPendingMessageRegistered();

                if (log.isDebugEnabled())
                    log.debug("Pending message has been registered: " + msg.id());
            }
        }

        /**
         * Checks whether pending messages queue contains unprocessed {@link TcpDiscoveryNodeAddedMessage} for
         * the node with {@code nodeId}.
         *
         * @param nodeId Node ID.
         * @return {@code true} if contains, {@code false} otherwise.
         */
        private boolean hasPendingAddMessage(UUID nodeId) {
            if (pendingMsgs.msgs.isEmpty())
                return false;

            for (PendingMessage pendingMsg : pendingMsgs.msgs) {
                if (pendingMsg.msg instanceof TcpDiscoveryNodeAddedMessage) {
                    TcpDiscoveryNodeAddedMessage addMsg = (TcpDiscoveryNodeAddedMessage)pendingMsg.msg;

                    if (addMsg.node().id().equals(nodeId) && addMsg.id().compareTo(pendingMsgs.discardId) > 0)
                        return true;
                }
            }

            return false;
        }

        /**
         * Processes join request message.
         *
         * @param msg Join request message.
         */
        private void processJoinRequestMessage(final TcpDiscoveryJoinRequestMessage msg) {
            assert msg != null;

            final TcpDiscoveryNode node = msg.node();

            final UUID locNodeId = getLocalNodeId();

            if (!msg.client()) {
                boolean rmtHostLoopback = node.socketAddresses().size() == 1 &&
                    node.socketAddresses().iterator().next().getAddress().isLoopbackAddress();

                // This check is performed by the node joining node is connected to, but not by coordinator
                // because loopback problem message is sent directly to the joining node which may be unavailable
                // if coordinator resides on another host.
                if (spi.locHost.isLoopbackAddress() != rmtHostLoopback) {
                    String firstNode = rmtHostLoopback ? "remote" : "local";

                    String secondNode = rmtHostLoopback ? "local" : "remote";

                    String errMsg = "Failed to add node to topology because " + firstNode +
                        " node is configured to use loopback address, but " + secondNode + " node is not " +
                        "(consider changing 'localAddress' configuration parameter) " +
                        "[locNodeAddrs=" + U.addressesAsString(locNode) +
                        ", rmtNodeAddrs=" + U.addressesAsString(node) + ']';

                    LT.warn(log, errMsg);

                    // Always output in debug.
                    if (log.isDebugEnabled())
                        log.debug(errMsg);

                    try {
                        trySendMessageDirectly(node, new TcpDiscoveryLoopbackProblemMessage(
                            locNodeId, locNode.addresses(), locNode.hostNames()));
                    }
                    catch (IgniteSpiException e) {
                        if (log.isDebugEnabled())
                            log.debug("Failed to send loopback problem message to node " +
                                "[node=" + node + ", err=" + e.getMessage() + ']');

                        onException("Failed to send loopback problem message to node " +
                            "[node=" + node + ", err=" + e.getMessage() + ']', e);
                    }

                    // Ignore join request.
                    return;
                }
            }

            if (isLocalNodeCoordinator()) {
                TcpDiscoveryNode existingNode = ring.node(node.id());

                if (existingNode != null) {
                    if (!node.socketAddresses().equals(existingNode.socketAddresses())) {
                        if (!pingNode(existingNode)) {
                            U.warn(log, "Sending node failed message for existing node: " + node);

                            addMessage(new TcpDiscoveryNodeFailedMessage(locNodeId,
                                existingNode.id(), existingNode.internalOrder()));

                            // Ignore this join request since existing node is about to fail
                            // and new node can continue.
                            return;
                        }

                        try {
                            trySendMessageDirectly(node, new TcpDiscoveryDuplicateIdMessage(locNodeId,
                                existingNode));
                        }
                        catch (IgniteSpiException e) {
                            if (log.isDebugEnabled())
                                log.debug("Failed to send duplicate ID message to node " +
                                    "[node=" + node + ", existingNode=" + existingNode +
                                    ", err=" + e.getMessage() + ']');

                            onException("Failed to send duplicate ID message to node " +
                                "[node=" + node + ", existingNode=" + existingNode + ']', e);
                        }

                        // Output warning.
                        LT.warn(log, "Ignoring join request from node (duplicate ID) [node=" + node +
                            ", existingNode=" + existingNode + ']');

                        // Ignore join request.
                        return;
                    }

                    if (msg.client()) {
                        TcpDiscoveryClientReconnectMessage reconMsg = new TcpDiscoveryClientReconnectMessage(node.id(),
                            node.clientRouterNodeId(),
                            null);

                        reconMsg.verify(getLocalNodeId());

                        Collection<TcpDiscoveryAbstractMessage> msgs = msgHist.messages(null, node);

                        if (msgs != null) {
                            reconMsg.pendingMessages(msgs);

                            reconMsg.success(true);
                        }

                        if (log.isDebugEnabled())
                            log.debug("Send reconnect message to already joined client " +
                                "[clientNode=" + existingNode + ", msg=" + reconMsg + ']');

                        if (getLocalNodeId().equals(node.clientRouterNodeId())) {
                            ClientMessageWorker wrk = clientMsgWorkers.get(node.id());

                            if (wrk != null)
                                wrk.addMessage(reconMsg);
                            else if (log.isDebugEnabled())
                                log.debug("Failed to find client message worker " +
                                    "[clientNode=" + existingNode + ", msg=" + reconMsg + ']');
                        }
                        else {
                            if (sendMessageToRemotes(reconMsg))
                                sendMessageAcrossRing(reconMsg);
                        }
                    }
                    else if (log.isDebugEnabled())
                        log.debug("Ignoring join request message since node is already in topology: " + msg);

                    return;
                }

                if (spi.nodeAuth != null) {
                    // Authenticate node first.
                    try {
                        SecurityCredentials cred = unmarshalCredentials(node);

                        SecurityContext subj = spi.nodeAuth.authenticateNode(node, cred);

                        if (subj == null) {
                            // Node has not pass authentication.
                            LT.warn(log, "Authentication failed [nodeId=" + node.id() +
                                    ", addrs=" + U.addressesAsString(node) + ']',
                                "Authentication failed [nodeId=" + U.id8(node.id()) + ", addrs=" +
                                    U.addressesAsString(node) + ']');

                            // Always output in debug.
                            if (log.isDebugEnabled())
                                log.debug("Authentication failed [nodeId=" + node.id() + ", addrs=" +
                                    U.addressesAsString(node));

                            try {
                                trySendMessageDirectly(node, new TcpDiscoveryAuthFailedMessage(locNodeId,
                                    spi.locHost));
                            }
                            catch (IgniteSpiException e) {
                                if (log.isDebugEnabled())
                                    log.debug("Failed to send unauthenticated message to node " +
                                        "[node=" + node + ", err=" + e.getMessage() + ']');

                                onException("Failed to send unauthenticated message to node " +
                                    "[node=" + node + ", err=" + e.getMessage() + ']', e);
                            }

                            // Ignore join request.
                            return;
                        }
                        else {
                            if (!(subj instanceof Serializable)) {
                                // Node has not pass authentication.
                                LT.warn(log, "Authentication subject is not Serializable [nodeId=" + node.id() +
                                        ", addrs=" + U.addressesAsString(node) + ']',
                                    "Authentication subject is not Serializable [nodeId=" + U.id8(node.id()) +
                                        ", addrs=" +
                                        U.addressesAsString(node) + ']');

                                // Always output in debug.
                                if (log.isDebugEnabled())
                                    log.debug("Authentication subject is not serializable [nodeId=" + node.id() +
                                        ", addrs=" + U.addressesAsString(node));

                                try {
                                    trySendMessageDirectly(node, new TcpDiscoveryAuthFailedMessage(locNodeId,
                                        spi.locHost));
                                }
                                catch (IgniteSpiException e) {
                                    if (log.isDebugEnabled())
                                        log.debug("Failed to send unauthenticated message to node " +
                                            "[node=" + node + ", err=" + e.getMessage() + ']');
                                }

                                // Ignore join request.
                                return;
                            }

                            // Stick in authentication subject to node (use security-safe attributes for copy).
                            Map<String, Object> attrs = new HashMap<>(node.getAttributes());

                            attrs.put(IgniteNodeAttributes.ATTR_SECURITY_SUBJECT_V2, U.marshal(spi.marshaller(), subj));
                            attrs.put(IgniteNodeAttributes.ATTR_SECURITY_SUBJECT, marshalWithSecurityVersion(subj, 1));

                            node.setAttributes(attrs);
                        }
                    }
                    catch (IgniteException | IgniteCheckedException e) {
                        LT.error(log, e, "Authentication failed [nodeId=" + node.id() + ", addrs=" +
                            U.addressesAsString(node) + ']');

                        if (log.isDebugEnabled())
                            log.debug("Failed to authenticate node (will ignore join request) [node=" + node +
                                ", err=" + e + ']');

                        onException("Failed to authenticate node (will ignore join request) [node=" + node +
                            ", err=" + e + ']', e);

                        // Ignore join request.
                        return;
                    }
                }

                final IgniteNodeValidationResult err = spi.getSpiContext().validateNode(node);

                if (err != null) {
                    if (log.isDebugEnabled())
                        log.debug("Node validation failed [res=" + err + ", node=" + node + ']');

                    utilityPool.execute(
                        new Runnable() {
                            @Override public void run() {
                                boolean ping = node.id().equals(err.nodeId()) ? pingNode(node) : pingNode(err.nodeId());

                                if (!ping) {
                                    if (log.isDebugEnabled())
                                        log.debug("Conflicting node has already left, need to wait for event. " +
                                            "Will ignore join request for now since it will be recent [req=" + msg +
                                            ", err=" + err.message() + ']');

                                    // Ignore join request.
                                    return;
                                }

                                LT.warn(log, err.message());

                                // Always output in debug.
                                if (log.isDebugEnabled())
                                    log.debug(err.message());

                                try {
                                    trySendMessageDirectly(node,
                                        new TcpDiscoveryCheckFailedMessage(locNodeId, err.sendMessage()));
                                }
                                catch (IgniteSpiException e) {
                                    if (log.isDebugEnabled())
                                        log.debug("Failed to send hash ID resolver validation failed message to node " +
                                            "[node=" + node + ", err=" + e.getMessage() + ']');

                                    onException("Failed to send hash ID resolver validation failed message to node " +
                                        "[node=" + node + ", err=" + e.getMessage() + ']', e);
                                }
                            }
                        }
                    );

                    // Ignore join request.
                    return;
                }

                final String locMarsh = locNode.attribute(ATTR_MARSHALLER);
                final String rmtMarsh = node.attribute(ATTR_MARSHALLER);

                if (!F.eq(locMarsh, rmtMarsh)) {
                    utilityPool.execute(
                        new Runnable() {
                            @Override public void run() {
                                String errMsg = "Local node's marshaller differs from remote node's marshaller " +
                                    "(to make sure all nodes in topology have identical marshaller, " +
                                    "configure marshaller explicitly in configuration) " +
                                    "[locMarshaller=" + locMarsh + ", rmtMarshaller=" + rmtMarsh +
                                    ", locNodeAddrs=" + U.addressesAsString(locNode) +
                                    ", rmtNodeAddrs=" + U.addressesAsString(node) +
                                    ", locNodeId=" + locNode.id() + ", rmtNodeId=" + msg.creatorNodeId() + ']';

                                LT.warn(log, errMsg);

                                // Always output in debug.
                                if (log.isDebugEnabled())
                                    log.debug(errMsg);

                                try {
                                    String sndMsg = "Local node's marshaller differs from remote node's marshaller " +
                                        "(to make sure all nodes in topology have identical marshaller, " +
                                        "configure marshaller explicitly in configuration) " +
                                        "[locMarshaller=" + rmtMarsh + ", rmtMarshaller=" + locMarsh +
                                        ", locNodeAddrs=" + U.addressesAsString(node) + ", locPort=" + node.discoveryPort() +
                                        ", rmtNodeAddr=" + U.addressesAsString(locNode) + ", locNodeId=" + node.id() +
                                        ", rmtNodeId=" + locNode.id() + ']';

                                    trySendMessageDirectly(node,
                                        new TcpDiscoveryCheckFailedMessage(locNodeId, sndMsg));
                                }
                                catch (IgniteSpiException e) {
                                    if (log.isDebugEnabled())
                                        log.debug("Failed to send marshaller check failed message to node " +
                                            "[node=" + node + ", err=" + e.getMessage() + ']');

                                    onException("Failed to send marshaller check failed message to node " +
                                        "[node=" + node + ", err=" + e.getMessage() + ']', e);
                                }
                            }
                        }
                    );

                    // Ignore join request.
                    return;
                }

                // If node have no value for this attribute then we treat it as true.
                final Boolean locMarshUseDfltSuid = locNode.attribute(ATTR_MARSHALLER_USE_DFLT_SUID);
                boolean locMarshUseDfltSuidBool = locMarshUseDfltSuid == null ? true : locMarshUseDfltSuid;

                final Boolean rmtMarshUseDfltSuid = node.attribute(ATTR_MARSHALLER_USE_DFLT_SUID);
                boolean rmtMarshUseDfltSuidBool = rmtMarshUseDfltSuid == null ? true : rmtMarshUseDfltSuid;

                Boolean locLateAssign = locNode.attribute(ATTR_LATE_AFFINITY_ASSIGNMENT);
                // Can be null only in tests.
                boolean locLateAssignBool = locLateAssign != null ? locLateAssign : false;

                if (locMarshUseDfltSuidBool != rmtMarshUseDfltSuidBool) {
                    utilityPool.execute(
                        new Runnable() {
                            @Override public void run() {
                                String errMsg = "Local node's " + IGNITE_OPTIMIZED_MARSHALLER_USE_DEFAULT_SUID +
                                    " property value differs from remote node's value " +
                                    "(to make sure all nodes in topology have identical marshaller settings, " +
                                    "configure system property explicitly) " +
                                    "[locMarshUseDfltSuid=" + locMarshUseDfltSuid +
                                    ", rmtMarshUseDfltSuid=" + rmtMarshUseDfltSuid +
                                    ", locNodeAddrs=" + U.addressesAsString(locNode) +
                                    ", rmtNodeAddrs=" + U.addressesAsString(node) +
                                    ", locNodeId=" + locNode.id() + ", rmtNodeId=" + msg.creatorNodeId() + ']';

                                String sndMsg = "Local node's " + IGNITE_OPTIMIZED_MARSHALLER_USE_DEFAULT_SUID +
                                    " property value differs from remote node's value " +
                                    "(to make sure all nodes in topology have identical marshaller settings, " +
                                    "configure system property explicitly) " +
                                    "[locMarshUseDfltSuid=" + rmtMarshUseDfltSuid +
                                    ", rmtMarshUseDfltSuid=" + locMarshUseDfltSuid +
                                    ", locNodeAddrs=" + U.addressesAsString(node) + ", locPort=" + node.discoveryPort() +
                                    ", rmtNodeAddr=" + U.addressesAsString(locNode) + ", locNodeId=" + node.id() +
                                    ", rmtNodeId=" + locNode.id() + ']';

                                nodeCheckError(
                                    node,
                                    errMsg,
                                    sndMsg);
                            }
                        });

                    // Ignore join request.
                    return;
                }

                // Validate compact footer flags.
                Boolean locMarshCompactFooter = locNode.attribute(ATTR_MARSHALLER_COMPACT_FOOTER);
                final boolean locMarshCompactFooterBool = locMarshCompactFooter != null ? locMarshCompactFooter : false;

                Boolean rmtMarshCompactFooter = node.attribute(ATTR_MARSHALLER_COMPACT_FOOTER);
                final boolean rmtMarshCompactFooterBool = rmtMarshCompactFooter != null ? rmtMarshCompactFooter : false;

                if (locMarshCompactFooterBool != rmtMarshCompactFooterBool) {
                    utilityPool.execute(
                        new Runnable() {
                            @Override public void run() {
                                String errMsg = "Local node's binary marshaller \"compactFooter\" property differs from " +
                                    "the same property on remote node (make sure all nodes in topology have the same value " +
                                    "of \"compactFooter\" property) [locMarshallerCompactFooter=" + locMarshCompactFooterBool +
                                    ", rmtMarshallerCompactFooter=" + rmtMarshCompactFooterBool +
                                    ", locNodeAddrs=" + U.addressesAsString(locNode) +
                                    ", rmtNodeAddrs=" + U.addressesAsString(node) +
                                    ", locNodeId=" + locNode.id() + ", rmtNodeId=" + msg.creatorNodeId() + ']';

                                String sndMsg = "Local node's binary marshaller \"compactFooter\" property differs from " +
                                    "the same property on remote node (make sure all nodes in topology have the same value " +
                                    "of \"compactFooter\" property) [locMarshallerCompactFooter=" + rmtMarshCompactFooterBool +
                                    ", rmtMarshallerCompactFooter=" + locMarshCompactFooterBool +
                                    ", locNodeAddrs=" + U.addressesAsString(node) + ", locPort=" + node.discoveryPort() +
                                    ", rmtNodeAddr=" + U.addressesAsString(locNode) + ", locNodeId=" + node.id() +
                                    ", rmtNodeId=" + locNode.id() + ']';

                                nodeCheckError(
                                    node,
                                    errMsg,
                                    sndMsg);
                            }
                        });

                    // Ignore join request.
                    return;
                }

                // Validate String serialization mechanism used by the BinaryMarshaller.
                final Boolean locMarshStrSerialVer2 = locNode.attribute(ATTR_MARSHALLER_USE_BINARY_STRING_SER_VER_2);
                final boolean locMarshStrSerialVer2Bool = locMarshStrSerialVer2 != null ? locMarshStrSerialVer2 : false;

                final Boolean rmtMarshStrSerialVer2 = node.attribute(ATTR_MARSHALLER_USE_BINARY_STRING_SER_VER_2);
                final boolean rmtMarshStrSerialVer2Bool = rmtMarshStrSerialVer2 != null ? rmtMarshStrSerialVer2 : false;

                if (locMarshStrSerialVer2Bool != rmtMarshStrSerialVer2Bool) {
                    utilityPool.execute(
                        new Runnable() {
                            @Override public void run() {
                                String errMsg = "Local node's " + IGNITE_BINARY_MARSHALLER_USE_STRING_SERIALIZATION_VER_2 +
                                    " property value differs from remote node's value " +
                                    "(to make sure all nodes in topology have identical marshaller settings, " +
                                    "configure system property explicitly) " +
                                    "[locMarshStrSerialVer2=" + locMarshStrSerialVer2 +
                                    ", rmtMarshStrSerialVer2=" + rmtMarshStrSerialVer2 +
                                    ", locNodeAddrs=" + U.addressesAsString(locNode) +
                                    ", rmtNodeAddrs=" + U.addressesAsString(node) +
                                    ", locNodeId=" + locNode.id() + ", rmtNodeId=" + msg.creatorNodeId() + ']';

                                String sndMsg = "Local node's " + IGNITE_BINARY_MARSHALLER_USE_STRING_SERIALIZATION_VER_2 +
                                    " property value differs from remote node's value " +
                                    "(to make sure all nodes in topology have identical marshaller settings, " +
                                    "configure system property explicitly) " +
                                    "[locMarshStrSerialVer2=" + rmtMarshStrSerialVer2 +
                                    ", rmtMarshStrSerialVer2=" + locMarshStrSerialVer2 +
                                    ", locNodeAddrs=" + U.addressesAsString(node) + ", locPort=" + node.discoveryPort() +
                                    ", rmtNodeAddr=" + U.addressesAsString(locNode) + ", locNodeId=" + node.id() +
                                    ", rmtNodeId=" + locNode.id() + ']';

                                nodeCheckError(
                                    node,
                                    errMsg,
                                    sndMsg);
                            }
                        });

                    // Ignore join request.
                    return;
                }

                boolean rmtLateAssignBool;

                if (node.version().compareToIgnoreTimestamp(CacheAffinitySharedManager.LATE_AFF_ASSIGN_SINCE) >= 0) {
                    Boolean rmtLateAssign = node.attribute(ATTR_LATE_AFFINITY_ASSIGNMENT);
                    // Can be null only in tests.
                    rmtLateAssignBool = rmtLateAssign != null ? rmtLateAssign : false;
                }
                else
                    rmtLateAssignBool = false;

                if (locLateAssignBool != rmtLateAssignBool) {
                    String errMsg = "Local node's cache affinity assignment mode differs from " +
                        "the same property on remote node (make sure all nodes in topology have the same " +
                        "cache affinity assignment mode) [locLateAssign=" + locLateAssignBool +
                        ", rmtLateAssign=" + rmtLateAssignBool +
                        ", locNodeAddrs=" + U.addressesAsString(locNode) +
                        ", rmtNodeAddrs=" + U.addressesAsString(node) +
                        ", locNodeId=" + locNode.id() + ", rmtNodeId=" + msg.creatorNodeId() + ']';

                    String sndMsg = "Local node's cache affinity assignment mode differs from " +
                        "the same property on remote node (make sure all nodes in topology have the same " +
                        "cache affinity assignment mode) [locLateAssign=" + rmtLateAssignBool +
                        ", rmtLateAssign=" + locLateAssign +
                        ", locNodeAddrs=" + U.addressesAsString(node) + ", locPort=" + node.discoveryPort() +
                        ", rmtNodeAddr=" + U.addressesAsString(locNode) + ", locNodeId=" + node.id() +
                        ", rmtNodeId=" + locNode.id() + ']';

                    nodeCheckError(node, errMsg, sndMsg);

                    // Ignore join request.
                    return;
                }

                final Boolean locSrvcCompatibilityEnabled = locNode.attribute(ATTR_SERVICES_COMPATIBILITY_MODE);

                if (node.version().compareToIgnoreTimestamp(GridServiceProcessor.LAZY_SERVICES_CFG_SINCE) >= 0) {
                    final Boolean rmtSrvcCompatibilityEnabled = node.attribute(ATTR_SERVICES_COMPATIBILITY_MODE);

                    if (!F.eq(locSrvcCompatibilityEnabled, rmtSrvcCompatibilityEnabled)) {
                        utilityPool.execute(
                            new Runnable() {
                                @Override public void run() {
                                    String errMsg = "Local node's " + IGNITE_SERVICES_COMPATIBILITY_MODE +
                                        " property value differs from remote node's value " +
                                        "(to make sure all nodes in topology have identical IgniteServices compatibility mode, " +
                                        "configure system property explicitly) " +
                                        "[locSrvcCompatibilityEnabled=" + locSrvcCompatibilityEnabled +
                                        ", rmtSrvcCompatibilityEnabled=" + rmtSrvcCompatibilityEnabled +
                                        ", locNodeAddrs=" + U.addressesAsString(locNode) +
                                        ", rmtNodeAddrs=" + U.addressesAsString(node) +
                                        ", locNodeId=" + locNode.id() + ", rmtNodeId=" + msg.creatorNodeId() + ']';

                                    String sndMsg = "Local node's " + IGNITE_SERVICES_COMPATIBILITY_MODE +
                                        " property value differs from remote node's value " +
                                        "(to make sure all nodes in topology have identical IgniteServices compatibility mode, " +
                                        "configure system property explicitly) " +
                                        "[locSrvcCompatibilityEnabled=" + rmtSrvcCompatibilityEnabled +
                                        ", rmtSrvcCompatibilityEnabled=" + locSrvcCompatibilityEnabled +
                                        ", locNodeAddrs=" + U.addressesAsString(node) + ", locPort=" + node.discoveryPort() +
                                        ", rmtNodeAddr=" + U.addressesAsString(locNode) + ", locNodeId=" + node.id() +
                                        ", rmtNodeId=" + locNode.id() + ']';

                                    nodeCheckError(
                                        node,
                                        errMsg,
                                        sndMsg);
                                }
                            });

                        // Ignore join request.
                        return;
                    }
                }
                else if (Boolean.FALSE.equals(locSrvcCompatibilityEnabled)) {
                    utilityPool.execute(
                        new Runnable() {
                            @Override public void run() {
                                String errMsg = "Remote node doesn't support lazy services configuration and " +
                                    "cannot be joined to local node because local node's "
                                    + IGNITE_SERVICES_COMPATIBILITY_MODE + " property value explicitly set to 'false'" +
                                    "[locNodeAddrs=" + U.addressesAsString(locNode) +
                                    ", rmtNodeAddrs=" + U.addressesAsString(node) +
                                    ", locNodeId=" + locNode.id() + ", rmtNodeId=" + node.id() + ']';

                                String sndMsg = "Local node doesn't support lazy services configuration and " +
                                    "cannot be joined to local node because remote node's "
                                    + IGNITE_SERVICES_COMPATIBILITY_MODE + " property value explicitly set to 'false'" +
                                    "[locNodeAddrs=" + U.addressesAsString(node) +
                                    ", rmtNodeAddrs=" + U.addressesAsString(locNode) +
                                    ", locNodeId=" + node.id() + ", rmtNodeId=" + locNode.id() + ']';

                                nodeCheckError(
                                    node,
                                    errMsg,
                                    sndMsg);
                            }
                        });

                    // Ignore join request.
                    return;
                }

                // Handle join.
                node.internalOrder(ring.nextNodeOrder());

                if (log.isDebugEnabled())
                    log.debug("Internal order has been assigned to node: " + node);

                TcpDiscoveryNodeAddedMessage nodeAddedMsg = new TcpDiscoveryNodeAddedMessage(locNodeId,
                    node, msg.discoveryData(), spi.gridStartTime);

                nodeAddedMsg.client(msg.client());

                processNodeAddedMessage(nodeAddedMsg);

                if (nodeAddedMsg.verified())
                    msgHist.add(nodeAddedMsg);
            }
            else if (sendMessageToRemotes(msg))
                sendMessageAcrossRing(msg);
        }

        /**
         * @param node Joining node.
         * @param errMsg Message to log.
         * @param sndMsg Message to send.
         */
        private void nodeCheckError(TcpDiscoveryNode node, String errMsg, String sndMsg) {
            LT.warn(log, errMsg);

            // Always output in debug.
            if (log.isDebugEnabled())
                log.debug(errMsg);

            try {
                trySendMessageDirectly(node, new TcpDiscoveryCheckFailedMessage(locNode.id(), sndMsg));
            }
            catch (IgniteSpiException e) {
                if (log.isDebugEnabled())
                    log.debug("Failed to send marshaller check failed message to node " +
                        "[node=" + node + ", err=" + e.getMessage() + ']');

                onException("Failed to send marshaller check failed message to node " +
                    "[node=" + node + ", err=" + e.getMessage() + ']', e);
            }
        }

        /**
         * Tries to send a message to all node's available addresses.
         *
         * @param node Node to send message to.
         * @param msg Message.
         * @throws IgniteSpiException Last failure if all attempts failed.
         */
        private void trySendMessageDirectly(TcpDiscoveryNode node, TcpDiscoveryAbstractMessage msg)
            throws IgniteSpiException {
            if (node.isClient()) {
                TcpDiscoveryNode routerNode = ring.node(node.clientRouterNodeId());

                if (routerNode == null)
                    throw new IgniteSpiException("Router node for client does not exist: " + node);

                if (routerNode.isClient())
                    throw new IgniteSpiException("Router node is a client node: " + node);

                if (routerNode.id().equals(getLocalNodeId())) {
                    ClientMessageWorker worker = clientMsgWorkers.get(node.id());

                    if (worker == null)
                        throw new IgniteSpiException("Client node already disconnected: " + node);

                    msg.verify(getLocalNodeId()); // Client worker require verified messages.

                    worker.addMessage(msg);

                    return;
                }

                trySendMessageDirectly(routerNode, msg);

                return;
            }

            IgniteSpiException ex = null;

            for (InetSocketAddress addr : spi.getNodeAddresses(node, U.sameMacs(locNode, node))) {
                try {
                    sendMessageDirectly(msg, addr);

                    node.lastSuccessfulAddress(addr);

                    ex = null;

                    break;
                }
                catch (IgniteSpiException e) {
                    ex = e;
                }
            }

            if (ex != null)
                throw ex;
        }

        /**
         * Processes client reconnect message.
         *
         * @param msg Client reconnect message.
         */
        private void processClientReconnectMessage(TcpDiscoveryClientReconnectMessage msg) {
            UUID nodeId = msg.creatorNodeId();

            UUID locNodeId = getLocalNodeId();

            boolean isLocNodeRouter = locNodeId.equals(msg.routerNodeId());

            if (!msg.verified()) {
                TcpDiscoveryNode node = ring.node(nodeId);

                assert node == null || node.isClient();

                if (node != null) {
                    node.clientRouterNodeId(msg.routerNodeId());
                    node.aliveCheck(spi.maxMissedClientHbs);
                }

                if (isLocalNodeCoordinator()) {
                    msg.verify(locNodeId);

                    if (node != null) {
                        Collection<TcpDiscoveryAbstractMessage> pending = msgHist.messages(msg.lastMessageId(), node);

                        if (pending != null) {
                            msg.pendingMessages(pending);
                            msg.success(true);

                            if (log.isDebugEnabled())
                                log.debug("Accept client reconnect, restored pending messages " +
                                    "[locNodeId=" + locNodeId + ", clientNodeId=" + nodeId + ']');
                        }
                        else {
                            if (log.isDebugEnabled())
                                log.debug("Failing reconnecting client node because failed to restore pending " +
                                    "messages [locNodeId=" + locNodeId + ", clientNodeId=" + nodeId + ']');

                            TcpDiscoveryNodeFailedMessage nodeFailedMsg = new TcpDiscoveryNodeFailedMessage(locNodeId,
                                node.id(), node.internalOrder());

                            processNodeFailedMessage(nodeFailedMsg);

                            if (nodeFailedMsg.verified())
                                msgHist.add(nodeFailedMsg);
                        }
                    }
                    else if (log.isDebugEnabled())
                        log.debug("Reconnecting client node is already failed [nodeId=" + nodeId + ']');

                    if (isLocNodeRouter) {
                        ClientMessageWorker wrk = clientMsgWorkers.get(nodeId);

                        if (wrk != null)
                            wrk.addMessage(msg);
                        else if (log.isDebugEnabled())
                            log.debug("Failed to reconnect client node (disconnected during the process) [locNodeId=" +
                                locNodeId + ", clientNodeId=" + nodeId + ']');
                    }
                    else {
                        if (sendMessageToRemotes(msg))
                            sendMessageAcrossRing(msg);
                    }
                }
                else {
                    if (sendMessageToRemotes(msg))
                        sendMessageAcrossRing(msg);
                }
            }
            else {
                if (isLocalNodeCoordinator())
                    addMessage(new TcpDiscoveryDiscardMessage(locNodeId, msg.id(), false));

                if (isLocNodeRouter) {
                    ClientMessageWorker wrk = clientMsgWorkers.get(nodeId);

                    if (wrk != null)
                        wrk.addMessage(msg);
                    else if (log.isDebugEnabled())
                        log.debug("Failed to reconnect client node (disconnected during the process) [locNodeId=" +
                            locNodeId + ", clientNodeId=" + nodeId + ']');
                }
                else {
                    if (ring.hasRemoteNodes() && !isLocalNodeCoordinator())
                        sendMessageAcrossRing(msg);
                }
            }
        }

        /**
         * Processes node added message.
         *
         * @param msg Node added message.
         * @deprecated Due to current protocol node add process cannot be dropped in the middle of the ring, if new node
         * auth fails due to config inconsistency. So, we need to finish add and only then initiate failure.
         */
        @Deprecated
        private void processNodeAddedMessage(TcpDiscoveryNodeAddedMessage msg) {
            assert msg != null;

            TcpDiscoveryNode node = msg.node();

            assert node != null;

            if (node.internalOrder() < locNode.internalOrder()) {
                if (log.isDebugEnabled())
                    log.debug("Discarding node added message since local node's order is greater " +
                        "[node=" + node + ", locNode=" + locNode + ", msg=" + msg + ']');

                return;
            }

            UUID locNodeId = getLocalNodeId();

            if (isLocalNodeCoordinator()) {
                if (msg.verified()) {
                    spi.stats.onRingMessageReceived(msg);

                    TcpDiscoveryNodeAddFinishedMessage addFinishMsg = new TcpDiscoveryNodeAddFinishedMessage(locNodeId,
                        node.id());

                    if (node.isClient()) {
                        addFinishMsg.clientDiscoData(msg.oldNodesDiscoveryData());

                        addFinishMsg.clientNodeAttributes(node.attributes());
                    }

                    processNodeAddFinishedMessage(addFinishMsg);

                    if (addFinishMsg.verified())
                        msgHist.add(addFinishMsg);

                    addMessage(new TcpDiscoveryDiscardMessage(locNodeId, msg.id(), false));

                    return;
                }

                msg.verify(locNodeId);
            }
            else if (!locNodeId.equals(node.id()) && ring.node(node.id()) != null) {
                // Local node already has node from message in local topology.
                // Just pass it to coordinator via the ring.
                if (sendMessageToRemotes(msg))
                    sendMessageAcrossRing(msg);

                if (log.isDebugEnabled()) {
                    log.debug("Local node already has node being added. Passing TcpDiscoveryNodeAddedMessage to " +
                        "coordinator for final processing [ring=" + ring + ", node=" + node + ", locNode="
                        + locNode + ", msg=" + msg + ']');
                }

                if (debugMode) {
                    debugLog(msg, "Local node already has node being added. Passing TcpDiscoveryNodeAddedMessage to " +
                        "coordinator for final processing [ring=" + ring + ", node=" + node + ", locNode="
                        + locNode + ", msg=" + msg + ']');
                }

                return;
            }

            if (msg.verified() && !locNodeId.equals(node.id())) {
                if (node.internalOrder() <= ring.maxInternalOrder()) {
                    if (log.isDebugEnabled())
                        log.debug("Discarding node added message since new node's order is less than " +
                            "max order in ring [ring=" + ring + ", node=" + node + ", locNode=" + locNode +
                            ", msg=" + msg + ']');

                    if (debugMode)
                        debugLog(msg, "Discarding node added message since new node's order is less than " +
                            "max order in ring [ring=" + ring + ", node=" + node + ", locNode=" + locNode +
                            ", msg=" + msg + ']');

                    return;
                }

                synchronized (mux) {
                    joiningNodes.add(node.id());
                }

                if (!isLocalNodeCoordinator() && spi.nodeAuth != null && spi.nodeAuth.isGlobalNodeAuthentication()) {
                    boolean authFailed = true;

                    try {
                        SecurityCredentials cred = unmarshalCredentials(node);

                        if (cred == null) {
                            if (log.isDebugEnabled())
                                log.debug(
                                    "Skipping global authentication for node (security credentials not found, " +
                                        "probably, due to coordinator has older version) " +
                                        "[nodeId=" + node.id() +
                                        ", addrs=" + U.addressesAsString(node) +
                                        ", coord=" + ring.coordinator() + ']');

                            authFailed = false;
                        }
                        else {
                            SecurityContext subj = spi.nodeAuth.authenticateNode(node, cred);

                            byte[] subjBytes = node.attribute(IgniteNodeAttributes.ATTR_SECURITY_SUBJECT);
                            byte[] subjBytesV2 = node.attribute(IgniteNodeAttributes.ATTR_SECURITY_SUBJECT_V2);

                            SecurityContext coordSubj;

                            try {
                                if (subjBytesV2 == null)
                                    SecurityUtils.serializeVersion(1);

                                coordSubj = U.unmarshal(spi.marshaller(),
                                    subjBytesV2 != null ? subjBytesV2 : subjBytes,
                                    U.resolveClassLoader(spi.ignite().configuration()));
                            }
                            finally {
                                SecurityUtils.restoreDefaultSerializeVersion();
                            }

                            if (!permissionsEqual(coordSubj.subject().permissions(), subj.subject().permissions())) {
                                // Node has not pass authentication.
                                LT.warn(log, "Authentication failed [nodeId=" + node.id() +
                                        ", addrs=" + U.addressesAsString(node) + ']',
                                    "Authentication failed [nodeId=" + U.id8(node.id()) + ", addrs=" +
                                        U.addressesAsString(node) + ']');

                                // Always output in debug.
                                if (log.isDebugEnabled())
                                    log.debug("Authentication failed [nodeId=" + node.id() + ", addrs=" +
                                        U.addressesAsString(node));
                            }
                            else
                                // Node will not be kicked out.
                                authFailed = false;
                        }
                    }
                    catch (IgniteException | IgniteCheckedException e) {
                        U.error(log, "Failed to verify node permissions consistency (will drop the node): " + node, e);
                    }
                    finally {
                        if (authFailed) {
                            try {
                                trySendMessageDirectly(node, new TcpDiscoveryAuthFailedMessage(locNodeId,
                                    spi.locHost));
                            }
                            catch (IgniteSpiException e) {
                                if (log.isDebugEnabled())
                                    log.debug("Failed to send unauthenticated message to node " +
                                        "[node=" + node + ", err=" + e.getMessage() + ']');

                                onException("Failed to send unauthenticated message to node " +
                                    "[node=" + node + ", err=" + e.getMessage() + ']', e);
                            }

                            addMessage(new TcpDiscoveryNodeFailedMessage(locNodeId, node.id(),
                                node.internalOrder()));
                        }
                    }
                }

                if (msg.client())
                    node.aliveCheck(spi.maxMissedClientHbs);

                boolean topChanged = ring.add(node);

                if (topChanged) {
                    assert !node.visible() : "Added visible node [node=" + node + ", locNode=" + locNode + ']';

                    Map<Integer, byte[]> data = msg.newNodeDiscoveryData();

                    if (data != null)
                        spi.onExchange(node.id(), node.id(), data, U.resolveClassLoader(spi.ignite().configuration()));

                    msg.addDiscoveryData(locNodeId, spi.collectExchangeData(node.id()));

                    processMessageFailedNodes(msg);
                }

                if (log.isDebugEnabled())
                    log.debug("Added node to local ring [added=" + topChanged + ", node=" + node +
                        ", ring=" + ring + ']');
            }

            if (msg.verified() && locNodeId.equals(node.id())) {
                // Discovery data.
                Map<UUID, Map<Integer, byte[]>> dataMap;

                synchronized (mux) {
                    if (spiState == CONNECTING && locNode.internalOrder() != node.internalOrder()) {
                        // Initialize topology.
                        Collection<TcpDiscoveryNode> top = msg.topology();

                        if (top != null && !top.isEmpty()) {
                            spi.gridStartTime = msg.gridStartTime();

                            if (spi.nodeAuth != null && spi.nodeAuth.isGlobalNodeAuthentication()) {
                                TcpDiscoveryAbstractMessage authFail =
                                    new TcpDiscoveryAuthFailedMessage(locNodeId, spi.locHost);

                                try {
                                    byte[] rmSubj = node.attribute(IgniteNodeAttributes.ATTR_SECURITY_SUBJECT);
                                    byte[] locSubj = locNode.attribute(IgniteNodeAttributes.ATTR_SECURITY_SUBJECT);

                                    byte[] rmSubjV2 = node.attribute(IgniteNodeAttributes.ATTR_SECURITY_SUBJECT_V2);
                                    byte[] locSubjV2 = locNode.attribute(IgniteNodeAttributes.ATTR_SECURITY_SUBJECT_V2);

                                    int ver = 1; // Compatible version.

                                    if (rmSubjV2 != null && locSubjV2 != null) {
                                        rmSubj = rmSubjV2;
                                        locSubj = locSubjV2;

                                        ver = 0; // Default version.
                                    }

                                    SecurityContext rmCrd = unmarshalWithSecurityVersion(rmSubj, ver);
                                    SecurityContext locCrd = unmarshalWithSecurityVersion(locSubj, ver);

                                    if (!permissionsEqual(locCrd.subject().permissions(),
                                        rmCrd.subject().permissions())) {
                                        // Node has not pass authentication.
                                        LT.warn(log,
                                            "Failed to authenticate local node " +
                                                "(local authentication result is different from rest of topology) " +
                                                "[nodeId=" + node.id() + ", addrs=" + U.addressesAsString(node) + ']',
                                            "Authentication failed [nodeId=" + U.id8(node.id()) +
                                                ", addrs=" + U.addressesAsString(node) + ']');

                                        joinRes.set(authFail);

                                        spiState = AUTH_FAILED;

                                        mux.notifyAll();

                                        return;
                                    }
                                }
                                catch (IgniteCheckedException e) {
                                    U.error(log, "Failed to verify node permissions consistency (will drop the node): " + node, e);

                                    joinRes.set(authFail);

                                    spiState = AUTH_FAILED;

                                    mux.notifyAll();

                                    return;
                                }
                            }

                            for (TcpDiscoveryNode n : top) {
                                assert n.internalOrder() < node.internalOrder() :
                                    "Invalid node [topNode=" + n + ", added=" + node + ']';

                                // Make all preceding nodes and local node visible.
                                n.visible(true);
                            }

                            synchronized (mux) {
                                joiningNodes.clear();
                            }

                            locNode.setAttributes(node.attributes());

                            locNode.visible(true);

                            // Restore topology with all nodes visible.
                            ring.restoreTopology(top, node.internalOrder());

                            if (log.isDebugEnabled())
                                log.debug("Restored topology from node added message: " + ring);

                            dataMap = msg.oldNodesDiscoveryData();

                            topHist.clear();
                            topHist.putAll(msg.topologyHistory());

                            pendingMsgs.reset(msg.messages(), msg.discardedMessageId(),
                                msg.discardedCustomMessageId());

                            // Clear data to minimize message size.
                            msg.messages(null, null, null);
                            msg.topology(null);
                            msg.topologyHistory(null);
                            msg.clearDiscoveryData();
                        }
                        else {
                            if (log.isDebugEnabled())
                                log.debug("Discarding node added message with empty topology: " + msg);

                            return;
                        }
                    }
                    else {
                        if (log.isDebugEnabled())
                            log.debug("Discarding node added message (this message has already been processed) " +
                                "[spiState=" + spiState +
                                ", msg=" + msg +
                                ", locNode=" + locNode + ']');

                        return;
                    }
                }

                // Notify outside of synchronized block.
                if (dataMap != null) {
                    for (Map.Entry<UUID, Map<Integer, byte[]>> entry : dataMap.entrySet())
                        spi.onExchange(node.id(), entry.getKey(), entry.getValue(),
                            U.resolveClassLoader(spi.ignite().configuration()));
                }

                processMessageFailedNodes(msg);
            }

            if (sendMessageToRemotes(msg))
                sendMessageAcrossRing(msg);
        }

        /**
         * Processes node add finished message.
         *
         * @param msg Node add finished message.
         */
        private void processNodeAddFinishedMessage(TcpDiscoveryNodeAddFinishedMessage msg) {
            assert msg != null;

            UUID nodeId = msg.nodeId();

            assert nodeId != null;

            TcpDiscoveryNode node = ring.node(nodeId);

            if (node == null) {
                if (log.isDebugEnabled())
                    log.debug("Discarding node add finished message since node is not found " +
                        "[msg=" + msg + ']');

                return;
            }

            if (log.isDebugEnabled())
                log.debug("Node to finish add: " + node);

            boolean locNodeCoord = isLocalNodeCoordinator();

            UUID locNodeId = getLocalNodeId();

            if (locNodeCoord) {
                if (msg.verified()) {
                    spi.stats.onRingMessageReceived(msg);

                    addMessage(new TcpDiscoveryDiscardMessage(locNodeId, msg.id(), false));

                    return;
                }

                if (node.visible() && node.order() != 0) {
                    if (log.isDebugEnabled())
                        log.debug("Discarding node add finished message since node has already been added " +
                            "[node=" + node + ", msg=" + msg + ']');

                    return;
                }
                else
                    msg.topologyVersion(ring.incrementTopologyVersion());

                msg.verify(locNodeId);
            }

            long topVer = msg.topologyVersion();

            boolean fireEvt = false;

            if (msg.verified()) {
                assert topVer > 0 : "Invalid topology version: " + msg;

                if (node.order() == 0)
                    node.order(topVer);

                if (!node.visible()) {
                    node.visible(true);

                    fireEvt = true;
                }
            }

            synchronized (mux) {
                joiningNodes.remove(nodeId);
            }

            TcpDiscoverySpiState state = spiStateCopy();

            if (msg.verified() && !locNodeId.equals(nodeId) && state != CONNECTING && fireEvt) {
                spi.stats.onNodeJoined();

                // Make sure that node with greater order will never get EVT_NODE_JOINED
                // on node with less order.
                assert node.internalOrder() > locNode.internalOrder() : "Invalid order [node=" + node +
                    ", locNode=" + locNode + ", msg=" + msg + ", ring=" + ring + ']';

                if (spi.locNodeVer.equals(node.version()))
                    node.version(spi.locNodeVer);

                if (!locNodeCoord) {
                    boolean b = ring.topologyVersion(topVer);

                    assert b : "Topology version has not been updated: [ring=" + ring + ", msg=" + msg +
                        ", lastMsg=" + lastMsg + ", spiState=" + state + ']';

                    if (log.isDebugEnabled())
                        log.debug("Topology version has been updated: [ring=" + ring + ", msg=" + msg + ']');

                    lastMsg = msg;
                }

                if (state == CONNECTED)
                    notifyDiscovery(EVT_NODE_JOINED, topVer, node);

                try {
                    if (spi.ipFinder.isShared() && locNodeCoord && !node.isClient())
                        spi.ipFinder.registerAddresses(node.socketAddresses());
                }
                catch (IgniteSpiException e) {
                    if (log.isDebugEnabled())
                        log.debug("Failed to register new node address [node=" + node +
                            ", err=" + e.getMessage() + ']');

                    onException("Failed to register new node address [node=" + node +
                        ", err=" + e.getMessage() + ']', e);
                }
            }

            if (msg.verified() && locNodeId.equals(nodeId) && state == CONNECTING) {
                assert node != null;

                assert topVer > 0 : "Invalid topology version: " + msg;

                ring.topologyVersion(topVer);

                node.order(topVer);

                synchronized (mux) {
                    spiState = CONNECTED;

                    mux.notifyAll();
                }

                // Discovery manager must create local joined event before spiStart completes.
                notifyDiscovery(EVT_NODE_JOINED, topVer, locNode);
            }

            if (sendMessageToRemotes(msg))
                sendMessageAcrossRing(msg);

            checkPendingCustomMessages();
        }

        /**
         * Processes latency check message.
         *
         * @param msg Latency check message.
         */
        private void processRingLatencyCheckMessage(TcpDiscoveryRingLatencyCheckMessage msg) {
            assert msg != null;

            if (msg.maxHopsReached()) {
                if (log.isInfoEnabled())
                    log.info("Latency check has been discarded (max hops reached) [id=" + msg.id() +
                        ", maxHops=" + msg.maxHops() + ']');

                return;
            }

            if (log.isInfoEnabled())
                log.info("Latency check processing: " + msg.id());

            if (sendMessageToRemotes(msg))
                sendMessageAcrossRing(msg);
            else {
                if (log.isInfoEnabled())
                    log.info("Latency check has been discarded (no remote nodes): " + msg.id());
            }
        }

        /**
         * Processes node left message.
         *
         * @param msg Node left message.
         */
        private void processNodeLeftMessage(TcpDiscoveryNodeLeftMessage msg) {
            assert msg != null;

            UUID locNodeId = getLocalNodeId();

            UUID leavingNodeId = msg.creatorNodeId();

            if (locNodeId.equals(leavingNodeId)) {
                if (msg.senderNodeId() == null) {
                    synchronized (mux) {
                        if (log.isDebugEnabled())
                            log.debug("Starting local node stop procedure.");

                        spiState = STOPPING;

                        mux.notifyAll();
                    }
                }

                if (msg.verified() || !ring.hasRemoteNodes() || msg.senderNodeId() != null) {
                    if (spi.ipFinder.isShared() && !ring.hasRemoteNodes()) {
                        try {
                            spi.ipFinder.unregisterAddresses(
                                U.resolveAddresses(spi.getAddressResolver(), locNode.socketAddresses()));
                        }
                        catch (IgniteSpiException e) {
                            U.error(log, "Failed to unregister local node address from IP finder.", e);
                        }
                    }

                    synchronized (mux) {
                        if (spiState == STOPPING) {
                            spiState = LEFT;

                            mux.notifyAll();
                        }
                    }

                    return;
                }

                sendMessageAcrossRing(msg);

                return;
            }

            if (ring.node(msg.senderNodeId()) == null) {
                if (log.isDebugEnabled())
                    log.debug("Discarding node left message since sender node is not in topology: " + msg);

                return;
            }

            TcpDiscoveryNode leavingNode = ring.node(leavingNodeId);

            if (leavingNode != null) {
                synchronized (mux) {
                    leavingNodes.add(leavingNode);
                }
            }
            else {
                if (log.isDebugEnabled())
                    log.debug("Discarding node left message since node was not found: " + msg);

                return;
            }

            boolean locNodeCoord = isLocalNodeCoordinator();

            if (locNodeCoord) {
                if (msg.verified()) {
                    spi.stats.onRingMessageReceived(msg);

                    addMessage(new TcpDiscoveryDiscardMessage(locNodeId, msg.id(), false));

                    return;
                }

                msg.verify(locNodeId);
            }

            if (msg.verified() && !locNodeId.equals(leavingNodeId)) {
                TcpDiscoveryNode leftNode = ring.removeNode(leavingNodeId);

                interruptPing(leavingNode);

                assert leftNode != null : msg;

                if (log.isDebugEnabled())
                    log.debug("Removed node from topology: " + leftNode);

                long topVer;

                if (locNodeCoord) {
                    topVer = ring.incrementTopologyVersion();

                    msg.topologyVersion(topVer);
                }
                else {
                    topVer = msg.topologyVersion();

                    assert topVer > 0 : "Topology version is empty for message: " + msg;

                    boolean b = ring.topologyVersion(topVer);

                    assert b : "Topology version has not been updated: [ring=" + ring + ", msg=" + msg +
                        ", lastMsg=" + lastMsg + ", spiState=" + spiStateCopy() + ']';

                    if (log.isDebugEnabled())
                        log.debug("Topology version has been updated: [ring=" + ring + ", msg=" + msg + ']');

                    lastMsg = msg;
                }

                if (msg.client()) {
                    ClientMessageWorker wrk = clientMsgWorkers.remove(leavingNodeId);

                    if (wrk != null)
                        wrk.addMessage(msg);
                }
                else if (leftNode.equals(next) && sock != null) {
                    try {
                        spi.writeToSocket(sock, out, msg, spi.failureDetectionTimeoutEnabled() ?
                            spi.failureDetectionTimeout() : spi.getSocketTimeout());

                        if (log.isDebugEnabled())
                            log.debug("Sent verified node left message to leaving node: " + msg);
                    }
                    catch (IgniteCheckedException | IOException e) {
                        if (log.isDebugEnabled())
                            log.debug("Failed to send verified node left message to leaving node [msg=" + msg +
                                ", err=" + e.getMessage() + ']');

                        onException("Failed to send verified node left message to leaving node [msg=" + msg +
                            ", err=" + e.getMessage() + ']', e);
                    }
                    finally {
                        forceSndPending = true;

                        next = null;

                        U.closeQuiet(sock);
                    }
                }

                synchronized (mux) {
                    joiningNodes.remove(leftNode.id());
                }

                spi.stats.onNodeLeft();

                notifyDiscovery(EVT_NODE_LEFT, topVer, leftNode);

                synchronized (mux) {
                    failedNodes.remove(leftNode);

                    leavingNodes.remove(leftNode);

                    failedNodesMsgSent.remove(leftNode.id());
                }
            }

            if (sendMessageToRemotes(msg)) {
                try {
                    sendMessageAcrossRing(msg);
                }
                finally {
                    forceSndPending = false;
                }
            }
            else {
                forceSndPending = false;

                if (log.isDebugEnabled())
                    log.debug("Unable to send message across the ring (topology has no remote nodes): " + msg);

                U.closeQuiet(sock);
            }

            checkPendingCustomMessages();
        }

        /**
         * @param msg Message to send.
         * @return {@code True} if message should be send across the ring.
         */
        private boolean sendMessageToRemotes(TcpDiscoveryAbstractMessage msg) {
            if (ring.hasRemoteNodes())
                return true;

            sendMessageToClients(msg);

            return false;
        }

        /**
         * Processes node failed message.
         *
         * @param msg Node failed message.
         */
        private void processNodeFailedMessage(TcpDiscoveryNodeFailedMessage msg) {
            assert msg != null;

            UUID sndId = msg.senderNodeId();

            if (sndId != null) {
                TcpDiscoveryNode sndNode = ring.node(sndId);

                if (sndNode == null) {
                    if (log.isDebugEnabled())
                        log.debug("Discarding node failed message sent from unknown node: " + msg);

                    return;
                }
                else {
                    boolean contains;

                    UUID creatorId = msg.creatorNodeId();

                    assert creatorId != null : msg;

                    synchronized (mux) {
                        contains = failedNodes.containsKey(sndNode) || ring.node(creatorId) == null;
                    }

                    if (contains) {
                        if (log.isDebugEnabled())
                            log.debug("Discarding node failed message sent from node which is about to fail: " + msg);

                        return;
                    }
                }
            }

            UUID failedNodeId = msg.failedNodeId();
            long order = msg.order();

            TcpDiscoveryNode failedNode = ring.node(failedNodeId);

            if (failedNode != null && failedNode.internalOrder() != order) {
                if (log.isDebugEnabled())
                    log.debug("Ignoring node failed message since node internal order does not match " +
                        "[msg=" + msg + ", node=" + failedNode + ']');

                return;
            }

            if (failedNode != null) {
                assert !failedNode.isLocal() || !msg.verified() : msg;

                boolean skipUpdateFailedNodes = msg.force() && !msg.verified();

                if (!skipUpdateFailedNodes) {
                    synchronized (mux) {
                        if (!failedNodes.containsKey(failedNode))
                            failedNodes.put(failedNode, msg.senderNodeId() != null ? msg.senderNodeId() : getLocalNodeId());
                    }
                }
            }
            else {
                if (log.isDebugEnabled())
                    log.debug("Discarding node failed message since node was not found: " + msg);

                return;
            }

            boolean locNodeCoord = isLocalNodeCoordinator();

            UUID locNodeId = getLocalNodeId();

            if (locNodeCoord) {
                if (msg.verified()) {
                    spi.stats.onRingMessageReceived(msg);

                    addMessage(new TcpDiscoveryDiscardMessage(locNodeId, msg.id(), false));

                    return;
                }

                msg.verify(locNodeId);
            }

            if (msg.verified()) {
                failedNode = ring.removeNode(failedNodeId);

                interruptPing(failedNode);

                assert failedNode != null;

                long topVer;

                if (locNodeCoord) {
                    topVer = ring.incrementTopologyVersion();

                    msg.topologyVersion(topVer);
                }
                else {
                    topVer = msg.topologyVersion();

                    assert topVer > 0 : "Topology version is empty for message: " + msg;

                    boolean b = ring.topologyVersion(topVer);

                    assert b : "Topology version has not been updated: [ring=" + ring + ", msg=" + msg +
                        ", lastMsg=" + lastMsg + ", spiState=" + spiStateCopy() + ']';

                    if (log.isDebugEnabled())
                        log.debug("Topology version has been updated: [ring=" + ring + ", msg=" + msg + ']');

                    lastMsg = msg;
                }

                synchronized (mux) {
                    failedNodes.remove(failedNode);

                    leavingNodes.remove(failedNode);

                    failedNodesMsgSent.remove(failedNode.id());

                    if (!msg.force()) { // ClientMessageWorker will stop after sending force fail message.
                        ClientMessageWorker worker = clientMsgWorkers.remove(failedNode.id());

                        if (worker != null)
                            worker.interrupt();
                    }
                }

                if (msg.warning() != null && !msg.creatorNodeId().equals(getLocalNodeId())) {
                    ClusterNode creatorNode = ring.node(msg.creatorNodeId());

                    U.warn(log, "Received EVT_NODE_FAILED event with warning [" +
                        "nodeInitiatedEvt=" + (creatorNode != null ? creatorNode : msg.creatorNodeId()) +
                        ", msg=" + msg.warning() + ']');
                }

                synchronized (mux) {
                    joiningNodes.remove(failedNode.id());
                }

                notifyDiscovery(EVT_NODE_FAILED, topVer, failedNode);

                spi.stats.onNodeFailed();
            }

            if (sendMessageToRemotes(msg))
                sendMessageAcrossRing(msg);
            else {
                if (log.isDebugEnabled())
                    log.debug("Unable to send message across the ring (topology has no remote nodes): " + msg);

                U.closeQuiet(sock);
            }

            checkPendingCustomMessages();
        }

        /**
         * Processes status check message.
         *
         * @param msg Status check message.
         */
        private void processStatusCheckMessage(final TcpDiscoveryStatusCheckMessage msg) {
            assert msg != null;

            UUID locNodeId = getLocalNodeId();

            if (msg.failedNodeId() != null) {
                if (locNodeId.equals(msg.failedNodeId())) {
                    if (log.isDebugEnabled())
                        log.debug("Status check message discarded (suspect node is local node).");

                    return;
                }

                if (locNodeId.equals(msg.creatorNodeId()) && msg.senderNodeId() != null) {
                    if (log.isDebugEnabled())
                        log.debug("Status check message discarded (local node is the sender of the status message).");

                    return;
                }

                if (isLocalNodeCoordinator() && ring.node(msg.creatorNodeId()) == null) {
                    if (log.isDebugEnabled())
                        log.debug("Status check message discarded (creator node is not in topology).");

                    return;
                }
            }
            else {
                if (isLocalNodeCoordinator() && !locNodeId.equals(msg.creatorNodeId())) {
                    // Local node is real coordinator, it should respond and discard message.
                    if (ring.node(msg.creatorNodeId()) != null) {
                        // Sender is in topology, send message via ring.
                        msg.status(STATUS_OK);

                        sendMessageAcrossRing(msg);
                    }
                    else {
                        // Sender is not in topology, it should reconnect.
                        msg.status(STATUS_RECON);

                        utilityPool.execute(new Runnable() {
                            @Override public void run() {
                                if (spiState == DISCONNECTED) {
                                    if (log.isDebugEnabled())
                                        log.debug("Ignoring status check request, SPI is already disconnected: " + msg);

                                    return;
                                }

                                TcpDiscoveryStatusCheckMessage msg0 = msg;

                                if (F.contains(msg.failedNodes(), msg.creatorNodeId())) {
                                    msg0 = new TcpDiscoveryStatusCheckMessage(msg);

                                    msg0.failedNodes(null);

                                    for (UUID failedNodeId : msg.failedNodes()) {
                                        if (!failedNodeId.equals(msg.creatorNodeId()))
                                            msg0.addFailedNode(failedNodeId);
                                    }
                                }

                                try {
                                    trySendMessageDirectly(msg0.creatorNode(), msg0);

                                    if (log.isDebugEnabled())
                                        log.debug("Responded to status check message " +
                                            "[recipient=" + msg0.creatorNodeId() + ", status=" + msg0.status() + ']');
                                }
                                catch (IgniteSpiException e) {
                                    if (e.hasCause(SocketException.class)) {
                                        if (log.isDebugEnabled())
                                            log.debug("Failed to respond to status check message (connection " +
                                                "refused) [recipient=" + msg0.creatorNodeId() + ", status=" +
                                                msg0.status() + ']');

                                        onException("Failed to respond to status check message (connection refused) " +
                                            "[recipient=" + msg0.creatorNodeId() + ", status=" + msg0.status() + ']', e);
                                    }
                                    else if (!spi.isNodeStopping0()) {
                                        if (pingNode(msg0.creatorNode()))
                                            // Node exists and accepts incoming connections.
                                            U.error(log, "Failed to respond to status check message [recipient=" +
                                                msg0.creatorNodeId() + ", status=" + msg0.status() + ']', e);
                                        else if (log.isDebugEnabled()) {
                                            log.debug("Failed to respond to status check message (did the node stop?)" +
                                                "[recipient=" + msg0.creatorNodeId() +
                                                ", status=" + msg0.status() + ']');
                                        }
                                    }
                                }
                            }
                        });
                    }

                    return;
                }

                if (locNodeId.equals(msg.creatorNodeId()) && msg.senderNodeId() == null &&
                    U.currentTimeMillis() - locNode.lastUpdateTime() < spi.hbFreq) {
                    if (log.isDebugEnabled())
                        log.debug("Status check message discarded (local node receives updates).");

                    return;
                }

                if (locNodeId.equals(msg.creatorNodeId()) && msg.senderNodeId() == null &&
                    spiStateCopy() != CONNECTED) {
                    if (log.isDebugEnabled())
                        log.debug("Status check message discarded (local node is not connected to topology).");

                    return;
                }

                if (locNodeId.equals(msg.creatorNodeId()) && msg.senderNodeId() != null) {
                    if (spiStateCopy() != CONNECTED)
                        return;

                    if (msg.status() == STATUS_OK) {
                        if (log.isDebugEnabled())
                            log.debug("Received OK status response from coordinator: " + msg);
                    }
                    else if (msg.status() == STATUS_RECON) {
                        U.warn(log, "Node is out of topology (probably, due to short-time network problems).");

                        notifyDiscovery(EVT_NODE_SEGMENTED, ring.topologyVersion(), locNode);

                        return;
                    }
                    else if (log.isDebugEnabled())
                        log.debug("Status value was not updated in status response: " + msg);

                    // Discard the message.
                    return;
                }
            }

            if (sendMessageToRemotes(msg))
                sendMessageAcrossRing(msg);
        }

        /**
         * Processes regular heartbeat message.
         *
         * @param msg Heartbeat message.
         */
        private void processHeartbeatMessage(TcpDiscoveryHeartbeatMessage msg) {
            assert msg != null;

            assert !msg.client();

            UUID locNodeId = getLocalNodeId();

            if (ring.node(msg.creatorNodeId()) == null) {
                if (log.isDebugEnabled())
                    log.debug("Discarding heartbeat message issued by unknown node [msg=" + msg +
                        ", ring=" + ring + ']');

                return;
            }

            if (isLocalNodeCoordinator() && !locNodeId.equals(msg.creatorNodeId())) {
                if (log.isDebugEnabled())
                    log.debug("Discarding heartbeat message issued by non-coordinator node: " + msg);

                return;
            }

            if (!isLocalNodeCoordinator() && locNodeId.equals(msg.creatorNodeId())) {
                if (log.isDebugEnabled())
                    log.debug("Discarding heartbeat message issued by local node (node is no more coordinator): " +
                        msg);

                return;
            }

            if (locNodeId.equals(msg.creatorNodeId()) && !hasMetrics(msg, locNodeId) && msg.senderNodeId() != null) {
                if (log.isTraceEnabled())
                    log.trace("Discarding heartbeat message that has made two passes: " + msg);

                return;
            }

            long tstamp = U.currentTimeMillis();

            if (spiStateCopy() == CONNECTED) {
                if (msg.hasMetrics()) {
                    for (Map.Entry<UUID, TcpDiscoveryHeartbeatMessage.MetricsSet> e : msg.metrics().entrySet()) {
                        UUID nodeId = e.getKey();

                        TcpDiscoveryHeartbeatMessage.MetricsSet metricsSet = e.getValue();

                        Map<Integer, CacheMetrics> cacheMetrics = msg.hasCacheMetrics(nodeId) ?
                            msg.cacheMetrics().get(nodeId) : Collections.<Integer, CacheMetrics>emptyMap();

                        updateMetrics(nodeId, metricsSet.metrics(), cacheMetrics, tstamp);

                        for (T2<UUID, ClusterMetrics> t : metricsSet.clientMetrics())
                            updateMetrics(t.get1(), t.get2(), cacheMetrics, tstamp);
                    }
                }
            }

            if (sendMessageToRemotes(msg)) {
                if ((locNodeId.equals(msg.creatorNodeId()) && msg.senderNodeId() == null ||
                    !hasMetrics(msg, locNodeId)) && spiStateCopy() == CONNECTED) {
                    // Message is on its first ring or just created on coordinator.
                    msg.setMetrics(locNodeId, spi.metricsProvider.metrics());
                    msg.setCacheMetrics(locNodeId, spi.metricsProvider.cacheMetrics());

                    for (Map.Entry<UUID, ClientMessageWorker> e : clientMsgWorkers.entrySet()) {
                        UUID nodeId = e.getKey();
                        ClusterMetrics metrics = e.getValue().metrics();

                        if (metrics != null)
                            msg.setClientMetrics(locNodeId, nodeId, metrics);

                        msg.addClientNodeId(nodeId);
                    }
                }
                else {
                    // Message is on its second ring.
                    removeMetrics(msg, locNodeId);

                    Collection<UUID> clientNodeIds = msg.clientNodeIds();

                    for (TcpDiscoveryNode clientNode : ring.clientNodes()) {
                        if (clientNode.visible()) {
                            if (clientNodeIds.contains(clientNode.id()))
                                clientNode.aliveCheck(spi.maxMissedClientHbs);
                            else {
                                int aliveCheck = clientNode.decrementAliveCheck();

                                if (aliveCheck <= 0 && isLocalNodeCoordinator()) {
                                    boolean failedNode;

                                    synchronized (mux) {
                                        failedNode = failedNodes.containsKey(clientNode);
                                    }

                                    if (!failedNode) {
                                        TcpDiscoveryNodeFailedMessage nodeFailedMsg = new TcpDiscoveryNodeFailedMessage(
                                            locNodeId, clientNode.id(), clientNode.internalOrder());

                                        processNodeFailedMessage(nodeFailedMsg);

                                        if (nodeFailedMsg.verified())
                                            msgHist.add(nodeFailedMsg);
                                    }
                                }
                            }
                        }
                    }
                }

                if (sendMessageToRemotes(msg))
                    sendMessageAcrossRing(msg);
            }
            else {
                locNode.lastUpdateTime(tstamp);

                notifyDiscovery(EVT_NODE_METRICS_UPDATED, ring.topologyVersion(), locNode);
            }
        }

        /**
         * @param nodeId Node ID.
         * @param metrics Metrics.
         * @param cacheMetrics Cache metrics.
         * @param tstamp Timestamp.
         */
        private void updateMetrics(UUID nodeId,
            ClusterMetrics metrics,
            Map<Integer, CacheMetrics> cacheMetrics,
            long tstamp) {
            assert nodeId != null;
            assert metrics != null;

            TcpDiscoveryNode node = ring.node(nodeId);

            if (node != null) {
                node.setMetrics(metrics);
                node.setCacheMetrics(cacheMetrics);

                node.lastUpdateTime(tstamp);

                notifyDiscovery(EVT_NODE_METRICS_UPDATED, ring.topologyVersion(), node);
            }
            else if (log.isDebugEnabled())
                log.debug("Received metrics from unknown node: " + nodeId);
        }

        /**
         * @param msg Message.
         */
        private boolean hasMetrics(TcpDiscoveryHeartbeatMessage msg, UUID nodeId) {
            return msg.hasMetrics(nodeId) || msg.hasCacheMetrics(nodeId);
        }

        /**
         * Processes discard message and discards previously registered pending messages.
         *
         * @param msg Discard message.
         */
        @SuppressWarnings("StatementWithEmptyBody")
        private void processDiscardMessage(TcpDiscoveryDiscardMessage msg) {
            assert msg != null;

            IgniteUuid msgId = msg.msgId();

            assert msgId != null;

            if (isLocalNodeCoordinator()) {
                if (!getLocalNodeId().equals(msg.verifierNodeId()))
                    // Message is not verified or verified by former coordinator.
                    msg.verify(getLocalNodeId());
                else
                    // Discard the message.
                    return;
            }

            if (msg.verified())
                pendingMsgs.discard(msgId, msg.customMessageDiscard());

            if (ring.hasRemoteNodes())
                sendMessageAcrossRing(msg);
        }

        /**
         * @param msg Message.
         */
        private void processClientPingRequest(final TcpDiscoveryClientPingRequest msg) {
            utilityPool.execute(new Runnable() {
                @Override public void run() {
                    if (spiState == DISCONNECTED) {
                        if (log.isDebugEnabled())
                            log.debug("Ignoring ping request, SPI is already disconnected: " + msg);

                        return;
                    }

                    final ClientMessageWorker worker = clientMsgWorkers.get(msg.creatorNodeId());

                    if (worker == null) {
                        if (log.isDebugEnabled())
                            log.debug("Ping request from dead client node, will be skipped: " + msg.creatorNodeId());
                    }
                    else {
                        boolean res;

                        try {
                            res = pingNode(msg.nodeToPing());
                        }
                        catch (IgniteSpiException e) {
                            log.error("Failed to ping node [nodeToPing=" + msg.nodeToPing() + ']', e);

                            res = false;
                        }

                        TcpDiscoveryClientPingResponse pingRes = new TcpDiscoveryClientPingResponse(
                            getLocalNodeId(), msg.nodeToPing(), res);

                        pingRes.verify(getLocalNodeId());

                        worker.addMessage(pingRes);
                    }
                }
            });
        }

        /**
         * @param msg Message.
         */
        private void processCustomMessage(TcpDiscoveryCustomEventMessage msg) {
            if (isLocalNodeCoordinator()) {
                boolean delayMsg;

                assert ring.minimumNodeVersion() != null : ring;

                boolean joiningEmpty;

                synchronized (mux) {
                    joiningEmpty = joiningNodes.isEmpty();
                }

                if (ring.minimumNodeVersion().compareTo(CUSTOM_MSG_ALLOW_JOINING_FOR_VERIFIED_SINCE) >= 0)
                    delayMsg = msg.topologyVersion() == 0L && !joiningEmpty;
                else
                    delayMsg = !joiningEmpty;

                if (delayMsg) {
                    if (log.isDebugEnabled()) {
                        synchronized (mux) {
                            log.debug("Delay custom message processing, there are joining nodes [msg=" + msg +
                                ", joiningNodes=" + joiningNodes + ']');
                        }
                    }

                    synchronized (mux) {
                        pendingCustomMsgs.add(msg);
                    }

                    return;
                }

                if (!msg.verified()) {
                    msg.verify(getLocalNodeId());
                    msg.topologyVersion(ring.topologyVersion());

                    if (pendingMsgs.procCustomMsgs.add(msg.id())) {
                        notifyDiscoveryListener(msg);

                        if (sendMessageToRemotes(msg))
                            sendMessageAcrossRing(msg);
                        else
                            processCustomMessage(msg);
                    }

                    msg.message(null, msg.messageBytes());
                }
                else {
                    addMessage(new TcpDiscoveryDiscardMessage(getLocalNodeId(), msg.id(), true));

                    spi.stats.onRingMessageReceived(msg);

                    DiscoverySpiCustomMessage msgObj = null;

                    try {
                        msgObj = msg.message(spi.marshaller(), U.resolveClassLoader(spi.ignite().configuration()));
                    }
                    catch (Throwable e) {
                        U.error(log, "Failed to unmarshal discovery custom message.", e);
                    }

                    if (msgObj != null) {
                        DiscoverySpiCustomMessage nextMsg = msgObj.ackMessage();

                        if (nextMsg != null) {
                            try {
                                TcpDiscoveryCustomEventMessage ackMsg = new TcpDiscoveryCustomEventMessage(
                                    getLocalNodeId(), nextMsg, U.marshal(spi.marshaller(), nextMsg));

                                ackMsg.topologyVersion(msg.topologyVersion());

                                processCustomMessage(ackMsg);

                                if (ackMsg.verified())
                                    msgHist.add(ackMsg);
                            }
                            catch (IgniteCheckedException e) {
                                U.error(log, "Failed to marshal discovery custom message.", e);
                            }
                        }
                    }
                }
            }
            else {
                TcpDiscoverySpiState state0;

                synchronized (mux) {
                    state0 = spiState;
                }

                if (msg.verified() && msg.topologyVersion() != ring.topologyVersion()) {
                    if (log.isDebugEnabled())
                        log.debug("Discarding custom event message [msg=" + msg + ", ring=" + ring + ']');

                    return;
                }

                if (msg.verified() && state0 == CONNECTED && pendingMsgs.procCustomMsgs.add(msg.id())) {
                    assert msg.topologyVersion() == ring.topologyVersion() :
                        "msg: " + msg + ", topVer=" + ring.topologyVersion();

                    notifyDiscoveryListener(msg);
                }

                if (msg.verified())
                    msg.message(null, msg.messageBytes());

                if (sendMessageToRemotes(msg))
                    sendMessageAcrossRing(msg);
            }
        }

        /**
         * Checks failed nodes list and sends {@link TcpDiscoveryNodeFailedMessage} if failed node is still in the
         * ring and node detected failure left ring.
         */
        private void checkFailedNodesList() {
            List<TcpDiscoveryNodeFailedMessage> msgs = null;

            synchronized (mux) {
                if (!failedNodes.isEmpty()) {
                    for (Iterator<Map.Entry<TcpDiscoveryNode, UUID>> it = failedNodes.entrySet().iterator(); it.hasNext(); ) {
                        Map.Entry<TcpDiscoveryNode, UUID> e = it.next();

                        TcpDiscoveryNode node = e.getKey();
                        UUID failSndNode = e.getValue();

                        if (ring.node(node.id()) == null) {
                            it.remove();

                            continue;
                        }

                        if (!nodeAlive(failSndNode) && !failedNodesMsgSent.contains(node.id())) {
                            if (msgs == null)
                                msgs = new ArrayList<>();

                            msgs.add(new TcpDiscoveryNodeFailedMessage(getLocalNodeId(), node.id(), node.internalOrder()));

                            failedNodesMsgSent.add(node.id());
                        }
                    }
                }

                if (!failedNodesMsgSent.isEmpty()) {
                    for (Iterator<UUID> it = failedNodesMsgSent.iterator(); it.hasNext(); ) {
                        UUID nodeId = it.next();

                        if (ring.node(nodeId) == null)
                            it.remove();
                    }
                }
            }

            if (msgs != null) {
                for (TcpDiscoveryNodeFailedMessage msg : msgs) {
                    U.warn(log, "Added node failed message for node from failed nodes list: " + msg);

                    addMessage(msg);
                }
            }
        }

        /**
         * Checks and flushes custom event messages if no nodes are attempting to join the grid.
         */
        private void checkPendingCustomMessages() {
            boolean joiningEmpty;

            synchronized (mux) {
                joiningEmpty = joiningNodes.isEmpty();
            }

            if (joiningEmpty && isLocalNodeCoordinator()) {
                TcpDiscoveryCustomEventMessage msg;

                while ((msg = pollPendingCustomeMessage()) != null) {
                    processCustomMessage(msg);

                    if (msg.verified())
                        msgHist.add(msg);
                }
            }
        }

        /**
         * @return Pending custom message.
         */
        @Nullable private TcpDiscoveryCustomEventMessage pollPendingCustomeMessage() {
            synchronized (mux) {
                return pendingCustomMsgs.poll();
            }
        }

        /**
         * @param msg Custom message.
         */
        private void notifyDiscoveryListener(TcpDiscoveryCustomEventMessage msg) {
            DiscoverySpiListener lsnr = spi.lsnr;

            TcpDiscoverySpiState spiState = spiStateCopy();

            Map<Long, Collection<ClusterNode>> hist;

            synchronized (mux) {
                hist = new TreeMap<>(topHist);
            }

            Collection<ClusterNode> snapshot = hist.get(msg.topologyVersion());

            if (lsnr != null && (spiState == CONNECTED || spiState == DISCONNECTING)) {
                TcpDiscoveryNode node = ring.node(msg.creatorNodeId());

                if (node != null) {
                    try {
                        DiscoverySpiCustomMessage msgObj = msg.message(spi.marshaller(),
                            U.resolveClassLoader(spi.ignite().configuration()));

                        lsnr.onDiscovery(DiscoveryCustomEvent.EVT_DISCOVERY_CUSTOM_EVT,
                            msg.topologyVersion(),
                            node,
                            snapshot,
                            hist,
                            msgObj);

                        if (msgObj.isMutable())
                            msg.message(msgObj, U.marshal(spi.marshaller(), msgObj));
                    }
                    catch (Throwable e) {
                        U.error(log, "Failed to unmarshal discovery custom message.", e);
                    }
                }
            }
        }

        /**
         * Sends heartbeat message if needed.
         */
        private void sendHeartbeatMessage() {
            long elapsed = (lastTimeHbMsgSent + spi.hbFreq) - U.currentTimeMillis();

            if (elapsed > 0 || !isLocalNodeCoordinator())
                return;

            TcpDiscoveryHeartbeatMessage msg = new TcpDiscoveryHeartbeatMessage(getConfiguredNodeId());

            msg.verify(getLocalNodeId());

            msgWorker.addMessage(msg);

            lastTimeHbMsgSent = U.currentTimeMillis();
        }

        /**
         * Check the last time a heartbeat message received. If the time is bigger than {@code hbCheckTimeout} than
         * {@link TcpDiscoveryStatusCheckMessage} is sent across the ring.
         */
        private void checkHeartbeatsReceiving() {
            if (lastTimeStatusMsgSent < locNode.lastUpdateTime())
                lastTimeStatusMsgSent = locNode.lastUpdateTime();

            long updateTime = Math.max(lastTimeStatusMsgSent, lastRingMsgTime);

            long elapsed = (updateTime + hbCheckFreq) - U.currentTimeMillis();

            if (elapsed > 0)
                return;

            msgWorker.addMessage(new TcpDiscoveryStatusCheckMessage(locNode, null));

            lastTimeStatusMsgSent = U.currentTimeMillis();
        }

        /**
         * Check connection aliveness status.
         */
        private void checkConnection() {
            Boolean hasRemoteSrvNodes = null;

            if (spi.failureDetectionTimeoutEnabled() && !failureThresholdReached &&
                U.currentTimeMillis() - locNode.lastExchangeTime() >= connCheckThreshold &&
                spiStateCopy() == CONNECTED &&
                (hasRemoteSrvNodes = ring.hasRemoteServerNodes())) {

                log.info("Local node seems to be disconnected from topology (failure detection timeout " +
                    "is reached) [failureDetectionTimeout=" + spi.failureDetectionTimeout() +
                    ", connCheckFreq=" + connCheckFreq + ']');

                failureThresholdReached = true;

                // Reset sent time deliberately to force sending connection check message.
                lastTimeConnCheckMsgSent = 0;
            }

            long elapsed = (lastTimeConnCheckMsgSent + connCheckFreq) - U.currentTimeMillis();

            if (elapsed > 0)
                return;

            if (hasRemoteSrvNodes == null)
                hasRemoteSrvNodes = ring.hasRemoteServerNodes();

            if (hasRemoteSrvNodes) {
                sendMessageAcrossRing(new TcpDiscoveryConnectionCheckMessage(locNode));

                lastTimeConnCheckMsgSent = U.currentTimeMillis();
            }
        }
    }

    /**
     * Thread that accepts incoming TCP connections.
     * <p>
     * Tcp server will call provided closure when accepts incoming connection.
     * From that moment server is no more responsible for the socket.
     */
    private class TcpServer extends IgniteSpiThread {
        /** Socket TCP server listens to. */
        private ServerSocket srvrSock;

        /** Port to listen. */
        private int port;

        /**
         * Constructor.
         *
         * @throws IgniteSpiException In case of error.
         */
        TcpServer() throws IgniteSpiException {
            super(spi.ignite().name(), "tcp-disco-srvr", log);

            setPriority(spi.threadPri);

            int lastPort = spi.locPortRange == 0 ? spi.locPort : spi.locPort + spi.locPortRange - 1;

            for (port = spi.locPort; port <= lastPort; port++) {
                try {
                    if (spi.isSslEnabled())
                        srvrSock = spi.sslSrvSockFactory.createServerSocket(port, 0, spi.locHost);
                    else
                        srvrSock = new ServerSocket(port, 0, spi.locHost);

                    if (log.isInfoEnabled()) {
                        log.info("Successfully bound to TCP port [port=" + port +
                            ", localHost=" + spi.locHost +
                            ", locNodeId=" + spi.ignite().configuration().getNodeId() +
                            ']');
                    }

                    return;
                }
                catch (IOException e) {
                    if (log.isDebugEnabled())
                        log.debug("Failed to bind to local port (will try next port within range) " +
                            "[port=" + port + ", localHost=" + spi.locHost + ']');

                    onException("Failed to bind to local port. " +
                        "[port=" + port + ", localHost=" + spi.locHost + ']', e);
                }
            }

            // If free port wasn't found.
            throw new IgniteSpiException("Failed to bind TCP server socket (possibly all ports in range " +
                "are in use) [firstPort=" + spi.locPort + ", lastPort=" + lastPort +
                ", addr=" + spi.locHost + ']');
        }

        /** {@inheritDoc} */
        @Override protected void body() throws InterruptedException {
            try {
                while (!isInterrupted()) {
                    Socket sock = srvrSock.accept();

                    long tstamp = U.currentTimeMillis();

                    if (log.isInfoEnabled())
                        log.info("TCP discovery accepted incoming connection " +
                            "[rmtAddr=" + sock.getInetAddress() + ", rmtPort=" + sock.getPort() + ']');

                    SocketReader reader = new SocketReader(sock);

                    synchronized (mux) {
                        readers.add(reader);
                    }

                    if (log.isInfoEnabled())
                        log.info("TCP discovery spawning a new thread for connection " +
                            "[rmtAddr=" + sock.getInetAddress() + ", rmtPort=" + sock.getPort() + ']');

                    reader.start();

                    spi.stats.onServerSocketInitialized(U.currentTimeMillis() - tstamp);
                }
            }
            catch (IOException e) {
                if (log.isDebugEnabled())
                    U.error(log, "Failed to accept TCP connection.", e);

                onException("Failed to accept TCP connection.", e);

                if (!isInterrupted()) {
                    if (U.isMacInvalidArgumentError(e))
                        U.error(log, "Failed to accept TCP connection\n\t" + U.MAC_INVALID_ARG_MSG, e);
                    else
                        U.error(log, "Failed to accept TCP connection.", e);
                }
            }
            finally {
                U.closeQuiet(srvrSock);
            }
        }

        /** {@inheritDoc} */
        @Override public void interrupt() {
            super.interrupt();

            U.close(srvrSock, log);
        }
    }

    /**
     * Thread that reads messages from the socket created for incoming connections.
     */
    private class SocketReader extends IgniteSpiThread {
        /** Socket to read data from. */
        private final Socket sock;

        /** */
        private volatile UUID nodeId;

        /**
         * Constructor.
         *
         * @param sock Socket to read data from.
         */
        SocketReader(Socket sock) {
            super(spi.ignite().name(), "tcp-disco-sock-reader", log);

            this.sock = sock;

            setPriority(spi.threadPri);

            spi.stats.onSocketReaderCreated();
        }

        /** {@inheritDoc} */
        @Override protected void body() throws InterruptedException {
            UUID locNodeId = getConfiguredNodeId();

            ClientMessageWorker clientMsgWrk = null;

            SocketAddress rmtAddr = sock.getRemoteSocketAddress();

            if (log.isInfoEnabled())
                log.info("Started serving remote node connection [rmtAddr=" + rmtAddr +
                    ", rmtPort=" + sock.getPort() + ']');

            try {
                InputStream in;

                try {
                    // Set socket options.
                    sock.setKeepAlive(true);
                    sock.setTcpNoDelay(true);

                    int timeout = sock.getSoTimeout();

                    sock.setSoTimeout((int)spi.netTimeout);

                    for (IgniteInClosure<Socket> connLsnr : spi.incomeConnLsnrs)
                        connLsnr.apply(sock);

                    int rcvBufSize = sock.getReceiveBufferSize();

                    in = new BufferedInputStream(sock.getInputStream(), rcvBufSize > 0 ? rcvBufSize : 8192);

                    byte[] buf = new byte[4];
                    int read = 0;

                    while (read < buf.length) {
                        int r = in.read(buf, read, buf.length - read);

                        if (r >= 0)
                            read += r;
                        else {
                            if (log.isDebugEnabled())
                                log.debug("Failed to read magic header (too few bytes received) " +
                                    "[rmtAddr=" + rmtAddr +
                                    ", locAddr=" + sock.getLocalSocketAddress() + ']');

                            LT.warn(log, "Failed to read magic header (too few bytes received) [rmtAddr=" +
                                rmtAddr + ", locAddr=" + sock.getLocalSocketAddress() + ']');

                            return;
                        }
                    }

                    if (!Arrays.equals(buf, U.IGNITE_HEADER)) {
                        if (log.isDebugEnabled())
                            log.debug("Unknown connection detected (is some other software connecting to " +
                                "this Ignite port?" +
                                (!spi.isSslEnabled() ? " missed SSL configuration?" : "") +
                                ") " +
                                "[rmtAddr=" + rmtAddr +
                                ", locAddr=" + sock.getLocalSocketAddress() + ']');

                        LT.warn(log, "Unknown connection detected (is some other software connecting to " +
                            "this Ignite port?" +
                            (!spi.isSslEnabled() ? " missing SSL configuration on remote node?" : "") +
                            ") [rmtAddr=" + sock.getInetAddress() + ']', true);

                        return;
                    }

                    // Restore timeout.
                    sock.setSoTimeout(timeout);

                    TcpDiscoveryAbstractMessage msg = spi.readMessage(sock, in, spi.netTimeout);

                    // Ping.
                    if (msg instanceof TcpDiscoveryPingRequest) {
                        if (!spi.isNodeStopping0()) {
                            TcpDiscoveryPingRequest req = (TcpDiscoveryPingRequest)msg;

                            if (log.isInfoEnabled())
                                log.info("Received ping request from the remote node " +
                                    "[rmtNodeId=" + msg.creatorNodeId() +
                                    ", rmtAddr=" + rmtAddr + ", rmtPort=" + sock.getPort() + "]");

                            TcpDiscoveryPingResponse res = new TcpDiscoveryPingResponse(locNodeId);

                            IgniteSpiOperationTimeoutHelper timeoutHelper =
                                new IgniteSpiOperationTimeoutHelper(spi);

                            if (req.clientNodeId() != null) {
                                ClientMessageWorker clientWorker = clientMsgWorkers.get(req.clientNodeId());

                                if (clientWorker != null)
                                    res.clientExists(clientWorker.ping(timeoutHelper));
                            }

                            spi.writeToSocket(sock, res, timeoutHelper.nextTimeoutChunk(spi.getSocketTimeout()));

                            sock.shutdownOutput();

                            if (log.isInfoEnabled())
                                log.info("Finished writing ping response " + "[rmtNodeId=" + msg.creatorNodeId() +
                                    ", rmtAddr=" + rmtAddr + ", rmtPort=" + sock.getPort() + "]");
                        }
                        else if (log.isDebugEnabled())
                            log.debug("Ignore ping request, node is stopping.");

                        return;
                    }

                    // Handshake.
                    TcpDiscoveryHandshakeRequest req = (TcpDiscoveryHandshakeRequest)msg;

                    UUID nodeId = req.creatorNodeId();

                    this.nodeId = nodeId;

                    TcpDiscoveryHandshakeResponse res =
                        new TcpDiscoveryHandshakeResponse(locNodeId, locNode.internalOrder());

                    if (req.client())
                        res.clientAck(true);

                    spi.writeToSocket(sock, res, spi.failureDetectionTimeoutEnabled() ?
                        spi.failureDetectionTimeout() : spi.getSocketTimeout());

                    // It can happen if a remote node is stopped and it has a loopback address in the list of addresses,
                    // the local node sends a handshake request message on the loopback address, so we get here.
                    if (locNodeId.equals(nodeId)) {
                        assert !req.client();

                        if (log.isDebugEnabled())
                            log.debug("Handshake request from local node: " + req);

                        return;
                    }

                    if (req.client()) {
                        ClientMessageWorker clientMsgWrk0 = new ClientMessageWorker(sock, nodeId);

                        while (true) {
                            ClientMessageWorker old = clientMsgWorkers.putIfAbsent(nodeId, clientMsgWrk0);

                            if (old == null)
                                break;

                            if (old.isInterrupted()) {
                                clientMsgWorkers.remove(nodeId, old);

                                continue;
                            }

                            old.join(500);

                            old = clientMsgWorkers.putIfAbsent(nodeId, clientMsgWrk0);

                            if (old == null)
                                break;

                            if (log.isDebugEnabled())
                                log.debug("Already have client message worker, closing connection " +
                                    "[locNodeId=" + locNodeId +
                                    ", rmtNodeId=" + nodeId +
                                    ", workerSock=" + old.sock +
                                    ", sock=" + sock + ']');

                            return;
                        }

                        if (log.isDebugEnabled())
                            log.debug("Created client message worker [locNodeId=" + locNodeId +
                                ", rmtNodeId=" + nodeId + ", sock=" + sock + ']');

                        assert clientMsgWrk0 == clientMsgWorkers.get(nodeId);

                        clientMsgWrk = clientMsgWrk0;
                    }

                    if (log.isDebugEnabled())
                        log.debug("Initialized connection with remote node [nodeId=" + nodeId +
                            ", client=" + req.client() + ']');

                    if (debugMode) {
                        debugLog(msg, "Initialized connection with remote node [nodeId=" + nodeId +
                            ", client=" + req.client() + ']');
                    }
                }
                catch (IOException e) {
                    if (log.isDebugEnabled())
                        U.error(log, "Caught exception on handshake [err=" + e + ", sock=" + sock + ']', e);

                    if (X.hasCause(e, SSLException.class) && spi.isSslEnabled() && !spi.isNodeStopping0())
                        LT.warn(log, "Failed to initialize connection " +
                            "(missing SSL configuration on remote node?) " +
                            "[rmtAddr=" + sock.getInetAddress() + ']', true);
                    else if ((X.hasCause(e, ObjectStreamException.class) || !sock.isClosed())
                        && !spi.isNodeStopping0()) {
                        if (U.isMacInvalidArgumentError(e))
                            LT.error(log, e, "Failed to initialize connection [sock=" + sock + "]\n\t" +
                                U.MAC_INVALID_ARG_MSG);
                        else {
                            U.error(
                                log,
                                "Failed to initialize connection (this can happen due to short time " +
                                    "network problems and can be ignored if does not affect node discovery) " +
                                    "[sock=" + sock + ']',
                                e);
                        }
                    }

                    onException("Caught exception on handshake [err=" + e + ", sock=" + sock + ']', e);

                    return;
                }
                catch (IgniteCheckedException e) {
                    if (log.isDebugEnabled())
                        U.error(log, "Caught exception on handshake [err=" + e + ", sock=" + sock + ']', e);

                    onException("Caught exception on handshake [err=" + e + ", sock=" + sock + ']', e);

                    if (e.hasCause(SocketTimeoutException.class))
                        LT.warn(log, "Socket operation timed out on handshake " +
                            "(consider increasing 'networkTimeout' configuration property) " +
                            "[netTimeout=" + spi.netTimeout + ']');

                    else if (e.hasCause(ClassNotFoundException.class))
                        LT.warn(log, "Failed to read message due to ClassNotFoundException " +
                            "(make sure same versions of all classes are available on all nodes) " +
                            "[rmtAddr=" + rmtAddr +
                            ", err=" + X.cause(e, ClassNotFoundException.class).getMessage() + ']');

                        // Always report marshalling problems.
                    else if (e.hasCause(ObjectStreamException.class) ||
                        (!sock.isClosed() && !e.hasCause(IOException.class)))
                        LT.error(log, e, "Failed to initialize connection [sock=" + sock + ']');

                    return;
                }

                long sockTimeout = spi.failureDetectionTimeoutEnabled() ? spi.failureDetectionTimeout() :
                    spi.getSocketTimeout();

                while (!isInterrupted()) {
                    try {
                        SecurityUtils.serializeVersion(1);

                        TcpDiscoveryAbstractMessage msg = U.unmarshal(spi.marshaller(), in,
                            U.resolveClassLoader(spi.ignite().configuration()));

                        msg.senderNodeId(nodeId);

                        DebugLogger debugLog = messageLogger(msg);

                        if (debugLog.isDebugEnabled())
                            debugLog.debug("Message has been received: " + msg);

                        spi.stats.onMessageReceived(msg);

                        if (debugMode && recordable(msg))
                            debugLog(msg, "Message has been received: " + msg);

                        if (msg instanceof TcpDiscoveryConnectionCheckMessage) {
                            spi.writeToSocket(msg, sock, RES_OK, sockTimeout);

                            continue;
                        }
                        else if (msg instanceof TcpDiscoveryJoinRequestMessage) {
                            TcpDiscoveryJoinRequestMessage req = (TcpDiscoveryJoinRequestMessage)msg;

                            if (!req.responded()) {
                                boolean ok = processJoinRequestMessage(req, clientMsgWrk);

                                if (clientMsgWrk != null && ok)
                                    continue;
                                else
                                    // Direct join request - no need to handle this socket anymore.
                                    break;
                            }
                        }
                        else if (msg instanceof TcpDiscoveryClientReconnectMessage) {
                            if (clientMsgWrk != null) {
                                TcpDiscoverySpiState state = spiStateCopy();

                                if (state == CONNECTED) {
                                    spi.writeToSocket(msg, sock, RES_OK, sockTimeout);

                                    if (clientMsgWrk.getState() == State.NEW)
                                        clientMsgWrk.start();

                                    msgWorker.addMessage(msg);

                                    continue;
                                }
                                else {
                                    spi.writeToSocket(msg, sock, RES_CONTINUE_JOIN, sockTimeout);

                                    break;
                                }
                            }
                        }
                        else if (msg instanceof TcpDiscoveryDuplicateIdMessage) {
                            // Send receipt back.
                            spi.writeToSocket(msg, sock, RES_OK, sockTimeout);

                            boolean ignored = false;

                            TcpDiscoverySpiState state = null;

                            synchronized (mux) {
                                if (spiState == CONNECTING) {
                                    joinRes.set(msg);

                                    spiState = DUPLICATE_ID;

                                    mux.notifyAll();
                                }
                                else {
                                    ignored = true;

                                    state = spiState;
                                }
                            }

                            if (ignored && log.isDebugEnabled())
                                log.debug("Duplicate ID message has been ignored [msg=" + msg +
                                    ", spiState=" + state + ']');

                            continue;
                        }
                        else if (msg instanceof TcpDiscoveryAuthFailedMessage) {
                            // Send receipt back.
                            spi.writeToSocket(msg, sock, RES_OK, sockTimeout);

                            boolean ignored = false;

                            TcpDiscoverySpiState state = null;

                            synchronized (mux) {
                                if (spiState == CONNECTING) {
                                    joinRes.set(msg);

                                    spiState = AUTH_FAILED;

                                    mux.notifyAll();
                                }
                                else {
                                    ignored = true;

                                    state = spiState;
                                }
                            }

                            if (ignored && log.isDebugEnabled())
                                log.debug("Auth failed message has been ignored [msg=" + msg +
                                    ", spiState=" + state + ']');

                            continue;
                        }
                        else if (msg instanceof TcpDiscoveryCheckFailedMessage) {
                            // Send receipt back.
                            spi.writeToSocket(msg, sock, RES_OK, sockTimeout);

                            boolean ignored = false;

                            TcpDiscoverySpiState state = null;

                            synchronized (mux) {
                                if (spiState == CONNECTING) {
                                    joinRes.set(msg);

                                    spiState = CHECK_FAILED;

                                    mux.notifyAll();
                                }
                                else {
                                    ignored = true;

                                    state = spiState;
                                }
                            }

                            if (ignored && log.isDebugEnabled())
                                log.debug("Check failed message has been ignored [msg=" + msg +
                                    ", spiState=" + state + ']');

                            continue;
                        }
                        else if (msg instanceof TcpDiscoveryLoopbackProblemMessage) {
                            // Send receipt back.
                            spi.writeToSocket(msg, sock, RES_OK, sockTimeout);

                            boolean ignored = false;

                            TcpDiscoverySpiState state = null;

                            synchronized (mux) {
                                if (spiState == CONNECTING) {
                                    joinRes.set(msg);

                                    spiState = LOOPBACK_PROBLEM;

                                    mux.notifyAll();
                                }
                                else {
                                    ignored = true;

                                    state = spiState;
                                }
                            }

                            if (ignored && log.isDebugEnabled())
                                log.debug("Loopback problem message has been ignored [msg=" + msg +
                                    ", spiState=" + state + ']');

                            continue;
                        }
                        else if (msg instanceof TcpDiscoveryPingResponse) {
                            assert msg.client() : msg;

                            ClientMessageWorker clientWorker = clientMsgWorkers.get(msg.creatorNodeId());

                            if (clientWorker != null)
                                clientWorker.pingResult(true);

                            continue;
                        }
                        else if (msg instanceof TcpDiscoveryRingLatencyCheckMessage) {
                            if (log.isInfoEnabled())
                                log.info("Latency check message has been read: " + msg.id());

                            ((TcpDiscoveryRingLatencyCheckMessage)msg).onRead();
                        }

                        TcpDiscoveryClientHeartbeatMessage heartbeatMsg = null;

                        if (msg instanceof TcpDiscoveryClientHeartbeatMessage)
                            heartbeatMsg = (TcpDiscoveryClientHeartbeatMessage)msg;
                        else
                            msgWorker.addMessage(msg);

                        // Send receipt back.
                        if (clientMsgWrk != null) {
                            TcpDiscoveryClientAckResponse ack = new TcpDiscoveryClientAckResponse(locNodeId, msg.id());

                            ack.verify(locNodeId);

                            clientMsgWrk.addMessage(ack);
                        }
                        else
                            spi.writeToSocket(msg, sock, RES_OK, sockTimeout);

                        if (heartbeatMsg != null)
                            processClientHeartbeatMessage(heartbeatMsg);
                    }
                    catch (IgniteCheckedException e) {
                        if (log.isDebugEnabled())
                            U.error(log, "Caught exception on message read [sock=" + sock +
                                ", locNodeId=" + locNodeId + ", rmtNodeId=" + nodeId + ']', e);

                        onException("Caught exception on message read [sock=" + sock +
                            ", locNodeId=" + locNodeId + ", rmtNodeId=" + nodeId + ']', e);

                        if (isInterrupted() || sock.isClosed())
                            return;

                        if (e.hasCause(ClassNotFoundException.class))
                            LT.warn(log, "Failed to read message due to ClassNotFoundException " +
                                "(make sure same versions of all classes are available on all nodes) " +
                                "[rmtNodeId=" + nodeId +
                                ", err=" + X.cause(e, ClassNotFoundException.class).getMessage() + ']');

                        // Always report marshalling errors.
                        boolean err = e.hasCause(ObjectStreamException.class) ||
                            (nodeAlive(nodeId) && spiStateCopy() == CONNECTED && !X.hasCause(e, IOException.class));

                        if (err)
                            LT.error(log, e, "Failed to read message [sock=" + sock + ", locNodeId=" + locNodeId +
                                ", rmtNodeId=" + nodeId + ']');

                        return;
                    }
                    catch (IOException e) {
                        if (log.isDebugEnabled())
                            U.error(log, "Caught exception on message read [sock=" + sock + ", locNodeId=" + locNodeId +
                                ", rmtNodeId=" + nodeId + ']', e);

                        if (isInterrupted() || sock.isClosed())
                            return;

                        // Always report marshalling errors (although it is strange here).
                        boolean err = X.hasCause(e, ObjectStreamException.class) ||
                            (nodeAlive(nodeId) && spiStateCopy() == CONNECTED);

                        if (err)
                            LT.error(log, e, "Failed to send receipt on message [sock=" + sock +
                                ", locNodeId=" + locNodeId + ", rmtNodeId=" + nodeId + ']');

                        onException("Caught exception on message read [sock=" + sock + ", locNodeId=" + locNodeId +
                            ", rmtNodeId=" + nodeId + ']', e);

                        return;
                    }
                    finally {
                        SecurityUtils.restoreDefaultSerializeVersion();
                    }
                }
            }
            finally {
                if (clientMsgWrk != null) {
                    if (log.isDebugEnabled())
                        log.debug("Client connection failed [sock=" + sock + ", locNodeId=" + locNodeId +
                            ", rmtNodeId=" + nodeId + ']');

                    clientMsgWorkers.remove(nodeId, clientMsgWrk);

                    U.interrupt(clientMsgWrk);
                }

                U.closeQuiet(sock);

                if (log.isInfoEnabled())
                    log.info("Finished serving remote node connection [rmtAddr=" + rmtAddr +
                        ", rmtPort=" + sock.getPort());
            }
        }

        /**
         * Processes client heartbeat message.
         *
         * @param msg Heartbeat message.
         */
        private void processClientHeartbeatMessage(TcpDiscoveryClientHeartbeatMessage msg) {
            assert msg.client();

            ClientMessageWorker wrk = clientMsgWorkers.get(msg.creatorNodeId());

            if (wrk != null)
                wrk.metrics(msg.metrics());
            else if (log.isDebugEnabled())
                log.debug("Received heartbeat message from unknown client node: " + msg);
        }

        /**
         * @param msg Join request message.
         * @param clientMsgWrk Client message worker to start.
         * @return Whether connection was successful.
         * @throws IOException If IO failed.
         */
        @SuppressWarnings({"IfMayBeConditional"})
        private boolean processJoinRequestMessage(TcpDiscoveryJoinRequestMessage msg,
            @Nullable ClientMessageWorker clientMsgWrk) throws IOException {
            assert msg != null;
            assert !msg.responded();

            TcpDiscoverySpiState state = spiStateCopy();

            long sockTimeout = spi.failureDetectionTimeoutEnabled() ? spi.failureDetectionTimeout() :
                spi.getSocketTimeout();

            if (state == CONNECTED) {
                spi.writeToSocket(msg, sock, RES_OK, sockTimeout);

                if (log.isDebugEnabled())
                    log.debug("Responded to join request message [msg=" + msg + ", res=" + RES_OK + ']');

                msg.responded(true);

                if (clientMsgWrk != null && clientMsgWrk.getState() == State.NEW) {
                    clientMsgWrk.clientVersion(U.productVersion(msg.node()));

                    clientMsgWrk.start();
                }

                msgWorker.addMessage(msg);

                return true;
            }
            else {
                spi.stats.onMessageProcessingStarted(msg);

                Integer res;

                SocketAddress rmtAddr = sock.getRemoteSocketAddress();

                if (state == CONNECTING) {
                    if (noResAddrs.contains(rmtAddr) ||
                        getLocalNodeId().compareTo(msg.creatorNodeId()) < 0)
                        // Remote node node has not responded to join request or loses UUID race.
                        res = RES_WAIT;
                    else
                        // Remote node responded to join request and wins UUID race.
                        res = RES_CONTINUE_JOIN;
                }
                else
                    // Local node is stopping. Remote node should try next one.
                    res = RES_CONTINUE_JOIN;

                spi.writeToSocket(msg, sock, res, sockTimeout);

                if (log.isDebugEnabled())
                    log.debug("Responded to join request message [msg=" + msg + ", res=" + res + ']');

                fromAddrs.addAll(msg.node().socketAddresses());

                spi.stats.onMessageProcessingFinished(msg);

                return false;
            }
        }

        /** {@inheritDoc} */
        @Override public void interrupt() {
            super.interrupt();

            U.closeQuiet(sock);
        }

        /** {@inheritDoc} */
        @Override protected void cleanup() {
            super.cleanup();

            U.closeQuiet(sock);

            synchronized (mux) {
                readers.remove(this);
            }

            spi.stats.onSocketReaderRemoved();
        }

        /** {@inheritDoc} */
        @Override public String toString() {
            return "Socket reader [id=" + getId() + ", name=" + getName() + ", nodeId=" + nodeId + ']';
        }
    }

    /**
     * SPI Statistics printer.
     */
    private class StatisticsPrinter extends IgniteSpiThread {
        /**
         * Constructor.
         */
        StatisticsPrinter() {
            super(spi.ignite().name(), "tcp-disco-stats-printer", log);

            assert spi.statsPrintFreq > 0;

            assert log.isInfoEnabled();

            setPriority(spi.threadPri);
        }

        /** {@inheritDoc} */
        @SuppressWarnings({"BusyWait"})
        @Override protected void body() throws InterruptedException {
            if (log.isDebugEnabled())
                log.debug("Statistics printer has been started.");

            while (!isInterrupted()) {
                Thread.sleep(spi.statsPrintFreq);

                printStatistics();
            }
        }
    }

    /**
     */
    private class ClientMessageWorker extends MessageWorkerAdapter<T2<TcpDiscoveryAbstractMessage, byte[]>> {
        /** Node ID. */
        private final UUID clientNodeId;

        /** Socket. */
        private final Socket sock;

        /** Current client metrics. */
        private volatile ClusterMetrics metrics;

        /** */
        private final AtomicReference<GridFutureAdapter<Boolean>> pingFut = new AtomicReference<>();

        /** */
        private IgniteProductVersion clientVer;

        /**
         * @param sock Socket.
         * @param clientNodeId Node ID.
         */
        protected ClientMessageWorker(Socket sock, UUID clientNodeId) throws IOException {
            super("tcp-disco-client-message-worker", 2000);

            this.sock = sock;
            this.clientNodeId = clientNodeId;
        }

        /**
         * @param clientVer Client version.
         */
        void clientVersion(IgniteProductVersion clientVer) {
            this.clientVer = clientVer;
        }

        /**
         * @return Current client metrics.
         */
        ClusterMetrics metrics() {
            return metrics;
        }

        /**
         * @param metrics New current client metrics.
         */
        void metrics(ClusterMetrics metrics) {
            this.metrics = metrics;
        }

        /**
         * @param msg Message.
         */
        void addMessage(TcpDiscoveryAbstractMessage msg) {
            addMessage(msg, null);
        }

        /**
         * @param msg Message.
         * @param msgBytes Optional message bytes.
         */
        void addMessage(TcpDiscoveryAbstractMessage msg, @Nullable byte[] msgBytes) {
            T2 t = new T2<>(msg, msgBytes);

            if (msg.highPriority())
                queue.addFirst(t);
            else
                queue.add(t);

            DebugLogger log = messageLogger(msg);

            if (log.isDebugEnabled())
                log.debug("Message has been added to client queue: " + msg);
        }

        /** {@inheritDoc} */
        @Override protected void processMessage(T2<TcpDiscoveryAbstractMessage, byte[]> msgT) {
            boolean success = false;

            TcpDiscoveryAbstractMessage msg = msgT.get1();

            try {
                assert msg.verified() : msg;

                byte[] msgBytes = msgT.get2();

                if (msgBytes == null)
                    msgBytes = U.marshal(spi.marshaller(), msg);

                DebugLogger msgLog = messageLogger(msg);

                if (msg instanceof TcpDiscoveryClientAckResponse) {
                    if (clientVer == null) {
                        ClusterNode node = spi.getNode(clientNodeId);

                        if (node != null)
                            clientVer = IgniteUtils.productVersion(node);
                        else if (msgLog.isDebugEnabled())
                            msgLog.debug("Skip sending message ack to client, fail to get client node " +
                                "[sock=" + sock + ", locNodeId=" + getLocalNodeId() +
                                ", rmtNodeId=" + clientNodeId + ", msg=" + msg + ']');
                    }

                    if (clientVer != null &&
                        clientVer.compareTo(TcpDiscoveryClientAckResponse.CLIENT_ACK_SINCE_VERSION) >= 0) {
                        if (msgLog.isDebugEnabled())
                            msgLog.debug("Sending message ack to client [sock=" + sock + ", locNodeId="
                                + getLocalNodeId() + ", rmtNodeId=" + clientNodeId + ", msg=" + msg + ']');

                        spi.writeToSocket(sock, msg, msgBytes, spi.failureDetectionTimeoutEnabled() ?
                            spi.failureDetectionTimeout() : spi.getSocketTimeout());
                    }
                }
                else {
                    if (msgLog.isDebugEnabled())
                        msgLog.debug("Redirecting message to client [sock=" + sock + ", locNodeId="
                            + getLocalNodeId() + ", rmtNodeId=" + clientNodeId + ", msg=" + msg + ']');

                    assert topologyInitialized(msg) : msg;

                    spi.writeToSocket(sock, msg, msgBytes, spi.failureDetectionTimeoutEnabled() ?
                        spi.failureDetectionTimeout() : spi.getSocketTimeout());
                }

                boolean clientFailed = msg instanceof TcpDiscoveryNodeFailedMessage &&
                    ((TcpDiscoveryNodeFailedMessage)msg).failedNodeId().equals(clientNodeId);

                assert !clientFailed || msg.force() : msg;

                success = !clientFailed;
            }
            catch (IgniteCheckedException | IOException e) {
                if (log.isDebugEnabled())
                    U.error(log, "Client connection failed [sock=" + sock + ", locNodeId="
                        + getLocalNodeId() + ", rmtNodeId=" + clientNodeId + ", msg=" + msg + ']', e);

                onException("Client connection failed [sock=" + sock + ", locNodeId="
                    + getLocalNodeId() + ", rmtNodeId=" + clientNodeId + ", msg=" + msg + ']', e);
            }
            finally {
                if (!success) {
                    clientMsgWorkers.remove(clientNodeId, this);

                    U.interrupt(this);

                    U.closeQuiet(sock);
                }
            }
        }

        /**
         * @param msg Message.
         * @return {@code True} if topology initialized.
         */
        private boolean topologyInitialized(TcpDiscoveryAbstractMessage msg) {
            if (msg instanceof TcpDiscoveryNodeAddedMessage) {
                TcpDiscoveryNodeAddedMessage addedMsg = (TcpDiscoveryNodeAddedMessage)msg;

                if (clientNodeId.equals(addedMsg.node().id()))
                    return addedMsg.topology() != null;
            }

            return true;
        }

        /**
         * @param res Ping result.
         */
        public void pingResult(boolean res) {
            GridFutureAdapter<Boolean> fut = pingFut.getAndSet(null);

            if (fut != null)
                fut.onDone(res);
        }

        /**
         * @param timeoutHelper Timeout controller.
         * @return Ping result.
         * @throws InterruptedException If interrupted.
         */
        public boolean ping(IgniteSpiOperationTimeoutHelper timeoutHelper) throws InterruptedException {
            if (spi.isNodeStopping0())
                return false;

            GridFutureAdapter<Boolean> fut;

            while (true) {
                fut = pingFut.get();

                if (fut != null)
                    break;

                fut = new GridFutureAdapter<>();

                if (pingFut.compareAndSet(null, fut)) {
                    TcpDiscoveryPingRequest pingReq = new TcpDiscoveryPingRequest(getLocalNodeId(), clientNodeId);

                    pingReq.verify(getLocalNodeId());

                    addMessage(pingReq);

                    break;
                }
            }

            try {
                return fut.get(timeoutHelper.nextTimeoutChunk(spi.getAckTimeout()),
                    TimeUnit.MILLISECONDS);
            }
            catch (IgniteInterruptedCheckedException ignored) {
                throw new InterruptedException();
            }
            catch (IgniteFutureTimeoutCheckedException ignored) {
                if (pingFut.compareAndSet(fut, null))
                    fut.onDone(false);

                return false;
            }
            catch (IgniteCheckedException e) {
                throw new IgniteSpiException("Internal error: ping future cannot be done with exception", e);
            }
        }

        /** {@inheritDoc} */
        @Override protected void cleanup() {
            super.cleanup();

            pingResult(false);

            U.closeQuiet(sock);
        }
    }

    /**
     * Base class for message workers.
     */
    protected abstract class MessageWorkerAdapter<T> extends IgniteSpiThread {
        /** Message queue. */
        protected final BlockingDeque<T> queue = new LinkedBlockingDeque<>();

        /** Backed interrupted flag. */
        private volatile boolean interrupted;

        /** Polling timeout. */
        private final long pollingTimeout;

        /**
         * @param name Thread name.
         * @param pollingTimeout Messages polling timeout.
         */
        protected MessageWorkerAdapter(String name, long pollingTimeout) {
            super(spi.ignite().name(), name, log);

            this.pollingTimeout = pollingTimeout;

            setPriority(spi.threadPri);
        }

        /** {@inheritDoc} */
        @Override protected void body() throws InterruptedException {
            if (log.isDebugEnabled())
                log.debug("Message worker started [locNodeId=" + getConfiguredNodeId() + ']');

            while (!isInterrupted()) {
                T msg = queue.poll(pollingTimeout, TimeUnit.MILLISECONDS);

                if (msg == null)
                    noMessageLoop();
                else
                    processMessage(msg);
            }
        }

        /** {@inheritDoc} */
        @Override public void interrupt() {
            interrupted = true;

            super.interrupt();
        }

        /** {@inheritDoc} */
        @Override public boolean isInterrupted() {
            return interrupted || super.isInterrupted();
        }

        /**
         * @return Current queue size.
         */
        int queueSize() {
            return queue.size();
        }

        /**
         * @param msg Message.
         */
        protected abstract void processMessage(T msg);

        /**
         * Called when there is no message to process giving ability to perform other activity.
         */
        protected void noMessageLoop() {
            // No-op.
        }
    }

    /**
     *
     */
    private static class GridPingFutureAdapter<R> extends GridFutureAdapter<R> {
        /** Socket. */
        private volatile Socket sock;

        /**
         * Returns socket associated with this ping future.
         *
         * @return Socket or {@code null} if no socket associated.
         */
        public Socket sock() {
            return sock;
        }

        /**
         * Associates socket with this ping future.
         *
         * @param sock Socket.
         */
        public void sock(Socket sock) {
            this.sock = sock;
        }
    }
}<|MERGE_RESOLUTION|>--- conflicted
+++ resolved
@@ -3078,14 +3078,10 @@
 
                                 int res = spi.readReceipt(sock, timeoutHelper.nextTimeoutChunk(ackTimeout0));
 
-<<<<<<< HEAD
-                                spi.stats.onMessageSent(msg, tstamp0 - tstamp);
-=======
                                 if (latencyCheck && log.isInfoEnabled())
                                     log.info("Latency check message has been acked: " + msg.id());
 
-                                spi.stats.onMessageSent(msg, tstamp0 - tstamp, U.currentTimeMillis() - tstamp0);
->>>>>>> f59007f2
+                                spi.stats.onMessageSent(msg, tstamp0 - tstamp);
 
                                 onMessageExchanged();
 
