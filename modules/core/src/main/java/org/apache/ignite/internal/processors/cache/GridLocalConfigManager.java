/*
 * Licensed to the Apache Software Foundation (ASF) under one or more
 * contributor license agreements.  See the NOTICE file distributed with
 * this work for additional information regarding copyright ownership.
 * The ASF licenses this file to You under the Apache License, Version 2.0
 * (the "License"); you may not use this file except in compliance with
 * the License.  You may obtain a copy of the License at
 *
 *      http://www.apache.org/licenses/LICENSE-2.0
 *
 * Unless required by applicable law or agreed to in writing, software
 * distributed under the License is distributed on an "AS IS" BASIS,
 * WITHOUT WARRANTIES OR CONDITIONS OF ANY KIND, either express or implied.
 * See the License for the specific language governing permissions and
 * limitations under the License.
 */

package org.apache.ignite.internal.processors.cache;

import java.io.BufferedInputStream;
import java.io.BufferedOutputStream;
import java.io.File;
import java.io.IOException;
import java.io.InputStream;
import java.io.ObjectInputStream;
import java.io.OutputStream;
import java.nio.file.DirectoryStream;
import java.nio.file.Files;
import java.nio.file.Path;
import java.nio.file.StandardCopyOption;
import java.util.ArrayList;
import java.util.Arrays;
import java.util.Collection;
import java.util.Collections;
import java.util.Deque;
import java.util.HashMap;
import java.util.HashSet;
import java.util.LinkedList;
import java.util.List;
import java.util.Map;
import java.util.Objects;
import java.util.Set;
import java.util.concurrent.CopyOnWriteArrayList;
import java.util.concurrent.locks.ReentrantReadWriteLock;
import java.util.function.BiConsumer;
import java.util.function.Function;
import java.util.stream.Collectors;
import org.apache.ignite.IgniteCheckedException;
import org.apache.ignite.IgniteException;
import org.apache.ignite.IgniteLogger;
import org.apache.ignite.IgniteSystemProperties;
import org.apache.ignite.cache.QueryEntity;
import org.apache.ignite.cache.QueryIndex;
import org.apache.ignite.configuration.CacheConfiguration;
import org.apache.ignite.configuration.DataRegionConfiguration;
import org.apache.ignite.configuration.IgniteConfiguration;
import org.apache.ignite.failure.FailureContext;
import org.apache.ignite.failure.FailureType;
import org.apache.ignite.internal.GridKernalContext;
import org.apache.ignite.internal.processors.cache.persistence.file.FilePageStoreManager;
import org.apache.ignite.internal.processors.cache.persistence.filename.NodeFileTree;
import org.apache.ignite.internal.util.typedef.F;
import org.apache.ignite.internal.util.typedef.T2;
import org.apache.ignite.internal.util.typedef.internal.CU;
import org.apache.ignite.internal.util.typedef.internal.U;
import org.apache.ignite.lang.IgniteUuid;
import org.apache.ignite.marshaller.Marshaller;
import org.jetbrains.annotations.Nullable;

import static java.nio.file.Files.newDirectoryStream;
import static org.apache.ignite.internal.processors.cache.GridCacheUtils.UTILITY_CACHE_NAME;
import static org.apache.ignite.internal.processors.cache.persistence.file.FilePageStoreManager.CACHE_DATA_FILENAME;
import static org.apache.ignite.internal.processors.cache.persistence.file.FilePageStoreManager.TMP_SUFFIX;
import static org.apache.ignite.internal.processors.query.QueryUtils.normalizeObjectName;
import static org.apache.ignite.internal.processors.query.QueryUtils.normalizeSchemaName;

/**
 * Responsible for restoring local cache configurations (both from static configuration and persistence).
 * Keep stop sequence of caches and caches which were presented on node before node join.
 */
public class GridLocalConfigManager {
    /** */
    private final boolean startClientCaches =
        IgniteSystemProperties.getBoolean(IgniteSystemProperties.IGNITE_START_CACHES_ON_JOIN, false);

    /** Listeners of configuration changes e.g. overwrite or remove actions. */
    private final List<BiConsumer<String, File>> lsnrs = new CopyOnWriteArrayList<>();

    /** Caches stop sequence. */
    private final Deque<String> stopSeq = new LinkedList<>();

    /** Logger. */
    private final IgniteLogger log;

    /** Node's local caches on start (both from static configuration and from persistent caches). */
    private Set<String> localCachesOnStart;

    /** Cache processor. */
    private final GridCacheProcessor cacheProcessor;

    /** Node file tree. */
    private final NodeFileTree ft;

    /** Marshaller. */
    private final Marshaller marshaller;

    /** Context. */
    private final GridKernalContext ctx;

    /** Lock which guards configuration changes. */
    private final ReentrantReadWriteLock chgLock = new ReentrantReadWriteLock();

    /**
     * @param cacheProcessor Cache processor.
     * @param kernalCtx Kernal context.
     */
    public GridLocalConfigManager(
        GridCacheProcessor cacheProcessor,
        GridKernalContext kernalCtx
    ) throws IgniteCheckedException {
        this.cacheProcessor = cacheProcessor;
        ctx = kernalCtx;
        log = ctx.log(getClass());
        marshaller = ctx.marshallerContext().jdkMarshaller();
        ft = ctx.pdsFolderResolver().fileTree();

        if (!ctx.clientNode() && ft.nodeStorage() != null)
            U.ensureDirectory(ft.nodeStorage(), "page store work directory", log);
<<<<<<< HEAD

=======
>>>>>>> c31631e7
    }

    /**
     * @param ccfgs List of cache configurations to process.
     * @param ccfgCons Consumer which accepts found configurations files.
     */
    public void readConfigurationFiles(
        List<CacheConfiguration<?, ?>> ccfgs,
        BiConsumer<CacheConfiguration<?, ?>, File> ccfgCons
    ) {
        chgLock.writeLock().lock();

        try {
            for (CacheConfiguration<?, ?> ccfg : ccfgs) {
                File cacheDir = ft.cacheStorage(ccfg);

                if (!cacheDir.exists())
                    continue;

                File[] ccfgFiles = cacheDir.listFiles((dir, name) -> name.endsWith(CACHE_DATA_FILENAME));

                if (ccfgFiles == null)
                    continue;

                for (File ccfgFile : ccfgFiles)
                    ccfgCons.accept(ccfg, ccfgFile);
            }
        }
        finally {
            chgLock.writeLock().unlock();
        }
    }

    /**
     * @return Saved cache configurations.
     * @throws IgniteCheckedException If failed.
     */
    public Map<String, StoredCacheData> readCacheConfigurations() throws IgniteCheckedException {
        if (ctx.clientNode())
            return Collections.emptyMap();

        File[] files = ft.nodeStorage().listFiles();

        if (files == null)
            return Collections.emptyMap();

        Map<String, StoredCacheData> ccfgs = new HashMap<>();

        Arrays.sort(files);

        for (File file : files) {
            if (file.isDirectory())
                readCacheConfigurations(file, ccfgs);
        }

        return ccfgs;
    }

    /**
     * @param conf File with stored cache data.
     * @return Cache data.
     * @throws IgniteCheckedException If failed.
     */
    public StoredCacheData readCacheData(File conf) throws IgniteCheckedException {
        return readCacheData(conf, marshaller, ctx.config());
    }

    /**
     * @param conf File with stored cache data.
     * @param marshaller Marshaller.
     * @param cfg Ignite configuration.
     * @return Cache data.
     * @throws IgniteCheckedException If failed.
     */
    public static StoredCacheData readCacheData(
        File conf,
        @Nullable Marshaller marshaller,
        @Nullable IgniteConfiguration cfg
    ) throws IgniteCheckedException {
        try (InputStream stream = new BufferedInputStream(Files.newInputStream(conf.toPath()))) {
            if (marshaller == null || cfg == null) {
                try (ObjectInputStream ostream = new ObjectInputStream(stream)) {
                    return (StoredCacheData)ostream.readObject();
                }
            }

            return marshaller.unmarshal(stream, U.resolveClassLoader(cfg));
        }
        catch (IgniteCheckedException | IOException | ClassNotFoundException e) {
            throw new IgniteCheckedException("An error occurred during cache configuration loading from file [file=" +
                conf.getAbsolutePath() + "]", e);
        }
    }

    /**
     * @param dbDir Root directory for all cache datas.
     * @param marshaller Marshaller.
     * @param cfg Ignite configuration.
     * @return Collection of cache data files and actual cache data.
     */
    public static Map<File, StoredCacheData> readCachesData(
        File dbDir,
        @Nullable Marshaller marshaller,
        @Nullable IgniteConfiguration cfg
    ) {
        File[] caches = dbDir.listFiles();

        if (caches == null)
            return Collections.emptyMap();

        String utilityCacheStorage = NodeFileTree.cacheStorageName(false, UTILITY_CACHE_NAME);

        return Arrays.stream(caches)
            .filter(f -> f.isDirectory() &&
                NodeFileTree.CACHE_DIR_FILTER.test(f) &&
                !f.getName().equals(utilityCacheStorage))
            .filter(File::exists)
            .flatMap(cacheDir -> Arrays.stream(FilePageStoreManager.cacheDataFiles(cacheDir)))
            .collect(Collectors.toMap(f -> f, f -> {
                try {
                    return readCacheData(f, marshaller, cfg);
                }
                catch (IgniteCheckedException e) {
                    throw new IgniteException(e);
                }
            }));
    }

    /**
     * @param conf File to store cache data.
     * @param cacheData Cache data file.
     * @throws IgniteCheckedException If failed.
     */
    public void writeCacheData(StoredCacheData cacheData, File conf) throws IgniteCheckedException {
        // Pre-existing file will be truncated upon stream open.
        try (OutputStream stream = new BufferedOutputStream(Files.newOutputStream(conf.toPath()))) {
            marshaller.marshal(cacheData, stream);
        }
        catch (IOException e) {
            throw new IgniteCheckedException("An error occurred during cache configuration writing to file [file=" +
                conf.getAbsolutePath() + "]", e);
        }
    }

    /**
     * Save cache configuration to persistent store if necessary.
     *
     * @param cacheData Stored cache data.
     * @param overwrite Overwrite existing.
     */
    public void saveCacheConfiguration(
        StoredCacheData cacheData,
        boolean overwrite
    ) throws IgniteCheckedException {
        assert cacheData != null;

        CacheConfiguration<?, ?> ccfg = cacheData.config();

        if (!CU.storeCacheConfig(cacheProcessor.context(), ccfg))
            return;

        File cacheWorkDir = ft.cacheStorage(ccfg);

        FilePageStoreManager.checkAndInitCacheWorkDir(cacheWorkDir, log);

        assert cacheWorkDir.exists() : "Work directory does not exist: " + cacheWorkDir;

        File file = cacheConfigurationFile(ccfg);
        Path filePath = file.toPath();

        chgLock.readLock().lock();

        try {
            if (overwrite || !Files.exists(filePath) || Files.size(filePath) == 0) {
                File tmp = new File(file.getParent(), file.getName() + TMP_SUFFIX);

                if (tmp.exists() && !tmp.delete()) {
                    log.warning("Failed to delete temporary cache config file" +
                        "(make sure Ignite process has enough rights):" + file.getName());
                }

                writeCacheData(cacheData, tmp);

                if (Files.exists(filePath) && Files.size(filePath) > 0) {
                    for (BiConsumer<String, File> lsnr : lsnrs)
                        lsnr.accept(ccfg.getName(), file);
                }

                Files.move(tmp.toPath(), file.toPath(), StandardCopyOption.REPLACE_EXISTING);
            }
        }
        catch (IOException ex) {
            ctx.failure().process(new FailureContext(FailureType.CRITICAL_ERROR, ex));

            throw new IgniteCheckedException("Failed to persist cache configuration: " + ccfg.getName(), ex);
        }
        finally {
            chgLock.readLock().unlock();
        }
    }

    /**
     * Remove cache configuration from persistent store.
     *
     * @param cacheData Stored cache data.
     */
    public void removeCacheData(StoredCacheData cacheData) throws IgniteCheckedException {
        chgLock.readLock().lock();

        try {
            CacheConfiguration<?, ?> ccfg = cacheData.config();
            File file = cacheConfigurationFile(ccfg);

            if (file.exists()) {
                for (BiConsumer<String, File> lsnr : lsnrs)
                    lsnr.accept(ccfg.getName(), file);

                if (!file.delete())
                    throw new IgniteCheckedException("Failed to delete cache configuration: " + ccfg.getName());
            }
        }
        finally {
            chgLock.readLock().unlock();
        }
    }

    /**
     *
     */
    public Collection<String> stopSequence() {
        return stopSeq;
    }

    /**
     * @return Caches to be started when this node starts.
     */
    public Set<String> localCachesOnStart() {
        return localCachesOnStart;
    }

    /**
     * @throws IgniteCheckedException If failed.
     */
    public CacheJoinNodeDiscoveryData restoreCacheConfigurations() throws IgniteCheckedException {
        Map<String, CacheJoinNodeDiscoveryData.CacheInfo> caches = new HashMap<>();

        Map<String, CacheJoinNodeDiscoveryData.CacheInfo> templates = new HashMap<>();

        restoreCaches(caches, templates, ctx.config());

        CacheJoinNodeDiscoveryData discoData = new CacheJoinNodeDiscoveryData(
            IgniteUuid.randomUuid(),
            caches,
            templates,
            startAllCachesOnClientStart()
        );

        localCachesOnStart = new HashSet<>(discoData.caches().keySet());

        return discoData;
    }

    /**
     * @param lsnr Instance of listener to add.
     */
    public void addConfigurationChangeListener(BiConsumer<String, File> lsnr) {
        if (chgLock.isWriteLockedByCurrentThread())
            lsnrs.add(lsnr);
        else {
            chgLock.writeLock().lock();

            try {
                lsnrs.add(lsnr);
            }
            finally {
                chgLock.writeLock().unlock();
            }
        }
    }

    /**
     * @param lsnr Instance of listener to remove.
     */
    public void removeConfigurationChangeListener(BiConsumer<String, File> lsnr) {
        lsnrs.remove(lsnr);
    }

    /**
     * Delete caches' configuration data files of cache group.
     *
     * @param ctx Cache group context.
     * @throws IgniteCheckedException If fails.
     */
    public void removeCacheGroupConfigurationData(CacheGroupContext ctx) throws IgniteCheckedException {
        File cacheGrpDir = ft.cacheStorage(ctx.config());

        if (cacheGrpDir != null && cacheGrpDir.exists()) {
            DirectoryStream.Filter<Path> cacheCfgFileFilter = new DirectoryStream.Filter<Path>() {
                @Override public boolean accept(Path path) {
                    return Files.isRegularFile(path) && path.getFileName().toString().endsWith(CACHE_DATA_FILENAME);
                }
            };

            try (DirectoryStream<Path> dirStream = newDirectoryStream(cacheGrpDir.toPath(), cacheCfgFileFilter)) {
                for (Path path: dirStream)
                    Files.deleteIfExists(path);
            }
            catch (IOException e) {
                throw new IgniteCheckedException("Failed to delete cache configurations of group: " + ctx.toString(), e);
            }
        }
    }

    /**
     * @param grpDir Group directory.
     * @param ccfgs Cache configurations.
     * @throws IgniteCheckedException If failed.
     */
    private void readCacheGroupCaches(File grpDir, Map<String, StoredCacheData> ccfgs) throws IgniteCheckedException {
        File[] files = grpDir.listFiles();

        if (files == null)
            return;

        for (File file : files) {
            if (!file.isDirectory() && file.getName().endsWith(CACHE_DATA_FILENAME) && file.length() > 0)
                readAndAdd(
                    ccfgs,
                    file,
                    cacheName -> "Cache with name=" + cacheName + " is already registered, " +
                        "skipping config file " + file.getName() + " in group directory " + grpDir.getName()
                );
        }
    }

    /**
     * @param dir Cache (group) directory.
     * @param ccfgs Cache configurations.
     * @throws IgniteCheckedException If failed.
     */
    public void readCacheConfigurations(File dir, Map<String, StoredCacheData> ccfgs) throws IgniteCheckedException {
        if (NodeFileTree.cacheStorage(dir)) {
            File conf = new File(dir, CACHE_DATA_FILENAME);

            if (conf.exists() && conf.length() > 0) {
                readAndAdd(
                    ccfgs,
                    conf,
                    cache -> "Cache with name=" + cache + " is already registered, skipping config file " + dir.getName()
                );
            }
        }
        else if (NodeFileTree.cacheGroupStorage(dir))
            readCacheGroupCaches(dir, ccfgs);
    }

    /**
     * @param ccfgs Loaded configurations.
     * @param file Storead cache data file.
     * @param msg Warning message producer.
     * @throws IgniteCheckedException If failed.
     */
    private void readAndAdd(
        Map<String, StoredCacheData> ccfgs,
        File file,
        Function<String, String> msg
    ) throws IgniteCheckedException {
        StoredCacheData cacheData = readCacheData(file, marshaller, ctx.config());

        String cacheName = cacheData.config().getName();

        // In-memory CDC stored data must be removed on node failover.
        if (inMemoryCdcCache(cacheData.config())) {
            removeCacheData(cacheData);

            U.warn(
                log,
                "Stored data for in-memory CDC cache removed[name=" + cacheName + ", file=" + file.getName() + ']'
            );

            return;
        }

        if (!ccfgs.containsKey(cacheName))
            ccfgs.put(cacheName, cacheData);
        else
            U.warn(log, msg.apply(cacheName));
    }

    /**
     * @param cfg Cache configuration.
     * @return {@code True} if cache placed in in-memory and CDC enabled data region.
     */
    private boolean inMemoryCdcCache(CacheConfiguration<?, ?> cfg) {
        DataRegionConfiguration drCfg =
            CU.findDataRegion(ctx.config().getDataStorageConfiguration(), cfg.getDataRegionName());

        return drCfg != null && !drCfg.isPersistenceEnabled() && drCfg.isCdcEnabled();
    }

    /**
     * @param ccfg Cache configuration.
     * @return Cache configuration file with respect to {@link CacheConfiguration#getGroupName} value.
     */
    public File cacheConfigurationFile(CacheConfiguration<?, ?> ccfg) {
        return new File(ft.cacheStorage(ccfg), cacheDataFilename(ccfg));
    }

    /** @return Name of cache data filename. */
    public static String cacheDataFilename(CacheConfiguration<?, ?> ccfg) {
        return ccfg.getGroupName() == null ? CACHE_DATA_FILENAME : (ccfg.getName() + CACHE_DATA_FILENAME);
    }

    /**
     * @return {@code True} if need locally start all existing caches on client node start.
     */
    private boolean startAllCachesOnClientStart() {
        return startClientCaches && ctx.clientNode();
    }

    /**
     * @param caches Caches accumulator.
     * @param templates Templates accumulator.
     * @param igniteCfg Ignite configuration.
     */
    private void restoreCaches(
        Map<String, CacheJoinNodeDiscoveryData.CacheInfo> caches,
        Map<String, CacheJoinNodeDiscoveryData.CacheInfo> templates,
        IgniteConfiguration igniteCfg
    ) throws IgniteCheckedException {
        CacheConfiguration[] cfgs = igniteCfg.getCacheConfiguration();

        for (int i = 0; i < cfgs.length; i++) {
            CacheConfiguration<?, ?> cfg = new CacheConfiguration(cfgs[i]);

            // Replace original configuration value.
            cfgs[i] = cfg;

            addCacheFromConfiguration(cfg, false, caches, templates);
        }

        if ((CU.isPersistenceEnabled(igniteCfg) && ctx.cache().context().pageStore() != null) || CU.isCdcEnabled(igniteCfg)) {
            Map<String, StoredCacheData> storedCaches = readCacheConfigurations();

            if (!F.isEmpty(storedCaches)) {
                List<String> skippedConfigs = new ArrayList<>();

                for (StoredCacheData storedCacheData : storedCaches.values()) {
                    // Backward compatibility for old stored caches data.
                    if (storedCacheData.hasOldCacheConfigurationFormat()) {
                        storedCacheData = new StoredCacheData(storedCacheData);

                        T2<CacheConfiguration, CacheConfigurationEnrichment> splitCfg =
                            cacheProcessor.splitter().split(storedCacheData.config());

                        storedCacheData.config(splitCfg.get1());
                        storedCacheData.cacheConfigurationEnrichment(splitCfg.get2());

                        // Overwrite with new format.
                        saveCacheConfiguration(storedCacheData, true);
                    }

                    String cacheName = storedCacheData.config().getName();

                    CacheType type = ctx.cache().cacheType(cacheName);

                    if (!caches.containsKey(cacheName))
                        // No static cache - add the configuration.
                        addStoredCache(caches, storedCacheData, cacheName, type, true, false);
                    else {
                        // A static cache with the same name already exists.
                        CacheConfiguration cfg = caches.get(cacheName).cacheData().config();
                        CacheConfiguration cfgFromStore = storedCacheData.config();

                        validateCacheConfigurationOnRestore(cfg, cfgFromStore);

                        addStoredCache(caches, storedCacheData, cacheName, type, true,
                            cacheProcessor.keepStaticCacheConfiguration());

                        if (!cacheProcessor.keepStaticCacheConfiguration() && type == CacheType.USER)
                            skippedConfigs.add(cacheName);

                    }
                }

                if (!F.isEmpty(skippedConfigs)) {
                    U.warn(log, "Static configuration for the following caches will be ignored because a persistent " +
                        "cache with the same name already exist (see " +
                        "https://apacheignite.readme.io/docs/cache-configuration for more information): " +
                        skippedConfigs);
                }
            }
        }
    }

    /**
     * Add stored cache data to caches storage.
     *
     * @param caches Cache storage.
     * @param cacheData Cache data to add.
     * @param cacheName Cache name.
     * @param cacheType Cache type.
     * @param isStaticallyConfigured Statically configured flag.
     */
    private void addStoredCache(
        Map<String, CacheJoinNodeDiscoveryData.CacheInfo> caches,
        StoredCacheData cacheData,
        String cacheName,
        CacheType cacheType,
        boolean persistedBefore,
        boolean isStaticallyConfigured
    ) {
        if (!caches.containsKey(cacheName)) {
            if (!cacheType.userCache())
                stopSeq.addLast(cacheName);
            else
                stopSeq.addFirst(cacheName);
        }

        caches.put(cacheName, new CacheJoinNodeDiscoveryData.CacheInfo(cacheData, cacheType, cacheData.sql(),
            persistedBefore ? 1 : 0, isStaticallyConfigured));
    }

    /**
     * @param cfg Cache configuration.
     * @param sql SQL flag.
     * @param caches Caches map.
     * @param templates Templates map.
     * @throws IgniteCheckedException If failed.
     */
    private void addCacheFromConfiguration(
        CacheConfiguration<?, ?> cfg,
        boolean sql,
        Map<String, CacheJoinNodeDiscoveryData.CacheInfo> caches,
        Map<String, CacheJoinNodeDiscoveryData.CacheInfo> templates
    ) throws IgniteCheckedException {
        String cacheName = cfg.getName();

        CU.validateCacheName(cacheName);

        Collection<CacheConfiguration<?, ?>> ccfgs = new ArrayList<>(caches.size());

        for (CacheJoinNodeDiscoveryData.CacheInfo cacheInfo : caches.values())
            ccfgs.add(cacheInfo.cacheData().config());

        String err = validateIncomingConfiguration(ccfgs, cfg);

        if (err != null)
            throw new IgniteException(err);

        cacheProcessor.cloneCheckSerializable(cfg);

        CacheObjectContext cacheObjCtx = ctx.cacheObjects().contextForCache(cfg);

        // Initialize defaults.
        cacheProcessor.initialize(cfg, cacheObjCtx);

        StoredCacheData cacheData = new StoredCacheData(cfg);

        cacheData.sql(sql);

        T2<CacheConfiguration, CacheConfigurationEnrichment> splitCfg = cacheProcessor.splitter().split(cfg);

        cacheData.config(splitCfg.get1());
        cacheData.cacheConfigurationEnrichment(splitCfg.get2());

        cfg = splitCfg.get1();

        if (GridCacheUtils.isCacheTemplateName(cacheName))
            templates.put(cacheName, new CacheJoinNodeDiscoveryData.CacheInfo(cacheData, CacheType.USER, false, 0, true));
        else {
            if (caches.containsKey(cacheName)) {
                throw new IgniteCheckedException("Duplicate cache name found (check configuration and " +
                    "assign unique name to each cache): " + cacheName);
            }

            CacheType cacheType = ctx.cache().cacheType(cacheName);

            if (cacheType != CacheType.USER && cfg.getDataRegionName() == null)
                cfg.setDataRegionName(cacheProcessor.context().database().systemDateRegionName());

            addStoredCache(caches, cacheData, cacheName, cacheType, false, true);
        }
    }

    /**
     * Validates already processed cache configuration instead a newly defined.
     *
     * @param cacheConfigs Already processed caches.
     * @param cfg Currently processed cache config.
     * @return Error message, if supplied configuration is incorrect.
     * @throws IgniteException If misconfigured.
     */
    @Nullable public static String validateIncomingConfiguration(
        Collection<CacheConfiguration<?, ?>> cacheConfigs,
        CacheConfiguration<?, ?> cfg
    ) {
        Map<String, String> idxNamesPerCache = new HashMap<>();

        String schemaName = normalizeSchemaName(cfg.getName(), cfg.getSqlSchema());

        for (CacheConfiguration<?, ?> conf0 : cacheConfigs) {
            Collection<QueryEntity> entrs = conf0.getQueryEntities();
            String cacheName = conf0.getName();
            String cacheSchemaName = normalizeSchemaName(conf0.getName(), conf0.getSqlSchema());

            if (!Objects.equals(cacheSchemaName, schemaName) || CU.isSystemCache(cacheName) ||
                (Objects.equals(cacheSchemaName, schemaName) && Objects.equals(cfg.getName(), cacheName)))
                continue;

            for (QueryEntity ent : entrs) {
                Collection<QueryIndex> idxs = ent.getIndexes();

                for (QueryIndex idx : idxs)
                    idxNamesPerCache.put(idx.getName(), cacheName);
            }
        }

        if (idxNamesPerCache.isEmpty())
            return null;

        Collection<QueryEntity> entrs = cfg.getQueryEntities();

        for (QueryEntity ent : entrs) {
            Collection<QueryIndex> idxs = ent.getIndexes();

            for (QueryIndex idx : idxs) {
                String normalizedIdxName = normalizeObjectName(idx.getName(), false);

                String cacheName = idxNamesPerCache.get(normalizedIdxName);

                if (cacheName != null) {
                    return "Duplicate index name for [cache=" + cfg.getName() +
                        ", idxName=" + idx.getName() + "], an equal index name is already configured for [cache=" +
                        cacheName + ']';
                }
            }
        }

        return null;
    }

    /**
     * Validates cache configuration against stored cache configuration when persistence is enabled.
     *
     * @param cfg Configured cache configuration.
     * @param cfgFromStore Stored cache configuration
     * @throws IgniteCheckedException If validation failed.
     */
    private void validateCacheConfigurationOnRestore(CacheConfiguration cfg, CacheConfiguration cfgFromStore)
        throws IgniteCheckedException {
        assert cfg != null && cfgFromStore != null;

        boolean staticCfgVal = cfg.isEncryptionEnabled();
        boolean storedVal = cfgFromStore.isEncryptionEnabled();

        if (storedVal != staticCfgVal) {
            throw new IgniteCheckedException("Encrypted flag value differs. Static config value is '" + staticCfgVal +
                "' and value stored on the disk is '" + storedVal + "'");
        }
    }
}<|MERGE_RESOLUTION|>--- conflicted
+++ resolved
@@ -126,10 +126,6 @@
 
         if (!ctx.clientNode() && ft.nodeStorage() != null)
             U.ensureDirectory(ft.nodeStorage(), "page store work directory", log);
-<<<<<<< HEAD
-
-=======
->>>>>>> c31631e7
     }
 
     /**
