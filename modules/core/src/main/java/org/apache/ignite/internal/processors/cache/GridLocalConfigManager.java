--- conflicted
+++ resolved
@@ -136,18 +136,18 @@
 
         try {
             for (CacheConfiguration<?, ?> ccfg : ccfgs) {
-                for (File cacheDir : ft.cacheStorages(ccfg)) {
-                    if (!cacheDir.exists())
-                        continue;
-
-                    List<File> ccfgFiles = NodeFileTree.existingCacheConfigFiles(cacheDir);
-
-                    if (F.isEmpty(ccfgFiles))
-                        continue;
-
-                    for (File ccfgFile : ccfgFiles)
-                        ccfgCons.accept(ccfg, ccfgFile);
-                }
+                File cacheDir = ft.cacheStorage(ccfg);
+
+                if (!cacheDir.exists())
+                    continue;
+
+                List<File> ccfgFiles = NodeFileTree.existingCacheConfigFiles(cacheDir);
+
+                if (F.isEmpty(ccfgFiles))
+                    continue;
+
+                for (File ccfgFile : ccfgFiles)
+                    ccfgCons.accept(ccfg, ccfgFile);
             }
         }
         finally {
@@ -270,17 +270,13 @@
         if (!CU.storeCacheConfig(cacheProcessor.context(), ccfg))
             return;
 
-<<<<<<< HEAD
+        CacheFileTree cft = ft.cacheTree(ccfg);
+
+        FilePageStoreManager.checkAndInitCacheWorkDir(cft);
+
+        assert cft.storage().exists() : "Work directory does not exist: " + cft.storage();
+
         File file = ft.cacheConfigurationFile(ccfg);
-        File cacheWorkDir = file.getParentFile();
-=======
-        CacheFileTree cft = ft.cacheTree(ccfg);
->>>>>>> 9262765b
-
-        FilePageStoreManager.checkAndInitCacheWorkDir(cft);
-
-        assert cft.storage().exists() : "Work directory does not exist: " + cft.storage();
-
         Path filePath = file.toPath();
 
         chgLock.readLock().lock();
@@ -407,12 +403,12 @@
      * @throws IgniteCheckedException If fails.
      */
     public void removeCacheGroupConfigurationData(CacheGroupContext ctx) throws IgniteCheckedException {
-        for (File cacheGrpDir : ft.cacheStorages(ctx.config())) {
-            if (cacheGrpDir != null && cacheGrpDir.exists()) {
-                for (File file : NodeFileTree.existingCacheConfigFiles(cacheGrpDir)) {
-                    if (!U.delete(file))
-                        throw new IgniteCheckedException("Failed to delete cache configurations of group: " + ctx);
-                }
+        File cacheGrpDir = ft.cacheStorage(ctx.config());
+
+        if (cacheGrpDir != null && cacheGrpDir.exists()) {
+            for (File file : NodeFileTree.existingCacheConfigFiles(cacheGrpDir)) {
+                if (!U.delete(file))
+                    throw new IgniteCheckedException("Failed to delete cache configurations of group: " + ctx);
             }
         }
     }
