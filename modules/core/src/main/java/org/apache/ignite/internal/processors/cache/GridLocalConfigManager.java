--- conflicted
+++ resolved
@@ -65,10 +65,6 @@
 import org.apache.ignite.marshaller.Marshaller;
 import org.jetbrains.annotations.Nullable;
 
-<<<<<<< HEAD
-import static org.apache.ignite.internal.processors.cache.GridCacheUtils.UTILITY_CACHE_NAME;
-=======
->>>>>>> 1ae90a35
 import static org.apache.ignite.internal.processors.query.QueryUtils.normalizeObjectName;
 import static org.apache.ignite.internal.processors.query.QueryUtils.normalizeSchemaName;
 
@@ -165,11 +161,7 @@
         if (ctx.clientNode())
             return Collections.emptyMap();
 
-<<<<<<< HEAD
-        List<File> dirs = ft.cacheDirectories();
-=======
         List<File> dirs = ft.allCacheDirs();
->>>>>>> 1ae90a35
 
         if (dirs == null)
             return Collections.emptyMap();
@@ -178,14 +170,8 @@
 
         Collections.sort(dirs);
 
-<<<<<<< HEAD
-        for (File file : dirs) {
-            readCacheGroupCaches(file, ccfgs);
-        }
-=======
         for (File file : dirs)
             readCacheGroupCaches(file, ccfgs);
->>>>>>> 1ae90a35
 
         return ccfgs;
     }
@@ -237,13 +223,7 @@
         @Nullable Marshaller marshaller,
         @Nullable IgniteConfiguration cfg
     ) {
-<<<<<<< HEAD
-        String utilityCacheStorage = NodeFileTree.cacheDirName(false, UTILITY_CACHE_NAME);
-
-        return ft.cacheDirectories(false, f -> f.getName().equals(utilityCacheStorage)).stream()
-=======
         return ft.userCacheDirs().stream()
->>>>>>> 1ae90a35
             .flatMap(cacheDir -> NodeFileTree.cacheConfigFiles(cacheDir).stream())
             .collect(Collectors.toMap(f -> f, f -> {
                 try {
