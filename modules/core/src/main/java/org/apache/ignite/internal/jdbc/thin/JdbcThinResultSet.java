/*
 * Licensed to the Apache Software Foundation (ASF) under one or more
 * contributor license agreements.  See the NOTICE file distributed with
 * this work for additional information regarding copyright ownership.
 * The ASF licenses this file to You under the Apache License, Version 2.0
 * (the "License"); you may not use this file except in compliance with
 * the License.  You may obtain a copy of the License at
 *
 *      http://www.apache.org/licenses/LICENSE-2.0
 *
 * Unless required by applicable law or agreed to in writing, software
 * distributed under the License is distributed on an "AS IS" BASIS,
 * WITHOUT WARRANTIES OR CONDITIONS OF ANY KIND, either express or implied.
 * See the License for the specific language governing permissions and
 * limitations under the License.
 */

package org.apache.ignite.internal.jdbc.thin;

import java.io.IOException;
import java.io.InputStream;
import java.io.Reader;
import java.math.BigDecimal;
import java.net.URL;
import java.sql.Array;
import java.sql.Blob;
import java.sql.Clob;
import java.sql.Date;
import java.sql.NClob;
import java.sql.Ref;
import java.sql.ResultSet;
import java.sql.ResultSetMetaData;
import java.sql.RowId;
import java.sql.SQLException;
import java.sql.SQLFeatureNotSupportedException;
import java.sql.SQLWarning;
import java.sql.SQLXML;
import java.sql.Statement;
import java.sql.Time;
import java.sql.Timestamp;
import java.text.DecimalFormat;
import java.text.DecimalFormatSymbols;
import java.text.ParseException;
import java.util.Calendar;
import java.util.HashMap;
import java.util.Iterator;
import java.util.List;
import java.util.Map;
import org.apache.ignite.IgniteCheckedException;
import org.apache.ignite.internal.processors.odbc.jdbc.JdbcColumnMeta;
import org.apache.ignite.internal.processors.odbc.jdbc.JdbcQueryFetchResult;
import org.apache.ignite.internal.processors.odbc.jdbc.JdbcQueryMetadataResult;

/**
 * JDBC result set implementation.
 */
public class JdbcThinResultSet implements ResultSet {
    /** Decimal format to convert streing to decimal. */
    private static final ThreadLocal<DecimalFormat> decimalFormat = new ThreadLocal<DecimalFormat>() {
        /** {@inheritDoc} */
        @Override protected DecimalFormat initialValue() {
            DecimalFormatSymbols symbols = new DecimalFormatSymbols();

            symbols.setGroupingSeparator(',');
            symbols.setDecimalSeparator('.');

            String pattern = "#,##0.0#";

            DecimalFormat decimalFormat = new DecimalFormat(pattern, symbols);

            decimalFormat.setParseBigDecimal(true);

            return decimalFormat;
        }
    };

    /** Statement. */
    private final JdbcThinStatement stmt;

    /** Query ID. */
    private final Long qryId;

    /** Metadata. */
    private List<JdbcColumnMeta> meta;

    /** Column order map. */
    private Map<String, Integer> colOrder;

    /** Metadata initialization flag. */
    private boolean metaInit;

    /** Rows. */
    private List<List<Object>> rows;

    /** Rows iterator. */
    private Iterator<List<Object>> rowsIter;

    /** Current row. */
    private List<Object> curRow;

    /** Current position. */
    private int curPos;

    /** Finished flag. */
    private boolean finished;

    /** Closed flag. */
    private boolean closed;

    /** Was {@code NULL} flag. */
    private boolean wasNull;

    /** Fetch size. */
    private int fetchSize;

    /** Is query flag. */
    private boolean isQuery;

    /** Auto close server cursors flag. */
    private boolean autoClose;

    /** Update count. */
    private long updCnt;

    /** Close statement after close result set count. */
    private boolean closeStmt;

    /** Jdbc metadata. Cache the JDBC object on the first access */
    private JdbcThinResultSetMetadata jdbcMeta;

    /**
     * Constructs static result set.
     *
     * @param fields Fields.
     * @param meta Columns metadata.
     */
    JdbcThinResultSet(List<List<Object>> fields, List<JdbcColumnMeta> meta) {
        stmt = null;
        fetchSize = 0;
        qryId = -1L;
        finished = true;
        isQuery = true;
        updCnt = -1;

        this.rows = fields;

        rowsIter = fields.iterator();

        this.meta = meta;

        metaInit = true;

        initColumnOrder();
    }

    /**
     * Creates new result set.
     *
     * @param stmt Statement.
     * @param qryId Query ID.
     * @param fetchSize Fetch size.
     * @param finished Finished flag.
     * @param rows Rows.
     * @param isQuery Is Result ser for Select query.
     * @param autoClose Is automatic close of server cursors enabled.
     * @param updCnt Update count.
     * @param closeStmt Close statement on the result set close.
     */
    @SuppressWarnings("OverlyStrongTypeCast")
    JdbcThinResultSet(JdbcThinStatement stmt, long qryId, int fetchSize, boolean finished,
        List<List<Object>> rows, boolean isQuery, boolean autoClose, long updCnt, boolean closeStmt) {
        assert stmt != null;
        assert fetchSize > 0;

        this.stmt = stmt;
        this.qryId = qryId;
        this.fetchSize = fetchSize;
        this.finished = finished;
        this.isQuery = isQuery;
        this.autoClose = autoClose;
        this.closeStmt = closeStmt;

        if (isQuery) {
            this.fetchSize = fetchSize;
            this.rows = rows;

            rowsIter = rows.iterator();
        }
        else
            this.updCnt = updCnt;
    }

    /** {@inheritDoc} */
    @SuppressWarnings("unchecked")
    @Override public boolean next() throws SQLException {
        ensureNotClosed();

        if ((rowsIter == null || !rowsIter.hasNext()) && !finished) {
            try {
                JdbcQueryFetchResult res = stmt.connection().io().queryFetch(qryId, fetchSize);

                rows = res.items();
                finished = res.last();

                rowsIter = rows.iterator();
            }
            catch (IOException e) {
                stmt.connection().close();

                throw new SQLException("Failed to query Ignite.", e);
            }
            catch (IgniteCheckedException e) {
                throw new SQLException("Failed to query Ignite.", e);
            }
        }

        if (rowsIter != null) {
            if (rowsIter.hasNext()) {
                curRow = rowsIter.next();

                curPos++;

                return true;
            }
            else {
                rowsIter = null;
                curRow = null;

                return false;
            }
        }
        else
            return false;
    }

    /** {@inheritDoc} */
    @Override public void close() throws SQLException {
        if (closeStmt)
            stmt.close();

        close0();
    }

    /**
     * @throws SQLException On error.
     */
    void close0() throws SQLException {
        if (isClosed())
            return;

        try {
            if (!finished || (isQuery && !autoClose))
                stmt.connection().io().queryClose(qryId);

            closed = true;
        }
        catch (IOException e) {
            stmt.connection().close();

            throw new SQLException("Failed to close Ignite query.", e);
        }
        catch (IgniteCheckedException e) {
            throw new SQLException("Failed to close Ignite query.", e);
        }
    }

    /** {@inheritDoc} */
    @Override public boolean wasNull() throws SQLException {
        return wasNull;
    }

    /** {@inheritDoc} */
    @Override public String getString(int colIdx) throws SQLException {
        Object val = getValue(colIdx);

        return val == null ? null : String.valueOf(val);
    }

    /** {@inheritDoc} */
    @Override public boolean getBoolean(int colIdx) throws SQLException {
        Object val = getValue(colIdx);

        if (val == null)
            return false;

        Class<?> cls = val.getClass();

        if (cls == Boolean.class)
            return ((Boolean)val).booleanValue();
        else if (val instanceof Number)
            return ((Number)val).intValue() != 0;
        else if (cls == String.class || cls == Character.class) {
            try {
                return Integer.parseInt(val.toString()) != 0;
            }
            catch (NumberFormatException e) {
                throw new SQLException("Cannot convert [val=" + val.toString() + "] to boolean");
            }
        }
        else
            throw new SQLException("Cannot convert " + cls + " to boolean");
    }

    /** {@inheritDoc} */
    @Override public byte getByte(int colIdx) throws SQLException {
        Object val = getValue(colIdx);

        if (val == null)
            return 0;

        Class<?> cls = val.getClass();

        if (val instanceof Number)
            return ((Number)val).byteValue();
        else if (cls == Boolean.class)
            return (Boolean) val ? (byte) 1 : (byte) 0;
        else if (cls == String.class || cls == Character.class) {
            try {
                return Byte.parseByte(val.toString());
            }
            catch (NumberFormatException e) {
                throw new SQLException("Cannot convert [val=" + val.toString() + "] to byte");
            }
        }
        else
            throw new SQLException("Cannot convert " + cls + " to byte");
    }

    /** {@inheritDoc} */
    @Override public short getShort(int colIdx) throws SQLException {
        Object val = getValue(colIdx);

        if (val == null)
            return 0;

        Class<?> cls = val.getClass();

        if (val instanceof Number)
            return ((Number) val).shortValue();
        else if (cls == Boolean.class)
            return (Boolean) val ? (short) 1 : (short) 0;
        else if (cls == String.class || cls == Character.class) {
            try {
                return Short.parseShort(val.toString());
            }
            catch (NumberFormatException e) {
                throw new SQLException("Cannot convert [val=" + val.toString() + "] to short");
            }
        }
        else
            throw new SQLException("Cannot convert " + cls + " to short");
    }

    /** {@inheritDoc} */
    @Override public int getInt(int colIdx) throws SQLException {
        Object val = getValue(colIdx);

        if (val == null)
            return 0;

        Class<?> cls = val.getClass();

        if (val instanceof Number)
            return ((Number) val).intValue();
        else if (cls == Boolean.class)
            return (Boolean) val ? 1 : 0;
        else if (cls == String.class || cls == Character.class) {
            try {
                return Integer.parseInt(val.toString());
            }
            catch (NumberFormatException e) {
                throw new SQLException("Cannot convert [val=" + val.toString() + "] to int");
            }
        }
        else
            throw new SQLException("Cannot convert " + cls + " to int");
    }

    /** {@inheritDoc} */
    @Override public long getLong(int colIdx) throws SQLException {
        Object val = getValue(colIdx);

        if (val == null)
            return 0;

        Class<?> cls = val.getClass();

        if (val instanceof Number)
            return ((Number)val).longValue();
        else if (cls == Boolean.class)
            return (long) ((Boolean) val ? 1 : 0);
        else if (cls == String.class || cls == Character.class) {
            try {
                return Long.parseLong(val.toString());
            }
            catch (NumberFormatException e) {
                throw new SQLException("Cannot convert [val=" + val.toString() + "] to long");
            }
        }
        else
            throw new SQLException("Cannot convert " + cls + " to long");
    }

    /** {@inheritDoc} */
    @Override public float getFloat(int colIdx) throws SQLException {
        Object val = getValue(colIdx);

        if (val == null)
            return 0;

        Class<?> cls = val.getClass();

        if (val instanceof Number)
            return ((Number) val).floatValue();
        else if (cls == Boolean.class)
            return (float) ((Boolean) val ? 1 : 0);
        else if (cls == String.class || cls == Character.class) {
            try {
                return Float.parseFloat(val.toString());
            }
            catch (NumberFormatException e) {
                throw new SQLException("Cannot convert [val=" + val.toString() + "] to float");
            }
        }
        else
            throw new SQLException("Cannot convert " + cls + " to float");
    }

    /** {@inheritDoc} */
    @Override public double getDouble(int colIdx) throws SQLException {
        Object val = getValue(colIdx);

        if (val == null)
            return 0;

        Class<?> cls = val.getClass();

        if (val instanceof Number)
            return ((Number) val).doubleValue();
        else if (cls == Boolean.class)
            return (double)((Boolean) val ? 1 : 0);
        else if (cls == String.class || cls == Character.class) {
            try {
                return Double.parseDouble(val.toString());
            }
            catch (NumberFormatException e) {
                throw new SQLException("Cannot convert [val=" + val.toString() + "] to double");
            }
        }
        else
            throw new SQLException("Cannot convert " + cls + " to double");
    }

    /** {@inheritDoc} */
    @Override public BigDecimal getBigDecimal(int colIdx, int scale) throws SQLException {
        BigDecimal val = getBigDecimal(colIdx);

        if (val == null)
            return null;
        else {
            val.setScale(scale);

            return val;
        }
    }

    /** {@inheritDoc} */
    @Override public byte[] getBytes(int colIdx) throws SQLException {
        return getTypedValue(colIdx, byte[].class);
    }

    /** {@inheritDoc} */
    @Override public Date getDate(int colIdx) throws SQLException {
        Object val = getValue(colIdx);

        if (val == null)
            return null;

        Class<?> cls = val.getClass();

        if (cls == Date.class)
            return (Date)val;
        else if (cls == java.util.Date.class)
            return new Date(((java.util.Date)val).getTime());
        else if (cls == Time.class)
            return new Date(((Time)val).getTime());
        else if (cls == Timestamp.class)
            return new Date(((Timestamp)val).getTime());
        else
            throw new SQLException("Cannot convert " + cls + " to date");
    }

    /** {@inheritDoc} */
    @Override public Time getTime(int colIdx) throws SQLException {
        Object val = getValue(colIdx);

        if (val == null)
            return null;

        Class<?> cls = val.getClass();

        if (cls == Time.class)
            return (Time)val;
        else if (cls == java.util.Date.class)
            return new Time(((java.util.Date)val).getTime());
        else if (cls == Date.class)
            return new Time(((Date)val).getTime());
        else if (cls == Timestamp.class)
            return new Time(((Timestamp)val).getTime());
        else
            throw new SQLException("Cannot convert " + cls + " to time");
    }

    /** {@inheritDoc} */
    @Override public Timestamp getTimestamp(int colIdx) throws SQLException {
        Object val = getValue(colIdx);

        if (val == null)
            return null;

        Class<?> cls = val.getClass();

        if (cls == Timestamp.class)
            return (Timestamp)val;
        if (cls == java.util.Date.class)
            return new Timestamp(((java.util.Date)val).getTime());
        else if (cls == Date.class)
            return new Timestamp(((Date)val).getTime());
        else if (cls == Time.class)
            return new Timestamp(((Time)val).getTime());
        else
            throw new SQLException("Cannot convert " + cls + " to timestamp");
    }

    /** {@inheritDoc} */
    @Override public InputStream getAsciiStream(int colIdx) throws SQLException {
        ensureNotClosed();

        throw new SQLFeatureNotSupportedException("Streams are not supported.");
    }

    /** {@inheritDoc} */
    @Override public InputStream getUnicodeStream(int colIdx) throws SQLException {
        ensureNotClosed();

        throw new SQLFeatureNotSupportedException("Streams are not supported.");
    }

    /** {@inheritDoc} */
    @Override public InputStream getBinaryStream(int colIdx) throws SQLException {
        ensureNotClosed();

        throw new SQLFeatureNotSupportedException("Stream are not supported.");
    }

    /** {@inheritDoc} */
    @Override public String getString(String colLb) throws SQLException {
        int colIdx = findColumn(colLb);

        assert colIdx > 0;

        return getString(colIdx);
    }

    /** {@inheritDoc} */
    @Override public boolean getBoolean(String colLb) throws SQLException {
        int colIdx = findColumn(colLb);

        assert colIdx > 0;

        return getBoolean(colIdx);
    }

    /** {@inheritDoc} */
    @Override public byte getByte(String colLb) throws SQLException {
        int colIdx = findColumn(colLb);

        assert colIdx > 0;

        return getByte(colIdx);
    }

    /** {@inheritDoc} */
    @Override public short getShort(String colLb) throws SQLException {
        int colIdx = findColumn(colLb);

        assert colIdx > 0;

        return getShort(colIdx);
    }

    /** {@inheritDoc} */
    @Override public int getInt(String colLb) throws SQLException {
        int colIdx = findColumn(colLb);

        assert colIdx > 0;

        return getInt(colIdx);
    }

    /** {@inheritDoc} */
    @Override public long getLong(String colLb) throws SQLException {
        int colIdx = findColumn(colLb);

        assert colIdx > 0;

        return getLong(colIdx);
    }

    /** {@inheritDoc} */
    @Override public float getFloat(String colLb) throws SQLException {
        int colIdx = findColumn(colLb);

        assert colIdx > 0;

        return getFloat(colIdx);
    }

    /** {@inheritDoc} */
    @Override public double getDouble(String colLb) throws SQLException {
        int colIdx = findColumn(colLb);

        assert colIdx > 0;

        return getDouble(colIdx);
    }

    /** {@inheritDoc} */
    @Override public BigDecimal getBigDecimal(String colLb, int scale) throws SQLException {
        int colIdx = findColumn(colLb);

        assert colIdx > 0;

        return getBigDecimal(colIdx, scale);
    }

    /** {@inheritDoc} */
    @Override public byte[] getBytes(String colLb) throws SQLException {
        int colIdx = findColumn(colLb);

        assert colIdx > 0;

        return getBytes(colIdx);
    }

    /** {@inheritDoc} */
    @Override public Date getDate(String colLb) throws SQLException {
        int colIdx = findColumn(colLb);

        assert colIdx > 0;

        return getDate(colIdx);
    }

    /** {@inheritDoc} */
    @Override public Time getTime(String colLb) throws SQLException {
        int colIdx = findColumn(colLb);

        assert colIdx > 0;

        return getTime(colIdx);
    }

    /** {@inheritDoc} */
    @Override public Timestamp getTimestamp(String colLb) throws SQLException {
        int colIdx = findColumn(colLb);

        assert colIdx > 0;

        return getTimestamp(colIdx);
    }

    /** {@inheritDoc} */
    @Override public InputStream getAsciiStream(String colLb) throws SQLException {
        ensureNotClosed();

        throw new SQLFeatureNotSupportedException("Streams are not supported.");
    }

    /** {@inheritDoc} */
    @Override public InputStream getUnicodeStream(String colLb) throws SQLException {
        ensureNotClosed();

        throw new SQLFeatureNotSupportedException("Streams are not supported.");
    }

    /** {@inheritDoc} */
    @Override public InputStream getBinaryStream(String colLb) throws SQLException {
        ensureNotClosed();

        throw new SQLFeatureNotSupportedException("Streams are not supported.");
    }

    /** {@inheritDoc} */
    @Override public SQLWarning getWarnings() throws SQLException {
        ensureNotClosed();

        return null;
    }

    /** {@inheritDoc} */
    @Override public void clearWarnings() throws SQLException {
        ensureNotClosed();
    }

    /** {@inheritDoc} */
    @Override public String getCursorName() throws SQLException {
        ensureNotClosed();

        return null;
    }

    /** {@inheritDoc} */
    @Override public ResultSetMetaData getMetaData() throws SQLException {
        ensureNotClosed();

        if (jdbcMeta == null)
            jdbcMeta = new JdbcThinResultSetMetadata(meta());

        return jdbcMeta;
    }

    /** {@inheritDoc} */
    @Override public Object getObject(int colIdx) throws SQLException {
        return getValue(colIdx);
    }

    /** {@inheritDoc} */
    @Override public Object getObject(String colLb) throws SQLException {
        int colIdx = findColumn(colLb);

        assert colIdx > 0;

        return getValue(colIdx);
    }

    /** {@inheritDoc} */
    @Override public int findColumn(final String colLb) throws SQLException {
        ensureNotClosed();

        Integer order = columnOrder().get(colLb.toUpperCase());

        if (order == null)
            throw new SQLException("Column not found: " + colLb);

        return order + 1;
    }

    /** {@inheritDoc} */
    @Override public Reader getCharacterStream(int colIdx) throws SQLException {
        ensureNotClosed();

        throw new SQLFeatureNotSupportedException("Streams are not supported.");
    }

    /** {@inheritDoc} */
    @Override public Reader getCharacterStream(String colLb) throws SQLException {
        ensureNotClosed();

        throw new SQLFeatureNotSupportedException("Streams are not supported.");
    }

    /** {@inheritDoc} */
    @Override public BigDecimal getBigDecimal(int colIdx) throws SQLException {
        Object val = getValue(colIdx);

        if (val == null)
            return null;

        Class<?> cls = val.getClass();

        if (val instanceof Number)
            return new BigDecimal(((Number)val).doubleValue());
        else if (cls == Boolean.class)
            return new BigDecimal((Boolean)val ? 1 : 0);
        else if (cls == String.class || cls == Character.class) {
            try {
                return (BigDecimal)decimalFormat.get().parse(val.toString());
            }
            catch (ParseException e) {
                throw new SQLException("Cannot convert [val=" + val.toString() + "] to BigDecimal");
            }
        }
        else
            throw new SQLException("Cannot convert " + cls + " to BigDecimal");
    }

    /** {@inheritDoc} */
    @Override public BigDecimal getBigDecimal(String colLb) throws SQLException {
        int colIdx = findColumn(colLb);

        assert colIdx > 0;

        return getBigDecimal(colIdx);
    }

    /** {@inheritDoc} */
    @Override public boolean isBeforeFirst() throws SQLException {
        ensureNotClosed();

        return curPos == 0 && rowsIter != null && rowsIter.hasNext();
    }

    /** {@inheritDoc} */
    @Override public boolean isAfterLast() throws SQLException {
        ensureNotClosed();

        return finished && rowsIter == null && curRow == null;
    }

    /** {@inheritDoc} */
    @Override public boolean isFirst() throws SQLException {
        ensureNotClosed();

        return curPos == 1;
    }

    /** {@inheritDoc} */
    @Override public boolean isLast() throws SQLException {
        ensureNotClosed();

        return finished && rowsIter != null && !rowsIter.hasNext() && curRow != null;
    }

    /** {@inheritDoc} */
    @Override public void beforeFirst() throws SQLException {
        ensureNotClosed();

        throw new SQLException("Result set is forward-only.");
    }

    /** {@inheritDoc} */
    @Override public void afterLast() throws SQLException {
        ensureNotClosed();

        throw new SQLException("Result set is forward-only.");
    }

    /** {@inheritDoc} */
    @Override public boolean first() throws SQLException {
        ensureNotClosed();

        throw new SQLException("Result set is forward-only.");
    }

    /** {@inheritDoc} */
    @Override public boolean last() throws SQLException {
        ensureNotClosed();

        throw new SQLException("Result set is forward-only.");
    }

    /** {@inheritDoc} */
    @Override public int getRow() throws SQLException {
        ensureNotClosed();

        return isAfterLast() ? 0 : curPos;
    }

    /** {@inheritDoc} */
    @Override public boolean absolute(int row) throws SQLException {
        ensureNotClosed();

        throw new SQLException("Result set is forward-only.");
    }

    /** {@inheritDoc} */
    @Override public boolean relative(int rows) throws SQLException {
        ensureNotClosed();

        throw new SQLException("Result set is forward-only.");
    }

    /** {@inheritDoc} */
    @Override public boolean previous() throws SQLException {
        ensureNotClosed();

        throw new SQLException("Result set is forward-only.");
    }

    /** {@inheritDoc} */
    @Override public void setFetchDirection(int direction) throws SQLException {
        ensureNotClosed();

        if (direction != FETCH_FORWARD)
            throw new SQLFeatureNotSupportedException("Only forward direction is supported");
    }

    /** {@inheritDoc} */
    @Override public int getFetchDirection() throws SQLException {
        ensureNotClosed();

        return FETCH_FORWARD;
    }

    /** {@inheritDoc} */
    @Override public void setFetchSize(int fetchSize) throws SQLException {
        ensureNotClosed();

        if (fetchSize <= 0)
            throw new SQLException("Fetch size must be greater than zero.");

        this.fetchSize = fetchSize;
    }

    /** {@inheritDoc} */
    @Override public int getFetchSize() throws SQLException {
        ensureNotClosed();

        return fetchSize;
    }

    /** {@inheritDoc} */
    @Override public int getType() throws SQLException {
        ensureNotClosed();

        return stmt.getResultSetType();
    }

    /** {@inheritDoc} */
    @Override public int getConcurrency() throws SQLException {
        ensureNotClosed();

        return CONCUR_READ_ONLY;
    }

    /** {@inheritDoc} */
    @Override public boolean rowUpdated() throws SQLException {
        ensureNotClosed();

        return false;
    }

    /** {@inheritDoc} */
    @Override public boolean rowInserted() throws SQLException {
        ensureNotClosed();

        return false;
    }

    /** {@inheritDoc} */
    @Override public boolean rowDeleted() throws SQLException {
        ensureNotClosed();

        return false;
    }

    /** {@inheritDoc} */
    @Override public void updateNull(int colIdx) throws SQLException {
        ensureNotClosed();

        throw new SQLFeatureNotSupportedException("Updates are not supported.");
    }

    /** {@inheritDoc} */
    @Override public void updateBoolean(int colIdx, boolean x) throws SQLException {
        ensureNotClosed();

        throw new SQLFeatureNotSupportedException("Updates are not supported.");
    }

    /** {@inheritDoc} */
    @Override public void updateByte(int colIdx, byte x) throws SQLException {
        ensureNotClosed();

        throw new SQLFeatureNotSupportedException("Updates are not supported.");
    }

    /** {@inheritDoc} */
    @Override public void updateShort(int colIdx, short x) throws SQLException {
        ensureNotClosed();

        throw new SQLFeatureNotSupportedException("Updates are not supported.");
    }

    /** {@inheritDoc} */
    @Override public void updateInt(int colIdx, int x) throws SQLException {
        ensureNotClosed();

        throw new SQLFeatureNotSupportedException("Updates are not supported.");
    }

    /** {@inheritDoc} */
    @Override public void updateLong(int colIdx, long x) throws SQLException {
        ensureNotClosed();

        throw new SQLFeatureNotSupportedException("Updates are not supported.");
    }

    /** {@inheritDoc} */
    @Override public void updateFloat(int colIdx, float x) throws SQLException {
        ensureNotClosed();

        throw new SQLFeatureNotSupportedException("Updates are not supported.");
    }

    /** {@inheritDoc} */
    @Override public void updateDouble(int colIdx, double x) throws SQLException {
        ensureNotClosed();

        throw new SQLFeatureNotSupportedException("Updates are not supported.");
    }

    /** {@inheritDoc} */
    @Override public void updateBigDecimal(int colIdx, BigDecimal x) throws SQLException {
        ensureNotClosed();

        throw new SQLFeatureNotSupportedException("Updates are not supported.");
    }

    /** {@inheritDoc} */
    @Override public void updateString(int colIdx, String x) throws SQLException {
        ensureNotClosed();

        throw new SQLFeatureNotSupportedException("Updates are not supported.");
    }

    /** {@inheritDoc} */
    @Override public void updateBytes(int colIdx, byte[] x) throws SQLException {
        ensureNotClosed();

        throw new SQLFeatureNotSupportedException("Updates are not supported.");
    }

    /** {@inheritDoc} */
    @Override public void updateDate(int colIdx, Date x) throws SQLException {
        ensureNotClosed();

        throw new SQLFeatureNotSupportedException("Updates are not supported.");
    }

    /** {@inheritDoc} */
    @Override public void updateTime(int colIdx, Time x) throws SQLException {
        ensureNotClosed();

        throw new SQLFeatureNotSupportedException("Updates are not supported.");
    }

    /** {@inheritDoc} */
    @Override public void updateTimestamp(int colIdx, Timestamp x) throws SQLException {
        ensureNotClosed();

        throw new SQLFeatureNotSupportedException("Updates are not supported.");
    }

    /** {@inheritDoc} */
    @Override public void updateAsciiStream(int colIdx, InputStream x, int len) throws SQLException {
        ensureNotClosed();

        throw new SQLFeatureNotSupportedException("Updates are not supported.");
    }

    /** {@inheritDoc} */
    @Override public void updateBinaryStream(int colIdx, InputStream x, int len) throws SQLException {
        ensureNotClosed();

        throw new SQLFeatureNotSupportedException("Updates are not supported.");
    }

    /** {@inheritDoc} */
    @Override public void updateCharacterStream(int colIdx, Reader x, int len) throws SQLException {
        ensureNotClosed();

        throw new SQLFeatureNotSupportedException("Updates are not supported.");
    }

    /** {@inheritDoc} */
    @Override public void updateObject(int colIdx, Object x, int scaleOrLen) throws SQLException {
        ensureNotClosed();

        throw new SQLFeatureNotSupportedException("Updates are not supported.");
    }

    /** {@inheritDoc} */
    @Override public void updateObject(int colIdx, Object x) throws SQLException {
        ensureNotClosed();

        throw new SQLFeatureNotSupportedException("Updates are not supported.");
    }

    /** {@inheritDoc} */
    @Override public void updateNull(String colLb) throws SQLException {
        ensureNotClosed();

        throw new SQLFeatureNotSupportedException("Updates are not supported.");
    }

    /** {@inheritDoc} */
    @Override public void updateBoolean(String colLb, boolean x) throws SQLException {
        ensureNotClosed();

        throw new SQLFeatureNotSupportedException("Updates are not supported.");
    }

    /** {@inheritDoc} */
    @Override public void updateByte(String colLb, byte x) throws SQLException {
        ensureNotClosed();

        throw new SQLFeatureNotSupportedException("Updates are not supported.");
    }

    /** {@inheritDoc} */
    @Override public void updateShort(String colLb, short x) throws SQLException {
        ensureNotClosed();

        throw new SQLFeatureNotSupportedException("Updates are not supported.");
    }

    /** {@inheritDoc} */
    @Override public void updateInt(String colLb, int x) throws SQLException {
        ensureNotClosed();

        throw new SQLFeatureNotSupportedException("Updates are not supported.");
    }

    /** {@inheritDoc} */
    @Override public void updateLong(String colLb, long x) throws SQLException {
        ensureNotClosed();

        throw new SQLFeatureNotSupportedException("Updates are not supported.");
    }

    /** {@inheritDoc} */
    @Override public void updateFloat(String colLb, float x) throws SQLException {
        ensureNotClosed();

        throw new SQLFeatureNotSupportedException("Updates are not supported.");
    }

    /** {@inheritDoc} */
    @Override public void updateDouble(String colLb, double x) throws SQLException {
        ensureNotClosed();

        throw new SQLFeatureNotSupportedException("Updates are not supported.");
    }

    /** {@inheritDoc} */
    @Override public void updateBigDecimal(String colLb, BigDecimal x) throws SQLException {
        ensureNotClosed();

        throw new SQLFeatureNotSupportedException("Updates are not supported.");
    }

    /** {@inheritDoc} */
    @Override public void updateString(String colLb, String x) throws SQLException {
        ensureNotClosed();

        throw new SQLFeatureNotSupportedException("Updates are not supported.");
    }

    /** {@inheritDoc} */
    @Override public void updateBytes(String colLb, byte[] x) throws SQLException {
        ensureNotClosed();

        throw new SQLFeatureNotSupportedException("Updates are not supported.");
    }

    /** {@inheritDoc} */
    @Override public void updateDate(String colLb, Date x) throws SQLException {
        ensureNotClosed();

        throw new SQLFeatureNotSupportedException("Updates are not supported.");
    }

    /** {@inheritDoc} */
    @Override public void updateTime(String colLb, Time x) throws SQLException {
        ensureNotClosed();

        throw new SQLFeatureNotSupportedException("Updates are not supported.");
    }

    /** {@inheritDoc} */
    @Override public void updateTimestamp(String colLb, Timestamp x) throws SQLException {
        ensureNotClosed();

        throw new SQLFeatureNotSupportedException("Updates are not supported.");
    }

    /** {@inheritDoc} */
    @Override public void updateAsciiStream(String colLb, InputStream x, int len) throws SQLException {
        ensureNotClosed();

        throw new SQLFeatureNotSupportedException("Updates are not supported.");
    }

    /** {@inheritDoc} */
    @Override public void updateBinaryStream(String colLb, InputStream x, int len) throws SQLException {
        ensureNotClosed();

        throw new SQLFeatureNotSupportedException("Updates are not supported.");
    }

    /** {@inheritDoc} */
    @Override public void updateCharacterStream(String colLb, Reader reader, int len) throws SQLException {
        ensureNotClosed();

        throw new SQLFeatureNotSupportedException("Updates are not supported.");
    }

    /** {@inheritDoc} */
    @Override public void updateObject(String colLb, Object x, int scaleOrLen) throws SQLException {
        ensureNotClosed();

        throw new SQLFeatureNotSupportedException("Updates are not supported.");
    }

    /** {@inheritDoc} */
    @Override public void updateObject(String colLb, Object x) throws SQLException {
        ensureNotClosed();

        throw new SQLFeatureNotSupportedException("Updates are not supported.");
    }

    /** {@inheritDoc} */
    @Override public void insertRow() throws SQLException {
        ensureNotClosed();

        throw new SQLFeatureNotSupportedException("Updates are not supported.");
    }

    /** {@inheritDoc} */
    @Override public void updateRow() throws SQLException {
        ensureNotClosed();

        throw new SQLFeatureNotSupportedException("Updates are not supported.");
    }

    /** {@inheritDoc} */
    @Override public void deleteRow() throws SQLException {
        ensureNotClosed();

        throw new SQLFeatureNotSupportedException("Updates are not supported.");
    }

    /** {@inheritDoc} */
    @Override public void refreshRow() throws SQLException {
        ensureNotClosed();

        throw new SQLFeatureNotSupportedException("Row refreshing is not supported.");
    }

    /** {@inheritDoc} */
    @Override public void cancelRowUpdates() throws SQLException {
        ensureNotClosed();

        if (getConcurrency() == CONCUR_READ_ONLY)
            throw new SQLException("The result set concurrency is CONCUR_READ_ONLY");
    }

    /** {@inheritDoc} */
    @Override public void moveToInsertRow() throws SQLException {
        ensureNotClosed();

        throw new SQLFeatureNotSupportedException("Updates are not supported.");
    }

    /** {@inheritDoc} */
    @Override public void moveToCurrentRow() throws SQLException {
        ensureNotClosed();

        if (getConcurrency() == CONCUR_READ_ONLY)
            throw new SQLException("The result set concurrency is CONCUR_READ_ONLY");
    }

    /** {@inheritDoc} */
    @Override public Statement getStatement() throws SQLException {
        ensureNotClosed();

        return stmt;
    }

    /** {@inheritDoc} */
    @Override public Object getObject(int colIdx, Map<String, Class<?>> map) throws SQLException {
        throw new SQLFeatureNotSupportedException("SQL structured type are not supported.");
    }

    /** {@inheritDoc} */
    @Override public Ref getRef(int colIdx) throws SQLException {
        ensureNotClosed();

        throw new SQLFeatureNotSupportedException("SQL-specific types are not supported.");
    }

    /** {@inheritDoc} */
    @Override public Blob getBlob(int colIdx) throws SQLException {
        ensureNotClosed();

        throw new SQLFeatureNotSupportedException("SQL-specific types are not supported.");
    }

    /** {@inheritDoc} */
    @Override public Clob getClob(int colIdx) throws SQLException {
        ensureNotClosed();

        throw new SQLFeatureNotSupportedException("SQL-specific types are not supported.");
    }

    /** {@inheritDoc} */
    @Override public Array getArray(int colIdx) throws SQLException {
        ensureNotClosed();

        throw new SQLFeatureNotSupportedException("SQL-specific types are not supported.");
    }

    /** {@inheritDoc} */
    @Override public Object getObject(String colLb, Map<String, Class<?>> map) throws SQLException {
        throw new SQLFeatureNotSupportedException("SQL structured type are not supported.");
    }

    /** {@inheritDoc} */
    @Override public Ref getRef(String colLb) throws SQLException {
        ensureNotClosed();

        throw new SQLFeatureNotSupportedException("SQL-specific types are not supported.");
    }

    /** {@inheritDoc} */
    @Override public Blob getBlob(String colLb) throws SQLException {
        ensureNotClosed();

        throw new SQLFeatureNotSupportedException("SQL-specific types are not supported.");
    }

    /** {@inheritDoc} */
    @Override public Clob getClob(String colLb) throws SQLException {
        ensureNotClosed();

        throw new SQLFeatureNotSupportedException("SQL-specific types are not supported.");
    }

    /** {@inheritDoc} */
    @Override public Array getArray(String colLb) throws SQLException {
        ensureNotClosed();

        throw new SQLFeatureNotSupportedException("SQL-specific types are not supported.");
    }

    /** {@inheritDoc} */
    @Override public Date getDate(int colIdx, Calendar cal) throws SQLException {
        ensureNotClosed();
        ensureHasCurrentRow();

        try {
            Object val = curRow.get(colIdx - 1);

            wasNull = val == null;

            if (val == null)
                return null;
            else if (val.getClass() == java.util.Date.class)
                return new Date(((java.util.Date)val).getTime());
            else
                return (Date)val;
        }
        catch (IndexOutOfBoundsException e) {
            throw new SQLException("Invalid column index: " + colIdx, e);
        }
        catch (ClassCastException e) {
            throw new SQLException("Value is an not instance of Date", e);
        }
    }

    /** {@inheritDoc} */
    @Override public Date getDate(String colLb, Calendar cal) throws SQLException {
        int colIdx = findColumn(colLb);

        assert colIdx > 0;

        return getDate(colIdx, cal);
    }

    /** {@inheritDoc} */
    @Override public Time getTime(int colIdx, Calendar cal) throws SQLException {
        return getTypedValue(colIdx, Time.class);
    }

    /** {@inheritDoc} */
    @Override public Time getTime(String colLb, Calendar cal) throws SQLException {
        int colIdx = findColumn(colLb);

        assert colIdx > 0;

        return getTime(colIdx);
    }

    /** {@inheritDoc} */
    @Override public Timestamp getTimestamp(int colIdx, Calendar cal) throws SQLException {
        return getTypedValue(colIdx, Timestamp.class);
    }

    /** {@inheritDoc} */
    @Override public Timestamp getTimestamp(String colLb, Calendar cal) throws SQLException {
        int colIdx = findColumn(colLb);

        assert colIdx > 0;

        return getTimestamp(colIdx);
    }

    /** {@inheritDoc} */
    @Override public URL getURL(int colIdx) throws SQLException {
        return getTypedValue(colIdx, URL.class);
    }

    /** {@inheritDoc} */
    @Override public URL getURL(String colLb) throws SQLException {
        int colIdx = findColumn(colLb);

        assert colIdx > 0;

        return getTypedValue(colIdx, URL.class);
    }

    /** {@inheritDoc} */
    @Override public void updateRef(int colIdx, Ref x) throws SQLException {
        throw new SQLFeatureNotSupportedException("Updates are not supported.");
    }

    /** {@inheritDoc} */
    @Override public void updateRef(String colLb, Ref x) throws SQLException {
        throw new SQLFeatureNotSupportedException("Updates are not supported.");
    }

    /** {@inheritDoc} */
    @Override public void updateBlob(int colIdx, Blob x) throws SQLException {
        throw new SQLFeatureNotSupportedException("Updates are not supported.");
    }

    /** {@inheritDoc} */
    @Override public void updateBlob(String colLb, Blob x) throws SQLException {
        throw new SQLFeatureNotSupportedException("Updates are not supported.");
    }

    /** {@inheritDoc} */
    @Override public void updateClob(int colIdx, Clob x) throws SQLException {
        throw new SQLFeatureNotSupportedException("Updates are not supported.");
    }

    /** {@inheritDoc} */
    @Override public void updateClob(String colLb, Clob x) throws SQLException {
        throw new SQLFeatureNotSupportedException("Updates are not supported.");
    }

    /** {@inheritDoc} */
    @Override public void updateArray(int colIdx, Array x) throws SQLException {
        throw new SQLFeatureNotSupportedException("Updates are not supported.");
    }

    /** {@inheritDoc} */
    @Override public void updateArray(String colLb, Array x) throws SQLException {
        throw new SQLFeatureNotSupportedException("Updates are not supported.");
    }

    /** {@inheritDoc} */
    @Override public RowId getRowId(int colIdx) throws SQLException {
        ensureNotClosed();

        throw new SQLFeatureNotSupportedException("SQL-specific types are not supported.");
    }

    /** {@inheritDoc} */
    @Override public RowId getRowId(String colLb) throws SQLException {
        ensureNotClosed();

        throw new SQLFeatureNotSupportedException("SQL-specific types are not supported.");
    }

    /** {@inheritDoc} */
    @Override public void updateRowId(int colIdx, RowId x) throws SQLException {
        ensureNotClosed();

        throw new SQLFeatureNotSupportedException("Updates are not supported.");
    }

    /** {@inheritDoc} */
    @Override public void updateRowId(String colLb, RowId x) throws SQLException {
        ensureNotClosed();

        throw new SQLFeatureNotSupportedException("Updates are not supported.");
    }

    /** {@inheritDoc} */
    @Override public int getHoldability() throws SQLException {
        ensureNotClosed();

        return HOLD_CURSORS_OVER_COMMIT;
    }

    /** {@inheritDoc} */
    @Override public boolean isClosed() throws SQLException {
        return closed || stmt == null || stmt.connection().isClosed();
    }

    /** {@inheritDoc} */
    @Override public void updateNString(int colIdx, String nStr) throws SQLException {
        ensureNotClosed();

        throw new SQLFeatureNotSupportedException("Updates are not supported.");
    }

    /** {@inheritDoc} */
    @Override public void updateNString(String colLb, String nStr) throws SQLException {
        ensureNotClosed();

        throw new SQLFeatureNotSupportedException("Updates are not supported.");
    }

    /** {@inheritDoc} */
    @Override public void updateNClob(int colIdx, NClob nClob) throws SQLException {
        ensureNotClosed();

        throw new SQLFeatureNotSupportedException("Updates are not supported.");
    }

    /** {@inheritDoc} */
    @Override public void updateNClob(String colLb, NClob nClob) throws SQLException {
        ensureNotClosed();

        throw new SQLFeatureNotSupportedException("Updates are not supported.");
    }

    /** {@inheritDoc} */
    @Override public NClob getNClob(int colIdx) throws SQLException {
        ensureNotClosed();

        throw new SQLFeatureNotSupportedException("SQL-specific types are not supported.");
    }

    /** {@inheritDoc} */
    @Override public NClob getNClob(String colLb) throws SQLException {
        ensureNotClosed();

        throw new SQLFeatureNotSupportedException("SQL-specific types are not supported.");
    }

    /** {@inheritDoc} */
    @Override public SQLXML getSQLXML(int colIdx) throws SQLException {
        ensureNotClosed();

        throw new SQLFeatureNotSupportedException("SQL-specific types are not supported.");
    }

    /** {@inheritDoc} */
    @Override public SQLXML getSQLXML(String colLb) throws SQLException {
        ensureNotClosed();

        throw new SQLFeatureNotSupportedException("SQL-specific types are not supported.");
    }

    /** {@inheritDoc} */
    @Override public void updateSQLXML(int colIdx, SQLXML xmlObj) throws SQLException {
        ensureNotClosed();

        throw new SQLFeatureNotSupportedException("Updates are not supported.");
    }

    /** {@inheritDoc} */
    @Override public void updateSQLXML(String colLb, SQLXML xmlObj) throws SQLException {
        ensureNotClosed();

        throw new SQLFeatureNotSupportedException("Updates are not supported.");
    }

    /** {@inheritDoc} */
    @Override public String getNString(int colIdx) throws SQLException {
        return getString(colIdx);
    }

    /** {@inheritDoc} */
    @Override public String getNString(String colLb) throws SQLException {
        return getString(colLb);
    }

    /** {@inheritDoc} */
    @Override public Reader getNCharacterStream(int colIdx) throws SQLException {
        ensureNotClosed();

        throw new SQLFeatureNotSupportedException("SQL-specific types are not supported.");
    }

    /** {@inheritDoc} */
    @Override public Reader getNCharacterStream(String colLb) throws SQLException {
        ensureNotClosed();

        throw new SQLFeatureNotSupportedException("SQL-specific types are not supported.");
    }

    /** {@inheritDoc} */
    @Override public void updateNCharacterStream(int colIdx, Reader x, long len) throws SQLException {
        ensureNotClosed();

        throw new SQLFeatureNotSupportedException("Updates are not supported.");
    }

    /** {@inheritDoc} */
    @Override public void updateNCharacterStream(String colLb, Reader reader, long len) throws SQLException {
        ensureNotClosed();

        throw new SQLFeatureNotSupportedException("Updates are not supported.");
    }

    /** {@inheritDoc} */
    @Override public void updateAsciiStream(int colIdx, InputStream x, long len) throws SQLException {
        ensureNotClosed();

        throw new SQLFeatureNotSupportedException("Updates are not supported.");
    }

    /** {@inheritDoc} */
    @Override public void updateBinaryStream(int colIdx, InputStream x, long len) throws SQLException {
        ensureNotClosed();

        throw new SQLFeatureNotSupportedException("Updates are not supported.");
    }

    /** {@inheritDoc} */
    @Override public void updateCharacterStream(int colIdx, Reader x, long len) throws SQLException {
        ensureNotClosed();

        throw new SQLFeatureNotSupportedException("Updates are not supported.");
    }

    /** {@inheritDoc} */
    @Override public void updateAsciiStream(String colLb, InputStream x, long len) throws SQLException {
        ensureNotClosed();

        throw new SQLFeatureNotSupportedException("Updates are not supported.");
    }

    /** {@inheritDoc} */
    @Override public void updateBinaryStream(String colLb, InputStream x, long len) throws SQLException {
        ensureNotClosed();

        throw new SQLFeatureNotSupportedException("Updates are not supported.");
    }

    /** {@inheritDoc} */
    @Override public void updateCharacterStream(String colLb, Reader reader, long len) throws SQLException {
        ensureNotClosed();

        throw new SQLFeatureNotSupportedException("Updates are not supported.");
    }

    /** {@inheritDoc} */
    @Override public void updateBlob(int colIdx, InputStream inputStream, long len) throws SQLException {
        ensureNotClosed();

        throw new SQLFeatureNotSupportedException("Updates are not supported.");
    }

    /** {@inheritDoc} */
    @Override public void updateBlob(String colLb, InputStream inputStream, long len) throws SQLException {
        ensureNotClosed();

        throw new SQLFeatureNotSupportedException("Updates are not supported.");
    }

    /** {@inheritDoc} */
    @Override public void updateClob(int colIdx, Reader reader, long len) throws SQLException {
        ensureNotClosed();

        throw new SQLFeatureNotSupportedException("Updates are not supported.");
    }

    /** {@inheritDoc} */
    @Override public void updateClob(String colLb, Reader reader, long len) throws SQLException {
        ensureNotClosed();

        throw new SQLFeatureNotSupportedException("Updates are not supported.");
    }

    /** {@inheritDoc} */
    @Override public void updateNClob(int colIdx, Reader reader, long len) throws SQLException {
        ensureNotClosed();

        throw new SQLFeatureNotSupportedException("Updates are not supported.");
    }

    /** {@inheritDoc} */
    @Override public void updateNClob(String colLb, Reader reader, long len) throws SQLException {
        ensureNotClosed();

        throw new SQLFeatureNotSupportedException("Updates are not supported.");
    }

    /** {@inheritDoc} */
    @Override public void updateNCharacterStream(int colIdx, Reader x) throws SQLException {
        ensureNotClosed();

        throw new SQLFeatureNotSupportedException("Updates are not supported.");
    }

    /** {@inheritDoc} */
    @Override public void updateNCharacterStream(String colLb, Reader reader) throws SQLException {
        ensureNotClosed();

        throw new SQLFeatureNotSupportedException("Updates are not supported.");
    }

    /** {@inheritDoc} */
    @Override public void updateAsciiStream(int colIdx, InputStream x) throws SQLException {
        ensureNotClosed();

        throw new SQLFeatureNotSupportedException("Updates are not supported.");
    }

    /** {@inheritDoc} */
    @Override public void updateBinaryStream(int colIdx, InputStream x) throws SQLException {
        ensureNotClosed();

        throw new SQLFeatureNotSupportedException("Updates are not supported.");
    }

    /** {@inheritDoc} */
    @Override public void updateCharacterStream(int colIdx, Reader x) throws SQLException {
        ensureNotClosed();

        throw new SQLFeatureNotSupportedException("Updates are not supported.");
    }

    /** {@inheritDoc} */
    @Override public void updateAsciiStream(String colLb, InputStream x) throws SQLException {
        ensureNotClosed();

        throw new SQLFeatureNotSupportedException("Updates are not supported.");
    }

    /** {@inheritDoc} */
    @Override public void updateBinaryStream(String colLb, InputStream x) throws SQLException {
        ensureNotClosed();

        throw new SQLFeatureNotSupportedException("Updates are not supported.");
    }

    /** {@inheritDoc} */
    @Override public void updateCharacterStream(String colLb, Reader reader) throws SQLException {
        ensureNotClosed();

        throw new SQLFeatureNotSupportedException("Updates are not supported.");
    }

    /** {@inheritDoc} */
    @Override public void updateBlob(int colIdx, InputStream inputStream) throws SQLException {
        ensureNotClosed();

        throw new SQLFeatureNotSupportedException("Updates are not supported.");
    }

    /** {@inheritDoc} */
    @Override public void updateBlob(String colLb, InputStream inputStream) throws SQLException {
        ensureNotClosed();

        throw new SQLFeatureNotSupportedException("Updates are not supported.");
    }

    /** {@inheritDoc} */
    @Override public void updateClob(int colIdx, Reader reader) throws SQLException {
        ensureNotClosed();

        throw new SQLFeatureNotSupportedException("Updates are not supported.");
    }

    /** {@inheritDoc} */
    @Override public void updateClob(String colLb, Reader reader) throws SQLException {
        ensureNotClosed();

        throw new SQLFeatureNotSupportedException("Updates are not supported.");
    }

    /** {@inheritDoc} */
    @Override public void updateNClob(int colIdx, Reader reader) throws SQLException {
        ensureNotClosed();

        throw new SQLFeatureNotSupportedException("Updates are not supported.");
    }

    /** {@inheritDoc} */
    @Override public void updateNClob(String colLb, Reader reader) throws SQLException {
        ensureNotClosed();

        throw new SQLFeatureNotSupportedException("Updates are not supported.");
    }

    /** {@inheritDoc} */
    @SuppressWarnings("unchecked")
    @Override public <T> T unwrap(Class<T> iface) throws SQLException {
        if (!isWrapperFor(iface))
            throw new SQLException("Result set is not a wrapper for " + iface.getName());

        return (T)this;
    }

    /** {@inheritDoc} */
    @Override public boolean isWrapperFor(Class<?> iface) throws SQLException {
        return iface != null && iface.isAssignableFrom(JdbcThinResultSet.class);
    }

    /** {@inheritDoc} */
    @SuppressWarnings("unchecked")
    @Override public <T> T getObject(int colIdx, Class<T> targetCls) throws SQLException {
        return (T)getObject0(colIdx, targetCls);
    }

    /**
     * @param colIdx Column index.
     * @param targetCls Class representing the Java data type to convert the designated column to.
     * @return Converted object.
     * @throws SQLException On error.
     */
    private Object getObject0(int colIdx, Class<?> targetCls) throws SQLException {
        if (targetCls == Boolean.class)
            return getBoolean(colIdx);
        else if (targetCls == Byte.class)
            return getByte(colIdx);
        else if (targetCls == Short.class)
            return getShort(colIdx);
        else if (targetCls == Integer.class)
            return getInt(colIdx);
        else if (targetCls == Long.class)
            return getLong(colIdx);
        else if (targetCls == Float.class)
            return getFloat(colIdx);
        else if (targetCls == Double.class)
            return getDouble(colIdx);
        else if (targetCls == String.class)
            return getString(colIdx);
        else if (targetCls == BigDecimal.class)
            return getBigDecimal(colIdx);
        else if (targetCls == Date.class)
            return getDate(colIdx);
        else if (targetCls == Time.class)
            return getTime(colIdx);
        else if (targetCls == Timestamp.class)
            return getTimestamp(colIdx);
        else
            return getTypedValue(colIdx, targetCls);
    }

    /** {@inheritDoc} */
    @Override public <T> T getObject(String colLb, Class<T> type) throws SQLException {
        int colIdx = findColumn(colLb);

        assert colIdx > 0;

        return getTypedValue(colIdx, type);
    }

    /**
     * Gets converted field value by index.
     *
     * @param colIdx Column index.
     * @param targetCls Value class.
     * @return Converted field value.
     * @throws SQLException In case of error.
     */
    @SuppressWarnings("unchecked")
    private <T> T getTypedValue(int colIdx, Class<T> targetCls) throws SQLException {
        Object val = getValue(colIdx);

        if (val == null)
            return null;

        Class<?> cls = val.getClass();

        if (targetCls == cls)
            return (T)val;
        else
            throw new SQLException("Cannot convert " + cls.getName() + " to " + targetCls.getName());
    }

    /**
     * Gets object field value by index.
     *
     * @param colIdx Column index.
     * @return Object field value.
     * @throws SQLException In case of error.
     */
    @SuppressWarnings("unchecked")
    private Object getValue(int colIdx) throws SQLException {
        ensureNotClosed();
        ensureHasCurrentRow();

        try {
            Object val = curRow.get(colIdx - 1);

            wasNull = val == null;

            return val;
        }
        catch (IndexOutOfBoundsException e) {
            throw new SQLException("Invalid column index: " + colIdx, e);
        }
    }

    /**
     * Ensures that result set is not closed.
     *
     * @throws SQLException If result set is closed.
     */
    private void ensureNotClosed() throws SQLException {
        if (closed)
            throw new SQLException("Result set is closed.");
    }

    /**
     * Ensures that result set is positioned on a row.
     *
     * @throws SQLException If result set is not positioned on a row.
     */
    private void ensureHasCurrentRow() throws SQLException {
        if (curRow == null)
            throw new SQLException("Result set is not positioned on a row.");
    }

    /**
     * @return Results metadata.
     * @throws SQLException On error.
     */
    private List<JdbcColumnMeta> meta() throws SQLException {
        if (finished && (!isQuery || autoClose))
            throw new SQLException("Server cursor is already closed.");

        if (!metaInit) {
            try {
                JdbcQueryMetadataResult res = stmt.connection().io().queryMeta(qryId);

                meta = res.meta();

                metaInit = true;
            }
            catch (IOException e) {
                stmt.connection().close();

                throw new SQLException("Failed to get query metadata.", e);
            }
            catch (IgniteCheckedException e) {
                throw new SQLException("Failed to get query metadata.", e);
            }
        }

        return meta;
    }

    /**
     * @throws SQLException On error.
     * @return Column order map.
     */
    private Map<String, Integer> columnOrder() throws SQLException {
        if(colOrder != null)
            return colOrder;

        if(!metaInit)
            meta();

        initColumnOrder();

        return colOrder;
    }

    /**
     * Init column order map.
     */
    private void initColumnOrder() {
        colOrder = new HashMap<>(meta.size());

        for (int i = 0; i < meta.size(); ++i) {
            String colName = meta.get(i).columnName().toUpperCase();

            if(!colOrder.containsKey(colName))
                colOrder.put(colName, i);
        }
    }

    /**
     * @return Is query flag.
     */
    boolean isQuery() {
        return isQuery;
    }

    /**
     * @return Update count for no-SELECT queries.
     */
    long updatedCount() {
        return updCnt;
    }
<<<<<<< HEAD
=======

    /**
     * @param closeStmt Close statement on this result set close.
     */
    void closeStatement(boolean closeStmt) {
        this.closeStmt = closeStmt;
    }

    /**
     * @param val Number value.
     * @return Boolean value.
     */
    private static boolean castToBoolean(Number val) {
        if (val.intValue() == 1)
            return true;
        else if (val.intValue() == 0)
            return false;
        else
            throw new ClassCastException("Cannot cast " + val.getClass().getName()
                + " [val=" + val +"] to boolean");
    }

    /**
     * @param str String value.
     * @return Boolean value.
     */
    private static boolean castToBoolean(String str) {
        try {
            return castToBoolean(Integer.parseInt(str));
        }
        catch (NumberFormatException e) {
            throw new ClassCastException("Cannot cast [val=" + str +"] to boolean");
        }
    }
>>>>>>> 1202f3f5
}<|MERGE_RESOLUTION|>--- conflicted
+++ resolved
@@ -1984,8 +1984,6 @@
     long updatedCount() {
         return updCnt;
     }
-<<<<<<< HEAD
-=======
 
     /**
      * @param closeStmt Close statement on this result set close.
@@ -1993,6 +1991,8 @@
     void closeStatement(boolean closeStmt) {
         this.closeStmt = closeStmt;
     }
+
+    // TODO: Remove two methods below?
 
     /**
      * @param val Number value.
@@ -2020,5 +2020,4 @@
             throw new ClassCastException("Cannot cast [val=" + str +"] to boolean");
         }
     }
->>>>>>> 1202f3f5
 }