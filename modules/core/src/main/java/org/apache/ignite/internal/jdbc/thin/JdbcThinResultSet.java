/*
 * Licensed to the Apache Software Foundation (ASF) under one or more
 * contributor license agreements.  See the NOTICE file distributed with
 * this work for additional information regarding copyright ownership.
 * The ASF licenses this file to You under the Apache License, Version 2.0
 * (the "License"); you may not use this file except in compliance with
 * the License.  You may obtain a copy of the License at
 *
 *      http://www.apache.org/licenses/LICENSE-2.0
 *
 * Unless required by applicable law or agreed to in writing, software
 * distributed under the License is distributed on an "AS IS" BASIS,
 * WITHOUT WARRANTIES OR CONDITIONS OF ANY KIND, either express or implied.
 * See the License for the specific language governing permissions and
 * limitations under the License.
 */

package org.apache.ignite.internal.jdbc.thin;

import java.io.InputStream;
import java.io.Reader;
import java.math.BigDecimal;
import java.net.MalformedURLException;
import java.net.URL;
import java.sql.Array;
import java.sql.Blob;
import java.sql.Clob;
import java.sql.Date;
import java.sql.NClob;
import java.sql.Ref;
import java.sql.ResultSet;
import java.sql.ResultSetMetaData;
import java.sql.RowId;
import java.sql.SQLException;
import java.sql.SQLFeatureNotSupportedException;
import java.sql.SQLWarning;
import java.sql.SQLXML;
import java.sql.Statement;
import java.sql.Time;
import java.sql.Timestamp;
import java.text.DecimalFormat;
import java.text.DecimalFormatSymbols;
import java.text.ParseException;
import java.util.Calendar;
import java.util.HashMap;
import java.util.Iterator;
import java.util.List;
import java.util.Map;
import org.apache.ignite.internal.processors.odbc.SqlStateCode;
import org.apache.ignite.internal.processors.odbc.jdbc.JdbcColumnMeta;
import org.apache.ignite.internal.processors.odbc.jdbc.JdbcQueryCloseRequest;
import org.apache.ignite.internal.processors.odbc.jdbc.JdbcQueryFetchRequest;
import org.apache.ignite.internal.processors.odbc.jdbc.JdbcQueryFetchResult;
import org.apache.ignite.internal.processors.odbc.jdbc.JdbcQueryMetadataRequest;
import org.apache.ignite.internal.processors.odbc.jdbc.JdbcQueryMetadataResult;

/**
 * JDBC result set implementation.
 */
public class JdbcThinResultSet implements ResultSet {
    /** Decimal format to convert streing to decimal. */
    private static final ThreadLocal<DecimalFormat> decimalFormat = new ThreadLocal<DecimalFormat>() {
        /** {@inheritDoc} */
        @Override protected DecimalFormat initialValue() {
            DecimalFormatSymbols symbols = new DecimalFormatSymbols();

            symbols.setGroupingSeparator(',');
            symbols.setDecimalSeparator('.');

            String ptrn = "#,##0.0#";

            DecimalFormat decimalFormat = new DecimalFormat(ptrn, symbols);

            decimalFormat.setParseBigDecimal(true);

            return decimalFormat;
        }
    };

    /** Statement. */
    private final JdbcThinStatement stmt;

    /** Cursor ID. */
    private final Long cursorId;
<<<<<<< HEAD

    /** Initial request ID. */
    private final Long initialReqId;
=======
>>>>>>> 3c630d25

    /** Metadata. */
    private List<JdbcColumnMeta> meta;

    /** Column order map. */
    private Map<String, Integer> colOrder;

    /** Metadata initialization flag. */
    private boolean metaInit;

    /** Rows. */
    private List<List<Object>> rows;

    /** Rows iterator. */
    private Iterator<List<Object>> rowsIter;

    /** Current row. */
    private List<Object> curRow;

    /** Current position. */
    private int curPos;

    /** Finished flag. */
    private boolean finished;

    /** Closed flag. */
    private boolean closed;

    /** Was {@code NULL} flag. */
    private boolean wasNull;

    /** Fetch size. */
    private int fetchSize;

    /** Is query flag. */
    private boolean isQuery;

    /** Auto close server cursors flag. */
    private boolean autoClose;

    /** Update count. */
    private long updCnt;

    /** Close statement after close result set count. */
    private boolean closeStmt;

    /** Jdbc metadata. Cache the JDBC object on the first access */
    private JdbcThinResultSetMetadata jdbcMeta;

    /**
     * Constructs static result set.
     *
     * @param fields Fields.
     * @param meta Columns metadata.
     */
    JdbcThinResultSet(List<List<Object>> fields, List<JdbcColumnMeta> meta) {
        stmt = null;
        fetchSize = 0;
        cursorId = -1L;
<<<<<<< HEAD
        initialReqId = -1L;
=======
>>>>>>> 3c630d25
        finished = true;
        isQuery = true;
        updCnt = -1;

        rows = fields;

        rowsIter = fields.iterator();

        this.meta = meta;

        metaInit = true;

        initColumnOrder();
    }

    /**
     * Creates new result set.
     *
     * @param stmt Statement.
     * @param cursorId Cursor ID.
<<<<<<< HEAD
     * @param initialReqId Initial request ID.
=======
>>>>>>> 3c630d25
     * @param fetchSize Fetch size.
     * @param finished Finished flag.
     * @param rows Rows.
     * @param isQuery Is Result ser for Select query.
     * @param autoClose Is automatic close of server cursors enabled.
     * @param updCnt Update count.
     * @param closeStmt Close statement on the result set close.
     */
<<<<<<< HEAD
    JdbcThinResultSet(JdbcThinStatement stmt, long cursorId, long initialReqId, int fetchSize, boolean finished,
=======
    JdbcThinResultSet(JdbcThinStatement stmt, long cursorId, int fetchSize, boolean finished,
>>>>>>> 3c630d25
        List<List<Object>> rows, boolean isQuery, boolean autoClose, long updCnt, boolean closeStmt) {
        assert stmt != null;
        assert fetchSize > 0;

        this.stmt = stmt;
        this.cursorId = cursorId;
<<<<<<< HEAD
        this.initialReqId = initialReqId;
=======
>>>>>>> 3c630d25
        this.fetchSize = fetchSize;
        this.finished = finished;
        this.isQuery = isQuery;
        this.autoClose = autoClose;
        this.closeStmt = closeStmt;

        if (isQuery) {
            this.fetchSize = fetchSize;
            this.rows = rows;

            rowsIter = rows != null ? rows.iterator() : null;
        }
        else
            this.updCnt = updCnt;
    }

    /** {@inheritDoc} */
    @Override public boolean next() throws SQLException {
        ensureAlive();

        if ((rowsIter == null || !rowsIter.hasNext()) && !finished) {
<<<<<<< HEAD
            JdbcQueryFetchResult res = stmt.conn.sendRequest(new JdbcQueryFetchRequest(cursorId, initialReqId,
                fetchSize));
=======
            JdbcQueryFetchResult res = stmt.conn.sendRequest(new JdbcQueryFetchRequest(cursorId, fetchSize), stmt);
>>>>>>> 3c630d25

            rows = res.items();
            finished = res.last();

            rowsIter = rows.iterator();
        }

        if (rowsIter != null) {
            if (rowsIter.hasNext()) {
                curRow = rowsIter.next();

                curPos++;

                return true;
            }
            else {
                rowsIter = null;
                curRow = null;

                return false;
            }
        }
        else
            return false;
    }

    /** {@inheritDoc} */
    @Override public void close() throws SQLException {
        close0();

        if (closeStmt)
            stmt.closeIfAllResultsClosed();
    }

    /**
     * @throws SQLException On error.
     */
    void close0() throws SQLException {
        if (isClosed())
            return;

        try {
<<<<<<< HEAD
            if (!(stmt != null && stmt.cancelled()) && (!finished || (isQuery && !autoClose)))
                stmt.conn.sendRequest(new JdbcQueryCloseRequest(cursorId, initialReqId));
=======
            if (!(stmt != null && stmt.isCancelled()) && (!finished || (isQuery && !autoClose)))
                stmt.conn.sendRequest(new JdbcQueryCloseRequest(cursorId), stmt);
>>>>>>> 3c630d25
        }
        finally {
            closed = true;
        }
    }

    /**
     * Force close result set on IO disconnect.
     */
    void closeOnDisconnect() {
        closed = true;
    }

    /** {@inheritDoc} */
    @Override public boolean wasNull() throws SQLException {
        ensureAlive();
        ensureHasCurrentRow();

        return wasNull;
    }

    /** {@inheritDoc} */
    @Override public String getString(int colIdx) throws SQLException {
        Object val = getValue(colIdx);

        return val == null ? null : String.valueOf(val);
    }

    /** {@inheritDoc} */
    @Override public boolean getBoolean(int colIdx) throws SQLException {
        Object val = getValue(colIdx);

        if (val == null)
            return false;

        Class<?> cls = val.getClass();

        if (cls == Boolean.class)
            return ((Boolean)val);
        else if (val instanceof Number)
            return ((Number)val).intValue() != 0;
        else if (cls == String.class || cls == Character.class) {
            try {
                return Integer.parseInt(val.toString()) != 0;
            }
            catch (NumberFormatException e) {
                throw new SQLException("Cannot convert to boolean: " + val, SqlStateCode.CONVERSION_FAILED, e);
            }
        }
        else
            throw new SQLException("Cannot convert to boolean: " + val, SqlStateCode.CONVERSION_FAILED);
    }

    /** {@inheritDoc} */
    @Override public byte getByte(int colIdx) throws SQLException {
        Object val = getValue(colIdx);

        if (val == null)
            return 0;

        Class<?> cls = val.getClass();

        if (val instanceof Number)
            return ((Number)val).byteValue();
        else if (cls == Boolean.class)
            return (Boolean) val ? (byte) 1 : (byte) 0;
        else if (cls == String.class || cls == Character.class) {
            try {
                return Byte.parseByte(val.toString());
            }
            catch (NumberFormatException e) {
                throw new SQLException("Cannot convert to byte: " + val, SqlStateCode.CONVERSION_FAILED, e);
            }
        }
        else
            throw new SQLException("Cannot convert to byte: " + val, SqlStateCode.CONVERSION_FAILED);
    }

    /** {@inheritDoc} */
    @Override public short getShort(int colIdx) throws SQLException {
        Object val = getValue(colIdx);

        if (val == null)
            return 0;

        Class<?> cls = val.getClass();

        if (val instanceof Number)
            return ((Number) val).shortValue();
        else if (cls == Boolean.class)
            return (Boolean) val ? (short) 1 : (short) 0;
        else if (cls == String.class || cls == Character.class) {
            try {
                return Short.parseShort(val.toString());
            }
            catch (NumberFormatException e) {
                throw new SQLException("Cannot convert to short: " + val, SqlStateCode.CONVERSION_FAILED, e);
            }
        }
        else
            throw new SQLException("Cannot convert to short: " + val, SqlStateCode.CONVERSION_FAILED);
    }

    /** {@inheritDoc} */
    @Override public int getInt(int colIdx) throws SQLException {
        Object val = getValue(colIdx);

        if (val == null)
            return 0;

        Class<?> cls = val.getClass();

        if (val instanceof Number)
            return ((Number) val).intValue();
        else if (cls == Boolean.class)
            return (Boolean) val ? 1 : 0;
        else if (cls == String.class || cls == Character.class) {
            try {
                return Integer.parseInt(val.toString());
            }
            catch (NumberFormatException e) {
                throw new SQLException("Cannot convert to int: " + val, SqlStateCode.CONVERSION_FAILED, e);
            }
        }
        else
            throw new SQLException("Cannot convert to int: " + val, SqlStateCode.CONVERSION_FAILED);
    }

    /** {@inheritDoc} */
    @Override public long getLong(int colIdx) throws SQLException {
        Object val = getValue(colIdx);

        if (val == null)
            return 0;

        Class<?> cls = val.getClass();

        if (val instanceof Number)
            return ((Number)val).longValue();
        else if (cls == Boolean.class)
            return (long) ((Boolean) val ? 1 : 0);
        else if (cls == String.class || cls == Character.class) {
            try {
                return Long.parseLong(val.toString());
            }
            catch (NumberFormatException e) {
                throw new SQLException("Cannot convert to long: " + val, SqlStateCode.CONVERSION_FAILED, e);
            }
        }
        else
            throw new SQLException("Cannot convert to long: " + val, SqlStateCode.CONVERSION_FAILED);
    }

    /** {@inheritDoc} */
    @Override public float getFloat(int colIdx) throws SQLException {
        Object val = getValue(colIdx);

        if (val == null)
            return 0;

        Class<?> cls = val.getClass();

        if (val instanceof Number)
            return ((Number) val).floatValue();
        else if (cls == Boolean.class)
            return (float) ((Boolean) val ? 1 : 0);
        else if (cls == String.class || cls == Character.class) {
            try {
                return Float.parseFloat(val.toString());
            }
            catch (NumberFormatException e) {
                throw new SQLException("Cannot convert to float: " + val, SqlStateCode.CONVERSION_FAILED, e);
            }
        }
        else
            throw new SQLException("Cannot convert to float: " + val, SqlStateCode.CONVERSION_FAILED);
    }

    /** {@inheritDoc} */
    @Override public double getDouble(int colIdx) throws SQLException {
        Object val = getValue(colIdx);

        if (val == null)
            return 0;

        Class<?> cls = val.getClass();

        if (val instanceof Number)
            return ((Number) val).doubleValue();
        else if (cls == Boolean.class)
            return (double)((Boolean) val ? 1 : 0);
        else if (cls == String.class || cls == Character.class) {
            try {
                return Double.parseDouble(val.toString());
            }
            catch (NumberFormatException e) {
                throw new SQLException("Cannot convert to double: " + val, SqlStateCode.CONVERSION_FAILED, e);
            }
        }
        else
            throw new SQLException("Cannot convert to double: " + val, SqlStateCode.CONVERSION_FAILED);
    }

    /** {@inheritDoc} */
    @Override public BigDecimal getBigDecimal(int colIdx, int scale) throws SQLException {
        BigDecimal val = getBigDecimal(colIdx);

        return val == null ? null : val.setScale(scale, BigDecimal.ROUND_HALF_UP);
    }

    /** {@inheritDoc} */
    @Override public byte[] getBytes(int colIdx) throws SQLException {
        Object val = getValue(colIdx);

        if (val == null)
            return null;

        Class<?> cls = val.getClass();

        if (cls == byte[].class)
            return (byte[])val;
        else if (cls == Byte.class)
            return new byte[] {(byte)val};
        else if (cls == Short.class) {
            short x = (short)val;

            return new byte[] {(byte)(x >> 8), (byte)x};
        }
        else if (cls == Integer.class) {
            int x = (int)val;

            return new byte[] { (byte) (x >> 24), (byte) (x >> 16), (byte) (x >> 8), (byte) x};
        }
        else if (cls == Long.class) {
            long x = (long)val;

            return new byte[] {(byte) (x >> 56), (byte) (x >> 48), (byte) (x >> 40), (byte) (x >> 32),
                (byte) (x >> 24), (byte) (x >> 16), (byte) (x >> 8), (byte) x};
        }
        else if (cls == String.class)
            return ((String)val).getBytes();
        else
            throw new SQLException("Cannot convert to byte[]: " + val, SqlStateCode.CONVERSION_FAILED);
    }

    /** {@inheritDoc} */
    @Override public Date getDate(int colIdx) throws SQLException {
        Object val = getValue(colIdx);

        if (val == null)
            return null;

        Class<?> cls = val.getClass();

        if (cls == Date.class)
            return (Date)val;
        else if (cls == java.util.Date.class || cls == Time.class || cls == Timestamp.class)
            return new Date(((java.util.Date)val).getTime());
        else
            throw new SQLException("Cannot convert to date: " + val, SqlStateCode.CONVERSION_FAILED);
    }

    /** {@inheritDoc} */
    @Override public Time getTime(int colIdx) throws SQLException {
        Object val = getValue(colIdx);

        if (val == null)
            return null;

        Class<?> cls = val.getClass();

        if (cls == Time.class)
            return (Time)val;
        else if (cls == java.util.Date.class || cls == Date.class || cls == Timestamp.class)
            return new Time(((java.util.Date)val).getTime());
        else
            throw new SQLException("Cannot convert to time: " + val, SqlStateCode.CONVERSION_FAILED);
    }

    /** {@inheritDoc} */
    @Override public Timestamp getTimestamp(int colIdx) throws SQLException {
        Object val = getValue(colIdx);

        if (val == null)
            return null;

        Class<?> cls = val.getClass();

        if (cls == Timestamp.class)
            return (Timestamp)val;
        else if (cls == java.util.Date.class || cls == Date.class || cls == Time.class)
            return new Timestamp(((java.util.Date)val).getTime());
        else
            throw new SQLException("Cannot convert to timestamp: " + val, SqlStateCode.CONVERSION_FAILED);
    }

    /** {@inheritDoc} */
    @Override public URL getURL(int colIdx) throws SQLException {
        Object val = getValue(colIdx);

        if (val == null)
            return null;

        Class<?> cls = val.getClass();

        if (cls == URL.class)
            return (URL)val;
        else if (cls == String.class) {
            try {
                return new URL(val.toString());
            }
            catch (MalformedURLException e) {
                throw new SQLException("Cannot convert to URL: " + val, SqlStateCode.CONVERSION_FAILED, e);
            }
        }
        else
            throw new SQLException("Cannot convert to URL: " + val, SqlStateCode.CONVERSION_FAILED);
    }


    /** {@inheritDoc} */
    @Override public InputStream getAsciiStream(int colIdx) throws SQLException {
        ensureAlive();

        throw new SQLFeatureNotSupportedException("Streams are not supported.");
    }

    /** {@inheritDoc} */
    @Override public InputStream getUnicodeStream(int colIdx) throws SQLException {
        ensureAlive();

        throw new SQLFeatureNotSupportedException("Streams are not supported.");
    }

    /** {@inheritDoc} */
    @Override public InputStream getBinaryStream(int colIdx) throws SQLException {
        ensureAlive();

        throw new SQLFeatureNotSupportedException("Stream are not supported.");
    }

    /** {@inheritDoc} */
    @Override public String getString(String colLb) throws SQLException {
        int colIdx = findColumn(colLb);

        return getString(colIdx);
    }

    /** {@inheritDoc} */
    @Override public boolean getBoolean(String colLb) throws SQLException {
        int colIdx = findColumn(colLb);

        return getBoolean(colIdx);
    }

    /** {@inheritDoc} */
    @Override public byte getByte(String colLb) throws SQLException {
        int colIdx = findColumn(colLb);

        return getByte(colIdx);
    }

    /** {@inheritDoc} */
    @Override public short getShort(String colLb) throws SQLException {
        int colIdx = findColumn(colLb);

        return getShort(colIdx);
    }

    /** {@inheritDoc} */
    @Override public int getInt(String colLb) throws SQLException {
        int colIdx = findColumn(colLb);

        return getInt(colIdx);
    }

    /** {@inheritDoc} */
    @Override public long getLong(String colLb) throws SQLException {
        int colIdx = findColumn(colLb);

        return getLong(colIdx);
    }

    /** {@inheritDoc} */
    @Override public float getFloat(String colLb) throws SQLException {
        int colIdx = findColumn(colLb);

        return getFloat(colIdx);
    }

    /** {@inheritDoc} */
    @Override public double getDouble(String colLb) throws SQLException {
        int colIdx = findColumn(colLb);

        return getDouble(colIdx);
    }

    /** {@inheritDoc} */
    @Override public BigDecimal getBigDecimal(String colLb, int scale) throws SQLException {
        int colIdx = findColumn(colLb);

        return getBigDecimal(colIdx, scale);
    }

    /** {@inheritDoc} */
    @Override public byte[] getBytes(String colLb) throws SQLException {
        int colIdx = findColumn(colLb);

        return getBytes(colIdx);
    }

    /** {@inheritDoc} */
    @Override public Date getDate(String colLb) throws SQLException {
        int colIdx = findColumn(colLb);

        return getDate(colIdx);
    }

    /** {@inheritDoc} */
    @Override public Time getTime(String colLb) throws SQLException {
        int colIdx = findColumn(colLb);

        return getTime(colIdx);
    }

    /** {@inheritDoc} */
    @Override public Timestamp getTimestamp(String colLb) throws SQLException {
        int colIdx = findColumn(colLb);

        return getTimestamp(colIdx);
    }

    /** {@inheritDoc} */
    @Override public InputStream getAsciiStream(String colLb) throws SQLException {
        ensureAlive();

        throw new SQLFeatureNotSupportedException("Streams are not supported.");
    }

    /** {@inheritDoc} */
    @Override public InputStream getUnicodeStream(String colLb) throws SQLException {
        ensureAlive();

        throw new SQLFeatureNotSupportedException("Streams are not supported.");
    }

    /** {@inheritDoc} */
    @Override public InputStream getBinaryStream(String colLb) throws SQLException {
        ensureAlive();

        throw new SQLFeatureNotSupportedException("Streams are not supported.");
    }

    /** {@inheritDoc} */
    @Override public SQLWarning getWarnings() throws SQLException {
        ensureAlive();

        return null;
    }

    /** {@inheritDoc} */
    @Override public void clearWarnings() throws SQLException {
        ensureAlive();
    }

    /** {@inheritDoc} */
    @Override public String getCursorName() throws SQLException {
        ensureAlive();

        return null;
    }

    /** {@inheritDoc} */
    @Override public ResultSetMetaData getMetaData() throws SQLException {
        ensureAlive();

        if (jdbcMeta == null)
            jdbcMeta = new JdbcThinResultSetMetadata(meta());

        return jdbcMeta;
    }

    /** {@inheritDoc} */
    @Override public Object getObject(int colIdx) throws SQLException {
        return getValue(colIdx);
    }

    /** {@inheritDoc} */
    @Override public Object getObject(String colLb) throws SQLException {
        int colIdx = findColumn(colLb);

        return getValue(colIdx);
    }

    /** {@inheritDoc} */
    @Override public int findColumn(final String colLb) throws SQLException {
        ensureAlive();

        Integer order = columnOrder().get(colLb.toUpperCase());

        if (order == null)
            throw new SQLException("Column not found: " + colLb, SqlStateCode.PARSING_EXCEPTION);

        assert order >= 0;

        return order + 1;
    }

    /** {@inheritDoc} */
    @Override public Reader getCharacterStream(int colIdx) throws SQLException {
        ensureAlive();

        throw new SQLFeatureNotSupportedException("Streams are not supported.");
    }

    /** {@inheritDoc} */
    @Override public Reader getCharacterStream(String colLb) throws SQLException {
        ensureAlive();

        throw new SQLFeatureNotSupportedException("Streams are not supported.");
    }

    /** {@inheritDoc} */
    @Override public BigDecimal getBigDecimal(int colIdx) throws SQLException {
        Object val = getValue(colIdx);

        if (val == null)
            return null;

        Class<?> cls = val.getClass();

        if (cls == BigDecimal.class)
            return (BigDecimal)val;
        else if (val instanceof Number)
            return new BigDecimal(((Number)val).doubleValue());
        else if (cls == Boolean.class)
            return new BigDecimal((Boolean)val ? 1 : 0);
        else if (cls == String.class || cls == Character.class) {
            try {
                return (BigDecimal)decimalFormat.get().parse(val.toString());
            }
            catch (ParseException e) {
                throw new SQLException("Cannot convert to BigDecimal: " + val, SqlStateCode.CONVERSION_FAILED, e);
            }
        }
        else
            throw new SQLException("Cannot convert to BigDecimal: " + val, SqlStateCode.CONVERSION_FAILED);
    }

    /** {@inheritDoc} */
    @Override public BigDecimal getBigDecimal(String colLb) throws SQLException {
        int colIdx = findColumn(colLb);

        return getBigDecimal(colIdx);
    }

    /** {@inheritDoc} */
    @Override public boolean isBeforeFirst() throws SQLException {
        ensureAlive();

        return curPos == 0 && rowsIter != null && rowsIter.hasNext();
    }

    /** {@inheritDoc} */
    @Override public boolean isAfterLast() throws SQLException {
        ensureAlive();

        return finished && rowsIter == null && curRow == null;
    }

    /** {@inheritDoc} */
    @Override public boolean isFirst() throws SQLException {
        ensureAlive();

        return curPos == 1;
    }

    /** {@inheritDoc} */
    @Override public boolean isLast() throws SQLException {
        ensureAlive();

        return finished && rowsIter != null && !rowsIter.hasNext() && curRow != null;
    }

    /** {@inheritDoc} */
    @Override public void beforeFirst() throws SQLException {
        ensureAlive();

        throw new SQLException("Result set is forward-only.");
    }

    /** {@inheritDoc} */
    @Override public void afterLast() throws SQLException {
        ensureAlive();

        throw new SQLException("Result set is forward-only.");
    }

    /** {@inheritDoc} */
    @Override public boolean first() throws SQLException {
        ensureAlive();

        throw new SQLException("Result set is forward-only.");
    }

    /** {@inheritDoc} */
    @Override public boolean last() throws SQLException {
        ensureAlive();

        throw new SQLException("Result set is forward-only.");
    }

    /** {@inheritDoc} */
    @Override public int getRow() throws SQLException {
        ensureAlive();

        return isAfterLast() ? 0 : curPos;
    }

    /** {@inheritDoc} */
    @Override public boolean absolute(int row) throws SQLException {
        ensureAlive();

        throw new SQLException("Result set is forward-only.");
    }

    /** {@inheritDoc} */
    @Override public boolean relative(int rows) throws SQLException {
        ensureAlive();

        throw new SQLException("Result set is forward-only.");
    }

    /** {@inheritDoc} */
    @Override public boolean previous() throws SQLException {
        ensureAlive();

        throw new SQLException("Result set is forward-only.");
    }

    /** {@inheritDoc} */
    @Override public void setFetchDirection(int direction) throws SQLException {
        ensureAlive();

        if (direction != FETCH_FORWARD)
            throw new SQLFeatureNotSupportedException("Only forward direction is supported");
    }

    /** {@inheritDoc} */
    @Override public int getFetchDirection() throws SQLException {
        ensureAlive();

        return FETCH_FORWARD;
    }

    /** {@inheritDoc} */
    @Override public void setFetchSize(int fetchSize) throws SQLException {
        ensureAlive();

        if (fetchSize <= 0)
            throw new SQLException("Fetch size must be greater than zero.");

        this.fetchSize = fetchSize;
    }

    /** {@inheritDoc} */
    @Override public int getFetchSize() throws SQLException {
        ensureAlive();

        return fetchSize;
    }

    /** {@inheritDoc} */
    @Override public int getType() throws SQLException {
        ensureAlive();

        return stmt.getResultSetType();
    }

    /** {@inheritDoc} */
    @Override public int getConcurrency() throws SQLException {
        ensureAlive();

        return CONCUR_READ_ONLY;
    }

    /** {@inheritDoc} */
    @Override public boolean rowUpdated() throws SQLException {
        ensureAlive();

        return false;
    }

    /** {@inheritDoc} */
    @Override public boolean rowInserted() throws SQLException {
        ensureAlive();

        return false;
    }

    /** {@inheritDoc} */
    @Override public boolean rowDeleted() throws SQLException {
        ensureAlive();

        return false;
    }

    /** {@inheritDoc} */
    @Override public void updateNull(int colIdx) throws SQLException {
        ensureAlive();

        throw new SQLFeatureNotSupportedException("Updates are not supported.");
    }

    /** {@inheritDoc} */
    @Override public void updateBoolean(int colIdx, boolean x) throws SQLException {
        ensureAlive();

        throw new SQLFeatureNotSupportedException("Updates are not supported.");
    }

    /** {@inheritDoc} */
    @Override public void updateByte(int colIdx, byte x) throws SQLException {
        ensureAlive();

        throw new SQLFeatureNotSupportedException("Updates are not supported.");
    }

    /** {@inheritDoc} */
    @Override public void updateShort(int colIdx, short x) throws SQLException {
        ensureAlive();

        throw new SQLFeatureNotSupportedException("Updates are not supported.");
    }

    /** {@inheritDoc} */
    @Override public void updateInt(int colIdx, int x) throws SQLException {
        ensureAlive();

        throw new SQLFeatureNotSupportedException("Updates are not supported.");
    }

    /** {@inheritDoc} */
    @Override public void updateLong(int colIdx, long x) throws SQLException {
        ensureAlive();

        throw new SQLFeatureNotSupportedException("Updates are not supported.");
    }

    /** {@inheritDoc} */
    @Override public void updateFloat(int colIdx, float x) throws SQLException {
        ensureAlive();

        throw new SQLFeatureNotSupportedException("Updates are not supported.");
    }

    /** {@inheritDoc} */
    @Override public void updateDouble(int colIdx, double x) throws SQLException {
        ensureAlive();

        throw new SQLFeatureNotSupportedException("Updates are not supported.");
    }

    /** {@inheritDoc} */
    @Override public void updateBigDecimal(int colIdx, BigDecimal x) throws SQLException {
        ensureAlive();

        throw new SQLFeatureNotSupportedException("Updates are not supported.");
    }

    /** {@inheritDoc} */
    @Override public void updateString(int colIdx, String x) throws SQLException {
        ensureAlive();

        throw new SQLFeatureNotSupportedException("Updates are not supported.");
    }

    /** {@inheritDoc} */
    @Override public void updateBytes(int colIdx, byte[] x) throws SQLException {
        ensureAlive();

        throw new SQLFeatureNotSupportedException("Updates are not supported.");
    }

    /** {@inheritDoc} */
    @Override public void updateDate(int colIdx, Date x) throws SQLException {
        ensureAlive();

        throw new SQLFeatureNotSupportedException("Updates are not supported.");
    }

    /** {@inheritDoc} */
    @Override public void updateTime(int colIdx, Time x) throws SQLException {
        ensureAlive();

        throw new SQLFeatureNotSupportedException("Updates are not supported.");
    }

    /** {@inheritDoc} */
    @Override public void updateTimestamp(int colIdx, Timestamp x) throws SQLException {
        ensureAlive();

        throw new SQLFeatureNotSupportedException("Updates are not supported.");
    }

    /** {@inheritDoc} */
    @Override public void updateAsciiStream(int colIdx, InputStream x, int len) throws SQLException {
        ensureAlive();

        throw new SQLFeatureNotSupportedException("Updates are not supported.");
    }

    /** {@inheritDoc} */
    @Override public void updateBinaryStream(int colIdx, InputStream x, int len) throws SQLException {
        ensureAlive();

        throw new SQLFeatureNotSupportedException("Updates are not supported.");
    }

    /** {@inheritDoc} */
    @Override public void updateCharacterStream(int colIdx, Reader x, int len) throws SQLException {
        ensureAlive();

        throw new SQLFeatureNotSupportedException("Updates are not supported.");
    }

    /** {@inheritDoc} */
    @Override public void updateObject(int colIdx, Object x, int scaleOrLen) throws SQLException {
        ensureAlive();

        throw new SQLFeatureNotSupportedException("Updates are not supported.");
    }

    /** {@inheritDoc} */
    @Override public void updateObject(int colIdx, Object x) throws SQLException {
        ensureAlive();

        throw new SQLFeatureNotSupportedException("Updates are not supported.");
    }

    /** {@inheritDoc} */
    @Override public void updateNull(String colLb) throws SQLException {
        ensureAlive();

        throw new SQLFeatureNotSupportedException("Updates are not supported.");
    }

    /** {@inheritDoc} */
    @Override public void updateBoolean(String colLb, boolean x) throws SQLException {
        ensureAlive();

        throw new SQLFeatureNotSupportedException("Updates are not supported.");
    }

    /** {@inheritDoc} */
    @Override public void updateByte(String colLb, byte x) throws SQLException {
        ensureAlive();

        throw new SQLFeatureNotSupportedException("Updates are not supported.");
    }

    /** {@inheritDoc} */
    @Override public void updateShort(String colLb, short x) throws SQLException {
        ensureAlive();

        throw new SQLFeatureNotSupportedException("Updates are not supported.");
    }

    /** {@inheritDoc} */
    @Override public void updateInt(String colLb, int x) throws SQLException {
        ensureAlive();

        throw new SQLFeatureNotSupportedException("Updates are not supported.");
    }

    /** {@inheritDoc} */
    @Override public void updateLong(String colLb, long x) throws SQLException {
        ensureAlive();

        throw new SQLFeatureNotSupportedException("Updates are not supported.");
    }

    /** {@inheritDoc} */
    @Override public void updateFloat(String colLb, float x) throws SQLException {
        ensureAlive();

        throw new SQLFeatureNotSupportedException("Updates are not supported.");
    }

    /** {@inheritDoc} */
    @Override public void updateDouble(String colLb, double x) throws SQLException {
        ensureAlive();

        throw new SQLFeatureNotSupportedException("Updates are not supported.");
    }

    /** {@inheritDoc} */
    @Override public void updateBigDecimal(String colLb, BigDecimal x) throws SQLException {
        ensureAlive();

        throw new SQLFeatureNotSupportedException("Updates are not supported.");
    }

    /** {@inheritDoc} */
    @Override public void updateString(String colLb, String x) throws SQLException {
        ensureAlive();

        throw new SQLFeatureNotSupportedException("Updates are not supported.");
    }

    /** {@inheritDoc} */
    @Override public void updateBytes(String colLb, byte[] x) throws SQLException {
        ensureAlive();

        throw new SQLFeatureNotSupportedException("Updates are not supported.");
    }

    /** {@inheritDoc} */
    @Override public void updateDate(String colLb, Date x) throws SQLException {
        ensureAlive();

        throw new SQLFeatureNotSupportedException("Updates are not supported.");
    }

    /** {@inheritDoc} */
    @Override public void updateTime(String colLb, Time x) throws SQLException {
        ensureAlive();

        throw new SQLFeatureNotSupportedException("Updates are not supported.");
    }

    /** {@inheritDoc} */
    @Override public void updateTimestamp(String colLb, Timestamp x) throws SQLException {
        ensureAlive();

        throw new SQLFeatureNotSupportedException("Updates are not supported.");
    }

    /** {@inheritDoc} */
    @Override public void updateAsciiStream(String colLb, InputStream x, int len) throws SQLException {
        ensureAlive();

        throw new SQLFeatureNotSupportedException("Updates are not supported.");
    }

    /** {@inheritDoc} */
    @Override public void updateBinaryStream(String colLb, InputStream x, int len) throws SQLException {
        ensureAlive();

        throw new SQLFeatureNotSupportedException("Updates are not supported.");
    }

    /** {@inheritDoc} */
    @Override public void updateCharacterStream(String colLb, Reader reader, int len) throws SQLException {
        ensureAlive();

        throw new SQLFeatureNotSupportedException("Updates are not supported.");
    }

    /** {@inheritDoc} */
    @Override public void updateObject(String colLb, Object x, int scaleOrLen) throws SQLException {
        ensureAlive();

        throw new SQLFeatureNotSupportedException("Updates are not supported.");
    }

    /** {@inheritDoc} */
    @Override public void updateObject(String colLb, Object x) throws SQLException {
        ensureAlive();

        throw new SQLFeatureNotSupportedException("Updates are not supported.");
    }

    /** {@inheritDoc} */
    @Override public void insertRow() throws SQLException {
        ensureAlive();

        throw new SQLFeatureNotSupportedException("Updates are not supported.");
    }

    /** {@inheritDoc} */
    @Override public void updateRow() throws SQLException {
        ensureAlive();

        throw new SQLFeatureNotSupportedException("Updates are not supported.");
    }

    /** {@inheritDoc} */
    @Override public void deleteRow() throws SQLException {
        ensureAlive();

        throw new SQLFeatureNotSupportedException("Updates are not supported.");
    }

    /** {@inheritDoc} */
    @Override public void refreshRow() throws SQLException {
        ensureAlive();

        throw new SQLFeatureNotSupportedException("Row refreshing is not supported.");
    }

    /** {@inheritDoc} */
    @Override public void cancelRowUpdates() throws SQLException {
        ensureAlive();

        throw new SQLFeatureNotSupportedException("Row updates are not supported.");
    }

    /** {@inheritDoc} */
    @Override public void moveToInsertRow() throws SQLException {
        ensureAlive();

        throw new SQLFeatureNotSupportedException("Updates are not supported.");
    }

    /** {@inheritDoc} */
    @Override public void moveToCurrentRow() throws SQLException {
        ensureAlive();

        if (getConcurrency() == CONCUR_READ_ONLY)
            throw new SQLException("The result set concurrency is CONCUR_READ_ONLY");
    }

    /** {@inheritDoc} */
    @Override public Statement getStatement() throws SQLException {
        ensureAlive();

        return stmt;
    }

    /** {@inheritDoc} */
    @Override public Object getObject(int colIdx, Map<String, Class<?>> map) throws SQLException {
        throw new SQLFeatureNotSupportedException("SQL structured type are not supported.");
    }

    /** {@inheritDoc} */
    @Override public Ref getRef(int colIdx) throws SQLException {
        ensureAlive();

        throw new SQLFeatureNotSupportedException("SQL-specific types are not supported.");
    }

    /** {@inheritDoc} */
    @Override public Blob getBlob(int colIdx) throws SQLException {
        ensureAlive();

        throw new SQLFeatureNotSupportedException("SQL-specific types are not supported.");
    }

    /** {@inheritDoc} */
    @Override public Clob getClob(int colIdx) throws SQLException {
        ensureAlive();

        throw new SQLFeatureNotSupportedException("SQL-specific types are not supported.");
    }

    /** {@inheritDoc} */
    @Override public Array getArray(int colIdx) throws SQLException {
        ensureAlive();

        throw new SQLFeatureNotSupportedException("SQL-specific types are not supported.");
    }

    /** {@inheritDoc} */
    @Override public Object getObject(String colLb, Map<String, Class<?>> map) throws SQLException {
        throw new SQLFeatureNotSupportedException("SQL structured type are not supported.");
    }

    /** {@inheritDoc} */
    @Override public Ref getRef(String colLb) throws SQLException {
        ensureAlive();

        throw new SQLFeatureNotSupportedException("SQL-specific types are not supported.");
    }

    /** {@inheritDoc} */
    @Override public Blob getBlob(String colLb) throws SQLException {
        ensureAlive();

        throw new SQLFeatureNotSupportedException("SQL-specific types are not supported.");
    }

    /** {@inheritDoc} */
    @Override public Clob getClob(String colLb) throws SQLException {
        ensureAlive();

        throw new SQLFeatureNotSupportedException("SQL-specific types are not supported.");
    }

    /** {@inheritDoc} */
    @Override public Array getArray(String colLb) throws SQLException {
        ensureAlive();

        throw new SQLFeatureNotSupportedException("SQL-specific types are not supported.");
    }

    /** {@inheritDoc} */
    @Override public Date getDate(int colIdx, Calendar cal) throws SQLException {
        return getDate(colIdx);
    }

    /** {@inheritDoc} */
    @Override public Date getDate(String colLb, Calendar cal) throws SQLException {
        int colIdx = findColumn(colLb);

        return getDate(colIdx, cal);
    }

    /** {@inheritDoc} */
    @Override public Time getTime(int colIdx, Calendar cal) throws SQLException {
        return getTime(colIdx);
    }

    /** {@inheritDoc} */
    @Override public Time getTime(String colLb, Calendar cal) throws SQLException {
        int colIdx = findColumn(colLb);

        return getTime(colIdx);
    }

    /** {@inheritDoc} */
    @Override public Timestamp getTimestamp(int colIdx, Calendar cal) throws SQLException {
        return getTimestamp(colIdx);
    }

    /** {@inheritDoc} */
    @Override public Timestamp getTimestamp(String colLb, Calendar cal) throws SQLException {
        int colIdx = findColumn(colLb);

        return getTimestamp(colIdx);
    }

    /** {@inheritDoc} */
    @Override public URL getURL(String colLb) throws SQLException {
        int colIdx = findColumn(colLb);

        return getURL(colIdx);
    }

    /** {@inheritDoc} */
    @Override public void updateRef(int colIdx, Ref x) throws SQLException {
        throw new SQLFeatureNotSupportedException("Updates are not supported.");
    }

    /** {@inheritDoc} */
    @Override public void updateRef(String colLb, Ref x) throws SQLException {
        throw new SQLFeatureNotSupportedException("Updates are not supported.");
    }

    /** {@inheritDoc} */
    @Override public void updateBlob(int colIdx, Blob x) throws SQLException {
        throw new SQLFeatureNotSupportedException("Updates are not supported.");
    }

    /** {@inheritDoc} */
    @Override public void updateBlob(String colLb, Blob x) throws SQLException {
        throw new SQLFeatureNotSupportedException("Updates are not supported.");
    }

    /** {@inheritDoc} */
    @Override public void updateClob(int colIdx, Clob x) throws SQLException {
        throw new SQLFeatureNotSupportedException("Updates are not supported.");
    }

    /** {@inheritDoc} */
    @Override public void updateClob(String colLb, Clob x) throws SQLException {
        throw new SQLFeatureNotSupportedException("Updates are not supported.");
    }

    /** {@inheritDoc} */
    @Override public void updateArray(int colIdx, Array x) throws SQLException {
        throw new SQLFeatureNotSupportedException("Updates are not supported.");
    }

    /** {@inheritDoc} */
    @Override public void updateArray(String colLb, Array x) throws SQLException {
        throw new SQLFeatureNotSupportedException("Updates are not supported.");
    }

    /** {@inheritDoc} */
    @Override public RowId getRowId(int colIdx) throws SQLException {
        ensureAlive();

        throw new SQLFeatureNotSupportedException("SQL-specific types are not supported.");
    }

    /** {@inheritDoc} */
    @Override public RowId getRowId(String colLb) throws SQLException {
        ensureAlive();

        throw new SQLFeatureNotSupportedException("SQL-specific types are not supported.");
    }

    /** {@inheritDoc} */
    @Override public void updateRowId(int colIdx, RowId x) throws SQLException {
        ensureAlive();

        throw new SQLFeatureNotSupportedException("Updates are not supported.");
    }

    /** {@inheritDoc} */
    @Override public void updateRowId(String colLb, RowId x) throws SQLException {
        ensureAlive();

        throw new SQLFeatureNotSupportedException("Updates are not supported.");
    }

    /** {@inheritDoc} */
    @Override public int getHoldability() throws SQLException {
        ensureAlive();

        return HOLD_CURSORS_OVER_COMMIT;
    }

    /** {@inheritDoc} */
    @Override public boolean isClosed() throws SQLException {
        return closed || stmt == null || stmt.connection().isClosed();
    }

    /** {@inheritDoc} */
    @Override public void updateNString(int colIdx, String nStr) throws SQLException {
        ensureAlive();

        throw new SQLFeatureNotSupportedException("Updates are not supported.");
    }

    /** {@inheritDoc} */
    @Override public void updateNString(String colLb, String nStr) throws SQLException {
        ensureAlive();

        throw new SQLFeatureNotSupportedException("Updates are not supported.");
    }

    /** {@inheritDoc} */
    @Override public void updateNClob(int colIdx, NClob nClob) throws SQLException {
        ensureAlive();

        throw new SQLFeatureNotSupportedException("Updates are not supported.");
    }

    /** {@inheritDoc} */
    @Override public void updateNClob(String colLb, NClob nClob) throws SQLException {
        ensureAlive();

        throw new SQLFeatureNotSupportedException("Updates are not supported.");
    }

    /** {@inheritDoc} */
    @Override public NClob getNClob(int colIdx) throws SQLException {
        ensureAlive();

        throw new SQLFeatureNotSupportedException("SQL-specific types are not supported.");
    }

    /** {@inheritDoc} */
    @Override public NClob getNClob(String colLb) throws SQLException {
        ensureAlive();

        throw new SQLFeatureNotSupportedException("SQL-specific types are not supported.");
    }

    /** {@inheritDoc} */
    @Override public SQLXML getSQLXML(int colIdx) throws SQLException {
        ensureAlive();

        throw new SQLFeatureNotSupportedException("SQL-specific types are not supported.");
    }

    /** {@inheritDoc} */
    @Override public SQLXML getSQLXML(String colLb) throws SQLException {
        ensureAlive();

        throw new SQLFeatureNotSupportedException("SQL-specific types are not supported.");
    }

    /** {@inheritDoc} */
    @Override public void updateSQLXML(int colIdx, SQLXML xmlObj) throws SQLException {
        ensureAlive();

        throw new SQLFeatureNotSupportedException("Updates are not supported.");
    }

    /** {@inheritDoc} */
    @Override public void updateSQLXML(String colLb, SQLXML xmlObj) throws SQLException {
        ensureAlive();

        throw new SQLFeatureNotSupportedException("Updates are not supported.");
    }

    /** {@inheritDoc} */
    @Override public String getNString(int colIdx) throws SQLException {
        return getString(colIdx);
    }

    /** {@inheritDoc} */
    @Override public String getNString(String colLb) throws SQLException {
        return getString(colLb);
    }

    /** {@inheritDoc} */
    @Override public Reader getNCharacterStream(int colIdx) throws SQLException {
        ensureAlive();

        throw new SQLFeatureNotSupportedException("SQL-specific types are not supported.");
    }

    /** {@inheritDoc} */
    @Override public Reader getNCharacterStream(String colLb) throws SQLException {
        ensureAlive();

        throw new SQLFeatureNotSupportedException("SQL-specific types are not supported.");
    }

    /** {@inheritDoc} */
    @Override public void updateNCharacterStream(int colIdx, Reader x, long len) throws SQLException {
        ensureAlive();

        throw new SQLFeatureNotSupportedException("Updates are not supported.");
    }

    /** {@inheritDoc} */
    @Override public void updateNCharacterStream(String colLb, Reader reader, long len) throws SQLException {
        ensureAlive();

        throw new SQLFeatureNotSupportedException("Updates are not supported.");
    }

    /** {@inheritDoc} */
    @Override public void updateAsciiStream(int colIdx, InputStream x, long len) throws SQLException {
        ensureAlive();

        throw new SQLFeatureNotSupportedException("Updates are not supported.");
    }

    /** {@inheritDoc} */
    @Override public void updateBinaryStream(int colIdx, InputStream x, long len) throws SQLException {
        ensureAlive();

        throw new SQLFeatureNotSupportedException("Updates are not supported.");
    }

    /** {@inheritDoc} */
    @Override public void updateCharacterStream(int colIdx, Reader x, long len) throws SQLException {
        ensureAlive();

        throw new SQLFeatureNotSupportedException("Updates are not supported.");
    }

    /** {@inheritDoc} */
    @Override public void updateAsciiStream(String colLb, InputStream x, long len) throws SQLException {
        ensureAlive();

        throw new SQLFeatureNotSupportedException("Updates are not supported.");
    }

    /** {@inheritDoc} */
    @Override public void updateBinaryStream(String colLb, InputStream x, long len) throws SQLException {
        ensureAlive();

        throw new SQLFeatureNotSupportedException("Updates are not supported.");
    }

    /** {@inheritDoc} */
    @Override public void updateCharacterStream(String colLb, Reader reader, long len) throws SQLException {
        ensureAlive();

        throw new SQLFeatureNotSupportedException("Updates are not supported.");
    }

    /** {@inheritDoc} */
    @Override public void updateBlob(int colIdx, InputStream inputStream, long len) throws SQLException {
        ensureAlive();

        throw new SQLFeatureNotSupportedException("Updates are not supported.");
    }

    /** {@inheritDoc} */
    @Override public void updateBlob(String colLb, InputStream inputStream, long len) throws SQLException {
        ensureAlive();

        throw new SQLFeatureNotSupportedException("Updates are not supported.");
    }

    /** {@inheritDoc} */
    @Override public void updateClob(int colIdx, Reader reader, long len) throws SQLException {
        ensureAlive();

        throw new SQLFeatureNotSupportedException("Updates are not supported.");
    }

    /** {@inheritDoc} */
    @Override public void updateClob(String colLb, Reader reader, long len) throws SQLException {
        ensureAlive();

        throw new SQLFeatureNotSupportedException("Updates are not supported.");
    }

    /** {@inheritDoc} */
    @Override public void updateNClob(int colIdx, Reader reader, long len) throws SQLException {
        ensureAlive();

        throw new SQLFeatureNotSupportedException("Updates are not supported.");
    }

    /** {@inheritDoc} */
    @Override public void updateNClob(String colLb, Reader reader, long len) throws SQLException {
        ensureAlive();

        throw new SQLFeatureNotSupportedException("Updates are not supported.");
    }

    /** {@inheritDoc} */
    @Override public void updateNCharacterStream(int colIdx, Reader x) throws SQLException {
        ensureAlive();

        throw new SQLFeatureNotSupportedException("Updates are not supported.");
    }

    /** {@inheritDoc} */
    @Override public void updateNCharacterStream(String colLb, Reader reader) throws SQLException {
        ensureAlive();

        throw new SQLFeatureNotSupportedException("Updates are not supported.");
    }

    /** {@inheritDoc} */
    @Override public void updateAsciiStream(int colIdx, InputStream x) throws SQLException {
        ensureAlive();

        throw new SQLFeatureNotSupportedException("Updates are not supported.");
    }

    /** {@inheritDoc} */
    @Override public void updateBinaryStream(int colIdx, InputStream x) throws SQLException {
        ensureAlive();

        throw new SQLFeatureNotSupportedException("Updates are not supported.");
    }

    /** {@inheritDoc} */
    @Override public void updateCharacterStream(int colIdx, Reader x) throws SQLException {
        ensureAlive();

        throw new SQLFeatureNotSupportedException("Updates are not supported.");
    }

    /** {@inheritDoc} */
    @Override public void updateAsciiStream(String colLb, InputStream x) throws SQLException {
        ensureAlive();

        throw new SQLFeatureNotSupportedException("Updates are not supported.");
    }

    /** {@inheritDoc} */
    @Override public void updateBinaryStream(String colLb, InputStream x) throws SQLException {
        ensureAlive();

        throw new SQLFeatureNotSupportedException("Updates are not supported.");
    }

    /** {@inheritDoc} */
    @Override public void updateCharacterStream(String colLb, Reader reader) throws SQLException {
        ensureAlive();

        throw new SQLFeatureNotSupportedException("Updates are not supported.");
    }

    /** {@inheritDoc} */
    @Override public void updateBlob(int colIdx, InputStream inputStream) throws SQLException {
        ensureAlive();

        throw new SQLFeatureNotSupportedException("Updates are not supported.");
    }

    /** {@inheritDoc} */
    @Override public void updateBlob(String colLb, InputStream inputStream) throws SQLException {
        ensureAlive();

        throw new SQLFeatureNotSupportedException("Updates are not supported.");
    }

    /** {@inheritDoc} */
    @Override public void updateClob(int colIdx, Reader reader) throws SQLException {
        ensureAlive();

        throw new SQLFeatureNotSupportedException("Updates are not supported.");
    }

    /** {@inheritDoc} */
    @Override public void updateClob(String colLb, Reader reader) throws SQLException {
        ensureAlive();

        throw new SQLFeatureNotSupportedException("Updates are not supported.");
    }

    /** {@inheritDoc} */
    @Override public void updateNClob(int colIdx, Reader reader) throws SQLException {
        ensureAlive();

        throw new SQLFeatureNotSupportedException("Updates are not supported.");
    }

    /** {@inheritDoc} */
    @Override public void updateNClob(String colLb, Reader reader) throws SQLException {
        ensureAlive();

        throw new SQLFeatureNotSupportedException("Updates are not supported.");
    }

    /** {@inheritDoc} */
    @SuppressWarnings("unchecked")
    @Override public <T> T unwrap(Class<T> iface) throws SQLException {
        if (!isWrapperFor(iface))
            throw new SQLException("Result set is not a wrapper for " + iface.getName());

        return (T)this;
    }

    /** {@inheritDoc} */
    @Override public boolean isWrapperFor(Class<?> iface) throws SQLException {
        return iface != null && iface.isAssignableFrom(JdbcThinResultSet.class);
    }

    /** {@inheritDoc} */
    @SuppressWarnings("unchecked")
    @Override public <T> T getObject(int colIdx, Class<T> targetCls) throws SQLException {
        return (T)getObject0(colIdx, targetCls);
    }

    /** {@inheritDoc} */
    @Override public <T> T getObject(String colLb, Class<T> type) throws SQLException {
        int colIdx = findColumn(colLb);

        return getObject(colIdx, type);
    }

    /**
     * @param colIdx Column index.
     * @param targetCls Class representing the Java data type to convert the designated column to.
     * @return Converted object.
     * @throws SQLException On error.
     */
    private Object getObject0(int colIdx, Class<?> targetCls) throws SQLException {
        if (targetCls == Boolean.class)
            return getBoolean(colIdx);
        else if (targetCls == Byte.class)
            return getByte(colIdx);
        else if (targetCls == Short.class)
            return getShort(colIdx);
        else if (targetCls == Integer.class)
            return getInt(colIdx);
        else if (targetCls == Long.class)
            return getLong(colIdx);
        else if (targetCls == Float.class)
            return getFloat(colIdx);
        else if (targetCls == Double.class)
            return getDouble(colIdx);
        else if (targetCls == String.class)
            return getString(colIdx);
        else if (targetCls == BigDecimal.class)
            return getBigDecimal(colIdx);
        else if (targetCls == Date.class)
            return getDate(colIdx);
        else if (targetCls == Time.class)
            return getTime(colIdx);
        else if (targetCls == Timestamp.class)
            return getTimestamp(colIdx);
        else if (targetCls == byte[].class)
            return getBytes(colIdx);
        else if (targetCls == URL.class)
            return getURL(colIdx);
        else {
            Object val = getValue(colIdx);

            if (val == null)
                return null;

            Class<?> cls = val.getClass();

            if (targetCls == cls)
                return val;
            else
                throw new SQLException("Cannot convert to " + targetCls.getName() + ": " + val,
                    SqlStateCode.CONVERSION_FAILED);
        }
    }

    /**
     * Gets object field value by index.
     *
     * @param colIdx Column index.
     * @return Object field value.
     * @throws SQLException In case of error.
     */
    private Object getValue(int colIdx) throws SQLException {
        ensureAlive();
        ensureHasCurrentRow();

        try {
            Object val = curRow.get(colIdx - 1);

            wasNull = val == null;

            return val;
        }
        catch (IndexOutOfBoundsException e) {
            throw new SQLException("Invalid column index: " + colIdx, SqlStateCode.PARSING_EXCEPTION, e);
        }
    }

    /**
     * Ensures that result set is not closed or cancelled.
     *
     * @throws SQLException If result set is closed or cancelled.
     */
    private void ensureAlive() throws SQLException {
        if (closed)
            throw new SQLException("Result set is closed.", SqlStateCode.INVALID_CURSOR_STATE);

<<<<<<< HEAD
        if (stmt != null && stmt.cancelled())
=======
        if (stmt != null && stmt.isCancelled())
>>>>>>> 3c630d25
            throw new SQLException("The query was cancelled while executing.", SqlStateCode.QUERY_CANCELLED);
    }

    /**
     * Ensures that result set is positioned on a row.
     *
     * @throws SQLException If result set is not positioned on a row.
     */
    private void ensureHasCurrentRow() throws SQLException {
        if (curRow == null)
            throw new SQLException("Result set is not positioned on a row.");
    }

    /**
     * @return Results metadata.
     * @throws SQLException On error.
     */
    private List<JdbcColumnMeta> meta() throws SQLException {
        if (finished && (!isQuery || autoClose))
            throw new SQLException("Server cursor is already closed.", SqlStateCode.INVALID_CURSOR_STATE);

        if (!metaInit) {
<<<<<<< HEAD
          JdbcQueryMetadataResult res = stmt.conn.sendRequest(new JdbcQueryMetadataRequest(cursorId, initialReqId));
=======
            JdbcQueryMetadataResult res = stmt.conn.sendRequest(new JdbcQueryMetadataRequest(cursorId), stmt);
>>>>>>> 3c630d25

            meta = res.meta();

            metaInit = true;
        }

        return meta;
    }

    /**
     * @throws SQLException On error.
     * @return Column order map.
     */
    private Map<String, Integer> columnOrder() throws SQLException {
        if(colOrder != null)
            return colOrder;

        if(!metaInit)
            meta();

        initColumnOrder();

        return colOrder;
    }

    /**
     * Init column order map.
     */
    private void initColumnOrder() {
        colOrder = new HashMap<>(meta.size());

        for (int i = 0; i < meta.size(); ++i) {
            String colName = meta.get(i).columnName().toUpperCase();

            if(!colOrder.containsKey(colName))
                colOrder.put(colName, i);
        }
    }

    /**
     * @return Is query flag.
     */
    boolean isQuery() {
        return isQuery;
    }

    /**
     * @return Update count for no-SELECT queries.
     */
    long updatedCount() {
        return updCnt;
    }

    /**
     * @param closeStmt Close statement on this result set close.
     */
    void closeStatement(boolean closeStmt) {
        this.closeStmt = closeStmt;
    }
}<|MERGE_RESOLUTION|>--- conflicted
+++ resolved
@@ -82,12 +82,6 @@
 
     /** Cursor ID. */
     private final Long cursorId;
-<<<<<<< HEAD
-
-    /** Initial request ID. */
-    private final Long initialReqId;
-=======
->>>>>>> 3c630d25
 
     /** Metadata. */
     private List<JdbcColumnMeta> meta;
@@ -147,10 +141,6 @@
         stmt = null;
         fetchSize = 0;
         cursorId = -1L;
-<<<<<<< HEAD
-        initialReqId = -1L;
-=======
->>>>>>> 3c630d25
         finished = true;
         isQuery = true;
         updCnt = -1;
@@ -171,10 +161,6 @@
      *
      * @param stmt Statement.
      * @param cursorId Cursor ID.
-<<<<<<< HEAD
-     * @param initialReqId Initial request ID.
-=======
->>>>>>> 3c630d25
      * @param fetchSize Fetch size.
      * @param finished Finished flag.
      * @param rows Rows.
@@ -183,21 +169,13 @@
      * @param updCnt Update count.
      * @param closeStmt Close statement on the result set close.
      */
-<<<<<<< HEAD
-    JdbcThinResultSet(JdbcThinStatement stmt, long cursorId, long initialReqId, int fetchSize, boolean finished,
-=======
     JdbcThinResultSet(JdbcThinStatement stmt, long cursorId, int fetchSize, boolean finished,
->>>>>>> 3c630d25
         List<List<Object>> rows, boolean isQuery, boolean autoClose, long updCnt, boolean closeStmt) {
         assert stmt != null;
         assert fetchSize > 0;
 
         this.stmt = stmt;
         this.cursorId = cursorId;
-<<<<<<< HEAD
-        this.initialReqId = initialReqId;
-=======
->>>>>>> 3c630d25
         this.fetchSize = fetchSize;
         this.finished = finished;
         this.isQuery = isQuery;
@@ -219,12 +197,7 @@
         ensureAlive();
 
         if ((rowsIter == null || !rowsIter.hasNext()) && !finished) {
-<<<<<<< HEAD
-            JdbcQueryFetchResult res = stmt.conn.sendRequest(new JdbcQueryFetchRequest(cursorId, initialReqId,
-                fetchSize));
-=======
             JdbcQueryFetchResult res = stmt.conn.sendRequest(new JdbcQueryFetchRequest(cursorId, fetchSize), stmt);
->>>>>>> 3c630d25
 
             rows = res.items();
             finished = res.last();
@@ -267,13 +240,8 @@
             return;
 
         try {
-<<<<<<< HEAD
-            if (!(stmt != null && stmt.cancelled()) && (!finished || (isQuery && !autoClose)))
-                stmt.conn.sendRequest(new JdbcQueryCloseRequest(cursorId, initialReqId));
-=======
             if (!(stmt != null && stmt.isCancelled()) && (!finished || (isQuery && !autoClose)))
                 stmt.conn.sendRequest(new JdbcQueryCloseRequest(cursorId), stmt);
->>>>>>> 3c630d25
         }
         finally {
             closed = true;
@@ -1893,11 +1861,7 @@
         if (closed)
             throw new SQLException("Result set is closed.", SqlStateCode.INVALID_CURSOR_STATE);
 
-<<<<<<< HEAD
-        if (stmt != null && stmt.cancelled())
-=======
         if (stmt != null && stmt.isCancelled())
->>>>>>> 3c630d25
             throw new SQLException("The query was cancelled while executing.", SqlStateCode.QUERY_CANCELLED);
     }
 
@@ -1920,11 +1884,7 @@
             throw new SQLException("Server cursor is already closed.", SqlStateCode.INVALID_CURSOR_STATE);
 
         if (!metaInit) {
-<<<<<<< HEAD
-          JdbcQueryMetadataResult res = stmt.conn.sendRequest(new JdbcQueryMetadataRequest(cursorId, initialReqId));
-=======
             JdbcQueryMetadataResult res = stmt.conn.sendRequest(new JdbcQueryMetadataRequest(cursorId), stmt);
->>>>>>> 3c630d25
 
             meta = res.meta();
 
