/*
 * Licensed to the Apache Software Foundation (ASF) under one or more
 * contributor license agreements.  See the NOTICE file distributed with
 * this work for additional information regarding copyright ownership.
 * The ASF licenses this file to You under the Apache License, Version 2.0
 * (the "License"); you may not use this file except in compliance with
 * the License.  You may obtain a copy of the License at
 *
 *      http://www.apache.org/licenses/LICENSE-2.0
 *
 * Unless required by applicable law or agreed to in writing, software
 * distributed under the License is distributed on an "AS IS" BASIS,
 * WITHOUT WARRANTIES OR CONDITIONS OF ANY KIND, either express or implied.
 * See the License for the specific language governing permissions and
 * limitations under the License.
 */

package org.apache.ignite.internal.jdbc.thin;

import java.io.IOException;
import java.io.InputStream;
import java.io.Reader;
import java.math.BigDecimal;
import java.net.URL;
import java.sql.Array;
import java.sql.Blob;
import java.sql.Clob;
import java.sql.Date;
import java.sql.NClob;
import java.sql.Ref;
import java.sql.ResultSet;
import java.sql.ResultSetMetaData;
import java.sql.RowId;
import java.sql.SQLException;
import java.sql.SQLFeatureNotSupportedException;
import java.sql.SQLWarning;
import java.sql.SQLXML;
import java.sql.Statement;
import java.sql.Time;
import java.sql.Timestamp;
import java.util.Calendar;
import java.util.HashMap;
import java.util.Iterator;
import java.util.List;
import java.util.Map;
import org.apache.ignite.IgniteCheckedException;
import org.apache.ignite.internal.processors.odbc.jdbc.JdbcColumnMeta;
import org.apache.ignite.internal.processors.odbc.jdbc.JdbcQueryFetchResult;
import org.apache.ignite.internal.processors.odbc.jdbc.JdbcQueryMetadataResult;

/**
 * JDBC result set implementation.
 */
public class JdbcThinResultSet implements ResultSet {
    /** Statement. */
    private final JdbcThinStatement stmt;

    /** Query ID. */
    private final Long qryId;

    /** Metadata. */
    private List<JdbcColumnMeta> meta;

    /** Column order map. */
    private Map<String, Integer> colOrder;

    /** Metadata initialization flag. */
    private boolean metaInit;

    /** Rows. */
    private List<List<Object>> rows;

    /** Rows iterator. */
    private Iterator<List<Object>> rowsIter;

    /** Current row. */
    private List<Object> curRow;

    /** Current position. */
    private int curPos;

    /** Finished flag. */
    private boolean finished;

    /** Closed flag. */
    private boolean closed;

    /** Was {@code NULL} flag. */
    private boolean wasNull;

    /** Fetch size. */
    private int fetchSize;

    /** Is query flag. */
    private boolean isQuery;

    /** Auto close server cursors flag. */
    private boolean autoClose;

    /** Update count. */
    private long updCnt;

    /**
     * Constructs static result set.
     *
     * @param fields Fields.
     * @param meta Columns metadata.
     */
    JdbcThinResultSet(List<List<Object>> fields, List<JdbcColumnMeta> meta) {
        stmt = null;
        fetchSize = 0;
        qryId = -1L;
        finished = true;
        isQuery = true;
        updCnt = -1;

        this.rows = fields;

        rowsIter = fields.iterator();

        this.meta = meta;

        metaInit = true;

        initColumnOrder();
    }

    /**
     * Creates new result set.
     *
     * @param stmt Statement.
     * @param qryId Query ID.
     * @param fetchSize Fetch size.
     * @param finished Finished flag.
     * @param rows Rows.
<<<<<<< HEAD
     * @param isQuery Is Result ser for Select query
=======
     * @param isQuery Is Result ser for Select query.
     * @param autoClose Is automatic close of server cursors enabled.
>>>>>>> ece7cf92
     * @param updCnt Update count.
     */
    @SuppressWarnings("OverlyStrongTypeCast")
    JdbcThinResultSet(JdbcThinStatement stmt, long qryId, int fetchSize, boolean finished,
        List<List<Object>> rows, boolean isQuery, boolean autoClose, long updCnt) {
        assert stmt != null;
        assert fetchSize > 0;

        this.stmt = stmt;
        this.qryId = qryId;
        this.fetchSize = fetchSize;
        this.finished = finished;
        this.isQuery = isQuery;
        this.autoClose = autoClose;

        if (isQuery) {
            this.fetchSize = fetchSize;
            this.rows = rows;

            rowsIter = rows.iterator();
        }
        else
            this.updCnt = updCnt;
    }

    /** {@inheritDoc} */
    @SuppressWarnings("unchecked")
    @Override public boolean next() throws SQLException {
        ensureNotClosed();

        if ((rowsIter == null || !rowsIter.hasNext()) && !finished) {
            try {
                JdbcQueryFetchResult res = stmt.connection().io().queryFetch(qryId, fetchSize);

                rows = res.items();
                finished = res.last();

                rowsIter = rows.iterator();
            }
            catch (IOException e) {
                stmt.connection().close();

                throw new SQLException("Failed to query Ignite.", e);
            }
            catch (IgniteCheckedException e) {
                throw new SQLException("Failed to query Ignite.", e);
            }
        }

        if (rowsIter != null) {
            if (rowsIter.hasNext()) {
                curRow = rowsIter.next();

                curPos++;

                return true;
            }
            else {
                rowsIter = null;
                curRow = null;

                return false;
            }
        }
        else
            return false;
    }

    /** {@inheritDoc} */
    @Override public void close() throws SQLException {
        if (closed || stmt == null || stmt.connection().isClosed())
            return;

        try {
            if (!finished || (isQuery && !autoClose))
                stmt.connection().io().queryClose(qryId);

            closed = true;
        }
        catch (IOException e) {
            stmt.connection().close();

            throw new SQLException("Failed to close Ignite query.", e);
        }
        catch (IgniteCheckedException e) {
            throw new SQLException("Failed to close Ignite query.", e);
        }
    }

    /** {@inheritDoc} */
    @Override public boolean wasNull() throws SQLException {
        return wasNull;
    }

    /** {@inheritDoc} */
    @Override public String getString(int colIdx) throws SQLException {
        ensureNotClosed();
        ensureHasCurrentRow();

        try {
            Object val = curRow.get(colIdx - 1);

            wasNull = val == null;

            if (val == null)
                return null;
            else
                return String.valueOf(val);
        }
        catch (IndexOutOfBoundsException e) {
            throw new SQLException("Invalid column index: " + colIdx, e);
        }
    }

    /** {@inheritDoc} */
    @Override public boolean getBoolean(int colIdx) throws SQLException {
        try {
            Object val = curRow.get(colIdx - 1);

            wasNull = val == null;

            if (val == null)
                return false;
            else if (val.getClass() == Boolean.class)
                return (Boolean)val;
            else {
                if (val.getClass() == Byte.class
                    || val.getClass() == Short.class
                    || val.getClass() == Integer.class
                    || val.getClass() == Long.class)
                    return castToBoolean((Number)val);
                else if (val.getClass() == Character.class
                    || val.getClass() == String.class)
                    return castToBoolean(val.toString());
                else
                    throw new ClassCastException("Cannot cast " + val.getClass().getName() + " to boolean");
            }
        }
        catch (IndexOutOfBoundsException e) {
            throw new SQLException("Invalid column index: " + colIdx, e);
        }
        catch (ClassCastException e) {
            throw new SQLException("Value is an not instance of " + Boolean.class.getName(), e);
        }
    }

    /** {@inheritDoc} */
    @Override public byte getByte(int colIdx) throws SQLException {
        Byte val = getTypedValue(colIdx, Byte.class);

        return val != null ? val : 0;
    }

    /** {@inheritDoc} */
    @Override public short getShort(int colIdx) throws SQLException {
        Short val = getTypedValue(colIdx, Short.class);

        return val != null ? val : 0;
    }

    /** {@inheritDoc} */
    @Override public int getInt(int colIdx) throws SQLException {
        Integer val = getTypedValue(colIdx, Integer.class);

        return val != null ? val : 0;
    }

    /** {@inheritDoc} */
    @Override public long getLong(int colIdx) throws SQLException {
        Long val = getTypedValue(colIdx, Long.class);

        return val != null ? val : 0;
    }

    /** {@inheritDoc} */
    @Override public float getFloat(int colIdx) throws SQLException {
        Float val = getTypedValue(colIdx, Float.class);

        return val != null ? val : 0;
    }

    /** {@inheritDoc} */
    @Override public double getDouble(int colIdx) throws SQLException {
        Double val = getTypedValue(colIdx, Double.class);

        return val != null ? val : 0;
    }

    /** {@inheritDoc} */
    @Override public BigDecimal getBigDecimal(int colIdx, int scale) throws SQLException {
        return getTypedValue(colIdx, BigDecimal.class);
    }

    /** {@inheritDoc} */
    @Override public byte[] getBytes(int colIdx) throws SQLException {
        return getTypedValue(colIdx, byte[].class);
    }

    /** {@inheritDoc} */
    @Override public Date getDate(int colIdx) throws SQLException {
        ensureNotClosed();
        ensureHasCurrentRow();

        try {
            Object val = curRow.get(colIdx - 1);

            wasNull = val == null;

            if (val == null)
                return null;
            else if (val.getClass() == java.util.Date.class)
                return new java.sql.Date(((java.util.Date)val).getTime());
            else
                return (Date)val;
        }
        catch (IndexOutOfBoundsException e) {
            throw new SQLException("Invalid column index: " + colIdx, e);
        }
        catch (ClassCastException e) {
            throw new SQLException("Value is an not instance of Date", e);
        }
    }

    /** {@inheritDoc} */
    @Override public Time getTime(int colIdx) throws SQLException {
        return getTypedValue(colIdx, Time.class);
    }

    /** {@inheritDoc} */
    @Override public Timestamp getTimestamp(int colIdx) throws SQLException {
        return getTypedValue(colIdx, Timestamp.class);
    }

    /** {@inheritDoc} */
    @Override public InputStream getAsciiStream(int colIdx) throws SQLException {
        ensureNotClosed();

        throw new SQLFeatureNotSupportedException("Streams are not supported.");
    }

    /** {@inheritDoc} */
    @Override public InputStream getUnicodeStream(int colIdx) throws SQLException {
        ensureNotClosed();

        throw new SQLFeatureNotSupportedException("Streams are not supported.");
    }

    /** {@inheritDoc} */
    @Override public InputStream getBinaryStream(int colIdx) throws SQLException {
        ensureNotClosed();

        throw new SQLFeatureNotSupportedException("Stream are not supported.");
    }

    /** {@inheritDoc} */
    @Override public String getString(String colLb) throws SQLException {
        int colIdx = findColumn(colLb);

        assert colIdx > 0;

        return getString(colIdx);
    }

    /** {@inheritDoc} */
    @Override public boolean getBoolean(String colLb) throws SQLException {
        int colIdx = findColumn(colLb);

        assert colIdx > 0;

        return getBoolean(colIdx);
    }

    /** {@inheritDoc} */
    @Override public byte getByte(String colLb) throws SQLException {
        Byte val = getTypedValue(colLb, Byte.class);

        return val != null ? val : 0;
    }

    /** {@inheritDoc} */
    @Override public short getShort(String colLb) throws SQLException {
        Short val = getTypedValue(colLb, Short.class);

        return val != null ? val : 0;
    }

    /** {@inheritDoc} */
    @Override public int getInt(String colLb) throws SQLException {
        Integer val = getTypedValue(colLb, Integer.class);

        return val != null ? val : 0;
    }

    /** {@inheritDoc} */
    @Override public long getLong(String colLb) throws SQLException {
        Long val = getTypedValue(colLb, Long.class);

        return val != null ? val : 0;
    }

    /** {@inheritDoc} */
    @Override public float getFloat(String colLb) throws SQLException {
        Float val = getTypedValue(colLb, Float.class);

        return val != null ? val : 0;
    }

    /** {@inheritDoc} */
    @Override public double getDouble(String colLb) throws SQLException {
        Double val = getTypedValue(colLb, Double.class);

        return val != null ? val : 0;
    }

    /** {@inheritDoc} */
    @Override public BigDecimal getBigDecimal(String colLb, int scale) throws SQLException {
        return getTypedValue(colLb, BigDecimal.class);
    }

    /** {@inheritDoc} */
    @Override public byte[] getBytes(String colLb) throws SQLException {
        return getTypedValue(colLb, byte[].class);
    }

    /** {@inheritDoc} */
    @Override public Date getDate(String colLb) throws SQLException {
        int colIdx = findColumn(colLb);

        assert colIdx > 0;

        return getDate(colIdx);
    }

    /** {@inheritDoc} */
    @Override public Time getTime(String colLb) throws SQLException {
        return getTypedValue(colLb, Time.class);
    }

    /** {@inheritDoc} */
    @Override public Timestamp getTimestamp(String colLb) throws SQLException {
        return getTypedValue(colLb, Timestamp.class);
    }

    /** {@inheritDoc} */
    @Override public InputStream getAsciiStream(String colLb) throws SQLException {
        ensureNotClosed();

        throw new SQLFeatureNotSupportedException("Streams are not supported.");
    }

    /** {@inheritDoc} */
    @Override public InputStream getUnicodeStream(String colLb) throws SQLException {
        ensureNotClosed();

        throw new SQLFeatureNotSupportedException("Streams are not supported.");
    }

    /** {@inheritDoc} */
    @Override public InputStream getBinaryStream(String colLb) throws SQLException {
        ensureNotClosed();

        throw new SQLFeatureNotSupportedException("Streams are not supported.");
    }

    /** {@inheritDoc} */
    @Override public SQLWarning getWarnings() throws SQLException {
        ensureNotClosed();

        return null;
    }

    /** {@inheritDoc} */
    @Override public void clearWarnings() throws SQLException {
        ensureNotClosed();
    }

    /** {@inheritDoc} */
    @Override public String getCursorName() throws SQLException {
        ensureNotClosed();

        return null;
    }

    /** {@inheritDoc} */
    @Override public ResultSetMetaData getMetaData() throws SQLException {
        ensureNotClosed();

        return new JdbcThinResultSetMetadata(meta());
    }

    /** {@inheritDoc} */
    @Override public Object getObject(int colIdx) throws SQLException {
        return getTypedValue(colIdx, Object.class);
    }

    /** {@inheritDoc} */
    @Override public Object getObject(String colLb) throws SQLException {
        return getTypedValue(colLb, Object.class);
    }

    /** {@inheritDoc} */
    @Override public int findColumn(final String colLb) throws SQLException {
        ensureNotClosed();

        Integer order = columnOrder().get(colLb.toUpperCase());

        if (order == null)
            throw new SQLException("Column not found: " + colLb);

        return order + 1;
    }

    /** {@inheritDoc} */
    @Override public Reader getCharacterStream(int colIdx) throws SQLException {
        ensureNotClosed();

        throw new SQLFeatureNotSupportedException("Streams are not supported.");
    }

    /** {@inheritDoc} */
    @Override public Reader getCharacterStream(String colLb) throws SQLException {
        ensureNotClosed();

        throw new SQLFeatureNotSupportedException("Streams are not supported.");
    }

    /** {@inheritDoc} */
    @Override public BigDecimal getBigDecimal(int colIdx) throws SQLException {
        return getTypedValue(colIdx, BigDecimal.class);
    }

    /** {@inheritDoc} */
    @Override public BigDecimal getBigDecimal(String colLb) throws SQLException {
        return getTypedValue(colLb, BigDecimal.class);
    }

    /** {@inheritDoc} */
    @Override public boolean isBeforeFirst() throws SQLException {
        ensureNotClosed();

        return curPos == 0 && rowsIter != null && rowsIter.hasNext();
    }

    /** {@inheritDoc} */
    @Override public boolean isAfterLast() throws SQLException {
        ensureNotClosed();

        return finished && rowsIter == null && curRow == null;
    }

    /** {@inheritDoc} */
    @Override public boolean isFirst() throws SQLException {
        ensureNotClosed();

        return curPos == 1;
    }

    /** {@inheritDoc} */
    @Override public boolean isLast() throws SQLException {
        ensureNotClosed();

        return finished && rowsIter != null && !rowsIter.hasNext() && curRow != null;
    }

    /** {@inheritDoc} */
    @Override public void beforeFirst() throws SQLException {
        ensureNotClosed();

        throw new SQLException("Result set is forward-only.");
    }

    /** {@inheritDoc} */
    @Override public void afterLast() throws SQLException {
        ensureNotClosed();

        throw new SQLException("Result set is forward-only.");
    }

    /** {@inheritDoc} */
    @Override public boolean first() throws SQLException {
        ensureNotClosed();

        throw new SQLException("Result set is forward-only.");
    }

    /** {@inheritDoc} */
    @Override public boolean last() throws SQLException {
        ensureNotClosed();

        throw new SQLException("Result set is forward-only.");
    }

    /** {@inheritDoc} */
    @Override public int getRow() throws SQLException {
        ensureNotClosed();

        return isAfterLast() ? 0 : curPos;
    }

    /** {@inheritDoc} */
    @Override public boolean absolute(int row) throws SQLException {
        ensureNotClosed();

        throw new SQLException("Result set is forward-only.");
    }

    /** {@inheritDoc} */
    @Override public boolean relative(int rows) throws SQLException {
        ensureNotClosed();

        throw new SQLException("Result set is forward-only.");
    }

    /** {@inheritDoc} */
    @Override public boolean previous() throws SQLException {
        ensureNotClosed();

        throw new SQLException("Result set is forward-only.");
    }

    /** {@inheritDoc} */
    @Override public void setFetchDirection(int direction) throws SQLException {
        ensureNotClosed();

        if (direction != FETCH_FORWARD)
            throw new SQLFeatureNotSupportedException("Only forward direction is supported");
    }

    /** {@inheritDoc} */
    @Override public int getFetchDirection() throws SQLException {
        ensureNotClosed();

        return FETCH_FORWARD;
    }

    /** {@inheritDoc} */
    @Override public void setFetchSize(int fetchSize) throws SQLException {
        ensureNotClosed();

        if (fetchSize <= 0)
            throw new SQLException("Fetch size must be greater than zero.");

        this.fetchSize = fetchSize;
    }

    /** {@inheritDoc} */
    @Override public int getFetchSize() throws SQLException {
        ensureNotClosed();

        return fetchSize;
    }

    /** {@inheritDoc} */
    @Override public int getType() throws SQLException {
        ensureNotClosed();

        return stmt.getResultSetType();
    }

    /** {@inheritDoc} */
    @Override public int getConcurrency() throws SQLException {
        ensureNotClosed();

        return CONCUR_READ_ONLY;
    }

    /** {@inheritDoc} */
    @Override public boolean rowUpdated() throws SQLException {
        ensureNotClosed();

        return false;
    }

    /** {@inheritDoc} */
    @Override public boolean rowInserted() throws SQLException {
        ensureNotClosed();

        return false;
    }

    /** {@inheritDoc} */
    @Override public boolean rowDeleted() throws SQLException {
        ensureNotClosed();

        return false;
    }

    /** {@inheritDoc} */
    @Override public void updateNull(int colIdx) throws SQLException {
        ensureNotClosed();

        throw new SQLFeatureNotSupportedException("Updates are not supported.");
    }

    /** {@inheritDoc} */
    @Override public void updateBoolean(int colIdx, boolean x) throws SQLException {
        ensureNotClosed();

        throw new SQLFeatureNotSupportedException("Updates are not supported.");
    }

    /** {@inheritDoc} */
    @Override public void updateByte(int colIdx, byte x) throws SQLException {
        ensureNotClosed();

        throw new SQLFeatureNotSupportedException("Updates are not supported.");
    }

    /** {@inheritDoc} */
    @Override public void updateShort(int colIdx, short x) throws SQLException {
        ensureNotClosed();

        throw new SQLFeatureNotSupportedException("Updates are not supported.");
    }

    /** {@inheritDoc} */
    @Override public void updateInt(int colIdx, int x) throws SQLException {
        ensureNotClosed();

        throw new SQLFeatureNotSupportedException("Updates are not supported.");
    }

    /** {@inheritDoc} */
    @Override public void updateLong(int colIdx, long x) throws SQLException {
        ensureNotClosed();

        throw new SQLFeatureNotSupportedException("Updates are not supported.");
    }

    /** {@inheritDoc} */
    @Override public void updateFloat(int colIdx, float x) throws SQLException {
        ensureNotClosed();

        throw new SQLFeatureNotSupportedException("Updates are not supported.");
    }

    /** {@inheritDoc} */
    @Override public void updateDouble(int colIdx, double x) throws SQLException {
        ensureNotClosed();

        throw new SQLFeatureNotSupportedException("Updates are not supported.");
    }

    /** {@inheritDoc} */
    @Override public void updateBigDecimal(int colIdx, BigDecimal x) throws SQLException {
        ensureNotClosed();

        throw new SQLFeatureNotSupportedException("Updates are not supported.");
    }

    /** {@inheritDoc} */
    @Override public void updateString(int colIdx, String x) throws SQLException {
        ensureNotClosed();

        throw new SQLFeatureNotSupportedException("Updates are not supported.");
    }

    /** {@inheritDoc} */
    @Override public void updateBytes(int colIdx, byte[] x) throws SQLException {
        ensureNotClosed();

        throw new SQLFeatureNotSupportedException("Updates are not supported.");
    }

    /** {@inheritDoc} */
    @Override public void updateDate(int colIdx, Date x) throws SQLException {
        ensureNotClosed();

        throw new SQLFeatureNotSupportedException("Updates are not supported.");
    }

    /** {@inheritDoc} */
    @Override public void updateTime(int colIdx, Time x) throws SQLException {
        ensureNotClosed();

        throw new SQLFeatureNotSupportedException("Updates are not supported.");
    }

    /** {@inheritDoc} */
    @Override public void updateTimestamp(int colIdx, Timestamp x) throws SQLException {
        ensureNotClosed();

        throw new SQLFeatureNotSupportedException("Updates are not supported.");
    }

    /** {@inheritDoc} */
    @Override public void updateAsciiStream(int colIdx, InputStream x, int len) throws SQLException {
        ensureNotClosed();

        throw new SQLFeatureNotSupportedException("Updates are not supported.");
    }

    /** {@inheritDoc} */
    @Override public void updateBinaryStream(int colIdx, InputStream x, int len) throws SQLException {
        ensureNotClosed();

        throw new SQLFeatureNotSupportedException("Updates are not supported.");
    }

    /** {@inheritDoc} */
    @Override public void updateCharacterStream(int colIdx, Reader x, int len) throws SQLException {
        ensureNotClosed();

        throw new SQLFeatureNotSupportedException("Updates are not supported.");
    }

    /** {@inheritDoc} */
    @Override public void updateObject(int colIdx, Object x, int scaleOrLen) throws SQLException {
        ensureNotClosed();

        throw new SQLFeatureNotSupportedException("Updates are not supported.");
    }

    /** {@inheritDoc} */
    @Override public void updateObject(int colIdx, Object x) throws SQLException {
        ensureNotClosed();

        throw new SQLFeatureNotSupportedException("Updates are not supported.");
    }

    /** {@inheritDoc} */
    @Override public void updateNull(String colLb) throws SQLException {
        ensureNotClosed();

        throw new SQLFeatureNotSupportedException("Updates are not supported.");
    }

    /** {@inheritDoc} */
    @Override public void updateBoolean(String colLb, boolean x) throws SQLException {
        ensureNotClosed();

        throw new SQLFeatureNotSupportedException("Updates are not supported.");
    }

    /** {@inheritDoc} */
    @Override public void updateByte(String colLb, byte x) throws SQLException {
        ensureNotClosed();

        throw new SQLFeatureNotSupportedException("Updates are not supported.");
    }

    /** {@inheritDoc} */
    @Override public void updateShort(String colLb, short x) throws SQLException {
        ensureNotClosed();

        throw new SQLFeatureNotSupportedException("Updates are not supported.");
    }

    /** {@inheritDoc} */
    @Override public void updateInt(String colLb, int x) throws SQLException {
        ensureNotClosed();

        throw new SQLFeatureNotSupportedException("Updates are not supported.");
    }

    /** {@inheritDoc} */
    @Override public void updateLong(String colLb, long x) throws SQLException {
        ensureNotClosed();

        throw new SQLFeatureNotSupportedException("Updates are not supported.");
    }

    /** {@inheritDoc} */
    @Override public void updateFloat(String colLb, float x) throws SQLException {
        ensureNotClosed();

        throw new SQLFeatureNotSupportedException("Updates are not supported.");
    }

    /** {@inheritDoc} */
    @Override public void updateDouble(String colLb, double x) throws SQLException {
        ensureNotClosed();

        throw new SQLFeatureNotSupportedException("Updates are not supported.");
    }

    /** {@inheritDoc} */
    @Override public void updateBigDecimal(String colLb, BigDecimal x) throws SQLException {
        ensureNotClosed();

        throw new SQLFeatureNotSupportedException("Updates are not supported.");
    }

    /** {@inheritDoc} */
    @Override public void updateString(String colLb, String x) throws SQLException {
        ensureNotClosed();

        throw new SQLFeatureNotSupportedException("Updates are not supported.");
    }

    /** {@inheritDoc} */
    @Override public void updateBytes(String colLb, byte[] x) throws SQLException {
        ensureNotClosed();

        throw new SQLFeatureNotSupportedException("Updates are not supported.");
    }

    /** {@inheritDoc} */
    @Override public void updateDate(String colLb, Date x) throws SQLException {
        ensureNotClosed();

        throw new SQLFeatureNotSupportedException("Updates are not supported.");
    }

    /** {@inheritDoc} */
    @Override public void updateTime(String colLb, Time x) throws SQLException {
        ensureNotClosed();

        throw new SQLFeatureNotSupportedException("Updates are not supported.");
    }

    /** {@inheritDoc} */
    @Override public void updateTimestamp(String colLb, Timestamp x) throws SQLException {
        ensureNotClosed();

        throw new SQLFeatureNotSupportedException("Updates are not supported.");
    }

    /** {@inheritDoc} */
    @Override public void updateAsciiStream(String colLb, InputStream x, int len) throws SQLException {
        ensureNotClosed();

        throw new SQLFeatureNotSupportedException("Updates are not supported.");
    }

    /** {@inheritDoc} */
    @Override public void updateBinaryStream(String colLb, InputStream x, int len) throws SQLException {
        ensureNotClosed();

        throw new SQLFeatureNotSupportedException("Updates are not supported.");
    }

    /** {@inheritDoc} */
    @Override public void updateCharacterStream(String colLb, Reader reader, int len) throws SQLException {
        ensureNotClosed();

        throw new SQLFeatureNotSupportedException("Updates are not supported.");
    }

    /** {@inheritDoc} */
    @Override public void updateObject(String colLb, Object x, int scaleOrLen) throws SQLException {
        ensureNotClosed();

        throw new SQLFeatureNotSupportedException("Updates are not supported.");
    }

    /** {@inheritDoc} */
    @Override public void updateObject(String colLb, Object x) throws SQLException {
        ensureNotClosed();

        throw new SQLFeatureNotSupportedException("Updates are not supported.");
    }

    /** {@inheritDoc} */
    @Override public void insertRow() throws SQLException {
        ensureNotClosed();

        throw new SQLFeatureNotSupportedException("Updates are not supported.");
    }

    /** {@inheritDoc} */
    @Override public void updateRow() throws SQLException {
        ensureNotClosed();

        throw new SQLFeatureNotSupportedException("Updates are not supported.");
    }

    /** {@inheritDoc} */
    @Override public void deleteRow() throws SQLException {
        ensureNotClosed();

        throw new SQLFeatureNotSupportedException("Updates are not supported.");
    }

    /** {@inheritDoc} */
    @Override public void refreshRow() throws SQLException {
        ensureNotClosed();

        throw new SQLFeatureNotSupportedException("Row refreshing is not supported.");
    }

    /** {@inheritDoc} */
    @Override public void cancelRowUpdates() throws SQLException {
        ensureNotClosed();

        if (getConcurrency() == CONCUR_READ_ONLY)
            throw new SQLException("The result set concurrency is CONCUR_READ_ONLY");
    }

    /** {@inheritDoc} */
    @Override public void moveToInsertRow() throws SQLException {
        ensureNotClosed();

        throw new SQLFeatureNotSupportedException("Updates are not supported.");
    }

    /** {@inheritDoc} */
    @Override public void moveToCurrentRow() throws SQLException {
        ensureNotClosed();

        if (getConcurrency() == CONCUR_READ_ONLY)
            throw new SQLException("The result set concurrency is CONCUR_READ_ONLY");
    }

    /** {@inheritDoc} */
    @Override public Statement getStatement() throws SQLException {
        ensureNotClosed();

        return stmt;
    }

    /** {@inheritDoc} */
    @Override public Object getObject(int colIdx, Map<String, Class<?>> map) throws SQLException {
        throw new SQLFeatureNotSupportedException("SQL structured type are not supported.");
    }

    /** {@inheritDoc} */
    @Override public Ref getRef(int colIdx) throws SQLException {
        ensureNotClosed();

        throw new SQLFeatureNotSupportedException("SQL-specific types are not supported.");
    }

    /** {@inheritDoc} */
    @Override public Blob getBlob(int colIdx) throws SQLException {
        ensureNotClosed();

        throw new SQLFeatureNotSupportedException("SQL-specific types are not supported.");
    }

    /** {@inheritDoc} */
    @Override public Clob getClob(int colIdx) throws SQLException {
        ensureNotClosed();

        throw new SQLFeatureNotSupportedException("SQL-specific types are not supported.");
    }

    /** {@inheritDoc} */
    @Override public Array getArray(int colIdx) throws SQLException {
        ensureNotClosed();

        throw new SQLFeatureNotSupportedException("SQL-specific types are not supported.");
    }

    /** {@inheritDoc} */
    @Override public Object getObject(String colLb, Map<String, Class<?>> map) throws SQLException {
        throw new SQLFeatureNotSupportedException("SQL structured type are not supported.");
    }

    /** {@inheritDoc} */
    @Override public Ref getRef(String colLb) throws SQLException {
        ensureNotClosed();

        throw new SQLFeatureNotSupportedException("SQL-specific types are not supported.");
    }

    /** {@inheritDoc} */
    @Override public Blob getBlob(String colLb) throws SQLException {
        ensureNotClosed();

        throw new SQLFeatureNotSupportedException("SQL-specific types are not supported.");
    }

    /** {@inheritDoc} */
    @Override public Clob getClob(String colLb) throws SQLException {
        ensureNotClosed();

        throw new SQLFeatureNotSupportedException("SQL-specific types are not supported.");
    }

    /** {@inheritDoc} */
    @Override public Array getArray(String colLb) throws SQLException {
        ensureNotClosed();

        throw new SQLFeatureNotSupportedException("SQL-specific types are not supported.");
    }

    /** {@inheritDoc} */
    @Override public Date getDate(int colIdx, Calendar cal) throws SQLException {
        ensureNotClosed();
        ensureHasCurrentRow();

        try {
            Object val = curRow.get(colIdx - 1);

            wasNull = val == null;

            if (val == null)
                return null;
            else if (val.getClass() == java.util.Date.class)
                return new Date(((java.util.Date)val).getTime());
            else
                return (Date)val;
        }
        catch (IndexOutOfBoundsException e) {
            throw new SQLException("Invalid column index: " + colIdx, e);
        }
        catch (ClassCastException e) {
            throw new SQLException("Value is an not instance of Date", e);
        }
    }

    /** {@inheritDoc} */
    @Override public Date getDate(String colLb, Calendar cal) throws SQLException {
        int colIdx = findColumn(colLb);

        assert colIdx > 0;

        return getDate(colIdx, cal);
    }

    /** {@inheritDoc} */
    @Override public Time getTime(int colIdx, Calendar cal) throws SQLException {
        return getTypedValue(colIdx, Time.class);
    }

    /** {@inheritDoc} */
    @Override public Time getTime(String colLb, Calendar cal) throws SQLException {
        return getTypedValue(colLb, Time.class);
    }

    /** {@inheritDoc} */
    @Override public Timestamp getTimestamp(int colIdx, Calendar cal) throws SQLException {
        return getTypedValue(colIdx, Timestamp.class);
    }

    /** {@inheritDoc} */
    @Override public Timestamp getTimestamp(String colLb, Calendar cal) throws SQLException {
        return getTypedValue(colLb, Timestamp.class);
    }

    /** {@inheritDoc} */
    @Override public URL getURL(int colIdx) throws SQLException {
        return getTypedValue(colIdx, URL.class);
    }

    /** {@inheritDoc} */
    @Override public URL getURL(String colLb) throws SQLException {
        return getTypedValue(colLb, URL.class);
    }

    /** {@inheritDoc} */
    @Override public void updateRef(int colIdx, Ref x) throws SQLException {
        throw new SQLFeatureNotSupportedException("Updates are not supported.");
    }

    /** {@inheritDoc} */
    @Override public void updateRef(String colLb, Ref x) throws SQLException {
        throw new SQLFeatureNotSupportedException("Updates are not supported.");
    }

    /** {@inheritDoc} */
    @Override public void updateBlob(int colIdx, Blob x) throws SQLException {
        throw new SQLFeatureNotSupportedException("Updates are not supported.");
    }

    /** {@inheritDoc} */
    @Override public void updateBlob(String colLb, Blob x) throws SQLException {
        throw new SQLFeatureNotSupportedException("Updates are not supported.");
    }

    /** {@inheritDoc} */
    @Override public void updateClob(int colIdx, Clob x) throws SQLException {
        throw new SQLFeatureNotSupportedException("Updates are not supported.");
    }

    /** {@inheritDoc} */
    @Override public void updateClob(String colLb, Clob x) throws SQLException {
        throw new SQLFeatureNotSupportedException("Updates are not supported.");
    }

    /** {@inheritDoc} */
    @Override public void updateArray(int colIdx, Array x) throws SQLException {
        throw new SQLFeatureNotSupportedException("Updates are not supported.");
    }

    /** {@inheritDoc} */
    @Override public void updateArray(String colLb, Array x) throws SQLException {
        throw new SQLFeatureNotSupportedException("Updates are not supported.");
    }

    /** {@inheritDoc} */
    @Override public RowId getRowId(int colIdx) throws SQLException {
        ensureNotClosed();

        throw new SQLFeatureNotSupportedException("SQL-specific types are not supported.");
    }

    /** {@inheritDoc} */
    @Override public RowId getRowId(String colLb) throws SQLException {
        ensureNotClosed();

        throw new SQLFeatureNotSupportedException("SQL-specific types are not supported.");
    }

    /** {@inheritDoc} */
    @Override public void updateRowId(int colIdx, RowId x) throws SQLException {
        ensureNotClosed();

        throw new SQLFeatureNotSupportedException("Updates are not supported.");
    }

    /** {@inheritDoc} */
    @Override public void updateRowId(String colLb, RowId x) throws SQLException {
        ensureNotClosed();

        throw new SQLFeatureNotSupportedException("Updates are not supported.");
    }

    /** {@inheritDoc} */
    @Override public int getHoldability() throws SQLException {
        ensureNotClosed();

        return HOLD_CURSORS_OVER_COMMIT;
    }

    /** {@inheritDoc} */
    @Override public boolean isClosed() throws SQLException {
        return stmt.isClosed() || closed;
    }

    /** {@inheritDoc} */
    @Override public void updateNString(int colIdx, String nStr) throws SQLException {
        ensureNotClosed();

        throw new SQLFeatureNotSupportedException("Updates are not supported.");
    }

    /** {@inheritDoc} */
    @Override public void updateNString(String colLb, String nStr) throws SQLException {
        ensureNotClosed();

        throw new SQLFeatureNotSupportedException("Updates are not supported.");
    }

    /** {@inheritDoc} */
    @Override public void updateNClob(int colIdx, NClob nClob) throws SQLException {
        ensureNotClosed();

        throw new SQLFeatureNotSupportedException("Updates are not supported.");
    }

    /** {@inheritDoc} */
    @Override public void updateNClob(String colLb, NClob nClob) throws SQLException {
        ensureNotClosed();

        throw new SQLFeatureNotSupportedException("Updates are not supported.");
    }

    /** {@inheritDoc} */
    @Override public NClob getNClob(int colIdx) throws SQLException {
        ensureNotClosed();

        throw new SQLFeatureNotSupportedException("SQL-specific types are not supported.");
    }

    /** {@inheritDoc} */
    @Override public NClob getNClob(String colLb) throws SQLException {
        ensureNotClosed();

        throw new SQLFeatureNotSupportedException("SQL-specific types are not supported.");
    }

    /** {@inheritDoc} */
    @Override public SQLXML getSQLXML(int colIdx) throws SQLException {
        ensureNotClosed();

        throw new SQLFeatureNotSupportedException("SQL-specific types are not supported.");
    }

    /** {@inheritDoc} */
    @Override public SQLXML getSQLXML(String colLb) throws SQLException {
        ensureNotClosed();

        throw new SQLFeatureNotSupportedException("SQL-specific types are not supported.");
    }

    /** {@inheritDoc} */
    @Override public void updateSQLXML(int colIdx, SQLXML xmlObj) throws SQLException {
        ensureNotClosed();

        throw new SQLFeatureNotSupportedException("Updates are not supported.");
    }

    /** {@inheritDoc} */
    @Override public void updateSQLXML(String colLb, SQLXML xmlObj) throws SQLException {
        ensureNotClosed();

        throw new SQLFeatureNotSupportedException("Updates are not supported.");
    }

    /** {@inheritDoc} */
    @Override public String getNString(int colIdx) throws SQLException {
        ensureNotClosed();

        throw new SQLFeatureNotSupportedException("SQL-specific types are not supported.");
    }

    /** {@inheritDoc} */
    @Override public String getNString(String colLb) throws SQLException {
        ensureNotClosed();

        throw new SQLFeatureNotSupportedException("SQL-specific types are not supported.");
    }

    /** {@inheritDoc} */
    @Override public Reader getNCharacterStream(int colIdx) throws SQLException {
        ensureNotClosed();

        throw new SQLFeatureNotSupportedException("SQL-specific types are not supported.");
    }

    /** {@inheritDoc} */
    @Override public Reader getNCharacterStream(String colLb) throws SQLException {
        ensureNotClosed();

        throw new SQLFeatureNotSupportedException("SQL-specific types are not supported.");
    }

    /** {@inheritDoc} */
    @Override public void updateNCharacterStream(int colIdx, Reader x, long len) throws SQLException {
        ensureNotClosed();

        throw new SQLFeatureNotSupportedException("Updates are not supported.");
    }

    /** {@inheritDoc} */
    @Override public void updateNCharacterStream(String colLb, Reader reader, long len) throws SQLException {
        ensureNotClosed();

        throw new SQLFeatureNotSupportedException("Updates are not supported.");
    }

    /** {@inheritDoc} */
    @Override public void updateAsciiStream(int colIdx, InputStream x, long len) throws SQLException {
        ensureNotClosed();

        throw new SQLFeatureNotSupportedException("Updates are not supported.");
    }

    /** {@inheritDoc} */
    @Override public void updateBinaryStream(int colIdx, InputStream x, long len) throws SQLException {
        ensureNotClosed();

        throw new SQLFeatureNotSupportedException("Updates are not supported.");
    }

    /** {@inheritDoc} */
    @Override public void updateCharacterStream(int colIdx, Reader x, long len) throws SQLException {
        ensureNotClosed();

        throw new SQLFeatureNotSupportedException("Updates are not supported.");
    }

    /** {@inheritDoc} */
    @Override public void updateAsciiStream(String colLb, InputStream x, long len) throws SQLException {
        ensureNotClosed();

        throw new SQLFeatureNotSupportedException("Updates are not supported.");
    }

    /** {@inheritDoc} */
    @Override public void updateBinaryStream(String colLb, InputStream x, long len) throws SQLException {
        ensureNotClosed();

        throw new SQLFeatureNotSupportedException("Updates are not supported.");
    }

    /** {@inheritDoc} */
    @Override public void updateCharacterStream(String colLb, Reader reader, long len) throws SQLException {
        ensureNotClosed();

        throw new SQLFeatureNotSupportedException("Updates are not supported.");
    }

    /** {@inheritDoc} */
    @Override public void updateBlob(int colIdx, InputStream inputStream, long len) throws SQLException {
        ensureNotClosed();

        throw new SQLFeatureNotSupportedException("Updates are not supported.");
    }

    /** {@inheritDoc} */
    @Override public void updateBlob(String colLb, InputStream inputStream, long len) throws SQLException {
        ensureNotClosed();

        throw new SQLFeatureNotSupportedException("Updates are not supported.");
    }

    /** {@inheritDoc} */
    @Override public void updateClob(int colIdx, Reader reader, long len) throws SQLException {
        ensureNotClosed();

        throw new SQLFeatureNotSupportedException("Updates are not supported.");
    }

    /** {@inheritDoc} */
    @Override public void updateClob(String colLb, Reader reader, long len) throws SQLException {
        ensureNotClosed();

        throw new SQLFeatureNotSupportedException("Updates are not supported.");
    }

    /** {@inheritDoc} */
    @Override public void updateNClob(int colIdx, Reader reader, long len) throws SQLException {
        ensureNotClosed();

        throw new SQLFeatureNotSupportedException("Updates are not supported.");
    }

    /** {@inheritDoc} */
    @Override public void updateNClob(String colLb, Reader reader, long len) throws SQLException {
        ensureNotClosed();

        throw new SQLFeatureNotSupportedException("Updates are not supported.");
    }

    /** {@inheritDoc} */
    @Override public void updateNCharacterStream(int colIdx, Reader x) throws SQLException {
        ensureNotClosed();

        throw new SQLFeatureNotSupportedException("Updates are not supported.");
    }

    /** {@inheritDoc} */
    @Override public void updateNCharacterStream(String colLb, Reader reader) throws SQLException {
        ensureNotClosed();

        throw new SQLFeatureNotSupportedException("Updates are not supported.");
    }

    /** {@inheritDoc} */
    @Override public void updateAsciiStream(int colIdx, InputStream x) throws SQLException {
        ensureNotClosed();

        throw new SQLFeatureNotSupportedException("Updates are not supported.");
    }

    /** {@inheritDoc} */
    @Override public void updateBinaryStream(int colIdx, InputStream x) throws SQLException {
        ensureNotClosed();

        throw new SQLFeatureNotSupportedException("Updates are not supported.");
    }

    /** {@inheritDoc} */
    @Override public void updateCharacterStream(int colIdx, Reader x) throws SQLException {
        ensureNotClosed();

        throw new SQLFeatureNotSupportedException("Updates are not supported.");
    }

    /** {@inheritDoc} */
    @Override public void updateAsciiStream(String colLb, InputStream x) throws SQLException {
        ensureNotClosed();

        throw new SQLFeatureNotSupportedException("Updates are not supported.");
    }

    /** {@inheritDoc} */
    @Override public void updateBinaryStream(String colLb, InputStream x) throws SQLException {
        ensureNotClosed();

        throw new SQLFeatureNotSupportedException("Updates are not supported.");
    }

    /** {@inheritDoc} */
    @Override public void updateCharacterStream(String colLb, Reader reader) throws SQLException {
        ensureNotClosed();

        throw new SQLFeatureNotSupportedException("Updates are not supported.");
    }

    /** {@inheritDoc} */
    @Override public void updateBlob(int colIdx, InputStream inputStream) throws SQLException {
        ensureNotClosed();

        throw new SQLFeatureNotSupportedException("Updates are not supported.");
    }

    /** {@inheritDoc} */
    @Override public void updateBlob(String colLb, InputStream inputStream) throws SQLException {
        ensureNotClosed();

        throw new SQLFeatureNotSupportedException("Updates are not supported.");
    }

    /** {@inheritDoc} */
    @Override public void updateClob(int colIdx, Reader reader) throws SQLException {
        ensureNotClosed();

        throw new SQLFeatureNotSupportedException("Updates are not supported.");
    }

    /** {@inheritDoc} */
    @Override public void updateClob(String colLb, Reader reader) throws SQLException {
        ensureNotClosed();

        throw new SQLFeatureNotSupportedException("Updates are not supported.");
    }

    /** {@inheritDoc} */
    @Override public void updateNClob(int colIdx, Reader reader) throws SQLException {
        ensureNotClosed();

        throw new SQLFeatureNotSupportedException("Updates are not supported.");
    }

    /** {@inheritDoc} */
    @Override public void updateNClob(String colLb, Reader reader) throws SQLException {
        ensureNotClosed();

        throw new SQLFeatureNotSupportedException("Updates are not supported.");
    }

    /** {@inheritDoc} */
    @Override public <T> T unwrap(Class<T> iface) throws SQLException {
        if (!isWrapperFor(iface))
            throw new SQLException("Result set is not a wrapper for " + iface.getName());

        return (T)this;
    }

    /** {@inheritDoc} */
    @Override public boolean isWrapperFor(Class<?> iface) throws SQLException {
        return iface != null && iface.isAssignableFrom(JdbcThinResultSet.class);
    }

    /** {@inheritDoc} */
    @Override public <T> T getObject(int colIdx, Class<T> type) throws SQLException {
        return getTypedValue(colIdx, type);
    }

    /** {@inheritDoc} */
    @Override public <T> T getObject(String colLb, Class<T> type) throws SQLException {
        return getTypedValue(colLb, type);
    }

    /**
     * Gets casted field value by label.
     *
     * @param colLb Column label.
     * @param cls Value class.
     * @return Casted field value.
     * @throws SQLException In case of error.
     */
    private <T> T getTypedValue(String colLb, Class<T> cls) throws SQLException {
        ensureNotClosed();
        ensureHasCurrentRow();

        int colIdx = findColumn(colLb);

        assert colIdx > 0;

        return getTypedValue(colIdx, cls);
    }

    /**
     * Gets casted field value by index.
     *
     * @param colIdx Column index.
     * @param cls Value class.
     * @return Casted field value.
     * @throws SQLException In case of error.
     */
    @SuppressWarnings("unchecked")
    private <T> T getTypedValue(int colIdx, Class<T> cls) throws SQLException {
        ensureNotClosed();
        ensureHasCurrentRow();

        try {
            Object val = curRow.get(colIdx - 1);

            wasNull = val == null;

            if (val == null)
                return null;
            else
                return (T)val;
        }
        catch (IndexOutOfBoundsException e) {
            throw new SQLException("Invalid column index: " + colIdx, e);
        }
        catch (ClassCastException e) {
            throw new SQLException("Value is an not instance of " + cls.getName(), e);
        }
    }

    /**
     * Ensures that result set is not closed.
     *
     * @throws SQLException If result set is closed.
     */
    private void ensureNotClosed() throws SQLException {
        if (closed)
            throw new SQLException("Result set is closed.");
    }

    /**
     * Ensures that result set is positioned on a row.
     *
     * @throws SQLException If result set is not positioned on a row.
     */
    private void ensureHasCurrentRow() throws SQLException {
        if (curRow == null)
            throw new SQLException("Result set is not positioned on a row.");
    }

    /**
     * @return Results metadata.
     * @throws SQLException On error.
     */
    private List<JdbcColumnMeta> meta() throws SQLException {
        if (finished && (!isQuery || autoClose))
            throw new SQLException("Server cursor is already closed.");

        if (!metaInit) {
            try {
                JdbcQueryMetadataResult res = stmt.connection().io().queryMeta(qryId);

                meta = res.meta();

                metaInit = true;
            }
            catch (IOException e) {
                stmt.connection().close();

                throw new SQLException("Failed to get query metadata.", e);
            }
            catch (IgniteCheckedException e) {
                throw new SQLException("Failed to get query metadata.", e);
            }
        }

        return meta;
    }

    /**
     * @throws SQLException On error.
     * @return Column order map.
     */
    private Map<String, Integer> columnOrder() throws SQLException {
        if(colOrder != null)
            return colOrder;

        if(!metaInit)
            meta();

        initColumnOrder();

        return colOrder;
    }

    /**
     * Init column order map.
     */
    private void initColumnOrder() {
        colOrder = new HashMap<>(meta.size());

        for (int i = 0; i < meta.size(); ++i) {
            String colName = meta.get(i).columnName().toUpperCase();

            if(!colOrder.containsKey(colName))
                colOrder.put(colName, i);
        }
    }

    /**
     * @return Is query flag.
     */
    boolean isQuery() {
        return isQuery;
    }

    /**
     * @return Update count for no-SELECT queries.
     */
    long updatedCount() {
        return updCnt;
    }

    /**
     * @param val Number value.
     * @return Boolean value.
     */
    private static boolean castToBoolean(Number val) {
        if (val.intValue() == 1)
            return true;
        else if (val.intValue() == 0)
            return false;
        else
            throw new ClassCastException("Cannot cast " + val.getClass().getName()
                + " [val=" + val +"] to boolean");
    }

    /**
     * @param str String value.
     * @return Boolean value.
     */
    private static boolean castToBoolean(String str) {
        try {
            return castToBoolean(Integer.parseInt(str));
        }
        catch (NumberFormatException e) {
            throw new ClassCastException("Cannot cast [val=" + str +"] to boolean");
        }
    }
}<|MERGE_RESOLUTION|>--- conflicted
+++ resolved
@@ -133,12 +133,8 @@
      * @param fetchSize Fetch size.
      * @param finished Finished flag.
      * @param rows Rows.
-<<<<<<< HEAD
-     * @param isQuery Is Result ser for Select query
-=======
      * @param isQuery Is Result ser for Select query.
      * @param autoClose Is automatic close of server cursors enabled.
->>>>>>> ece7cf92
      * @param updCnt Update count.
      */
     @SuppressWarnings("OverlyStrongTypeCast")
