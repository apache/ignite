--- conflicted
+++ resolved
@@ -107,42 +107,27 @@
      * @param rows Rows.
      * @param isQuery Is Result ser for Select query
      */
-<<<<<<< HEAD
-    @SuppressWarnings("OverlyStrongTypeCast")
-    JdbcThinResultSet(JdbcThinStatement stmt, long qryId, int fetchSize, boolean finished,
-        List<List<Object>> fields, boolean isQuery, long updCnt) {
-=======
     @SuppressWarnings("OverlyStrongTypeCast") JdbcThinResultSet(JdbcThinStatement stmt, long qryId, int fetchSize, boolean finished,
-        List<List<Object>> rows, boolean isQuery) {
->>>>>>> 93a0781c
+        List<List<Object>> rows, boolean isQuery, long updCnt) {
         assert stmt != null;
         assert fetchSize > 0;
 
         this.stmt = stmt;
         this.qryId = qryId;
-<<<<<<< HEAD
-=======
         this.fetchSize = fetchSize;
-        this.rows = rows;
->>>>>>> 93a0781c
         this.finished = finished;
         this.isQuery = isQuery;
 
-<<<<<<< HEAD
         if (isQuery) {
             this.fetchSize = fetchSize;
-            this.fields = fields;
-=======
-        rowsIter = rows.iterator();
->>>>>>> 93a0781c
-
-            fieldsIt = fields.iterator();
+            this.rows = rows;
+
+            rowsIter = rows.iterator();
         }
         else
             this.updCnt = updCnt;
     }
 
-    // TODO
     /** {@inheritDoc} */
     @SuppressWarnings("unchecked")
     @Override public boolean next() throws SQLException {
