--- conflicted
+++ resolved
@@ -77,18 +77,6 @@
     /** Flag indicating with TM commit happened. */
     protected AtomicBoolean doneFlag = new AtomicBoolean(false);
 
-<<<<<<< HEAD
-=======
-    /** Committed versions, relative to base. */
-    private Collection<GridCacheVersion> committedVers = Collections.emptyList();
-
-    /** Rolled back versions, relative to base. */
-    private Collection<GridCacheVersion> rolledbackVers = Collections.emptyList();
-
-    /** Base for completed versions. */
-    private GridCacheVersion completedBase;
-
->>>>>>> d9acbd1d
     /** Flag indicating that transformed values should be sent to remote nodes. */
     private boolean sndTransformedVals;
 
@@ -141,7 +129,6 @@
         @Nullable UUID subjId,
         int taskNameHash
     ) {
-<<<<<<< HEAD
         super(
             cctx, 
             xidVer, 
@@ -160,10 +147,6 @@
             subjId, 
             taskNameHash
         );
-=======
-        super(cctx, xidVer, implicit, implicitSingle, /*local*/true, sys, plc, concurrency, isolation, timeout,
-            invalidate, storeEnabled, txSize, subjId, taskNameHash);
->>>>>>> d9acbd1d
 
         minVer = xidVer;
     }
@@ -508,10 +491,6 @@
         if (!storeEnabled() || internal())
             return;
 
-<<<<<<< HEAD
-        if (store != null && store.writeThrough() && storeEnabled() &&
-            !internal() && (near() || store.writeToStoreFromDht())) {
-=======
         Collection<CacheStoreManager> stores = stores();
 
         if (stores == null || stores.isEmpty())
@@ -522,7 +501,6 @@
         boolean isWriteToStoreFromDht = F.first(stores).isWriteToStoreFromDht();
 
         if (near() || isWriteToStoreFromDht) {
->>>>>>> d9acbd1d
             try {
                 if (writeEntries != null) {
                     Map<Object, IgniteBiTuple<Object, GridCacheVersion>> putMap = null;
@@ -953,13 +931,10 @@
                                             log.debug("Ignoring READ entry when committing: " + txEntry);
                                     }
                                     else {
-<<<<<<< HEAD
                                         assert ownsLock(txEntry.cached()):
                                             "Transaction does not own lock for group lock entry during  commit [tx=" +
                                                 this + ", txEntry=" + txEntry + ']';
 
-=======
->>>>>>> d9acbd1d
                                         if (conflictCtx == null || !conflictCtx.isUseOld()) {
                                             if (txEntry.ttl() != CU.TTL_NOT_CHANGED)
                                                 cached.updateTtl(null, txEntry.ttl());
@@ -1040,27 +1015,6 @@
                 cctx.tm().resetContext();
             }
         }
-<<<<<<< HEAD
-        else {
-            GridCacheStoreManager store = store();
-
-            if (store != null && !internal()) {
-                try {
-                    store.txEnd(this, true);
-                }
-                catch (IgniteCheckedException e) {
-                    commitError(e);
-
-                    setRollbackOnly();
-
-                    cctx.tm().removeCommittedTx(this);
-
-                    throw e;
-                }
-            }
-        }
-=======
->>>>>>> d9acbd1d
 
         // Do not unlock transaction entries if one-phase commit.
         if (!onePhaseCommit()) {
@@ -1115,15 +1069,9 @@
 
                         boolean isWriteToStoreFromDht = F.first(stores).isWriteToStoreFromDht();
 
-<<<<<<< HEAD
-                if (store != null && (near() || store.writeToStoreFromDht())) {
-                    if (!internal())
-                        store.txEnd(this, false);
-=======
                         if (stores != null && !stores.isEmpty() && (near() || isWriteToStoreFromDht))
                             sessionEnd(stores, false);
                     }
->>>>>>> d9acbd1d
                 }
             }
             catch (Error | IgniteCheckedException | RuntimeException e) {
@@ -1185,11 +1133,7 @@
         assert keysCnt == keys.size();
         assert cached == null || F.first(keys).equals(cached.key());
 
-<<<<<<< HEAD
-        cacheCtx.checkSecurity(GridSecurityPermission.CACHE_READ);
-=======
         cacheCtx.checkSecurity(SecurityPermission.CACHE_READ);
->>>>>>> d9acbd1d
 
         boolean single = keysCnt == 1;
 
@@ -1300,11 +1244,7 @@
 
                         CacheObject val = null;
 
-<<<<<<< HEAD
-                        if ((!pessimistic() || readCommitted()) && !skipVals) {
-=======
                         if (!pessimistic() || readCommitted() && !skipVals) {
->>>>>>> d9acbd1d
                             IgniteCacheExpiryPolicy accessPlc =
                                 optimistic() ? accessPolicy(cacheCtx, txKey, expiryPlc) : null;
 
@@ -1352,10 +1292,6 @@
                                 null,
                                 skipStore);
 
-<<<<<<< HEAD
-=======
-
->>>>>>> d9acbd1d
                             // As optimization, mark as checked immediately
                             // for non-pessimistic if value is not null.
                             if (val != null && !pessimistic())
@@ -2235,11 +2171,7 @@
 
                             enlisted.add(cacheKey);
 
-<<<<<<< HEAD
-                            if ((!pessimistic() && !implicit())) {
-=======
                             if (!pessimistic() && !implicit()) {
->>>>>>> d9acbd1d
                                 txEntry.markValid();
 
                                 if (old == null) {
@@ -3036,8 +2968,6 @@
         if (fut instanceof GridFutureAdapter)
             ((GridFutureAdapter)fut).ignoreInterrupts(true);
 
-<<<<<<< HEAD
-=======
         return fut;
     }
 
@@ -3053,7 +2983,6 @@
         return opCtx == null || !opCtx.isKeepPortable();
     }
 
->>>>>>> d9acbd1d
     /**
      * Initializes read map.
      *
