/*
 * Licensed to the Apache Software Foundation (ASF) under one or more
 * contributor license agreements.  See the NOTICE file distributed with
 * this work for additional information regarding copyright ownership.
 * The ASF licenses this file to You under the Apache License, Version 2.0
 * (the "License"); you may not use this file except in compliance with
 * the License.  You may obtain a copy of the License at
 *
 *      http://www.apache.org/licenses/LICENSE-2.0
 *
 * Unless required by applicable law or agreed to in writing, software
 * distributed under the License is distributed on an "AS IS" BASIS,
 * WITHOUT WARRANTIES OR CONDITIONS OF ANY KIND, either express or implied.
 * See the License for the specific language governing permissions and
 * limitations under the License.
 */

package org.apache.ignite.internal.processors.cache.transactions;

import java.util.ArrayList;
import java.util.Collection;
import java.util.Collections;
import java.util.List;
import java.util.Map;
import java.util.Set;
import java.util.UUID;
import java.util.concurrent.atomic.AtomicIntegerFieldUpdater;
import java.util.concurrent.atomic.AtomicLong;
import java.util.concurrent.atomic.AtomicReferenceFieldUpdater;
import javax.cache.expiry.Duration;
import javax.cache.expiry.ExpiryPolicy;
import javax.cache.processor.EntryProcessor;
import org.apache.ignite.IgniteCheckedException;
import org.apache.ignite.cache.CacheWriteSynchronizationMode;
import org.apache.ignite.internal.IgniteInternalFuture;
import org.apache.ignite.internal.NodeStoppingException;
import org.apache.ignite.internal.pagemem.wal.record.DataEntry;
import org.apache.ignite.internal.pagemem.wal.record.DataRecord;
import org.apache.ignite.internal.processors.affinity.AffinityTopologyVersion;
import org.apache.ignite.internal.processors.cache.CacheEntryPredicate;
import org.apache.ignite.internal.processors.cache.CacheGroupContext;
import org.apache.ignite.internal.processors.cache.CacheInvokeEntry;
import org.apache.ignite.internal.processors.cache.CacheObject;
import org.apache.ignite.internal.processors.cache.EntryProcessorResourceInjectorProxy;
import org.apache.ignite.internal.processors.cache.GridCacheContext;
import org.apache.ignite.internal.processors.cache.GridCacheEntryEx;
import org.apache.ignite.internal.processors.cache.GridCacheEntryRemovedException;
import org.apache.ignite.internal.processors.cache.GridCacheFilterFailedException;
import org.apache.ignite.internal.processors.cache.GridCacheMvccCandidate;
import org.apache.ignite.internal.processors.cache.GridCacheOperation;
import org.apache.ignite.internal.processors.cache.GridCacheReturn;
import org.apache.ignite.internal.processors.cache.GridCacheSharedContext;
import org.apache.ignite.internal.processors.cache.GridCacheUpdateTxResult;
import org.apache.ignite.internal.processors.cache.IgniteCacheExpiryPolicy;
import org.apache.ignite.internal.processors.cache.KeyCacheObject;
import org.apache.ignite.internal.processors.cache.distributed.dht.PartitionUpdateCountersMessage;
import org.apache.ignite.internal.processors.cache.distributed.dht.topology.GridDhtLocalPartition;
import org.apache.ignite.internal.processors.cache.distributed.dht.topology.GridDhtPartitionTopology;
import org.apache.ignite.internal.processors.cache.distributed.near.GridNearTxLocal;
import org.apache.ignite.internal.processors.cache.persistence.GridCacheDatabaseSharedManager;
import org.apache.ignite.internal.processors.cache.persistence.wal.WALPointer;
import org.apache.ignite.internal.processors.cache.store.CacheStoreManager;
import org.apache.ignite.internal.processors.cache.version.GridCacheVersion;
import org.apache.ignite.internal.processors.cache.version.GridCacheVersionConflictContext;
import org.apache.ignite.internal.processors.dr.GridDrType;
import org.apache.ignite.internal.transactions.IgniteTxHeuristicCheckedException;
import org.apache.ignite.internal.transactions.IgniteTxRollbackCheckedException;
import org.apache.ignite.internal.transactions.IgniteTxTimeoutCheckedException;
import org.apache.ignite.internal.util.future.GridFinishedFuture;
import org.apache.ignite.internal.util.lang.GridClosureException;
import org.apache.ignite.internal.util.lang.GridTuple;
import org.apache.ignite.internal.util.tostring.GridToStringBuilder;
import org.apache.ignite.internal.util.tostring.GridToStringInclude;
import org.apache.ignite.internal.util.typedef.C1;
import org.apache.ignite.internal.util.typedef.CX1;
import org.apache.ignite.internal.util.typedef.F;
import org.apache.ignite.internal.util.typedef.T2;
import org.apache.ignite.internal.util.typedef.X;
import org.apache.ignite.internal.util.typedef.internal.CU;
import org.apache.ignite.internal.util.typedef.internal.U;
import org.apache.ignite.lang.IgniteBiClosure;
import org.apache.ignite.lang.IgniteBiTuple;
import org.apache.ignite.thread.IgniteThread;
import org.apache.ignite.transactions.TransactionConcurrency;
import org.apache.ignite.transactions.TransactionDeadlockException;
import org.apache.ignite.transactions.TransactionIsolation;
import org.apache.ignite.transactions.TransactionState;
import org.jetbrains.annotations.Nullable;

import static org.apache.ignite.internal.processors.cache.GridCacheOperation.CREATE;
import static org.apache.ignite.internal.processors.cache.GridCacheOperation.DELETE;
import static org.apache.ignite.internal.processors.cache.GridCacheOperation.NOOP;
import static org.apache.ignite.internal.processors.cache.GridCacheOperation.READ;
import static org.apache.ignite.internal.processors.cache.GridCacheOperation.RELOAD;
import static org.apache.ignite.internal.processors.cache.GridCacheOperation.TRANSFORM;
import static org.apache.ignite.internal.processors.cache.GridCacheOperation.UPDATE;
import static org.apache.ignite.internal.processors.cache.distributed.dht.topology.GridDhtPartitionState.LOST;
import static org.apache.ignite.internal.processors.cache.distributed.dht.topology.GridDhtPartitionState.OWNING;
import static org.apache.ignite.internal.processors.dr.GridDrType.DR_NONE;
import static org.apache.ignite.internal.processors.dr.GridDrType.DR_PRIMARY;
import static org.apache.ignite.transactions.TransactionState.COMMITTED;
import static org.apache.ignite.transactions.TransactionState.COMMITTING;
import static org.apache.ignite.transactions.TransactionState.MARKED_ROLLBACK;
import static org.apache.ignite.transactions.TransactionState.PREPARING;
import static org.apache.ignite.transactions.TransactionState.ROLLED_BACK;
import static org.apache.ignite.transactions.TransactionState.ROLLING_BACK;
import static org.apache.ignite.transactions.TransactionState.UNKNOWN;

/**
 * Transaction adapter for cache transactions.
 */
public abstract class IgniteTxLocalAdapter extends IgniteTxAdapter implements IgniteTxLocalEx {
    /** Commit error updater. */
    protected static final AtomicReferenceFieldUpdater<IgniteTxLocalAdapter, Throwable> COMMIT_ERR_UPD =
        AtomicReferenceFieldUpdater.newUpdater(IgniteTxLocalAdapter.class, Throwable.class, "commitErr");

    /** Done flag updater. */
    protected static final AtomicIntegerFieldUpdater<IgniteTxLocalAdapter> DONE_FLAG_UPD =
        AtomicIntegerFieldUpdater.newUpdater(IgniteTxLocalAdapter.class, "doneFlag");

    /** Minimal version encountered (either explicit lock or XID of this transaction). */
    protected GridCacheVersion minVer;

    /** Flag indicating with TM commit happened. */
    protected volatile int doneFlag;

    /** Committed versions, relative to base. */
    private Collection<GridCacheVersion> committedVers = Collections.emptyList();

    /** Rolled back versions, relative to base. */
    private Collection<GridCacheVersion> rolledbackVers = Collections.emptyList();

    /** Base for completed versions. */
    private GridCacheVersion completedBase;

    /** Flag indicating that transformed values should be sent to remote nodes. */
    private boolean sndTransformedVals;

    /** Commit error. */
    protected volatile Throwable commitErr;

    /** Implicit transaction result. */
    protected GridCacheReturn implicitRes;

    /** Flag indicating whether deployment is enabled for caches from this transaction or not. */
    private boolean depEnabled;

    /** */
    @GridToStringInclude
    protected IgniteTxLocalState txState;

    /** */
    protected CacheWriteSynchronizationMode syncMode;

    /** */
    protected volatile boolean qryEnlisted;

    /**
     * @param cctx Cache registry.
     * @param xidVer Transaction ID.
     * @param implicit {@code True} if transaction was implicitly started by the system,
     *      {@code false} if it was started explicitly by user.
     * @param implicitSingle {@code True} if transaction is implicit with only one key.
     * @param sys System flag.
     * @param plc IO policy.
     * @param concurrency Concurrency.
     * @param isolation Isolation.
     * @param timeout Timeout.
     * @param txSize Expected transaction size.
     */
    protected IgniteTxLocalAdapter(
        GridCacheSharedContext cctx,
        GridCacheVersion xidVer,
        boolean implicit,
        boolean implicitSingle,
        boolean sys,
        byte plc,
        TransactionConcurrency concurrency,
        TransactionIsolation isolation,
        long timeout,
        boolean invalidate,
        boolean storeEnabled,
        boolean onePhaseCommit,
        int txSize,
        @Nullable UUID subjId,
        int taskNameHash
    ) {
        super(
            cctx,
            xidVer,
            implicit,
            /*local*/true,
            sys,
            plc,
            concurrency,
            isolation,
            timeout,
            invalidate,
            storeEnabled,
            onePhaseCommit,
            txSize,
            subjId,
            taskNameHash
        );

        minVer = xidVer;

        txState = implicitSingle ? new IgniteTxImplicitSingleStateImpl() : new IgniteTxStateImpl();
    }

    /**
     * @return Transaction write synchronization mode.
     */
    public final CacheWriteSynchronizationMode syncMode() {
        if (syncMode != null)
            return syncMode;

        return txState().syncMode(cctx);
    }

    /**
     * @param syncMode Write synchronization mode.
     */
    public void syncMode(CacheWriteSynchronizationMode syncMode) {
        this.syncMode = syncMode;
    }

    /** {@inheritDoc} */
    @Override public IgniteTxLocalState txState() {
        return txState;
    }

    /**
     * Creates result instance.
     */
    protected void initResult() {
        implicitRes = new GridCacheReturn(localResult(), false);
    }

    /** {@inheritDoc} */
    @Override public UUID eventNodeId() {
        return cctx.localNodeId();
    }

    /** {@inheritDoc} */
    @Override public UUID originatingNodeId() {
        return cctx.localNodeId();
    }

    /** {@inheritDoc} */
    @Override public boolean empty() {
        return txState.empty();
    }

    /** {@inheritDoc} */
    @Override public Collection<UUID> masterNodeIds() {
        return Collections.singleton(nodeId);
    }

    /** {@inheritDoc} */
    @Override public Throwable commitError() {
        return commitErr;
    }

    /** {@inheritDoc} */
    @Override public void commitError(Throwable e) {
        COMMIT_ERR_UPD.compareAndSet(this, null, e);
    }

    /** {@inheritDoc} */
    @Override public boolean onOwnerChanged(GridCacheEntryEx entry, GridCacheMvccCandidate owner) {
        assert false;

        return false;
    }

    /** {@inheritDoc} */
    @Override public boolean activeCachesDeploymentEnabled() {
        return depEnabled;
    }

    /** {@inheritDoc} */
    @Override public void activeCachesDeploymentEnabled(boolean depEnabled) {
        this.depEnabled = depEnabled;
    }

    /** {@inheritDoc} */
    @Override public boolean isStarted() {
        return txState.initialized();
    }

    /** {@inheritDoc} */
    @Override public boolean hasWriteKey(IgniteTxKey key) {
        return txState.hasWriteKey(key);
    }

    /**
     * @return Transaction read set.
     */
    @Override public Set<IgniteTxKey> readSet() {
        return txState.readSet();
    }

    /**
     * @return Transaction write set.
     */
    @Override public Set<IgniteTxKey> writeSet() {
        return txState.writeSet();
    }

    /** {@inheritDoc} */
    @Override public Map<IgniteTxKey, IgniteTxEntry> readMap() {
        return txState.readMap();
    }

    /** {@inheritDoc} */
    @Override public Map<IgniteTxKey, IgniteTxEntry> writeMap() {
        return txState.writeMap();
    }

    /** {@inheritDoc} */
    @Override public Collection<IgniteTxEntry> allEntries() {
        return txState.allEntries();
    }

    /** {@inheritDoc} */
    @Override public Collection<IgniteTxEntry> readEntries() {
        return txState.readEntries();
    }

    /** {@inheritDoc} */
    @Override public Collection<IgniteTxEntry> writeEntries() {
        return txState.writeEntries();
    }

    /** {@inheritDoc} */
    @Nullable @Override public IgniteTxEntry entry(IgniteTxKey key) {
        return txState.entry(key);
    }

    /** {@inheritDoc} */
    @Override public void seal() {
        txState.seal();
    }

    /**
     * @param ret Result.
     */
    public void implicitSingleResult(GridCacheReturn ret) {
        assert ret != null;

        if (ret.invokeResult())
            implicitRes.mergeEntryProcessResults(ret);
        else
            implicitRes = ret;
    }

    /**
     * @return {@code True} if transaction participates in a cache that has an interceptor configured.
     */
    public boolean hasInterceptor() {
        return txState().hasInterceptor(cctx);
    }

    /**
     * @param snd {@code True} if values in tx entries should be replaced with transformed values and sent
     * to remote nodes.
     */
    public void sendTransformedValues(boolean snd) {
        sndTransformedVals = snd;
    }

    /**
     * @return {@code True} if should be committed after lock is acquired.
     */
    protected boolean commitAfterLock() {
        return implicit() && (!dht() || colocated());
    }

    /** {@inheritDoc} */
    @Nullable @Override public GridTuple<CacheObject> peek(
        GridCacheContext cacheCtx,
        boolean failFast,
        KeyCacheObject key
    ) throws GridCacheFilterFailedException {
        IgniteTxEntry e = entry(cacheCtx.txKey(key));

        if (e != null)
            return e.hasPreviousValue() ? F.t(e.previousValue()) : null;

        return null;
    }

    /**
     * Gets minimum version present in transaction.
     *
     * @return Minimum versions.
     */
    @Override public GridCacheVersion minVersion() {
        return minVer;
    }

    /**
     * @param entries Entries to lock or {@code null} if use default {@link IgniteInternalTx#optimisticLockEntries()}.
     * @throws IgniteCheckedException If prepare step failed.
     */
    public void userPrepare(@Nullable Collection<IgniteTxEntry> entries) throws IgniteCheckedException {
        if (state() != PREPARING) {
            if (remainingTime() == -1)
                throw new IgniteTxTimeoutCheckedException("Transaction timed out: " + this);

            TransactionState state = state();

            setRollbackOnly();

            throw new IgniteCheckedException("Invalid transaction state for prepare [state=" +
                state + ", tx=" + this + ']');
        }

        checkValid();

        try {
            cctx.tm().prepareTx(this, entries);

            if (txState().mvccEnabled())
                calculatePartitionUpdateCounters();
        }
        catch (IgniteCheckedException e) {
            throw e;
        }
        catch (Throwable e) {
            setRollbackOnly();

            if (e instanceof Error)
                throw e;

            throw new IgniteCheckedException("Transaction validation produced a runtime exception: " + this, e);
        }
    }

    /**
     * Calculates partition update counters for current transaction. Each partition will be supplied with
     * pair (init, delta) values, where init - initial update counter, and delta - updates count made
     * by current transaction for a given partition.
     */
    public void calculatePartitionUpdateCounters() throws IgniteTxRollbackCheckedException {
        TxCounters counters = txCounters(false);

        if (counters != null && F.isEmpty(counters.updateCounters())) {
            List<PartitionUpdateCountersMessage> cntrMsgs = new ArrayList<>();

            for (Map.Entry<Integer, Map<Integer, AtomicLong>> record : counters.accumulatedUpdateCounters().entrySet()) {
                int cacheId = record.getKey();

                Map<Integer, AtomicLong> partToCntrs = record.getValue();

                assert partToCntrs != null;

                if (F.isEmpty(partToCntrs))
                    continue;

                PartitionUpdateCountersMessage msg = new PartitionUpdateCountersMessage(cacheId, partToCntrs.size());

                GridCacheContext ctx0 = cctx.cacheContext(cacheId);

                GridDhtPartitionTopology top = ctx0.topology();

                assert top != null;

                for (Map.Entry<Integer, AtomicLong> e : partToCntrs.entrySet()) {
                    AtomicLong acc = e.getValue();

                    assert acc != null;

                    long cntr = acc.get();

                    assert cntr >= 0;

                    if (cntr != 0) {
                        int p = e.getKey();

                        GridDhtLocalPartition part = top.localPartition(p);

                        // Verify primary tx mapping.
                        // LOST state is possible if tx is started over LOST partition.
                        boolean valid = part != null &&
                            (part.state() == OWNING || part.state() == LOST) &&
                            part.primary(top.readyTopologyVersion());

                        if (!valid) {
                            // Local node is no longer primary for the partition, need to rollback a transaction.
                            if (part != null && !part.primary(top.readyTopologyVersion())) {
                                log.warning("Failed to prepare a transaction on outdated topology, rolling back " +
                                    "[tx=" + CU.txString(this) +
                                    ", readyTopVer=" + top.readyTopologyVersion() +
                                    ", lostParts=" + top.lostPartitions() +
                                    ", part=" + part.toString() + ']');

                                throw new IgniteTxRollbackCheckedException("Failed to prepare a transaction on outdated " +
                                    "topology, please try again [timeout=" + timeout() + ", tx=" + CU.txString(this) + ']');
                            }

                            // Trigger error.
                            throw new AssertionError("Invalid primary mapping [tx=" + CU.txString(this) +
                                ", readyTopVer=" + top.readyTopologyVersion() +
                                ", lostParts=" + top.lostPartitions() +
                                ", part=" + (part == null ? "NULL" : part.toString()) + ']');
                        }

                        msg.add(p, part.getAndIncrementUpdateCounter(cntr), cntr);
                    }
                }

                if (msg.size() > 0)
                    cntrMsgs.add(msg);
            }

            counters.updateCounters(cntrMsgs);
        }
    }

    /**
     * Checks that locks are in proper state for commit.
     *
     * @param entry Cache entry to check.
     */
    private void checkCommitLocks(GridCacheEntryEx entry) {
        assert ownsLockUnsafe(entry) : "Lock is not owned for commit [entry=" + entry +
            ", tx=" + this + ']';
    }

    /**
     * Gets cache entry for given key.
     *
     * @param cacheCtx Cache context.
     * @param key Key.
     * @return Cache entry.
     */
    protected GridCacheEntryEx entryEx(GridCacheContext cacheCtx, IgniteTxKey key) {
        return cacheCtx.cache().entryEx(key.key());
    }

    /**
     * Gets cache entry for given key and topology version.
     *
     * @param cacheCtx Cache context.
     * @param key Key.
     * @param topVer Topology version.
     * @return Cache entry.
     */
    protected GridCacheEntryEx entryEx(GridCacheContext cacheCtx, IgniteTxKey key, AffinityTopologyVersion topVer) {
        return cacheCtx.cache().entryEx(key.key(), topVer);
    }

    /** {@inheritDoc} */
    @Override public void userCommit() throws IgniteCheckedException {
        TransactionState state = state();

        if (state != COMMITTING) {
            if (remainingTime() == -1)
                throw new IgniteTxTimeoutCheckedException("Transaction timed out: " + this);

            setRollbackOnly();

            throw new IgniteCheckedException("Invalid transaction state for commit [state=" + state + ", tx=" + this + ']');
        }

        checkValid();

        Collection<IgniteTxEntry> commitEntries = (near() || cctx.snapshot().needTxReadLogging()) ? allEntries() : writeEntries();

        boolean empty = F.isEmpty(commitEntries) && !queryEnlisted();

        // Register this transaction as completed prior to write-phase to
        // ensure proper lock ordering for removed entries.
        // We add colocated transaction to committed set even if it is empty to correctly order
        // locks on backup nodes.
        if (!empty || colocated())
            cctx.tm().addCommittedTx(this);

        if (!empty) {
            batchStoreCommit(writeEntries());

            WALPointer ptr = null;

            IgniteCheckedException err = null;

            cctx.database().checkpointReadLock();

            try {
                cctx.tm().txContext(this);

                AffinityTopologyVersion topVer = topologyVersion();

                TxCounters txCounters = txCounters(false);

                /*
                 * Commit to cache. Note that for 'near' transaction we loop through all the entries.
                 */
                for (IgniteTxEntry txEntry : commitEntries) {
                    GridCacheContext cacheCtx = txEntry.context();

                    GridDrType drType = cacheCtx.isDrEnabled() ? DR_PRIMARY : DR_NONE;

                    UUID nodeId = txEntry.nodeId() == null ? this.nodeId : txEntry.nodeId();

                    while (true) {
                        try {
                            GridCacheEntryEx cached = txEntry.cached();

                            // Must try to evict near entries before committing from
                            // transaction manager to make sure locks are held.
                            if (!evictNearEntry(txEntry, false)) {
                                if (cacheCtx.isNear() && cacheCtx.dr().receiveEnabled()) {
                                    cached.markObsolete(xidVer);

                                    break;
                                }

                                if (cached.detached())
                                    break;

                                boolean updateNearCache = updateNearCache(cacheCtx, txEntry.key(), topVer);

                                boolean metrics = true;

                                if (!updateNearCache && cacheCtx.isNear() && txEntry.locallyMapped())
                                    metrics = false;

                                boolean evt = !isNearLocallyMapped(txEntry, false);

                                if (!F.isEmpty(txEntry.entryProcessors()) || !F.isEmpty(txEntry.filters()))
                                    txEntry.cached().unswap(false);

                                IgniteBiTuple<GridCacheOperation, CacheObject> res = applyTransformClosures(txEntry,
                                    true, null);

                                GridCacheVersion dhtVer = null;

                                // For near local transactions we must record DHT version
                                // in order to keep near entries on backup nodes until
                                // backup remote transaction completes.
                                if (cacheCtx.isNear()) {
                                    if (txEntry.op() == CREATE || txEntry.op() == UPDATE ||
                                        txEntry.op() == DELETE || txEntry.op() == TRANSFORM)
                                        dhtVer = txEntry.dhtVersion();

                                    if ((txEntry.op() == CREATE || txEntry.op() == UPDATE) &&
                                        txEntry.conflictExpireTime() == CU.EXPIRE_TIME_CALCULATE) {
                                        ExpiryPolicy expiry = cacheCtx.expiryForTxEntry(txEntry);

                                        if (expiry != null) {
                                            txEntry.cached().unswap(false);

                                            Duration duration = cached.hasValue() ?
                                                expiry.getExpiryForUpdate() : expiry.getExpiryForCreation();

                                            txEntry.ttl(CU.toTtl(duration));
                                        }
                                    }
                                }

                                GridCacheOperation op = res.get1();
                                CacheObject val = res.get2();

                                // Deal with conflicts.
                                GridCacheVersion explicitVer = txEntry.conflictVersion() != null ?
                                    txEntry.conflictVersion() : writeVersion();

                                if ((op == CREATE || op == UPDATE) &&
                                    txEntry.conflictExpireTime() == CU.EXPIRE_TIME_CALCULATE) {
                                    ExpiryPolicy expiry = cacheCtx.expiryForTxEntry(txEntry);

                                    if (expiry != null) {
                                        Duration duration = cached.hasValue() ?
                                            expiry.getExpiryForUpdate() : expiry.getExpiryForCreation();

                                        long ttl = CU.toTtl(duration);

                                        txEntry.ttl(ttl);

                                        if (ttl == CU.TTL_ZERO)
                                            op = DELETE;
                                    }
                                }

                                boolean conflictNeedResolve = cacheCtx.conflictNeedResolve();

                                GridCacheVersionConflictContext<?, ?> conflictCtx = null;

                                if (conflictNeedResolve) {
                                    IgniteBiTuple<GridCacheOperation, GridCacheVersionConflictContext> conflictRes =
                                        conflictResolve(op, txEntry, val, explicitVer, cached);

                                    assert conflictRes != null;

                                    conflictCtx = conflictRes.get2();

                                    if (conflictCtx.isUseOld())
                                        op = NOOP;
                                    else if (conflictCtx.isUseNew()) {
                                        txEntry.ttl(conflictCtx.ttl());
                                        txEntry.conflictExpireTime(conflictCtx.expireTime());
                                    }
                                    else {
                                        assert conflictCtx.isMerge();

                                        op = conflictRes.get1();
                                        val = txEntry.context().toCacheObject(conflictCtx.mergeValue());
                                        explicitVer = writeVersion();

                                        txEntry.ttl(conflictCtx.ttl());
                                        txEntry.conflictExpireTime(conflictCtx.expireTime());
                                    }
                                }
                                else
                                    // Nullify explicit version so that innerSet/innerRemove will work as usual.
                                    explicitVer = null;

                                if (sndTransformedVals || conflictNeedResolve) {
                                    assert sndTransformedVals && cacheCtx.isReplicated() || conflictNeedResolve;

                                    txEntry.value(val, true, false);
                                    txEntry.op(op);
                                    txEntry.entryProcessors(null);
                                    txEntry.conflictVersion(explicitVer);
                                }

                                if (dhtVer == null)
                                    dhtVer = explicitVer != null ? explicitVer : writeVersion();

                                if (op == CREATE || op == UPDATE) {
                                    assert val != null : txEntry;

                                    GridCacheUpdateTxResult updRes = cached.innerSet(
                                        this,
                                        eventNodeId(),
                                        txEntry.nodeId(),
                                        val,
                                        false,
                                        false,
                                        txEntry.ttl(),
                                        evt,
                                        metrics,
                                        txEntry.keepBinary(),
                                        txEntry.hasOldValue(),
                                        txEntry.oldValue(),
                                        topVer,
                                        null,
                                        cached.detached() ? DR_NONE : drType,
                                        txEntry.conflictExpireTime(),
                                        cached.isNear() ? null : explicitVer,
                                        resolveTaskName(),
                                        dhtVer,
                                        null);

                                    if (updRes.success())
                                        txEntry.updateCounter(updRes.updateCounter());

                                    if (updRes.loggedPointer() != null)
                                        ptr = updRes.loggedPointer();

                                    if (updRes.success() && updateNearCache) {
                                        final CacheObject val0 = val;
                                        final boolean metrics0 = metrics;
                                        final GridCacheVersion dhtVer0 = dhtVer;

                                        updateNearEntrySafely(cacheCtx, txEntry.key(), entry -> entry.innerSet(
                                                null,
                                                eventNodeId(),
                                                nodeId,
                                                val0,
                                                false,
                                                false,
                                                txEntry.ttl(),
                                                false,
                                                metrics0,
                                                txEntry.keepBinary(),
                                                txEntry.hasOldValue(),
                                                txEntry.oldValue(),
                                                topVer,
                                                CU.empty0(),
                                                DR_NONE,
                                                txEntry.conflictExpireTime(),
                                                null,
                                                resolveTaskName(),
                                                dhtVer0,
                                                null)
                                        );
                                    }
                                }
                                else if (op == DELETE) {
                                    GridCacheUpdateTxResult updRes = cached.innerRemove(
                                        this,
                                        eventNodeId(),
                                        txEntry.nodeId(),
                                        false,
                                        evt,
                                        metrics,
                                        txEntry.keepBinary(),
                                        txEntry.hasOldValue(),
                                        txEntry.oldValue(),
                                        topVer,
                                        null,
                                        cached.detached() ? DR_NONE : drType,
                                        cached.isNear() ? null : explicitVer,
                                        resolveTaskName(),
                                        dhtVer,
                                        null);

                                    if (updRes.success())
                                        txEntry.updateCounter(updRes.updateCounter());

                                    if (updRes.loggedPointer() != null)
                                        ptr = updRes.loggedPointer();

                                    if (updRes.success() && updateNearCache) {
                                        final boolean metrics0 = metrics;
                                        final GridCacheVersion dhtVer0 = dhtVer;

                                        updateNearEntrySafely(cacheCtx, txEntry.key(), entry -> entry.innerRemove(
                                                null,
                                                eventNodeId(),
                                                nodeId,
                                                false,
                                                false,
                                                metrics0,
                                                txEntry.keepBinary(),
                                                txEntry.hasOldValue(),
                                                txEntry.oldValue(),
                                                topVer,
                                                CU.empty0(),
                                                DR_NONE,
                                                null,
                                                resolveTaskName(),
                                                dhtVer0,
                                                null)
                                        );
                                    }
                                }
                                else if (op == RELOAD) {
                                    cached.innerReload();

                                    if (updateNearCache)
                                        updateNearEntrySafely(cacheCtx, txEntry.key(), entry -> entry.innerReload());
                                }
                                else if (op == READ) {
                                    CacheGroupContext grp = cacheCtx.group();

                                    if (grp.persistenceEnabled() && grp.walEnabled() &&
                                        cctx.snapshot().needTxReadLogging()) {
                                        ptr = cctx.wal().log(new DataRecord(new DataEntry(
                                            cacheCtx.cacheId(),
                                            txEntry.key(),
                                            val,
                                            op,
                                            nearXidVersion(),
                                            writeVersion(),
                                            0,
                                            txEntry.key().partition(),
                                            txEntry.updateCounter(),
<<<<<<< HEAD
                                            cacheCtx.affinity().primaryByPartition(cctx.localNode(), txEntry.key().partition(), topVer))));
=======
                                            DataEntry.flags(CU.txOnPrimary(this)))));
>>>>>>> 5f485a16
                                    }

                                    ExpiryPolicy expiry = cacheCtx.expiryForTxEntry(txEntry);

                                    if (expiry != null) {
                                        Duration duration = expiry.getExpiryForAccess();

                                        if (duration != null)
                                            cached.updateTtl(null, CU.toTtl(duration));
                                    }

                                    if (log.isDebugEnabled())
                                        log.debug("Ignoring READ entry when committing: " + txEntry);
                                }
                                else {
                                    assert ownsLock(txEntry.cached()) :
                                        "Transaction does not own lock for group lock entry during  commit [tx=" +
                                            this + ", txEntry=" + txEntry + ']';

                                    if (conflictCtx == null || !conflictCtx.isUseOld()) {
                                        if (txEntry.ttl() != CU.TTL_NOT_CHANGED)
                                            cached.updateTtl(null, txEntry.ttl());
                                    }

                                    if (log.isDebugEnabled())
                                        log.debug("Ignoring NOOP entry when committing: " + txEntry);
                                }
                            }

                            // Check commit locks after set, to make sure that
                            // we are not changing obsolete entries.
                            // (innerSet and innerRemove will throw an exception
                            // if an entry is obsolete).
                            if (txEntry.op() != READ)
                                checkCommitLocks(cached);

                            // Break out of while loop.
                            break;
                        }
                        // If entry cached within transaction got removed.
                        catch (GridCacheEntryRemovedException ignored) {
                            if (log.isDebugEnabled())
                                log.debug("Got removed entry during transaction commit (will retry): " + txEntry);

                            txEntry.cached(entryEx(cacheCtx, txEntry.txKey(), topologyVersion()));
                        }
                    }
                }

                if (!txState.mvccEnabled() && txCounters != null) {
                    cctx.tm().txHandler().applyPartitionsUpdatesCounters(txCounters.updateCounters());

                    for (IgniteTxEntry entry : commitEntries) {
                        if (entry.cqNotifyClosure() != null)
                            entry.cqNotifyClosure().applyx();
                    }
                }

                // Apply cache sizes only for primary nodes. Update counters were applied on prepare state.
                applyTxSizes();

                cctx.mvccCaching().onTxFinished(this, true);

                if (ptr != null)
                    cctx.wal().flush(ptr, false);
            }
            catch (Throwable ex) {
                // We are about to initiate transaction rollback when tx has started to committing.
                // Need to remove version from committed list.
                cctx.tm().removeCommittedTx(this);

                if (X.hasCause(ex, NodeStoppingException.class)) {
                    U.warn(log, "Failed to commit transaction, node is stopping [tx=" + CU.txString(this) +
                        ", err=" + ex + ']');

                    boolean persistenceEnabled = CU.isPersistenceEnabled(cctx.kernalContext().config());

                    if (persistenceEnabled) {
                        GridCacheDatabaseSharedManager dbManager = (GridCacheDatabaseSharedManager)cctx.database();

                        dbManager.getCheckpointer().skipCheckpointOnNodeStop(true);
                    }

                    throw ex;
                }

                err = heuristicException(ex);

                COMMIT_ERR_UPD.compareAndSet(this, null, err);

                state(UNKNOWN);

                try {
                    uncommit();
                }
                catch (Throwable e) {
                    err.addSuppressed(e);
                }

                throw err;
            }
            finally {
                cctx.database().checkpointReadUnlock();

                cctx.tm().resetContext();
            }
        }

        // Do not unlock transaction entries if one-phase commit.
        if (!onePhaseCommit()) {
            if (DONE_FLAG_UPD.compareAndSet(this, 0, 1)) {
                // Unlock all locks.
                cctx.tm().commitTx(this);

                boolean needsCompletedVersions = needsCompletedVersions();

                assert !needsCompletedVersions || completedBase != null;
                assert !needsCompletedVersions || committedVers != null;
                assert !needsCompletedVersions || rolledbackVers != null;
            }
        }
    }

    /**
     * Safely performs {@code updateClojure} operation on near cache entry with given {@code entryKey}.
     * In case of {@link GridCacheEntryRemovedException} operation will be retried.
     *
     * @param cacheCtx Cache context.
     * @param entryKey Entry key.
     * @param updateClojure Near entry update clojure.
     * @throws IgniteCheckedException If update is failed.
     */
    private void updateNearEntrySafely(
        GridCacheContext cacheCtx,
        KeyCacheObject entryKey,
        NearEntryUpdateClojure<GridCacheEntryEx> updateClojure
    ) throws IgniteCheckedException {
        while (true) {
            GridCacheEntryEx nearCached = cacheCtx.dht().near().peekEx(entryKey);

            if (nearCached == null)
                break;

            try {
                updateClojure.apply(nearCached);

                break;
            }
            catch (GridCacheEntryRemovedException ignored) {
                if (log.isDebugEnabled())
                    log.debug("Got removed entry during transaction commit (will retry): " + nearCached);

                cacheCtx.dht().near().removeEntry(nearCached);
            }
        }
    }

    /**
     * Commits transaction to transaction manager. Used for one-phase commit transactions only.
     *
     * @param commit If {@code true} commits transaction, otherwise rollbacks.
     * @param clearThreadMap If {@code true} removes {@link GridNearTxLocal} from thread map.
     * @param nodeStop If {@code true} tx is cancelled on node stop.
     * @throws IgniteCheckedException If failed.
     */
    public void tmFinish(boolean commit, boolean nodeStop, boolean clearThreadMap) throws IgniteCheckedException {
        assert onePhaseCommit();

        if (DONE_FLAG_UPD.compareAndSet(this, 0, 1)) {
            if (!nodeStop) {
                // Unlock all locks.
                if (commit)
                    cctx.tm().commitTx(this);
                else
                    cctx.tm().rollbackTx(this, clearThreadMap, false);
            }

            state(commit ? COMMITTED : ROLLED_BACK);

            if (commit) {
                boolean needsCompletedVersions = needsCompletedVersions();

                assert !needsCompletedVersions || completedBase != null : "Missing completed base for transaction: " + this;
                assert !needsCompletedVersions || committedVers != null : "Missing committed versions for transaction: " + this;
                assert !needsCompletedVersions || rolledbackVers != null : "Missing rolledback versions for transaction: " + this;
            }

            cctx.mvccCaching().onTxFinished(this, commit);
        }
    }

    /** {@inheritDoc} */
    @Override public void completedVersions(
        GridCacheVersion completedBase,
        Collection<GridCacheVersion> committedVers,
        Collection<GridCacheVersion> rolledbackVers) {
        this.completedBase = completedBase;
        this.committedVers = committedVers;
        this.rolledbackVers = rolledbackVers;
    }

    /**
     * @return Completed base for ordering.
     */
    public GridCacheVersion completedBase() {
        return completedBase;
    }

    /**
     * @return Committed versions.
     */
    public Collection<GridCacheVersion> committedVersions() {
        return committedVers;
    }

    /**
     * @return Rolledback versions.
     */
    public Collection<GridCacheVersion> rolledbackVersions() {
        return rolledbackVers;
    }

    /** {@inheritDoc} */
    @Override public void userRollback(boolean clearThreadMap) throws IgniteCheckedException {
        TransactionState state = state();

        if (state != ROLLING_BACK && state != ROLLED_BACK) {
            setRollbackOnly();

            throw new IgniteCheckedException("Invalid transaction state for rollback [state=" + state +
                ", tx=" + this + ']');
        }

        if (near()) {
            // Must evict near entries before rolling back from
            // transaction manager, so they will be removed from cache.
            for (IgniteTxEntry e : allEntries())
                evictNearEntry(e, false);
        }

        if (DONE_FLAG_UPD.compareAndSet(this, 0, 1)) {
            cctx.tm().rollbackTx(this, clearThreadMap, skipCompletedVersions());

            cctx.mvccCaching().onTxFinished(this, false);

            if (!internal()) {
                Collection<CacheStoreManager> stores = txState.stores(cctx);

                if (stores != null && !stores.isEmpty()) {
                    assert isWriteToStoreFromDhtValid(stores) :
                        "isWriteToStoreFromDht can't be different within one transaction";

                    boolean isWriteToStoreFromDht = F.first(stores).isWriteToStoreFromDht();

                    if (!stores.isEmpty() && (near() || isWriteToStoreFromDht))
                        sessionEnd(stores, false);
                }
            }
        }
    }

    /**
     * @param ctx Cache context.
     * @param key Key.
     * @param expiryPlc Expiry policy.
     * @return Expiry policy wrapper for entries accessed locally in optimistic transaction.
     */
    protected IgniteCacheExpiryPolicy accessPolicy(
        GridCacheContext ctx,
        IgniteTxKey key,
        @Nullable ExpiryPolicy expiryPlc
    ) {
        return null;
    }

    /**
     * @param cacheCtx Cache context.
     * @param keys Keys.
     * @return Expiry policy.
     */
    protected IgniteCacheExpiryPolicy accessPolicy(GridCacheContext cacheCtx, Collection<KeyCacheObject> keys) {
        return null;
    }

    /**
     * Post lock processing for put or remove.
     *
     * @param cacheCtx Context.
     * @param keys Keys.
     * @param ret Return value.
     * @param rmv {@code True} if remove.
     * @param retval Flag to return value or not.
     * @param read {@code True} if read.
     * @param accessTtl TTL for read operation.
     * @param filter Filter to check entries.
     * @param computeInvoke If {@code true} computes return value for invoke operation.
     * @throws IgniteCheckedException If error.
     */
    protected final void postLockWrite(
        GridCacheContext cacheCtx,
        Iterable<KeyCacheObject> keys,
        GridCacheReturn ret,
        boolean rmv,
        boolean retval,
        boolean read,
        long accessTtl,
        CacheEntryPredicate[] filter,
        boolean computeInvoke
    ) throws IgniteCheckedException {
        for (KeyCacheObject k : keys) {
            IgniteTxEntry txEntry = entry(cacheCtx.txKey(k));

            if (txEntry == null)
                throw new IgniteCheckedException("Transaction entry is null (most likely collection of keys passed into cache " +
                    "operation was changed before operation completed) [missingKey=" + k + ", tx=" + this + ']');

            while (true) {
                GridCacheEntryEx cached = txEntry.cached();

                try {
                    assert cached.detached() || cached.lockedLocally(xidVersion()) || isRollbackOnly() :
                        "Transaction lock is not acquired [entry=" + cached + ", tx=" + this +
                            ", nodeId=" + cctx.localNodeId() + ", threadId=" + threadId + ']';

                    if (log.isDebugEnabled())
                        log.debug("Post lock write entry: " + cached);

                    CacheObject v = txEntry.previousValue();
                    boolean hasPrevVal = txEntry.hasPreviousValue();

                    if (onePhaseCommit())
                        filter = txEntry.filters();

                    // If we have user-passed filter, we must read value into entry for peek().
                    if (!F.isEmptyOrNulls(filter) && !F.isAlwaysTrue(filter))
                        retval = true;

                    boolean invoke = txEntry.op() == TRANSFORM;

                    if (retval || invoke) {
                        if (!cacheCtx.isNear()) {
                            if (!hasPrevVal) {
                                // For non-local cache should read from store after lock on primary.
                                boolean readThrough = cacheCtx.isLocal() &&
                                    (invoke || cacheCtx.loadPreviousValue()) &&
                                    !txEntry.skipStore();

                                v = cached.innerGet(
                                    null,
                                    this,
                                    readThrough,
                                    /*metrics*/!invoke,
                                    /*event*/!invoke && !dht(),
                                    null,
                                    resolveTaskName(),
                                    null,
                                    txEntry.keepBinary());
                            }
                        }
                        else {
                            if (!hasPrevVal)
                                v = cached.rawGet();
                        }

                        if (txEntry.op() == TRANSFORM) {
                            if (computeInvoke) {
                                txEntry.readValue(v);

                                GridCacheVersion ver;

                                try {
                                    ver = cached.version();
                                }
                                catch (GridCacheEntryRemovedException e) {
                                    assert optimistic() : txEntry;

                                    if (log.isDebugEnabled())
                                        log.debug("Failed to get entry version: [msg=" + e.getMessage() + ']');

                                    ver = null;
                                }

                                addInvokeResult(txEntry, v, ret, ver);
                            }
                        }
                        else {
                            ret.value(
                                cacheCtx,
                                v,
                                txEntry.keepBinary(),
                                U.deploymentClassLoader(cctx.kernalContext(), deploymentLdrId)
                            );
                        }
                    }

                    boolean pass = F.isEmpty(filter) || cacheCtx.isAll(cached, filter);

                    // For remove operation we return true only if we are removing s/t,
                    // i.e. cached value is not null.
                    ret.success(pass && (!retval ? !rmv || cached.hasValue() || v != null : !rmv || v != null));

                    if (onePhaseCommit())
                        txEntry.filtersPassed(pass);

                    boolean updateTtl = read;

                    if (pass) {
                        txEntry.markValid();

                        if (log.isDebugEnabled())
                            log.debug("Filter passed in post lock for key: " + k);
                    }
                    else {
                        // Revert operation to previous. (if no - NOOP, so entry will be unlocked).
                        txEntry.setAndMarkValid(txEntry.previousOperation(), cacheCtx.toCacheObject(ret.value()));
                        txEntry.filters(CU.empty0());
                        txEntry.filtersSet(false);

                        updateTtl = !cacheCtx.putIfAbsentFilter(filter);
                    }

                    if (updateTtl) {
                        if (!read) {
                            ExpiryPolicy expiryPlc = cacheCtx.expiryForTxEntry(txEntry);

                            if (expiryPlc != null)
                                txEntry.ttl(CU.toTtl(expiryPlc.getExpiryForAccess()));
                        }
                        else
                            txEntry.ttl(accessTtl);
                    }

                    break; // While.
                }
                // If entry cached within transaction got removed before lock.
                catch (GridCacheEntryRemovedException ignore) {
                    if (log.isDebugEnabled())
                        log.debug("Got removed entry in putAllAsync method (will retry): " + cached);

                    txEntry.cached(entryEx(cached.context(), txEntry.txKey(), topologyVersion()));
                }
            }
        }
    }

    /**
     * @param txEntry Entry.
     * @param cacheVal Value.
     * @param ret Return value to update.
     * @param ver Entry version.
     */
    protected final void addInvokeResult(IgniteTxEntry txEntry,
        CacheObject cacheVal,
        GridCacheReturn ret,
        GridCacheVersion ver)
    {
        GridCacheContext ctx = txEntry.context();

        Object key0 = null;
        Object val0 = null;

        IgniteThread.onEntryProcessorEntered(true);

        if (cctx.kernalContext().deploy().enabled() && deploymentLdrId != null)
            U.restoreDeploymentContext(cctx.kernalContext(), deploymentLdrId);

        try {
            Object res = null;

            for (T2<EntryProcessor<Object, Object, Object>, Object[]> t : txEntry.entryProcessors()) {
                CacheInvokeEntry<Object, Object> invokeEntry = new CacheInvokeEntry<>(txEntry.key(), key0, cacheVal,
                    val0, ver, txEntry.keepBinary(), txEntry.cached());

                EntryProcessor<Object, Object, ?> entryProcessor = t.get1();

                res = entryProcessor.process(invokeEntry, t.get2());

                val0 = invokeEntry.getValue(txEntry.keepBinary());

                key0 = invokeEntry.key();
            }

            if (val0 != null) // no validation for remove case
                ctx.validateKeyAndValue(txEntry.key(), ctx.toCacheObject(val0));

            if (res != null)
                ret.addEntryProcessResult(ctx, txEntry.key(), key0, res, null, txEntry.keepBinary());
        }
        catch (Exception e) {
            ret.addEntryProcessResult(ctx, txEntry.key(), key0, null, e, txEntry.keepBinary());
        }
        finally {
            IgniteThread.onEntryProcessorLeft();
        }
    }

    /**
     * Initializes read map.
     *
     * @return {@code True} if transaction was successfully  started.
     */
    public boolean init() {
        return !txState.init(txSize) || cctx.tm().onStarted(this);
    }

    /** {@inheritDoc} */
    @Override public final void addActiveCache(GridCacheContext cacheCtx, boolean recovery) throws IgniteCheckedException {
        txState.addActiveCache(cacheCtx, recovery, this);
    }

    /**
     * Checks transaction expiration.
     *
     * @throws IgniteCheckedException If transaction check failed.
     */
    protected void checkValid() throws IgniteCheckedException {
        checkValid(true);
    }

    /**
     * Checks transaction expiration.
     *
     * @param checkTimeout Whether timeout should be checked.
     * @throws IgniteCheckedException If transaction check failed.
     */
    protected void checkValid(boolean checkTimeout) throws IgniteCheckedException {
        if (local() && !dht() && remainingTime() == -1 && checkTimeout)
            state(MARKED_ROLLBACK, true);

        if (isRollbackOnly()) {
            if (remainingTime() == -1)
                throw new IgniteTxTimeoutCheckedException("Cache transaction timed out: " + CU.txString(this));

            TransactionState state = state();

            if (state == ROLLING_BACK || state == ROLLED_BACK)
                throw new IgniteTxRollbackCheckedException("Cache transaction is marked as rollback-only " +
                    "(will be rolled back automatically): " + this);

            if (state == UNKNOWN)
                throw new IgniteTxHeuristicCheckedException("Cache transaction is in unknown state " +
                    "(remote transactions will be invalidated): " + this);

            throw rollbackException();
        }
    }

    /** {@inheritDoc} */
    @Override public Collection<GridCacheVersion> alternateVersions() {
        return Collections.emptyList();
    }

    /**
     * @param op Cache operation.
     * @param val Value.
     * @param expiryPlc Explicitly specified expiry policy.
     * @param invokeArgs Optional arguments for EntryProcessor.
     * @param entryProcessor Entry processor.
     * @param entry Cache entry.
     * @param filter Filter.
     * @param filtersSet {@code True} if filter should be marked as set.
     * @param drTtl DR TTL (if any).
     * @param drExpireTime DR expire time (if any).
     * @param drVer DR version.
     * @param skipStore Skip store flag.
     * @return Transaction entry.
     */
    public final IgniteTxEntry addEntry(GridCacheOperation op,
        @Nullable CacheObject val,
        @Nullable EntryProcessor entryProcessor,
        Object[] invokeArgs,
        GridCacheEntryEx entry,
        @Nullable ExpiryPolicy expiryPlc,
        CacheEntryPredicate[] filter,
        boolean filtersSet,
        long drTtl,
        long drExpireTime,
        @Nullable GridCacheVersion drVer,
        boolean skipStore,
        boolean keepBinary,
        boolean addReader
    ) {
        assert invokeArgs == null || op == TRANSFORM;

        IgniteTxKey key = entry.txKey();

        checkInternal(key);

        IgniteTxEntry old = entry(key);

        // Keep old filter if already have one (empty filter is always overridden).
        if (!filtersSet || !F.isEmptyOrNulls(filter)) {
            // Replace filter if previous filter failed.
            if (old != null && old.filtersSet())
                filter = old.filters();
        }

        IgniteTxEntry txEntry;

        if (old != null) {
            if (entryProcessor != null) {
                assert val == null;
                assert op == TRANSFORM;

                // Will change the op.
                old.addEntryProcessor(entryProcessor, invokeArgs);
            }
            else {
                assert old.op() != TRANSFORM;

                old.op(op);
                old.value(val, op == CREATE || op == UPDATE || op == DELETE, op == READ);
            }

            // Keep old ttl value.
            old.cached(entry);
            old.filters(filter);

            // Keep old skipStore and keepBinary flags.
            old.skipStore(skipStore);
            old.keepBinary(keepBinary);

            // Update ttl if specified.
            if (drTtl >= 0L) {
                assert drExpireTime >= 0L;

                entryTtlDr(key, drTtl, drExpireTime);
            }
            else
                entryExpiry(key, expiryPlc);

            txEntry = old;

            if (log.isDebugEnabled())
                log.debug("Updated transaction entry: " + txEntry);
        }
        else {
            boolean hasDrTtl = drTtl >= 0;

            txEntry = new IgniteTxEntry(entry.context(),
                this,
                op,
                val,
                EntryProcessorResourceInjectorProxy.wrap(cctx.kernalContext(), entryProcessor),
                invokeArgs,
                hasDrTtl ? drTtl : -1L,
                entry,
                filter,
                drVer,
                skipStore,
                keepBinary,
                addReader);

            txEntry.conflictExpireTime(drExpireTime);

            if (!hasDrTtl)
                txEntry.expiry(expiryPlc);

            txState.addEntry(txEntry);

            if (log.isDebugEnabled())
                log.debug("Created transaction entry: " + txEntry);
        }

        txEntry.filtersSet(filtersSet);

        while (true) {
            try {
                updateExplicitVersion(txEntry, entry);

                return txEntry;
            }
            catch (GridCacheEntryRemovedException ignore) {
                if (log.isDebugEnabled())
                    log.debug("Got removed entry in transaction newEntry method (will retry): " + entry);

                entry = entryEx(entry.context(), txEntry.txKey(), topologyVersion());

                txEntry.cached(entry);
            }
        }
    }

    /**
     * Updates explicit version for tx entry based on current entry lock owner.
     *
     * @param txEntry Tx entry to update.
     * @param entry Entry.
     * @throws GridCacheEntryRemovedException If entry was concurrently removed.
     */
    protected void updateExplicitVersion(IgniteTxEntry txEntry, GridCacheEntryEx entry)
        throws GridCacheEntryRemovedException {
        if (!entry.context().isDht()) {
            // All put operations must wait for async locks to complete,
            // so it is safe to get acquired locks.
            GridCacheMvccCandidate explicitCand = entry.localOwner();

            if (explicitCand == null)
                explicitCand = cctx.mvcc().explicitLock(threadId(), entry.txKey());

            if (explicitCand != null) {
                GridCacheVersion explicitVer = explicitCand.version();

                boolean locCand = false;

                if (explicitCand.nearLocal() || explicitCand.local())
                    locCand = cctx.localNodeId().equals(explicitCand.nodeId());
                else if (explicitCand.dhtLocal())
                    locCand = cctx.localNodeId().equals(explicitCand.otherNodeId());

                if (!explicitVer.equals(xidVer) && explicitCand.isHeldByThread(threadId) && !explicitCand.tx() && locCand) {
                    txEntry.explicitVersion(explicitVer);

                    if (explicitVer.isLess(minVer))
                        minVer = explicitVer;
                }
            }
        }
    }

    /**
     * @return Map of affected partitions: cacheId -> partId.
     */
    public Map<Integer, Set<Integer>> partsMap() {
        return null;
    }

    /** {@inheritDoc} */
    @Override public void touchPartition(int cacheId, int partId) {
        txState.touchPartition(cacheId, partId);
    }

    /** {@inheritDoc} */
    @Override public String toString() {
        return GridToStringBuilder.toString(IgniteTxLocalAdapter.class, this, "super", super.toString(),
            "size", allEntries().size());
    }

    /**
     * @param key Key.
     * @param expiryPlc Expiry policy.
     */
    void entryExpiry(IgniteTxKey key, @Nullable ExpiryPolicy expiryPlc) {
        assert key != null;

        IgniteTxEntry e = entry(key);

        if (e != null) {
            e.expiry(expiryPlc);
            e.conflictExpireTime(CU.EXPIRE_TIME_CALCULATE);
        }
    }

    /**
     * @param key Key.
     * @param ttl TTL.
     * @param expireTime Expire time.
     * @return {@code true} if tx entry exists for this key, {@code false} otherwise.
     */
    boolean entryTtlDr(IgniteTxKey key, long ttl, long expireTime) {
        assert key != null;
        assert ttl >= 0;

        IgniteTxEntry e = entry(key);

        if (e != null) {
            e.ttl(ttl);

            e.conflictExpireTime(expireTime);

            e.expiry(null);
        }

        return e != null;
    }

    /**
     * @param key Key.
     * @return Tx entry time to live.
     */
    public long entryTtl(IgniteTxKey key) {
        assert key != null;

        IgniteTxEntry e = entry(key);

        return e != null ? e.ttl() : 0;
    }

    /**
     * @param key Key.
     * @return Tx entry expire time.
     */
    public long entryExpireTime(IgniteTxKey key) {
        assert key != null;

        IgniteTxEntry e = entry(key);

        if (e != null) {
            long ttl = e.ttl();

            assert ttl != -1;

            if (ttl > 0) {
                long expireTime = U.currentTimeMillis() + ttl;

                if (expireTime > 0)
                    return expireTime;
            }
        }

        return 0;
    }

    /**
     * @return {@code True} if there are entries, enlisted by query.
     */
    public boolean queryEnlisted() {
        return qryEnlisted;
    }

    /**
     * Marks that there are entries, enlisted by query.
     */
    public void markQueryEnlisted() {
        assert mvccSnapshot != null && txState.mvccEnabled();

        if (!qryEnlisted) {
            qryEnlisted = true;

            if (!cctx.localNode().isClient())
                cctx.coordinators().registerLocalTransaction(mvccSnapshot.coordinatorVersion(), mvccSnapshot.counter());
        }
    }

    /**
     * Post-lock closure alias.
     *
     * @param <T> Return type.
     */
    protected abstract class PLC1<T> extends PostLockClosure1<T> {
        /** */
        private static final long serialVersionUID = 0L;

        /**
         * @param arg Argument.
         */
        protected PLC1(T arg) {
            super(arg);
        }

        /**
         * @param arg Argument.
         * @param commit Commit flag.
         */
        protected PLC1(T arg, boolean commit) {
            super(arg, commit);
        }
    }

    /**
     * Post-lock closure alias.
     *
     * @param <T> Return type.
     */
    protected abstract class PLC2<T> extends PostLockClosure2<T> {
        /** */
        private static final long serialVersionUID = 0L;

        // No-op.
    }

    /**
     * Post-lock closure alias.
     *
     * @param <T> Return type.
     */
    protected abstract class PMC<T> extends PostMissClosure<T> {
        /** */
        private static final long serialVersionUID = 0L;

        // No-op.
    }

    /**
     * Post-lock closure.
     *
     * @param <T> Return type.
     */
    protected abstract class PostLockClosure1<T> implements IgniteBiClosure<Boolean, Exception, IgniteInternalFuture<T>> {
        /** */
        private static final long serialVersionUID = 0L;

        /** Closure argument. */
        private T arg;

        /** Commit flag. */
        private boolean commit;

        /**
         * Creates a Post-Lock closure that will pass the argument given to the {@code postLock} method.
         *
         * @param arg Argument for {@code postLock}.
         */
        protected PostLockClosure1(T arg) {
            this(arg, true);
        }

        /**
         * Creates a Post-Lock closure that will pass the argument given to the {@code postLock} method.
         *
         * @param arg Argument for {@code postLock}.
         * @param commit Flag indicating whether commit should be done after postLock.
         */
        protected PostLockClosure1(T arg, boolean commit) {
            this.arg = arg;
            this.commit = commit;
        }

        /** {@inheritDoc} */
        @Override public final IgniteInternalFuture<T> apply(Boolean locked, @Nullable final Exception e) {
            TransactionDeadlockException deadlockErr = X.cause(e, TransactionDeadlockException.class);

            if (e != null && deadlockErr == null) {
                setRollbackOnly();

                if (commit && commitAfterLock())
                    return rollbackAsync().chain(new C1<IgniteInternalFuture<IgniteInternalTx>, T>() {
                        @Override public T apply(IgniteInternalFuture<IgniteInternalTx> f) {
                            throw new GridClosureException(e);
                        }
                    });

                throw new GridClosureException(e);
            }

            if (deadlockErr != null || !locked) {
                setRollbackOnly();

                final GridClosureException ex = new GridClosureException(
                    new IgniteTxTimeoutCheckedException("Failed to acquire lock within provided timeout " +
                        "for transaction [timeout=" + timeout() + ", tx=" + CU.txString(IgniteTxLocalAdapter.this) +
                        ']', deadlockErr)
                );

                if (commit && commitAfterLock())
                    return rollbackAsync().chain(new C1<IgniteInternalFuture<IgniteInternalTx>, T>() {
                        @Override public T apply(IgniteInternalFuture<IgniteInternalTx> f) {
                            throw ex;
                        }
                    });

                throw ex;
            }

            boolean rollback = true;

            try {
                final T r = postLock(arg);

                // Commit implicit transactions.
                if (commit && commitAfterLock()) {
                    rollback = false;

                    return commitAsync().chain(new CX1<IgniteInternalFuture<IgniteInternalTx>, T>() {
                        @Override public T applyx(IgniteInternalFuture<IgniteInternalTx> f) throws IgniteCheckedException {
                            f.get();

                            return r;
                        }
                    });
                }

                rollback = false;

                return new GridFinishedFuture<>(r);
            }
            catch (final IgniteCheckedException ex) {
                if (commit && commitAfterLock())
                    return rollbackAsync().chain(new C1<IgniteInternalFuture<IgniteInternalTx>, T>() {
                        @Override public T apply(IgniteInternalFuture<IgniteInternalTx> f) {
                            throw new GridClosureException(ex);
                        }
                    });

                throw new GridClosureException(ex);
            }
            finally {
                if (rollback)
                    setRollbackOnly();
            }
        }

        /**
         * Post lock callback.
         *
         * @param val Argument.
         * @return Future return value.
         * @throws IgniteCheckedException If operation failed.
         */
        protected abstract T postLock(T val) throws IgniteCheckedException;
    }

    /**
     * Post-lock closure.
     *
     * @param <T> Return type.
     */
    protected abstract class PostLockClosure2<T> implements IgniteBiClosure<Boolean, Exception, IgniteInternalFuture<T>> {
        /** */
        private static final long serialVersionUID = 0L;

        /** {@inheritDoc} */
        @Override public final IgniteInternalFuture<T> apply(Boolean locked, @Nullable Exception e) {
            boolean rollback = true;

            try {
                if (e != null)
                    throw new GridClosureException(e);

                if (!locked)
                    throw new GridClosureException(new IgniteTxTimeoutCheckedException("Failed to acquire lock " +
                        "within provided timeout for transaction [timeout=" + timeout() +
                        ", tx=" + CU.txString(IgniteTxLocalAdapter.this) + ']'));

                IgniteInternalFuture<T> fut = postLock();

                rollback = false;

                return fut;
            }
            catch (IgniteCheckedException ex) {
                throw new GridClosureException(ex);
            }
            finally {
                if (rollback)
                    setRollbackOnly();
            }
        }

        /**
         * Post lock callback.
         *
         * @return Future return value.
         * @throws IgniteCheckedException If operation failed.
         */
        protected abstract IgniteInternalFuture<T> postLock() throws IgniteCheckedException;
    }

    /**
     * Post-lock closure.
     *
     * @param <T> Return type.
     */
    protected abstract class PostMissClosure<T> implements IgniteBiClosure<T, Exception, IgniteInternalFuture<T>> {
        /** */
        private static final long serialVersionUID = 0L;

        /** {@inheritDoc} */
        @Override public final IgniteInternalFuture<T> apply(T t, Exception e) {
            boolean rollback = true;

            try {
                if (e != null)
                    throw new GridClosureException(e);

                IgniteInternalFuture<T> fut = postMiss(t);

                rollback = false;

                return fut;
            }
            catch (IgniteCheckedException ex) {
                throw new GridClosureException(ex);
            }
            finally {
                if (rollback)
                    setRollbackOnly();
            }
        }

        /**
         * Post lock callback.
         *
         * @param t Post-miss parameter.
         * @return Future return value.
         * @throws IgniteCheckedException If operation failed.
         */
        protected abstract IgniteInternalFuture<T> postMiss(T t) throws IgniteCheckedException;
    }

    /**
     * Clojure to perform operations with near cache entries.
     */
    @FunctionalInterface
    private interface NearEntryUpdateClojure<E extends GridCacheEntryEx> {
        /**
         * Apply clojure to given {@code entry}.
         *
         * @param entry Entry.
         * @throws IgniteCheckedException If operation is failed.
         * @throws GridCacheEntryRemovedException If entry is removed.
         */
        public void apply(E entry) throws IgniteCheckedException, GridCacheEntryRemovedException;
    }
}<|MERGE_RESOLUTION|>--- conflicted
+++ resolved
@@ -859,11 +859,7 @@
                                             0,
                                             txEntry.key().partition(),
                                             txEntry.updateCounter(),
-<<<<<<< HEAD
-                                            cacheCtx.affinity().primaryByPartition(cctx.localNode(), txEntry.key().partition(), topVer))));
-=======
                                             DataEntry.flags(CU.txOnPrimary(this)))));
->>>>>>> 5f485a16
                                     }
 
                                     ExpiryPolicy expiry = cacheCtx.expiryForTxEntry(txEntry);
