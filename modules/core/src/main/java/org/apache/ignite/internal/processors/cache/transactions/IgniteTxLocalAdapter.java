--- conflicted
+++ resolved
@@ -166,7 +166,7 @@
     private GridLongList mvccWaitTxs;
 
     /** Update counters map */
-    private ConcurrentMap<Integer, ConcurrentMap<Integer, Long>> updCntrs;
+    private ConcurrentMap<Integer, ConcurrentMap<Integer, Long>> updCntrs = new ConcurrentHashMap<>();
 
     /** Size changes for caches and partitions made by current transaction */
     private final ConcurrentMap<Integer, ConcurrentMap<Integer, AtomicLong>> sizeDeltas = new ConcurrentHashMap<>();
@@ -1563,6 +1563,13 @@
         }
     }
 
+    /**
+     * @return Map of affected partitions: cacheId -> partId.
+     */
+    public Map<Integer, Set<Integer>> partsMap() {
+        return null;
+    }
+
     /** {@inheritDoc} */
     @Override public String toString() {
         return GridToStringBuilder.toString(IgniteTxLocalAdapter.class, this, "super", super.toString(),
@@ -1653,43 +1660,35 @@
 
         Map<Integer, DeferredPartitionUpdates> res = new HashMap<>();
 
-        if (updCntrs != null) {
-            for (Map.Entry<Integer, ? extends Map<Integer, Long>> entry : updCntrs.entrySet()) {
-                Integer cacheId = entry.getKey();
-                Map<Integer, Long> partsCntrs = entry.getValue();
-
-                assert !F.isEmpty(partsCntrs);
-
-                GridCacheAffinityManager affinity = cctx.cacheContext(cacheId).affinity();
-
-                DeferredPartitionUpdates resBackupUpdates = res.get(cacheId);
-
-<<<<<<< HEAD
-                if (resBackupUpdates == null)
-                    res.put(cacheId, resBackupUpdates = new DeferredPartitionUpdates());
-
-                for (Map.Entry<Integer, Long> e : partsCntrs.entrySet()) {
-                    Integer p = e.getKey();
-                    Long cntr = e.getValue();
-=======
+        for (Map.Entry<Integer, ? extends Map<Integer, Long>> entry : updCntrs.entrySet()) {
+            Integer cacheId = entry.getKey();
+            Map<Integer, Long> partsCntrs = entry.getValue();
+
+            assert !F.isEmpty(partsCntrs);
+
+            GridCacheAffinityManager affinity = cctx.cacheContext(cacheId).affinity();
+
+            DeferredPartitionUpdates resBackupUpdates = res.get(cacheId);
+
+            if (resBackupUpdates == null)
+                res.put(cacheId, resBackupUpdates = new DeferredPartitionUpdates());
+
             for (Map.Entry<Integer, Long> e : partsCntrs.entrySet()) {
-                Long cntr = partsCntrs.get(e.getKey());
->>>>>>> 0035a20c
-
-                    if (affinity.backupByPartition(node, p, topologyVersionSnapshot())) {
-                        assert cntr != null && cntr > 0 : cntr;
-
-                        resBackupUpdates.updateCounters().put(p, cntr);
-                    }
+                Integer p = e.getKey();
+
+                Long cntr = e.getValue();
+
+                if (affinity.backupByPartition(node, p, topologyVersionSnapshot())) {
+                    assert cntr != null && cntr > 0 : cntr;
+
+                    resBackupUpdates.updateCounters().put(p, cntr);
                 }
             }
-
-            if (!resBackupCntrs.updateCounters().isEmpty())
-                res.put(entry.getKey(), resBackupCntrs);
         }
 
         for (Map.Entry<Integer, ? extends Map<Integer, AtomicLong>> entry : sizeDeltas.entrySet()) {
             Integer cacheId = entry.getKey();
+
             Map<Integer, AtomicLong> partDeltas = entry.getValue();
 
             assert !F.isEmpty(partDeltas);
@@ -1703,6 +1702,7 @@
 
             for (Map.Entry<Integer, AtomicLong> e : partDeltas.entrySet()) {
                 Integer p = e.getKey();
+
                 long delta = e.getValue().get();
 
                 if (affinity.backupByPartition(node, p, topologyVersionSnapshot()))
@@ -1719,9 +1719,6 @@
      */
     @SuppressWarnings("Java8MapApi")
     public void addPartitionCountersMapping(Integer cacheId, Integer part) {
-        if (updCntrs == null)
-            updCntrs = new ConcurrentHashMap<>();
-
         ConcurrentMap<Integer, Long> partUpdCntrs = updCntrs.get(cacheId);
 
         if (partUpdCntrs == null)
@@ -1733,16 +1730,20 @@
     /** {@inheritDoc} */
     @Override public void accumulateSizeDelta(int cacheId, int part, long delta) {
         ConcurrentMap<Integer, AtomicLong> partDeltas = sizeDeltas.get(cacheId);
+
         if (partDeltas == null) {
             ConcurrentMap<Integer, AtomicLong> partDeltas0 =
                 sizeDeltas.putIfAbsent(cacheId, partDeltas = new ConcurrentHashMap<>());
+
             if (partDeltas0 != null)
                 partDeltas = partDeltas0;
         }
 
         AtomicLong accDelta = partDeltas.get(part);
+
         if (accDelta == null) {
             AtomicLong accDelta0 = partDeltas.putIfAbsent(part, accDelta = new AtomicLong());
+
             if (accDelta0 != null)
                 accDelta = accDelta0;
         }
