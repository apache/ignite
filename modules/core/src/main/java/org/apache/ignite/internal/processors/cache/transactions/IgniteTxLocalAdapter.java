--- conflicted
+++ resolved
@@ -2043,8 +2043,7 @@
         K key,
         V val,
         boolean retval,
-<<<<<<< HEAD
-        CacheEntryPredicate[] filter) {
+        CacheEntryPredicate filter) {
         return putAsync0(cacheCtx,
             entryTopVer,
             key,
@@ -2053,10 +2052,6 @@
             null,
             retval,
             filter);
-=======
-        CacheEntryPredicate filter) {
-        return putAsync0(cacheCtx, key, val, null, null, retval, filter);
->>>>>>> 10603bf7
     }
 
     /** {@inheritDoc} */
