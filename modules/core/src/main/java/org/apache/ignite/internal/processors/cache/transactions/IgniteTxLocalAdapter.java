/*
 * Licensed to the Apache Software Foundation (ASF) under one or more
 * contributor license agreements.  See the NOTICE file distributed with
 * this work for additional information regarding copyright ownership.
 * The ASF licenses this file to You under the Apache License, Version 2.0
 * (the "License"); you may not use this file except in compliance with
 * the License.  You may obtain a copy of the License at
 *
 *      http://www.apache.org/licenses/LICENSE-2.0
 *
 * Unless required by applicable law or agreed to in writing, software
 * distributed under the License is distributed on an "AS IS" BASIS,
 * WITHOUT WARRANTIES OR CONDITIONS OF ANY KIND, either express or implied.
 * See the License for the specific language governing permissions and
 * limitations under the License.
 */

package org.apache.ignite.internal.processors.cache.transactions;

import java.io.Externalizable;
import java.util.ArrayList;
import java.util.Collection;
import java.util.Collections;
import java.util.List;
import java.util.Map;
import java.util.Set;
import java.util.UUID;
import java.util.concurrent.atomic.AtomicIntegerFieldUpdater;
import java.util.concurrent.atomic.AtomicLong;
import java.util.concurrent.atomic.AtomicReferenceFieldUpdater;
import javax.cache.expiry.Duration;
import javax.cache.expiry.ExpiryPolicy;
import javax.cache.processor.EntryProcessor;
import org.apache.ignite.IgniteCheckedException;
import org.apache.ignite.cache.CacheWriteSynchronizationMode;
import org.apache.ignite.failure.FailureContext;
import org.apache.ignite.failure.FailureType;
import org.apache.ignite.internal.IgniteInternalFuture;
import org.apache.ignite.internal.InvalidEnvironmentException;
import org.apache.ignite.internal.NodeStoppingException;
import org.apache.ignite.internal.pagemem.wal.WALPointer;
import org.apache.ignite.internal.pagemem.wal.record.DataEntry;
import org.apache.ignite.internal.pagemem.wal.record.DataRecord;
import org.apache.ignite.internal.processors.affinity.AffinityTopologyVersion;
import org.apache.ignite.internal.processors.cache.CacheEntryPredicate;
import org.apache.ignite.internal.processors.cache.CacheGroupContext;
import org.apache.ignite.internal.processors.cache.CacheInvokeEntry;
import org.apache.ignite.internal.processors.cache.CacheObject;
import org.apache.ignite.internal.processors.cache.EntryProcessorResourceInjectorProxy;
import org.apache.ignite.internal.processors.cache.GridCacheContext;
import org.apache.ignite.internal.processors.cache.GridCacheEntryEx;
import org.apache.ignite.internal.processors.cache.GridCacheEntryRemovedException;
import org.apache.ignite.internal.processors.cache.GridCacheFilterFailedException;
import org.apache.ignite.internal.processors.cache.GridCacheMvccCandidate;
import org.apache.ignite.internal.processors.cache.GridCacheOperation;
import org.apache.ignite.internal.processors.cache.GridCacheReturn;
import org.apache.ignite.internal.processors.cache.GridCacheSharedContext;
import org.apache.ignite.internal.processors.cache.GridCacheUpdateTxResult;
import org.apache.ignite.internal.processors.cache.IgniteCacheExpiryPolicy;
import org.apache.ignite.internal.processors.cache.KeyCacheObject;
import org.apache.ignite.internal.processors.cache.distributed.dht.PartitionUpdateCountersMessage;
import org.apache.ignite.internal.processors.cache.distributed.dht.topology.GridDhtLocalPartition;
import org.apache.ignite.internal.processors.cache.distributed.dht.topology.GridDhtPartitionState;
import org.apache.ignite.internal.processors.cache.distributed.dht.topology.GridDhtPartitionTopology;
import org.apache.ignite.internal.processors.cache.distributed.near.GridNearTxLocal;
import org.apache.ignite.internal.processors.cache.mvcc.MvccSnapshot;
import org.apache.ignite.internal.processors.cache.persistence.StorageException;
import org.apache.ignite.internal.processors.cache.store.CacheStoreManager;
import org.apache.ignite.internal.processors.cache.version.GridCacheVersion;
import org.apache.ignite.internal.processors.cache.version.GridCacheVersionConflictContext;
import org.apache.ignite.internal.processors.dr.GridDrType;
import org.apache.ignite.internal.transactions.IgniteTxHeuristicCheckedException;
import org.apache.ignite.internal.transactions.IgniteTxRollbackCheckedException;
import org.apache.ignite.internal.transactions.IgniteTxTimeoutCheckedException;
import org.apache.ignite.internal.util.GridLongList;
import org.apache.ignite.internal.util.future.GridFinishedFuture;
import org.apache.ignite.internal.util.lang.GridClosureException;
import org.apache.ignite.internal.util.lang.GridTuple;
import org.apache.ignite.internal.util.tostring.GridToStringBuilder;
import org.apache.ignite.internal.util.tostring.GridToStringInclude;
import org.apache.ignite.internal.util.typedef.C1;
import org.apache.ignite.internal.util.typedef.CX1;
import org.apache.ignite.internal.util.typedef.F;
import org.apache.ignite.internal.util.typedef.T2;
import org.apache.ignite.internal.util.typedef.X;
import org.apache.ignite.internal.util.typedef.internal.CU;
import org.apache.ignite.internal.util.typedef.internal.U;
import org.apache.ignite.lang.IgniteBiClosure;
import org.apache.ignite.lang.IgniteBiTuple;
import org.apache.ignite.thread.IgniteThread;
import org.apache.ignite.transactions.TransactionConcurrency;
import org.apache.ignite.transactions.TransactionDeadlockException;
import org.apache.ignite.transactions.TransactionIsolation;
import org.apache.ignite.transactions.TransactionState;
import org.jetbrains.annotations.Nullable;

import static org.apache.ignite.internal.processors.cache.GridCacheOperation.CREATE;
import static org.apache.ignite.internal.processors.cache.GridCacheOperation.DELETE;
import static org.apache.ignite.internal.processors.cache.GridCacheOperation.NOOP;
import static org.apache.ignite.internal.processors.cache.GridCacheOperation.READ;
import static org.apache.ignite.internal.processors.cache.GridCacheOperation.RELOAD;
import static org.apache.ignite.internal.processors.cache.GridCacheOperation.TRANSFORM;
import static org.apache.ignite.internal.processors.cache.GridCacheOperation.UPDATE;
import static org.apache.ignite.internal.processors.dr.GridDrType.DR_NONE;
import static org.apache.ignite.internal.processors.dr.GridDrType.DR_PRIMARY;
import static org.apache.ignite.transactions.TransactionState.COMMITTED;
import static org.apache.ignite.transactions.TransactionState.COMMITTING;
import static org.apache.ignite.transactions.TransactionState.MARKED_ROLLBACK;
import static org.apache.ignite.transactions.TransactionState.PREPARING;
import static org.apache.ignite.transactions.TransactionState.ROLLED_BACK;
import static org.apache.ignite.transactions.TransactionState.ROLLING_BACK;
import static org.apache.ignite.transactions.TransactionState.UNKNOWN;

/**
 * Transaction adapter for cache transactions.
 */
public abstract class IgniteTxLocalAdapter extends IgniteTxAdapter implements IgniteTxLocalEx {
    /** */
    private static final long serialVersionUID = 0L;

    /** Commit error updater. */
    protected static final AtomicReferenceFieldUpdater<IgniteTxLocalAdapter, Throwable> COMMIT_ERR_UPD =
        AtomicReferenceFieldUpdater.newUpdater(IgniteTxLocalAdapter.class, Throwable.class, "commitErr");

    /** Done flag updater. */
    protected static final AtomicIntegerFieldUpdater<IgniteTxLocalAdapter> DONE_FLAG_UPD =
        AtomicIntegerFieldUpdater.newUpdater(IgniteTxLocalAdapter.class, "doneFlag");

    /** Minimal version encountered (either explicit lock or XID of this transaction). */
    protected GridCacheVersion minVer;

    /** Flag indicating with TM commit happened. */
    protected volatile int doneFlag;

    /** Committed versions, relative to base. */
    private Collection<GridCacheVersion> committedVers = Collections.emptyList();

    /** Rolled back versions, relative to base. */
    private Collection<GridCacheVersion> rolledbackVers = Collections.emptyList();

    /** Base for completed versions. */
    private GridCacheVersion completedBase;

    /** Flag indicating that transformed values should be sent to remote nodes. */
    private boolean sndTransformedVals;

    /** Commit error. */
    protected volatile Throwable commitErr;

    /** Implicit transaction result. */
    protected GridCacheReturn implicitRes;

    /** Flag indicating whether deployment is enabled for caches from this transaction or not. */
    private boolean depEnabled;

    /** */
    @GridToStringInclude
    protected IgniteTxLocalState txState;

    /** */
    protected CacheWriteSynchronizationMode syncMode;

    /** */
    private GridLongList mvccWaitTxs;

    /** */
    private volatile boolean qryEnlisted;

    /**
     * Empty constructor required for {@link Externalizable}.
     */
    protected IgniteTxLocalAdapter() {
        // No-op.
    }

    /**
     * @param cctx Cache registry.
     * @param xidVer Transaction ID.
     * @param implicit {@code True} if transaction was implicitly started by the system,
     *      {@code false} if it was started explicitly by user.
     * @param implicitSingle {@code True} if transaction is implicit with only one key.
     * @param sys System flag.
     * @param plc IO policy.
     * @param concurrency Concurrency.
     * @param isolation Isolation.
     * @param timeout Timeout.
     * @param txSize Expected transaction size.
     */
    protected IgniteTxLocalAdapter(
        GridCacheSharedContext cctx,
        GridCacheVersion xidVer,
        boolean implicit,
        boolean implicitSingle,
        boolean sys,
        byte plc,
        TransactionConcurrency concurrency,
        TransactionIsolation isolation,
        long timeout,
        boolean invalidate,
        boolean storeEnabled,
        boolean onePhaseCommit,
        int txSize,
        @Nullable UUID subjId,
        int taskNameHash
    ) {
        super(
            cctx,
            xidVer,
            implicit,
            /*local*/true,
            sys,
            plc,
            concurrency,
            isolation,
            timeout,
            invalidate,
            storeEnabled,
            onePhaseCommit,
            txSize,
            subjId,
            taskNameHash
        );

        minVer = xidVer;

        txState = implicitSingle ? new IgniteTxImplicitSingleStateImpl() : new IgniteTxStateImpl();
    }

    public GridLongList mvccWaitTransactions() {
        return mvccWaitTxs;
    }

    /**
     * @return Transaction write synchronization mode.
     */
    public final CacheWriteSynchronizationMode syncMode() {
        if (syncMode != null)
            return syncMode;

        return txState().syncMode(cctx);
    }

    /**
     * @param syncMode Write synchronization mode.
     */
    public void syncMode(CacheWriteSynchronizationMode syncMode) {
        this.syncMode = syncMode;
    }

    /** {@inheritDoc} */
    @Override public IgniteTxLocalState txState() {
        return txState;
    }

    /**
     * Creates result instance.
     */
    protected void initResult() {
        implicitRes = new GridCacheReturn(localResult(), false);
    }

    /** {@inheritDoc} */
    @Override public UUID eventNodeId() {
        return cctx.localNodeId();
    }

    /** {@inheritDoc} */
    @Override public UUID originatingNodeId() {
        return cctx.localNodeId();
    }

    /** {@inheritDoc} */
    @Override public boolean empty() {
        return txState.empty();
    }

    /** {@inheritDoc} */
    @Override public Collection<UUID> masterNodeIds() {
        return Collections.singleton(nodeId);
    }

    /** {@inheritDoc} */
    @Override public Throwable commitError() {
        return commitErr;
    }

    /** {@inheritDoc} */
    @Override public void commitError(Throwable e) {
        COMMIT_ERR_UPD.compareAndSet(this, null, e);
    }

    /** {@inheritDoc} */
    @Override public boolean onOwnerChanged(GridCacheEntryEx entry, GridCacheMvccCandidate owner) {
        assert false;

        return false;
    }

    /** {@inheritDoc} */
    @Override public boolean activeCachesDeploymentEnabled() {
        return depEnabled;
    }

    /** {@inheritDoc} */
    @Override public void activeCachesDeploymentEnabled(boolean depEnabled) {
        this.depEnabled = depEnabled;
    }

    /** {@inheritDoc} */
    @Override public boolean isStarted() {
        return txState.initialized();
    }

    /** {@inheritDoc} */
    @Override public boolean hasWriteKey(IgniteTxKey key) {
        return txState.hasWriteKey(key);
    }

    /**
     * @return Transaction read set.
     */
    @Override public Set<IgniteTxKey> readSet() {
        return txState.readSet();
    }

    /**
     * @return Transaction write set.
     */
    @Override public Set<IgniteTxKey> writeSet() {
        return txState.writeSet();
    }

    /** {@inheritDoc} */
    @Override public Map<IgniteTxKey, IgniteTxEntry> readMap() {
        return txState.readMap();
    }

    /** {@inheritDoc} */
    @Override public Map<IgniteTxKey, IgniteTxEntry> writeMap() {
        return txState.writeMap();
    }

    /** {@inheritDoc} */
    @Override public Collection<IgniteTxEntry> allEntries() {
        return txState.allEntries();
    }

    /** {@inheritDoc} */
    @Override public Collection<IgniteTxEntry> readEntries() {
        return txState.readEntries();
    }

    /** {@inheritDoc} */
    @Override public Collection<IgniteTxEntry> writeEntries() {
        return txState.writeEntries();
    }

    /** {@inheritDoc} */
    @Nullable @Override public IgniteTxEntry entry(IgniteTxKey key) {
        return txState.entry(key);
    }

    /** {@inheritDoc} */
    @Override public void seal() {
        txState.seal();
    }

    /**
     * @param ret Result.
     */
    public void implicitSingleResult(GridCacheReturn ret) {
        assert ret != null;

        if (ret.invokeResult())
            implicitRes.mergeEntryProcessResults(ret);
        else
            implicitRes = ret;
    }

    /**
     * @return {@code True} if transaction participates in a cache that has an interceptor configured.
     */
    public boolean hasInterceptor() {
        return txState().hasInterceptor(cctx);
    }

    /**
     * @param snd {@code True} if values in tx entries should be replaced with transformed values and sent
     * to remote nodes.
     */
    public void sendTransformedValues(boolean snd) {
        sndTransformedVals = snd;
    }

    /**
     * @return {@code True} if should be committed after lock is acquired.
     */
    protected boolean commitAfterLock() {
        return implicit() && (!dht() || colocated());
    }

    /** {@inheritDoc} */
    @Nullable @Override public GridTuple<CacheObject> peek(
        GridCacheContext cacheCtx,
        boolean failFast,
        KeyCacheObject key
    ) throws GridCacheFilterFailedException {
        IgniteTxEntry e = entry(cacheCtx.txKey(key));

        if (e != null)
            return e.hasPreviousValue() ? F.t(e.previousValue()) : null;

        return null;
    }

    /**
     * Gets minimum version present in transaction.
     *
     * @return Minimum versions.
     */
    @Override public GridCacheVersion minVersion() {
        return minVer;
    }

    /**
     * @param entries Entries to lock or {@code null} if use default {@link IgniteInternalTx#optimisticLockEntries()}.
     * @throws IgniteCheckedException If prepare step failed.
     */
    public void userPrepare(@Nullable Collection<IgniteTxEntry> entries) throws IgniteCheckedException {
        if (state() != PREPARING) {
            if (remainingTime() == -1)
                throw new IgniteTxTimeoutCheckedException("Transaction timed out: " + this);

            TransactionState state = state();

            setRollbackOnly();

            throw new IgniteCheckedException("Invalid transaction state for prepare [state=" +
                state + ", tx=" + this + ']');
        }

        checkValid();

        try {
            cctx.tm().prepareTx(this, entries);

            calculatePartitionUpdateCounters();
        }
        catch (IgniteCheckedException e) {
            throw e;
        }
        catch (Throwable e) {
            setRollbackOnly();

            if (e instanceof Error)
                throw e;

            throw new IgniteCheckedException("Transaction validation produced a runtime exception: " + this, e);
        }
    }

    /**
     * Calculates partition update counters for current transaction. Each partition will be supplied with
     * pair (init, delta) values, where init - initial update counter, and delta - updates count made
     * by current transaction for a given partition.
     */
    private void calculatePartitionUpdateCounters() {
        TxCounters counters = txCounters(false);

        if (counters != null && F.isEmpty(counters.updateCounters())) {
            List<PartitionUpdateCountersMessage> cntrMsgs = new ArrayList<>();

            for (Map.Entry<Integer, Map<Integer, AtomicLong>> record : counters.accumulatedUpdateCounters().entrySet()) {
                int cacheId = record.getKey();

                Map<Integer, AtomicLong> partToCntrs = record.getValue();

                assert partToCntrs != null;

                if (F.isEmpty(partToCntrs))
                    continue;

                PartitionUpdateCountersMessage msg = new PartitionUpdateCountersMessage(cacheId, partToCntrs.size());
                GridCacheContext ctx0 = cctx.cacheContext(cacheId);

                assert ctx0 != null && ctx0.mvccEnabled();

                GridDhtPartitionTopology top = ctx0.topology();

                assert top != null;

                for (Map.Entry<Integer, AtomicLong> e : partToCntrs.entrySet()) {
                    AtomicLong acc = e.getValue();

                    assert acc != null;

                    long cntr = acc.get();

                    assert cntr >= 0;

                    if (cntr != 0) {
                        int p = e.getKey();

                        GridDhtLocalPartition part = top.localPartition(p);

                        assert part != null && part.state() == GridDhtPartitionState.OWNING;

                        msg.add(p, part.getAndIncrementUpdateCounter(cntr), cntr);
                    }
                }

                if (msg.size() > 0)
                    cntrMsgs.add(msg);
            }

            counters.updateCounters(cntrMsgs);
        }
    }

    /**
     * Checks that locks are in proper state for commit.
     *
     * @param entry Cache entry to check.
     */
    private void checkCommitLocks(GridCacheEntryEx entry) {
        assert ownsLockUnsafe(entry) : "Lock is not owned for commit [entry=" + entry +
            ", tx=" + this + ']';
    }

    /**
     * Gets cache entry for given key.
     *
     * @param cacheCtx Cache context.
     * @param key Key.
     * @return Cache entry.
     */
    protected GridCacheEntryEx entryEx(GridCacheContext cacheCtx, IgniteTxKey key) {
        return cacheCtx.cache().entryEx(key.key());
    }

    /**
     * Gets cache entry for given key and topology version.
     *
     * @param cacheCtx Cache context.
     * @param key Key.
     * @param topVer Topology version.
     * @return Cache entry.
     */
    protected GridCacheEntryEx entryEx(GridCacheContext cacheCtx, IgniteTxKey key, AffinityTopologyVersion topVer) {
        return cacheCtx.cache().entryEx(key.key(), topVer);
    }

    /** {@inheritDoc} */
<<<<<<< HEAD
    @Override public void userCommit() throws IgniteCheckedException {
=======
    @SuppressWarnings({"CatchGenericClass"})
    @Override public final void userCommit() throws IgniteCheckedException {
>>>>>>> 96c271ba
        TransactionState state = state();

        if (state != COMMITTING) {
            if (remainingTime() == -1)
                throw new IgniteTxTimeoutCheckedException("Transaction timed out: " + this);

            setRollbackOnly();

            throw new IgniteCheckedException("Invalid transaction state for commit [state=" + state + ", tx=" + this + ']');
        }

        checkValid();

        Collection<IgniteTxEntry> commitEntries = (near() || cctx.snapshot().needTxReadLogging()) ? allEntries() : writeEntries();

        boolean empty = F.isEmpty(commitEntries) && !queryEnlisted();

        // Register this transaction as completed prior to write-phase to
        // ensure proper lock ordering for removed entries.
        // We add colocated transaction to committed set even if it is empty to correctly order
        // locks on backup nodes.
        if (!empty || colocated())
            cctx.tm().addCommittedTx(this);

        if (!empty) {
            assert mvccWaitTxs == null;

            batchStoreCommit(writeEntries());

            WALPointer ptr = null;

            Exception err = null;

            cctx.database().checkpointReadLock();

            try {
                cctx.tm().txContext(this);

                AffinityTopologyVersion topVer = topologyVersion();

                /*
                 * Commit to cache. Note that for 'near' transaction we loop through all the entries.
                 */
                for (IgniteTxEntry txEntry : commitEntries) {
                    GridCacheContext cacheCtx = txEntry.context();

                    GridDrType drType = cacheCtx.isDrEnabled() ? DR_PRIMARY : DR_NONE;

                    UUID nodeId = txEntry.nodeId() == null ? this.nodeId : txEntry.nodeId();

                    try {
                        while (true) {
                            try {
                                GridCacheEntryEx cached = txEntry.cached();

                                // Must try to evict near entries before committing from
                                // transaction manager to make sure locks are held.
                                if (!evictNearEntry(txEntry, false)) {
                                    if (cacheCtx.isNear() && cacheCtx.dr().receiveEnabled()) {
                                        cached.markObsolete(xidVer);

                                        break;
                                    }

                                    if (cached.detached())
                                        break;

                                    boolean updateNearCache = updateNearCache(cacheCtx, txEntry.key(), topVer);

                                    boolean metrics = true;

                                    if (!updateNearCache && cacheCtx.isNear() && txEntry.locallyMapped())
                                        metrics = false;

                                    boolean evt = !isNearLocallyMapped(txEntry, false);

                                    if (!F.isEmpty(txEntry.entryProcessors()) || !F.isEmpty(txEntry.filters()))
                                        txEntry.cached().unswap(false);

                                    IgniteBiTuple<GridCacheOperation, CacheObject> res = applyTransformClosures(txEntry,
                                        true, null);

                                    GridCacheVersion dhtVer = null;

                                    // For near local transactions we must record DHT version
                                    // in order to keep near entries on backup nodes until
                                    // backup remote transaction completes.
                                    if (cacheCtx.isNear()) {
                                        if (txEntry.op() == CREATE || txEntry.op() == UPDATE ||
                                            txEntry.op() == DELETE || txEntry.op() == TRANSFORM)
                                            dhtVer = txEntry.dhtVersion();

                                        if ((txEntry.op() == CREATE || txEntry.op() == UPDATE) &&
                                            txEntry.conflictExpireTime() == CU.EXPIRE_TIME_CALCULATE) {
                                            ExpiryPolicy expiry = cacheCtx.expiryForTxEntry(txEntry);

                                            if (expiry != null) {
                                                txEntry.cached().unswap(false);

                                                Duration duration = cached.hasValue() ?
                                                    expiry.getExpiryForUpdate() : expiry.getExpiryForCreation();

                                                txEntry.ttl(CU.toTtl(duration));
                                            }
                                        }
                                    }

                                    GridCacheOperation op = res.get1();
                                    CacheObject val = res.get2();

                                    // Deal with conflicts.
                                    GridCacheVersion explicitVer = txEntry.conflictVersion() != null ?
                                        txEntry.conflictVersion() : writeVersion();

                                    if ((op == CREATE || op == UPDATE) &&
                                        txEntry.conflictExpireTime() == CU.EXPIRE_TIME_CALCULATE) {
                                        ExpiryPolicy expiry = cacheCtx.expiryForTxEntry(txEntry);

                                        if (expiry != null) {
                                            Duration duration = cached.hasValue() ?
                                                expiry.getExpiryForUpdate() : expiry.getExpiryForCreation();

                                            long ttl = CU.toTtl(duration);

                                            txEntry.ttl(ttl);

                                            if (ttl == CU.TTL_ZERO)
                                                op = DELETE;
                                        }
                                    }

                                    boolean conflictNeedResolve = cacheCtx.conflictNeedResolve();

                                    GridCacheVersionConflictContext<?, ?> conflictCtx = null;

                                    if (conflictNeedResolve) {
                                        IgniteBiTuple<GridCacheOperation, GridCacheVersionConflictContext> conflictRes =
                                            conflictResolve(op, txEntry, val, explicitVer, cached);

                                        assert conflictRes != null;

                                        conflictCtx = conflictRes.get2();

                                        if (conflictCtx.isUseOld())
                                            op = NOOP;
                                        else if (conflictCtx.isUseNew()) {
                                            txEntry.ttl(conflictCtx.ttl());
                                            txEntry.conflictExpireTime(conflictCtx.expireTime());
                                        }
                                        else {
                                            assert conflictCtx.isMerge();

                                            op = conflictRes.get1();
                                            val = txEntry.context().toCacheObject(conflictCtx.mergeValue());
                                            explicitVer = writeVersion();

                                            txEntry.ttl(conflictCtx.ttl());
                                            txEntry.conflictExpireTime(conflictCtx.expireTime());
                                        }
                                    }
                                    else
                                        // Nullify explicit version so that innerSet/innerRemove will work as usual.
                                        explicitVer = null;

                                    if (sndTransformedVals || conflictNeedResolve) {
                                        assert sndTransformedVals && cacheCtx.isReplicated() || conflictNeedResolve;

                                        txEntry.value(val, true, false);
                                        txEntry.op(op);
                                        txEntry.entryProcessors(null);
                                        txEntry.conflictVersion(explicitVer);
                                    }

                                    if (dhtVer == null)
                                        dhtVer = explicitVer != null ? explicitVer : writeVersion();

                                    if (op == CREATE || op == UPDATE) {
                                        assert val != null : txEntry;

                                        GridCacheUpdateTxResult updRes = cached.innerSet(
                                            this,
                                            eventNodeId(),
                                            txEntry.nodeId(),
                                            val,
                                            false,
                                            false,
                                            txEntry.ttl(),
                                            evt,
                                            metrics,
                                            txEntry.keepBinary(),
                                            txEntry.hasOldValue(),
                                            txEntry.oldValue(),
                                            topVer,
                                            null,
                                            cached.detached() ? DR_NONE : drType,
                                            txEntry.conflictExpireTime(),
                                            cached.isNear() ? null : explicitVer,
                                            CU.subjectId(this, cctx),
                                            resolveTaskName(),
                                            dhtVer,
                                            null,
                                            mvccSnapshot());

                                        if (updRes.success()) {
                                            txEntry.updateCounter(updRes.updateCounter());

                                            GridLongList waitTxs = updRes.mvccWaitTransactions();

                                            updateWaitTxs(waitTxs);
                                        }

                                        if (updRes.loggedPointer() != null)
                                            ptr = updRes.loggedPointer();

                                        if (updRes.success() && updateNearCache) {
                                            final CacheObject val0 = val;
                                            final boolean metrics0 = metrics;
                                            final GridCacheVersion dhtVer0 = dhtVer;

                                            updateNearEntrySafely(cacheCtx, txEntry.key(), entry -> entry.innerSet(
                                                null,
                                                eventNodeId(),
                                                nodeId,
                                                val0,
                                                false,
                                                false,
                                                txEntry.ttl(),
                                                false,
                                                metrics0,
                                                txEntry.keepBinary(),
                                                txEntry.hasOldValue(),
                                                txEntry.oldValue(),
                                                topVer,
                                                CU.empty0(),
                                                DR_NONE,
                                                txEntry.conflictExpireTime(),
                                                null,
                                                CU.subjectId(this, cctx),
                                                resolveTaskName(),
                                                dhtVer0,
                                                null,
                                                mvccSnapshot())
                                            );
                                        }
                                    }
                                    else if (op == DELETE) {
                                        GridCacheUpdateTxResult updRes = cached.innerRemove(
                                            this,
                                            eventNodeId(),
                                            txEntry.nodeId(),
                                            false,
                                            evt,
                                            metrics,
                                            txEntry.keepBinary(),
                                            txEntry.hasOldValue(),
                                            txEntry.oldValue(),
                                            topVer,
                                            null,
                                            cached.detached() ? DR_NONE : drType,
                                            cached.isNear() ? null : explicitVer,
                                            CU.subjectId(this, cctx),
                                            resolveTaskName(),
                                            dhtVer,
                                            null,
                                            mvccSnapshot());

                                        if (updRes.success()) {
                                            txEntry.updateCounter(updRes.updateCounter());

                                            GridLongList waitTxs = updRes.mvccWaitTransactions();

                                            updateWaitTxs(waitTxs);
                                        }

                                        if (updRes.loggedPointer() != null)
                                            ptr = updRes.loggedPointer();

                                        if (updRes.success() && updateNearCache) {
                                            final boolean metrics0 = metrics;
                                            final GridCacheVersion dhtVer0 = dhtVer;

                                            updateNearEntrySafely(cacheCtx, txEntry.key(), entry -> entry.innerRemove(
                                                null,
                                                eventNodeId(),
                                                nodeId,
                                                false,
                                                false,
                                                metrics0,
                                                txEntry.keepBinary(),
                                                txEntry.hasOldValue(),
                                                txEntry.oldValue(),
                                                topVer,
                                                CU.empty0(),
                                                DR_NONE,
                                                null,
                                                CU.subjectId(this, cctx),
                                                resolveTaskName(),
                                                dhtVer0,
                                                null,
                                                mvccSnapshot())
                                            );
                                        }
                                    }
                                    else if (op == RELOAD) {
                                        cached.innerReload();

                                        if (updateNearCache)
                                            updateNearEntrySafely(cacheCtx, txEntry.key(), entry -> entry.innerReload());
                                    }
                                    else if (op == READ) {
                                        CacheGroupContext grp = cacheCtx.group();

                                        if (grp.persistenceEnabled() && grp.walEnabled() &&
                                            cctx.snapshot().needTxReadLogging()) {
                                            ptr = cctx.wal().log(new DataRecord(new DataEntry(
                                                cacheCtx.cacheId(),
                                                txEntry.key(),
                                                val,
                                                op,
                                                nearXidVersion(),
                                                writeVersion(),
                                                0,
                                                txEntry.key().partition(),
                                                txEntry.updateCounter())));
                                        }

                                        ExpiryPolicy expiry = cacheCtx.expiryForTxEntry(txEntry);

                                        if (expiry != null) {
                                            Duration duration = expiry.getExpiryForAccess();

                                            if (duration != null)
                                                cached.updateTtl(null, CU.toTtl(duration));
                                        }

                                        if (log.isDebugEnabled())
                                            log.debug("Ignoring READ entry when committing: " + txEntry);
                                    }
                                    else {
                                        assert ownsLock(txEntry.cached()) :
                                            "Transaction does not own lock for group lock entry during  commit [tx=" +
                                                this + ", txEntry=" + txEntry + ']';

                                        if (conflictCtx == null || !conflictCtx.isUseOld()) {
                                            if (txEntry.ttl() != CU.TTL_NOT_CHANGED)
                                                cached.updateTtl(null, txEntry.ttl());
                                        }

                                        if (log.isDebugEnabled())
                                            log.debug("Ignoring NOOP entry when committing: " + txEntry);
                                    }
                                }

                                // Check commit locks after set, to make sure that
                                // we are not changing obsolete entries.
                                // (innerSet and innerRemove will throw an exception
                                // if an entry is obsolete).
                                if (txEntry.op() != READ)
                                    checkCommitLocks(cached);

                                // Break out of while loop.
                                break;
                            }
                            // If entry cached within transaction got removed.
                            catch (GridCacheEntryRemovedException ignored) {
                                if (log.isDebugEnabled())
                                    log.debug("Got removed entry during transaction commit (will retry): " + txEntry);

                                txEntry.cached(entryEx(cacheCtx, txEntry.txKey(), topologyVersion()));
                            }
                        }
                    }
                    catch (Throwable ex) {
                        // We are about to initiate transaction rollback when tx has started to committing.
                        // Need to remove version from committed list.
                        cctx.tm().removeCommittedTx(this);

                        boolean isNodeStopping = X.hasCause(ex, NodeStoppingException.class);
                        boolean hasInvalidEnvironmentIssue = X.hasCause(ex, InvalidEnvironmentException.class);

                        IgniteCheckedException err0 = new IgniteTxHeuristicCheckedException("Failed to locally write to cache " +
                            "(all transaction entries will be invalidated, however there was a window when " +
                            "entries for this transaction were visible to others): " + this, ex);

                        if (isNodeStopping) {
                            U.warn(log, "Failed to commit transaction, node is stopping [tx=" + this +
                                ", err=" + ex + ']');
                        }
                        else if (hasInvalidEnvironmentIssue) {
                            U.warn(log, "Failed to commit transaction, node is in invalid state and will be stopped [tx=" + this +
                                ", err=" + ex + ']');
                        }
                        else
                            U.error(log, "Commit failed.", err0);

                        COMMIT_ERR_UPD.compareAndSet(this, null, err0);

                        state(UNKNOWN);

                        if (hasInvalidEnvironmentIssue)
                            cctx.kernalContext().failure().process(new FailureContext(FailureType.CRITICAL_ERROR, ex));
                        else if (!isNodeStopping) { // Skip fair uncommit in case of node stopping or invalidation.
                            try {
                                // Courtesy to minimize damage.
                                uncommit();
                            }
                            catch (Throwable ex1) {
                                U.error(log, "Failed to uncommit transaction: " + this, ex1);

                                if (ex1 instanceof Error)
                                    throw ex1;
                            }
                        }

                        if (ex instanceof Error)
                            throw ex;

                        throw err0;
                    }
                }

                // Apply cache sizes only for primary nodes. Update counters were applied on prepare state.
                applyTxSizes();

                if (ptr != null && !cctx.tm().logTxRecords())
                    cctx.wal().flush(ptr, false);
            }
            catch (StorageException e) {
                err = e;

                throw new IgniteCheckedException("Failed to log transaction record " +
                    "(transaction will be rolled back): " + this, e);
            }
            finally {
                cctx.database().checkpointReadUnlock();

                notifyDrManager(state() == COMMITTING && err == null);

                cctx.tm().resetContext();
            }
        }

        // Do not unlock transaction entries if one-phase commit.
        if (!onePhaseCommit()) {
            if (DONE_FLAG_UPD.compareAndSet(this, 0, 1)) {
                // Unlock all locks.
                cctx.tm().commitTx(this);

                boolean needsCompletedVersions = needsCompletedVersions();

                assert !needsCompletedVersions || completedBase != null;
                assert !needsCompletedVersions || committedVers != null;
                assert !needsCompletedVersions || rolledbackVers != null;
            }
        }
    }

    /**
     * @param waitTxs Tx ids to wait for.
     */
    private void updateWaitTxs(@Nullable GridLongList waitTxs) {
        if (waitTxs != null) {
            if (this.mvccWaitTxs == null)
                this.mvccWaitTxs = waitTxs;
            else
                this.mvccWaitTxs.addAll(waitTxs);
        }
    }

    /**
     * Safely performs {@code updateClojure} operation on near cache entry with given {@code entryKey}.
     * In case of {@link GridCacheEntryRemovedException} operation will be retried.
     *
     * @param cacheCtx Cache context.
     * @param entryKey Entry key.
     * @param updateClojure Near entry update clojure.
     * @throws IgniteCheckedException If update is failed.
     */
    private void updateNearEntrySafely(
        GridCacheContext cacheCtx,
        KeyCacheObject entryKey,
        NearEntryUpdateClojure<GridCacheEntryEx> updateClojure
    ) throws IgniteCheckedException {
        while (true) {
            GridCacheEntryEx nearCached = cacheCtx.dht().near().peekEx(entryKey);

            if (nearCached == null)
                break;

            try {
                updateClojure.apply(nearCached);

                break;
            }
            catch (GridCacheEntryRemovedException ignored) {
                if (log.isDebugEnabled())
                    log.debug("Got removed entry during transaction commit (will retry): " + nearCached);

                cacheCtx.dht().near().removeEntry(nearCached);
            }
        }
    }


    /**
     * Commits transaction to transaction manager. Used for one-phase commit transactions only.
     *
     * @param commit If {@code true} commits transaction, otherwise rollbacks.
     * @param clearThreadMap If {@code true} removes {@link GridNearTxLocal} from thread map.
     * @param nodeStop If {@code true} tx is cancelled on node stop.
     * @throws IgniteCheckedException If failed.
     */
    public void tmFinish(boolean commit, boolean nodeStop, boolean clearThreadMap) throws IgniteCheckedException {
        assert onePhaseCommit();

        if (DONE_FLAG_UPD.compareAndSet(this, 0, 1)) {
            if (!nodeStop) {
                // Unlock all locks.
                if (commit)
                    cctx.tm().commitTx(this);
                else
                    cctx.tm().rollbackTx(this, clearThreadMap, false);
            }

            state(commit ? COMMITTED : ROLLED_BACK);

            if (commit) {
                boolean needsCompletedVersions = needsCompletedVersions();

                assert !needsCompletedVersions || completedBase != null : "Missing completed base for transaction: " + this;
                assert !needsCompletedVersions || committedVers != null : "Missing committed versions for transaction: " + this;
                assert !needsCompletedVersions || rolledbackVers != null : "Missing rolledback versions for transaction: " + this;
            }
        }
    }

    /** {@inheritDoc} */
    @Override public void completedVersions(
        GridCacheVersion completedBase,
        Collection<GridCacheVersion> committedVers,
        Collection<GridCacheVersion> rolledbackVers) {
        this.completedBase = completedBase;
        this.committedVers = committedVers;
        this.rolledbackVers = rolledbackVers;
    }

    /**
     * @return Completed base for ordering.
     */
    public GridCacheVersion completedBase() {
        return completedBase;
    }

    /**
     * @return Committed versions.
     */
    public Collection<GridCacheVersion> committedVersions() {
        return committedVers;
    }

    /**
     * @return Rolledback versions.
     */
    public Collection<GridCacheVersion> rolledbackVersions() {
        return rolledbackVers;
    }

    /** {@inheritDoc} */
    @Override public void userRollback(boolean clearThreadMap) throws IgniteCheckedException {
        TransactionState state = state();

        notifyDrManager(false);

        if (state != ROLLING_BACK && state != ROLLED_BACK) {
            setRollbackOnly();

            throw new IgniteCheckedException("Invalid transaction state for rollback [state=" + state +
                ", tx=" + this + ']');
        }

        if (near()) {
            // Must evict near entries before rolling back from
            // transaction manager, so they will be removed from cache.
            for (IgniteTxEntry e : allEntries())
                evictNearEntry(e, false);
        }

        if (DONE_FLAG_UPD.compareAndSet(this, 0, 1)) {
            cctx.tm().rollbackTx(this, clearThreadMap, false);

            if (!internal()) {
                Collection<CacheStoreManager> stores = txState.stores(cctx);

                if (stores != null && !stores.isEmpty()) {
                    assert isWriteToStoreFromDhtValid(stores) :
                        "isWriteToStoreFromDht can't be different within one transaction";

                    boolean isWriteToStoreFromDht = F.first(stores).isWriteToStoreFromDht();

                    if (!stores.isEmpty() && (near() || isWriteToStoreFromDht))
                        sessionEnd(stores, false);
                }
            }
        }
    }

    /**
     * @param ctx Cache context.
     * @param key Key.
     * @param expiryPlc Expiry policy.
     * @return Expiry policy wrapper for entries accessed locally in optimistic transaction.
     */
    protected IgniteCacheExpiryPolicy accessPolicy(
        GridCacheContext ctx,
        IgniteTxKey key,
        @Nullable ExpiryPolicy expiryPlc
    ) {
        return null;
    }

    /**
     * @param cacheCtx Cache context.
     * @param keys Keys.
     * @return Expiry policy.
     */
    protected IgniteCacheExpiryPolicy accessPolicy(GridCacheContext cacheCtx, Collection<KeyCacheObject> keys) {
        return null;
    }

    /**
     * Post lock processing for put or remove.
     *
     * @param cacheCtx Context.
     * @param keys Keys.
     * @param ret Return value.
     * @param rmv {@code True} if remove.
     * @param retval Flag to return value or not.
     * @param read {@code True} if read.
     * @param accessTtl TTL for read operation.
     * @param filter Filter to check entries.
     * @param computeInvoke If {@code true} computes return value for invoke operation.
     * @throws IgniteCheckedException If error.
     */
    @SuppressWarnings("unchecked")
    protected final void postLockWrite(
        GridCacheContext cacheCtx,
        Iterable<KeyCacheObject> keys,
        GridCacheReturn ret,
        boolean rmv,
        boolean retval,
        boolean read,
        long accessTtl,
        CacheEntryPredicate[] filter,
        boolean computeInvoke
    ) throws IgniteCheckedException {
        for (KeyCacheObject k : keys) {
            IgniteTxEntry txEntry = entry(cacheCtx.txKey(k));

            if (txEntry == null)
                throw new IgniteCheckedException("Transaction entry is null (most likely collection of keys passed into cache " +
                    "operation was changed before operation completed) [missingKey=" + k + ", tx=" + this + ']');

            while (true) {
                GridCacheEntryEx cached = txEntry.cached();

                try {
                    assert cached.detached() || cached.lockedByThread(threadId) || isRollbackOnly() :
                        "Transaction lock is not acquired [entry=" + cached + ", tx=" + this +
                            ", nodeId=" + cctx.localNodeId() + ", threadId=" + threadId + ']';

                    if (log.isDebugEnabled())
                        log.debug("Post lock write entry: " + cached);

                    CacheObject v = txEntry.previousValue();
                    boolean hasPrevVal = txEntry.hasPreviousValue();

                    if (onePhaseCommit())
                        filter = txEntry.filters();

                    // If we have user-passed filter, we must read value into entry for peek().
                    if (!F.isEmptyOrNulls(filter) && !F.isAlwaysTrue(filter))
                        retval = true;

                    boolean invoke = txEntry.op() == TRANSFORM;

                    if (retval || invoke) {
                        if (!cacheCtx.isNear()) {
                            if (!hasPrevVal) {
                                // For non-local cache should read from store after lock on primary.
                                boolean readThrough = cacheCtx.isLocal() &&
                                    (invoke || cacheCtx.loadPreviousValue()) &&
                                    !txEntry.skipStore();

                                v = cached.innerGet(
                                    null,
                                    this,
                                    readThrough,
                                    /*metrics*/!invoke,
                                    /*event*/!invoke && !dht(),
                                    CU.subjectId(this, cctx),
                                    null,
                                    resolveTaskName(),
                                    null,
                                    txEntry.keepBinary(),
                                    null);  // TODO IGNITE-7371
                            }
                        }
                        else {
                            if (!hasPrevVal)
                                v = cached.rawGet();
                        }

                        if (txEntry.op() == TRANSFORM) {
                            if (computeInvoke) {
                                txEntry.readValue(v);

                                GridCacheVersion ver;

                                try {
                                    ver = cached.version();
                                }
                                catch (GridCacheEntryRemovedException e) {
                                    assert optimistic() : txEntry;

                                    if (log.isDebugEnabled())
                                        log.debug("Failed to get entry version: [msg=" + e.getMessage() + ']');

                                    ver = null;
                                }

                                addInvokeResult(txEntry, v, ret, ver);
                            }
                        }
                        else
                            ret.value(cacheCtx, v, txEntry.keepBinary());
                    }

                    boolean pass = F.isEmpty(filter) || cacheCtx.isAll(cached, filter);

                    // For remove operation we return true only if we are removing s/t,
                    // i.e. cached value is not null.
                    ret.success(pass && (!retval ? !rmv || cached.hasValue() || v != null : !rmv || v != null));

                    if (onePhaseCommit())
                        txEntry.filtersPassed(pass);

                    boolean updateTtl = read;

                    if (pass) {
                        txEntry.markValid();

                        if (log.isDebugEnabled())
                            log.debug("Filter passed in post lock for key: " + k);
                    }
                    else {
                        // Revert operation to previous. (if no - NOOP, so entry will be unlocked).
                        txEntry.setAndMarkValid(txEntry.previousOperation(), cacheCtx.toCacheObject(ret.value()));
                        txEntry.filters(CU.empty0());
                        txEntry.filtersSet(false);

                        updateTtl = !cacheCtx.putIfAbsentFilter(filter);
                    }

                    if (updateTtl) {
                        if (!read) {
                            ExpiryPolicy expiryPlc = cacheCtx.expiryForTxEntry(txEntry);

                            if (expiryPlc != null)
                                txEntry.ttl(CU.toTtl(expiryPlc.getExpiryForAccess()));
                        }
                        else
                            txEntry.ttl(accessTtl);
                    }

                    break; // While.
                }
                // If entry cached within transaction got removed before lock.
                catch (GridCacheEntryRemovedException ignore) {
                    if (log.isDebugEnabled())
                        log.debug("Got removed entry in putAllAsync method (will retry): " + cached);

                    txEntry.cached(entryEx(cached.context(), txEntry.txKey(), topologyVersion()));
                }
            }
        }
    }

    /**
     * @param txEntry Entry.
     * @param cacheVal Value.
     * @param ret Return value to update.
     * @param ver Entry version.
     */
    protected final void addInvokeResult(IgniteTxEntry txEntry,
        CacheObject cacheVal,
        GridCacheReturn ret,
        GridCacheVersion ver)
    {
        GridCacheContext ctx = txEntry.context();

        Object key0 = null;
        Object val0 = null;

        IgniteThread.onEntryProcessorEntered(true);

        try {
            Object res = null;

            for (T2<EntryProcessor<Object, Object, Object>, Object[]> t : txEntry.entryProcessors()) {
                CacheInvokeEntry<Object, Object> invokeEntry = new CacheInvokeEntry<>(txEntry.key(), key0, cacheVal,
                    val0, ver, txEntry.keepBinary(), txEntry.cached());

                EntryProcessor<Object, Object, ?> entryProcessor = t.get1();

                res = entryProcessor.process(invokeEntry, t.get2());

                val0 = invokeEntry.getValue(txEntry.keepBinary());

                key0 = invokeEntry.key();
            }

            if (val0 != null) // no validation for remove case
                ctx.validateKeyAndValue(txEntry.key(), ctx.toCacheObject(val0));

            if (res != null)
                ret.addEntryProcessResult(ctx, txEntry.key(), key0, res, null, txEntry.keepBinary());
        }
        catch (Exception e) {
            ret.addEntryProcessResult(ctx, txEntry.key(), key0, null, e, txEntry.keepBinary());
        }
        finally {
            IgniteThread.onEntryProcessorLeft();
        }
    }

    /**
     * Initializes read map.
     *
     * @return {@code True} if transaction was successfully  started.
     */
    public boolean init() {
        return !txState.init(txSize) || cctx.tm().onStarted(this);
    }

    /** {@inheritDoc} */
    @Override public final void addActiveCache(GridCacheContext cacheCtx, boolean recovery) throws IgniteCheckedException {
        txState.addActiveCache(cacheCtx, recovery, this);
    }

    /**
     * Checks transaction expiration.
     *
     * @throws IgniteCheckedException If transaction check failed.
     */
    protected void checkValid() throws IgniteCheckedException {
        checkValid(true);
    }

    /**
     * Checks transaction expiration.
     *
     * @param checkTimeout Whether timeout should be checked.
     * @throws IgniteCheckedException If transaction check failed.
     */
    protected void checkValid(boolean checkTimeout) throws IgniteCheckedException {
        if (local() && !dht() && remainingTime() == -1 && checkTimeout)
            state(MARKED_ROLLBACK, true);

        if (isRollbackOnly()) {
            if (remainingTime() == -1)
                throw new IgniteTxTimeoutCheckedException("Cache transaction timed out: " + CU.txString(this));

            TransactionState state = state();

            if (state == ROLLING_BACK || state == ROLLED_BACK)
                throw new IgniteTxRollbackCheckedException("Cache transaction is marked as rollback-only " +
                    "(will be rolled back automatically): " + this);

            if (state == UNKNOWN)
                throw new IgniteTxHeuristicCheckedException("Cache transaction is in unknown state " +
                    "(remote transactions will be invalidated): " + this);

            throw rollbackException();
        }
    }

    /** {@inheritDoc} */
    @Override public Collection<GridCacheVersion> alternateVersions() {
        return Collections.emptyList();
    }

    /**
     * @param op Cache operation.
     * @param val Value.
     * @param expiryPlc Explicitly specified expiry policy.
     * @param invokeArgs Optional arguments for EntryProcessor.
     * @param entryProcessor Entry processor.
     * @param entry Cache entry.
     * @param filter Filter.
     * @param filtersSet {@code True} if filter should be marked as set.
     * @param drTtl DR TTL (if any).
     * @param drExpireTime DR expire time (if any).
     * @param drVer DR version.
     * @param skipStore Skip store flag.
     * @return Transaction entry.
     */
    public final IgniteTxEntry addEntry(GridCacheOperation op,
        @Nullable CacheObject val,
        @Nullable EntryProcessor entryProcessor,
        Object[] invokeArgs,
        GridCacheEntryEx entry,
        @Nullable ExpiryPolicy expiryPlc,
        CacheEntryPredicate[] filter,
        boolean filtersSet,
        long drTtl,
        long drExpireTime,
        @Nullable GridCacheVersion drVer,
        boolean skipStore,
        boolean keepBinary,
        boolean addReader
    ) {
        assert invokeArgs == null || op == TRANSFORM;

        IgniteTxKey key = entry.txKey();

        checkInternal(key);

        IgniteTxEntry old = entry(key);

        // Keep old filter if already have one (empty filter is always overridden).
        if (!filtersSet || !F.isEmptyOrNulls(filter)) {
            // Replace filter if previous filter failed.
            if (old != null && old.filtersSet())
                filter = old.filters();
        }

        IgniteTxEntry txEntry;

        if (old != null) {
            if (entryProcessor != null) {
                assert val == null;
                assert op == TRANSFORM;

                // Will change the op.
                old.addEntryProcessor(entryProcessor, invokeArgs);
            }
            else {
                assert old.op() != TRANSFORM;

                old.op(op);
                old.value(val, op == CREATE || op == UPDATE || op == DELETE, op == READ);
            }

            // Keep old ttl value.
            old.cached(entry);
            old.filters(filter);

            // Keep old skipStore and keepBinary flags.
            old.skipStore(skipStore);
            old.keepBinary(keepBinary);

            // Update ttl if specified.
            if (drTtl >= 0L) {
                assert drExpireTime >= 0L;

                entryTtlDr(key, drTtl, drExpireTime);
            }
            else
                entryExpiry(key, expiryPlc);

            txEntry = old;

            if (log.isDebugEnabled())
                log.debug("Updated transaction entry: " + txEntry);
        }
        else {
            boolean hasDrTtl = drTtl >= 0;

            txEntry = new IgniteTxEntry(entry.context(),
                this,
                op,
                val,
                EntryProcessorResourceInjectorProxy.wrap(cctx.kernalContext(), entryProcessor),
                invokeArgs,
                hasDrTtl ? drTtl : -1L,
                entry,
                filter,
                drVer,
                skipStore,
                keepBinary,
                addReader);

            txEntry.conflictExpireTime(drExpireTime);

            if (!hasDrTtl)
                txEntry.expiry(expiryPlc);

            txState.addEntry(txEntry);

            if (log.isDebugEnabled())
                log.debug("Created transaction entry: " + txEntry);
        }

        txEntry.filtersSet(filtersSet);

        while (true) {
            try {
                updateExplicitVersion(txEntry, entry);

                return txEntry;
            }
            catch (GridCacheEntryRemovedException ignore) {
                if (log.isDebugEnabled())
                    log.debug("Got removed entry in transaction newEntry method (will retry): " + entry);

                entry = entryEx(entry.context(), txEntry.txKey(), topologyVersion());

                txEntry.cached(entry);
            }
        }
    }

    /**
     * Updates explicit version for tx entry based on current entry lock owner.
     *
     * @param txEntry Tx entry to update.
     * @param entry Entry.
     * @throws GridCacheEntryRemovedException If entry was concurrently removed.
     */
    protected void updateExplicitVersion(IgniteTxEntry txEntry, GridCacheEntryEx entry)
        throws GridCacheEntryRemovedException {
        if (!entry.context().isDht()) {
            // All put operations must wait for async locks to complete,
            // so it is safe to get acquired locks.
            GridCacheMvccCandidate explicitCand = entry.localOwner();

            if (explicitCand == null)
                explicitCand = cctx.mvcc().explicitLock(threadId(), entry.txKey());

            if (explicitCand != null) {
                GridCacheVersion explicitVer = explicitCand.version();

                boolean locCand = false;

                if (explicitCand.nearLocal() || explicitCand.local())
                    locCand = cctx.localNodeId().equals(explicitCand.nodeId());
                else if (explicitCand.dhtLocal())
                    locCand = cctx.localNodeId().equals(explicitCand.otherNodeId());

                if (!explicitVer.equals(xidVer) && explicitCand.threadId() == threadId && !explicitCand.tx() && locCand) {
                    txEntry.explicitVersion(explicitVer);

                    if (explicitVer.isLess(minVer))
                        minVer = explicitVer;
                }
            }
        }
    }

    /**
     * @return Map of affected partitions: cacheId -> partId.
     */
    public Map<Integer, Set<Integer>> partsMap() {
        return null;
    }

    /** {@inheritDoc} */
    @Override public void touchPartition(int cacheId, int partId) {
        txState.touchPartition(cacheId, partId);
    }

    /** {@inheritDoc} */
    @Override public String toString() {
        return GridToStringBuilder.toString(IgniteTxLocalAdapter.class, this, "super", super.toString(),
            "size", allEntries().size());
    }

    /**
     * @param key Key.
     * @param expiryPlc Expiry policy.
     */
    void entryExpiry(IgniteTxKey key, @Nullable ExpiryPolicy expiryPlc) {
        assert key != null;

        IgniteTxEntry e = entry(key);

        if (e != null) {
            e.expiry(expiryPlc);
            e.conflictExpireTime(CU.EXPIRE_TIME_CALCULATE);
        }
    }

    /**
     * @param key Key.
     * @param ttl TTL.
     * @param expireTime Expire time.
     * @return {@code true} if tx entry exists for this key, {@code false} otherwise.
     */
    boolean entryTtlDr(IgniteTxKey key, long ttl, long expireTime) {
        assert key != null;
        assert ttl >= 0;

        IgniteTxEntry e = entry(key);

        if (e != null) {
            e.ttl(ttl);

            e.conflictExpireTime(expireTime);

            e.expiry(null);
        }

        return e != null;
    }

    /**
     * @param key Key.
     * @return Tx entry time to live.
     */
    public long entryTtl(IgniteTxKey key) {
        assert key != null;

        IgniteTxEntry e = entry(key);

        return e != null ? e.ttl() : 0;
    }

    /**
     * @param key Key.
     * @return Tx entry expire time.
     */
    public long entryExpireTime(IgniteTxKey key) {
        assert key != null;

        IgniteTxEntry e = entry(key);

        if (e != null) {
            long ttl = e.ttl();

            assert ttl != -1;

            if (ttl > 0) {
                long expireTime = U.currentTimeMillis() + ttl;

                if (expireTime > 0)
                    return expireTime;
            }
        }

        return 0;
    }

    /**
     * @return {@code True} if there are entries, enlisted by query.
     */
    public boolean queryEnlisted() {
        return qryEnlisted;
    }

    /**
     * @param ver Mvcc version.
     */
    public void markQueryEnlisted(MvccSnapshot ver) {
        if (!qryEnlisted) {
            assert ver != null || mvccSnapshot != null;

            if (mvccSnapshot == null)
                mvccSnapshot = ver;

            if(dht())
                cctx.coordinators().registerLocalTransaction(mvccSnapshot.coordinatorVersion(), mvccSnapshot.counter());

            qryEnlisted = true;
        }
    }

    /**
     * Post-lock closure alias.
     *
     * @param <T> Return type.
     */
    protected abstract class PLC1<T> extends PostLockClosure1<T> {
        /** */
        private static final long serialVersionUID = 0L;

        /**
         * @param arg Argument.
         */
        protected PLC1(T arg) {
            super(arg);
        }

        /**
         * @param arg Argument.
         * @param commit Commit flag.
         */
        protected PLC1(T arg, boolean commit) {
            super(arg, commit);
        }
    }

    /**
     * Post-lock closure alias.
     *
     * @param <T> Return type.
     */
    protected abstract class PLC2<T> extends PostLockClosure2<T> {
        /** */
        private static final long serialVersionUID = 0L;

        // No-op.
    }

    /**
     * Post-lock closure alias.
     *
     * @param <T> Return type.
     */
    protected abstract class PMC<T> extends PostMissClosure<T> {
        /** */
        private static final long serialVersionUID = 0L;

        // No-op.
    }

    /**
     * Post-lock closure.
     *
     * @param <T> Return type.
     */
    protected abstract class PostLockClosure1<T> implements IgniteBiClosure<Boolean, Exception, IgniteInternalFuture<T>> {
        /** */
        private static final long serialVersionUID = 0L;

        /** Closure argument. */
        private T arg;

        /** Commit flag. */
        private boolean commit;

        /**
         * Creates a Post-Lock closure that will pass the argument given to the {@code postLock} method.
         *
         * @param arg Argument for {@code postLock}.
         */
        protected PostLockClosure1(T arg) {
            this(arg, true);
        }

        /**
         * Creates a Post-Lock closure that will pass the argument given to the {@code postLock} method.
         *
         * @param arg Argument for {@code postLock}.
         * @param commit Flag indicating whether commit should be done after postLock.
         */
        protected PostLockClosure1(T arg, boolean commit) {
            this.arg = arg;
            this.commit = commit;
        }

        /** {@inheritDoc} */
        @Override public final IgniteInternalFuture<T> apply(Boolean locked, @Nullable final Exception e) {
            TransactionDeadlockException deadlockErr = X.cause(e, TransactionDeadlockException.class);

            if (e != null && deadlockErr == null) {
                setRollbackOnly();

                if (commit && commitAfterLock())
                    return rollbackAsync().chain(new C1<IgniteInternalFuture<IgniteInternalTx>, T>() {
                        @Override public T apply(IgniteInternalFuture<IgniteInternalTx> f) {
                            throw new GridClosureException(e);
                        }
                    });

                throw new GridClosureException(e);
            }

            if (deadlockErr != null || !locked) {
                setRollbackOnly();

                final GridClosureException ex = new GridClosureException(
                    new IgniteTxTimeoutCheckedException("Failed to acquire lock within provided timeout " +
                        "for transaction [timeout=" + timeout() + ", tx=" + CU.txString(IgniteTxLocalAdapter.this) +
                        ']', deadlockErr)
                );

                if (commit && commitAfterLock())
                    return rollbackAsync().chain(new C1<IgniteInternalFuture<IgniteInternalTx>, T>() {
                        @Override public T apply(IgniteInternalFuture<IgniteInternalTx> f) {
                            throw ex;
                        }
                    });

                throw ex;
            }

            boolean rollback = true;

            try {
                final T r = postLock(arg);

                // Commit implicit transactions.
                if (commit && commitAfterLock()) {
                    rollback = false;

                    return commitAsync().chain(new CX1<IgniteInternalFuture<IgniteInternalTx>, T>() {
                        @Override public T applyx(IgniteInternalFuture<IgniteInternalTx> f) throws IgniteCheckedException {
                            f.get();

                            return r;
                        }
                    });
                }

                rollback = false;

                return new GridFinishedFuture<>(r);
            }
            catch (final IgniteCheckedException ex) {
                if (commit && commitAfterLock())
                    return rollbackAsync().chain(new C1<IgniteInternalFuture<IgniteInternalTx>, T>() {
                        @Override public T apply(IgniteInternalFuture<IgniteInternalTx> f) {
                            throw new GridClosureException(ex);
                        }
                    });

                throw new GridClosureException(ex);
            }
            finally {
                if (rollback)
                    setRollbackOnly();
            }
        }

        /**
         * Post lock callback.
         *
         * @param val Argument.
         * @return Future return value.
         * @throws IgniteCheckedException If operation failed.
         */
        protected abstract T postLock(T val) throws IgniteCheckedException;
    }

    /**
     * Post-lock closure.
     *
     * @param <T> Return type.
     */
    protected abstract class PostLockClosure2<T> implements IgniteBiClosure<Boolean, Exception, IgniteInternalFuture<T>> {
        /** */
        private static final long serialVersionUID = 0L;

        /** {@inheritDoc} */
        @Override public final IgniteInternalFuture<T> apply(Boolean locked, @Nullable Exception e) {
            boolean rollback = true;

            try {
                if (e != null)
                    throw new GridClosureException(e);

                if (!locked)
                    throw new GridClosureException(new IgniteTxTimeoutCheckedException("Failed to acquire lock " +
                        "within provided timeout for transaction [timeout=" + timeout() +
                        ", tx=" + CU.txString(IgniteTxLocalAdapter.this) + ']'));

                IgniteInternalFuture<T> fut = postLock();

                rollback = false;

                return fut;
            }
            catch (IgniteCheckedException ex) {
                throw new GridClosureException(ex);
            }
            finally {
                if (rollback)
                    setRollbackOnly();
            }
        }

        /**
         * Post lock callback.
         *
         * @return Future return value.
         * @throws IgniteCheckedException If operation failed.
         */
        protected abstract IgniteInternalFuture<T> postLock() throws IgniteCheckedException;
    }

    /**
     * Post-lock closure.
     *
     * @param <T> Return type.
     */
    protected abstract class PostMissClosure<T> implements IgniteBiClosure<T, Exception, IgniteInternalFuture<T>> {
        /** */
        private static final long serialVersionUID = 0L;

        /** {@inheritDoc} */
        @Override public final IgniteInternalFuture<T> apply(T t, Exception e) {
            boolean rollback = true;

            try {
                if (e != null)
                    throw new GridClosureException(e);

                IgniteInternalFuture<T> fut = postMiss(t);

                rollback = false;

                return fut;
            }
            catch (IgniteCheckedException ex) {
                throw new GridClosureException(ex);
            }
            finally {
                if (rollback)
                    setRollbackOnly();
            }
        }

        /**
         * Post lock callback.
         *
         * @param t Post-miss parameter.
         * @return Future return value.
         * @throws IgniteCheckedException If operation failed.
         */
        protected abstract IgniteInternalFuture<T> postMiss(T t) throws IgniteCheckedException;
    }

    /**
     * Clojure to perform operations with near cache entries.
     */
    @FunctionalInterface
    private interface NearEntryUpdateClojure<E extends GridCacheEntryEx> {
        /**
         * Apply clojure to given {@code entry}.
         *
         * @param entry Entry.
         * @throws IgniteCheckedException If operation is failed.
         * @throws GridCacheEntryRemovedException If entry is removed.
         */
        public void apply(E entry) throws IgniteCheckedException, GridCacheEntryRemovedException;
    }
}<|MERGE_RESOLUTION|>--- conflicted
+++ resolved
@@ -551,12 +551,8 @@
     }
 
     /** {@inheritDoc} */
-<<<<<<< HEAD
-    @Override public void userCommit() throws IgniteCheckedException {
-=======
     @SuppressWarnings({"CatchGenericClass"})
     @Override public final void userCommit() throws IgniteCheckedException {
->>>>>>> 96c271ba
         TransactionState state = state();
 
         if (state != COMMITTING) {
