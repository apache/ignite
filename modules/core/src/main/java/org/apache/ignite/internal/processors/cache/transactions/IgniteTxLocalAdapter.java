--- conflicted
+++ resolved
@@ -923,11 +923,7 @@
                 cctx.mvccCaching().onTxFinished(this, true);
 
                 if (ptr != null)
-<<<<<<< HEAD
-                    cctx.wal().flush(ptr, false);
-=======
                     cctx.wal(true).flush(ptr, false);
->>>>>>> 9cf06362
             }
             catch (Throwable ex) {
                 // We are about to initiate transaction rollback when tx has started to committing.
